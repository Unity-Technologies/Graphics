# Changelog
All notable changes to this package will be documented in this file.

The format is based on [Keep a Changelog](http://keepachangelog.com/en/1.0.0/)
and this project adheres to [Semantic Versioning](http://semver.org/spec/v2.0.0.html).

## [10.0.0] - 2019-06-10

### Added
- Ray tracing support for VR single-pass
- Added sharpen filter shader parameter and UI for TemporalAA to control image quality instead of hardcoded value
- Added frame settings option for custom post process and custom passes as well as custom color buffer format option.
- Add check in wizard on SRP Batcher enabled.
- Added default implementations of OnPreprocessMaterialDescription for FBX, Obj, Sketchup and 3DS file formats.
- Added custom pass fade radius
- Added after post process injection point for custom passes
- Added basic alpha compositing support - Alpha is available afterpostprocess when using FP16 buffer format.
- Added falloff distance on Reflection Probe and Planar Reflection Probe
- Added Backplate projection from the HDRISky
- Added Shadow Matte in UnlitMasterNode, which only received shadow without lighting
- Added hability to name LightLayers in HDRenderPipelineAsset
- Added a range compression factor for Reflection Probe and Planar Reflection Probe to avoid saturation of colors.
- Added path tracing support for directional, point and spot lights, as well as emission from Lit and Unlit.
- Added non temporal version of SSAO.
- Added more detailed ray tracing stats in the debug window
- Added Disc area light (bake only)
- Added a warning in the material UI to prevent transparent + subsurface-scattering combination.
- Added XR single-pass setting into HDRP asset
- Added a penumbra tint option for lights
- Added support for depth copy with XR SDK
- Added debug setting to Render Pipeline Debug Window to list the active XR views
- Added an option to filter the result of the volumetric lighting (off by default).
- Added a transmission multiplier for directional lights
- Added XR single-pass test mode to Render Pipeline Debug Window
- Added debug setting to Render Pipeline Window to list the active XR views
- Added a new refraction mode for the Lit shader (thin). Which is a box refraction with small thickness values
- Added the code to support Barn Doors for Area Lights based on a shaderconfig option.
- Added HDRPCameraBinder property binder for Visual Effect Graph
- Added "Celestial Body" controls to the Directional Light
- Added new parameters to the Physically Based Sky
- Added Reflections to the DXR Wizard
- Added the possibility to have ray traced colored and semi-transparent shadows on directional lights.
- Added a check in the custom post process template to throw an error if the default shader is not found.
- Exposed the debug overlay ratio in the debug menu.
- Added a separate frame settings for tonemapping alongside color grading.
- Added the receive fog option in the material UI for ShaderGraphs.
- Added a public virtual bool in the custom post processes API to specify if a post processes should be executed in the scene view.
- Added a menu option that checks scene issues with ray tracing. Also removed the previously existing warning at runtime.
- Added Contrast Adaptive Sharpen (CAS) Upscaling effect.
- Added APIs to update probe settings at runtime.
- Added documentation for the rayTracingSupported method in HDRP
- Added user-selectable format for the post processing passes.
- Added support for alpha channel in some post-processing passes (DoF, TAA, Uber).
- Added warnings in FrameSettings inspector when using DXR and atempting to use Asynchronous Execution.
- Exposed Stencil bits that can be used by the user.
- Added history rejection based on velocity of intersected objects for directional, point and spot lights.
- Added a affectsVolumetric field to the HDAdditionalLightData API to know if light affects volumetric fog.
- Add OS and Hardware check in the Wizard fixes for DXR.
- Added option to exclude camera motion from motion blur.
- Added semi-transparent shadows for point and spot lights.
- Added support for semi-transparent shadow for unlit shader and unlit shader graph.
- Added the alpha clip enabled toggle to the material UI for all HDRP shader graphs.
- Added Material Samples to explain how to use the lit shader features
- Added an initial implementation of ray traced sub surface scattering
- Added AssetPostprocessors and Shadergraphs to handle Arnold Standard Surface and 3DsMax Physical material import from FBX.
- Added support for Smoothness Fade start work when enabling ray traced reflections.
- Added Contact shadow, Micro shadows and Screen space refraction API documentation.
- Added script documentation for SSR, SSAO (ray tracing), GI, Light Cluster, RayTracingSettings, Ray Counters, etc.
- Added path tracing support for refraction and internal reflections.
- Added support for Thin Refraction Model and Lit's Clear Coat in Path Tracing.
- Added the Tint parameter to Sky Colored Fog.
- Added of Screen Space Reflections for Transparent materials
- Added a fallback for ray traced area light shadows in case the material is forward or the lit mode is forward.
- Added a new debug mode for light layers.
- Added an "enable" toggle to the SSR volume component.
- Added support for anisotropic specular lobes in path tracing.
- Added support for alpha clipping in path tracing.
- Added support for light cookies in path tracing.
- Added support for transparent shadows in path tracing.
- Added support for iridescence in path tracing.
- Added support for background color in path tracing.
- Added a path tracing test to the test suite.
- Added a warning and workaround instructions that appear when you enable XR single-pass after the first frame with the XR SDK.
- Added the exposure sliders to the planar reflection probe preview
- Added support for subsurface scattering in path tracing.
- Added a new mode that improves the filtering of ray traced shadows (directional, point and spot) based on the distance to the occluder.
- Added support of cookie baking and add support on Disc light.
- Added support for fog attenuation in path tracing.
- Added a new debug panel for volumes
- Added XR setting to control camera jitter for temporal effects
- Added an error message in the DrawRenderers custom pass when rendering opaque objects with an HDRP asset in DeferredOnly mode.
- Added API to enable proper recording of path traced scenes (with the Unity recorder or other tools).
- Added support for fog in Recursive rendering, ray traced reflections and ray traced indirect diffuse.
- Added an alpha blend option for recursive rendering
- Added support for stack lit for ray tracing effects.
- Added support for hair for ray tracing effects.
- Added support for alpha to coverage for HDRP shaders and shader graph
- Added support for Quality Levels to Subsurface Scattering.
- Added option to disable XR rendering on the camera settings.
- Added support for specular AA from geometric curvature in AxF
- Added support for baked AO (no input for now) in AxF
- Added an info box to warn about depth test artifacts when rendering object twice in custom passes with MSAA.
- Added a frame setting for alpha to mask.
- Added support for custom passes in the AOV API
- Added Light decomposition lighting debugging modes and support in AOV
- Added exposure compensation to Fixed exposure mode
- Added support for rasterized area light shadows in StackLit
- Added support for texture-weighted automatic exposure
- Added support for POM for emissive map
- Added alpha channel support in motion blur pass.
- Added the HDRP Compositor Tool (in Preview).
- Added a ray tracing mode option in the HDRP asset that allows to override and shader stripping.
- Added support for arbitrary resolution scaling of Volumetric Lighting to the Fog volume component.
- Added range attenuation for box-shaped spotlights.
- Added scenes for hair and fabric and decals with material samples
- Added fabric materials and textures
- Added information for fabric materials in fabric scene
- Added a DisplayInfo attribute to specify a name override and a display order for Volume Component fields (used only in default inspector for now).
- Added Min distance to contact shadows.
- Added support for Depth of Field in path tracing (by sampling the lens aperture).
- Added an API in HDRP to override the camera within the rendering of a frame (mainly for custom pass).
- Added a function (HDRenderPipeline.ResetRTHandleReferenceSize) to reset the reference size of RTHandle systems.
- Added support for AxF measurements importing into texture resources tilings.
- Added Layer parameter on Area Light to modify Layer of generated Emissive Mesh
- Added a flow map parameter to HDRI Sky
- Implemented ray traced reflections for transparent objects.
- Add a new parameter to control reflections in recursive rendering.
- Added an initial version of SSGI.
- Added Virtual Texturing cache settings to control the size of the Streaming Virtual Texturing caches.
- Added back-compatibility with builtin stereo matrices.
- Added CustomPassUtils API to simplify Blur, Copy and DrawRenderers custom passes.
- Added Histogram guided automatic exposure.
- Added few exposure debug modes.
- Added support for multiple path-traced views at once (e.g., scene and game views).
- Added support for 3DsMax's 2021 Simplified Physical Material from FBX files in the Model Importer.
- Added custom target mid grey for auto exposure.
- Added CustomPassUtils API to simplify Blur, Copy and DrawRenderers custom passes.
- Added an API in HDRP to override the camera within the rendering of a frame (mainly for custom pass).
- Added more custom pass API functions, mainly to render objects from another camera.
- Added support for transparent Unlit in path tracing.
- Added a minimal lit used for RTGI in peformance mode.
- Added procedural metering mask that can follow an object
- Added presets quality settings for RTAO and RTGI.
- Added an override for the shadow culling that allows better directional shadow maps in ray tracing effects (RTR, RTGI, RTSSS and RR).
- Added a Cloud Layer volume override.
- Added Fast Memory support for platform that support it.
- Added CPU and GPU timings for ray tracing effects.
- Added support to combine RTSSS and RTGI (1248733).
- Added IES Profile support for Point, Spot and Rectangular-Area lights
- Added support for multiple mapping modes in AxF.
- Add support of lightlayers on indirect lighting controller
- Added compute shader stripping.
- Added Cull Mode option for opaque materials and ShaderGraphs. 

### Fixed
- Fix when rescale probe all direction below zero (1219246)
- Update documentation of HDRISky-Backplate, precise how to have Ambient Occlusion on the Backplate
- Sorting, undo, labels, layout in the Lighting Explorer.
- Fixed sky settings and materials in Shader Graph Samples package
- Fix/workaround a probable graphics driver bug in the GTAO shader.
- Fixed Hair and PBR shader graphs double sided modes
- Fixed an issue where updating an HDRP asset in the Quality setting panel would not recreate the pipeline.
- Fixed issue with point lights being considered even when occupying less than a pixel on screen (case 1183196)
- Fix a potential NaN source with iridescence (case 1183216)
- Fixed issue of spotlight breaking when minimizing the cone angle via the gizmo (case 1178279)
- Fixed issue that caused decals not to modify the roughness in the normal buffer, causing SSR to not behave correctly (case 1178336)
- Fixed lit transparent refraction with XR single-pass rendering
- Removed extra jitter for TemporalAA in VR
- Fixed ShaderGraph time in main preview
- Fixed issue on some UI elements in HDRP asset not expanding when clicking the arrow (case 1178369)
- Fixed alpha blending in custom post process
- Fixed the modification of the _AlphaCutoff property in the material UI when exposed with a ShaderGraph parameter.
- Fixed HDRP test `1218_Lit_DiffusionProfiles` on Vulkan.
- Fixed an issue where building a player in non-dev mode would generate render target error logs every frame
- Fixed crash when upgrading version of HDRP
- Fixed rendering issues with material previews
- Fixed NPE when using light module in Shuriken particle systems (1173348).
- Refresh cached shadow on editor changes
- Fixed light supported units caching (1182266)
- Fixed an issue where SSAO (that needs temporal reprojection) was still being rendered when Motion Vectors were not available (case 1184998)
- Fixed a nullref when modifying the height parameters inside the layered lit shader UI.
- Fixed Decal gizmo that become white after exiting play mode
- Fixed Decal pivot position to behave like a spotlight
- Fixed an issue where using the LightingOverrideMask would break sky reflection for regular cameras
- Fix DebugMenu FrameSettingsHistory persistency on close
- Fix DensityVolume, ReflectionProbe aned PlanarReflectionProbe advancedControl display
- Fix DXR scene serialization in wizard
- Fixed an issue where Previews would reallocate History Buffers every frame
- Fixed the SetLightLayer function in HDAdditionalLightData setting the wrong light layer
- Fix error first time a preview is created for planar
- Fixed an issue where SSR would use an incorrect roughness value on ForwardOnly (StackLit, AxF, Fabric, etc.) materials when the pipeline is configured to also allow deferred Lit.
- Fixed issues with light explorer (cases 1183468, 1183269)
- Fix dot colors in LayeredLit material inspector
- Fix undo not resetting all value when undoing the material affectation in LayerLit material
- Fix for issue that caused gizmos to render in render textures (case 1174395)
- Fixed the light emissive mesh not updated when the light was disabled/enabled
- Fixed light and shadow layer sync when setting the HDAdditionalLightData.lightlayersMask property
- Fixed a nullref when a custom post process component that was in the HDRP PP list is removed from the project
- Fixed issue that prevented decals from modifying specular occlusion (case 1178272).
- Fixed exposure of volumetric reprojection
- Fixed multi selection support for Scalable Settings in lights
- Fixed font shaders in test projects for VR by using a Shader Graph version
- Fixed refresh of baked cubemap by incrementing updateCount at the end of the bake (case 1158677).
- Fixed issue with rectangular area light when seen from the back
- Fixed decals not affecting lightmap/lightprobe
- Fixed zBufferParams with XR single-pass rendering
- Fixed moving objects not rendered in custom passes
- Fixed abstract classes listed in the + menu of the custom pass list
- Fixed custom pass that was rendered in previews
- Fixed precision error in zero value normals when applying decals (case 1181639)
- Fixed issue that triggered No Scene Lighting view in game view as well (case 1156102)
- Assign default volume profile when creating a new HDRP Asset
- Fixed fov to 0 in planar probe breaking the projection matrix (case 1182014)
- Fixed bugs with shadow caching
- Reassign the same camera for a realtime probe face render request to have appropriate history buffer during realtime probe rendering.
- Fixed issue causing wrong shading when normal map mode is Object space, no normal map is set, but a detail map is present (case 1143352)
- Fixed issue with decal and htile optimization
- Fixed TerrainLit shader compilation error regarding `_Control0_TexelSize` redefinition (case 1178480).
- Fixed warning about duplicate HDRuntimeReflectionSystem when configuring play mode without domain reload.
- Fixed an editor crash when multiple decal projectors were selected and some had null material
- Added all relevant fix actions to FixAll button in Wizard
- Moved FixAll button on top of the Wizard
- Fixed an issue where fog color was not pre-exposed correctly
- Fix priority order when custom passes are overlapping
- Fix cleanup not called when the custom pass GameObject is destroyed
- Replaced most instances of GraphicsSettings.renderPipelineAsset by GraphicsSettings.currentRenderPipeline. This should fix some parameters not working on Quality Settings overrides.
- Fixed an issue with Realtime GI not working on upgraded projects.
- Fixed issue with screen space shadows fallback texture was not set as a texture array.
- Fixed Pyramid Lights bounding box
- Fixed terrain heightmap default/null values and epsilons
- Fixed custom post-processing effects breaking when an abstract class inherited from `CustomPostProcessVolumeComponent`
- Fixed XR single-pass rendering in Editor by using ShaderConfig.s_XrMaxViews to allocate matrix array
- Multiple different skies rendered at the same time by different cameras are now handled correctly without flickering
- Fixed flickering issue happening when different volumes have shadow settings and multiple cameras are present.
- Fixed issue causing planar probes to disappear if there is no light in the scene.
- Fixed a number of issues with the prefab isolation mode (Volumes leaking from the main scene and reflection not working properly)
- Fixed an issue with fog volume component upgrade not working properly
- Fixed Spot light Pyramid Shape has shadow artifacts on aspect ratio values lower than 1
- Fixed issue with AO upsampling in XR
- Fixed camera without HDAdditionalCameraData component not rendering
- Removed the macro ENABLE_RAYTRACING for most of the ray tracing code
- Fixed prefab containing camera reloading in loop while selected in the Project view
- Fixed issue causing NaN wheh the Z scale of an object is set to 0.
- Fixed DXR shader passes attempting to render before pipeline loaded
- Fixed black ambient sky issue when importing a project after deleting Library.
- Fixed issue when upgrading a Standard transparent material (case 1186874)
- Fixed area light cookies not working properly with stack lit
- Fixed material render queue not updated when the shader is changed in the material inspector.
- Fixed a number of issues with full screen debug modes not reseting correctly when setting another mutually exclusive mode
- Fixed compile errors for platforms with no VR support
- Fixed an issue with volumetrics and RTHandle scaling (case 1155236)
- Fixed an issue where sky lighting might be updated uselessly
- Fixed issue preventing to allow setting decal material to none (case 1196129)
- Fixed XR multi-pass decals rendering
- Fixed several fields on Light Inspector that not supported Prefab overrides
- Fixed EOL for some files
- Fixed scene view rendering with volumetrics and XR enabled
- Fixed decals to work with multiple cameras
- Fixed optional clear of GBuffer (Was always on)
- Fixed render target clears with XR single-pass rendering
- Fixed HDRP samples file hierarchy
- Fixed Light units not matching light type
- Fixed QualitySettings panel not displaying HDRP Asset
- Fixed black reflection probes the first time loading a project
- Fixed y-flip in scene view with XR SDK
- Fixed Decal projectors do not immediately respond when parent object layer mask is changed in editor.
- Fixed y-flip in scene view with XR SDK
- Fixed a number of issues with Material Quality setting
- Fixed the transparent Cull Mode option in HD unlit master node settings only visible if double sided is ticked.
- Fixed an issue causing shadowed areas by contact shadows at the edge of far clip plane if contact shadow length is very close to far clip plane.
- Fixed editing a scalable settings will edit all loaded asset in memory instead of targetted asset.
- Fixed Planar reflection default viewer FOV
- Fixed flickering issues when moving the mouse in the editor with ray tracing on.
- Fixed the ShaderGraph main preview being black after switching to SSS in the master node settings
- Fixed custom fullscreen passes in VR
- Fixed camera culling masks not taken in account in custom pass volumes
- Fixed object not drawn in custom pass when using a DrawRenderers with an HDRP shader in a build.
- Fixed injection points for Custom Passes (AfterDepthAndNormal and BeforePreRefraction were missing)
- Fixed a enum to choose shader tags used for drawing objects (DepthPrepass or Forward) when there is no override material.
- Fixed lit objects in the BeforePreRefraction, BeforeTransparent and BeforePostProcess.
- Fixed the None option when binding custom pass render targets to allow binding only depth or color.
- Fixed custom pass buffers allocation so they are not allocated if they're not used.
- Fixed the Custom Pass entry in the volume create asset menu items.
- Fixed Prefab Overrides workflow on Camera.
- Fixed alignment issue in Preset for Camera.
- Fixed alignment issue in Physical part for Camera.
- Fixed FrameSettings multi-edition.
- Fixed a bug happening when denoising multiple ray traced light shadows
- Fixed minor naming issues in ShaderGraph settings
- VFX: Removed z-fight glitches that could appear when using deferred depth prepass and lit quad primitives
- VFX: Preserve specular option for lit outputs (matches HDRP lit shader)
- Fixed an issue with Metal Shader Compiler and GTAO shader for metal
- Fixed resources load issue while upgrading HDRP package.
- Fix LOD fade mask by accounting for field of view
- Fixed spot light missing from ray tracing indirect effects.
- Fixed a UI bug in the diffusion profile list after fixing them from the wizard.
- Fixed the hash collision when creating new diffusion profile assets.
- Fixed a light leaking issue with box light casting shadows (case 1184475)
- Fixed Cookie texture type in the cookie slot of lights (Now displays a warning because it is not supported).
- Fixed a nullref that happens when using the Shuriken particle light module
- Fixed alignment in Wizard
- Fixed text overflow in Wizard's helpbox
- Fixed Wizard button fix all that was not automatically grab all required fixes
- Fixed VR tab for MacOS in Wizard
- Fixed local config package workflow in Wizard
- Fixed issue with contact shadows shifting when MSAA is enabled.
- Fixed EV100 in the PBR sky
- Fixed an issue In URP where sometime the camera is not passed to the volume system and causes a null ref exception (case 1199388)
- Fixed nullref when releasing HDRP with custom pass disabled
- Fixed performance issue derived from copying stencil buffer.
- Fixed an editor freeze when importing a diffusion profile asset from a unity package.
- Fixed an exception when trying to reload a builtin resource.
- Fixed the light type intensity unit reset when switching the light type.
- Fixed compilation error related to define guards and CreateLayoutFromXrSdk()
- Fixed documentation link on CustomPassVolume.
- Fixed player build when HDRP is in the project but not assigned in the graphic settings.
- Fixed an issue where ambient probe would be black for the first face of a baked reflection probe
- VFX: Fixed Missing Reference to Visual Effect Graph Runtime Assembly
- Fixed an issue where rendering done by users in EndCameraRendering would be executed before the main render loop.
- Fixed Prefab Override in main scope of Volume.
- Fixed alignment issue in Presset of main scope of Volume.
- Fixed persistence of ShowChromeGizmo and moved it to toolbar for coherency in ReflectionProbe and PlanarReflectionProbe.
- Fixed Alignement issue in ReflectionProbe and PlanarReflectionProbe.
- Fixed Prefab override workflow issue in ReflectionProbe and PlanarReflectionProbe.
- Fixed empty MoreOptions and moved AdvancedManipulation in a dedicated location for coherency in ReflectionProbe and PlanarReflectionProbe.
- Fixed Prefab override workflow issue in DensityVolume.
- Fixed empty MoreOptions and moved AdvancedManipulation in a dedicated location for coherency in DensityVolume.
- Fix light limit counts specified on the HDRP asset
- Fixed Quality Settings for SSR, Contact Shadows and Ambient Occlusion volume components
- Fixed decalui deriving from hdshaderui instead of just shaderui
- Use DelayedIntField instead of IntField for scalable settings
- Fixed init of debug for FrameSettingsHistory on SceneView camera
- Added a fix script to handle the warning 'referenced script in (GameObject 'SceneIDMap') is missing'
- Fix Wizard load when none selected for RenderPipelineAsset
- Fixed TerrainLitGUI when per-pixel normal property is not present.
- Fixed rendering errors when enabling debug modes with custom passes
- Fix an issue that made PCSS dependent on Atlas resolution (not shadow map res)
- Fixing a bug whith histories when n>4 for ray traced shadows
- Fixing wrong behavior in ray traced shadows for mesh renderers if their cast shadow is shadow only or double sided
- Only tracing rays for shadow if the point is inside the code for spotlight shadows
- Only tracing rays if the point is inside the range for point lights
- Fixing ghosting issues when the screen space shadow  indexes change for a light with ray traced shadows
- Fixed an issue with stencil management and Xbox One build that caused corrupted output in deferred mode.
- Fixed a mismatch in behavior between the culling of shadow maps and ray traced point and spot light shadows
- Fixed recursive ray tracing not working anymore after intermediate buffer refactor.
- Fixed ray traced shadow denoising not working (history rejected all the time).
- Fixed shader warning on xbox one
- Fixed cookies not working for spot lights in ray traced reflections, ray traced GI and recursive rendering
- Fixed an inverted handling of CoatSmoothness for SSR in StackLit.
- Fixed missing distortion inputs in Lit and Unlit material UI.
- Fixed issue that propagated NaNs across multiple frames through the exposure texture.
- Fixed issue with Exclude from TAA stencil ignored.
- Fixed ray traced reflection exposure issue.
- Fixed issue with TAA history not initialising corretly scale factor for first frame
- Fixed issue with stencil test of material classification not using the correct Mask (causing false positive and bad performance with forward material in deferred)
- Fixed issue with History not reset when chaning antialiasing mode on camera
- Fixed issue with volumetric data not being initialized if default settings have volumetric and reprojection off.
- Fixed ray tracing reflection denoiser not applied in tier 1
- Fixed the vibility of ray tracing related methods.
- Fixed the diffusion profile list not saved when clicking the fix button in the material UI.
- Fixed crash when pushing bounce count higher than 1 for ray traced GI or reflections
- Fixed PCSS softness scale so that it better match ray traced reference for punctual lights.
- Fixed exposure management for the path tracer
- Fixed AxF material UI containing two advanced options settings.
- Fixed an issue where cached sky contexts were being destroyed wrongly, breaking lighting in the LookDev
- Fixed issue that clamped PCSS softness too early and not after distance scale.
- Fixed fog affect transparent on HD unlit master node
- Fixed custom post processes re-ordering not saved.
- Fixed NPE when using scalable settings
- Fixed an issue where PBR sky precomputation was reset incorrectly in some cases causing bad performance.
- Fixed a bug due to depth history begin overriden too soon
- Fixed CustomPassSampleCameraColor scale issue when called from Before Transparent injection point.
- Fixed corruption of AO in baked probes.
- Fixed issue with upgrade of projects that still had Very High as shadow filtering quality.
- Fixed issue that caused Distortion UI to appear in Lit.
- Fixed several issues with decal duplicating when editing them.
- Fixed initialization of volumetric buffer params (1204159)
- Fixed an issue where frame count was incorrectly reset for the game view, causing temporal processes to fail.
- Fixed Culling group was not disposed error.
- Fixed issues on some GPU that do not support gathers on integer textures.
- Fixed an issue with ambient probe not being initialized for the first frame after a domain reload for volumetric fog.
- Fixed the scene visibility of decal projectors and density volumes
- Fixed a leak in sky manager.
- Fixed an issue where entering playmode while the light editor is opened would produce null reference exceptions.
- Fixed the debug overlay overlapping the debug menu at runtime.
- Fixed an issue with the framecount when changing scene.
- Fixed errors that occurred when using invalid near and far clip plane values for planar reflections.
- Fixed issue with motion blur sample weighting function.
- Fixed motion vectors in MSAA.
- Fixed sun flare blending (case 1205862).
- Fixed a lot of issues related to ray traced screen space shadows.
- Fixed memory leak caused by apply distortion material not being disposed.
- Fixed Reflection probe incorrectly culled when moving its parent (case 1207660)
- Fixed a nullref when upgrading the Fog volume components while the volume is opened in the inspector.
- Fix issues where decals on PS4 would not correctly write out the tile mask causing bits of the decal to go missing.
- Use appropriate label width and text content so the label is completely visible
- Fixed an issue where final post process pass would not output the default alpha value of 1.0 when using 11_11_10 color buffer format.
- Fixed SSR issue after the MSAA Motion Vector fix.
- Fixed an issue with PCSS on directional light if punctual shadow atlas was not allocated.
- Fixed an issue where shadow resolution would be wrong on the first face of a baked reflection probe.
- Fixed issue with PCSS softness being incorrect for cascades different than the first one.
- Fixed custom post process not rendering when using multiple HDRP asset in quality settings
- Fixed probe gizmo missing id (case 1208975)
- Fixed a warning in raytracingshadowfilter.compute
- Fixed issue with AO breaking with small near plane values.
- Fixed custom post process Cleanup function not called in some cases.
- Fixed shader warning in AO code.
- Fixed a warning in simpledenoiser.compute
- Fixed tube and rectangle light culling to use their shape instead of their range as a bounding box.
- Fixed caused by using gather on a UINT texture in motion blur.
- Fix issue with ambient occlusion breaking when dynamic resolution is active.
- Fixed some possible NaN causes in Depth of Field.
- Fixed Custom Pass nullref due to the new Profiling Sample API changes
- Fixed the black/grey screen issue on after post process Custom Passes in non dev builds.
- Fixed particle lights.
- Improved behavior of lights and probe going over the HDRP asset limits.
- Fixed issue triggered when last punctual light is disabled and more than one camera is used.
- Fixed Custom Pass nullref due to the new Profiling Sample API changes
- Fixed the black/grey screen issue on after post process Custom Passes in non dev builds.
- Fixed XR rendering locked to vsync of main display with Standalone Player.
- Fixed custom pass cleanup not called at the right time when using multiple volumes.
- Fixed an issue on metal with edge of decal having artifact by delaying discard of fragments during decal projection
- Fixed various shader warning
- Fixing unnecessary memory allocations in the ray tracing cluster build
- Fixed duplicate column labels in LightEditor's light tab
- Fixed white and dark flashes on scenes with very high or very low exposure when Automatic Exposure is being used.
- Fixed an issue where passing a null ProfilingSampler would cause a null ref exception.
- Fixed memory leak in Sky when in matcap mode.
- Fixed compilation issues on platform that don't support VR.
- Fixed migration code called when we create a new HDRP asset.
- Fixed RemoveComponent on Camera contextual menu to not remove Camera while a component depend on it.
- Fixed an issue where ambient occlusion and screen space reflections editors would generate null ref exceptions when HDRP was not set as the current pipeline.
- Fixed a null reference exception in the probe UI when no HDRP asset is present.
- Fixed the outline example in the doc (sampling range was dependent on screen resolution)
- Fixed a null reference exception in the HDRI Sky editor when no HDRP asset is present.
- Fixed an issue where Decal Projectors created from script where rotated around the X axis by 90°.
- Fixed frustum used to compute Density Volumes visibility when projection matrix is oblique.
- Fixed a null reference exception in Path Tracing, Recursive Rendering and raytraced Global Illumination editors when no HDRP asset is present.
- Fix for NaNs on certain geometry with Lit shader -- [case 1210058](https://fogbugz.unity3d.com/f/cases/1210058/)
- Fixed an issue where ambient occlusion and screen space reflections editors would generate null ref exceptions when HDRP was not set as the current pipeline.
- Fixed a null reference exception in the probe UI when no HDRP asset is present.
- Fixed the outline example in the doc (sampling range was dependent on screen resolution)
- Fixed a null reference exception in the HDRI Sky editor when no HDRP asset is present.
- Fixed an issue where materials newly created from the contextual menu would have an invalid state, causing various problems until it was edited.
- Fixed transparent material created with ZWrite enabled (now it is disabled by default for new transparent materials)
- Fixed mouseover on Move and Rotate tool while DecalProjector is selected.
- Fixed wrong stencil state on some of the pixel shader versions of deferred shader.
- Fixed an issue where creating decals at runtime could cause a null reference exception.
- Fixed issue that displayed material migration dialog on the creation of new project.
- Fixed various issues with time and animated materials (cases 1210068, 1210064).
- Updated light explorer with latest changes to the Fog and fixed issues when no visual environment was present.
- Fixed not handleling properly the recieve SSR feature with ray traced reflections
- Shadow Atlas is no longer allocated for area lights when they are disabled in the shader config file.
- Avoid MRT Clear on PS4 as it is not implemented yet.
- Fixed runtime debug menu BitField control.
- Fixed the radius value used for ray traced directional light.
- Fixed compilation issues with the layered lit in ray tracing shaders.
- Fixed XR autotests viewport size rounding
- Fixed mip map slider knob displayed when cubemap have no mipmap
- Remove unnecessary skip of material upgrade dialog box.
- Fixed the profiling sample mismatch errors when enabling the profiler in play mode
- Fixed issue that caused NaNs in reflection probes on consoles.
- Fixed adjusting positive axis of Blend Distance slides the negative axis in the density volume component.
- Fixed the blend of reflections based on the weight.
- Fixed fallback for ray traced reflections when denoising is enabled.
- Fixed error spam issue with terrain detail terrainDetailUnsupported (cases 1211848)
- Fixed hardware dynamic resolution causing cropping/scaling issues in scene view (case 1158661)
- Fixed Wizard check order for `Hardware and OS` and `Direct3D12`
- Fix AO issue turning black when Far/Near plane distance is big.
- Fixed issue when opening lookdev and the lookdev volume have not been assigned yet.
- Improved memory usage of the sky system.
- Updated label in HDRP quality preference settings (case 1215100)
- Fixed Decal Projector gizmo not undoing properly (case 1216629)
- Fix a leak in the denoising of ray traced reflections.
- Fixed Alignment issue in Light Preset
- Fixed Environment Header in LightingWindow
- Fixed an issue where hair shader could write garbage in the diffuse lighting buffer, causing NaNs.
- Fixed an exposure issue with ray traced sub-surface scattering.
- Fixed runtime debug menu light hierarchy None not doing anything.
- Fixed the broken ShaderGraph preview when creating a new Lit graph.
- Fix indentation issue in preset of LayeredLit material.
- Fixed minor issues with cubemap preview in the inspector.
- Fixed wrong build error message when building for android on mac.
- Fixed an issue related to denoising ray trace area shadows.
- Fixed wrong build error message when building for android on mac.
- Fixed Wizard persistency of Direct3D12 change on domain reload.
- Fixed Wizard persistency of FixAll on domain reload.
- Fixed Wizard behaviour on domain reload.
- Fixed a potential source of NaN in planar reflection probe atlas.
- Fixed an issue with MipRatio debug mode showing _DebugMatCapTexture not being set.
- Fixed missing initialization of input params in Blit for VR.
- Fix Inf source in LTC for area lights.
- Fix issue with AO being misaligned when multiple view are visible.
- Fix issue that caused the clamp of camera rotation motion for motion blur to be ineffective.
- Fixed issue with AssetPostprocessors dependencies causing models to be imported twice when upgrading the package version.
- Fixed culling of lights with XR SDK
- Fixed memory stomp in shadow caching code, leading to overflow of Shadow request array and runtime errors.
- Fixed an issue related to transparent objects reading the ray traced indirect diffuse buffer
- Fixed an issue with filtering ray traced area lights when the intensity is high or there is an exposure.
- Fixed ill-formed include path in Depth Of Field shader.
- Fixed shader graph and ray tracing after the shader target PR.
- Fixed a bug in semi-transparent shadows (object further than the light casting shadows)
- Fix state enabled of default volume profile when in package.
- Fixed removal of MeshRenderer and MeshFilter on adding Light component.
- Fixed Ray Traced SubSurface Scattering not working with ray traced area lights
- Fixed Ray Traced SubSurface Scattering not working in forward mode.
- Fixed a bug in debug light volumes.
- Fixed a bug related to ray traced area light shadow history.
- Fixed an issue where fog sky color mode could sample NaNs in the sky cubemap.
- Fixed a leak in the PBR sky renderer.
- Added a tooltip to the Ambient Mode parameter in the Visual Envionment volume component.
- Static lighting sky now takes the default volume into account (this fixes discrepancies between baked and realtime lighting).
- Fixed a leak in the sky system.
- Removed MSAA Buffers allocation when lit shader mode is set to "deferred only".
- Fixed invalid cast for realtime reflection probes (case 1220504)
- Fixed invalid game view rendering when disabling all cameras in the scene (case 1105163)
- Hide reflection probes in the renderer components.
- Fixed infinite reload loop while displaying Light's Shadow's Link Light Layer in Inspector of Prefab Asset.
- Fixed the culling was not disposed error in build log.
- Fixed the cookie atlas size and planar atlas size being too big after an upgrade of the HDRP asset.
- Fixed transparent SSR for shader graph.
- Fixed an issue with emissive light meshes not being in the RAS.
- Fixed DXR player build
- Fixed the HDRP asset migration code not being called after an upgrade of the package
- Fixed draw renderers custom pass out of bound exception
- Fixed the PBR shader rendering in deferred
- Fixed some typos in debug menu (case 1224594)
- Fixed ray traced point and spot lights shadows not rejecting istory when semi-transparent or colored.
- Fixed a warning due to StaticLightingSky when reloading domain in some cases.
- Fixed the MaxLightCount being displayed when the light volume debug menu is on ColorAndEdge.
- Fixed issue with unclear naming of debug menu for decals.
- Fixed z-fighting in scene view when scene lighting is off (case 1203927)
- Fixed issue that prevented cubemap thumbnails from rendering (only on D3D11 and Metal).
- Fixed ray tracing with VR single-pass
- Fix an exception in ray tracing that happens if two LOD levels are using the same mesh renderer.
- Fixed error in the console when switching shader to decal in the material UI.
- Fixed an issue with refraction model and ray traced recursive rendering (case 1198578).
- Fixed an issue where a dynamic sky changing any frame may not update the ambient probe.
- Fixed cubemap thumbnail generation at project load time.
- Fixed cubemap thumbnail generation at project load time. 
- Fixed XR culling with multiple cameras
- Fixed XR single-pass with Mock HMD plugin
- Fixed sRGB mismatch with XR SDK
- Fixed an issue where default volume would not update when switching profile.
- Fixed issue with uncached reflection probe cameras reseting the debug mode (case 1224601) 
- Fixed an issue where AO override would not override specular occlusion.
- Fixed an issue where Volume inspector might not refresh correctly in some cases.
- Fixed render texture with XR
- Fixed issue with resources being accessed before initialization process has been performed completely. 
- Half fixed shuriken particle light that cast shadows (only the first one will be correct)
- Fixed issue with atmospheric fog turning black if a planar reflection probe is placed below ground level. (case 1226588)
- Fixed custom pass GC alloc issue in CustomPassVolume.GetActiveVolumes().
- Fixed a bug where instanced shadergraph shaders wouldn't compile on PS4.
- Fixed an issue related to the envlightdatasrt not being bound in recursive rendering.
- Fixed shadow cascade tooltip when using the metric mode (case 1229232)
- Fixed how the area light influence volume is computed to match rasterization.
- Focus on Decal uses the extends of the projectors
- Fixed usage of light size data that are not available at runtime.
- Fixed the depth buffer copy made before custom pass after opaque and normal injection point.
- Fix for issue that prevented scene from being completely saved when baked reflection probes are present and lighting is set to auto generate.
- Fixed drag area width at left of Light's intensity field in Inspector.
- Fixed light type resolution when performing a reset on HDAdditionalLightData (case 1220931)
- Fixed reliance on atan2 undefined behavior in motion vector debug shader.
- Fixed an usage of a a compute buffer not bound (1229964)
- Fixed an issue where changing the default volume profile from another inspector would not update the default volume editor.
- Fix issues in the post process system with RenderTexture being invalid in some cases, causing rendering problems.
- Fixed an issue where unncessarily serialized members in StaticLightingSky component would change each time the scene is changed.
- Fixed a weird behavior in the scalable settings drawing when the space becomes tiny (1212045).
- Fixed a regression in the ray traced indirect diffuse due to the new probe system.
- Fix for range compression factor for probes going negative (now clamped to positive values).
- Fixed path validation when creating new volume profile (case 1229933)
- Fixed a bug where Decal Shader Graphs would not recieve reprojected Position, Normal, or Bitangent data. (1239921)
- Fix reflection hierarchy for CARPAINT in AxF.
- Fix precise fresnel for delta lights for SVBRDF in AxF.
- Fixed the debug exposure mode for display sky reflection and debug view baked lighting
- Fixed MSAA depth resolve when there is no motion vectors
- Fixed various object leaks in HDRP.
- Fixed compile error with XR SubsystemManager.
- Fix for assertion triggering sometimes when saving a newly created lit shader graph (case 1230996)
- Fixed culling of planar reflection probes that change position (case 1218651)
- Fixed null reference when processing lightprobe (case 1235285)
- Fix issue causing wrong planar reflection rendering when more than one camera is present.
- Fix black screen in XR when HDRP package is present but not used.
- Fixed an issue with the specularFGD term being used when the material has a clear coat (lit shader).
- Fixed white flash happening with auto-exposure in some cases (case 1223774)
- Fixed NaN which can appear with real time reflection and inf value
- Fixed an issue that was collapsing the volume components in the HDRP default settings
- Fixed warning about missing bound decal buffer
- Fixed shader warning on Xbox for ResolveStencilBuffer.compute. 
- Fixed PBR shader ZTest rendering in deferred.
- Replaced commands incompatible with async compute in light list build process.
- Diffusion Profile and Material references in HDRP materials are now correctly exported to unity packages. Note that the diffusion profile or the material references need to be edited once before this can work properly.
- Fix MaterialBalls having same guid issue
- Fix spelling and grammatical errors in material samples
- Fixed unneeded cookie texture allocation for cone stop lights.
- Fixed scalarization code for contact shadows.
- Fixed volume debug in playmode
- Fixed issue when toggling anything in HDRP asset that will produce an error (case 1238155)
- Fixed shader warning in PCSS code when using Vulkan.
- Fixed decal that aren't working without Metal and Ambient Occlusion option enabled.
- Fixed an error about procedural sky being logged by mistake.
- Fixed shadowmask UI now correctly showing shadowmask disable
- Made more explicit the warning about raytracing and asynchronous compute. Also fixed the condition in which it appears.
- Fixed a null ref exception in static sky when the default volume profile is invalid.
- DXR: Fixed shader compilation error with shader graph and pathtracer
- Fixed SceneView Draw Modes not being properly updated after opening new scene view panels or changing the editor layout.
- VFX: Removed irrelevant queues in render queue selection from HDRP outputs
- VFX: Motion Vector are correctly renderered with MSAA [Case 1240754](https://issuetracker.unity3d.com/product/unity/issues/guid/1240754/)
- Fixed a cause of NaN when a normal of 0-length is generated (usually via shadergraph). 
- Fixed issue with screen-space shadows not enabled properly when RT is disabled (case 1235821)
- Fixed a performance issue with stochastic ray traced area shadows.
- Fixed cookie texture not updated when changing an import settings (srgb for example).
- Fixed flickering of the game/scene view when lookdev is running.
- Fixed issue with reflection probes in realtime time mode with OnEnable baking having wrong lighting with sky set to dynamic (case 1238047).
- Fixed transparent motion vectors not working when in MSAA.
- Fix error when removing DecalProjector from component contextual menu (case 1243960)
- Fixed issue with post process when running in RGBA16 and an object with additive blending is in the scene.
- Fixed corrupted values on LayeredLit when using Vertex Color multiply mode to multiply and MSAA is activated. 
- Fix conflicts with Handles manipulation when performing a Reset in DecalComponent (case 1238833)
- Fixed depth prepass and postpass being disabled after changing the shader in the material UI.
- Fixed issue with sceneview camera settings not being saved after Editor restart.
- Fixed issue when switching back to custom sensor type in physical camera settings (case 1244350).
- Fixed a null ref exception when running playmode tests with the render pipeline debug window opened.
- Fixed some GCAlloc in the debug window.
- Fixed shader graphs not casting semi-transparent and color shadows (case 1242617)
- Fixed thin refraction mode not working properly.
- Fixed assert on tests caused by probe culling results being requested when culling did not happen. (case 1246169) 
- Fixed over consumption of GPU memory by the Physically Based Sky.
- Fixed an invalid rotation in Planar Reflection Probe editor display, that was causing an error message (case 1182022)
- Put more information in Camera background type tooltip and fixed inconsistent exposure behavior when changing bg type.
- Fixed issue that caused not all baked reflection to be deleted upon clicking "Clear Baked Data" in the lighting menu (case 1136080)
- Fixed an issue where asset preview could be rendered white because of static lighting sky.
- Fixed an issue where static lighting was not updated when removing the static lighting sky profile.
- Fixed the show cookie atlas debug mode not displaying correctly when enabling the clear cookie atlas option.
- Fixed various multi-editing issues when changing Emission parameters.
- Fixed error when undo a Reflection Probe removal in a prefab instance. (case 1244047)
- Fixed Microshadow not working correctly in deferred with LightLayers
- Tentative fix for missing include in depth of field shaders.
- Fixed the light overlap scene view draw mode (wasn't working at all).
- Fixed taaFrameIndex and XR tests 4052 and 4053
- Fixed the prefab integration of custom passes (Prefab Override Highlight not working as expected).
- Cloned volume profile from read only assets are created in the root of the project. (case 1154961)
- Fixed Wizard check on default volume profile to also check it is not the default one in package.
- Fix erroneous central depth sampling in TAA.
- Fixed light layers not correctly disabled when the lightlayers is set to Nothing and Lightlayers isn't enabled in HDRP Asset
- Fixed issue with Model Importer materials falling back to the Legacy default material instead of HDRP's default material when import happens at Editor startup.
- Fixed a wrong condition in CameraSwitcher, potentially causing out of bound exceptions.
- Fixed an issue where editing the Look Dev default profile would not reflect directly in the Look Dev window.
- Fixed a bug where the light list is not cleared but still used when resizing the RT.
- Fixed exposure debug shader with XR single-pass rendering.
- Fixed issues with scene view and transparent motion vectors.
- Fixed black screens for linux/HDRP (1246407)
- Fixed a vulkan and metal warning in the SSGI compute shader.
- Fixed an exception due to the color pyramid not allocated when SSGI is enabled.
- Fixed an issue with the first Depth history was incorrectly copied.
- Fixed path traced DoF focusing issue
- Fix an issue with the half resolution Mode (performance)
- Fix an issue with the color intensity of emissive for performance rtgi
- Fixed issue with rendering being mostly broken when target platform disables VR. 
- Workaround an issue caused by GetKernelThreadGroupSizes  failing to retrieve correct group size. 
- Fix issue with fast memory and rendergraph. 
- Fixed transparent motion vector framesetting not sanitized.
- Fixed wrong order of post process frame settings.
- Fixed white flash when enabling SSR or SSGI.
- The ray traced indrect diffuse and RTGI were combined wrongly with the rest of the lighting (1254318).
- Fixed an exception happening when using RTSSS without using RTShadows.
- Fix inconsistencies with transparent motion vectors and opaque by allowing camera only transparent motion vectors.
- Fix reflection probe frame settings override
- Fixed certain shadow bias artifacts present in volumetric lighting (case 1231885).
- Fixed area light cookie not updated when switch the light type from a spot that had a cookie.
- Fixed issue with dynamic resolution updating when not in play mode.
- Fixed issue with Contrast Adaptive Sharpening upsample mode and preview camera.
- Fix issue causing blocky artifacts when decals affect metallic and are applied on material with specular color workflow.
- Fixed issue with depth pyramid generation and dynamic resolution.
- Fixed an issue where decals were duplicated in prefab isolation mode.
- Fixed an issue where rendering preview with MSAA might generate render graph errors.
- Fixed compile error in PS4 for planar reflection filtering.
- Fixed issue with blue line in prefabs for volume mode.
- Fixing the internsity being applied to RTAO too early leading to unexpected results (1254626).
- Fix issue that caused sky to incorrectly render when using a custom projection matrix.
- Fixed null reference exception when using depth pre/post pass in shadergraph with alpha clip in the material.
- Appropriately constraint blend distance of reflection probe while editing with the inspector (case 1248931)
- Fixed AxF handling of roughness for Blinn-Phong type materials
- Fixed AxF UI errors when surface type is switched to transparent
<<<<<<< HEAD
- Fixed warning in HDAdditionalLightData OnValidate (cases 1250864, 1244578)
=======
- Fixed a serialization issue, preventing quality level parameters to undo/redo and update scene view on change.
- Fixed an exception occuring when a camera doesn't have an HDAdditionalCameraData (1254383).
- Fixed ray tracing with XR single-pass.
>>>>>>> b1b2851d

### Changed
- Improve MIP selection for decals on Transparents
- Color buffer pyramid is not allocated anymore if neither refraction nor distortion are enabled
- Rename Emission Radius to Radius in UI in Point, Spot
- Angular Diameter parameter for directional light is no longuer an advanced property
- DXR: Remove Light Radius and Angular Diamater of Raytrace shadow. Angular Diameter and Radius are used instead.
- Remove MaxSmoothness parameters from UI for point, spot and directional light. The MaxSmoothness is now deduce from Radius Parameters
- DXR: Remove the Ray Tracing Environement Component. Add a Layer Mask to the ray Tracing volume components to define which objects are taken into account for each effect.
- Removed second cubemaps used for shadowing in lookdev
- Disable Physically Based Sky below ground
- Increase max limit of area light and reflection probe to 128
- Change default texture for detailmap to grey
- Optimize Shadow RT load on Tile based architecture platforms.
- Improved quality of SSAO.
- Moved RequestShadowMapRendering() back to public API.
- Update HDRP DXR Wizard with an option to automatically clone the hdrp config package and setup raytracing to 1 in shaders file.
- Added SceneSelection pass for TerrainLit shader.
- Simplified Light's type API regrouping the logic in one place (Check type in HDAdditionalLightData)
- The support of LOD CrossFade (Dithering transition) in master nodes now required to enable it in the master node settings (Save variant)
- Improved shadow bias, by removing constant depth bias and substituting it with slope-scale bias.
- Fix the default stencil values when a material is created from a SSS ShaderGraph.
- Tweak test asset to be compatible with XR: unlit SG material for canvas and double-side font material
- Slightly tweaked the behaviour of bloom when resolution is low to reduce artifacts.
- Hidden fields in Light Inspector that is not relevant while in BakingOnly mode.
- Changed parametrization of PCSS, now softness is derived from angular diameter (for directional lights) or shape radius (for point/spot lights) and min filter size is now in the [0..1] range.
- Moved the copy of the geometry history buffers to right after the depth mip chain generation.
- Rename "Luminance" to "Nits" in UX for physical light unit
- Rename FrameSettings "SkyLighting" to "SkyReflection"
- Reworked XR automated tests
- The ray traced screen space shadow history for directional, spot and point lights is discarded if the light transform has changed.
- Changed the behavior for ray tracing in case a mesh renderer has both transparent and opaque submeshes.
- Improve history buffer management
- Replaced PlayerSettings.virtualRealitySupported with XRGraphics.tryEnable.
- Remove redundant FrameSettings RealTimePlanarReflection
- Improved a bit the GC calls generated during the rendering.
- Material update is now only triggered when the relevant settings are touched in the shader graph master nodes
- Changed the way Sky Intensity (on Sky volume components) is handled. It's now a combo box where users can choose between Exposure, Multiplier or Lux (for HDRI sky only) instead of both multiplier and exposure being applied all the time. Added a new menu item to convert old profiles.
- Change how method for specular occlusions is decided on inspector shader (Lit, LitTesselation, LayeredLit, LayeredLitTessellation)
- Unlocked SSS, SSR, Motion Vectors and Distortion frame settings for reflections probes.
- Hide unused LOD settings in Quality Settings legacy window.
- Reduced the constrained distance for temporal reprojection of ray tracing denoising
- Removed shadow near plane from the Directional Light Shadow UI.
- Improved the performances of custom pass culling.
- The scene view camera now replicates the physical parameters from the camera tagged as "MainCamera".
- Reduced the number of GC.Alloc calls, one simple scene without plarnar / probes, it should be 0B.
- Renamed ProfilingSample to ProfilingScope and unified API. Added GPU Timings.
- Updated macros to be compatible with the new shader preprocessor.
- Ray tracing reflection temporal filtering is now done in pre-exposed space
- Search field selects the appropriate fields in both project settings panels 'HDRP Default Settings' and 'Quality/HDRP'
- Disabled the refraction and transmission map keywords if the material is opaque.
- Keep celestial bodies outside the atmosphere.
- Updated the MSAA documentation to specify what features HDRP supports MSAA for and what features it does not.
- Shader use for Runtime Debug Display are now correctly stripper when doing a release build
- Now each camera has its own Volume Stack. This allows Volume Parameters to be updated as early as possible and be ready for the whole frame without conflicts between cameras.
- Disable Async for SSR, SSAO and Contact shadow when aggregated ray tracing frame setting is on.
- Improved performance when entering play mode without domain reload by a factor of ~25
- Renamed the camera profiling sample to include the camera name
- Discarding the ray tracing history for AO, reflection, diffuse shadows and GI when the viewport size changes.
- Renamed the camera profiling sample to include the camera name
- Renamed the post processing graphic formats to match the new convention.
- The restart in Wizard for DXR will always be last fix from now on
- Refactoring pre-existing materials to share more shader code between rasterization and ray tracing.
- Setting a material's Refraction Model to Thin does not overwrite the Thickness and Transmission Absorption Distance anymore.
- Removed Wind textures from runtime as wind is no longer built into the pipeline
- Changed Shader Graph titles of master nodes to be more easily searchable ("HDRP/x" -> "x (HDRP)")
- Expose StartSinglePass() and StopSinglePass() as public interface for XRPass
- Replaced the Texture array for 2D cookies (spot, area and directional lights) and for planar reflections by an atlas.
- Moved the tier defining from the asset to the concerned volume components.
- Changing from a tier management to a "mode" management for reflection and GI and removing the ability to enable/disable deferred and ray bining (they are now implied by performance mode)
- The default FrameSettings for ScreenSpaceShadows is set to true for Camera in order to give a better workflow for DXR.
- Refactor internal usage of Stencil bits.
- Changed how the material upgrader works and added documentation for it.
- Custom passes now disable the stencil when overwriting the depth and not writing into it.
- Renamed the camera profiling sample to include the camera name
- Changed the way the shadow casting property of transparent and tranmissive materials is handeled for ray tracing.
- Changed inspector materials stencil setting code to have more sharing.
- Updated the default scene and default DXR scene and DefaultVolumeProfile.
- Changed the way the length parameter is used for ray traced contact shadows.
- Improved the coherency of PCSS blur between cascades.
- Updated VR checks in Wizard to reflect new XR System.
- Removing unused alpha threshold depth prepass and post pass for fabric shader graph.
- Transform result from CIE XYZ to sRGB color space in EvalSensitivity for iridescence.
- Moved BeginCameraRendering callback right before culling.
- Changed the visibility of the Indirect Lighting Controller component to public.
- Renamed the cubemap used for diffuse convolution to a more explicit name for the memory profiler.
- Improved behaviour of transmission color on transparent surfaces in path tracing.
- Light dimmer can now get values higher than one and was renamed to multiplier in the UI.
- Removed info box requesting volume component for Visual Environment and updated the documentation with the relevant information.
- Improved light selection oracle for light sampling in path tracing.
- Stripped ray tracing subsurface passes with ray tracing is not enabled.
- Remove LOD cross fade code for ray tracing shaders
- Removed legacy VR code
- Add range-based clipping to box lights (case 1178780)
- Improve area light culling (case 1085873)
- Light Hierarchy debug mode can now adjust Debug Exposure for visualizing high exposure scenes.
- Rejecting history for ray traced reflections based on a threshold evaluated on the neighborhood of the sampled history.
- Renamed "Environment" to "Reflection Probes" in tile/cluster debug menu.
- Utilities namespace is obsolete, moved its content to UnityEngine.Rendering (case 1204677)
- Obsolete Utilities namespace was removed, instead use UnityEngine.Rendering (case 1204677)
- Moved most of the compute shaders to the multi_compile API instead of multiple kernels.
- Use multi_compile API for deferred compute shader with shadow mask.
- Remove the raytracing rendering queue system to make recursive raytraced material work when raytracing is disabled
- Changed a few resources used by ray tracing shaders to be global resources (using register space1) for improved CPU performance.
- All custom pass volumes are now executed for one injection point instead of the first one.
- Hidden unsupported choice in emission in Materials
- Temporal Anti aliasing improvements.
- Optimized PrepareLightsForGPU (cost reduced by over 25%) and PrepareGPULightData (around twice as fast now).
- Moved scene view camera settings for HDRP from the preferences window to the scene view camera settings window.
- Updated shaders to be compatible with Microsoft's DXC.
- Debug exposure in debug menu have been replace to debug exposure compensation in EV100 space and is always visible.
- Further optimized PrepareLightsForGPU (3x faster with few shadows, 1.4x faster with a lot of shadows or equivalently cost reduced by 68% to 37%).
- Raytracing: Replaced the DIFFUSE_LIGHTING_ONLY multicompile by a uniform.
- Raytracing: Removed the dynamic lightmap multicompile.
- Raytracing: Remove the LOD cross fade multi compile for ray tracing.
- Cookie are now supported in lightmaper. All lights casting cookie and baked will now include cookie influence.
- Avoid building the mip chain a second time for SSR for transparent objects.
- Replaced "High Quality" Subsurface Scattering with a set of Quality Levels.
- Replaced "High Quality" Volumetric Lighting with "Screen Resolution Percentage" and "Volume Slice Count" on the Fog volume component.
- Merged material samples and shader samples
- Update material samples scene visuals
- Use multi_compile API for deferred compute shader with shadow mask.
- Made the StaticLightingSky class public so that users can change it by script for baking purpose.
- Shadowmask and realtime reflectoin probe property are hide in Quality settings
- Improved performance of reflection probe management when using a lot of probes.
- Ignoring the disable SSR flags for recursive rendering.
- Removed logic in the UI to disable parameters for contact shadows and fog volume components as it was going against the concept of the volume system.
- Fixed the sub surface mask not being taken into account when computing ray traced sub surface scattering.
- MSAA Within Forward Frame Setting is now enabled by default on Cameras when new Render Pipeline Asset is created
- Slightly changed the TAA anti-flicker mechanism so that it is more aggressive on almost static images (only on High preset for now).
- Changed default exposure compensation to 0.
- Refactored shadow caching system.
- Removed experimental namespace for ray tracing code.
- Increase limit for max numbers of lights in UX
- Removed direct use of BSDFData in the path tracing pass, delegated to the material instead.
- Pre-warm the RTHandle system to reduce the amount of memory allocations and the total memory needed at all points. 
- DXR: Only read the geometric attributes that are required using the share pass info and shader graph defines.
- DXR: Dispatch binned rays in 1D instead of 2D.
- Lit and LayeredLit tessellation cross lod fade don't used dithering anymore between LOD but fade the tessellation height instead. Allow a smoother transition
- Changed the way planar reflections are filtered in order to be a bit more "physically based".
- Increased path tracing BSDFs roughness range from [0.001, 0.999] to [0.00001, 0.99999].
- Changing the default SSGI radius for the all configurations.
- Changed the default parameters for quality RTGI to match expected behavior.
- Add color clear pass while rendering XR occlusion mesh to avoid leaks.

## [7.1.1] - 2019-09-05

### Added
- Transparency Overdraw debug mode. Allows to visualize transparent objects draw calls as an "heat map".
- Enabled single-pass instancing support for XR SDK with new API cmd.SetInstanceMultiplier()
- XR settings are now available in the HDRP asset
- Support for Material Quality in Shader Graph
- Material Quality support selection in HDRP Asset
- Renamed XR shader macro from UNITY_STEREO_ASSIGN_COMPUTE_EYE_INDEX to UNITY_XR_ASSIGN_VIEW_INDEX
- Raytracing ShaderGraph node for HDRP shaders
- Custom passes volume component with 3 injection points: Before Rendering, Before Transparent and Before Post Process
- Alpha channel is now properly exported to camera render textures when using FP16 color buffer format
- Support for XR SDK mirror view modes
- HD Master nodes in Shader Graph now support Normal and Tangent modification in vertex stage.
- DepthOfFieldCoC option in the fullscreen debug modes.
- Added override Ambient Occlusion option on debug windows
- Added Custom Post Processes with 3 injection points: Before Transparent, Before Post Process and After Post Process
- Added draft of minimal interactive path tracing (experimental) based on DXR API - Support only 4 area light, lit and unlit shader (non-shadergraph)
- Small adjustments to TAA anti flicker (more aggressive on high values).

### Fixed
- Fixed wizard infinite loop on cancellation
- Fixed with compute shader error about too many threads in threadgroup on low GPU
- Fixed invalid contact shadow shaders being created on metal
- Fixed a bug where if Assembly.GetTypes throws an exception due to mis-versioned dlls, then no preprocessors are used in the shader stripper
- Fixed typo in AXF decal property preventing to compile
- Fixed reflection probe with XR single-pass and FPTL
- Fixed force gizmo shown when selecting camera in hierarchy
- Fixed issue with XR occlusion mesh and dynamic resolution
- Fixed an issue where lighting compute buffers were re-created with the wrong size when resizing the window, causing tile artefacts at the top of the screen.
- Fix FrameSettings names and tooltips
- Fixed error with XR SDK when the Editor is not in focus
- Fixed errors with RenderGraph, XR SDK and occlusion mesh
- Fixed shadow routines compilation errors when "real" type is a typedef on "half".
- Fixed toggle volumetric lighting in the light UI
- Fixed post-processing history reset handling rt-scale incorrectly
- Fixed crash with terrain and XR multi-pass
- Fixed ShaderGraph material synchronization issues
- Fixed a null reference exception when using an Emissive texture with Unlit shader (case 1181335)
- Fixed an issue where area lights and point lights where not counted separately with regards to max lights on screen (case 1183196)
- Fixed an SSR and Subsurface Scattering issue (appearing black) when using XR.

### Changed
- Update Wizard layout.
- Remove almost all Garbage collection call within a frame.
- Rename property AdditionalVeclocityChange to AddPrecomputeVelocity
- Call the End/Begin camera rendering callbacks for camera with customRender enabled
- Changeg framesettings migration order of postprocess flags as a pr for reflection settings flags have been backported to 2019.2
- Replaced usage of ENABLE_VR in XRSystem.cs by version defines based on the presence of the built-in VR and XR modules
- Added an update virtual function to the SkyRenderer class. This is called once per frame. This allows a given renderer to amortize heavy computation at the rate it chooses. Currently only the physically based sky implements this.
- Removed mandatory XRPass argument in HDCamera.GetOrCreate()
- Restored the HDCamera parameter to the sky rendering builtin parameters.
- Removed usage of StructuredBuffer for XR View Constants
- Expose Direct Specular Lighting control in FrameSettings
- Deprecated ExponentialFog and VolumetricFog volume components. Now there is only one exponential fog component (Fog) which can add Volumetric Fog as an option. Added a script in Edit -> Render Pipeline -> Upgrade Fog Volume Components.

## [7.0.1] - 2019-07-25

### Added
- Added option in the config package to disable globally Area Lights and to select shadow quality settings for the deferred pipeline.
- When shader log stripping is enabled, shader stripper statistics will be written at `Temp/shader-strip.json`
- Occlusion mesh support from XR SDK

### Fixed
- Fixed XR SDK mirror view blit, cleanup some XRTODO and removed XRDebug.cs
- Fixed culling for volumetrics with XR single-pass rendering
- Fix shadergraph material pass setup not called
- Fixed documentation links in component's Inspector header bar
- Cookies using the render texture output from a camera are now properly updated
- Allow in ShaderGraph to enable pre/post pass when the alpha clip is disabled

### Changed
- RenderQueue for Opaque now start at Background instead of Geometry.
- Clamp the area light size for scripting API when we change the light type
- Added a warning in the material UI when the diffusion profile assigned is not in the HDRP asset


## [7.0.0] - 2019-07-17

### Added
- `Fixed`, `Viewer`, and `Automatic` modes to compute the FOV used when rendering a `PlanarReflectionProbe`
- A checkbox to toggle the chrome gizmo of `ReflectionProbe`and `PlanarReflectionProbe`
- Added a Light layer in shadows that allow for objects to cast shadows without being affected by light (and vice versa).
- You can now access ShaderGraph blend states from the Material UI (for example, **Surface Type**, **Sorting Priority**, and **Blending Mode**). This change may break Materials that use a ShaderGraph, to fix them, select **Edit > Render Pipeline > Reset all ShaderGraph Scene Materials BlendStates**. This syncs the blendstates of you ShaderGraph master nodes with the Material properties.
- You can now control ZTest, ZWrite, and CullMode for transparent Materials.
- Materials that use Unlit Shaders or Unlit Master Node Shaders now cast shadows.
- Added an option to enable the ztest on **After Post Process** materials when TAA is disabled.
- Added a new SSAO (based on Ground Truth Ambient Occlusion algorithm) to replace the previous one.
- Added support for shadow tint on light
- BeginCameraRendering and EndCameraRendering callbacks are now called with probes
- Adding option to update shadow maps only On Enable and On Demand.
- Shader Graphs that use time-dependent vertex modification now generate correct motion vectors.
- Added option to allow a custom spot angle for spot light shadow maps.
- Added frame settings for individual post-processing effects
- Added dither transition between cascades for Low and Medium quality settings
- Added single-pass instancing support with XR SDK
- Added occlusion mesh support with XR SDK
- Added support of Alembic velocity to various shaders
- Added support for more than 2 views for single-pass instancing
- Added support for per punctual/directional light min roughness in StackLit
- Added mirror view support with XR SDK
- Added VR verification in HDRPWizard
- Added DXR verification in HDRPWizard
- Added feedbacks in UI of Volume regarding skies
- Cube LUT support in Tonemapping. Cube LUT helpers for external grading are available in the Post-processing Sample package.

### Fixed
- Fixed an issue with history buffers causing effects like TAA or auto exposure to flicker when more than one camera was visible in the editor
- The correct preview is displayed when selecting multiple `PlanarReflectionProbe`s
- Fixed volumetric rendering with camera-relative code and XR stereo instancing
- Fixed issue with flashing cyan due to async compilation of shader when selecting a mesh
- Fix texture type mismatch when the contact shadow are disabled (causing errors on IOS devices)
- Fixed Generate Shader Includes while in package
- Fixed issue when texture where deleted in ShadowCascadeGUI
- Fixed issue in FrameSettingsHistory when disabling a camera several time without enabling it in between.
- Fixed volumetric reprojection with camera-relative code and XR stereo instancing
- Added custom BaseShaderPreprocessor in HDEditorUtils.GetBaseShaderPreprocessorList()
- Fixed compile issue when USE_XR_SDK is not defined
- Fixed procedural sky sun disk intensity for high directional light intensities
- Fixed Decal mip level when using texture mip map streaming to avoid dropping to lowest permitted mip (now loading all mips)
- Fixed deferred shading for XR single-pass instancing after lightloop refactor
- Fixed cluster and material classification debug (material classification now works with compute as pixel shader lighting)
- Fixed IOS Nan by adding a maximun epsilon definition REAL_EPS that uses HALF_EPS when fp16 are used
- Removed unnecessary GC allocation in motion blur code
- Fixed locked UI with advanded influence volume inspector for probes
- Fixed invalid capture direction when rendering planar reflection probes
- Fixed Decal HTILE optimization with platform not supporting texture atomatic (Disable it)
- Fixed a crash in the build when the contact shadows are disabled
- Fixed camera rendering callbacks order (endCameraRendering was being called before the actual rendering)
- Fixed issue with wrong opaque blending settings for After Postprocess
- Fixed issue with Low resolution transparency on PS4
- Fixed a memory leak on volume profiles
- Fixed The Parallax Occlusion Mappping node in shader graph and it's UV input slot
- Fixed lighting with XR single-pass instancing by disabling deferred tiles
- Fixed the Bloom prefiltering pass
- Fixed post-processing effect relying on Unity's random number generator
- Fixed camera flickering when using TAA and selecting the camera in the editor
- Fixed issue with single shadow debug view and volumetrics
- Fixed most of the problems with light animation and timeline
- Fixed indirect deferred compute with XR single-pass instancing
- Fixed a slight omission in anisotropy calculations derived from HazeMapping in StackLit
- Improved stack computation numerical stability in StackLit
- Fix PBR master node always opaque (wrong blend modes for forward pass)
- Fixed TAA with XR single-pass instancing (missing macros)
- Fixed an issue causing Scene View selection wire gizmo to not appear when using HDRP Shader Graphs.
- Fixed wireframe rendering mode (case 1083989)
- Fixed the renderqueue not updated when the alpha clip is modified in the material UI.
- Fixed the PBR master node preview
- Remove the ReadOnly flag on Reflection Probe's cubemap assets during bake when there are no VCS active.
- Fixed an issue where setting a material debug view would not reset the other exclusive modes
- Spot light shapes are now correctly taken into account when baking
- Now the static lighting sky will correctly take the default values for non-overridden properties
- Fixed material albedo affecting the lux meter
- Extra test in deferred compute shading to avoid shading pixels that were not rendered by the current camera (for camera stacking)

### Changed
- Optimization: Reduce the group size of the deferred lighting pass from 16x16 to 8x8
- Replaced HDCamera.computePassCount by viewCount
- Removed xrInstancing flag in RTHandles (replaced by TextureXR.slices and TextureXR.dimensions)
- Refactor the HDRenderPipeline and lightloop code to preprare for high level rendergraph
- Removed the **Back Then Front Rendering** option in the fabric Master Node settings. Enabling this option previously did nothing.
- Shader type Real translates to FP16 precision on Nintendo Switch.
- Shader framework refactor: Introduce CBSDF, EvaluateBSDF, IsNonZeroBSDF to replace BSDF functions
- Shader framework refactor:  GetBSDFAngles, LightEvaluation and SurfaceShading functions
- Replace ComputeMicroShadowing by GetAmbientOcclusionForMicroShadowing
- Rename WorldToTangent to TangentToWorld as it was incorrectly named
- Remove SunDisk and Sun Halo size from directional light
- Remove all obsolete wind code from shader
- Renamed DecalProjectorComponent into DecalProjector for API alignment.
- Improved the Volume UI and made them Global by default
- Remove very high quality shadow option
- Change default for shadow quality in Deferred to Medium
- Enlighten now use inverse squared falloff (before was using builtin falloff)
- Enlighten is now deprecated. Please use CPU or GPU lightmaper instead.
- Remove the name in the diffusion profile UI
- Changed how shadow map resolution scaling with distance is computed. Now it uses screen space area rather than light range.
- Updated MoreOptions display in UI
- Moved Display Area Light Emissive Mesh script API functions in the editor namespace
- direct strenght properties in ambient occlusion now affect direct specular as well
- Removed advanced Specular Occlusion control in StackLit: SSAO based SO control is hidden and fixed to behave like Lit, SPTD is the only HQ technique shown for baked SO.
- Shader framework refactor: Changed ClampRoughness signature to include PreLightData access.
- HDRPWizard window is now in Window > General > HD Render Pipeline Wizard
- Moved StaticLightingSky to LightingWindow
- Removes the current "Scene Settings" and replace them with "Sky & Fog Settings" (with Physically Based Sky and Volumetric Fog).
- Changed how cached shadow maps are placed inside the atlas to minimize re-rendering of them.

## [6.7.0-preview] - 2019-05-16

### Added
- Added ViewConstants StructuredBuffer to simplify XR rendering
- Added API to render specific settings during a frame
- Added stadia to the supported platforms (2019.3)
- Enabled cascade blends settings in the HD Shadow component
- Added Hardware Dynamic Resolution support.
- Added MatCap debug view to replace the no scene lighting debug view.
- Added clear GBuffer option in FrameSettings (default to false)
- Added preview for decal shader graph (Only albedo, normal and emission)
- Added exposure weight control for decal
- Screen Space Directional Shadow under a define option. Activated for ray tracing
- Added a new abstraction for RendererList that will help transition to Render Graph and future RendererList API
- Added multipass support for VR
- Added XR SDK integration (multipass only)
- Added Shader Graph samples for Hair, Fabric and Decal master nodes.
- Add fade distance, shadow fade distance and light layers to light explorer
- Add method to draw light layer drawer in a rect to HDEditorUtils

### Fixed
- Fixed deserialization crash at runtime
- Fixed for ShaderGraph Unlit masternode not writing velocity
- Fixed a crash when assiging a new HDRP asset with the 'Verify Saving Assets' option enabled
- Fixed exposure to properly support TEXTURE2D_X
- Fixed TerrainLit basemap texture generation
- Fixed a bug that caused nans when material classification was enabled and a tile contained one standard material + a material with transmission.
- Fixed gradient sky hash that was not using the exposure hash
- Fixed displayed default FrameSettings in HDRenderPipelineAsset wrongly updated on scripts reload.
- Fixed gradient sky hash that was not using the exposure hash.
- Fixed visualize cascade mode with exposure.
- Fixed (enabled) exposure on override lighting debug modes.
- Fixed issue with LightExplorer when volume have no profile
- Fixed issue with SSR for negative, infinite and NaN history values
- Fixed LightLayer in HDReflectionProbe and PlanarReflectionProbe inspector that was not displayed as a mask.
- Fixed NaN in transmission when the thickness and a color component of the scattering distance was to 0
- Fixed Light's ShadowMask multi-edition.
- Fixed motion blur and SMAA with VR single-pass instancing
- Fixed NaNs generated by phase functionsin volumetric lighting
- Fixed NaN issue with refraction effect and IOR of 1 at extreme grazing angle
- Fixed nan tracker not using the exposure
- Fixed sorting priority on lit and unlit materials
- Fixed null pointer exception when there are no AOVRequests defined on a camera
- Fixed dirty state of prefab using disabled ReflectionProbes
- Fixed an issue where gizmos and editor grid were not correctly depth tested
- Fixed created default scene prefab non editable due to wrong file extension.
- Fixed an issue where sky convolution was recomputed for nothing when a preview was visible (causing extreme slowness when fabric convolution is enabled)
- Fixed issue with decal that wheren't working currently in player
- Fixed missing stereo rendering macros in some fragment shaders
- Fixed exposure for ReflectionProbe and PlanarReflectionProbe gizmos
- Fixed single-pass instancing on PSVR
- Fixed Vulkan shader issue with Texture2DArray in ScreenSpaceShadow.compute by re-arranging code (workaround)
- Fixed camera-relative issue with lights and XR single-pass instancing
- Fixed single-pass instancing on Vulkan
- Fixed htile synchronization issue with shader graph decal
- Fixed Gizmos are not drawn in Camera preview
- Fixed pre-exposure for emissive decal
- Fixed wrong values computed in PreIntegrateFGD and in the generation of volumetric lighting data by forcing the use of fp32.
- Fixed NaNs arising during the hair lighting pass
- Fixed synchronization issue in decal HTile that occasionally caused rendering artifacts around decal borders
- Fixed QualitySettings getting marked as modified by HDRP (and thus checked out in Perforce)
- Fixed a bug with uninitialized values in light explorer
- Fixed issue with LOD transition
- Fixed shader warnings related to raytracing and TEXTURE2D_X

### Changed
- Refactor PixelCoordToViewDirWS to be VR compatible and to compute it only once per frame
- Modified the variants stripper to take in account multiple HDRP assets used in the build.
- Improve the ray biasing code to avoid self-intersections during the SSR traversal
- Update Pyramid Spot Light to better match emitted light volume.
- Moved _XRViewConstants out of UnityPerPassStereo constant buffer to fix issues with PSSL
- Removed GetPositionInput_Stereo() and single-pass (double-wide) rendering mode
- Changed label width of the frame settings to accommodate better existing options.
- SSR's Default FrameSettings for camera is now enable.
- Re-enabled the sharpening filter on Temporal Anti-aliasing
- Exposed HDEditorUtils.LightLayerMaskDrawer for integration in other packages and user scripting.
- Rename atmospheric scattering in FrameSettings to Fog
- The size modifier in the override for the culling sphere in Shadow Cascades now defaults to 0.6, which is the same as the formerly hardcoded value.
- Moved LOD Bias and Maximum LOD Level from Frame Setting section `Other` to `Rendering`
- ShaderGraph Decal that affect only emissive, only draw in emissive pass (was drawing in dbuffer pass too)
- Apply decal projector fade factor correctly on all attribut and for shader graph decal
- Move RenderTransparentDepthPostpass after all transparent
- Update exposure prepass to interleave XR single-pass instancing views in a checkerboard pattern
- Removed ScriptRuntimeVersion check in wizard.

## [6.6.0-preview] - 2019-04-01

### Added
- Added preliminary changes for XR deferred shading
- Added support of 111110 color buffer
- Added proper support for Recorder in HDRP
- Added depth offset input in shader graph master nodes
- Added a Parallax Occlusion Mapping node
- Added SMAA support
- Added Homothety and Symetry quick edition modifier on volume used in ReflectionProbe, PlanarReflectionProbe and DensityVolume
- Added multi-edition support for DecalProjectorComponent
- Improve hair shader
- Added the _ScreenToTargetScaleHistory uniform variable to be used when sampling HDRP RTHandle history buffers.
- Added settings in `FrameSettings` to change `QualitySettings.lodBias` and `QualitySettings.maximumLODLevel` during a rendering
- Added an exposure node to retrieve the current, inverse and previous frame exposure value.
- Added an HD scene color node which allow to sample the scene color with mips and a toggle to remove the exposure.
- Added safeguard on HD scene creation if default scene not set in the wizard
- Added Low res transparency rendering pass.

### Fixed
- Fixed HDRI sky intensity lux mode
- Fixed dynamic resolution for XR
- Fixed instance identifier semantic string used by Shader Graph
- Fixed null culling result occuring when changing scene that was causing crashes
- Fixed multi-edition light handles and inspector shapes
- Fixed light's LightLayer field when multi-editing
- Fixed normal blend edition handles on DensityVolume
- Fixed an issue with layered lit shader and height based blend where inactive layers would still have influence over the result
- Fixed multi-selection handles color for DensityVolume
- Fixed multi-edition inspector's blend distances for HDReflectionProbe, PlanarReflectionProbe and DensityVolume
- Fixed metric distance that changed along size in DensityVolume
- Fixed DensityVolume shape handles that have not same behaviour in advance and normal edition mode
- Fixed normal map blending in TerrainLit by only blending the derivatives
- Fixed Xbox One rendering just a grey screen instead of the scene
- Fixed probe handles for multiselection
- Fixed baked cubemap import settings for convolution
- Fixed regression causing crash when attempting to open HDRenderPipelineWizard without an HDRenderPipelineAsset setted
- Fixed FullScreenDebug modes: SSAO, SSR, Contact shadow, Prerefraction Color Pyramid, Final Color Pyramid
- Fixed volumetric rendering with stereo instancing
- Fixed shader warning
- Fixed missing resources in existing asset when updating package
- Fixed PBR master node preview in forward rendering or transparent surface
- Fixed deferred shading with stereo instancing
- Fixed "look at" edition mode of Rotation tool for DecalProjectorComponent
- Fixed issue when switching mode in ReflectionProbe and PlanarReflectionProbe
- Fixed issue where migratable component version where not always serialized when part of prefab's instance
- Fixed an issue where shadow would not be rendered properly when light layer are not enabled
- Fixed exposure weight on unlit materials
- Fixed Light intensity not played in the player when recorded with animation/timeline
- Fixed some issues when multi editing HDRenderPipelineAsset
- Fixed emission node breaking the main shader graph preview in certain conditions.
- Fixed checkout of baked probe asset when baking probes.
- Fixed invalid gizmo position for rotated ReflectionProbe
- Fixed multi-edition of material's SurfaceType and RenderingPath
- Fixed whole pipeline reconstruction on selecting for the first time or modifying other than the currently used HDRenderPipelineAsset
- Fixed single shadow debug mode
- Fixed global scale factor debug mode when scale > 1
- Fixed debug menu material overrides not getting applied to the Terrain Lit shader
- Fixed typo in computeLightVariants
- Fixed deferred pass with XR instancing by disabling ComputeLightEvaluation
- Fixed bloom resolution independence
- Fixed lens dirt intensity not behaving properly
- Fixed the Stop NaN feature
- Fixed some resources to handle more than 2 instanced views for XR
- Fixed issue with black screen (NaN) produced on old GPU hardware or intel GPU hardware with gaussian pyramid
- Fixed issue with disabled punctual light would still render when only directional light is present

### Changed
- DensityVolume scripting API will no longuer allow to change between advance and normal edition mode
- Disabled depth of field, lens distortion and panini projection in the scene view
- TerrainLit shaders and includes are reorganized and made simpler.
- TerrainLit shader GUI now allows custom properties to be displayed in the Terrain fold-out section.
- Optimize distortion pass with stencil
- Disable SceneSelectionPass in shader graph preview
- Control punctual light and area light shadow atlas separately
- Move SMAA anti-aliasing option to after Temporal Anti Aliasing one, to avoid problem with previously serialized project settings
- Optimize rendering with static only lighting and when no cullable lights/decals/density volumes are present.
- Updated handles for DecalProjectorComponent for enhanced spacial position readability and have edition mode for better SceneView management
- DecalProjectorComponent are now scale independent in order to have reliable metric unit (see new Size field for changing the size of the volume)
- Restructure code from HDCamera.Update() by adding UpdateAntialiasing() and UpdateViewConstants()
- Renamed velocity to motion vectors
- Objects rendered during the After Post Process pass while TAA is enabled will not benefit from existing depth buffer anymore. This is done to fix an issue where those object would wobble otherwise
- Removed usage of builtin unity matrix for shadow, shadow now use same constant than other view
- The default volume layer mask for cameras & probes is now `Default` instead of `Everything`

## [6.5.0-preview] - 2019-03-07

### Added
- Added depth-of-field support with stereo instancing
- Adding real time area light shadow support
- Added a new FrameSettings: Specular Lighting to toggle the specular during the rendering

### Fixed
- Fixed diffusion profile upgrade breaking package when upgrading to a new version
- Fixed decals cropped by gizmo not updating correctly if prefab
- Fixed an issue when enabling SSR on multiple view
- Fixed edition of the intensity's unit field while selecting multiple lights
- Fixed wrong calculation in soft voxelization for density volume
- Fixed gizmo not working correctly with pre-exposure
- Fixed issue with setting a not available RT when disabling motion vectors
- Fixed planar reflection when looking at mirror normal
- Fixed mutiselection issue with HDLight Inspector
- Fixed HDAdditionalCameraData data migration
- Fixed failing builds when light explorer window is open
- Fixed cascade shadows border sometime causing artefacts between cascades
- Restored shadows in the Cascade Shadow debug visualization
- `camera.RenderToCubemap` use proper face culling

### Changed
- When rendering reflection probe disable all specular lighting and for metals use fresnelF0 as diffuse color for bake lighting.

## [6.4.0-preview] - 2019-02-21

### Added
- VR: Added TextureXR system to selectively expand TEXTURE2D macros to texture array for single-pass stereo instancing + Convert textures call to these macros
- Added an unit selection dropdown next to shutter speed (camera)
- Added error helpbox when trying to use a sub volume component that require the current HDRenderPipelineAsset to support a feature that it is not supporting.
- Add mesh for tube light when display emissive mesh is enabled

### Fixed
- Fixed Light explorer. The volume explorer used `profile` instead of `sharedProfile` which instantiate a custom volume profile instead of editing the asset itself.
- Fixed UI issue where all is displayed using metric unit in shadow cascade and Percent is set in the unit field (happening when opening the inspector).
- Fixed inspector event error when double clicking on an asset (diffusion profile/material).
- Fixed nullref on layered material UI when the material is not an asset.
- Fixed nullref exception when undo/redo a light property.
- Fixed visual bug when area light handle size is 0.

### Changed
- Update UI for 32bit/16bit shadow precision settings in HDRP asset
- Object motion vectors have been disabled in all but the game view. Camera motion vectors are still enabled everywhere, allowing TAA and Motion Blur to work on static objects.
- Enable texture array by default for most rendering code on DX11 and unlock stereo instancing (DX11 only for now)

## [6.3.0-preview] - 2019-02-18

### Added
- Added emissive property for shader graph decals
- Added a diffusion profile override volume so the list of diffusion profile assets to use can be chanaged without affecting the HDRP asset
- Added a "Stop NaNs" option on cameras and in the Scene View preferences.
- Added metric display option in HDShadowSettings and improve clamping
- Added shader parameter mapping in DebugMenu
- Added scripting API to configure DebugData for DebugMenu

### Fixed
- Fixed decals in forward
- Fixed issue with stencil not correctly setup for various master node and shader for the depth pass, motion vector pass and GBuffer/Forward pass
- Fixed SRP batcher and metal
- Fixed culling and shadows for Pyramid, Box, Rectangle and Tube lights
- Fixed an issue where scissor render state leaking from the editor code caused partially black rendering

### Changed
- When a lit material has a clear coat mask that is not null, we now use the clear coat roughness to compute the screen space reflection.
- Diffusion profiles are now limited to one per asset and can be referenced in materials, shader graphs and vfx graphs. Materials will be upgraded automatically except if they are using a shader graph, in this case it will display an error message.

## [6.2.0-preview] - 2019-02-15

### Added
- Added help box listing feature supported in a given HDRenderPipelineAsset alongs with the drawbacks implied.
- Added cascade visualizer, supporting disabled handles when not overriding.

### Fixed
- Fixed post processing with stereo double-wide
- Fixed issue with Metal: Use sign bit to find the cache type instead of lowest bit.
- Fixed invalid state when creating a planar reflection for the first time
- Fix FrameSettings's LitShaderMode not restrained by supported LitShaderMode regression.

### Changed
- The default value roughness value for the clearcoat has been changed from 0.03 to 0.01
- Update default value of based color for master node
- Update Fabric Charlie Sheen lighting model - Remove Fresnel component that wasn't part of initial model + Remap smoothness to [0.0 - 0.6] range for more artist friendly parameter

### Changed
- Code refactor: all macros with ARGS have been swapped with macros with PARAM. This is because the ARGS macros were incorrectly named.

## [6.1.0-preview] - 2019-02-13

### Added
- Added support for post-processing anti-aliasing in the Scene View (FXAA and TAA). These can be set in Preferences.
- Added emissive property for decal material (non-shader graph)

### Fixed
- Fixed a few UI bugs with the color grading curves.
- Fixed "Post Processing" in the scene view not toggling post-processing effects
- Fixed bake only object with flag `ReflectionProbeStaticFlag` when baking a `ReflectionProbe`

### Changed
- Removed unsupported Clear Depth checkbox in Camera inspector
- Updated the toggle for advanced mode in inspectors.

## [6.0.0-preview] - 2019-02-23

### Added
- Added new API to perform a camera rendering
- Added support for hair master node (Double kajiya kay - Lambert)
- Added Reset behaviour in DebugMenu (ingame mapping is right joystick + B)
- Added Default HD scene at new scene creation while in HDRP
- Added Wizard helping to configure HDRP project
- Added new UI for decal material to allow remapping and scaling of some properties
- Added cascade shadow visualisation toggle in HD shadow settings
- Added icons for assets
- Added replace blending mode for distortion
- Added basic distance fade for density volumes
- Added decal master node for shader graph
- Added HD unlit master node (Cross Pipeline version is name Unlit)
- Added new Rendering Queue in materials
- Added post-processing V3 framework embed in HDRP, remove postprocess V2 framework
- Post-processing now uses the generic volume framework
-   New depth-of-field, bloom, panini projection effects, motion blur
-   Exposure is now done as a pre-exposition pass, the whole system has been revamped
-   Exposure now use EV100 everywhere in the UI (Sky, Emissive Light)
- Added emissive intensity (Luminance and EV100 control) control for Emissive
- Added pre-exposure weigth for Emissive
- Added an emissive color node and a slider to control the pre-exposure percentage of emission color
- Added physical camera support where applicable
- Added more color grading tools
- Added changelog level for Shader Variant stripping
- Added Debug mode for validation of material albedo and metalness/specularColor values
- Added a new dynamic mode for ambient probe and renamed BakingSky to StaticLightingSky
- Added command buffer parameter to all Bind() method of material
- Added Material validator in Render Pipeline Debug
- Added code to future support of DXR (not enabled)
- Added support of multiviewport
- Added HDRenderPipeline.RequestSkyEnvironmentUpdate function to force an update from script when sky is set to OnDemand
- Added a Lighting and BackLighting slots in Lit, StackLit, Fabric and Hair master nodes
- Added support for overriding terrain detail rendering shaders, via the render pipeline editor resources asset
- Added xrInstancing flag support to RTHandle
- Added support for cullmask for decal projectors
- Added software dynamic resolution support
- Added support for "After Post-Process" render pass for unlit shader
- Added support for textured rectangular area lights
- Added stereo instancing macros to MSAA shaders
- Added support for Quarter Res Raytraced Reflections (not enabled)
- Added fade factor for decal projectors.
- Added stereo instancing macros to most shaders used in VR
- Added multi edition support for HDRenderPipelineAsset

### Fixed
- Fixed logic to disable FPTL with stereo rendering
- Fixed stacklit transmission and sun highlight
- Fixed decals with stereo rendering
- Fixed sky with stereo rendering
- Fixed flip logic for postprocessing + VR
- Fixed copyStencilBuffer pass for Switch
- Fixed point light shadow map culling that wasn't taking into account far plane
- Fixed usage of SSR with transparent on all master node
- Fixed SSR and microshadowing on fabric material
- Fixed blit pass for stereo rendering
- Fixed lightlist bounds for stereo rendering
- Fixed windows and in-game DebugMenu sync.
- Fixed FrameSettings' LitShaderMode sync when opening DebugMenu.
- Fixed Metal specific issues with decals, hitting a sampler limit and compiling AxF shader
- Fixed an issue with flipped depth buffer during postprocessing
- Fixed normal map use for shadow bias with forward lit - now use geometric normal
- Fixed transparent depth prepass and postpass access so they can be use without alpha clipping for lit shader
- Fixed support of alpha clip shadow for lit master node
- Fixed unlit master node not compiling
- Fixed issue with debug display of reflection probe
- Fixed issue with phong tessellations not working with lit shader
- Fixed issue with vertex displacement being affected by heightmap setting even if not heightmap where assign
- Fixed issue with density mode on Lit terrain producing NaN
- Fixed issue when going back and forth from Lit to LitTesselation for displacement mode
- Fixed issue with ambient occlusion incorrectly applied to emissiveColor with light layers in deferred
- Fixed issue with fabric convolution not using the correct convolved texture when fabric convolution is enabled
- Fixed issue with Thick mode for Transmission that was disabling transmission with directional light
- Fixed shutdown edge cases with HDRP tests
- Fixed slowdow when enabling Fabric convolution in HDRP asset
- Fixed specularAA not compiling in StackLit Master node
- Fixed material debug view with stereo rendering
- Fixed material's RenderQueue edition in default view.
- Fixed banding issues within volumetric density buffer
- Fixed missing multicompile for MSAA for AxF
- Fixed camera-relative support for stereo rendering
- Fixed remove sync with render thread when updating decal texture atlas.
- Fixed max number of keyword reach [256] issue. Several shader feature are now local
- Fixed Scene Color and Depth nodes
- Fixed SSR in forward
- Fixed custom editor of Unlit, HD Unlit and PBR shader graph master node
- Fixed issue with NewFrame not correctly calculated in Editor when switching scene
- Fixed issue with TerrainLit not compiling with depth only pass and normal buffer
- Fixed geometric normal use for shadow bias with PBR master node in forward
- Fixed instancing macro usage for decals
- Fixed error message when having more than one directional light casting shadow
- Fixed error when trying to display preview of Camera or PlanarReflectionProbe
- Fixed LOAD_TEXTURE2D_ARRAY_MSAA macro
- Fixed min-max and amplitude clamping value in inspector of vertex displacement materials
- Fixed issue with alpha shadow clip (was incorrectly clipping object shadow)
- Fixed an issue where sky cubemap would not be cleared correctly when setting the current sky to None
- Fixed a typo in Static Lighting Sky component UI
- Fixed issue with incorrect reset of RenderQueue when switching shader in inspector GUI
- Fixed issue with variant stripper stripping incorrectly some variants
- Fixed a case of ambient lighting flickering because of previews
- Fixed Decals when rendering multiple camera in a single frame
- Fixed cascade shadow count in shader
- Fixed issue with Stacklit shader with Haze effect
- Fixed an issue with the max sample count for the TAA
- Fixed post-process guard band for XR
- Fixed exposure of emissive of Unlit
- Fixed depth only and motion vector pass for Unlit not working correctly with MSAA
- Fixed an issue with stencil buffer copy causing unnecessary compute dispatches for lighting
- Fixed multi edition issue in FrameSettings
- Fixed issue with SRP batcher and DebugDisplay variant of lit shader
- Fixed issue with debug material mode not doing alpha test
- Fixed "Attempting to draw with missing UAV bindings" errors on Vulkan
- Fixed pre-exposure incorrectly apply to preview
- Fixed issue with duplicate 3D texture in 3D texture altas of volumetric?
- Fixed Camera rendering order (base on the depth parameter)
- Fixed shader graph decals not being cropped by gizmo
- Fixed "Attempting to draw with missing UAV bindings" errors on Vulkan.


### Changed
- ColorPyramid compute shader passes is swapped to pixel shader passes on platforms where the later is faster (Nintendo Switch).
- Removing the simple lightloop used by the simple lit shader
- Whole refactor of reflection system: Planar and reflection probe
- Separated Passthrough from other RenderingPath
- Update several properties naming and caption based on feedback from documentation team
- Remove tile shader variant for transparent backface pass of lit shader
- Rename all HDRenderPipeline to HDRP folder for shaders
- Rename decal property label (based on doc team feedback)
- Lit shader mode now default to Deferred to reduce build time
- Update UI of Emission parameters in shaders
- Improve shader variant stripping including shader graph variant
- Refactored render loop to render realtime probes visible per camera
- Enable SRP batcher by default
- Shader code refactor: Rename LIGHTLOOP_SINGLE_PASS => LIGHTLOOP_DISABLE_TILE_AND_CLUSTER and clean all usage of LIGHTLOOP_TILE_PASS
- Shader code refactor: Move pragma definition of vertex and pixel shader inside pass + Move SURFACE_GRADIENT definition in XXXData.hlsl
- Micro-shadowing in Lit forward now use ambientOcclusion instead of SpecularOcclusion
- Upgraded FrameSettings workflow, DebugMenu and Inspector part relative to it
- Update build light list shader code to support 32 threads in wavefronts on Switch
- LayeredLit layers' foldout are now grouped in one main foldout per layer
- Shadow alpha clip can now be enabled on lit shader and haor shader enven for opaque
- Temporal Antialiasing optimization for Xbox One X
- Parameter depthSlice on SetRenderTarget functions now defaults to -1 to bind the entire resource
- Rename SampleCameraDepth() functions to LoadCameraDepth() and SampleCameraDepth(), same for SampleCameraColor() functions
- Improved Motion Blur quality.
- Update stereo frame settings values for single-pass instancing and double-wide
- Rearrange FetchDepth functions to prepare for stereo-instancing
- Remove unused _ComputeEyeIndex
- Updated HDRenderPipelineAsset inspector
- Re-enable SRP batcher for metal

## [5.2.0-preview] - 2018-11-27

### Added
- Added option to run Contact Shadows and Volumetrics Voxelization stage in Async Compute
- Added camera freeze debug mode - Allow to visually see culling result for a camera
- Added support of Gizmo rendering before and after postprocess in Editor
- Added support of LuxAtDistance for punctual lights

### Fixed
- Fixed Debug.DrawLine and Debug.Ray call to work in game view
- Fixed DebugMenu's enum resetted on change
- Fixed divide by 0 in refraction causing NaN
- Fixed disable rough refraction support
- Fixed refraction, SSS and atmospheric scattering for VR
- Fixed forward clustered lighting for VR (double-wide).
- Fixed Light's UX to not allow negative intensity
- Fixed HDRenderPipelineAsset inspector broken when displaying its FrameSettings from project windows.
- Fixed forward clustered lighting for VR (double-wide).
- Fixed HDRenderPipelineAsset inspector broken when displaying its FrameSettings from project windows.
- Fixed Decals and SSR diable flags for all shader graph master node (Lit, Fabric, StackLit, PBR)
- Fixed Distortion blend mode for shader graph master node (Lit, StackLit)
- Fixed bent Normal for Fabric master node in shader graph
- Fixed PBR master node lightlayers
- Fixed shader stripping for built-in lit shaders.

### Changed
- Rename "Regular" in Diffusion profile UI "Thick Object"
- Changed VBuffer depth parametrization for volumetric from distanceRange to depthExtent - Require update of volumetric settings - Fog start at near plan
- SpotLight with box shape use Lux unit only

## [5.1.0-preview] - 2018-11-19

### Added

- Added a separate Editor resources file for resources Unity does not take when it builds a Player.
- You can now disable SSR on Materials in Shader Graph.
- Added support for MSAA when the Supported Lit Shader Mode is set to Both. Previously HDRP only supported MSAA for Forward mode.
- You can now override the emissive color of a Material when in debug mode.
- Exposed max light for Light Loop Settings in HDRP asset UI.
- HDRP no longer performs a NormalDBuffer pass update if there are no decals in the Scene.
- Added distant (fall-back) volumetric fog and improved the fog evaluation precision.
- Added an option to reflect sky in SSR.
- Added a y-axis offset for the PlanarReflectionProbe and offset tool.
- Exposed the option to run SSR and SSAO on async compute.
- Added support for the _GlossMapScale parameter in the Legacy to HDRP Material converter.
- Added wave intrinsic instructions for use in Shaders (for AMD GCN).


### Fixed
- Fixed sphere shaped influence handles clamping in Reflection Probes.
- Fixed Reflection Probe data migration for projects created before using HDRP.
- Fixed UI of Layered Material where Unity previously rendered the scrollbar above the Copy button.
- Fixed Material tessellations parameters Start fade distance and End fade distance. Originally, Unity clamped these values when you modified them.
- Fixed various distortion and refraction issues - handle a better fall-back.
- Fixed SSR for multiple views.
- Fixed SSR issues related to self-intersections.
- Fixed shape density volume handle speed.
- Fixed density volume shape handle moving too fast.
- Fixed the Camera velocity pass that we removed by mistake.
- Fixed some null pointer exceptions when disabling motion vectors support.
- Fixed viewports for both the Subsurface Scattering combine pass and the transparent depth prepass.
- Fixed the blend mode pop-up in the UI. It previously did not appear when you enabled pre-refraction.
- Fixed some null pointer exceptions that previously occurred when you disabled motion vectors support.
- Fixed Layered Lit UI issue with scrollbar.
- Fixed cubemap assignation on custom ReflectionProbe.
- Fixed Reflection Probes’ capture settings' shadow distance.
- Fixed an issue with the SRP batcher and Shader variables declaration.
- Fixed thickness and subsurface slots for fabric Shader master node that wasn't appearing with the right combination of flags.
- Fixed d3d debug layer warning.
- Fixed PCSS sampling quality.
- Fixed the Subsurface and transmission Material feature enabling for fabric Shader.
- Fixed the Shader Graph UV node’s dimensions when using it in a vertex Shader.
- Fixed the planar reflection mirror gizmo's rotation.
- Fixed HDRenderPipelineAsset's FrameSettings not showing the selected enum in the Inspector drop-down.
- Fixed an error with async compute.
- MSAA now supports transparency.
- The HDRP Material upgrader tool now converts metallic values correctly.
- Volumetrics now render in Reflection Probes.
- Fixed a crash that occurred whenever you set a viewport size to 0.
- Fixed the Camera physic parameter that the UI previously did not display.
- Fixed issue in pyramid shaped spotlight handles manipulation

### Changed

- Renamed Line shaped Lights to Tube Lights.
- HDRP now uses mean height fog parametrization.
- Shadow quality settings are set to All when you use HDRP (This setting is not visible in the UI when using SRP). This avoids Legacy Graphics Quality Settings disabling the shadows and give SRP full control over the Shadows instead.
- HDRP now internally uses premultiplied alpha for all fog.
- Updated default FrameSettings used for realtime Reflection Probes when you create a new HDRenderPipelineAsset.
- Remove multi-camera support. LWRP and HDRP will not support multi-camera layered rendering.
- Updated Shader Graph subshaders to use the new instancing define.
- Changed fog distance calculation from distance to plane to distance to sphere.
- Optimized forward rendering using AMD GCN by scalarizing the light loop.
- Changed the UI of the Light Editor.
- Change ordering of includes in HDRP Materials in order to reduce iteration time for faster compilation.
- Added a StackLit master node replacing the InspectorUI version. IMPORTANT: All previously authored StackLit Materials will be lost. You need to recreate them with the master node.

## [5.0.0-preview] - 2018-09-28

### Added
- Added occlusion mesh to depth prepass for VR (VR still disabled for now)
- Added a debug mode to display only one shadow at once
- Added controls for the highlight created by directional lights
- Added a light radius setting to punctual lights to soften light attenuation and simulate fill lighting
- Added a 'minRoughness' parameter to all non-area lights (was previously only available for certain light types)
- Added separate volumetric light/shadow dimmers
- Added per-pixel jitter to volumetrics to reduce aliasing artifacts
- Added a SurfaceShading.hlsl file, which implements material-agnostic shading functionality in an efficient manner
- Added support for shadow bias for thin object transmission
- Added FrameSettings to control realtime planar reflection
- Added control for SRPBatcher on HDRP Asset
- Added an option to clear the shadow atlases in the debug menu
- Added a color visualization of the shadow atlas rescale in debug mode
- Added support for disabling SSR on materials
- Added intrinsic for XBone
- Added new light volume debugging tool
- Added a new SSR debug view mode
- Added translaction's scale invariance on DensityVolume
- Added multiple supported LitShadermode and per renderer choice in case of both Forward and Deferred supported
- Added custom specular occlusion mode to Lit Shader Graph Master node

### Fixed
- Fixed a normal bias issue with Stacklit (Was causing light leaking)
- Fixed camera preview outputing an error when both scene and game view where display and play and exit was call
- Fixed override debug mode not apply correctly on static GI
- Fixed issue where XRGraphicsConfig values set in the asset inspector GUI weren't propagating correctly (VR still disabled for now)
- Fixed issue with tangent that was using SurfaceGradient instead of regular normal decoding
- Fixed wrong error message display when switching to unsupported target like IOS
- Fixed an issue with ambient occlusion texture sometimes not being created properly causing broken rendering
- Shadow near plane is no longer limited at 0.1
- Fixed decal draw order on transparent material
- Fixed an issue where sometime the lookup texture used for GGX convolution was broken, causing broken rendering
- Fixed an issue where you wouldn't see any fog for certain pipeline/scene configurations
- Fixed an issue with volumetric lighting where the anisotropy value of 0 would not result in perfectly isotropic lighting
- Fixed shadow bias when the atlas is rescaled
- Fixed shadow cascade sampling outside of the atlas when cascade count is inferior to 4
- Fixed shadow filter width in deferred rendering not matching shader config
- Fixed stereo sampling of depth texture in MSAA DepthValues.shader
- Fixed box light UI which allowed negative and zero sizes, thus causing NaNs
- Fixed stereo rendering in HDRISky.shader (VR)
- Fixed normal blend and blend sphere influence for reflection probe
- Fixed distortion filtering (was point filtering, now trilinear)
- Fixed contact shadow for large distance
- Fixed depth pyramid debug view mode
- Fixed sphere shaped influence handles clamping in reflection probes
- Fixed reflection probes data migration for project created before using hdrp
- Fixed ambient occlusion for Lit Master Node when slot is connected

### Changed
- Use samplerunity_ShadowMask instead of samplerunity_samplerLightmap for shadow mask
- Allow to resize reflection probe gizmo's size
- Improve quality of screen space shadow
- Remove support of projection model for ScreenSpaceLighting (SSR always use HiZ and refraction always Proxy)
- Remove all the debug mode from SSR that are obsolete now
- Expose frameSettings and Capture settings for reflection and planar probe
- Update UI for reflection probe, planar probe, camera and HDRP Asset
- Implement proper linear blending for volumetric lighting via deep compositing as described in the paper "Deep Compositing Using Lie Algebras"
- Changed  planar mapping to match terrain convention (XZ instead of ZX)
- XRGraphicsConfig is no longer Read/Write. Instead, it's read-only. This improves consistency of XR behavior between the legacy render pipeline and SRP
- Change reflection probe data migration code (to update old reflection probe to new one)
- Updated gizmo for ReflectionProbes
- Updated UI and Gizmo of DensityVolume

## [4.0.0-preview] - 2018-09-28

### Added
- Added a new TerrainLit shader that supports rendering of Unity terrains.
- Added controls for linear fade at the boundary of density volumes
- Added new API to control decals without monobehaviour object
- Improve Decal Gizmo
- Implement Screen Space Reflections (SSR) (alpha version, highly experimental)
- Add an option to invert the fade parameter on a Density Volume
- Added a Fabric shader (experimental) handling cotton and silk
- Added support for MSAA in forward only for opaque only
- Implement smoothness fade for SSR
- Added support for AxF shader (X-rite format - require special AxF importer from Unity not part of HDRP)
- Added control for sundisc on directional light (hack)
- Added a new HD Lit Master node that implements Lit shader support for Shader Graph
- Added Micro shadowing support (hack)
- Added an event on HDAdditionalCameraData for custom rendering
- HDRP Shader Graph shaders now support 4-channel UVs.

### Fixed
- Fixed an issue where sometimes the deferred shadow texture would not be valid, causing wrong rendering.
- Stencil test during decals normal buffer update is now properly applied
- Decals corectly update normal buffer in forward
- Fixed a normalization problem in reflection probe face fading causing artefacts in some cases
- Fix multi-selection behavior of Density Volumes overwriting the albedo value
- Fixed support of depth texture for RenderTexture. HDRP now correctly output depth to user depth buffer if RenderTexture request it.
- Fixed multi-selection behavior of Density Volumes overwriting the albedo value
- Fixed support of depth for RenderTexture. HDRP now correctly output depth to user depth buffer if RenderTexture request it.
- Fixed support of Gizmo in game view in the editor
- Fixed gizmo for spot light type
- Fixed issue with TileViewDebug mode being inversed in gameview
- Fixed an issue with SAMPLE_TEXTURECUBE_SHADOW macro
- Fixed issue with color picker not display correctly when game and scene view are visible at the same time
- Fixed an issue with reflection probe face fading
- Fixed camera motion vectors shader and associated matrices to update correctly for single-pass double-wide stereo rendering
- Fixed light attenuation functions when range attenuation is disabled
- Fixed shadow component algorithm fixup not dirtying the scene, so changes can be saved to disk.
- Fixed some GC leaks for HDRP
- Fixed contact shadow not affected by shadow dimmer
- Fixed GGX that works correctly for the roughness value of 0 (mean specular highlgiht will disappeard for perfect mirror, we rely on maxSmoothness instead to always have a highlight even on mirror surface)
- Add stereo support to ShaderPassForward.hlsl. Forward rendering now seems passable in limited test scenes with camera-relative rendering disabled.
- Add stereo support to ProceduralSky.shader and OpaqueAtmosphericScattering.shader.
- Added CullingGroupManager to fix more GC.Alloc's in HDRP
- Fixed rendering when multiple cameras render into the same render texture

### Changed
- Changed the way depth & color pyramids are built to be faster and better quality, thus improving the look of distortion and refraction.
- Stabilize the dithered LOD transition mask with respect to the camera rotation.
- Avoid multiple depth buffer copies when decals are present
- Refactor code related to the RT handle system (No more normal buffer manager)
- Remove deferred directional shadow and move evaluation before lightloop
- Add a function GetNormalForShadowBias() that material need to implement to return the normal used for normal shadow biasing
- Remove Jimenez Subsurface scattering code (This code was disabled by default, now remove to ease maintenance)
- Change Decal API, decal contribution is now done in Material. Require update of material using decal
- Move a lot of files from CoreRP to HDRP/CoreRP. All moved files weren't used by Ligthweight pipeline. Long term they could move back to CoreRP after CoreRP become out of preview
- Updated camera inspector UI
- Updated decal gizmo
- Optimization: The objects that are rendered in the Motion Vector Pass are not rendered in the prepass anymore
- Removed setting shader inclue path via old API, use package shader include paths
- The default value of 'maxSmoothness' for punctual lights has been changed to 0.99
- Modified deferred compute and vert/frag shaders for first steps towards stereo support
- Moved material specific Shader Graph files into corresponding material folders.
- Hide environment lighting settings when enabling HDRP (Settings are control from sceneSettings)
- Update all shader includes to use absolute path (allow users to create material in their Asset folder)
- Done a reorganization of the files (Move ShaderPass to RenderPipeline folder, Move all shadow related files to Lighting/Shadow and others)
- Improved performance and quality of Screen Space Shadows

## [3.3.0-preview] - 2018-01-01

### Added
- Added an error message to say to use Metal or Vulkan when trying to use OpenGL API
- Added a new Fabric shader model that supports Silk and Cotton/Wool
- Added a new HDRP Lighting Debug mode to visualize Light Volumes for Point, Spot, Line, Rectangular and Reflection Probes
- Add support for reflection probe light layers
- Improve quality of anisotropic on IBL

### Fixed
- Fix an issue where the screen where darken when rendering camera preview
- Fix display correct target platform when showing message to inform user that a platform is not supported
- Remove workaround for metal and vulkan in normal buffer encoding/decoding
- Fixed an issue with color picker not working in forward
- Fixed an issue where reseting HDLight do not reset all of its parameters
- Fixed shader compile warning in DebugLightVolumes.shader

### Changed
- Changed default reflection probe to be 256x256x6 and array size to be 64
- Removed dependence on the NdotL for thickness evaluation for translucency (based on artist's input)
- Increased the precision when comparing Planar or HD reflection probe volumes
- Remove various GC alloc in C#. Slightly better performance

## [3.2.0-preview] - 2018-01-01

### Added
- Added a luminance meter in the debug menu
- Added support of Light, reflection probe, emissive material, volume settings related to lighting to Lighting explorer
- Added support for 16bit shadows

### Fixed
- Fix issue with package upgrading (HDRP resources asset is now versionned to worarkound package manager limitation)
- Fix HDReflectionProbe offset displayed in gizmo different than what is affected.
- Fix decals getting into a state where they could not be removed or disabled.
- Fix lux meter mode - The lux meter isn't affected by the sky anymore
- Fix area light size reset when multi-selected
- Fix filter pass number in HDUtils.BlitQuad
- Fix Lux meter mode that was applying SSS
- Fix planar reflections that were not working with tile/cluster (olbique matrix)
- Fix debug menu at runtime not working after nested prefab PR come to trunk
- Fix scrolling issue in density volume

### Changed
- Shader code refactor: Split MaterialUtilities file in two parts BuiltinUtilities (independent of FragInputs) and MaterialUtilities (Dependent of FragInputs)
- Change screen space shadow rendertarget format from ARGB32 to RG16

## [3.1.0-preview] - 2018-01-01

### Added
- Decal now support per channel selection mask. There is now two mode. One with BaseColor, Normal and Smoothness and another one more expensive with BaseColor, Normal, Smoothness, Metal and AO. Control is on HDRP Asset. This may require to launch an update script for old scene: 'Edit/Render Pipeline/Single step upgrade script/Upgrade all DecalMaterial MaskBlendMode'.
- Decal now supports depth bias for decal mesh, to prevent z-fighting
- Decal material now supports draw order for decal projectors
- Added LightLayers support (Base on mask from renderers name RenderingLayers and mask from light name LightLayers - if they match, the light apply) - cost an extra GBuffer in deferred (more bandwidth)
- When LightLayers is enabled, the AmbientOclusion is store in the GBuffer in deferred path allowing to avoid double occlusion with SSAO. In forward the double occlusion is now always avoided.
- Added the possibility to add an override transform on the camera for volume interpolation
- Added desired lux intensity and auto multiplier for HDRI sky
- Added an option to disable light by type in the debug menu
- Added gradient sky
- Split EmissiveColor and bakeDiffuseLighting in forward avoiding the emissiveColor to be affect by SSAO
- Added a volume to control indirect light intensity
- Added EV 100 intensity unit for area lights
- Added support for RendererPriority on Renderer. This allow to control order of transparent rendering manually. HDRP have now two stage of sorting for transparent in addition to bact to front. Material have a priority then Renderer have a priority.
- Add Coupling of (HD)Camera and HDAdditionalCameraData for reset and remove in inspector contextual menu of Camera
- Add Coupling of (HD)ReflectionProbe and HDAdditionalReflectionData for reset and remove in inspector contextual menu of ReflectoinProbe
- Add macro to forbid unity_ObjectToWorld/unity_WorldToObject to be use as it doesn't handle camera relative rendering
- Add opacity control on contact shadow

### Fixed
- Fixed an issue with PreIntegratedFGD texture being sometimes destroyed and not regenerated causing rendering to break
- PostProcess input buffers are not copied anymore on PC if the viewport size matches the final render target size
- Fixed an issue when manipulating a lot of decals, it was displaying a lot of errors in the inspector
- Fixed capture material with reflection probe
- Refactored Constant Buffers to avoid hitting the maximum number of bound CBs in some cases.
- Fixed the light range affecting the transform scale when changed.
- Snap to grid now works for Decal projector resizing.
- Added a warning for 128x128 cookie texture without mipmaps
- Replace the sampler used for density volumes for correct wrap mode handling

### Changed
- Move Render Pipeline Debug "Windows from Windows->General-> Render Pipeline debug windows" to "Windows from Windows->Analysis-> Render Pipeline debug windows"
- Update detail map formula for smoothness and albedo, goal it to bright and dark perceptually and scale factor is use to control gradient speed
- Refactor the Upgrade material system. Now a material can be update from older version at any time. Call Edit/Render Pipeline/Upgrade all Materials to newer version
- Change name EnableDBuffer to EnableDecals at several place (shader, hdrp asset...), this require a call to Edit/Render Pipeline/Upgrade all Materials to newer version to have up to date material.
- Refactor shader code: BakeLightingData structure have been replace by BuiltinData. Lot of shader code have been remove/change.
- Refactor shader code: All GBuffer are now handled by the deferred material. Mean ShadowMask and LightLayers are control by lit material in lit.hlsl and not outside anymore. Lot of shader code have been remove/change.
- Refactor shader code: Rename GetBakedDiffuseLighting to ModifyBakedDiffuseLighting. This function now handle lighting model for transmission too. Lux meter debug mode is factor outisde.
- Refactor shader code: GetBakedDiffuseLighting is not call anymore in GBuffer or forward pass, including the ConvertSurfaceDataToBSDFData and GetPreLightData, this is done in ModifyBakedDiffuseLighting now
- Refactor shader code: Added a backBakeDiffuseLighting to BuiltinData to handle lighting for transmission
- Refactor shader code: Material must now call InitBuiltinData (Init all to zero + init bakeDiffuseLighting and backBakeDiffuseLighting ) and PostInitBuiltinData

## [3.0.0-preview] - 2018-01-01

### Fixed
- Fixed an issue with distortion that was using previous frame instead of current frame
- Fixed an issue where disabled light where not upgrade correctly to the new physical light unit system introduce in 2.0.5-preview

### Changed
- Update assembly definitions to output assemblies that match Unity naming convention (Unity.*).

## [2.0.5-preview] - 2018-01-01

### Added
- Add option supportDitheringCrossFade on HDRP Asset to allow to remove shader variant during player build if needed
- Add contact shadows for punctual lights (in additional shadow settings), only one light is allowed to cast contact shadows at the same time and so at each frame a dominant light is choosed among all light with contact shadows enabled.
- Add PCSS shadow filter support (from SRP Core)
- Exposed shadow budget parameters in HDRP asset
- Add an option to generate an emissive mesh for area lights (currently rectangle light only). The mesh fits the size, intensity and color of the light.
- Add an option to the HDRP asset to increase the resolution of volumetric lighting.
- Add additional ligth unit support for punctual light (Lumens, Candela) and area lights (Lumens, Luminance)
- Add dedicated Gizmo for the box Influence volume of HDReflectionProbe / PlanarReflectionProbe

### Changed
- Re-enable shadow mask mode in debug view
- SSS and Transmission code have been refactored to be able to share it between various material. Guidelines are in SubsurfaceScattering.hlsl
- Change code in area light with LTC for Lit shader. Magnitude is now take from FGD texture instead of a separate texture
- Improve camera relative rendering: We now apply camera translation on the model matrix, so before the TransformObjectToWorld(). Note: unity_WorldToObject and unity_ObjectToWorld must never be used directly.
- Rename positionWS to positionRWS (Camera relative world position) at a lot of places (mainly in interpolator and FragInputs). In case of custom shader user will be required to update their code.
- Rename positionWS, capturePositionWS, proxyPositionWS, influencePositionWS to positionRWS, capturePositionRWS, proxyPositionRWS, influencePositionRWS (Camera relative world position) in LightDefinition struct.
- Improve the quality of trilinear filtering of density volume textures.
- Improve UI for HDReflectionProbe / PlanarReflectionProbe

### Fixed
- Fixed a shader preprocessor issue when compiling DebugViewMaterialGBuffer.shader against Metal target
- Added a temporary workaround to Lit.hlsl to avoid broken lighting code with Metal/AMD
- Fixed issue when using more than one volume texture mask with density volumes.
- Fixed an error which prevented volumetric lighting from working if no density volumes with 3D textures were present.
- Fix contact shadows applied on transmission
- Fix issue with forward opaque lit shader variant being removed by the shader preprocessor
- Fixed compilation errors on Nintendo Switch (limited XRSetting support).
- Fixed apply range attenuation option on punctual light
- Fixed issue with color temperature not take correctly into account with static lighting
- Don't display fog when diffuse lighting, specular lighting, or lux meter debug mode are enabled.

## [2.0.4-preview] - 2018-01-01

### Fixed
- Fix issue when disabling rough refraction and building a player. Was causing a crash.

## [2.0.3-preview] - 2018-01-01

### Added
- Increased debug color picker limit up to 260k lux

## [2.0.2-preview] - 2018-01-01

### Added
- Add Light -> Planar Reflection Probe command
- Added a false color mode in rendering debug
- Add support for mesh decals
- Add flag to disable projector decals on transparent geometry to save performance and decal texture atlas space
- Add ability to use decal diffuse map as mask only
- Add visualize all shadow masks in lighting debug
- Add export of normal and roughness buffer for forwardOnly and when in supportOnlyForward mode for forward
- Provide a define in lit.hlsl (FORWARD_MATERIAL_READ_FROM_WRITTEN_NORMAL_BUFFER) when output buffer normal is used to read the normal and roughness instead of caclulating it (can save performance, but lower quality due to compression)
- Add color swatch to decal material

### Changed
- Change Render -> Planar Reflection creation to 3D Object -> Mirror
- Change "Enable Reflector" name on SpotLight to "Angle Affect Intensity"
- Change prototype of BSDFData ConvertSurfaceDataToBSDFData(SurfaceData surfaceData) to BSDFData ConvertSurfaceDataToBSDFData(uint2 positionSS, SurfaceData surfaceData)

### Fixed
- Fix issue with StackLit in deferred mode with deferredDirectionalShadow due to GBuffer not being cleared. Gbuffer is still not clear and issue was fix with the new Output of normal buffer.
- Fixed an issue where interpolation volumes were not updated correctly for reflection captures.
- Fixed an exception in Light Loop settings UI

## [2.0.1-preview] - 2018-01-01

### Added
- Add stripper of shader variant when building a player. Save shader compile time.
- Disable per-object culling that was executed in C++ in HD whereas it was not used (Optimization)
- Enable texture streaming debugging (was not working before 2018.2)
- Added Screen Space Reflection with Proxy Projection Model
- Support correctly scene selection for alpha tested object
- Add per light shadow mask mode control (i.e shadow mask distance and shadow mask). It use the option NonLightmappedOnly
- Add geometric filtering to Lit shader (allow to reduce specular aliasing)
- Add shortcut to create DensityVolume and PlanarReflection in hierarchy
- Add a DefaultHDMirrorMaterial material for PlanarReflection
- Added a script to be able to upgrade material to newer version of HDRP
- Removed useless duplication of ForwardError passes.
- Add option to not compile any DEBUG_DISPLAY shader in the player (Faster build) call Support Runtime Debug display

### Changed
- Changed SupportForwardOnly to SupportOnlyForward in render pipeline settings
- Changed versioning variable name in HDAdditionalXXXData from m_version to version
- Create unique name when creating a game object in the rendering menu (i.e Density Volume(2))
- Re-organize various files and folder location to clean the repository
- Change Debug windows name and location. Now located at:  Windows -> General -> Render Pipeline Debug

### Removed
- Removed GlobalLightLoopSettings.maxPlanarReflectionProbes and instead use value of GlobalLightLoopSettings.planarReflectionProbeCacheSize
- Remove EmissiveIntensity parameter and change EmissiveColor to be HDR (Matching Builtin Unity behavior) - Data need to be updated - Launch Edit -> Single Step Upgrade Script -> Upgrade all Materials emissionColor

### Fixed
- Fix issue with LOD transition and instancing
- Fix discrepency between object motion vector and camera motion vector
- Fix issue with spot and dir light gizmo axis not highlighted correctly
- Fix potential crash while register debug windows inputs at startup
- Fix warning when creating Planar reflection
- Fix specular lighting debug mode (was rendering black)
- Allow projector decal with null material to allow to configure decal when HDRP is not set
- Decal atlas texture offset/scale is updated after allocations (used to be before so it was using date from previous frame)

## [0.0.0-preview] - 2018-01-01

### Added
- Configure the VolumetricLightingSystem code path to be on by default
- Trigger a build exception when trying to build an unsupported platform
- Introduce the VolumetricLightingController component, which can (and should) be placed on the camera, and allows one to control the near and the far plane of the V-Buffer (volumetric "froxel" buffer) along with the depth distribution (from logarithmic to linear)
- Add 3D texture support for DensityVolumes
- Add a better mapping of roughness to mipmap for planar reflection
- The VolumetricLightingSystem now uses RTHandles, which allows to save memory by sharing buffers between different cameras (history buffers are not shared), and reduce reallocation frequency by reallocating buffers only if the rendering resolution increases (and suballocating within existing buffers if the rendering resolution decreases)
- Add a Volumetric Dimmer slider to lights to control the intensity of the scattered volumetric lighting
- Add UV tiling and offset support for decals.
- Add mipmapping support for volume 3D mask textures

### Changed
- Default number of planar reflection change from 4 to 2
- Rename _MainDepthTexture to _CameraDepthTexture
- The VolumetricLightingController has been moved to the Interpolation Volume framework and now functions similarly to the VolumetricFog settings
- Update of UI of cookie, CubeCookie, Reflection probe and planar reflection probe to combo box
- Allow enabling/disabling shadows for area lights when they are set to baked.
- Hide applyRangeAttenuation and FadeDistance for directional shadow as they are not used

### Removed
- Remove Resource folder of PreIntegratedFGD and add the resource to RenderPipeline Asset

### Fixed
- Fix ConvertPhysicalLightIntensityToLightIntensity() function used when creating light from script to match HDLightEditor behavior
- Fix numerical issues with the default value of mean free path of volumetric fog
- Fix the bug preventing decals from coexisting with density volumes
- Fix issue with alpha tested geometry using planar/triplanar mapping not render correctly or flickering (due to being wrongly alpha tested in depth prepass)
- Fix meta pass with triplanar (was not handling correctly the normal)
- Fix preview when a planar reflection is present
- Fix Camera preview, it is now a Preview cameraType (was a SceneView)
- Fix handling unknown GPUShadowTypes in the shadow manager.
- Fix area light shapes sent as point lights to the baking backends when they are set to baked.
- Fix unnecessary division by PI for baked area lights.
- Fix line lights sent to the lightmappers. The backends don't support this light type.
- Fix issue with shadow mask framesettings not correctly taken into account when shadow mask is enabled for lighting.
- Fix directional light and shadow mask transition, they are now matching making smooth transition
- Fix banding issues caused by high intensity volumetric lighting
- Fix the debug window being emptied on SRP asset reload
- Fix issue with debug mode not correctly clearing the GBuffer in editor after a resize
- Fix issue with ResetMaterialKeyword not resetting correctly ToggleOff/Roggle Keyword
- Fix issue with motion vector not render correctly if there is no depth prepass in deferred

## [0.0.0-preview] - 2018-01-01

### Added
- Screen Space Refraction projection model (Proxy raycasting, HiZ raymarching)
- Screen Space Refraction settings as volume component
- Added buffered frame history per camera
- Port Global Density Volumes to the Interpolation Volume System.
- Optimize ImportanceSampleLambert() to not require the tangent frame.
- Generalize SampleVBuffer() to handle different sampling and reconstruction methods.
- Improve the quality of volumetric lighting reprojection.
- Optimize Morton Order code in the Subsurface Scattering pass.
- Planar Reflection Probe support roughness (gaussian convolution of captured probe)
- Use an atlas instead of a texture array for cluster transparent decals
- Add a debug view to visualize the decal atlas
- Only store decal textures to atlas if decal is visible, debounce out of memory decal atlas warning.
- Add manipulator gizmo on decal to improve authoring workflow
- Add a minimal StackLit material (work in progress, this version can be used as template to add new material)

### Changed
- EnableShadowMask in FrameSettings (But shadowMaskSupport still disable by default)
- Forced Planar Probe update modes to (Realtime, Every Update, Mirror Camera)
- Screen Space Refraction proxy model uses the proxy of the first environment light (Reflection probe/Planar probe) or the sky
- Moved RTHandle static methods to RTHandles
- Renamed RTHandle to RTHandleSystem.RTHandle
- Move code for PreIntegratedFDG (Lit.shader) into its dedicated folder to be share with other material
- Move code for LTCArea (Lit.shader) into its dedicated folder to be share with other material

### Removed
- Removed Planar Probe mirror plane position and normal fields in inspector, always display mirror plane and normal gizmos

### Fixed
- Fix fog flags in scene view is now taken into account
- Fix sky in preview windows that were disappearing after a load of a new level
- Fix numerical issues in IntersectRayAABB().
- Fix alpha blending of volumetric lighting with transparent objects.
- Fix the near plane of the V-Buffer causing out-of-bounds look-ups in the clustered data structure.
- Depth and color pyramid are properly computed and sampled when the camera renders inside a viewport of a RTHandle.
- Fix decal atlas debug view to work correctly when shadow atlas view is also enabled<|MERGE_RESOLUTION|>--- conflicted
+++ resolved
@@ -682,13 +682,10 @@
 - Appropriately constraint blend distance of reflection probe while editing with the inspector (case 1248931)
 - Fixed AxF handling of roughness for Blinn-Phong type materials
 - Fixed AxF UI errors when surface type is switched to transparent
-<<<<<<< HEAD
-- Fixed warning in HDAdditionalLightData OnValidate (cases 1250864, 1244578)
-=======
 - Fixed a serialization issue, preventing quality level parameters to undo/redo and update scene view on change.
 - Fixed an exception occuring when a camera doesn't have an HDAdditionalCameraData (1254383).
 - Fixed ray tracing with XR single-pass.
->>>>>>> b1b2851d
+- Fixed warning in HDAdditionalLightData OnValidate (cases 1250864, 1244578)
 
 ### Changed
 - Improve MIP selection for decals on Transparents
