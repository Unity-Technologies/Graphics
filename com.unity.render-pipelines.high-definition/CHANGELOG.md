# Changelog
All notable changes to this package will be documented in this file.

The format is based on [Keep a Changelog](http://keepachangelog.com/en/1.0.0/)
and this project adheres to [Semantic Versioning](http://semver.org/spec/v2.0.0.html).

## [12.0.0] - 2021-01-11

### Added
- Added support for XboxSeries platform.
- Added pivot point manipulation for Decals (inspector and edit mode).
- Added UV manipulation for Decals (edit mode).
- Added color and intensity customization for Decals.
- Added a history rejection criterion based on if the pixel was moving in world space (case 1302392).
- Added the default quality settings to the HDRP asset for RTAO, RTR and RTGI (case 1304370).
- Added TargetMidGrayParameterDrawer
- Added an option to have double sided GI be controlled separately from material double-sided option.
- Added new AOV APIs for overriding the internal rendering format, and for outputing the world space position.
- Added browsing of the documentation of Compositor Window
- Added a complete solution for volumetric clouds for HDRP including a cloud map generation tool.
- Added a Force Forward Emissive option for Lit Material that forces the Emissive contribution to render in a separate forward pass when the Lit Material is in Deferred Lit shader Mode.
- Added new API in CachedShadowManager
- Added an additional check in the "check scene for ray tracing" (case 1314963).
- Added shader graph unit test for IsFrontFace node
- API to allow OnDemand shadows to not render upon placement in the Cached Shadow Atlas.
- Exposed update upon light movement for directional light shadows in UI.
- Added a setting in the HDRP asset to change the Density Volume mask resolution of being locked at 32x32x32 (HDRP Asset > Lighting > Volumetrics > Max Density Volume Size).
- Added a Falloff Mode (Linear or Exponential) in the Density Volume for volume blending with Blend Distance.
- Added support for screen space shadows (directional and point, no area) for shadow matte unlit shader graph.
- Added support for volumetric clouds in planar reflections.
- Added deferred shading debug visualization
- Added a new control slider on RTR and RTGI to force the LOD Bias on both effects.
- Added missing documentation for volumetric clouds.
- Added the support of interpolators for SV_POSITION in shader graph.
- Added a "Conservative" mode for shader graph depth offset.
- Added an error message when trying to use disk lights with realtime GI (case 1317808).

### Fixed
- Fixed Intensity Multiplier not affecting realtime global illumination.
- Fixed an exception when opening the color picker in the material UI (case 1307143).
- Fixed lights shadow frustum near and far planes.
- Fixed various issues with non-temporal SSAO and rendergraph.
- Fixed white flashes on camera cuts on volumetric fog.
- Fixed light layer issue when performing editing on multiple lights.
- Fixed an issue where selection in a debug panel would reset when cycling through enum items.
- Fixed material keywords with fbx importer.
- Fixed lightmaps not working properly with shader graphs in ray traced reflections (case 1305335).
- Fixed skybox for ortho cameras.
- Fixed model import by adding additional data if needed.
- Fix screen being over-exposed when changing very different skies.
- Fixed pixelated appearance of Contrast Adaptive Sharpen upscaler and several other issues when Hardware DRS is on
- VFX: Debug material view were rendering pink for albedo. (case 1290752)
- VFX: Debug material view incorrect depth test. (case 1293291)
- VFX: Fixed LPPV with lit particles in deferred (case 1293608)
- Fixed incorrect debug wireframe overlay on tessellated geometry (using littessellation), caused by the picking pass using an incorrect camera matrix.
- Fixed nullref in layered lit shader editor.
- Fix issue with Depth of Field CoC debug view.
- Fixed an issue where first frame of SSAO could exhibit ghosting artefacts.
- Fixed an issue with the mipmap generation internal format after rendering format change.
- Fixed multiple any hit occuring on transparent objects (case 1294927).
- Cleanup Shader UI.
- Spacing on LayerListMaterialUIBlock
- Generating a GUIContent with an Icon instead of making MaterialHeaderScopes drawing a Rect every time
- Fixed sub-shadow rendering for cached shadow maps.
- Fixed PCSS filtering issues with cached shadow maps.
- Fixed performance issue with ShaderGraph and Alpha Test
- Fixed error when increasing the maximum planar reflection limit (case 1306530).
- Fixed alpha output in debug view and AOVs when using shadow matte (case 1311830).
- Fixed an issue with transparent meshes writing their depths and recursive rendering (case 1314409).
- Fixed issue with compositor custom pass hooks added/removed repeatedly (case 1315971).
- Fixed: SSR with transparent (case 1311088)
- Fixed decals in material debug display.
- Fix crash on VolumeComponentWithQualityEditor when the current Pipeline is not HDRP
- Fixed WouldFitInAtlas that would previously return wrong results if any one face of a point light would fit (it used to return true even though the light in entirety wouldn't fit).
- Fixed issue with NaNs in Volumetric Clouds on some platforms.
- Fixed update upon light movement for directional light rotation.
- Fixed issue that caused a rebake of Probe Volume Data to see effect of changed normal bias.
- Fixed loss of persistency of ratio between pivot position and size when sliding by 0 in DecalProjector inspector (case 1308338)
- Fixed nullref when adding a volume component in a Volume profile asset (case 1317156).
- Fixed decal normal for double sided materials (case 1312065).
- Fixed multiple HDRP Frame Settings panel issues: missing "Refraction" Frame Setting. Fixing ordering of Rough Distortion, it should now be under the Distortion setting.
- Fixed Rough Distortion frame setting not greyed out when Distortion is disabled in HDRP Asset
- Fixed issue with automatic exposure settings not updating scene view.
- Fixed issue with velocity rejection in post-DoF TAA. Fixing this reduces ghosting (case 1304381).
- Fixed missing option to use POM on emissive for tessellated shaders.
- Fixed an issue in the planar reflection probe convolution.
- Fixed an issue with debug overriding emissive material color for deferred path (case 1313123).
- Fixed a limit case when the camera is exactly at the lower cloud level (case 1316988).
- Fixed the various history buffers being discarded when the fog was enabled/disabled (case 1316072).
- Fixed resize IES when already baked in the Atlas 1299233
- Fixed ability to override AlphaToMask FrameSetting while camera in deferred lit shader mode
- Fixed issue with physically-based DoF computation and transparent materials with depth-writes ON.
- Fixed issue of accessing default frame setting stored in current HDRPAsset instead fo the default HDRPAsset
- Fixed SSGI frame setting not greyed out while SSGI is disabled in HDRP Asset
- Fixed ability to override AlphaToMask FrameSetting while camera in deferred lit shader mode
- Fixed Missing lighting quality settings for SSGI (case 1312067).
- Fixed HDRP material being constantly dirty.
- Fixed wizard checking FrameSettings not in HDRP Default Settings
- Fixed error when opening the default composition graph in the Graphics Compositor (case 1318933).
- Fixed gizmo rendering when wireframe mode is selected.
- Fixed issue in path tracing, where objects would cast shadows even if not present in the path traced layers (case 1318857).
- Fixed SRP batcher not compatible with Decal (case 1311586)
- Fixed wrong color buffer being bound to pre refraction custom passes.
- Fixed issue in Probe Reference Volume authoring component triggering an asset reload on all operations.
- Fixed grey screen on playstation platform when histogram exposure is enabled but the curve mapping is not used.
- Fixed HDRPAsset loosing its reference to the ray tracing resources when clicking on a different quality level that doesn't have ray tracing (case 1320304).
- Fixed SRP batcher not compatible with Decal (case 1311586).
- Fixed error message when having MSAA and Screen Space Shadows (case 1318698).
- Fixed Nans happening when the history render target is bigger than the current viewport (case 1321139).
- Fixed Tube and Disc lights mode selection (case 1317776)
- Fixed preview camera updating the skybox material triggering GI baking (case 1314361/1314373).
- The default LookDev volume profile is now copied and referened in the Asset folder instead of the package folder.

### Changed
- Changed Window/Render Pipeline/HD Render Pipeline Wizard to Window/Rendering/HDRP Wizard
- Removed the material pass probe volumes evaluation mode.
- Changed GameObject/Rendering/Density Volume to GameObject/Rendering/Local Volumetric Fog
- Changed GameObject/Volume/Sky and Fog Volume to GameObject/Volume/Sky and Fog Global Volume
- Move the Decal Gizmo Color initialization to preferences
- Unifying the history validation pass so that it is only done once for the whole frame and not per effect.
- Moved Edit/Render Pipeline/HD Render Pipeline/Render Selected Camera to log Exr to Edit/Rendering/Render Selected HDRP Camera to log Exr
- Moved Edit/Render Pipeline/HD Render Pipeline/Export Sky to Image to Edit/Rendering/Export HDRP Sky to Image
- Moved Edit/Render Pipeline/HD Render Pipeline/Check Scene Content for Ray Tracing to Edit/Rendering/Check Scene Content for HDRP Ray Tracing
- Moved Edit/Render Pipeline/HD Render Pipeline/Upgrade from Builtin pipeline/Upgrade Project Materials to High Definition Materials to Edit/Rendering/Materials/Convert All Built-in Materials to HDRP"
- Moved Edit/Render Pipeline/HD Render Pipeline/Upgrade from Builtin pipeline/Upgrade Selected Materials to High Definition Materials to Edit/Rendering/Materials/Convert Selected Built-in Materials to HDRP
- Moved Edit/Render Pipeline/HD Render Pipeline/Upgrade from Builtin pipeline/Upgrade Scene Terrains to High Definition Terrains to Edit/Rendering/Materials/Convert Scene Terrains to HDRP Terrains
- Updated the tooltip for the Decal Angle Fade property (requires to enable Decal Layers in both HDRP asset and Frame settings) (case 1308048).
- The RTAO's history is now discarded if the occlusion caster was moving (case 1303418).
- Change Asset/Create/Shader/HD Render Pipeline/Decal Shader Graph to Asset/Create/Shader Graph/HDRP/Decal Shader Graph
- Change Asset/Create/Shader/HD Render Pipeline/Eye Shader Graph to Asset/Create/Shader Graph/HDRP/Eye Shader Graph
- Change Asset/Create/Shader/HD Render Pipeline/Fabric Shader Graph to Asset/Create/Shader Graph/HDRP/Decal Fabric Shader Graph
- Change Asset/Create/Shader/HD Render Pipeline/Eye Shader Graph to Asset/Create/Shader Graph/HDRP/Hair Shader Graph
- Change Asset/Create/Shader/HD Render Pipeline/Lit Shader Graph to Asset/Create/Shader Graph/HDRP/Lit
- Change Asset/Create/Shader/HD Render Pipeline/StackLit Shader Graph to Asset/Create/Shader Graph/HDRP/StackLit Shader GraphShader Graph
- Change Asset/Create/Shader/HD Render Pipeline/Unlit Shader Graph to Asset/Create/Shader Graph/HDRP/Unlit Shader Graph
- Change Asset/Create/Shader/HD Render Pipeline/Custom FullScreen Pass to Asset/Create/Shader/HDRP Custom FullScreen Pass
- Change Asset/Create/Shader/HD Render Pipeline/Custom Renderers Pass to Asset/Create/Shader/HDRP Custom Renderers Pass
- Change Asset/Create/Shader/HD Render Pipeline/Post Process Pass to Asset/Create/Shader/HDRP Post Process
- Change Assets/Create/Rendering/High Definition Render Pipeline Asset to Assets/Create/Rendering/HDRP Asset
- Change Assets/Create/Rendering/Diffusion Profile to Assets/Create/Rendering/HDRP Diffusion Profile
- Change Assets/Create/Rendering/C# Custom Pass to Assets/Create/Rendering/HDRP C# Custom Pass
- Change Assets/Create/Rendering/C# Post Process Volume to Assets/Create/Rendering/HDRP C# Post Process Volume
- Change labels about scroll direction and cloud type.
- Change the handling of additional properties to base class
- Improved shadow cascade GUI drawing with pixel perfect, hover and focus functionalities.
- Improving the screen space global illumination.
- ClearFlag.Depth does not implicitely clear stencil anymore. ClearFlag.Stencil added.
- Improved the Camera Inspector, new sections and better grouping of fields
- Moving MaterialHeaderScopes to Core
- Changed resolution (to match the render buffer) of the sky used for camera misses in Path Tracing. (case 1304114).
- Tidy up of platform abstraction code for shader optimization.
- Display a warning help box when decal atlas is out of size.
- Moved the HDRP render graph debug panel content to the Rendering debug panel.
- Changed Path Tracing's maximum intensity from clamped (0 to 100) to positive value (case 1310514).
- Avoid unnecessary RenderGraphBuilder.ReadTexture in the "Set Final Target" pass
- Change Allow dynamic resolution from Rendering to Output on the Camera Inspector
- Change Link FOV to Physical Camera to Physical Camera, and show and hide everything on the Projection Section
- Change FOV Axis to Field of View Axis
- Density Volumes can now take a 3D RenderTexture as mask, the mask can use RGBA format for RGB fog.
- Decreased the minimal Fog Distance value in the Density Volume to 0.05.
- Virtual Texturing Resolver now performs RTHandle resize logic in HDRP instead of in core Unity
- Cached the base types of Volume Manager to improve memory and cpu usage.
<<<<<<< HEAD
- HDRP Global Settings are now saved into their own asset (HDRenderPipelineGlobalSettings) and HDRenderPipeline's default asset refers to this new asset.
=======
- Changed Density Volume for Local Volumetric Fog
>>>>>>> 2161ebbe

## [11.0.0] - 2020-10-21

### Added
- Added a new API to bake HDRP probes from C# (case 1276360)
- Added support for pre-exposure for planar reflections.
- Added support for nested volume components to volume system.
- Added a cameraCullingResult field in Custom Pass Context to give access to both custom pass and camera culling result.
- Added a toggle to allow to include or exclude smooth surfaces from ray traced reflection denoising.
- Added support for raytracing for AxF material
- Added rasterized area light shadows for AxF material
- Added a cloud system and the CloudLayer volume override.
- Added per-stage shader keywords.

### Fixed
- Fixed probe volumes debug views.
- Fixed ShaderGraph Decal material not showing exposed properties.
- Fixed couple samplers that had the wrong name in raytracing code
- VFX: Fixed LPPV with lit particles in deferred (case 1293608)
- Fixed the default background color for previews to use the original color.
- Fixed compilation issues on platforms that don't support XR.
- Fixed issue with compute shader stripping for probe volumes variants.
- Fixed issue with an empty index buffer not being released.
- Fixed issue when debug full screen 'Transparent Screen Space Reflection' do not take in consideration debug exposure

### Changed
- Removed the material pass probe volumes evaluation mode.
- Volume parameter of type Cubemap can now accept Cubemap render textures and custom render textures.
- Removed the superior clamping value for the recursive rendering max ray length.
- Removed the superior clamping value for the ray tracing light cluster size.
- Removed the readonly keyword on the cullingResults of the CustomPassContext to allow users to overwrite.
- The DrawRenderers function of CustomPassUtils class now takes a sortingCriteria in parameter.
- When in half res, RTR denoising is executed at half resolution and the upscale happens at the end.
- Removed the upscale radius from the RTR.

## [10.3.0] - 2020-12-01

### Added
- Added a slider to control the fallback value of the directional shadow when the cascade have no coverage.
- Added light unit slider for automatic and automatic histrogram exposure limits.
- Added View Bias for mesh decals.
- Added support for the PlayStation 5 platform.

### Fixed
- Fixed computation of geometric normal in path tracing (case 1293029).
- Fixed issues with path-traced volumetric scattering (cases 1295222, 1295234).
- Fixed issue with faulty shadow transition when view is close to an object under some aspect ratio conditions
- Fixed issue where some ShaderGraph generated shaders were not SRP compatible because of UnityPerMaterial cbuffer layout mismatches [1292501] (https://issuetracker.unity3d.com/issues/a2-some-translucent-plus-alphaclipping-shadergraphs-are-not-srp-batcher-compatible)
- Fixed issues with path-traced volumetric scattering (cases 1295222, 1295234)
- Fixed Rendergraph issue with virtual texturing and debug mode while in forward.
- Fixed wrong coat normal space in shader graph
- Fixed NullPointerException when baking probes from the lighting window (case 1289680)
- Fixed volumetric fog with XR single-pass rendering.
- Fixed issues with first frame rendering when RenderGraph is used (auto exposure, AO)
- Fixed AOV api in render graph (case 1296605)
- Fixed a small discrepancy in the marker placement in light intensity sliders (case 1299750)
- Fixed issue with VT resolve pass rendergraph errors when opaque and transparent are disabled in frame settings.
- Fixed a bug in the sphere-aabb light cluster (case 1294767).
- Fixed issue when submitting SRPContext during EndCameraRendering.
- Fixed baked light being included into the ray tracing light cluster (case 1296203).
- Fixed enums UI for the shadergraph nodes.
- Fixed ShaderGraph stack blocks appearing when opening the settings in Hair and Eye ShaderGraphs.
- Fixed white screen when undoing in the editor.
- Fixed display of LOD Bias and maximum level in frame settings when using Quality Levels
- Fixed an issue when trying to open a look dev env library when Look Dev is not supported.
- Fixed shader graph not supporting indirectdxr multibounce (case 1294694).
- Fixed the planar depth texture not being properly created and rendered to (case 1299617).
- Fixed C# 8 compilation issue with turning on nullable checks (case 1300167)
- Fixed affects AO for deacl materials.
- Fixed case where material keywords would not get setup before usage.
- Fixed an issue with material using distortion from ShaderGraph init after Material creation (case 1294026)
- Fixed Clearcoat on Stacklit or Lit breaks when URP is imported into the project (case 1297806)
- VFX : Debug material view were rendering pink for albedo. (case 1290752)
- Fixed XR depth copy when using MSAA.
- Fixed GC allocations from XR occlusion mesh when using multipass.
- Fixed an issue with the frame count management for the volumetric fog (case 1299251).
- Fixed an issue with half res ssgi upscale.
- Fixed timing issues with accumulation motion blur
- Fixed register spilling on  FXC in light list shaders.
- Fixed issue with shadow mask and area lights.
- Fixed an issue with the capture callback (now includes post processing results).
- Fixed decal draw order for ShaderGraph decal materials.
- Fixed StackLit ShaderGraph surface option property block to only display energy conserving specular color option for the specular parametrization (case 1257050)
- Fixed missing BeginCameraRendering call for custom render mode of a Camera.
- Fixed LayerMask editor for volume parameters.
- Fixed the condition on temporal accumulation in the reflection denoiser (case 1303504).
- Fixed box light attenuation.
- Fixed after post process custom pass scale issue when dynamic resolution is enabled (case 1299194).
- Fixed an issue with light intensity prefab override application not visible in the inspector (case 1299563).
- Fixed Undo/Redo instability of light temperature.
- Fixed label style in pbr sky editor.
- Fixed side effect on styles during compositor rendering.
- Fixed size and spacing of compositor info boxes (case 1305652).
- Fixed spacing of UI widgets in the Graphics Compositor (case 1305638).
- Fixed undo-redo on layered lit editor.
- Fixed tesselation culling, big triangles using lit tesselation shader would dissapear when camera is too close to them (case 1299116)
- Fixed issue with compositor related custom passes still active after disabling the compositor (case 1305330)
- Fixed regression in Wizard that not fix runtime ressource anymore (case 1287627)
- Fixed error in Depth Of Field near radius blur calculation (case 1306228).
- Fixed a reload bug when using objects from the scene in the lookdev (case 1300916).
- Fixed some render texture leaks.
- Fixed light gizmo showing shadow near plane when shadows are disabled.
- Fixed path tracing alpha channel support (case 1304187).
- Fixed shadow matte not working with ambient occlusion when MSAA is enabled
- Fixed issues with compositor's undo (cases 1305633, 1307170).
- VFX : Debug material view incorrect depth test. (case 1293291)
- Fixed wrong shader / properties assignement to materials created from 3DsMax 2021 Physical Material. (case 1293576)
- Fixed Emissive color property from Autodesk Interactive materials not editable in Inspector. (case 1307234)
- Fixed exception when changing the current render pipeline to from HDRP to universal (case 1306291).
- Fixed an issue in shadergraph when switch from a RenderingPass (case 1307653)
- Fixed LookDev environment library assignement after leaving playmode.
- Fixed a locale issue with the diffusion profile property values in ShaderGraph on PC where comma is the decimal separator.
- Fixed error in the RTHandle scale of Depth Of Field when TAA is enabled.
- Fixed Quality Level set to the last one of the list after a Build (case 1307450)
- Fixed XR depth copy (case 1286908).
- Fixed Warnings about "SceneIdMap" missing script in eye material sample scene

### Changed
- Now reflection probes cannot have SSAO, SSGI, SSR, ray tracing effects or volumetric reprojection.
- Rename HDRP sub menu in Assets/Create/Shader to HD Render Pipeline for consistency.
- Improved robustness of volumetric sampling in path tracing (case 1295187).
- Changed the message when the graphics device doesn't support ray tracing (case 1287355).
- When a Custom Pass Volume is disabled, the custom pass Cleanup() function is called, it allows to release resources when the volume isn't used anymore.
- Enable Reflector for Spotlight by default
- Changed the convergence time of ssgi to 16 frames and the preset value
- Changed the clamping approach for RTR and RTGI (in both perf and quality) to improve visual quality.
- Changed the warning message for ray traced area shadows (case 1303410).
- Disabled specular occlusion for what we consider medium and larger scale ao > 1.25 with a 25cm falloff interval.
- Change the source value for the ray tracing frame index iterator from m_FrameCount to the camera frame count (case 1301356).
- Removed backplate from rendering of lighting cubemap as it did not really work conceptually and caused artefacts.
- Transparent materials created by the Model Importer are set to not cast shadows. ( case 1295747)
- Change some light unit slider value ranges to better reflect the lighting scenario.
- Change the tooltip for color shadows and semi-transparent shadows (case 1307704).

## [10.2.1] - 2020-11-30

### Added
- Added a warning when trying to bake with static lighting being in an invalid state.

### Fixed
- Fixed stylesheet reloading for LookDev window and Wizard window.
- Fixed XR single-pass rendering with legacy shaders using unity_StereoWorldSpaceCameraPos.
- Fixed issue displaying wrong debug mode in runtime debug menu UI.
- Fixed useless editor repaint when using lod bias.
- Fixed multi-editing with new light intensity slider.
- Fixed issue with density volumes flickering when editing shape box.
- Fixed issue with image layers in the graphics compositor (case 1289936).
- Fixed issue with angle fading when rotating decal projector.
- Fixed issue with gameview repaint in the graphics compositor (case 1290622).
- Fixed some labels being clipped in the Render Graph Viewer
- Fixed issue when decal projector material is none.
- Fixed the sampling of the normal buffer in the the forward transparent pass.
- Fixed bloom prefiltering tooltip.
- Fixed NullReferenceException when loading multipel scene async
- Fixed missing alpha blend state properties in Axf shader and update default stencil properties
- Fixed normal buffer not bound to custom pass anymore.
- Fixed issues with camera management in the graphics compositor (cases 1292548, 1292549).
- Fixed an issue where a warning about the static sky not being ready was wrongly displayed.
- Fixed the clear coat not being handled properly for SSR and RTR (case 1291654).
- Fixed ghosting in RTGI and RTAO when denoising is enabled and the RTHandle size is not equal to the Viewport size (case 1291654).
- Fixed alpha output when atmospheric scattering is enabled.
- Fixed issue with TAA history sharpening when view is downsampled.
- Fixed lookdev movement.
- Fixed volume component tooltips using the same parameter name.
- Fixed issue with saving some quality settings in volume overrides  (case 1293747)
- Fixed NullReferenceException in HDRenderPipeline.UpgradeResourcesIfNeeded (case 1292524)
- Fixed SSGI texture allocation when not using the RenderGraph.
- Fixed NullReference Exception when setting Max Shadows On Screen to 0 in the HDRP asset.
- Fixed path tracing accumulation not being reset when changing to a different frame of an animation.
- Fixed issue with saving some quality settings in volume overrides  (case 1293747)

### Changed
- Volume Manager now always tests scene culling masks. This was required to fix hybrid workflow.
- Now the screen space shadow is only used if the analytic value is valid.
- Distance based roughness is disabled by default and have a control
- Changed the name from the Depth Buffer Thickness to Depth Tolerance for SSGI (case 1301352).

## [10.2.0] - 2020-10-19

### Added
- Added a rough distortion frame setting and and info box on distortion materials.
- Adding support of 4 channel tex coords for ray tracing (case 1265309).
- Added a help button on the volume component toolbar for documentation.
- Added range remapping to metallic property for Lit and Decal shaders.
- Exposed the API to access HDRP shader pass names.
- Added the status check of default camera frame settings in the DXR wizard.
- Added frame setting for Virtual Texturing.
- Added a fade distance for light influencing volumetric lighting.
- Adding an "Include For Ray Tracing" toggle on lights to allow the user to exclude them when ray tracing is enabled in the frame settings of a camera.
- Added fog volumetric scattering support for path tracing.
- Added new algorithm for SSR with temporal accumulation
- Added quality preset of the new volumetric fog parameters.
- Added missing documentation for unsupported SG RT nodes and light's include for raytracing attrbute.
- Added documentation for LODs not being supported by ray tracing.
- Added more options to control how the component of motion vectors coming from the camera transform will affect the motion blur with new clamping modes.
- Added anamorphism support for phsyical DoF, switched to blue noise sampling and fixed tiling artifacts.

### Fixed
- Fixed an issue where the Exposure Shader Graph node had clipped text. (case 1265057)
- Fixed an issue when rendering into texture where alpha would not default to 1.0 when using 11_11_10 color buffer in non-dev builds.
- Fixed issues with reordering and hiding graphics compositor layers (cases 1283903, 1285282, 1283886).
- Fixed the possibility to have a shader with a pre-refraction render queue and refraction enabled at the same time.
- Fixed a migration issue with the rendering queue in ShaderGraph when upgrading to 10.x;
- Fixed the object space matrices in shader graph for ray tracing.
- Changed the cornea refraction function to take a view dir in object space.
- Fixed upside down XR occlusion mesh.
- Fixed precision issue with the atmospheric fog.
- Fixed issue with TAA and no motion vectors.
- Fixed the stripping not working the terrain alphatest feature required for terrain holes (case 1205902).
- Fixed bounding box generation that resulted in incorrect light culling (case 3875925).
- VFX : Fix Emissive writing in Opaque Lit Output with PSSL platforms (case 273378).
- Fixed issue where pivot of DecalProjector was not aligned anymore on Transform position when manipulating the size of the projector from the Inspector.
- Fixed a null reference exception when creating a diffusion profile asset.
- Fixed the diffusion profile not being registered as a dependency of the ShaderGraph.
- Fixing exceptions in the console when putting the SSGI in low quality mode (render graph).
- Fixed NullRef Exception when decals are in the scene, no asset is set and HDRP wizard is run.
- Fixed issue with TAA causing bleeding of a view into another when multiple views are visible.
- Fix an issue that caused issues of usability of editor if a very high resolution is set by mistake and then reverted back to a smaller resolution.
- Fixed issue where Default Volume Profile Asset change in project settings was not added to the undo stack (case 1285268).
- Fixed undo after enabling compositor.
- Fixed the ray tracing shadow UI being displayed while it shouldn't (case 1286391).
- Fixed issues with physically-based DoF, improved speed and robustness
- Fixed a warning happening when putting the range of lights to 0.
- Fixed issue when null parameters in a volume component would spam null reference errors. Produce a warning instead.
- Fixed volument component creation via script.
- Fixed GC allocs in render graph.
- Fixed scene picking passes.
- Fixed broken ray tracing light cluster full screen debug.
- Fixed dead code causing error.
- Fixed issue when dragging slider in inspector for ProjectionDepth.
- Fixed issue when resizing Inspector window that make the DecalProjector editor flickers.
- Fixed issue in DecalProjector editor when the Inspector window have a too small width: the size appears on 2 lines but the editor not let place for the second one.
- Fixed issue (null reference in console) when selecting a DensityVolume with rectangle selection.
- Fixed issue when linking the field of view with the focal length in physical camera
- Fixed supported platform build and error message.
- Fixed exceptions occuring when selecting mulitple decal projectors without materials assigned (case 1283659).
- Fixed LookDev error message when pipeline is not loaded.
- Properly reject history when enabling seond denoiser for RTGI.
- Fixed an issue that could cause objects to not be rendered when using Vulkan API.
- Fixed issue with lookdev shadows looking wrong upon exiting playmode.
- Fixed temporary Editor freeze when selecting AOV output in graphics compositor (case 1288744).
- Fixed normal flip with double sided materials.
- Fixed shadow resolution settings level in the light explorer.
- Fixed the ShaderGraph being dirty after the first save.
- Fixed XR shadows culling
- Fixed Nans happening when upscaling the RTGI.
- Fixed the adjust weight operation not being done for the non-rendergraph pipeline.
- Fixed overlap with SSR Transparent default frame settings message on DXR Wizard.
- Fixed alpha channel in the stop NaNs and motion blur shaders.
- Fixed undo of duplicate environments in the look dev environment library.
- Fixed a ghosting issue with RTShadows (Sun, Point and Spot), RTAO and RTGI when the camera is moving fast.
- Fixed a SSGI denoiser bug for large scenes.
- Fixed a Nan issue with SSGI.
- Fixed an issue with IsFrontFace node in Shader Graph not working properly
- Fixed CustomPassUtils.RenderFrom* functions and CustomPassUtils.DisableSinglePassRendering struct in VR.
- Fixed custom pass markers not recorded when render graph was enabled.
- Fixed exceptions when unchecking "Big Tile Prepass" on the frame settings with render-graph.
- Fixed an issue causing errors in GenerateMaxZ when opaque objects or decals are disabled.
- Fixed an issue with Bake button of Reflection Probe when in custom mode
- Fixed exceptions related to the debug display settings when changing the default frame settings.
- Fixed picking for materials with depth offset.
- Fixed issue with exposure history being uninitialized on second frame.
- Fixed issue when changing FoV with the physical camera fold-out closed.
- Fixed some labels being clipped in the Render Graph Viewer

### Changed
- Combined occlusion meshes into one to reduce draw calls and state changes with XR single-pass.
- Claryfied doc for the LayeredLit material.
- Various improvements for the Volumetric Fog.
- Use draggable fields for float scalable settings
- Migrated the fabric & hair shadergraph samples directly into the renderpipeline resources.
- Removed green coloration of the UV on the DecalProjector gizmo.
- Removed _BLENDMODE_PRESERVE_SPECULAR_LIGHTING keyword from shaders.
- Now the DXR wizard displays the name of the target asset that needs to be changed.
- Standardized naming for the option regarding Transparent objects being able to receive Screen Space Reflections.
- Making the reflection and refractions of cubemaps distance based.
- Changed Receive SSR to also controls Receive SSGI on opaque objects.
- Improved the punctual light shadow rescale algorithm.
- Changed the names of some of the parameters for the Eye Utils SG Nodes.
- Restored frame setting for async compute of contact shadows.
- Removed the possibility to have MSAA (through the frame settings) when ray tracing is active.
- Range handles for decal projector angle fading.
- Smoother angle fading for decal projector.

## [10.1.0] - 2020-10-12

### Added
- Added an option to have only the metering mask displayed in the debug mode.
- Added a new mode to cluster visualization debug where users can see a slice instead of the cluster on opaque objects.
- Added ray traced reflection support for the render graph version of the pipeline.
- Added render graph support of RTAO and required denoisers.
- Added render graph support of RTGI.
- Added support of RTSSS and Recursive Rendering in the render graph mode.
- Added support of RT and screen space shadow for render graph.
- Added tooltips with the full name of the (graphics) compositor properties to properly show large names that otherwise are clipped by the UI (case 1263590)
- Added error message if a callback AOV allocation fail
- Added marker for all AOV request operation on GPU
- Added remapping options for Depth Pyramid debug view mode
- Added an option to support AOV shader at runtime in HDRP settings (case 1265070)
- Added support of SSGI in the render graph mode.
- Added option for 11-11-10 format for cube reflection probes.
- Added an optional check in the HDRP DXR Wizard to verify 64 bits target architecture
- Added option to display timing stats in the debug menu as an average over 1 second.
- Added a light unit slider to provide users more context when authoring physically based values.
- Added a way to check the normals through the material views.
- Added Simple mode to Earth Preset for PBR Sky
- Added the export of normals during the prepass for shadow matte for proper SSAO calculation.
- Added the usage of SSAO for shadow matte unlit shader graph.
- Added the support of input system V2
- Added a new volume component parameter to control the max ray length of directional lights(case 1279849).
- Added support for 'Pyramid' and 'Box' spot light shapes in path tracing.
- Added high quality prefiltering option for Bloom.
- Added support for camera relative ray tracing (and keeping non-camera relative ray tracing working)
- Added a rough refraction option on planar reflections.
- Added scalability settings for the planar reflection resolution.
- Added tests for AOV stacking and UI rendering in the graphics compositor.
- Added a new ray tracing only function that samples the specular part of the materials.
- Adding missing marker for ray tracing profiling (RaytracingDeferredLighting)
- Added the support of eye shader for ray tracing.
- Exposed Refraction Model to the material UI when using a Lit ShaderGraph.
- Added bounding sphere support to screen-space axis-aligned bounding box generation pass.

### Fixed
- Fixed several issues with physically-based DoF (TAA ghosting of the CoC buffer, smooth layer transitions, etc)
- Fixed GPU hang on D3D12 on xbox.
- Fixed game view artifacts on resizing when hardware dynamic resolution was enabled
- Fixed black line artifacts occurring when Lanczos upsampling was set for dynamic resolution
- Fixed Amplitude -> Min/Max parametrization conversion
- Fixed CoatMask block appearing when creating lit master node (case 1264632)
- Fixed issue with SceneEV100 debug mode indicator when rescaling the window.
- Fixed issue with PCSS filter being wrong on first frame.
- Fixed issue with emissive mesh for area light not appearing in playmode if Reload Scene option is disabled in Enter Playmode Settings.
- Fixed issue when Reflection Probes are set to OnEnable and are never rendered if the probe is enabled when the camera is farther than the probe fade distance.
- Fixed issue with sun icon being clipped in the look dev window.
- Fixed error about layers when disabling emissive mesh for area lights.
- Fixed issue when the user deletes the composition graph or .asset in runtime (case 1263319)
- Fixed assertion failure when changing resolution to compositor layers after using AOVs (case 1265023)
- Fixed flickering layers in graphics compositor (case 1264552)
- Fixed issue causing the editor field not updating the disc area light radius.
- Fixed issues that lead to cookie atlas to be updated every frame even if cached data was valid.
- Fixed an issue where world space UI was not emitted for reflection cameras in HDRP
- Fixed an issue with cookie texture atlas that would cause realtime textures to always update in the atlas even when the content did not change.
- Fixed an issue where only one of the two lookdev views would update when changing the default lookdev volume profile.
- Fixed a bug related to light cluster invalidation.
- Fixed shader warning in DofGather (case 1272931)
- Fixed AOV export of depth buffer which now correctly export linear depth (case 1265001)
- Fixed issue that caused the decal atlas to not be updated upon changing of the decal textures content.
- Fixed "Screen position out of view frustum" error when camera is at exactly the planar reflection probe location.
- Fixed Amplitude -> Min/Max parametrization conversion
- Fixed issue that allocated a small cookie for normal spot lights.
- Fixed issue when undoing a change in diffuse profile list after deleting the volume profile.
- Fixed custom pass re-ordering and removing.
- Fixed TAA issue and hardware dynamic resolution.
- Fixed a static lighting flickering issue caused by having an active planar probe in the scene while rendering inspector preview.
- Fixed an issue where even when set to OnDemand, the sky lighting would still be updated when changing sky parameters.
- Fixed an error message trigerred when a mesh has more than 32 sub-meshes (case 1274508).
- Fixed RTGI getting noisy for grazying angle geometry (case 1266462).
- Fixed an issue with TAA history management on pssl.
- Fixed the global illumination volume override having an unwanted advanced mode (case 1270459).
- Fixed screen space shadow option displayed on directional shadows while they shouldn't (case 1270537).
- Fixed the handling of undo and redo actions in the graphics compositor (cases 1268149, 1266212, 1265028)
- Fixed issue with composition graphs that include virtual textures, cubemaps and other non-2D textures (cases 1263347, 1265638).
- Fixed issues when selecting a new composition graph or setting it to None (cases 1263350, 1266202)
- Fixed ArgumentNullException when saving shader graphs after removing the compositor from the scene (case 1268658)
- Fixed issue with updating the compositor output when not in play mode (case 1266216)
- Fixed warning with area mesh (case 1268379)
- Fixed issue with diffusion profile not being updated upon reset of the editor.
- Fixed an issue that lead to corrupted refraction in some scenarios on xbox.
- Fixed for light loop scalarization not happening.
- Fixed issue with stencil not being set in rendergraph mode.
- Fixed for post process being overridable in reflection probes even though it is not supported.
- Fixed RTGI in performance mode when light layers are enabled on the asset.
- Fixed SSS materials appearing black in matcap mode.
- Fixed a collision in the interaction of RTR and RTGI.
- Fix for lookdev toggling renderers that are set to non editable or are hidden in the inspector.
- Fixed issue with mipmap debug mode not properly resetting full screen mode (and viceversa).
- Added unsupported message when using tile debug mode with MSAA.
- Fixed SSGI compilation issues on PS4.
- Fixed "Screen position out of view frustum" error when camera is on exactly the planar reflection probe plane.
- Workaround issue that caused objects using eye shader to not be rendered on xbox.
- Fixed GC allocation when using XR single-pass test mode.
- Fixed text in cascades shadow split being truncated.
- Fixed rendering of custom passes in the Custom Pass Volume inspector
- Force probe to render again if first time was during async shader compilation to avoid having cyan objects.
- Fixed for lookdev library field not being refreshed upon opening a library from the environment library inspector.
- Fixed serialization issue with matcap scale intensity.
- Close Add Override popup of Volume Inspector when the popup looses focus (case 1258571)
- Light quality setting for contact shadow set to on for High quality by default.
- Fixed an exception thrown when closing the look dev because there is no active SRP anymore.
- Fixed alignment of framesettings in HDRP Default Settings
- Fixed an exception thrown when closing the look dev because there is no active SRP anymore.
- Fixed an issue where entering playmode would close the LookDev window.
- Fixed issue with rendergraph on console failing on SSS pass.
- Fixed Cutoff not working properly with ray tracing shaders default and SG (case 1261292).
- Fixed shader compilation issue with Hair shader and debug display mode
- Fixed cubemap static preview not updated when the asset is imported.
- Fixed wizard DXR setup on non-DXR compatible devices.
- Fixed Custom Post Processes affecting preview cameras.
- Fixed issue with lens distortion breaking rendering.
- Fixed save popup appearing twice due to HDRP wizard.
- Fixed error when changing planar probe resolution.
- Fixed the dependecy of FrameSettings (MSAA, ClearGBuffer, DepthPrepassWithDeferred) (case 1277620).
- Fixed the usage of GUIEnable for volume components (case 1280018).
- Fixed the diffusion profile becoming invalid when hitting the reset (case 1269462).
- Fixed issue with MSAA resolve killing the alpha channel.
- Fixed a warning in materialevalulation
- Fixed an error when building the player.
- Fixed issue with box light not visible if range is below one and range attenuation is off.
- Fixed an issue that caused a null reference when deleting camera component in a prefab. (case 1244430)
- Fixed issue with bloom showing a thin black line after rescaling window.
- Fixed rendergraph motion vector resolve.
- Fixed the Ray-Tracing related Debug Display not working in render graph mode.
- Fix nan in pbr sky
- Fixed Light skin not properly applied on the LookDev when switching from Dark Skin (case 1278802)
- Fixed accumulation on DX11
- Fixed issue with screen space UI not drawing on the graphics compositor (case 1279272).
- Fixed error Maximum allowed thread group count is 65535 when resolution is very high.
- LOD meshes are now properly stripped based on the maximum lod value parameters contained in the HDRP asset.
- Fixed an inconsistency in the LOD group UI where LOD bias was not the right one.
- Fixed outlines in transitions between post-processed and plain regions in the graphics compositor (case 1278775).
- Fix decal being applied twice with LOD Crossfade.
- Fixed camera stacking for AOVs in the graphics compositor (case 1273223).
- Fixed backface selection on some shader not ignore correctly.
- Disable quad overdraw on ps4.
- Fixed error when resizing the graphics compositor's output and when re-adding a compositor in the scene
- Fixed issues with bloom, alpha and HDR layers in the compositor (case 1272621).
- Fixed alpha not having TAA applied to it.
- Fix issue with alpha output in forward.
- Fix compilation issue on Vulkan for shaders using high quality shadows in XR mode.
- Fixed wrong error message when fixing DXR resources from Wizard.
- Fixed compilation error of quad overdraw with double sided materials
- Fixed screen corruption on xbox when using TAA and Motion Blur with rendergraph.
- Fixed UX issue in the graphics compositor related to clear depth and the defaults for new layers, add better tooltips and fix minor bugs (case 1283904)
- Fixed scene visibility not working for custom pass volumes.
- Fixed issue with several override entries in the runtime debug menu.
- Fixed issue with rendergraph failing to execute every 30 minutes.
- Fixed Lit ShaderGraph surface option property block to only display transmission and energy conserving specular color options for their proper material mode (case 1257050)
- Fixed nan in reflection probe when volumetric fog filtering is enabled, causing the whole probe to be invalid.
- Fixed Debug Color pixel became grey
- Fixed TAA flickering on the very edge of screen.
- Fixed profiling scope for quality RTGI.
- Fixed the denoising and multi-sample not being used for smooth multibounce RTReflections.
- Fixed issue where multiple cameras would cause GC each frame.
- Fixed after post process rendering pass options not showing for unlit ShaderGraphs.
- Fixed null reference in the Undo callback of the graphics compositor
- Fixed cullmode for SceneSelectionPass.
- Fixed issue that caused non-static object to not render at times in OnEnable reflection probes.
- Baked reflection probes now correctly use static sky for ambient lighting.

### Changed
- Preparation pass for RTSSShadows to be supported by render graph.
- Add tooltips with the full name of the (graphics) compositor properties to properly show large names that otherwise are clipped by the UI (case 1263590)
- Composition profile .asset files cannot be manually edited/reset by users (to avoid breaking things - case 1265631)
- Preparation pass for RTSSShadows to be supported by render graph.
- Changed the way the ray tracing property is displayed on the material (QOL 1265297).
- Exposed lens attenuation mode in default settings and remove it as a debug mode.
- Composition layers without any sub layers are now cleared to black to avoid confusion (case 1265061).
- Slight reduction of VGPR used by area light code.
- Changed thread group size for contact shadows (save 1.1ms on PS4)
- Make sure distortion stencil test happens before pixel shader is run.
- Small optimization that allows to skip motion vector prepping when the whole wave as velocity of 0.
- Improved performance to avoid generating coarse stencil buffer when not needed.
- Remove HTile generation for decals (faster without).
- Improving SSGI Filtering and fixing a blend issue with RTGI.
- Changed the Trackball UI so that it allows explicit numeric values.
- Reduce the G-buffer footprint of anisotropic materials
- Moved SSGI out of preview.
- Skip an unneeded depth buffer copy on consoles.
- Replaced the Density Volume Texture Tool with the new 3D Texture Importer.
- Rename Raytracing Node to Raytracing Quality Keyword and rename high and low inputs as default and raytraced. All raytracing effects now use the raytraced mode but path tracing.
- Moved diffusion profile list to the HDRP default settings panel.
- Skip biquadratic resampling of vbuffer when volumetric fog filtering is enabled.
- Optimized Grain and sRGB Dithering.
- On platforms that allow it skip the first mip of the depth pyramid and compute it alongside the depth buffer used for low res transparents.
- When trying to install the local configuration package, if another one is already present the user is now asked whether they want to keep it or not.
- Improved MSAA color resolve to fix issues when very bright and very dark samples are resolved together.
- Improve performance of GPU light AABB generation
- Removed the max clamp value for the RTR, RTAO and RTGI's ray length (case 1279849).
- Meshes assigned with a decal material are not visible anymore in ray-tracing or path-tracing.
- Removed BLEND shader keywords.
- Remove a rendergraph debug option to clear resources on release from UI.
- added SV_PrimitiveID in the VaryingMesh structure for fulldebugscreenpass as well as primitiveID in FragInputs
- Changed which local frame is used for multi-bounce RTReflections.
- Move System Generated Values semantics out of VaryingsMesh structure.
- Other forms of FSAA are silently deactivated, when path tracing is on.
- Removed XRSystemTests. The GC verification is now done during playmode tests (case 1285012).
- SSR now uses the pre-refraction color pyramid.
- Various improvements for the Volumetric Fog.
- Optimizations for volumetric fog.

## [10.0.0] - 2019-06-10

### Added
- Ray tracing support for VR single-pass
- Added sharpen filter shader parameter and UI for TemporalAA to control image quality instead of hardcoded value
- Added frame settings option for custom post process and custom passes as well as custom color buffer format option.
- Add check in wizard on SRP Batcher enabled.
- Added default implementations of OnPreprocessMaterialDescription for FBX, Obj, Sketchup and 3DS file formats.
- Added custom pass fade radius
- Added after post process injection point for custom passes
- Added basic alpha compositing support - Alpha is available afterpostprocess when using FP16 buffer format.
- Added falloff distance on Reflection Probe and Planar Reflection Probe
- Added Backplate projection from the HDRISky
- Added Shadow Matte in UnlitMasterNode, which only received shadow without lighting
- Added hability to name LightLayers in HDRenderPipelineAsset
- Added a range compression factor for Reflection Probe and Planar Reflection Probe to avoid saturation of colors.
- Added path tracing support for directional, point and spot lights, as well as emission from Lit and Unlit.
- Added non temporal version of SSAO.
- Added more detailed ray tracing stats in the debug window
- Added Disc area light (bake only)
- Added a warning in the material UI to prevent transparent + subsurface-scattering combination.
- Added XR single-pass setting into HDRP asset
- Added a penumbra tint option for lights
- Added support for depth copy with XR SDK
- Added debug setting to Render Pipeline Debug Window to list the active XR views
- Added an option to filter the result of the volumetric lighting (off by default).
- Added a transmission multiplier for directional lights
- Added XR single-pass test mode to Render Pipeline Debug Window
- Added debug setting to Render Pipeline Window to list the active XR views
- Added a new refraction mode for the Lit shader (thin). Which is a box refraction with small thickness values
- Added the code to support Barn Doors for Area Lights based on a shaderconfig option.
- Added HDRPCameraBinder property binder for Visual Effect Graph
- Added "Celestial Body" controls to the Directional Light
- Added new parameters to the Physically Based Sky
- Added Reflections to the DXR Wizard
- Added the possibility to have ray traced colored and semi-transparent shadows on directional lights.
- Added a check in the custom post process template to throw an error if the default shader is not found.
- Exposed the debug overlay ratio in the debug menu.
- Added a separate frame settings for tonemapping alongside color grading.
- Added the receive fog option in the material UI for ShaderGraphs.
- Added a public virtual bool in the custom post processes API to specify if a post processes should be executed in the scene view.
- Added a menu option that checks scene issues with ray tracing. Also removed the previously existing warning at runtime.
- Added Contrast Adaptive Sharpen (CAS) Upscaling effect.
- Added APIs to update probe settings at runtime.
- Added documentation for the rayTracingSupported method in HDRP
- Added user-selectable format for the post processing passes.
- Added support for alpha channel in some post-processing passes (DoF, TAA, Uber).
- Added warnings in FrameSettings inspector when using DXR and atempting to use Asynchronous Execution.
- Exposed Stencil bits that can be used by the user.
- Added history rejection based on velocity of intersected objects for directional, point and spot lights.
- Added a affectsVolumetric field to the HDAdditionalLightData API to know if light affects volumetric fog.
- Add OS and Hardware check in the Wizard fixes for DXR.
- Added option to exclude camera motion from motion blur.
- Added semi-transparent shadows for point and spot lights.
- Added support for semi-transparent shadow for unlit shader and unlit shader graph.
- Added the alpha clip enabled toggle to the material UI for all HDRP shader graphs.
- Added Material Samples to explain how to use the lit shader features
- Added an initial implementation of ray traced sub surface scattering
- Added AssetPostprocessors and Shadergraphs to handle Arnold Standard Surface and 3DsMax Physical material import from FBX.
- Added support for Smoothness Fade start work when enabling ray traced reflections.
- Added Contact shadow, Micro shadows and Screen space refraction API documentation.
- Added script documentation for SSR, SSAO (ray tracing), GI, Light Cluster, RayTracingSettings, Ray Counters, etc.
- Added path tracing support for refraction and internal reflections.
- Added support for Thin Refraction Model and Lit's Clear Coat in Path Tracing.
- Added the Tint parameter to Sky Colored Fog.
- Added of Screen Space Reflections for Transparent materials
- Added a fallback for ray traced area light shadows in case the material is forward or the lit mode is forward.
- Added a new debug mode for light layers.
- Added an "enable" toggle to the SSR volume component.
- Added support for anisotropic specular lobes in path tracing.
- Added support for alpha clipping in path tracing.
- Added support for light cookies in path tracing.
- Added support for transparent shadows in path tracing.
- Added support for iridescence in path tracing.
- Added support for background color in path tracing.
- Added a path tracing test to the test suite.
- Added a warning and workaround instructions that appear when you enable XR single-pass after the first frame with the XR SDK.
- Added the exposure sliders to the planar reflection probe preview
- Added support for subsurface scattering in path tracing.
- Added a new mode that improves the filtering of ray traced shadows (directional, point and spot) based on the distance to the occluder.
- Added support of cookie baking and add support on Disc light.
- Added support for fog attenuation in path tracing.
- Added a new debug panel for volumes
- Added XR setting to control camera jitter for temporal effects
- Added an error message in the DrawRenderers custom pass when rendering opaque objects with an HDRP asset in DeferredOnly mode.
- Added API to enable proper recording of path traced scenes (with the Unity recorder or other tools).
- Added support for fog in Recursive rendering, ray traced reflections and ray traced indirect diffuse.
- Added an alpha blend option for recursive rendering
- Added support for stack lit for ray tracing effects.
- Added support for hair for ray tracing effects.
- Added support for alpha to coverage for HDRP shaders and shader graph
- Added support for Quality Levels to Subsurface Scattering.
- Added option to disable XR rendering on the camera settings.
- Added support for specular AA from geometric curvature in AxF
- Added support for baked AO (no input for now) in AxF
- Added an info box to warn about depth test artifacts when rendering object twice in custom passes with MSAA.
- Added a frame setting for alpha to mask.
- Added support for custom passes in the AOV API
- Added Light decomposition lighting debugging modes and support in AOV
- Added exposure compensation to Fixed exposure mode
- Added support for rasterized area light shadows in StackLit
- Added support for texture-weighted automatic exposure
- Added support for POM for emissive map
- Added alpha channel support in motion blur pass.
- Added the HDRP Compositor Tool (in Preview).
- Added a ray tracing mode option in the HDRP asset that allows to override and shader stripping.
- Added support for arbitrary resolution scaling of Volumetric Lighting to the Fog volume component.
- Added range attenuation for box-shaped spotlights.
- Added scenes for hair and fabric and decals with material samples
- Added fabric materials and textures
- Added information for fabric materials in fabric scene
- Added a DisplayInfo attribute to specify a name override and a display order for Volume Component fields (used only in default inspector for now).
- Added Min distance to contact shadows.
- Added support for Depth of Field in path tracing (by sampling the lens aperture).
- Added an API in HDRP to override the camera within the rendering of a frame (mainly for custom pass).
- Added a function (HDRenderPipeline.ResetRTHandleReferenceSize) to reset the reference size of RTHandle systems.
- Added support for AxF measurements importing into texture resources tilings.
- Added Layer parameter on Area Light to modify Layer of generated Emissive Mesh
- Added a flow map parameter to HDRI Sky
- Implemented ray traced reflections for transparent objects.
- Add a new parameter to control reflections in recursive rendering.
- Added an initial version of SSGI.
- Added Virtual Texturing cache settings to control the size of the Streaming Virtual Texturing caches.
- Added back-compatibility with builtin stereo matrices.
- Added CustomPassUtils API to simplify Blur, Copy and DrawRenderers custom passes.
- Added Histogram guided automatic exposure.
- Added few exposure debug modes.
- Added support for multiple path-traced views at once (e.g., scene and game views).
- Added support for 3DsMax's 2021 Simplified Physical Material from FBX files in the Model Importer.
- Added custom target mid grey for auto exposure.
- Added CustomPassUtils API to simplify Blur, Copy and DrawRenderers custom passes.
- Added an API in HDRP to override the camera within the rendering of a frame (mainly for custom pass).
- Added more custom pass API functions, mainly to render objects from another camera.
- Added support for transparent Unlit in path tracing.
- Added a minimal lit used for RTGI in peformance mode.
- Added procedural metering mask that can follow an object
- Added presets quality settings for RTAO and RTGI.
- Added an override for the shadow culling that allows better directional shadow maps in ray tracing effects (RTR, RTGI, RTSSS and RR).
- Added a Cloud Layer volume override.
- Added Fast Memory support for platform that support it.
- Added CPU and GPU timings for ray tracing effects.
- Added support to combine RTSSS and RTGI (1248733).
- Added IES Profile support for Point, Spot and Rectangular-Area lights
- Added support for multiple mapping modes in AxF.
- Add support of lightlayers on indirect lighting controller
- Added compute shader stripping.
- Added Cull Mode option for opaque materials and ShaderGraphs.
- Added scene view exposure override.
- Added support for exposure curve remapping for min/max limits.
- Added presets for ray traced reflections.
- Added final image histogram debug view (both luminance and RGB).
- Added an example texture and rotation to the Cloud Layer volume override.
- Added an option to extend the camera culling for skinned mesh animation in ray tracing effects (1258547).
- Added decal layer system similar to light layer. Mesh will receive a decal when both decal layer mask matches.
- Added shader graph nodes for rendering a complex eye shader.
- Added more controls to contact shadows and increased quality in some parts.
- Added a physically based option in DoF volume.
- Added API to check if a Camera, Light or ReflectionProbe is compatible with HDRP.
- Added path tracing test scene for normal mapping.
- Added missing API documentation.
- Remove CloudLayer
- Added quad overdraw and vertex density debug modes.

### Fixed
- fix when saved HDWizard window tab index out of range (1260273)
- Fix when rescale probe all direction below zero (1219246)
- Update documentation of HDRISky-Backplate, precise how to have Ambient Occlusion on the Backplate
- Sorting, undo, labels, layout in the Lighting Explorer.
- Fixed sky settings and materials in Shader Graph Samples package
- Fix/workaround a probable graphics driver bug in the GTAO shader.
- Fixed Hair and PBR shader graphs double sided modes
- Fixed an issue where updating an HDRP asset in the Quality setting panel would not recreate the pipeline.
- Fixed issue with point lights being considered even when occupying less than a pixel on screen (case 1183196)
- Fix a potential NaN source with iridescence (case 1183216)
- Fixed issue of spotlight breaking when minimizing the cone angle via the gizmo (case 1178279)
- Fixed issue that caused decals not to modify the roughness in the normal buffer, causing SSR to not behave correctly (case 1178336)
- Fixed lit transparent refraction with XR single-pass rendering
- Removed extra jitter for TemporalAA in VR
- Fixed ShaderGraph time in main preview
- Fixed issue on some UI elements in HDRP asset not expanding when clicking the arrow (case 1178369)
- Fixed alpha blending in custom post process
- Fixed the modification of the _AlphaCutoff property in the material UI when exposed with a ShaderGraph parameter.
- Fixed HDRP test `1218_Lit_DiffusionProfiles` on Vulkan.
- Fixed an issue where building a player in non-dev mode would generate render target error logs every frame
- Fixed crash when upgrading version of HDRP
- Fixed rendering issues with material previews
- Fixed NPE when using light module in Shuriken particle systems (1173348).
- Refresh cached shadow on editor changes
- Fixed light supported units caching (1182266)
- Fixed an issue where SSAO (that needs temporal reprojection) was still being rendered when Motion Vectors were not available (case 1184998)
- Fixed a nullref when modifying the height parameters inside the layered lit shader UI.
- Fixed Decal gizmo that become white after exiting play mode
- Fixed Decal pivot position to behave like a spotlight
- Fixed an issue where using the LightingOverrideMask would break sky reflection for regular cameras
- Fix DebugMenu FrameSettingsHistory persistency on close
- Fix DensityVolume, ReflectionProbe aned PlanarReflectionProbe advancedControl display
- Fix DXR scene serialization in wizard
- Fixed an issue where Previews would reallocate History Buffers every frame
- Fixed the SetLightLayer function in HDAdditionalLightData setting the wrong light layer
- Fix error first time a preview is created for planar
- Fixed an issue where SSR would use an incorrect roughness value on ForwardOnly (StackLit, AxF, Fabric, etc.) materials when the pipeline is configured to also allow deferred Lit.
- Fixed issues with light explorer (cases 1183468, 1183269)
- Fix dot colors in LayeredLit material inspector
- Fix undo not resetting all value when undoing the material affectation in LayerLit material
- Fix for issue that caused gizmos to render in render textures (case 1174395)
- Fixed the light emissive mesh not updated when the light was disabled/enabled
- Fixed light and shadow layer sync when setting the HDAdditionalLightData.lightlayersMask property
- Fixed a nullref when a custom post process component that was in the HDRP PP list is removed from the project
- Fixed issue that prevented decals from modifying specular occlusion (case 1178272).
- Fixed exposure of volumetric reprojection
- Fixed multi selection support for Scalable Settings in lights
- Fixed font shaders in test projects for VR by using a Shader Graph version
- Fixed refresh of baked cubemap by incrementing updateCount at the end of the bake (case 1158677).
- Fixed issue with rectangular area light when seen from the back
- Fixed decals not affecting lightmap/lightprobe
- Fixed zBufferParams with XR single-pass rendering
- Fixed moving objects not rendered in custom passes
- Fixed abstract classes listed in the + menu of the custom pass list
- Fixed custom pass that was rendered in previews
- Fixed precision error in zero value normals when applying decals (case 1181639)
- Fixed issue that triggered No Scene Lighting view in game view as well (case 1156102)
- Assign default volume profile when creating a new HDRP Asset
- Fixed fov to 0 in planar probe breaking the projection matrix (case 1182014)
- Fixed bugs with shadow caching
- Reassign the same camera for a realtime probe face render request to have appropriate history buffer during realtime probe rendering.
- Fixed issue causing wrong shading when normal map mode is Object space, no normal map is set, but a detail map is present (case 1143352)
- Fixed issue with decal and htile optimization
- Fixed TerrainLit shader compilation error regarding `_Control0_TexelSize` redefinition (case 1178480).
- Fixed warning about duplicate HDRuntimeReflectionSystem when configuring play mode without domain reload.
- Fixed an editor crash when multiple decal projectors were selected and some had null material
- Added all relevant fix actions to FixAll button in Wizard
- Moved FixAll button on top of the Wizard
- Fixed an issue where fog color was not pre-exposed correctly
- Fix priority order when custom passes are overlapping
- Fix cleanup not called when the custom pass GameObject is destroyed
- Replaced most instances of GraphicsSettings.renderPipelineAsset by GraphicsSettings.currentRenderPipeline. This should fix some parameters not working on Quality Settings overrides.
- Fixed an issue with Realtime GI not working on upgraded projects.
- Fixed issue with screen space shadows fallback texture was not set as a texture array.
- Fixed Pyramid Lights bounding box
- Fixed terrain heightmap default/null values and epsilons
- Fixed custom post-processing effects breaking when an abstract class inherited from `CustomPostProcessVolumeComponent`
- Fixed XR single-pass rendering in Editor by using ShaderConfig.s_XrMaxViews to allocate matrix array
- Multiple different skies rendered at the same time by different cameras are now handled correctly without flickering
- Fixed flickering issue happening when different volumes have shadow settings and multiple cameras are present.
- Fixed issue causing planar probes to disappear if there is no light in the scene.
- Fixed a number of issues with the prefab isolation mode (Volumes leaking from the main scene and reflection not working properly)
- Fixed an issue with fog volume component upgrade not working properly
- Fixed Spot light Pyramid Shape has shadow artifacts on aspect ratio values lower than 1
- Fixed issue with AO upsampling in XR
- Fixed camera without HDAdditionalCameraData component not rendering
- Removed the macro ENABLE_RAYTRACING for most of the ray tracing code
- Fixed prefab containing camera reloading in loop while selected in the Project view
- Fixed issue causing NaN wheh the Z scale of an object is set to 0.
- Fixed DXR shader passes attempting to render before pipeline loaded
- Fixed black ambient sky issue when importing a project after deleting Library.
- Fixed issue when upgrading a Standard transparent material (case 1186874)
- Fixed area light cookies not working properly with stack lit
- Fixed material render queue not updated when the shader is changed in the material inspector.
- Fixed a number of issues with full screen debug modes not reseting correctly when setting another mutually exclusive mode
- Fixed compile errors for platforms with no VR support
- Fixed an issue with volumetrics and RTHandle scaling (case 1155236)
- Fixed an issue where sky lighting might be updated uselessly
- Fixed issue preventing to allow setting decal material to none (case 1196129)
- Fixed XR multi-pass decals rendering
- Fixed several fields on Light Inspector that not supported Prefab overrides
- Fixed EOL for some files
- Fixed scene view rendering with volumetrics and XR enabled
- Fixed decals to work with multiple cameras
- Fixed optional clear of GBuffer (Was always on)
- Fixed render target clears with XR single-pass rendering
- Fixed HDRP samples file hierarchy
- Fixed Light units not matching light type
- Fixed QualitySettings panel not displaying HDRP Asset
- Fixed black reflection probes the first time loading a project
- Fixed y-flip in scene view with XR SDK
- Fixed Decal projectors do not immediately respond when parent object layer mask is changed in editor.
- Fixed y-flip in scene view with XR SDK
- Fixed a number of issues with Material Quality setting
- Fixed the transparent Cull Mode option in HD unlit master node settings only visible if double sided is ticked.
- Fixed an issue causing shadowed areas by contact shadows at the edge of far clip plane if contact shadow length is very close to far clip plane.
- Fixed editing a scalable settings will edit all loaded asset in memory instead of targetted asset.
- Fixed Planar reflection default viewer FOV
- Fixed flickering issues when moving the mouse in the editor with ray tracing on.
- Fixed the ShaderGraph main preview being black after switching to SSS in the master node settings
- Fixed custom fullscreen passes in VR
- Fixed camera culling masks not taken in account in custom pass volumes
- Fixed object not drawn in custom pass when using a DrawRenderers with an HDRP shader in a build.
- Fixed injection points for Custom Passes (AfterDepthAndNormal and BeforePreRefraction were missing)
- Fixed a enum to choose shader tags used for drawing objects (DepthPrepass or Forward) when there is no override material.
- Fixed lit objects in the BeforePreRefraction, BeforeTransparent and BeforePostProcess.
- Fixed the None option when binding custom pass render targets to allow binding only depth or color.
- Fixed custom pass buffers allocation so they are not allocated if they're not used.
- Fixed the Custom Pass entry in the volume create asset menu items.
- Fixed Prefab Overrides workflow on Camera.
- Fixed alignment issue in Preset for Camera.
- Fixed alignment issue in Physical part for Camera.
- Fixed FrameSettings multi-edition.
- Fixed a bug happening when denoising multiple ray traced light shadows
- Fixed minor naming issues in ShaderGraph settings
- VFX: Removed z-fight glitches that could appear when using deferred depth prepass and lit quad primitives
- VFX: Preserve specular option for lit outputs (matches HDRP lit shader)
- Fixed an issue with Metal Shader Compiler and GTAO shader for metal
- Fixed resources load issue while upgrading HDRP package.
- Fix LOD fade mask by accounting for field of view
- Fixed spot light missing from ray tracing indirect effects.
- Fixed a UI bug in the diffusion profile list after fixing them from the wizard.
- Fixed the hash collision when creating new diffusion profile assets.
- Fixed a light leaking issue with box light casting shadows (case 1184475)
- Fixed Cookie texture type in the cookie slot of lights (Now displays a warning because it is not supported).
- Fixed a nullref that happens when using the Shuriken particle light module
- Fixed alignment in Wizard
- Fixed text overflow in Wizard's helpbox
- Fixed Wizard button fix all that was not automatically grab all required fixes
- Fixed VR tab for MacOS in Wizard
- Fixed local config package workflow in Wizard
- Fixed issue with contact shadows shifting when MSAA is enabled.
- Fixed EV100 in the PBR sky
- Fixed an issue In URP where sometime the camera is not passed to the volume system and causes a null ref exception (case 1199388)
- Fixed nullref when releasing HDRP with custom pass disabled
- Fixed performance issue derived from copying stencil buffer.
- Fixed an editor freeze when importing a diffusion profile asset from a unity package.
- Fixed an exception when trying to reload a builtin resource.
- Fixed the light type intensity unit reset when switching the light type.
- Fixed compilation error related to define guards and CreateLayoutFromXrSdk()
- Fixed documentation link on CustomPassVolume.
- Fixed player build when HDRP is in the project but not assigned in the graphic settings.
- Fixed an issue where ambient probe would be black for the first face of a baked reflection probe
- VFX: Fixed Missing Reference to Visual Effect Graph Runtime Assembly
- Fixed an issue where rendering done by users in EndCameraRendering would be executed before the main render loop.
- Fixed Prefab Override in main scope of Volume.
- Fixed alignment issue in Presset of main scope of Volume.
- Fixed persistence of ShowChromeGizmo and moved it to toolbar for coherency in ReflectionProbe and PlanarReflectionProbe.
- Fixed Alignement issue in ReflectionProbe and PlanarReflectionProbe.
- Fixed Prefab override workflow issue in ReflectionProbe and PlanarReflectionProbe.
- Fixed empty MoreOptions and moved AdvancedManipulation in a dedicated location for coherency in ReflectionProbe and PlanarReflectionProbe.
- Fixed Prefab override workflow issue in DensityVolume.
- Fixed empty MoreOptions and moved AdvancedManipulation in a dedicated location for coherency in DensityVolume.
- Fix light limit counts specified on the HDRP asset
- Fixed Quality Settings for SSR, Contact Shadows and Ambient Occlusion volume components
- Fixed decalui deriving from hdshaderui instead of just shaderui
- Use DelayedIntField instead of IntField for scalable settings
- Fixed init of debug for FrameSettingsHistory on SceneView camera
- Added a fix script to handle the warning 'referenced script in (GameObject 'SceneIDMap') is missing'
- Fix Wizard load when none selected for RenderPipelineAsset
- Fixed TerrainLitGUI when per-pixel normal property is not present.
- Fixed rendering errors when enabling debug modes with custom passes
- Fix an issue that made PCSS dependent on Atlas resolution (not shadow map res)
- Fixing a bug whith histories when n>4 for ray traced shadows
- Fixing wrong behavior in ray traced shadows for mesh renderers if their cast shadow is shadow only or double sided
- Only tracing rays for shadow if the point is inside the code for spotlight shadows
- Only tracing rays if the point is inside the range for point lights
- Fixing ghosting issues when the screen space shadow  indexes change for a light with ray traced shadows
- Fixed an issue with stencil management and Xbox One build that caused corrupted output in deferred mode.
- Fixed a mismatch in behavior between the culling of shadow maps and ray traced point and spot light shadows
- Fixed recursive ray tracing not working anymore after intermediate buffer refactor.
- Fixed ray traced shadow denoising not working (history rejected all the time).
- Fixed shader warning on xbox one
- Fixed cookies not working for spot lights in ray traced reflections, ray traced GI and recursive rendering
- Fixed an inverted handling of CoatSmoothness for SSR in StackLit.
- Fixed missing distortion inputs in Lit and Unlit material UI.
- Fixed issue that propagated NaNs across multiple frames through the exposure texture.
- Fixed issue with Exclude from TAA stencil ignored.
- Fixed ray traced reflection exposure issue.
- Fixed issue with TAA history not initialising corretly scale factor for first frame
- Fixed issue with stencil test of material classification not using the correct Mask (causing false positive and bad performance with forward material in deferred)
- Fixed issue with History not reset when chaning antialiasing mode on camera
- Fixed issue with volumetric data not being initialized if default settings have volumetric and reprojection off.
- Fixed ray tracing reflection denoiser not applied in tier 1
- Fixed the vibility of ray tracing related methods.
- Fixed the diffusion profile list not saved when clicking the fix button in the material UI.
- Fixed crash when pushing bounce count higher than 1 for ray traced GI or reflections
- Fixed PCSS softness scale so that it better match ray traced reference for punctual lights.
- Fixed exposure management for the path tracer
- Fixed AxF material UI containing two advanced options settings.
- Fixed an issue where cached sky contexts were being destroyed wrongly, breaking lighting in the LookDev
- Fixed issue that clamped PCSS softness too early and not after distance scale.
- Fixed fog affect transparent on HD unlit master node
- Fixed custom post processes re-ordering not saved.
- Fixed NPE when using scalable settings
- Fixed an issue where PBR sky precomputation was reset incorrectly in some cases causing bad performance.
- Fixed a bug due to depth history begin overriden too soon
- Fixed CustomPassSampleCameraColor scale issue when called from Before Transparent injection point.
- Fixed corruption of AO in baked probes.
- Fixed issue with upgrade of projects that still had Very High as shadow filtering quality.
- Fixed issue that caused Distortion UI to appear in Lit.
- Fixed several issues with decal duplicating when editing them.
- Fixed initialization of volumetric buffer params (1204159)
- Fixed an issue where frame count was incorrectly reset for the game view, causing temporal processes to fail.
- Fixed Culling group was not disposed error.
- Fixed issues on some GPU that do not support gathers on integer textures.
- Fixed an issue with ambient probe not being initialized for the first frame after a domain reload for volumetric fog.
- Fixed the scene visibility of decal projectors and density volumes
- Fixed a leak in sky manager.
- Fixed an issue where entering playmode while the light editor is opened would produce null reference exceptions.
- Fixed the debug overlay overlapping the debug menu at runtime.
- Fixed an issue with the framecount when changing scene.
- Fixed errors that occurred when using invalid near and far clip plane values for planar reflections.
- Fixed issue with motion blur sample weighting function.
- Fixed motion vectors in MSAA.
- Fixed sun flare blending (case 1205862).
- Fixed a lot of issues related to ray traced screen space shadows.
- Fixed memory leak caused by apply distortion material not being disposed.
- Fixed Reflection probe incorrectly culled when moving its parent (case 1207660)
- Fixed a nullref when upgrading the Fog volume components while the volume is opened in the inspector.
- Fix issues where decals on PS4 would not correctly write out the tile mask causing bits of the decal to go missing.
- Use appropriate label width and text content so the label is completely visible
- Fixed an issue where final post process pass would not output the default alpha value of 1.0 when using 11_11_10 color buffer format.
- Fixed SSR issue after the MSAA Motion Vector fix.
- Fixed an issue with PCSS on directional light if punctual shadow atlas was not allocated.
- Fixed an issue where shadow resolution would be wrong on the first face of a baked reflection probe.
- Fixed issue with PCSS softness being incorrect for cascades different than the first one.
- Fixed custom post process not rendering when using multiple HDRP asset in quality settings
- Fixed probe gizmo missing id (case 1208975)
- Fixed a warning in raytracingshadowfilter.compute
- Fixed issue with AO breaking with small near plane values.
- Fixed custom post process Cleanup function not called in some cases.
- Fixed shader warning in AO code.
- Fixed a warning in simpledenoiser.compute
- Fixed tube and rectangle light culling to use their shape instead of their range as a bounding box.
- Fixed caused by using gather on a UINT texture in motion blur.
- Fix issue with ambient occlusion breaking when dynamic resolution is active.
- Fixed some possible NaN causes in Depth of Field.
- Fixed Custom Pass nullref due to the new Profiling Sample API changes
- Fixed the black/grey screen issue on after post process Custom Passes in non dev builds.
- Fixed particle lights.
- Improved behavior of lights and probe going over the HDRP asset limits.
- Fixed issue triggered when last punctual light is disabled and more than one camera is used.
- Fixed Custom Pass nullref due to the new Profiling Sample API changes
- Fixed the black/grey screen issue on after post process Custom Passes in non dev builds.
- Fixed XR rendering locked to vsync of main display with Standalone Player.
- Fixed custom pass cleanup not called at the right time when using multiple volumes.
- Fixed an issue on metal with edge of decal having artifact by delaying discard of fragments during decal projection
- Fixed various shader warning
- Fixing unnecessary memory allocations in the ray tracing cluster build
- Fixed duplicate column labels in LightEditor's light tab
- Fixed white and dark flashes on scenes with very high or very low exposure when Automatic Exposure is being used.
- Fixed an issue where passing a null ProfilingSampler would cause a null ref exception.
- Fixed memory leak in Sky when in matcap mode.
- Fixed compilation issues on platform that don't support VR.
- Fixed migration code called when we create a new HDRP asset.
- Fixed RemoveComponent on Camera contextual menu to not remove Camera while a component depend on it.
- Fixed an issue where ambient occlusion and screen space reflections editors would generate null ref exceptions when HDRP was not set as the current pipeline.
- Fixed a null reference exception in the probe UI when no HDRP asset is present.
- Fixed the outline example in the doc (sampling range was dependent on screen resolution)
- Fixed a null reference exception in the HDRI Sky editor when no HDRP asset is present.
- Fixed an issue where Decal Projectors created from script where rotated around the X axis by 90°.
- Fixed frustum used to compute Density Volumes visibility when projection matrix is oblique.
- Fixed a null reference exception in Path Tracing, Recursive Rendering and raytraced Global Illumination editors when no HDRP asset is present.
- Fix for NaNs on certain geometry with Lit shader -- [case 1210058](https://fogbugz.unity3d.com/f/cases/1210058/)
- Fixed an issue where ambient occlusion and screen space reflections editors would generate null ref exceptions when HDRP was not set as the current pipeline.
- Fixed a null reference exception in the probe UI when no HDRP asset is present.
- Fixed the outline example in the doc (sampling range was dependent on screen resolution)
- Fixed a null reference exception in the HDRI Sky editor when no HDRP asset is present.
- Fixed an issue where materials newly created from the contextual menu would have an invalid state, causing various problems until it was edited.
- Fixed transparent material created with ZWrite enabled (now it is disabled by default for new transparent materials)
- Fixed mouseover on Move and Rotate tool while DecalProjector is selected.
- Fixed wrong stencil state on some of the pixel shader versions of deferred shader.
- Fixed an issue where creating decals at runtime could cause a null reference exception.
- Fixed issue that displayed material migration dialog on the creation of new project.
- Fixed various issues with time and animated materials (cases 1210068, 1210064).
- Updated light explorer with latest changes to the Fog and fixed issues when no visual environment was present.
- Fixed not handleling properly the recieve SSR feature with ray traced reflections
- Shadow Atlas is no longer allocated for area lights when they are disabled in the shader config file.
- Avoid MRT Clear on PS4 as it is not implemented yet.
- Fixed runtime debug menu BitField control.
- Fixed the radius value used for ray traced directional light.
- Fixed compilation issues with the layered lit in ray tracing shaders.
- Fixed XR autotests viewport size rounding
- Fixed mip map slider knob displayed when cubemap have no mipmap
- Remove unnecessary skip of material upgrade dialog box.
- Fixed the profiling sample mismatch errors when enabling the profiler in play mode
- Fixed issue that caused NaNs in reflection probes on consoles.
- Fixed adjusting positive axis of Blend Distance slides the negative axis in the density volume component.
- Fixed the blend of reflections based on the weight.
- Fixed fallback for ray traced reflections when denoising is enabled.
- Fixed error spam issue with terrain detail terrainDetailUnsupported (cases 1211848)
- Fixed hardware dynamic resolution causing cropping/scaling issues in scene view (case 1158661)
- Fixed Wizard check order for `Hardware and OS` and `Direct3D12`
- Fix AO issue turning black when Far/Near plane distance is big.
- Fixed issue when opening lookdev and the lookdev volume have not been assigned yet.
- Improved memory usage of the sky system.
- Updated label in HDRP quality preference settings (case 1215100)
- Fixed Decal Projector gizmo not undoing properly (case 1216629)
- Fix a leak in the denoising of ray traced reflections.
- Fixed Alignment issue in Light Preset
- Fixed Environment Header in LightingWindow
- Fixed an issue where hair shader could write garbage in the diffuse lighting buffer, causing NaNs.
- Fixed an exposure issue with ray traced sub-surface scattering.
- Fixed runtime debug menu light hierarchy None not doing anything.
- Fixed the broken ShaderGraph preview when creating a new Lit graph.
- Fix indentation issue in preset of LayeredLit material.
- Fixed minor issues with cubemap preview in the inspector.
- Fixed wrong build error message when building for android on mac.
- Fixed an issue related to denoising ray trace area shadows.
- Fixed wrong build error message when building for android on mac.
- Fixed Wizard persistency of Direct3D12 change on domain reload.
- Fixed Wizard persistency of FixAll on domain reload.
- Fixed Wizard behaviour on domain reload.
- Fixed a potential source of NaN in planar reflection probe atlas.
- Fixed an issue with MipRatio debug mode showing _DebugMatCapTexture not being set.
- Fixed missing initialization of input params in Blit for VR.
- Fix Inf source in LTC for area lights.
- Fix issue with AO being misaligned when multiple view are visible.
- Fix issue that caused the clamp of camera rotation motion for motion blur to be ineffective.
- Fixed issue with AssetPostprocessors dependencies causing models to be imported twice when upgrading the package version.
- Fixed culling of lights with XR SDK
- Fixed memory stomp in shadow caching code, leading to overflow of Shadow request array and runtime errors.
- Fixed an issue related to transparent objects reading the ray traced indirect diffuse buffer
- Fixed an issue with filtering ray traced area lights when the intensity is high or there is an exposure.
- Fixed ill-formed include path in Depth Of Field shader.
- Fixed shader graph and ray tracing after the shader target PR.
- Fixed a bug in semi-transparent shadows (object further than the light casting shadows)
- Fix state enabled of default volume profile when in package.
- Fixed removal of MeshRenderer and MeshFilter on adding Light component.
- Fixed Ray Traced SubSurface Scattering not working with ray traced area lights
- Fixed Ray Traced SubSurface Scattering not working in forward mode.
- Fixed a bug in debug light volumes.
- Fixed a bug related to ray traced area light shadow history.
- Fixed an issue where fog sky color mode could sample NaNs in the sky cubemap.
- Fixed a leak in the PBR sky renderer.
- Added a tooltip to the Ambient Mode parameter in the Visual Envionment volume component.
- Static lighting sky now takes the default volume into account (this fixes discrepancies between baked and realtime lighting).
- Fixed a leak in the sky system.
- Removed MSAA Buffers allocation when lit shader mode is set to "deferred only".
- Fixed invalid cast for realtime reflection probes (case 1220504)
- Fixed invalid game view rendering when disabling all cameras in the scene (case 1105163)
- Hide reflection probes in the renderer components.
- Fixed infinite reload loop while displaying Light's Shadow's Link Light Layer in Inspector of Prefab Asset.
- Fixed the culling was not disposed error in build log.
- Fixed the cookie atlas size and planar atlas size being too big after an upgrade of the HDRP asset.
- Fixed transparent SSR for shader graph.
- Fixed an issue with emissive light meshes not being in the RAS.
- Fixed DXR player build
- Fixed the HDRP asset migration code not being called after an upgrade of the package
- Fixed draw renderers custom pass out of bound exception
- Fixed the PBR shader rendering in deferred
- Fixed some typos in debug menu (case 1224594)
- Fixed ray traced point and spot lights shadows not rejecting istory when semi-transparent or colored.
- Fixed a warning due to StaticLightingSky when reloading domain in some cases.
- Fixed the MaxLightCount being displayed when the light volume debug menu is on ColorAndEdge.
- Fixed issue with unclear naming of debug menu for decals.
- Fixed z-fighting in scene view when scene lighting is off (case 1203927)
- Fixed issue that prevented cubemap thumbnails from rendering (only on D3D11 and Metal).
- Fixed ray tracing with VR single-pass
- Fix an exception in ray tracing that happens if two LOD levels are using the same mesh renderer.
- Fixed error in the console when switching shader to decal in the material UI.
- Fixed an issue with refraction model and ray traced recursive rendering (case 1198578).
- Fixed an issue where a dynamic sky changing any frame may not update the ambient probe.
- Fixed cubemap thumbnail generation at project load time.
- Fixed cubemap thumbnail generation at project load time.
- Fixed XR culling with multiple cameras
- Fixed XR single-pass with Mock HMD plugin
- Fixed sRGB mismatch with XR SDK
- Fixed an issue where default volume would not update when switching profile.
- Fixed issue with uncached reflection probe cameras reseting the debug mode (case 1224601)
- Fixed an issue where AO override would not override specular occlusion.
- Fixed an issue where Volume inspector might not refresh correctly in some cases.
- Fixed render texture with XR
- Fixed issue with resources being accessed before initialization process has been performed completely.
- Half fixed shuriken particle light that cast shadows (only the first one will be correct)
- Fixed issue with atmospheric fog turning black if a planar reflection probe is placed below ground level. (case 1226588)
- Fixed custom pass GC alloc issue in CustomPassVolume.GetActiveVolumes().
- Fixed a bug where instanced shadergraph shaders wouldn't compile on PS4.
- Fixed an issue related to the envlightdatasrt not being bound in recursive rendering.
- Fixed shadow cascade tooltip when using the metric mode (case 1229232)
- Fixed how the area light influence volume is computed to match rasterization.
- Focus on Decal uses the extends of the projectors
- Fixed usage of light size data that are not available at runtime.
- Fixed the depth buffer copy made before custom pass after opaque and normal injection point.
- Fix for issue that prevented scene from being completely saved when baked reflection probes are present and lighting is set to auto generate.
- Fixed drag area width at left of Light's intensity field in Inspector.
- Fixed light type resolution when performing a reset on HDAdditionalLightData (case 1220931)
- Fixed reliance on atan2 undefined behavior in motion vector debug shader.
- Fixed an usage of a a compute buffer not bound (1229964)
- Fixed an issue where changing the default volume profile from another inspector would not update the default volume editor.
- Fix issues in the post process system with RenderTexture being invalid in some cases, causing rendering problems.
- Fixed an issue where unncessarily serialized members in StaticLightingSky component would change each time the scene is changed.
- Fixed a weird behavior in the scalable settings drawing when the space becomes tiny (1212045).
- Fixed a regression in the ray traced indirect diffuse due to the new probe system.
- Fix for range compression factor for probes going negative (now clamped to positive values).
- Fixed path validation when creating new volume profile (case 1229933)
- Fixed a bug where Decal Shader Graphs would not recieve reprojected Position, Normal, or Bitangent data. (1239921)
- Fix reflection hierarchy for CARPAINT in AxF.
- Fix precise fresnel for delta lights for SVBRDF in AxF.
- Fixed the debug exposure mode for display sky reflection and debug view baked lighting
- Fixed MSAA depth resolve when there is no motion vectors
- Fixed various object leaks in HDRP.
- Fixed compile error with XR SubsystemManager.
- Fix for assertion triggering sometimes when saving a newly created lit shader graph (case 1230996)
- Fixed culling of planar reflection probes that change position (case 1218651)
- Fixed null reference when processing lightprobe (case 1235285)
- Fix issue causing wrong planar reflection rendering when more than one camera is present.
- Fix black screen in XR when HDRP package is present but not used.
- Fixed an issue with the specularFGD term being used when the material has a clear coat (lit shader).
- Fixed white flash happening with auto-exposure in some cases (case 1223774)
- Fixed NaN which can appear with real time reflection and inf value
- Fixed an issue that was collapsing the volume components in the HDRP default settings
- Fixed warning about missing bound decal buffer
- Fixed shader warning on Xbox for ResolveStencilBuffer.compute.
- Fixed PBR shader ZTest rendering in deferred.
- Replaced commands incompatible with async compute in light list build process.
- Diffusion Profile and Material references in HDRP materials are now correctly exported to unity packages. Note that the diffusion profile or the material references need to be edited once before this can work properly.
- Fix MaterialBalls having same guid issue
- Fix spelling and grammatical errors in material samples
- Fixed unneeded cookie texture allocation for cone stop lights.
- Fixed scalarization code for contact shadows.
- Fixed volume debug in playmode
- Fixed issue when toggling anything in HDRP asset that will produce an error (case 1238155)
- Fixed shader warning in PCSS code when using Vulkan.
- Fixed decal that aren't working without Metal and Ambient Occlusion option enabled.
- Fixed an error about procedural sky being logged by mistake.
- Fixed shadowmask UI now correctly showing shadowmask disable
- Made more explicit the warning about raytracing and asynchronous compute. Also fixed the condition in which it appears.
- Fixed a null ref exception in static sky when the default volume profile is invalid.
- DXR: Fixed shader compilation error with shader graph and pathtracer
- Fixed SceneView Draw Modes not being properly updated after opening new scene view panels or changing the editor layout.
- VFX: Removed irrelevant queues in render queue selection from HDRP outputs
- VFX: Motion Vector are correctly renderered with MSAA [Case 1240754](https://issuetracker.unity3d.com/product/unity/issues/guid/1240754/)
- Fixed a cause of NaN when a normal of 0-length is generated (usually via shadergraph).
- Fixed issue with screen-space shadows not enabled properly when RT is disabled (case 1235821)
- Fixed a performance issue with stochastic ray traced area shadows.
- Fixed cookie texture not updated when changing an import settings (srgb for example).
- Fixed flickering of the game/scene view when lookdev is running.
- Fixed issue with reflection probes in realtime time mode with OnEnable baking having wrong lighting with sky set to dynamic (case 1238047).
- Fixed transparent motion vectors not working when in MSAA.
- Fix error when removing DecalProjector from component contextual menu (case 1243960)
- Fixed issue with post process when running in RGBA16 and an object with additive blending is in the scene.
- Fixed corrupted values on LayeredLit when using Vertex Color multiply mode to multiply and MSAA is activated.
- Fix conflicts with Handles manipulation when performing a Reset in DecalComponent (case 1238833)
- Fixed depth prepass and postpass being disabled after changing the shader in the material UI.
- Fixed issue with sceneview camera settings not being saved after Editor restart.
- Fixed issue when switching back to custom sensor type in physical camera settings (case 1244350).
- Fixed a null ref exception when running playmode tests with the render pipeline debug window opened.
- Fixed some GCAlloc in the debug window.
- Fixed shader graphs not casting semi-transparent and color shadows (case 1242617)
- Fixed thin refraction mode not working properly.
- Fixed assert on tests caused by probe culling results being requested when culling did not happen. (case 1246169)
- Fixed over consumption of GPU memory by the Physically Based Sky.
- Fixed an invalid rotation in Planar Reflection Probe editor display, that was causing an error message (case 1182022)
- Put more information in Camera background type tooltip and fixed inconsistent exposure behavior when changing bg type.
- Fixed issue that caused not all baked reflection to be deleted upon clicking "Clear Baked Data" in the lighting menu (case 1136080)
- Fixed an issue where asset preview could be rendered white because of static lighting sky.
- Fixed an issue where static lighting was not updated when removing the static lighting sky profile.
- Fixed the show cookie atlas debug mode not displaying correctly when enabling the clear cookie atlas option.
- Fixed various multi-editing issues when changing Emission parameters.
- Fixed error when undo a Reflection Probe removal in a prefab instance. (case 1244047)
- Fixed Microshadow not working correctly in deferred with LightLayers
- Tentative fix for missing include in depth of field shaders.
- Fixed the light overlap scene view draw mode (wasn't working at all).
- Fixed taaFrameIndex and XR tests 4052 and 4053
- Fixed the prefab integration of custom passes (Prefab Override Highlight not working as expected).
- Cloned volume profile from read only assets are created in the root of the project. (case 1154961)
- Fixed Wizard check on default volume profile to also check it is not the default one in package.
- Fix erroneous central depth sampling in TAA.
- Fixed light layers not correctly disabled when the lightlayers is set to Nothing and Lightlayers isn't enabled in HDRP Asset
- Fixed issue with Model Importer materials falling back to the Legacy default material instead of HDRP's default material when import happens at Editor startup.
- Fixed a wrong condition in CameraSwitcher, potentially causing out of bound exceptions.
- Fixed an issue where editing the Look Dev default profile would not reflect directly in the Look Dev window.
- Fixed a bug where the light list is not cleared but still used when resizing the RT.
- Fixed exposure debug shader with XR single-pass rendering.
- Fixed issues with scene view and transparent motion vectors.
- Fixed black screens for linux/HDRP (1246407)
- Fixed a vulkan and metal warning in the SSGI compute shader.
- Fixed an exception due to the color pyramid not allocated when SSGI is enabled.
- Fixed an issue with the first Depth history was incorrectly copied.
- Fixed path traced DoF focusing issue
- Fix an issue with the half resolution Mode (performance)
- Fix an issue with the color intensity of emissive for performance rtgi
- Fixed issue with rendering being mostly broken when target platform disables VR.
- Workaround an issue caused by GetKernelThreadGroupSizes  failing to retrieve correct group size.
- Fix issue with fast memory and rendergraph.
- Fixed transparent motion vector framesetting not sanitized.
- Fixed wrong order of post process frame settings.
- Fixed white flash when enabling SSR or SSGI.
- The ray traced indrect diffuse and RTGI were combined wrongly with the rest of the lighting (1254318).
- Fixed an exception happening when using RTSSS without using RTShadows.
- Fix inconsistencies with transparent motion vectors and opaque by allowing camera only transparent motion vectors.
- Fix reflection probe frame settings override
- Fixed certain shadow bias artifacts present in volumetric lighting (case 1231885).
- Fixed area light cookie not updated when switch the light type from a spot that had a cookie.
- Fixed issue with dynamic resolution updating when not in play mode.
- Fixed issue with Contrast Adaptive Sharpening upsample mode and preview camera.
- Fix issue causing blocky artifacts when decals affect metallic and are applied on material with specular color workflow.
- Fixed issue with depth pyramid generation and dynamic resolution.
- Fixed an issue where decals were duplicated in prefab isolation mode.
- Fixed an issue where rendering preview with MSAA might generate render graph errors.
- Fixed compile error in PS4 for planar reflection filtering.
- Fixed issue with blue line in prefabs for volume mode.
- Fixing the internsity being applied to RTAO too early leading to unexpected results (1254626).
- Fix issue that caused sky to incorrectly render when using a custom projection matrix.
- Fixed null reference exception when using depth pre/post pass in shadergraph with alpha clip in the material.
- Appropriately constraint blend distance of reflection probe while editing with the inspector (case 1248931)
- Fixed AxF handling of roughness for Blinn-Phong type materials
- Fixed AxF UI errors when surface type is switched to transparent
- Fixed a serialization issue, preventing quality level parameters to undo/redo and update scene view on change.
- Fixed an exception occuring when a camera doesn't have an HDAdditionalCameraData (1254383).
- Fixed ray tracing with XR single-pass.
- Fixed warning in HDAdditionalLightData OnValidate (cases 1250864, 1244578)
- Fixed a bug related to denoising ray traced reflections.
- Fixed nullref in the layered lit material inspector.
- Fixed an issue where manipulating the color wheels in a volume component would reset the cursor every time.
- Fixed an issue where static sky lighting would not be updated for a new scene until it's reloaded at least once.
- Fixed culling for decals when used in prefabs and edited in context.
- Force to rebake probe with missing baked texture. (1253367)
- Fix supported Mac platform detection to handle new major version (11.0) properly
- Fixed typo in the Render Pipeline Wizard under HDRP+VR
- Change transparent SSR name in frame settings to avoid clipping.
- Fixed missing include guards in shadow hlsl files.
- Repaint the scene view whenever the scene exposure override is changed.
- Fixed an error when clearing the SSGI history texture at creation time (1259930).
- Fixed alpha to mask reset when toggling alpha test in the material UI.
- Fixed an issue where opening the look dev window with the light theme would make the window blink and eventually crash unity.
- Fixed fallback for ray tracing and light layers (1258837).
- Fixed Sorting Priority not displayed correctly in the DrawRenderers custom pass UI.
- Fixed glitch in Project settings window when selecting diffusion profiles in material section (case 1253090)
- Fixed issue with light layers bigger than 8 (and above the supported range).
- Fixed issue with culling layer mask of area light's emissive mesh
- Fixed overused the atlas for Animated/Render Target Cookies (1259930).
- Fixed errors when switching area light to disk shape while an area emissive mesh was displayed.
- Fixed default frame settings MSAA toggle for reflection probes (case 1247631)
- Fixed the transparent SSR dependency not being properly disabled according to the asset dependencies (1260271).
- Fixed issue with completely black AO on double sided materials when normal mode is set to None.
- Fixed UI drawing of the quaternion (1251235)
- Fix an issue with the quality mode and perf mode on RTR and RTGI and getting rid of unwanted nans (1256923).
- Fixed unitialized ray tracing resources when using non-default HDRP asset (case 1259467).
- Fixed overused the atlas for Animated/Render Target Cookies (1259930).
- Fixed sky asserts with XR multipass
- Fixed for area light not updating baked light result when modifying with gizmo.
- Fixed robustness issue with GetOddNegativeScale() in ray tracing, which was impacting normal mapping (1261160).
- Fixed regression where moving face of the probe gizmo was not moving its position anymore.
- Fixed XR single-pass macros in tessellation shaders.
- Fixed path-traced subsurface scattering mixing with diffuse and specular BRDFs (1250601).
- Fixed custom pass re-ordering issues.
- Improved robustness of normal mapping when scale is 0, and mapping is extreme (normals in or below the tangent plane).
- Fixed XR Display providers not getting zNear and zFar plane distances passed to them when in HDRP.
- Fixed rendering breaking when disabling tonemapping in the frame settings.
- Fixed issue with serialization of exposure modes in volume profiles not being consistent between HDRP versions (case 1261385).
- Fixed issue with duplicate names in newly created sub-layers in the graphics compositor (case 1263093).
- Remove MSAA debug mode when renderpipeline asset has no MSAA
- Fixed some post processing using motion vectors when they are disabled
- Fixed the multiplier of the environement lights being overriden with a wrong value for ray tracing (1260311).
- Fixed a series of exceptions happening when trying to load an asset during wizard execution (1262171).
- Fixed an issue with Stacklit shader not compiling correctly in player with debug display on (1260579)
- Fixed couple issues in the dependence of building the ray tracing acceleration structure.
- Fix sun disk intensity
- Fixed unwanted ghosting for smooth surfaces.
- Fixing an issue in the recursive rendering flag texture usage.
- Fixed a missing dependecy for choosing to evaluate transparent SSR.
- Fixed issue that failed compilation when XR is disabled.
- Fixed a compilation error in the IES code.
- Fixed issue with dynamic resolution handler when no OnResolutionChange callback is specified.
- Fixed multiple volumes, planar reflection, and decal projector position when creating them from the menu.
- Reduced the number of global keyword used in deferredTile.shader
- Fixed incorrect processing of Ambient occlusion probe (9% error was introduced)
- Fixed multiedition of framesettings drop down (case 1270044)
- Fixed planar probe gizmo

### Changed
- Improve MIP selection for decals on Transparents
- Color buffer pyramid is not allocated anymore if neither refraction nor distortion are enabled
- Rename Emission Radius to Radius in UI in Point, Spot
- Angular Diameter parameter for directional light is no longuer an advanced property
- DXR: Remove Light Radius and Angular Diamater of Raytrace shadow. Angular Diameter and Radius are used instead.
- Remove MaxSmoothness parameters from UI for point, spot and directional light. The MaxSmoothness is now deduce from Radius Parameters
- DXR: Remove the Ray Tracing Environement Component. Add a Layer Mask to the ray Tracing volume components to define which objects are taken into account for each effect.
- Removed second cubemaps used for shadowing in lookdev
- Disable Physically Based Sky below ground
- Increase max limit of area light and reflection probe to 128
- Change default texture for detailmap to grey
- Optimize Shadow RT load on Tile based architecture platforms.
- Improved quality of SSAO.
- Moved RequestShadowMapRendering() back to public API.
- Update HDRP DXR Wizard with an option to automatically clone the hdrp config package and setup raytracing to 1 in shaders file.
- Added SceneSelection pass for TerrainLit shader.
- Simplified Light's type API regrouping the logic in one place (Check type in HDAdditionalLightData)
- The support of LOD CrossFade (Dithering transition) in master nodes now required to enable it in the master node settings (Save variant)
- Improved shadow bias, by removing constant depth bias and substituting it with slope-scale bias.
- Fix the default stencil values when a material is created from a SSS ShaderGraph.
- Tweak test asset to be compatible with XR: unlit SG material for canvas and double-side font material
- Slightly tweaked the behaviour of bloom when resolution is low to reduce artifacts.
- Hidden fields in Light Inspector that is not relevant while in BakingOnly mode.
- Changed parametrization of PCSS, now softness is derived from angular diameter (for directional lights) or shape radius (for point/spot lights) and min filter size is now in the [0..1] range.
- Moved the copy of the geometry history buffers to right after the depth mip chain generation.
- Rename "Luminance" to "Nits" in UX for physical light unit
- Rename FrameSettings "SkyLighting" to "SkyReflection"
- Reworked XR automated tests
- The ray traced screen space shadow history for directional, spot and point lights is discarded if the light transform has changed.
- Changed the behavior for ray tracing in case a mesh renderer has both transparent and opaque submeshes.
- Improve history buffer management
- Replaced PlayerSettings.virtualRealitySupported with XRGraphics.tryEnable.
- Remove redundant FrameSettings RealTimePlanarReflection
- Improved a bit the GC calls generated during the rendering.
- Material update is now only triggered when the relevant settings are touched in the shader graph master nodes
- Changed the way Sky Intensity (on Sky volume components) is handled. It's now a combo box where users can choose between Exposure, Multiplier or Lux (for HDRI sky only) instead of both multiplier and exposure being applied all the time. Added a new menu item to convert old profiles.
- Change how method for specular occlusions is decided on inspector shader (Lit, LitTesselation, LayeredLit, LayeredLitTessellation)
- Unlocked SSS, SSR, Motion Vectors and Distortion frame settings for reflections probes.
- Hide unused LOD settings in Quality Settings legacy window.
- Reduced the constrained distance for temporal reprojection of ray tracing denoising
- Removed shadow near plane from the Directional Light Shadow UI.
- Improved the performances of custom pass culling.
- The scene view camera now replicates the physical parameters from the camera tagged as "MainCamera".
- Reduced the number of GC.Alloc calls, one simple scene without plarnar / probes, it should be 0B.
- Renamed ProfilingSample to ProfilingScope and unified API. Added GPU Timings.
- Updated macros to be compatible with the new shader preprocessor.
- Ray tracing reflection temporal filtering is now done in pre-exposed space
- Search field selects the appropriate fields in both project settings panels 'HDRP Default Settings' and 'Quality/HDRP'
- Disabled the refraction and transmission map keywords if the material is opaque.
- Keep celestial bodies outside the atmosphere.
- Updated the MSAA documentation to specify what features HDRP supports MSAA for and what features it does not.
- Shader use for Runtime Debug Display are now correctly stripper when doing a release build
- Now each camera has its own Volume Stack. This allows Volume Parameters to be updated as early as possible and be ready for the whole frame without conflicts between cameras.
- Disable Async for SSR, SSAO and Contact shadow when aggregated ray tracing frame setting is on.
- Improved performance when entering play mode without domain reload by a factor of ~25
- Renamed the camera profiling sample to include the camera name
- Discarding the ray tracing history for AO, reflection, diffuse shadows and GI when the viewport size changes.
- Renamed the camera profiling sample to include the camera name
- Renamed the post processing graphic formats to match the new convention.
- The restart in Wizard for DXR will always be last fix from now on
- Refactoring pre-existing materials to share more shader code between rasterization and ray tracing.
- Setting a material's Refraction Model to Thin does not overwrite the Thickness and Transmission Absorption Distance anymore.
- Removed Wind textures from runtime as wind is no longer built into the pipeline
- Changed Shader Graph titles of master nodes to be more easily searchable ("HDRP/x" -> "x (HDRP)")
- Expose StartSinglePass() and StopSinglePass() as public interface for XRPass
- Replaced the Texture array for 2D cookies (spot, area and directional lights) and for planar reflections by an atlas.
- Moved the tier defining from the asset to the concerned volume components.
- Changing from a tier management to a "mode" management for reflection and GI and removing the ability to enable/disable deferred and ray bining (they are now implied by performance mode)
- The default FrameSettings for ScreenSpaceShadows is set to true for Camera in order to give a better workflow for DXR.
- Refactor internal usage of Stencil bits.
- Changed how the material upgrader works and added documentation for it.
- Custom passes now disable the stencil when overwriting the depth and not writing into it.
- Renamed the camera profiling sample to include the camera name
- Changed the way the shadow casting property of transparent and tranmissive materials is handeled for ray tracing.
- Changed inspector materials stencil setting code to have more sharing.
- Updated the default scene and default DXR scene and DefaultVolumeProfile.
- Changed the way the length parameter is used for ray traced contact shadows.
- Improved the coherency of PCSS blur between cascades.
- Updated VR checks in Wizard to reflect new XR System.
- Removing unused alpha threshold depth prepass and post pass for fabric shader graph.
- Transform result from CIE XYZ to sRGB color space in EvalSensitivity for iridescence.
- Moved BeginCameraRendering callback right before culling.
- Changed the visibility of the Indirect Lighting Controller component to public.
- Renamed the cubemap used for diffuse convolution to a more explicit name for the memory profiler.
- Improved behaviour of transmission color on transparent surfaces in path tracing.
- Light dimmer can now get values higher than one and was renamed to multiplier in the UI.
- Removed info box requesting volume component for Visual Environment and updated the documentation with the relevant information.
- Improved light selection oracle for light sampling in path tracing.
- Stripped ray tracing subsurface passes with ray tracing is not enabled.
- Remove LOD cross fade code for ray tracing shaders
- Removed legacy VR code
- Add range-based clipping to box lights (case 1178780)
- Improve area light culling (case 1085873)
- Light Hierarchy debug mode can now adjust Debug Exposure for visualizing high exposure scenes.
- Rejecting history for ray traced reflections based on a threshold evaluated on the neighborhood of the sampled history.
- Renamed "Environment" to "Reflection Probes" in tile/cluster debug menu.
- Utilities namespace is obsolete, moved its content to UnityEngine.Rendering (case 1204677)
- Obsolete Utilities namespace was removed, instead use UnityEngine.Rendering (case 1204677)
- Moved most of the compute shaders to the multi_compile API instead of multiple kernels.
- Use multi_compile API for deferred compute shader with shadow mask.
- Remove the raytracing rendering queue system to make recursive raytraced material work when raytracing is disabled
- Changed a few resources used by ray tracing shaders to be global resources (using register space1) for improved CPU performance.
- All custom pass volumes are now executed for one injection point instead of the first one.
- Hidden unsupported choice in emission in Materials
- Temporal Anti aliasing improvements.
- Optimized PrepareLightsForGPU (cost reduced by over 25%) and PrepareGPULightData (around twice as fast now).
- Moved scene view camera settings for HDRP from the preferences window to the scene view camera settings window.
- Updated shaders to be compatible with Microsoft's DXC.
- Debug exposure in debug menu have been replace to debug exposure compensation in EV100 space and is always visible.
- Further optimized PrepareLightsForGPU (3x faster with few shadows, 1.4x faster with a lot of shadows or equivalently cost reduced by 68% to 37%).
- Raytracing: Replaced the DIFFUSE_LIGHTING_ONLY multicompile by a uniform.
- Raytracing: Removed the dynamic lightmap multicompile.
- Raytracing: Remove the LOD cross fade multi compile for ray tracing.
- Cookie are now supported in lightmaper. All lights casting cookie and baked will now include cookie influence.
- Avoid building the mip chain a second time for SSR for transparent objects.
- Replaced "High Quality" Subsurface Scattering with a set of Quality Levels.
- Replaced "High Quality" Volumetric Lighting with "Screen Resolution Percentage" and "Volume Slice Count" on the Fog volume component.
- Merged material samples and shader samples
- Update material samples scene visuals
- Use multi_compile API for deferred compute shader with shadow mask.
- Made the StaticLightingSky class public so that users can change it by script for baking purpose.
- Shadowmask and realtime reflectoin probe property are hide in Quality settings
- Improved performance of reflection probe management when using a lot of probes.
- Ignoring the disable SSR flags for recursive rendering.
- Removed logic in the UI to disable parameters for contact shadows and fog volume components as it was going against the concept of the volume system.
- Fixed the sub surface mask not being taken into account when computing ray traced sub surface scattering.
- MSAA Within Forward Frame Setting is now enabled by default on Cameras when new Render Pipeline Asset is created
- Slightly changed the TAA anti-flicker mechanism so that it is more aggressive on almost static images (only on High preset for now).
- Changed default exposure compensation to 0.
- Refactored shadow caching system.
- Removed experimental namespace for ray tracing code.
- Increase limit for max numbers of lights in UX
- Removed direct use of BSDFData in the path tracing pass, delegated to the material instead.
- Pre-warm the RTHandle system to reduce the amount of memory allocations and the total memory needed at all points.
- DXR: Only read the geometric attributes that are required using the share pass info and shader graph defines.
- DXR: Dispatch binned rays in 1D instead of 2D.
- Lit and LayeredLit tessellation cross lod fade don't used dithering anymore between LOD but fade the tessellation height instead. Allow a smoother transition
- Changed the way planar reflections are filtered in order to be a bit more "physically based".
- Increased path tracing BSDFs roughness range from [0.001, 0.999] to [0.00001, 0.99999].
- Changing the default SSGI radius for the all configurations.
- Changed the default parameters for quality RTGI to match expected behavior.
- Add color clear pass while rendering XR occlusion mesh to avoid leaks.
- Only use one texture for ray traced reflection upscaling.
- Adjust the upscale radius based on the roughness value.
- DXR: Changed the way the filter size is decided for directional, point and spot shadows.
- Changed the default exposure mode to "Automatic (Histogram)", along with "Limit Min" to -4 and "Limit Max" to 16.
- Replaced the default scene system with the builtin Scene Template feature.
- Changed extensions of shader CAS include files.
- Making the planar probe atlas's format match the color buffer's format.
- Removing the planarReflectionCacheCompressed setting from asset.
- SHADERPASS for TransparentDepthPrepass and TransparentDepthPostpass identification is using respectively SHADERPASS_TRANSPARENT_DEPTH_PREPASS and SHADERPASS_TRANSPARENT_DEPTH_POSTPASS
- Moved the Parallax Occlusion Mapping node into Shader Graph.
- Renamed the debug name from SSAO to ScreenSpaceAmbientOcclusion (1254974).
- Added missing tooltips and improved the UI of the aperture control (case 1254916).
- Fixed wrong tooltips in the Dof Volume (case 1256641).
- The `CustomPassLoadCameraColor` and `CustomPassSampleCameraColor` functions now returns the correct color buffer when used in after post process instead of the color pyramid (which didn't had post processes).
- PBR Sky now doesn't go black when going below sea level, but it instead freezes calculation as if on the horizon.
- Fixed an issue with quality setting foldouts not opening when clicking on them (1253088).
- Shutter speed can now be changed by dragging the mouse over the UI label (case 1245007).
- Remove the 'Point Cube Size' for cookie, use the Cubemap size directly.
- VFXTarget with Unlit now allows EmissiveColor output to be consistent with HDRP unlit.
- Only building the RTAS if there is an effect that will require it (1262217).
- Fixed the first ray tracing frame not having the light cluster being set up properly (1260311).
- Render graph pre-setup for ray traced ambient occlusion.
- Avoid casting multiple rays and denoising for hard directional, point and spot ray traced shadows (1261040).
- Making sure the preview cameras do not use ray tracing effects due to a by design issue to build ray tracing acceleration structures (1262166).
- Preparing ray traced reflections for the render graph support (performance and quality).
- Preparing recursive rendering for the render graph port.
- Preparation pass for RTGI, temporal filter and diffuse denoiser for render graph.
- Updated the documentation for the DXR implementation.
- Changed the DXR wizard to support optional checks.
- Changed the DXR wizard steps.
- Preparation pass for RTSSS to be supported by render graph.
- Changed the color space of EmissiveColorLDR property on all shader. Was linear but should have been sRGB. Auto upgrade script handle the conversion.

## [7.1.1] - 2019-09-05

### Added
- Transparency Overdraw debug mode. Allows to visualize transparent objects draw calls as an "heat map".
- Enabled single-pass instancing support for XR SDK with new API cmd.SetInstanceMultiplier()
- XR settings are now available in the HDRP asset
- Support for Material Quality in Shader Graph
- Material Quality support selection in HDRP Asset
- Renamed XR shader macro from UNITY_STEREO_ASSIGN_COMPUTE_EYE_INDEX to UNITY_XR_ASSIGN_VIEW_INDEX
- Raytracing ShaderGraph node for HDRP shaders
- Custom passes volume component with 3 injection points: Before Rendering, Before Transparent and Before Post Process
- Alpha channel is now properly exported to camera render textures when using FP16 color buffer format
- Support for XR SDK mirror view modes
- HD Master nodes in Shader Graph now support Normal and Tangent modification in vertex stage.
- DepthOfFieldCoC option in the fullscreen debug modes.
- Added override Ambient Occlusion option on debug windows
- Added Custom Post Processes with 3 injection points: Before Transparent, Before Post Process and After Post Process
- Added draft of minimal interactive path tracing (experimental) based on DXR API - Support only 4 area light, lit and unlit shader (non-shadergraph)
- Small adjustments to TAA anti flicker (more aggressive on high values).

### Fixed
- Fixed wizard infinite loop on cancellation
- Fixed with compute shader error about too many threads in threadgroup on low GPU
- Fixed invalid contact shadow shaders being created on metal
- Fixed a bug where if Assembly.GetTypes throws an exception due to mis-versioned dlls, then no preprocessors are used in the shader stripper
- Fixed typo in AXF decal property preventing to compile
- Fixed reflection probe with XR single-pass and FPTL
- Fixed force gizmo shown when selecting camera in hierarchy
- Fixed issue with XR occlusion mesh and dynamic resolution
- Fixed an issue where lighting compute buffers were re-created with the wrong size when resizing the window, causing tile artefacts at the top of the screen.
- Fix FrameSettings names and tooltips
- Fixed error with XR SDK when the Editor is not in focus
- Fixed errors with RenderGraph, XR SDK and occlusion mesh
- Fixed shadow routines compilation errors when "real" type is a typedef on "half".
- Fixed toggle volumetric lighting in the light UI
- Fixed post-processing history reset handling rt-scale incorrectly
- Fixed crash with terrain and XR multi-pass
- Fixed ShaderGraph material synchronization issues
- Fixed a null reference exception when using an Emissive texture with Unlit shader (case 1181335)
- Fixed an issue where area lights and point lights where not counted separately with regards to max lights on screen (case 1183196)
- Fixed an SSR and Subsurface Scattering issue (appearing black) when using XR.

### Changed
- Update Wizard layout.
- Remove almost all Garbage collection call within a frame.
- Rename property AdditionalVeclocityChange to AddPrecomputeVelocity
- Call the End/Begin camera rendering callbacks for camera with customRender enabled
- Changeg framesettings migration order of postprocess flags as a pr for reflection settings flags have been backported to 2019.2
- Replaced usage of ENABLE_VR in XRSystem.cs by version defines based on the presence of the built-in VR and XR modules
- Added an update virtual function to the SkyRenderer class. This is called once per frame. This allows a given renderer to amortize heavy computation at the rate it chooses. Currently only the physically based sky implements this.
- Removed mandatory XRPass argument in HDCamera.GetOrCreate()
- Restored the HDCamera parameter to the sky rendering builtin parameters.
- Removed usage of StructuredBuffer for XR View Constants
- Expose Direct Specular Lighting control in FrameSettings
- Deprecated ExponentialFog and VolumetricFog volume components. Now there is only one exponential fog component (Fog) which can add Volumetric Fog as an option. Added a script in Edit -> Render Pipeline -> Upgrade Fog Volume Components.

## [7.0.1] - 2019-07-25

### Added
- Added option in the config package to disable globally Area Lights and to select shadow quality settings for the deferred pipeline.
- When shader log stripping is enabled, shader stripper statistics will be written at `Temp/shader-strip.json`
- Occlusion mesh support from XR SDK

### Fixed
- Fixed XR SDK mirror view blit, cleanup some XRTODO and removed XRDebug.cs
- Fixed culling for volumetrics with XR single-pass rendering
- Fix shadergraph material pass setup not called
- Fixed documentation links in component's Inspector header bar
- Cookies using the render texture output from a camera are now properly updated
- Allow in ShaderGraph to enable pre/post pass when the alpha clip is disabled

### Changed
- RenderQueue for Opaque now start at Background instead of Geometry.
- Clamp the area light size for scripting API when we change the light type
- Added a warning in the material UI when the diffusion profile assigned is not in the HDRP asset


## [7.0.0] - 2019-07-17

### Added
- `Fixed`, `Viewer`, and `Automatic` modes to compute the FOV used when rendering a `PlanarReflectionProbe`
- A checkbox to toggle the chrome gizmo of `ReflectionProbe`and `PlanarReflectionProbe`
- Added a Light layer in shadows that allow for objects to cast shadows without being affected by light (and vice versa).
- You can now access ShaderGraph blend states from the Material UI (for example, **Surface Type**, **Sorting Priority**, and **Blending Mode**). This change may break Materials that use a ShaderGraph, to fix them, select **Edit > Render Pipeline > Reset all ShaderGraph Scene Materials BlendStates**. This syncs the blendstates of you ShaderGraph master nodes with the Material properties.
- You can now control ZTest, ZWrite, and CullMode for transparent Materials.
- Materials that use Unlit Shaders or Unlit Master Node Shaders now cast shadows.
- Added an option to enable the ztest on **After Post Process** materials when TAA is disabled.
- Added a new SSAO (based on Ground Truth Ambient Occlusion algorithm) to replace the previous one.
- Added support for shadow tint on light
- BeginCameraRendering and EndCameraRendering callbacks are now called with probes
- Adding option to update shadow maps only On Enable and On Demand.
- Shader Graphs that use time-dependent vertex modification now generate correct motion vectors.
- Added option to allow a custom spot angle for spot light shadow maps.
- Added frame settings for individual post-processing effects
- Added dither transition between cascades for Low and Medium quality settings
- Added single-pass instancing support with XR SDK
- Added occlusion mesh support with XR SDK
- Added support of Alembic velocity to various shaders
- Added support for more than 2 views for single-pass instancing
- Added support for per punctual/directional light min roughness in StackLit
- Added mirror view support with XR SDK
- Added VR verification in HDRPWizard
- Added DXR verification in HDRPWizard
- Added feedbacks in UI of Volume regarding skies
- Cube LUT support in Tonemapping. Cube LUT helpers for external grading are available in the Post-processing Sample package.

### Fixed
- Fixed an issue with history buffers causing effects like TAA or auto exposure to flicker when more than one camera was visible in the editor
- The correct preview is displayed when selecting multiple `PlanarReflectionProbe`s
- Fixed volumetric rendering with camera-relative code and XR stereo instancing
- Fixed issue with flashing cyan due to async compilation of shader when selecting a mesh
- Fix texture type mismatch when the contact shadow are disabled (causing errors on IOS devices)
- Fixed Generate Shader Includes while in package
- Fixed issue when texture where deleted in ShadowCascadeGUI
- Fixed issue in FrameSettingsHistory when disabling a camera several time without enabling it in between.
- Fixed volumetric reprojection with camera-relative code and XR stereo instancing
- Added custom BaseShaderPreprocessor in HDEditorUtils.GetBaseShaderPreprocessorList()
- Fixed compile issue when USE_XR_SDK is not defined
- Fixed procedural sky sun disk intensity for high directional light intensities
- Fixed Decal mip level when using texture mip map streaming to avoid dropping to lowest permitted mip (now loading all mips)
- Fixed deferred shading for XR single-pass instancing after lightloop refactor
- Fixed cluster and material classification debug (material classification now works with compute as pixel shader lighting)
- Fixed IOS Nan by adding a maximun epsilon definition REAL_EPS that uses HALF_EPS when fp16 are used
- Removed unnecessary GC allocation in motion blur code
- Fixed locked UI with advanded influence volume inspector for probes
- Fixed invalid capture direction when rendering planar reflection probes
- Fixed Decal HTILE optimization with platform not supporting texture atomatic (Disable it)
- Fixed a crash in the build when the contact shadows are disabled
- Fixed camera rendering callbacks order (endCameraRendering was being called before the actual rendering)
- Fixed issue with wrong opaque blending settings for After Postprocess
- Fixed issue with Low resolution transparency on PS4
- Fixed a memory leak on volume profiles
- Fixed The Parallax Occlusion Mappping node in shader graph and it's UV input slot
- Fixed lighting with XR single-pass instancing by disabling deferred tiles
- Fixed the Bloom prefiltering pass
- Fixed post-processing effect relying on Unity's random number generator
- Fixed camera flickering when using TAA and selecting the camera in the editor
- Fixed issue with single shadow debug view and volumetrics
- Fixed most of the problems with light animation and timeline
- Fixed indirect deferred compute with XR single-pass instancing
- Fixed a slight omission in anisotropy calculations derived from HazeMapping in StackLit
- Improved stack computation numerical stability in StackLit
- Fix PBR master node always opaque (wrong blend modes for forward pass)
- Fixed TAA with XR single-pass instancing (missing macros)
- Fixed an issue causing Scene View selection wire gizmo to not appear when using HDRP Shader Graphs.
- Fixed wireframe rendering mode (case 1083989)
- Fixed the renderqueue not updated when the alpha clip is modified in the material UI.
- Fixed the PBR master node preview
- Remove the ReadOnly flag on Reflection Probe's cubemap assets during bake when there are no VCS active.
- Fixed an issue where setting a material debug view would not reset the other exclusive modes
- Spot light shapes are now correctly taken into account when baking
- Now the static lighting sky will correctly take the default values for non-overridden properties
- Fixed material albedo affecting the lux meter
- Extra test in deferred compute shading to avoid shading pixels that were not rendered by the current camera (for camera stacking)

### Changed
- Optimization: Reduce the group size of the deferred lighting pass from 16x16 to 8x8
- Replaced HDCamera.computePassCount by viewCount
- Removed xrInstancing flag in RTHandles (replaced by TextureXR.slices and TextureXR.dimensions)
- Refactor the HDRenderPipeline and lightloop code to preprare for high level rendergraph
- Removed the **Back Then Front Rendering** option in the fabric Master Node settings. Enabling this option previously did nothing.
- Changed shader type Real to translate to FP16 precision on some platforms.
- Shader framework refactor: Introduce CBSDF, EvaluateBSDF, IsNonZeroBSDF to replace BSDF functions
- Shader framework refactor:  GetBSDFAngles, LightEvaluation and SurfaceShading functions
- Replace ComputeMicroShadowing by GetAmbientOcclusionForMicroShadowing
- Rename WorldToTangent to TangentToWorld as it was incorrectly named
- Remove SunDisk and Sun Halo size from directional light
- Remove all obsolete wind code from shader
- Renamed DecalProjectorComponent into DecalProjector for API alignment.
- Improved the Volume UI and made them Global by default
- Remove very high quality shadow option
- Change default for shadow quality in Deferred to Medium
- Enlighten now use inverse squared falloff (before was using builtin falloff)
- Enlighten is now deprecated. Please use CPU or GPU lightmaper instead.
- Remove the name in the diffusion profile UI
- Changed how shadow map resolution scaling with distance is computed. Now it uses screen space area rather than light range.
- Updated MoreOptions display in UI
- Moved Display Area Light Emissive Mesh script API functions in the editor namespace
- direct strenght properties in ambient occlusion now affect direct specular as well
- Removed advanced Specular Occlusion control in StackLit: SSAO based SO control is hidden and fixed to behave like Lit, SPTD is the only HQ technique shown for baked SO.
- Shader framework refactor: Changed ClampRoughness signature to include PreLightData access.
- HDRPWizard window is now in Window > General > HD Render Pipeline Wizard
- Moved StaticLightingSky to LightingWindow
- Removes the current "Scene Settings" and replace them with "Sky & Fog Settings" (with Physically Based Sky and Volumetric Fog).
- Changed how cached shadow maps are placed inside the atlas to minimize re-rendering of them.

## [6.7.0-preview] - 2019-05-16

### Added
- Added ViewConstants StructuredBuffer to simplify XR rendering
- Added API to render specific settings during a frame
- Added stadia to the supported platforms (2019.3)
- Enabled cascade blends settings in the HD Shadow component
- Added Hardware Dynamic Resolution support.
- Added MatCap debug view to replace the no scene lighting debug view.
- Added clear GBuffer option in FrameSettings (default to false)
- Added preview for decal shader graph (Only albedo, normal and emission)
- Added exposure weight control for decal
- Screen Space Directional Shadow under a define option. Activated for ray tracing
- Added a new abstraction for RendererList that will help transition to Render Graph and future RendererList API
- Added multipass support for VR
- Added XR SDK integration (multipass only)
- Added Shader Graph samples for Hair, Fabric and Decal master nodes.
- Add fade distance, shadow fade distance and light layers to light explorer
- Add method to draw light layer drawer in a rect to HDEditorUtils

### Fixed
- Fixed deserialization crash at runtime
- Fixed for ShaderGraph Unlit masternode not writing velocity
- Fixed a crash when assiging a new HDRP asset with the 'Verify Saving Assets' option enabled
- Fixed exposure to properly support TEXTURE2D_X
- Fixed TerrainLit basemap texture generation
- Fixed a bug that caused nans when material classification was enabled and a tile contained one standard material + a material with transmission.
- Fixed gradient sky hash that was not using the exposure hash
- Fixed displayed default FrameSettings in HDRenderPipelineAsset wrongly updated on scripts reload.
- Fixed gradient sky hash that was not using the exposure hash.
- Fixed visualize cascade mode with exposure.
- Fixed (enabled) exposure on override lighting debug modes.
- Fixed issue with LightExplorer when volume have no profile
- Fixed issue with SSR for negative, infinite and NaN history values
- Fixed LightLayer in HDReflectionProbe and PlanarReflectionProbe inspector that was not displayed as a mask.
- Fixed NaN in transmission when the thickness and a color component of the scattering distance was to 0
- Fixed Light's ShadowMask multi-edition.
- Fixed motion blur and SMAA with VR single-pass instancing
- Fixed NaNs generated by phase functionsin volumetric lighting
- Fixed NaN issue with refraction effect and IOR of 1 at extreme grazing angle
- Fixed nan tracker not using the exposure
- Fixed sorting priority on lit and unlit materials
- Fixed null pointer exception when there are no AOVRequests defined on a camera
- Fixed dirty state of prefab using disabled ReflectionProbes
- Fixed an issue where gizmos and editor grid were not correctly depth tested
- Fixed created default scene prefab non editable due to wrong file extension.
- Fixed an issue where sky convolution was recomputed for nothing when a preview was visible (causing extreme slowness when fabric convolution is enabled)
- Fixed issue with decal that wheren't working currently in player
- Fixed missing stereo rendering macros in some fragment shaders
- Fixed exposure for ReflectionProbe and PlanarReflectionProbe gizmos
- Fixed single-pass instancing on PSVR
- Fixed Vulkan shader issue with Texture2DArray in ScreenSpaceShadow.compute by re-arranging code (workaround)
- Fixed camera-relative issue with lights and XR single-pass instancing
- Fixed single-pass instancing on Vulkan
- Fixed htile synchronization issue with shader graph decal
- Fixed Gizmos are not drawn in Camera preview
- Fixed pre-exposure for emissive decal
- Fixed wrong values computed in PreIntegrateFGD and in the generation of volumetric lighting data by forcing the use of fp32.
- Fixed NaNs arising during the hair lighting pass
- Fixed synchronization issue in decal HTile that occasionally caused rendering artifacts around decal borders
- Fixed QualitySettings getting marked as modified by HDRP (and thus checked out in Perforce)
- Fixed a bug with uninitialized values in light explorer
- Fixed issue with LOD transition
- Fixed shader warnings related to raytracing and TEXTURE2D_X

### Changed
- Refactor PixelCoordToViewDirWS to be VR compatible and to compute it only once per frame
- Modified the variants stripper to take in account multiple HDRP assets used in the build.
- Improve the ray biasing code to avoid self-intersections during the SSR traversal
- Update Pyramid Spot Light to better match emitted light volume.
- Moved _XRViewConstants out of UnityPerPassStereo constant buffer to fix issues with PSSL
- Removed GetPositionInput_Stereo() and single-pass (double-wide) rendering mode
- Changed label width of the frame settings to accommodate better existing options.
- SSR's Default FrameSettings for camera is now enable.
- Re-enabled the sharpening filter on Temporal Anti-aliasing
- Exposed HDEditorUtils.LightLayerMaskDrawer for integration in other packages and user scripting.
- Rename atmospheric scattering in FrameSettings to Fog
- The size modifier in the override for the culling sphere in Shadow Cascades now defaults to 0.6, which is the same as the formerly hardcoded value.
- Moved LOD Bias and Maximum LOD Level from Frame Setting section `Other` to `Rendering`
- ShaderGraph Decal that affect only emissive, only draw in emissive pass (was drawing in dbuffer pass too)
- Apply decal projector fade factor correctly on all attribut and for shader graph decal
- Move RenderTransparentDepthPostpass after all transparent
- Update exposure prepass to interleave XR single-pass instancing views in a checkerboard pattern
- Removed ScriptRuntimeVersion check in wizard.

## [6.6.0-preview] - 2019-04-01

### Added
- Added preliminary changes for XR deferred shading
- Added support of 111110 color buffer
- Added proper support for Recorder in HDRP
- Added depth offset input in shader graph master nodes
- Added a Parallax Occlusion Mapping node
- Added SMAA support
- Added Homothety and Symetry quick edition modifier on volume used in ReflectionProbe, PlanarReflectionProbe and DensityVolume
- Added multi-edition support for DecalProjectorComponent
- Improve hair shader
- Added the _ScreenToTargetScaleHistory uniform variable to be used when sampling HDRP RTHandle history buffers.
- Added settings in `FrameSettings` to change `QualitySettings.lodBias` and `QualitySettings.maximumLODLevel` during a rendering
- Added an exposure node to retrieve the current, inverse and previous frame exposure value.
- Added an HD scene color node which allow to sample the scene color with mips and a toggle to remove the exposure.
- Added safeguard on HD scene creation if default scene not set in the wizard
- Added Low res transparency rendering pass.

### Fixed
- Fixed HDRI sky intensity lux mode
- Fixed dynamic resolution for XR
- Fixed instance identifier semantic string used by Shader Graph
- Fixed null culling result occuring when changing scene that was causing crashes
- Fixed multi-edition light handles and inspector shapes
- Fixed light's LightLayer field when multi-editing
- Fixed normal blend edition handles on DensityVolume
- Fixed an issue with layered lit shader and height based blend where inactive layers would still have influence over the result
- Fixed multi-selection handles color for DensityVolume
- Fixed multi-edition inspector's blend distances for HDReflectionProbe, PlanarReflectionProbe and DensityVolume
- Fixed metric distance that changed along size in DensityVolume
- Fixed DensityVolume shape handles that have not same behaviour in advance and normal edition mode
- Fixed normal map blending in TerrainLit by only blending the derivatives
- Fixed Xbox One rendering just a grey screen instead of the scene
- Fixed probe handles for multiselection
- Fixed baked cubemap import settings for convolution
- Fixed regression causing crash when attempting to open HDRenderPipelineWizard without an HDRenderPipelineAsset setted
- Fixed FullScreenDebug modes: SSAO, SSR, Contact shadow, Prerefraction Color Pyramid, Final Color Pyramid
- Fixed volumetric rendering with stereo instancing
- Fixed shader warning
- Fixed missing resources in existing asset when updating package
- Fixed PBR master node preview in forward rendering or transparent surface
- Fixed deferred shading with stereo instancing
- Fixed "look at" edition mode of Rotation tool for DecalProjectorComponent
- Fixed issue when switching mode in ReflectionProbe and PlanarReflectionProbe
- Fixed issue where migratable component version where not always serialized when part of prefab's instance
- Fixed an issue where shadow would not be rendered properly when light layer are not enabled
- Fixed exposure weight on unlit materials
- Fixed Light intensity not played in the player when recorded with animation/timeline
- Fixed some issues when multi editing HDRenderPipelineAsset
- Fixed emission node breaking the main shader graph preview in certain conditions.
- Fixed checkout of baked probe asset when baking probes.
- Fixed invalid gizmo position for rotated ReflectionProbe
- Fixed multi-edition of material's SurfaceType and RenderingPath
- Fixed whole pipeline reconstruction on selecting for the first time or modifying other than the currently used HDRenderPipelineAsset
- Fixed single shadow debug mode
- Fixed global scale factor debug mode when scale > 1
- Fixed debug menu material overrides not getting applied to the Terrain Lit shader
- Fixed typo in computeLightVariants
- Fixed deferred pass with XR instancing by disabling ComputeLightEvaluation
- Fixed bloom resolution independence
- Fixed lens dirt intensity not behaving properly
- Fixed the Stop NaN feature
- Fixed some resources to handle more than 2 instanced views for XR
- Fixed issue with black screen (NaN) produced on old GPU hardware or intel GPU hardware with gaussian pyramid
- Fixed issue with disabled punctual light would still render when only directional light is present

### Changed
- DensityVolume scripting API will no longuer allow to change between advance and normal edition mode
- Disabled depth of field, lens distortion and panini projection in the scene view
- TerrainLit shaders and includes are reorganized and made simpler.
- TerrainLit shader GUI now allows custom properties to be displayed in the Terrain fold-out section.
- Optimize distortion pass with stencil
- Disable SceneSelectionPass in shader graph preview
- Control punctual light and area light shadow atlas separately
- Move SMAA anti-aliasing option to after Temporal Anti Aliasing one, to avoid problem with previously serialized project settings
- Optimize rendering with static only lighting and when no cullable lights/decals/density volumes are present.
- Updated handles for DecalProjectorComponent for enhanced spacial position readability and have edition mode for better SceneView management
- DecalProjectorComponent are now scale independent in order to have reliable metric unit (see new Size field for changing the size of the volume)
- Restructure code from HDCamera.Update() by adding UpdateAntialiasing() and UpdateViewConstants()
- Renamed velocity to motion vectors
- Objects rendered during the After Post Process pass while TAA is enabled will not benefit from existing depth buffer anymore. This is done to fix an issue where those object would wobble otherwise
- Removed usage of builtin unity matrix for shadow, shadow now use same constant than other view
- The default volume layer mask for cameras & probes is now `Default` instead of `Everything`

## [6.5.0-preview] - 2019-03-07

### Added
- Added depth-of-field support with stereo instancing
- Adding real time area light shadow support
- Added a new FrameSettings: Specular Lighting to toggle the specular during the rendering

### Fixed
- Fixed diffusion profile upgrade breaking package when upgrading to a new version
- Fixed decals cropped by gizmo not updating correctly if prefab
- Fixed an issue when enabling SSR on multiple view
- Fixed edition of the intensity's unit field while selecting multiple lights
- Fixed wrong calculation in soft voxelization for density volume
- Fixed gizmo not working correctly with pre-exposure
- Fixed issue with setting a not available RT when disabling motion vectors
- Fixed planar reflection when looking at mirror normal
- Fixed mutiselection issue with HDLight Inspector
- Fixed HDAdditionalCameraData data migration
- Fixed failing builds when light explorer window is open
- Fixed cascade shadows border sometime causing artefacts between cascades
- Restored shadows in the Cascade Shadow debug visualization
- `camera.RenderToCubemap` use proper face culling

### Changed
- When rendering reflection probe disable all specular lighting and for metals use fresnelF0 as diffuse color for bake lighting.

## [6.4.0-preview] - 2019-02-21

### Added
- VR: Added TextureXR system to selectively expand TEXTURE2D macros to texture array for single-pass stereo instancing + Convert textures call to these macros
- Added an unit selection dropdown next to shutter speed (camera)
- Added error helpbox when trying to use a sub volume component that require the current HDRenderPipelineAsset to support a feature that it is not supporting.
- Add mesh for tube light when display emissive mesh is enabled

### Fixed
- Fixed Light explorer. The volume explorer used `profile` instead of `sharedProfile` which instantiate a custom volume profile instead of editing the asset itself.
- Fixed UI issue where all is displayed using metric unit in shadow cascade and Percent is set in the unit field (happening when opening the inspector).
- Fixed inspector event error when double clicking on an asset (diffusion profile/material).
- Fixed nullref on layered material UI when the material is not an asset.
- Fixed nullref exception when undo/redo a light property.
- Fixed visual bug when area light handle size is 0.

### Changed
- Update UI for 32bit/16bit shadow precision settings in HDRP asset
- Object motion vectors have been disabled in all but the game view. Camera motion vectors are still enabled everywhere, allowing TAA and Motion Blur to work on static objects.
- Enable texture array by default for most rendering code on DX11 and unlock stereo instancing (DX11 only for now)

## [6.3.0-preview] - 2019-02-18

### Added
- Added emissive property for shader graph decals
- Added a diffusion profile override volume so the list of diffusion profile assets to use can be chanaged without affecting the HDRP asset
- Added a "Stop NaNs" option on cameras and in the Scene View preferences.
- Added metric display option in HDShadowSettings and improve clamping
- Added shader parameter mapping in DebugMenu
- Added scripting API to configure DebugData for DebugMenu

### Fixed
- Fixed decals in forward
- Fixed issue with stencil not correctly setup for various master node and shader for the depth pass, motion vector pass and GBuffer/Forward pass
- Fixed SRP batcher and metal
- Fixed culling and shadows for Pyramid, Box, Rectangle and Tube lights
- Fixed an issue where scissor render state leaking from the editor code caused partially black rendering

### Changed
- When a lit material has a clear coat mask that is not null, we now use the clear coat roughness to compute the screen space reflection.
- Diffusion profiles are now limited to one per asset and can be referenced in materials, shader graphs and vfx graphs. Materials will be upgraded automatically except if they are using a shader graph, in this case it will display an error message.

## [6.2.0-preview] - 2019-02-15

### Added
- Added help box listing feature supported in a given HDRenderPipelineAsset alongs with the drawbacks implied.
- Added cascade visualizer, supporting disabled handles when not overriding.

### Fixed
- Fixed post processing with stereo double-wide
- Fixed issue with Metal: Use sign bit to find the cache type instead of lowest bit.
- Fixed invalid state when creating a planar reflection for the first time
- Fix FrameSettings's LitShaderMode not restrained by supported LitShaderMode regression.

### Changed
- The default value roughness value for the clearcoat has been changed from 0.03 to 0.01
- Update default value of based color for master node
- Update Fabric Charlie Sheen lighting model - Remove Fresnel component that wasn't part of initial model + Remap smoothness to [0.0 - 0.6] range for more artist friendly parameter

### Changed
- Code refactor: all macros with ARGS have been swapped with macros with PARAM. This is because the ARGS macros were incorrectly named.

## [6.1.0-preview] - 2019-02-13

### Added
- Added support for post-processing anti-aliasing in the Scene View (FXAA and TAA). These can be set in Preferences.
- Added emissive property for decal material (non-shader graph)

### Fixed
- Fixed a few UI bugs with the color grading curves.
- Fixed "Post Processing" in the scene view not toggling post-processing effects
- Fixed bake only object with flag `ReflectionProbeStaticFlag` when baking a `ReflectionProbe`

### Changed
- Removed unsupported Clear Depth checkbox in Camera inspector
- Updated the toggle for advanced mode in inspectors.

## [6.0.0-preview] - 2019-02-23

### Added
- Added new API to perform a camera rendering
- Added support for hair master node (Double kajiya kay - Lambert)
- Added Reset behaviour in DebugMenu (ingame mapping is right joystick + B)
- Added Default HD scene at new scene creation while in HDRP
- Added Wizard helping to configure HDRP project
- Added new UI for decal material to allow remapping and scaling of some properties
- Added cascade shadow visualisation toggle in HD shadow settings
- Added icons for assets
- Added replace blending mode for distortion
- Added basic distance fade for density volumes
- Added decal master node for shader graph
- Added HD unlit master node (Cross Pipeline version is name Unlit)
- Added new Rendering Queue in materials
- Added post-processing V3 framework embed in HDRP, remove postprocess V2 framework
- Post-processing now uses the generic volume framework
-   New depth-of-field, bloom, panini projection effects, motion blur
-   Exposure is now done as a pre-exposition pass, the whole system has been revamped
-   Exposure now use EV100 everywhere in the UI (Sky, Emissive Light)
- Added emissive intensity (Luminance and EV100 control) control for Emissive
- Added pre-exposure weigth for Emissive
- Added an emissive color node and a slider to control the pre-exposure percentage of emission color
- Added physical camera support where applicable
- Added more color grading tools
- Added changelog level for Shader Variant stripping
- Added Debug mode for validation of material albedo and metalness/specularColor values
- Added a new dynamic mode for ambient probe and renamed BakingSky to StaticLightingSky
- Added command buffer parameter to all Bind() method of material
- Added Material validator in Render Pipeline Debug
- Added code to future support of DXR (not enabled)
- Added support of multiviewport
- Added HDRenderPipeline.RequestSkyEnvironmentUpdate function to force an update from script when sky is set to OnDemand
- Added a Lighting and BackLighting slots in Lit, StackLit, Fabric and Hair master nodes
- Added support for overriding terrain detail rendering shaders, via the render pipeline editor resources asset
- Added xrInstancing flag support to RTHandle
- Added support for cullmask for decal projectors
- Added software dynamic resolution support
- Added support for "After Post-Process" render pass for unlit shader
- Added support for textured rectangular area lights
- Added stereo instancing macros to MSAA shaders
- Added support for Quarter Res Raytraced Reflections (not enabled)
- Added fade factor for decal projectors.
- Added stereo instancing macros to most shaders used in VR
- Added multi edition support for HDRenderPipelineAsset

### Fixed
- Fixed logic to disable FPTL with stereo rendering
- Fixed stacklit transmission and sun highlight
- Fixed decals with stereo rendering
- Fixed sky with stereo rendering
- Fixed flip logic for postprocessing + VR
- Fixed copyStencilBuffer pass for some specific platforms
- Fixed point light shadow map culling that wasn't taking into account far plane
- Fixed usage of SSR with transparent on all master node
- Fixed SSR and microshadowing on fabric material
- Fixed blit pass for stereo rendering
- Fixed lightlist bounds for stereo rendering
- Fixed windows and in-game DebugMenu sync.
- Fixed FrameSettings' LitShaderMode sync when opening DebugMenu.
- Fixed Metal specific issues with decals, hitting a sampler limit and compiling AxF shader
- Fixed an issue with flipped depth buffer during postprocessing
- Fixed normal map use for shadow bias with forward lit - now use geometric normal
- Fixed transparent depth prepass and postpass access so they can be use without alpha clipping for lit shader
- Fixed support of alpha clip shadow for lit master node
- Fixed unlit master node not compiling
- Fixed issue with debug display of reflection probe
- Fixed issue with phong tessellations not working with lit shader
- Fixed issue with vertex displacement being affected by heightmap setting even if not heightmap where assign
- Fixed issue with density mode on Lit terrain producing NaN
- Fixed issue when going back and forth from Lit to LitTesselation for displacement mode
- Fixed issue with ambient occlusion incorrectly applied to emissiveColor with light layers in deferred
- Fixed issue with fabric convolution not using the correct convolved texture when fabric convolution is enabled
- Fixed issue with Thick mode for Transmission that was disabling transmission with directional light
- Fixed shutdown edge cases with HDRP tests
- Fixed slowdow when enabling Fabric convolution in HDRP asset
- Fixed specularAA not compiling in StackLit Master node
- Fixed material debug view with stereo rendering
- Fixed material's RenderQueue edition in default view.
- Fixed banding issues within volumetric density buffer
- Fixed missing multicompile for MSAA for AxF
- Fixed camera-relative support for stereo rendering
- Fixed remove sync with render thread when updating decal texture atlas.
- Fixed max number of keyword reach [256] issue. Several shader feature are now local
- Fixed Scene Color and Depth nodes
- Fixed SSR in forward
- Fixed custom editor of Unlit, HD Unlit and PBR shader graph master node
- Fixed issue with NewFrame not correctly calculated in Editor when switching scene
- Fixed issue with TerrainLit not compiling with depth only pass and normal buffer
- Fixed geometric normal use for shadow bias with PBR master node in forward
- Fixed instancing macro usage for decals
- Fixed error message when having more than one directional light casting shadow
- Fixed error when trying to display preview of Camera or PlanarReflectionProbe
- Fixed LOAD_TEXTURE2D_ARRAY_MSAA macro
- Fixed min-max and amplitude clamping value in inspector of vertex displacement materials
- Fixed issue with alpha shadow clip (was incorrectly clipping object shadow)
- Fixed an issue where sky cubemap would not be cleared correctly when setting the current sky to None
- Fixed a typo in Static Lighting Sky component UI
- Fixed issue with incorrect reset of RenderQueue when switching shader in inspector GUI
- Fixed issue with variant stripper stripping incorrectly some variants
- Fixed a case of ambient lighting flickering because of previews
- Fixed Decals when rendering multiple camera in a single frame
- Fixed cascade shadow count in shader
- Fixed issue with Stacklit shader with Haze effect
- Fixed an issue with the max sample count for the TAA
- Fixed post-process guard band for XR
- Fixed exposure of emissive of Unlit
- Fixed depth only and motion vector pass for Unlit not working correctly with MSAA
- Fixed an issue with stencil buffer copy causing unnecessary compute dispatches for lighting
- Fixed multi edition issue in FrameSettings
- Fixed issue with SRP batcher and DebugDisplay variant of lit shader
- Fixed issue with debug material mode not doing alpha test
- Fixed "Attempting to draw with missing UAV bindings" errors on Vulkan
- Fixed pre-exposure incorrectly apply to preview
- Fixed issue with duplicate 3D texture in 3D texture altas of volumetric?
- Fixed Camera rendering order (base on the depth parameter)
- Fixed shader graph decals not being cropped by gizmo
- Fixed "Attempting to draw with missing UAV bindings" errors on Vulkan.


### Changed
- ColorPyramid compute shader passes is swapped to pixel shader passes on platforms where the later is faster.
- Removing the simple lightloop used by the simple lit shader
- Whole refactor of reflection system: Planar and reflection probe
- Separated Passthrough from other RenderingPath
- Update several properties naming and caption based on feedback from documentation team
- Remove tile shader variant for transparent backface pass of lit shader
- Rename all HDRenderPipeline to HDRP folder for shaders
- Rename decal property label (based on doc team feedback)
- Lit shader mode now default to Deferred to reduce build time
- Update UI of Emission parameters in shaders
- Improve shader variant stripping including shader graph variant
- Refactored render loop to render realtime probes visible per camera
- Enable SRP batcher by default
- Shader code refactor: Rename LIGHTLOOP_SINGLE_PASS => LIGHTLOOP_DISABLE_TILE_AND_CLUSTER and clean all usage of LIGHTLOOP_TILE_PASS
- Shader code refactor: Move pragma definition of vertex and pixel shader inside pass + Move SURFACE_GRADIENT definition in XXXData.hlsl
- Micro-shadowing in Lit forward now use ambientOcclusion instead of SpecularOcclusion
- Upgraded FrameSettings workflow, DebugMenu and Inspector part relative to it
- Update build light list shader code to support 32 threads in wavefronts on some platforms
- LayeredLit layers' foldout are now grouped in one main foldout per layer
- Shadow alpha clip can now be enabled on lit shader and haor shader enven for opaque
- Temporal Antialiasing optimization for Xbox One X
- Parameter depthSlice on SetRenderTarget functions now defaults to -1 to bind the entire resource
- Rename SampleCameraDepth() functions to LoadCameraDepth() and SampleCameraDepth(), same for SampleCameraColor() functions
- Improved Motion Blur quality.
- Update stereo frame settings values for single-pass instancing and double-wide
- Rearrange FetchDepth functions to prepare for stereo-instancing
- Remove unused _ComputeEyeIndex
- Updated HDRenderPipelineAsset inspector
- Re-enable SRP batcher for metal

## [5.2.0-preview] - 2018-11-27

### Added
- Added option to run Contact Shadows and Volumetrics Voxelization stage in Async Compute
- Added camera freeze debug mode - Allow to visually see culling result for a camera
- Added support of Gizmo rendering before and after postprocess in Editor
- Added support of LuxAtDistance for punctual lights

### Fixed
- Fixed Debug.DrawLine and Debug.Ray call to work in game view
- Fixed DebugMenu's enum resetted on change
- Fixed divide by 0 in refraction causing NaN
- Fixed disable rough refraction support
- Fixed refraction, SSS and atmospheric scattering for VR
- Fixed forward clustered lighting for VR (double-wide).
- Fixed Light's UX to not allow negative intensity
- Fixed HDRenderPipelineAsset inspector broken when displaying its FrameSettings from project windows.
- Fixed forward clustered lighting for VR (double-wide).
- Fixed HDRenderPipelineAsset inspector broken when displaying its FrameSettings from project windows.
- Fixed Decals and SSR diable flags for all shader graph master node (Lit, Fabric, StackLit, PBR)
- Fixed Distortion blend mode for shader graph master node (Lit, StackLit)
- Fixed bent Normal for Fabric master node in shader graph
- Fixed PBR master node lightlayers
- Fixed shader stripping for built-in lit shaders.

### Changed
- Rename "Regular" in Diffusion profile UI "Thick Object"
- Changed VBuffer depth parametrization for volumetric from distanceRange to depthExtent - Require update of volumetric settings - Fog start at near plan
- SpotLight with box shape use Lux unit only

## [5.1.0-preview] - 2018-11-19

### Added

- Added a separate Editor resources file for resources Unity does not take when it builds a Player.
- You can now disable SSR on Materials in Shader Graph.
- Added support for MSAA when the Supported Lit Shader Mode is set to Both. Previously HDRP only supported MSAA for Forward mode.
- You can now override the emissive color of a Material when in debug mode.
- Exposed max light for Light Loop Settings in HDRP asset UI.
- HDRP no longer performs a NormalDBuffer pass update if there are no decals in the Scene.
- Added distant (fall-back) volumetric fog and improved the fog evaluation precision.
- Added an option to reflect sky in SSR.
- Added a y-axis offset for the PlanarReflectionProbe and offset tool.
- Exposed the option to run SSR and SSAO on async compute.
- Added support for the _GlossMapScale parameter in the Legacy to HDRP Material converter.
- Added wave intrinsic instructions for use in Shaders (for AMD GCN).


### Fixed
- Fixed sphere shaped influence handles clamping in Reflection Probes.
- Fixed Reflection Probe data migration for projects created before using HDRP.
- Fixed UI of Layered Material where Unity previously rendered the scrollbar above the Copy button.
- Fixed Material tessellations parameters Start fade distance and End fade distance. Originally, Unity clamped these values when you modified them.
- Fixed various distortion and refraction issues - handle a better fall-back.
- Fixed SSR for multiple views.
- Fixed SSR issues related to self-intersections.
- Fixed shape density volume handle speed.
- Fixed density volume shape handle moving too fast.
- Fixed the Camera velocity pass that we removed by mistake.
- Fixed some null pointer exceptions when disabling motion vectors support.
- Fixed viewports for both the Subsurface Scattering combine pass and the transparent depth prepass.
- Fixed the blend mode pop-up in the UI. It previously did not appear when you enabled pre-refraction.
- Fixed some null pointer exceptions that previously occurred when you disabled motion vectors support.
- Fixed Layered Lit UI issue with scrollbar.
- Fixed cubemap assignation on custom ReflectionProbe.
- Fixed Reflection Probes’ capture settings' shadow distance.
- Fixed an issue with the SRP batcher and Shader variables declaration.
- Fixed thickness and subsurface slots for fabric Shader master node that wasn't appearing with the right combination of flags.
- Fixed d3d debug layer warning.
- Fixed PCSS sampling quality.
- Fixed the Subsurface and transmission Material feature enabling for fabric Shader.
- Fixed the Shader Graph UV node’s dimensions when using it in a vertex Shader.
- Fixed the planar reflection mirror gizmo's rotation.
- Fixed HDRenderPipelineAsset's FrameSettings not showing the selected enum in the Inspector drop-down.
- Fixed an error with async compute.
- MSAA now supports transparency.
- The HDRP Material upgrader tool now converts metallic values correctly.
- Volumetrics now render in Reflection Probes.
- Fixed a crash that occurred whenever you set a viewport size to 0.
- Fixed the Camera physic parameter that the UI previously did not display.
- Fixed issue in pyramid shaped spotlight handles manipulation

### Changed

- Renamed Line shaped Lights to Tube Lights.
- HDRP now uses mean height fog parametrization.
- Shadow quality settings are set to All when you use HDRP (This setting is not visible in the UI when using SRP). This avoids Legacy Graphics Quality Settings disabling the shadows and give SRP full control over the Shadows instead.
- HDRP now internally uses premultiplied alpha for all fog.
- Updated default FrameSettings used for realtime Reflection Probes when you create a new HDRenderPipelineAsset.
- Remove multi-camera support. LWRP and HDRP will not support multi-camera layered rendering.
- Updated Shader Graph subshaders to use the new instancing define.
- Changed fog distance calculation from distance to plane to distance to sphere.
- Optimized forward rendering using AMD GCN by scalarizing the light loop.
- Changed the UI of the Light Editor.
- Change ordering of includes in HDRP Materials in order to reduce iteration time for faster compilation.
- Added a StackLit master node replacing the InspectorUI version. IMPORTANT: All previously authored StackLit Materials will be lost. You need to recreate them with the master node.

## [5.0.0-preview] - 2018-09-28

### Added
- Added occlusion mesh to depth prepass for VR (VR still disabled for now)
- Added a debug mode to display only one shadow at once
- Added controls for the highlight created by directional lights
- Added a light radius setting to punctual lights to soften light attenuation and simulate fill lighting
- Added a 'minRoughness' parameter to all non-area lights (was previously only available for certain light types)
- Added separate volumetric light/shadow dimmers
- Added per-pixel jitter to volumetrics to reduce aliasing artifacts
- Added a SurfaceShading.hlsl file, which implements material-agnostic shading functionality in an efficient manner
- Added support for shadow bias for thin object transmission
- Added FrameSettings to control realtime planar reflection
- Added control for SRPBatcher on HDRP Asset
- Added an option to clear the shadow atlases in the debug menu
- Added a color visualization of the shadow atlas rescale in debug mode
- Added support for disabling SSR on materials
- Added intrinsic for XBone
- Added new light volume debugging tool
- Added a new SSR debug view mode
- Added translaction's scale invariance on DensityVolume
- Added multiple supported LitShadermode and per renderer choice in case of both Forward and Deferred supported
- Added custom specular occlusion mode to Lit Shader Graph Master node

### Fixed
- Fixed a normal bias issue with Stacklit (Was causing light leaking)
- Fixed camera preview outputing an error when both scene and game view where display and play and exit was call
- Fixed override debug mode not apply correctly on static GI
- Fixed issue where XRGraphicsConfig values set in the asset inspector GUI weren't propagating correctly (VR still disabled for now)
- Fixed issue with tangent that was using SurfaceGradient instead of regular normal decoding
- Fixed wrong error message display when switching to unsupported target like IOS
- Fixed an issue with ambient occlusion texture sometimes not being created properly causing broken rendering
- Shadow near plane is no longer limited at 0.1
- Fixed decal draw order on transparent material
- Fixed an issue where sometime the lookup texture used for GGX convolution was broken, causing broken rendering
- Fixed an issue where you wouldn't see any fog for certain pipeline/scene configurations
- Fixed an issue with volumetric lighting where the anisotropy value of 0 would not result in perfectly isotropic lighting
- Fixed shadow bias when the atlas is rescaled
- Fixed shadow cascade sampling outside of the atlas when cascade count is inferior to 4
- Fixed shadow filter width in deferred rendering not matching shader config
- Fixed stereo sampling of depth texture in MSAA DepthValues.shader
- Fixed box light UI which allowed negative and zero sizes, thus causing NaNs
- Fixed stereo rendering in HDRISky.shader (VR)
- Fixed normal blend and blend sphere influence for reflection probe
- Fixed distortion filtering (was point filtering, now trilinear)
- Fixed contact shadow for large distance
- Fixed depth pyramid debug view mode
- Fixed sphere shaped influence handles clamping in reflection probes
- Fixed reflection probes data migration for project created before using hdrp
- Fixed ambient occlusion for Lit Master Node when slot is connected

### Changed
- Use samplerunity_ShadowMask instead of samplerunity_samplerLightmap for shadow mask
- Allow to resize reflection probe gizmo's size
- Improve quality of screen space shadow
- Remove support of projection model for ScreenSpaceLighting (SSR always use HiZ and refraction always Proxy)
- Remove all the debug mode from SSR that are obsolete now
- Expose frameSettings and Capture settings for reflection and planar probe
- Update UI for reflection probe, planar probe, camera and HDRP Asset
- Implement proper linear blending for volumetric lighting via deep compositing as described in the paper "Deep Compositing Using Lie Algebras"
- Changed  planar mapping to match terrain convention (XZ instead of ZX)
- XRGraphicsConfig is no longer Read/Write. Instead, it's read-only. This improves consistency of XR behavior between the legacy render pipeline and SRP
- Change reflection probe data migration code (to update old reflection probe to new one)
- Updated gizmo for ReflectionProbes
- Updated UI and Gizmo of DensityVolume

## [4.0.0-preview] - 2018-09-28

### Added
- Added a new TerrainLit shader that supports rendering of Unity terrains.
- Added controls for linear fade at the boundary of density volumes
- Added new API to control decals without monobehaviour object
- Improve Decal Gizmo
- Implement Screen Space Reflections (SSR) (alpha version, highly experimental)
- Add an option to invert the fade parameter on a Density Volume
- Added a Fabric shader (experimental) handling cotton and silk
- Added support for MSAA in forward only for opaque only
- Implement smoothness fade for SSR
- Added support for AxF shader (X-rite format - require special AxF importer from Unity not part of HDRP)
- Added control for sundisc on directional light (hack)
- Added a new HD Lit Master node that implements Lit shader support for Shader Graph
- Added Micro shadowing support (hack)
- Added an event on HDAdditionalCameraData for custom rendering
- HDRP Shader Graph shaders now support 4-channel UVs.

### Fixed
- Fixed an issue where sometimes the deferred shadow texture would not be valid, causing wrong rendering.
- Stencil test during decals normal buffer update is now properly applied
- Decals corectly update normal buffer in forward
- Fixed a normalization problem in reflection probe face fading causing artefacts in some cases
- Fix multi-selection behavior of Density Volumes overwriting the albedo value
- Fixed support of depth texture for RenderTexture. HDRP now correctly output depth to user depth buffer if RenderTexture request it.
- Fixed multi-selection behavior of Density Volumes overwriting the albedo value
- Fixed support of depth for RenderTexture. HDRP now correctly output depth to user depth buffer if RenderTexture request it.
- Fixed support of Gizmo in game view in the editor
- Fixed gizmo for spot light type
- Fixed issue with TileViewDebug mode being inversed in gameview
- Fixed an issue with SAMPLE_TEXTURECUBE_SHADOW macro
- Fixed issue with color picker not display correctly when game and scene view are visible at the same time
- Fixed an issue with reflection probe face fading
- Fixed camera motion vectors shader and associated matrices to update correctly for single-pass double-wide stereo rendering
- Fixed light attenuation functions when range attenuation is disabled
- Fixed shadow component algorithm fixup not dirtying the scene, so changes can be saved to disk.
- Fixed some GC leaks for HDRP
- Fixed contact shadow not affected by shadow dimmer
- Fixed GGX that works correctly for the roughness value of 0 (mean specular highlgiht will disappeard for perfect mirror, we rely on maxSmoothness instead to always have a highlight even on mirror surface)
- Add stereo support to ShaderPassForward.hlsl. Forward rendering now seems passable in limited test scenes with camera-relative rendering disabled.
- Add stereo support to ProceduralSky.shader and OpaqueAtmosphericScattering.shader.
- Added CullingGroupManager to fix more GC.Alloc's in HDRP
- Fixed rendering when multiple cameras render into the same render texture

### Changed
- Changed the way depth & color pyramids are built to be faster and better quality, thus improving the look of distortion and refraction.
- Stabilize the dithered LOD transition mask with respect to the camera rotation.
- Avoid multiple depth buffer copies when decals are present
- Refactor code related to the RT handle system (No more normal buffer manager)
- Remove deferred directional shadow and move evaluation before lightloop
- Add a function GetNormalForShadowBias() that material need to implement to return the normal used for normal shadow biasing
- Remove Jimenez Subsurface scattering code (This code was disabled by default, now remove to ease maintenance)
- Change Decal API, decal contribution is now done in Material. Require update of material using decal
- Move a lot of files from CoreRP to HDRP/CoreRP. All moved files weren't used by Ligthweight pipeline. Long term they could move back to CoreRP after CoreRP become out of preview
- Updated camera inspector UI
- Updated decal gizmo
- Optimization: The objects that are rendered in the Motion Vector Pass are not rendered in the prepass anymore
- Removed setting shader inclue path via old API, use package shader include paths
- The default value of 'maxSmoothness' for punctual lights has been changed to 0.99
- Modified deferred compute and vert/frag shaders for first steps towards stereo support
- Moved material specific Shader Graph files into corresponding material folders.
- Hide environment lighting settings when enabling HDRP (Settings are control from sceneSettings)
- Update all shader includes to use absolute path (allow users to create material in their Asset folder)
- Done a reorganization of the files (Move ShaderPass to RenderPipeline folder, Move all shadow related files to Lighting/Shadow and others)
- Improved performance and quality of Screen Space Shadows

## [3.3.0-preview] - 2018-01-01

### Added
- Added an error message to say to use Metal or Vulkan when trying to use OpenGL API
- Added a new Fabric shader model that supports Silk and Cotton/Wool
- Added a new HDRP Lighting Debug mode to visualize Light Volumes for Point, Spot, Line, Rectangular and Reflection Probes
- Add support for reflection probe light layers
- Improve quality of anisotropic on IBL

### Fixed
- Fix an issue where the screen where darken when rendering camera preview
- Fix display correct target platform when showing message to inform user that a platform is not supported
- Remove workaround for metal and vulkan in normal buffer encoding/decoding
- Fixed an issue with color picker not working in forward
- Fixed an issue where reseting HDLight do not reset all of its parameters
- Fixed shader compile warning in DebugLightVolumes.shader

### Changed
- Changed default reflection probe to be 256x256x6 and array size to be 64
- Removed dependence on the NdotL for thickness evaluation for translucency (based on artist's input)
- Increased the precision when comparing Planar or HD reflection probe volumes
- Remove various GC alloc in C#. Slightly better performance

## [3.2.0-preview] - 2018-01-01

### Added
- Added a luminance meter in the debug menu
- Added support of Light, reflection probe, emissive material, volume settings related to lighting to Lighting explorer
- Added support for 16bit shadows

### Fixed
- Fix issue with package upgrading (HDRP resources asset is now versionned to worarkound package manager limitation)
- Fix HDReflectionProbe offset displayed in gizmo different than what is affected.
- Fix decals getting into a state where they could not be removed or disabled.
- Fix lux meter mode - The lux meter isn't affected by the sky anymore
- Fix area light size reset when multi-selected
- Fix filter pass number in HDUtils.BlitQuad
- Fix Lux meter mode that was applying SSS
- Fix planar reflections that were not working with tile/cluster (olbique matrix)
- Fix debug menu at runtime not working after nested prefab PR come to trunk
- Fix scrolling issue in density volume

### Changed
- Shader code refactor: Split MaterialUtilities file in two parts BuiltinUtilities (independent of FragInputs) and MaterialUtilities (Dependent of FragInputs)
- Change screen space shadow rendertarget format from ARGB32 to RG16

## [3.1.0-preview] - 2018-01-01

### Added
- Decal now support per channel selection mask. There is now two mode. One with BaseColor, Normal and Smoothness and another one more expensive with BaseColor, Normal, Smoothness, Metal and AO. Control is on HDRP Asset. This may require to launch an update script for old scene: 'Edit/Render Pipeline/Single step upgrade script/Upgrade all DecalMaterial MaskBlendMode'.
- Decal now supports depth bias for decal mesh, to prevent z-fighting
- Decal material now supports draw order for decal projectors
- Added LightLayers support (Base on mask from renderers name RenderingLayers and mask from light name LightLayers - if they match, the light apply) - cost an extra GBuffer in deferred (more bandwidth)
- When LightLayers is enabled, the AmbientOclusion is store in the GBuffer in deferred path allowing to avoid double occlusion with SSAO. In forward the double occlusion is now always avoided.
- Added the possibility to add an override transform on the camera for volume interpolation
- Added desired lux intensity and auto multiplier for HDRI sky
- Added an option to disable light by type in the debug menu
- Added gradient sky
- Split EmissiveColor and bakeDiffuseLighting in forward avoiding the emissiveColor to be affect by SSAO
- Added a volume to control indirect light intensity
- Added EV 100 intensity unit for area lights
- Added support for RendererPriority on Renderer. This allow to control order of transparent rendering manually. HDRP have now two stage of sorting for transparent in addition to bact to front. Material have a priority then Renderer have a priority.
- Add Coupling of (HD)Camera and HDAdditionalCameraData for reset and remove in inspector contextual menu of Camera
- Add Coupling of (HD)ReflectionProbe and HDAdditionalReflectionData for reset and remove in inspector contextual menu of ReflectoinProbe
- Add macro to forbid unity_ObjectToWorld/unity_WorldToObject to be use as it doesn't handle camera relative rendering
- Add opacity control on contact shadow

### Fixed
- Fixed an issue with PreIntegratedFGD texture being sometimes destroyed and not regenerated causing rendering to break
- PostProcess input buffers are not copied anymore on PC if the viewport size matches the final render target size
- Fixed an issue when manipulating a lot of decals, it was displaying a lot of errors in the inspector
- Fixed capture material with reflection probe
- Refactored Constant Buffers to avoid hitting the maximum number of bound CBs in some cases.
- Fixed the light range affecting the transform scale when changed.
- Snap to grid now works for Decal projector resizing.
- Added a warning for 128x128 cookie texture without mipmaps
- Replace the sampler used for density volumes for correct wrap mode handling

### Changed
- Move Render Pipeline Debug "Windows from Windows->General-> Render Pipeline debug windows" to "Windows from Windows->Analysis-> Render Pipeline debug windows"
- Update detail map formula for smoothness and albedo, goal it to bright and dark perceptually and scale factor is use to control gradient speed
- Refactor the Upgrade material system. Now a material can be update from older version at any time. Call Edit/Render Pipeline/Upgrade all Materials to newer version
- Change name EnableDBuffer to EnableDecals at several place (shader, hdrp asset...), this require a call to Edit/Render Pipeline/Upgrade all Materials to newer version to have up to date material.
- Refactor shader code: BakeLightingData structure have been replace by BuiltinData. Lot of shader code have been remove/change.
- Refactor shader code: All GBuffer are now handled by the deferred material. Mean ShadowMask and LightLayers are control by lit material in lit.hlsl and not outside anymore. Lot of shader code have been remove/change.
- Refactor shader code: Rename GetBakedDiffuseLighting to ModifyBakedDiffuseLighting. This function now handle lighting model for transmission too. Lux meter debug mode is factor outisde.
- Refactor shader code: GetBakedDiffuseLighting is not call anymore in GBuffer or forward pass, including the ConvertSurfaceDataToBSDFData and GetPreLightData, this is done in ModifyBakedDiffuseLighting now
- Refactor shader code: Added a backBakeDiffuseLighting to BuiltinData to handle lighting for transmission
- Refactor shader code: Material must now call InitBuiltinData (Init all to zero + init bakeDiffuseLighting and backBakeDiffuseLighting ) and PostInitBuiltinData

## [3.0.0-preview] - 2018-01-01

### Fixed
- Fixed an issue with distortion that was using previous frame instead of current frame
- Fixed an issue where disabled light where not upgrade correctly to the new physical light unit system introduce in 2.0.5-preview

### Changed
- Update assembly definitions to output assemblies that match Unity naming convention (Unity.*).

## [2.0.5-preview] - 2018-01-01

### Added
- Add option supportDitheringCrossFade on HDRP Asset to allow to remove shader variant during player build if needed
- Add contact shadows for punctual lights (in additional shadow settings), only one light is allowed to cast contact shadows at the same time and so at each frame a dominant light is choosed among all light with contact shadows enabled.
- Add PCSS shadow filter support (from SRP Core)
- Exposed shadow budget parameters in HDRP asset
- Add an option to generate an emissive mesh for area lights (currently rectangle light only). The mesh fits the size, intensity and color of the light.
- Add an option to the HDRP asset to increase the resolution of volumetric lighting.
- Add additional ligth unit support for punctual light (Lumens, Candela) and area lights (Lumens, Luminance)
- Add dedicated Gizmo for the box Influence volume of HDReflectionProbe / PlanarReflectionProbe

### Changed
- Re-enable shadow mask mode in debug view
- SSS and Transmission code have been refactored to be able to share it between various material. Guidelines are in SubsurfaceScattering.hlsl
- Change code in area light with LTC for Lit shader. Magnitude is now take from FGD texture instead of a separate texture
- Improve camera relative rendering: We now apply camera translation on the model matrix, so before the TransformObjectToWorld(). Note: unity_WorldToObject and unity_ObjectToWorld must never be used directly.
- Rename positionWS to positionRWS (Camera relative world position) at a lot of places (mainly in interpolator and FragInputs). In case of custom shader user will be required to update their code.
- Rename positionWS, capturePositionWS, proxyPositionWS, influencePositionWS to positionRWS, capturePositionRWS, proxyPositionRWS, influencePositionRWS (Camera relative world position) in LightDefinition struct.
- Improve the quality of trilinear filtering of density volume textures.
- Improve UI for HDReflectionProbe / PlanarReflectionProbe

### Fixed
- Fixed a shader preprocessor issue when compiling DebugViewMaterialGBuffer.shader against Metal target
- Added a temporary workaround to Lit.hlsl to avoid broken lighting code with Metal/AMD
- Fixed issue when using more than one volume texture mask with density volumes.
- Fixed an error which prevented volumetric lighting from working if no density volumes with 3D textures were present.
- Fix contact shadows applied on transmission
- Fix issue with forward opaque lit shader variant being removed by the shader preprocessor
- Fixed compilation errors on platforms with limited XRSetting support.
- Fixed apply range attenuation option on punctual light
- Fixed issue with color temperature not take correctly into account with static lighting
- Don't display fog when diffuse lighting, specular lighting, or lux meter debug mode are enabled.

## [2.0.4-preview] - 2018-01-01

### Fixed
- Fix issue when disabling rough refraction and building a player. Was causing a crash.

## [2.0.3-preview] - 2018-01-01

### Added
- Increased debug color picker limit up to 260k lux

## [2.0.2-preview] - 2018-01-01

### Added
- Add Light -> Planar Reflection Probe command
- Added a false color mode in rendering debug
- Add support for mesh decals
- Add flag to disable projector decals on transparent geometry to save performance and decal texture atlas space
- Add ability to use decal diffuse map as mask only
- Add visualize all shadow masks in lighting debug
- Add export of normal and roughness buffer for forwardOnly and when in supportOnlyForward mode for forward
- Provide a define in lit.hlsl (FORWARD_MATERIAL_READ_FROM_WRITTEN_NORMAL_BUFFER) when output buffer normal is used to read the normal and roughness instead of caclulating it (can save performance, but lower quality due to compression)
- Add color swatch to decal material

### Changed
- Change Render -> Planar Reflection creation to 3D Object -> Mirror
- Change "Enable Reflector" name on SpotLight to "Angle Affect Intensity"
- Change prototype of BSDFData ConvertSurfaceDataToBSDFData(SurfaceData surfaceData) to BSDFData ConvertSurfaceDataToBSDFData(uint2 positionSS, SurfaceData surfaceData)

### Fixed
- Fix issue with StackLit in deferred mode with deferredDirectionalShadow due to GBuffer not being cleared. Gbuffer is still not clear and issue was fix with the new Output of normal buffer.
- Fixed an issue where interpolation volumes were not updated correctly for reflection captures.
- Fixed an exception in Light Loop settings UI

## [2.0.1-preview] - 2018-01-01

### Added
- Add stripper of shader variant when building a player. Save shader compile time.
- Disable per-object culling that was executed in C++ in HD whereas it was not used (Optimization)
- Enable texture streaming debugging (was not working before 2018.2)
- Added Screen Space Reflection with Proxy Projection Model
- Support correctly scene selection for alpha tested object
- Add per light shadow mask mode control (i.e shadow mask distance and shadow mask). It use the option NonLightmappedOnly
- Add geometric filtering to Lit shader (allow to reduce specular aliasing)
- Add shortcut to create DensityVolume and PlanarReflection in hierarchy
- Add a DefaultHDMirrorMaterial material for PlanarReflection
- Added a script to be able to upgrade material to newer version of HDRP
- Removed useless duplication of ForwardError passes.
- Add option to not compile any DEBUG_DISPLAY shader in the player (Faster build) call Support Runtime Debug display

### Changed
- Changed SupportForwardOnly to SupportOnlyForward in render pipeline settings
- Changed versioning variable name in HDAdditionalXXXData from m_version to version
- Create unique name when creating a game object in the rendering menu (i.e Density Volume(2))
- Re-organize various files and folder location to clean the repository
- Change Debug windows name and location. Now located at:  Windows -> General -> Render Pipeline Debug

### Removed
- Removed GlobalLightLoopSettings.maxPlanarReflectionProbes and instead use value of GlobalLightLoopSettings.planarReflectionProbeCacheSize
- Remove EmissiveIntensity parameter and change EmissiveColor to be HDR (Matching Builtin Unity behavior) - Data need to be updated - Launch Edit -> Single Step Upgrade Script -> Upgrade all Materials emissionColor

### Fixed
- Fix issue with LOD transition and instancing
- Fix discrepency between object motion vector and camera motion vector
- Fix issue with spot and dir light gizmo axis not highlighted correctly
- Fix potential crash while register debug windows inputs at startup
- Fix warning when creating Planar reflection
- Fix specular lighting debug mode (was rendering black)
- Allow projector decal with null material to allow to configure decal when HDRP is not set
- Decal atlas texture offset/scale is updated after allocations (used to be before so it was using date from previous frame)

## [0.0.0-preview] - 2018-01-01

### Added
- Configure the VolumetricLightingSystem code path to be on by default
- Trigger a build exception when trying to build an unsupported platform
- Introduce the VolumetricLightingController component, which can (and should) be placed on the camera, and allows one to control the near and the far plane of the V-Buffer (volumetric "froxel" buffer) along with the depth distribution (from logarithmic to linear)
- Add 3D texture support for DensityVolumes
- Add a better mapping of roughness to mipmap for planar reflection
- The VolumetricLightingSystem now uses RTHandles, which allows to save memory by sharing buffers between different cameras (history buffers are not shared), and reduce reallocation frequency by reallocating buffers only if the rendering resolution increases (and suballocating within existing buffers if the rendering resolution decreases)
- Add a Volumetric Dimmer slider to lights to control the intensity of the scattered volumetric lighting
- Add UV tiling and offset support for decals.
- Add mipmapping support for volume 3D mask textures

### Changed
- Default number of planar reflection change from 4 to 2
- Rename _MainDepthTexture to _CameraDepthTexture
- The VolumetricLightingController has been moved to the Interpolation Volume framework and now functions similarly to the VolumetricFog settings
- Update of UI of cookie, CubeCookie, Reflection probe and planar reflection probe to combo box
- Allow enabling/disabling shadows for area lights when they are set to baked.
- Hide applyRangeAttenuation and FadeDistance for directional shadow as they are not used

### Removed
- Remove Resource folder of PreIntegratedFGD and add the resource to RenderPipeline Asset

### Fixed
- Fix ConvertPhysicalLightIntensityToLightIntensity() function used when creating light from script to match HDLightEditor behavior
- Fix numerical issues with the default value of mean free path of volumetric fog
- Fix the bug preventing decals from coexisting with density volumes
- Fix issue with alpha tested geometry using planar/triplanar mapping not render correctly or flickering (due to being wrongly alpha tested in depth prepass)
- Fix meta pass with triplanar (was not handling correctly the normal)
- Fix preview when a planar reflection is present
- Fix Camera preview, it is now a Preview cameraType (was a SceneView)
- Fix handling unknown GPUShadowTypes in the shadow manager.
- Fix area light shapes sent as point lights to the baking backends when they are set to baked.
- Fix unnecessary division by PI for baked area lights.
- Fix line lights sent to the lightmappers. The backends don't support this light type.
- Fix issue with shadow mask framesettings not correctly taken into account when shadow mask is enabled for lighting.
- Fix directional light and shadow mask transition, they are now matching making smooth transition
- Fix banding issues caused by high intensity volumetric lighting
- Fix the debug window being emptied on SRP asset reload
- Fix issue with debug mode not correctly clearing the GBuffer in editor after a resize
- Fix issue with ResetMaterialKeyword not resetting correctly ToggleOff/Roggle Keyword
- Fix issue with motion vector not render correctly if there is no depth prepass in deferred

## [0.0.0-preview] - 2018-01-01

### Added
- Screen Space Refraction projection model (Proxy raycasting, HiZ raymarching)
- Screen Space Refraction settings as volume component
- Added buffered frame history per camera
- Port Global Density Volumes to the Interpolation Volume System.
- Optimize ImportanceSampleLambert() to not require the tangent frame.
- Generalize SampleVBuffer() to handle different sampling and reconstruction methods.
- Improve the quality of volumetric lighting reprojection.
- Optimize Morton Order code in the Subsurface Scattering pass.
- Planar Reflection Probe support roughness (gaussian convolution of captured probe)
- Use an atlas instead of a texture array for cluster transparent decals
- Add a debug view to visualize the decal atlas
- Only store decal textures to atlas if decal is visible, debounce out of memory decal atlas warning.
- Add manipulator gizmo on decal to improve authoring workflow
- Add a minimal StackLit material (work in progress, this version can be used as template to add new material)

### Changed
- EnableShadowMask in FrameSettings (But shadowMaskSupport still disable by default)
- Forced Planar Probe update modes to (Realtime, Every Update, Mirror Camera)
- Screen Space Refraction proxy model uses the proxy of the first environment light (Reflection probe/Planar probe) or the sky
- Moved RTHandle static methods to RTHandles
- Renamed RTHandle to RTHandleSystem.RTHandle
- Move code for PreIntegratedFDG (Lit.shader) into its dedicated folder to be share with other material
- Move code for LTCArea (Lit.shader) into its dedicated folder to be share with other material

### Removed
- Removed Planar Probe mirror plane position and normal fields in inspector, always display mirror plane and normal gizmos

### Fixed
- Fix fog flags in scene view is now taken into account
- Fix sky in preview windows that were disappearing after a load of a new level
- Fix numerical issues in IntersectRayAABB().
- Fix alpha blending of volumetric lighting with transparent objects.
- Fix the near plane of the V-Buffer causing out-of-bounds look-ups in the clustered data structure.
- Depth and color pyramid are properly computed and sampled when the camera renders inside a viewport of a RTHandle.
- Fix decal atlas debug view to work correctly when shadow atlas view is also enabled
- Fix TransparentSSR with non-rendergraph.
- Fix shader compilation warning on SSR compute shader.<|MERGE_RESOLUTION|>--- conflicted
+++ resolved
@@ -160,11 +160,8 @@
 - Decreased the minimal Fog Distance value in the Density Volume to 0.05.
 - Virtual Texturing Resolver now performs RTHandle resize logic in HDRP instead of in core Unity
 - Cached the base types of Volume Manager to improve memory and cpu usage.
-<<<<<<< HEAD
+- Changed Density Volume for Local Volumetric Fog
 - HDRP Global Settings are now saved into their own asset (HDRenderPipelineGlobalSettings) and HDRenderPipeline's default asset refers to this new asset.
-=======
-- Changed Density Volume for Local Volumetric Fog
->>>>>>> 2161ebbe
 
 ## [11.0.0] - 2020-10-21
 
