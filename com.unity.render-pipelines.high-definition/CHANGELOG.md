--- conflicted
+++ resolved
@@ -835,14 +835,11 @@
 - Changing the default SSGI radius for the all configurations.
 - Changed the default parameters for quality RTGI to match expected behavior.
 - Add color clear pass while rendering XR occlusion mesh to avoid leaks.
-<<<<<<< HEAD
-- Changed the default exposure mode to "Automatic (Histogram)", along with "Limit Min" to -4 and "Limit Max" to 16.
-- Replaced the default scene system with the builtin Scene Template feature.
-=======
 - Only use one texture for ray traced reflection upscaling.
 - Adjust the upscale radius based on the roughness value.
 - DXR: Changed the way the filter size is decided for directional, point and spot shadows.
->>>>>>> 2d243945
+- Changed the default exposure mode to "Automatic (Histogram)", along with "Limit Min" to -4 and "Limit Max" to 16.
+- Replaced the default scene system with the builtin Scene Template feature.
 
 ## [7.1.1] - 2019-09-05
 
