--- conflicted
+++ resolved
@@ -16,11 +16,8 @@
 - When LightLayers is enabled, the AmbientOclusion is store in the GBuffer in deferred path allowing to avoid double occlusion with SSAO. In forward the double occlusion is now always avoided.
 - Added the possibility to add an override transform on the camera for volume interpolation
 - Added desired lux intensity and auto multiplier for HDRI sky
-<<<<<<< HEAD
 - Added an option to disable light by type in the debug menu
-=======
 - Added gradient sky
->>>>>>> 7a54f984
 
 ### Fixed
 - Fixed an issue with PreIntegratedFGD texture being sometimes destroyed and not regenerated causing rendering to break
