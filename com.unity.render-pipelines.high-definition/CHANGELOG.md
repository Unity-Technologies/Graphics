# Changelog
All notable changes to this package will be documented in this file.

The format is based on [Keep a Changelog](http://keepachangelog.com/en/1.0.0/)
and this project adheres to [Semantic Versioning](http://semver.org/spec/v2.0.0.html).

## [11.0.0] - 2020-12-02

### Added
- Added a new API to bake HDRP probes from C# (case 1276360)
- Added support for pre-exposure for planar reflections.
- Added support for nested volume components to volume system.
- Added a cameraCullingResult field in Custom Pass Context to give access to both custom pass and camera culling result.
- Added a slider to control the fallback value of the directional shadow when the cascade have no coverage.
- Added a toggle to allow to include or exclude smooth surfaces from ray traced reflection denoising.
- Added light unit slider for automatic and automatic histrogram exposure limits.

### Fixed
- Fixed probe volumes debug views.
<<<<<<< HEAD
- VFX : Debug material view were rendering pink for albedo. (case 1290752)
=======
- Fixed ShaderGraph Decal material not showing exposed properties.
- Fixed couple samplers that had the wrong name in raytracing code
>>>>>>> 311f874c

### Changed
- Removed the material pass probe volumes evaluation mode.
- Volume parameter of type Cubemap can now accept Cubemap render textures and custom render textures.
- Removed the superior clamping value for the recursive rendering max ray length. 
- Removed the superior clamping value for the ray tracing light cluster size.
- Now reflection probes cannot have SSAO, SSGI, SSR, ray tracing effects or volumetric reprojection.
- Removed the readonly keyword on the cullingResults of the CustomPassContext to allow users to overwrite.
- The DrawRenderers function of CustomPassUtils class now takes a sortingCriteria in parameter.
- When in half res, RTR denoising is executed at half resolution and the upscale happens at the end.
- Removed the upscale radius from the RTR.

## [10.3.0] - 2020-12-01

### Fixed
- Fixed issue where some ShaderGraph generated shaders were not SRP compatible because of UnityPerMaterial cbuffer layout mismatches (case 1292501)
- Fixed Rendergraph issue with virtual texturing and debug mode while in forward.

### Changed
- Rename HDRP sub menu in Assets/Create/Shader to HD Render Pipeline for consistency.
- Replaced last package version checker in Wizard to a link on Package Manager

## [10.2.1] - 2020-11-30

### Added
- Added a warning when trying to bake with static lighting being in an invalid state.

### Fixed
- Fixed stylesheet reloading for LookDev window and Wizard window.
- Fixed XR single-pass rendering with legacy shaders using unity_StereoWorldSpaceCameraPos.
- Fixed issue displaying wrong debug mode in runtime debug menu UI.
- Fixed useless editor repaint when using lod bias.
- Fixed multi-editing with new light intensity slider.
- Fixed issue with density volumes flickering when editing shape box.
- Fixed issue with image layers in the graphics compositor (case 1289936).
- Fixed issue with angle fading when rotating decal projector.
- Fixed issue with gameview repaint in the graphics compositor (case 1290622).
- Fixed some labels being clipped in the Render Graph Viewer
- Fixed issue when decal projector material is none.
- Fixed the sampling of the normal buffer in the the forward transparent pass.
- Fixed bloom prefiltering tooltip.
- Fixed NullReferenceException when loading multipel scene async
- Fixed missing alpha blend state properties in Axf shader and update default stencil properties
- Fixed normal buffer not bound to custom pass anymore.
- Fixed issues with camera management in the graphics compositor (cases 1292548, 1292549).
- Fixed an issue where a warning about the static sky not being ready was wrongly displayed.
- Fixed the clear coat not being handled properly for SSR and RTR (case 1291654).
- Fixed ghosting in RTGI and RTAO when denoising is enabled and the RTHandle size is not equal to the Viewport size (case 1291654).
- Fixed alpha output when atmospheric scattering is enabled.
- Fixed issue with TAA history sharpening when view is downsampled.
- Fixed lookdev movement.
- Fixed volume component tooltips using the same parameter name.
- Fixed issue with saving some quality settings in volume overrides  (case 1293747)
- Fixed NullReferenceException in HDRenderPipeline.UpgradeResourcesIfNeeded (case 1292524)
- Fixed SSGI texture allocation when not using the RenderGraph.
- Fixed NullReference Exception when setting Max Shadows On Screen to 0 in the HDRP asset.
- Fixed issue with saving some quality settings in volume overrides  (case 1293747)
- VFX: Fixed LPPV with lit particles in deferred (case 1293608)

### Changed
- Volume Manager now always tests scene culling masks. This was required to fix hybrid workflow.
- Now the screen space shadow is only used if the analytic value is valid.
- Distance based roughness is disabled by default and have a control

## [10.2.0] - 2020-10-19

### Added
- Added a rough distortion frame setting and and info box on distortion materials.
- Adding support of 4 channel tex coords for ray tracing (case 1265309).
- Added a help button on the volume component toolbar for documentation.
- Added range remapping to metallic property for Lit and Decal shaders.
- Exposed the API to access HDRP shader pass names.
- Added the status check of default camera frame settings in the DXR wizard.
- Added frame setting for Virtual Texturing. 
- Added a fade distance for light influencing volumetric lighting.
- Adding an "Include For Ray Tracing" toggle on lights to allow the user to exclude them when ray tracing is enabled in the frame settings of a camera.
- Added fog volumetric scattering support for path tracing.
- Added new algorithm for SSR with temporal accumulation
- Added quality preset of the new volumetric fog parameters.
- Added missing documentation for unsupported SG RT nodes and light's include for raytracing attrbute.
- Added documentation for LODs not being supported by ray tracing.
- Added more options to control how the component of motion vectors coming from the camera transform will affect the motion blur with new clamping modes.
- Added the TerrainCompatible SubShader Tag. Use this Tag in your custom shader to tell Unity that the shader is compatible with the Terrain system.
- Added anamorphism support for phsyical DoF, switched to blue noise sampling and fixed tiling artifacts.

### Fixed
- Fixed an issue where the Exposure Shader Graph node had clipped text. (case 1265057)
- Fixed an issue when rendering into texture where alpha would not default to 1.0 when using 11_11_10 color buffer in non-dev builds.
- Fixed issues with reordering and hiding graphics compositor layers (cases 1283903, 1285282, 1283886).
- Fixed the possibility to have a shader with a pre-refraction render queue and refraction enabled at the same time.
- Fixed a migration issue with the rendering queue in ShaderGraph when upgrading to 10.x;
- Fixed the object space matrices in shader graph for ray tracing.
- Changed the cornea refraction function to take a view dir in object space.
- Fixed upside down XR occlusion mesh.
- Fixed precision issue with the atmospheric fog.
- Fixed issue with TAA and no motion vectors.
- Fixed the stripping not working the terrain alphatest feature required for terrain holes (case 1205902).
- Fixed bounding box generation that resulted in incorrect light culling (case 3875925).
- VFX : Fix Emissive writing in Opaque Lit Output with PSSL platforms (case 273378).
- Fixed issue where pivot of DecalProjector was not aligned anymore on Transform position when manipulating the size of the projector from the Inspector.
- Fixed a null reference exception when creating a diffusion profile asset.
- Fixed the diffusion profile not being registered as a dependency of the ShaderGraph.
- Fixing exceptions in the console when putting the SSGI in low quality mode (render graph).
- Fixed NullRef Exception when decals are in the scene, no asset is set and HDRP wizard is run.
- Fixed issue with TAA causing bleeding of a view into another when multiple views are visible.
- Fix an issue that caused issues of usability of editor if a very high resolution is set by mistake and then reverted back to a smaller resolution.
- Fixed issue where Default Volume Profile Asset change in project settings was not added to the undo stack (case 1285268).
- Fixed undo after enabling compositor.
- Fixed the ray tracing shadow UI being displayed while it shouldn't (case 1286391).
- Fixed issues with physically-based DoF, improved speed and robustness 
- Fixed a warning happening when putting the range of lights to 0.
- Fixed issue when null parameters in a volume component would spam null reference errors. Produce a warning instead.
- Fixed volument component creation via script.
- Fixed GC allocs in render graph.
- Fixed scene picking passes.
- Fixed broken ray tracing light cluster full screen debug.
- Fixed dead code causing error.
- Fixed issue when dragging slider in inspector for ProjectionDepth.
- Fixed issue when resizing Inspector window that make the DecalProjector editor flickers.
- Fixed issue in DecalProjector editor when the Inspector window have a too small width: the size appears on 2 lines but the editor not let place for the second one.
- Fixed issue (null reference in console) when selecting a DensityVolume with rectangle selection.
- Fixed issue when linking the field of view with the focal length in physical camera
- Fixed supported platform build and error message.
- Fixed exceptions occuring when selecting mulitple decal projectors without materials assigned (case 1283659).
- Fixed LookDev error message when pipeline is not loaded.
- Properly reject history when enabling seond denoiser for RTGI.
- Fixed an issue that could cause objects to not be rendered when using Vulkan API.
- Fixed issue with lookdev shadows looking wrong upon exiting playmode. 
- Fixed temporary Editor freeze when selecting AOV output in graphics compositor (case 1288744).
- Fixed normal flip with double sided materials.
- Fixed shadow resolution settings level in the light explorer.
- Fixed the ShaderGraph being dirty after the first save.
- Fixed XR shadows culling
- Fixed stylesheet reloading for LookDev window and Wizard window.
- Fixed Nans happening when upscaling the RTGI.
- Fixed the adjust weight operation not being done for the non-rendergraph pipeline.
- Fixed overlap with SSR Transparent default frame settings message on DXR Wizard.
- Fixed alpha channel in the stop NaNs and motion blur shaders.
- Fixed undo of duplicate environments in the look dev environment library.
- Fixed a ghosting issue with RTShadows (Sun, Point and Spot), RTAO and RTGI when the camera is moving fast.
- Fixed a SSGI denoiser bug for large scenes.
- Fixed a Nan issue with SSGI.
- Fixed an issue with IsFrontFace node in Shader Graph not working properly
- Fixed CustomPassUtils.RenderFrom* functions and CustomPassUtils.DisableSinglePassRendering struct in VR.
- Fixed custom pass markers not recorded when render graph was enabled.
- Fixed exceptions when unchecking "Big Tile Prepass" on the frame settings with render-graph.
- Fixed an issue causing errors in GenerateMaxZ when opaque objects or decals are disabled. 
- Fixed an issue with Bake button of Reflection Probe when in custom mode
- Fixed exceptions related to the debug display settings when changing the default frame settings.
- Fixed picking for materials with depth offset.
- Fixed issue with exposure history being uninitialized on second frame.
- Fixed issue when changing FoV with the physical camera fold-out closed.
- Fixed path tracing accumulation not being reset when changing to a different frame of an animation.

### Changed
- Combined occlusion meshes into one to reduce draw calls and state changes with XR single-pass.
- Claryfied doc for the LayeredLit material.
- Various improvements for the Volumetric Fog.
- Use draggable fields for float scalable settings
- Migrated the fabric & hair shadergraph samples directly into the renderpipeline resources.
- Removed green coloration of the UV on the DecalProjector gizmo.
- Removed _BLENDMODE_PRESERVE_SPECULAR_LIGHTING keyword from shaders.
- Now the DXR wizard displays the name of the target asset that needs to be changed.
- Standardized naming for the option regarding Transparent objects being able to receive Screen Space Reflections.
- Making the reflection and refractions of cubemaps distance based.
- Changed Receive SSR to also controls Receive SSGI on opaque objects.
- Improved the punctual light shadow rescale algorithm.
- Changed the names of some of the parameters for the Eye Utils SG Nodes.
- Restored frame setting for async compute of contact shadows.
- Removed the possibility to have MSAA (through the frame settings) when ray tracing is active.
- Range handles for decal projector angle fading.
- Smoother angle fading for decal projector.

## [10.1.0] - 2020-10-12

### Added
- Added an option to have only the metering mask displayed in the debug mode.
- Added a new mode to cluster visualization debug where users can see a slice instead of the cluster on opaque objects.
- Added ray traced reflection support for the render graph version of the pipeline.
- Added render graph support of RTAO and required denoisers.
- Added render graph support of RTGI.
- Added support of RTSSS and Recursive Rendering in the render graph mode.
- Added support of RT and screen space shadow for render graph.
- Added tooltips with the full name of the (graphics) compositor properties to properly show large names that otherwise are clipped by the UI (case 1263590)
- Added error message if a callback AOV allocation fail
- Added marker for all AOV request operation on GPU
- Added remapping options for Depth Pyramid debug view mode
- Added an option to support AOV shader at runtime in HDRP settings (case 1265070)
- Added support of SSGI in the render graph mode.
- Added option for 11-11-10 format for cube reflection probes.
- Added an optional check in the HDRP DXR Wizard to verify 64 bits target architecture
- Added option to display timing stats in the debug menu as an average over 1 second. 
- Added a light unit slider to provide users more context when authoring physically based values.
- Added a way to check the normals through the material views.
- Added Simple mode to Earth Preset for PBR Sky
- Added the export of normals during the prepass for shadow matte for proper SSAO calculation.
- Added the usage of SSAO for shadow matte unlit shader graph.
- Added the support of input system V2
- Added a new volume component parameter to control the max ray length of directional lights(case 1279849).
- Added support for 'Pyramid' and 'Box' spot light shapes in path tracing.
- Added high quality prefiltering option for Bloom.
- Added support for camera relative ray tracing (and keeping non-camera relative ray tracing working)
- Added a rough refraction option on planar reflections.
- Added scalability settings for the planar reflection resolution.
- Added tests for AOV stacking and UI rendering in the graphics compositor.
- Added a new ray tracing only function that samples the specular part of the materials.
- Adding missing marker for ray tracing profiling (RaytracingDeferredLighting)
- Added the support of eye shader for ray tracing.
- Exposed Refraction Model to the material UI when using a Lit ShaderGraph.
- Added bounding sphere support to screen-space axis-aligned bounding box generation pass.

### Fixed
- Fixed several issues with physically-based DoF (TAA ghosting of the CoC buffer, smooth layer transitions, etc)
- Fixed GPU hang on D3D12 on xbox. 
- Fixed game view artifacts on resizing when hardware dynamic resolution was enabled
- Fixed black line artifacts occurring when Lanczos upsampling was set for dynamic resolution
- Fixed Amplitude -> Min/Max parametrization conversion
- Fixed CoatMask block appearing when creating lit master node (case 1264632)
- Fixed issue with SceneEV100 debug mode indicator when rescaling the window.
- Fixed issue with PCSS filter being wrong on first frame. 
- Fixed issue with emissive mesh for area light not appearing in playmode if Reload Scene option is disabled in Enter Playmode Settings.
- Fixed issue when Reflection Probes are set to OnEnable and are never rendered if the probe is enabled when the camera is farther than the probe fade distance. 
- Fixed issue with sun icon being clipped in the look dev window. 
- Fixed error about layers when disabling emissive mesh for area lights.
- Fixed issue when the user deletes the composition graph or .asset in runtime (case 1263319)
- Fixed assertion failure when changing resolution to compositor layers after using AOVs (case 1265023) 
- Fixed flickering layers in graphics compositor (case 1264552)
- Fixed issue causing the editor field not updating the disc area light radius.
- Fixed issues that lead to cookie atlas to be updated every frame even if cached data was valid.
- Fixed an issue where world space UI was not emitted for reflection cameras in HDRP
- Fixed an issue with cookie texture atlas that would cause realtime textures to always update in the atlas even when the content did not change.
- Fixed an issue where only one of the two lookdev views would update when changing the default lookdev volume profile.
- Fixed a bug related to light cluster invalidation.
- Fixed shader warning in DofGather (case 1272931)
- Fixed AOV export of depth buffer which now correctly export linear depth (case 1265001)
- Fixed issue that caused the decal atlas to not be updated upon changing of the decal textures content.
- Fixed "Screen position out of view frustum" error when camera is at exactly the planar reflection probe location.
- Fixed Amplitude -> Min/Max parametrization conversion
- Fixed issue that allocated a small cookie for normal spot lights.
- Fixed issue when undoing a change in diffuse profile list after deleting the volume profile.
- Fixed custom pass re-ordering and removing.
- Fixed TAA issue and hardware dynamic resolution.
- Fixed a static lighting flickering issue caused by having an active planar probe in the scene while rendering inspector preview.
- Fixed an issue where even when set to OnDemand, the sky lighting would still be updated when changing sky parameters.
- Fixed an error message trigerred when a mesh has more than 32 sub-meshes (case 1274508).
- Fixed RTGI getting noisy for grazying angle geometry (case 1266462).
- Fixed an issue with TAA history management on pssl.
- Fixed the global illumination volume override having an unwanted advanced mode (case 1270459).
- Fixed screen space shadow option displayed on directional shadows while they shouldn't (case 1270537).
- Fixed the handling of undo and redo actions in the graphics compositor (cases 1268149, 1266212, 1265028)
- Fixed issue with composition graphs that include virtual textures, cubemaps and other non-2D textures (cases 1263347, 1265638).
- Fixed issues when selecting a new composition graph or setting it to None (cases 1263350, 1266202)
- Fixed ArgumentNullException when saving shader graphs after removing the compositor from the scene (case 1268658)
- Fixed issue with updating the compositor output when not in play mode (case 1266216)
- Fixed warning with area mesh (case 1268379)
- Fixed issue with diffusion profile not being updated upon reset of the editor. 
- Fixed an issue that lead to corrupted refraction in some scenarios on xbox.
- Fixed for light loop scalarization not happening. 
- Fixed issue with stencil not being set in rendergraph mode.
- Fixed for post process being overridable in reflection probes even though it is not supported.
- Fixed RTGI in performance mode when light layers are enabled on the asset.
- Fixed SSS materials appearing black in matcap mode.
- Fixed a collision in the interaction of RTR and RTGI.
- Fix for lookdev toggling renderers that are set to non editable or are hidden in the inspector.
- Fixed issue with mipmap debug mode not properly resetting full screen mode (and viceversa). 
- Added unsupported message when using tile debug mode with MSAA.
- Fixed SSGI compilation issues on PS4.
- Fixed "Screen position out of view frustum" error when camera is on exactly the planar reflection probe plane.
- Workaround issue that caused objects using eye shader to not be rendered on xbox.
- Fixed GC allocation when using XR single-pass test mode.
- Fixed text in cascades shadow split being truncated.
- Fixed rendering of custom passes in the Custom Pass Volume inspector
- Force probe to render again if first time was during async shader compilation to avoid having cyan objects.
- Fixed for lookdev library field not being refreshed upon opening a library from the environment library inspector.
- Fixed serialization issue with matcap scale intensity.
- Close Add Override popup of Volume Inspector when the popup looses focus (case 1258571)
- Light quality setting for contact shadow set to on for High quality by default.
- Fixed an exception thrown when closing the look dev because there is no active SRP anymore.
- Fixed alignment of framesettings in HDRP Default Settings
- Fixed an exception thrown when closing the look dev because there is no active SRP anymore.
- Fixed an issue where entering playmode would close the LookDev window.
- Fixed issue with rendergraph on console failing on SSS pass.
- Fixed Cutoff not working properly with ray tracing shaders default and SG (case 1261292).
- Fixed shader compilation issue with Hair shader and debug display mode
- Fixed cubemap static preview not updated when the asset is imported.
- Fixed wizard DXR setup on non-DXR compatible devices.
- Fixed Custom Post Processes affecting preview cameras.
- Fixed issue with lens distortion breaking rendering.
- Fixed save popup appearing twice due to HDRP wizard.
- Fixed error when changing planar probe resolution.
- Fixed the dependecy of FrameSettings (MSAA, ClearGBuffer, DepthPrepassWithDeferred) (case 1277620).
- Fixed the usage of GUIEnable for volume components (case 1280018).
- Fixed the diffusion profile becoming invalid when hitting the reset (case 1269462).
- Fixed issue with MSAA resolve killing the alpha channel.
- Fixed a warning in materialevalulation
- Fixed an error when building the player.
- Fixed issue with box light not visible if range is below one and range attenuation is off.
- Fixed an issue that caused a null reference when deleting camera component in a prefab. (case 1244430)
- Fixed issue with bloom showing a thin black line after rescaling window. 
- Fixed rendergraph motion vector resolve.
- Fixed the Ray-Tracing related Debug Display not working in render graph mode.
- Fix nan in pbr sky
- Fixed Light skin not properly applied on the LookDev when switching from Dark Skin (case 1278802)
- Fixed accumulation on DX11
- Fixed issue with screen space UI not drawing on the graphics compositor (case 1279272).
- Fixed error Maximum allowed thread group count is 65535 when resolution is very high. 
- LOD meshes are now properly stripped based on the maximum lod value parameters contained in the HDRP asset.
- Fixed an inconsistency in the LOD group UI where LOD bias was not the right one.
- Fixed outlines in transitions between post-processed and plain regions in the graphics compositor (case 1278775).
- Fix decal being applied twice with LOD Crossfade.
- Fixed camera stacking for AOVs in the graphics compositor (case 1273223).
- Fixed backface selection on some shader not ignore correctly.
- Disable quad overdraw on ps4.
- Fixed error when resizing the graphics compositor's output and when re-adding a compositor in the scene
- Fixed issues with bloom, alpha and HDR layers in the compositor (case 1272621).
- Fixed alpha not having TAA applied to it.
- Fix issue with alpha output in forward.
- Fix compilation issue on Vulkan for shaders using high quality shadows in XR mode.
- Fixed wrong error message when fixing DXR resources from Wizard.
- Fixed compilation error of quad overdraw with double sided materials
- Fixed screen corruption on xbox when using TAA and Motion Blur with rendergraph. 
- Fixed UX issue in the graphics compositor related to clear depth and the defaults for new layers, add better tooltips and fix minor bugs (case 1283904)
- Fixed scene visibility not working for custom pass volumes.
- Fixed issue with several override entries in the runtime debug menu. 
- Fixed issue with rendergraph failing to execute every 30 minutes. 
- Fixed Lit ShaderGraph surface option property block to only display transmission and energy conserving specular color options for their proper material mode (case 1257050)
- Fixed nan in reflection probe when volumetric fog filtering is enabled, causing the whole probe to be invalid.
- Fixed Debug Color pixel became grey
- Fixed TAA flickering on the very edge of screen. 
- Fixed profiling scope for quality RTGI.
- Fixed the denoising and multi-sample not being used for smooth multibounce RTReflections.
- Fixed issue where multiple cameras would cause GC each frame.
- Fixed after post process rendering pass options not showing for unlit ShaderGraphs.
- Fixed null reference in the Undo callback of the graphics compositor 
- Fixed cullmode for SceneSelectionPass.
- Fixed issue that caused non-static object to not render at times in OnEnable reflection probes.
- Baked reflection probes now correctly use static sky for ambient lighting.

### Changed
- Preparation pass for RTSSShadows to be supported by render graph.
- Add tooltips with the full name of the (graphics) compositor properties to properly show large names that otherwise are clipped by the UI (case 1263590)
- Composition profile .asset files cannot be manually edited/reset by users (to avoid breaking things - case 1265631)
- Preparation pass for RTSSShadows to be supported by render graph.
- Changed the way the ray tracing property is displayed on the material (QOL 1265297).
- Exposed lens attenuation mode in default settings and remove it as a debug mode.
- Composition layers without any sub layers are now cleared to black to avoid confusion (case 1265061).
- Slight reduction of VGPR used by area light code.
- Changed thread group size for contact shadows (save 1.1ms on PS4)
- Make sure distortion stencil test happens before pixel shader is run.
- Small optimization that allows to skip motion vector prepping when the whole wave as velocity of 0.
- Improved performance to avoid generating coarse stencil buffer when not needed.
- Remove HTile generation for decals (faster without).
- Improving SSGI Filtering and fixing a blend issue with RTGI.
- Changed the Trackball UI so that it allows explicit numeric values.
- Reduce the G-buffer footprint of anisotropic materials
- Moved SSGI out of preview.
- Skip an unneeded depth buffer copy on consoles. 
- Replaced the Density Volume Texture Tool with the new 3D Texture Importer.
- Rename Raytracing Node to Raytracing Quality Keyword and rename high and low inputs as default and raytraced. All raytracing effects now use the raytraced mode but path tracing.
- Moved diffusion profile list to the HDRP default settings panel.
- Skip biquadratic resampling of vbuffer when volumetric fog filtering is enabled.
- Optimized Grain and sRGB Dithering.
- On platforms that allow it skip the first mip of the depth pyramid and compute it alongside the depth buffer used for low res transparents.
- When trying to install the local configuration package, if another one is already present the user is now asked whether they want to keep it or not.
- Improved MSAA color resolve to fix issues when very bright and very dark samples are resolved together.
- Improve performance of GPU light AABB generation
- Removed the max clamp value for the RTR, RTAO and RTGI's ray length (case 1279849).
- Meshes assigned with a decal material are not visible anymore in ray-tracing or path-tracing.
- Removed BLEND shader keywords.
- Remove a rendergraph debug option to clear resources on release from UI.
- added SV_PrimitiveID in the VaryingMesh structure for fulldebugscreenpass as well as primitiveID in FragInputs
- Changed which local frame is used for multi-bounce RTReflections.
- Move System Generated Values semantics out of VaryingsMesh structure.
- Other forms of FSAA are silently deactivated, when path tracing is on.
- Removed XRSystemTests. The GC verification is now done during playmode tests (case 1285012).
- SSR now uses the pre-refraction color pyramid.
- Various improvements for the Volumetric Fog.
- Optimizations for volumetric fog.

## [10.0.0] - 2019-06-10

### Added
- Ray tracing support for VR single-pass
- Added sharpen filter shader parameter and UI for TemporalAA to control image quality instead of hardcoded value
- Added frame settings option for custom post process and custom passes as well as custom color buffer format option.
- Add check in wizard on SRP Batcher enabled.
- Added default implementations of OnPreprocessMaterialDescription for FBX, Obj, Sketchup and 3DS file formats.
- Added custom pass fade radius
- Added after post process injection point for custom passes
- Added basic alpha compositing support - Alpha is available afterpostprocess when using FP16 buffer format.
- Added falloff distance on Reflection Probe and Planar Reflection Probe
- Added Backplate projection from the HDRISky
- Added Shadow Matte in UnlitMasterNode, which only received shadow without lighting
- Added hability to name LightLayers in HDRenderPipelineAsset
- Added a range compression factor for Reflection Probe and Planar Reflection Probe to avoid saturation of colors.
- Added path tracing support for directional, point and spot lights, as well as emission from Lit and Unlit.
- Added non temporal version of SSAO.
- Added more detailed ray tracing stats in the debug window
- Added Disc area light (bake only)
- Added a warning in the material UI to prevent transparent + subsurface-scattering combination.
- Added XR single-pass setting into HDRP asset
- Added a penumbra tint option for lights
- Added support for depth copy with XR SDK
- Added debug setting to Render Pipeline Debug Window to list the active XR views
- Added an option to filter the result of the volumetric lighting (off by default).
- Added a transmission multiplier for directional lights
- Added XR single-pass test mode to Render Pipeline Debug Window
- Added debug setting to Render Pipeline Window to list the active XR views
- Added a new refraction mode for the Lit shader (thin). Which is a box refraction with small thickness values
- Added the code to support Barn Doors for Area Lights based on a shaderconfig option.
- Added HDRPCameraBinder property binder for Visual Effect Graph
- Added "Celestial Body" controls to the Directional Light
- Added new parameters to the Physically Based Sky
- Added Reflections to the DXR Wizard
- Added the possibility to have ray traced colored and semi-transparent shadows on directional lights.
- Added a check in the custom post process template to throw an error if the default shader is not found.
- Exposed the debug overlay ratio in the debug menu.
- Added a separate frame settings for tonemapping alongside color grading.
- Added the receive fog option in the material UI for ShaderGraphs.
- Added a public virtual bool in the custom post processes API to specify if a post processes should be executed in the scene view.
- Added a menu option that checks scene issues with ray tracing. Also removed the previously existing warning at runtime.
- Added Contrast Adaptive Sharpen (CAS) Upscaling effect.
- Added APIs to update probe settings at runtime.
- Added documentation for the rayTracingSupported method in HDRP
- Added user-selectable format for the post processing passes.
- Added support for alpha channel in some post-processing passes (DoF, TAA, Uber).
- Added warnings in FrameSettings inspector when using DXR and atempting to use Asynchronous Execution.
- Exposed Stencil bits that can be used by the user.
- Added history rejection based on velocity of intersected objects for directional, point and spot lights.
- Added a affectsVolumetric field to the HDAdditionalLightData API to know if light affects volumetric fog.
- Add OS and Hardware check in the Wizard fixes for DXR.
- Added option to exclude camera motion from motion blur.
- Added semi-transparent shadows for point and spot lights.
- Added support for semi-transparent shadow for unlit shader and unlit shader graph.
- Added the alpha clip enabled toggle to the material UI for all HDRP shader graphs.
- Added Material Samples to explain how to use the lit shader features
- Added an initial implementation of ray traced sub surface scattering
- Added AssetPostprocessors and Shadergraphs to handle Arnold Standard Surface and 3DsMax Physical material import from FBX.
- Added support for Smoothness Fade start work when enabling ray traced reflections.
- Added Contact shadow, Micro shadows and Screen space refraction API documentation.
- Added script documentation for SSR, SSAO (ray tracing), GI, Light Cluster, RayTracingSettings, Ray Counters, etc.
- Added path tracing support for refraction and internal reflections.
- Added support for Thin Refraction Model and Lit's Clear Coat in Path Tracing.
- Added the Tint parameter to Sky Colored Fog.
- Added of Screen Space Reflections for Transparent materials
- Added a fallback for ray traced area light shadows in case the material is forward or the lit mode is forward.
- Added a new debug mode for light layers.
- Added an "enable" toggle to the SSR volume component.
- Added support for anisotropic specular lobes in path tracing.
- Added support for alpha clipping in path tracing.
- Added support for light cookies in path tracing.
- Added support for transparent shadows in path tracing.
- Added support for iridescence in path tracing.
- Added support for background color in path tracing.
- Added a path tracing test to the test suite.
- Added a warning and workaround instructions that appear when you enable XR single-pass after the first frame with the XR SDK.
- Added the exposure sliders to the planar reflection probe preview
- Added support for subsurface scattering in path tracing.
- Added a new mode that improves the filtering of ray traced shadows (directional, point and spot) based on the distance to the occluder.
- Added support of cookie baking and add support on Disc light.
- Added support for fog attenuation in path tracing.
- Added a new debug panel for volumes
- Added XR setting to control camera jitter for temporal effects
- Added an error message in the DrawRenderers custom pass when rendering opaque objects with an HDRP asset in DeferredOnly mode.
- Added API to enable proper recording of path traced scenes (with the Unity recorder or other tools).
- Added support for fog in Recursive rendering, ray traced reflections and ray traced indirect diffuse.
- Added an alpha blend option for recursive rendering
- Added support for stack lit for ray tracing effects.
- Added support for hair for ray tracing effects.
- Added support for alpha to coverage for HDRP shaders and shader graph
- Added support for Quality Levels to Subsurface Scattering.
- Added option to disable XR rendering on the camera settings.
- Added support for specular AA from geometric curvature in AxF
- Added support for baked AO (no input for now) in AxF
- Added an info box to warn about depth test artifacts when rendering object twice in custom passes with MSAA.
- Added a frame setting for alpha to mask.
- Added support for custom passes in the AOV API
- Added Light decomposition lighting debugging modes and support in AOV
- Added exposure compensation to Fixed exposure mode
- Added support for rasterized area light shadows in StackLit
- Added support for texture-weighted automatic exposure
- Added support for POM for emissive map
- Added alpha channel support in motion blur pass.
- Added the HDRP Compositor Tool (in Preview).
- Added a ray tracing mode option in the HDRP asset that allows to override and shader stripping.
- Added support for arbitrary resolution scaling of Volumetric Lighting to the Fog volume component.
- Added range attenuation for box-shaped spotlights.
- Added scenes for hair and fabric and decals with material samples
- Added fabric materials and textures
- Added information for fabric materials in fabric scene
- Added a DisplayInfo attribute to specify a name override and a display order for Volume Component fields (used only in default inspector for now).
- Added Min distance to contact shadows.
- Added support for Depth of Field in path tracing (by sampling the lens aperture).
- Added an API in HDRP to override the camera within the rendering of a frame (mainly for custom pass).
- Added a function (HDRenderPipeline.ResetRTHandleReferenceSize) to reset the reference size of RTHandle systems.
- Added support for AxF measurements importing into texture resources tilings.
- Added Layer parameter on Area Light to modify Layer of generated Emissive Mesh
- Added a flow map parameter to HDRI Sky
- Implemented ray traced reflections for transparent objects.
- Add a new parameter to control reflections in recursive rendering.
- Added an initial version of SSGI.
- Added Virtual Texturing cache settings to control the size of the Streaming Virtual Texturing caches.
- Added back-compatibility with builtin stereo matrices.
- Added CustomPassUtils API to simplify Blur, Copy and DrawRenderers custom passes.
- Added Histogram guided automatic exposure.
- Added few exposure debug modes.
- Added support for multiple path-traced views at once (e.g., scene and game views).
- Added support for 3DsMax's 2021 Simplified Physical Material from FBX files in the Model Importer.
- Added custom target mid grey for auto exposure.
- Added CustomPassUtils API to simplify Blur, Copy and DrawRenderers custom passes.
- Added an API in HDRP to override the camera within the rendering of a frame (mainly for custom pass).
- Added more custom pass API functions, mainly to render objects from another camera.
- Added support for transparent Unlit in path tracing.
- Added a minimal lit used for RTGI in peformance mode.
- Added procedural metering mask that can follow an object
- Added presets quality settings for RTAO and RTGI.
- Added an override for the shadow culling that allows better directional shadow maps in ray tracing effects (RTR, RTGI, RTSSS and RR).
- Added a Cloud Layer volume override.
- Added Fast Memory support for platform that support it.
- Added CPU and GPU timings for ray tracing effects.
- Added support to combine RTSSS and RTGI (1248733).
- Added IES Profile support for Point, Spot and Rectangular-Area lights
- Added support for multiple mapping modes in AxF.
- Add support of lightlayers on indirect lighting controller
- Added compute shader stripping.
- Added Cull Mode option for opaque materials and ShaderGraphs. 
- Added scene view exposure override.
- Added support for exposure curve remapping for min/max limits.
- Added presets for ray traced reflections.
- Added final image histogram debug view (both luminance and RGB).
- Added an example texture and rotation to the Cloud Layer volume override.
- Added an option to extend the camera culling for skinned mesh animation in ray tracing effects (1258547).
- Added decal layer system similar to light layer. Mesh will receive a decal when both decal layer mask matches.
- Added shader graph nodes for rendering a complex eye shader.
- Added more controls to contact shadows and increased quality in some parts. 
- Added a physically based option in DoF volume.
- Added API to check if a Camera, Light or ReflectionProbe is compatible with HDRP.
- Added path tracing test scene for normal mapping.
- Added missing API documentation.
- Remove CloudLayer
- Added quad overdraw and vertex density debug modes.

### Fixed
- fix when saved HDWizard window tab index out of range (1260273)
- Fix when rescale probe all direction below zero (1219246)
- Update documentation of HDRISky-Backplate, precise how to have Ambient Occlusion on the Backplate
- Sorting, undo, labels, layout in the Lighting Explorer.
- Fixed sky settings and materials in Shader Graph Samples package
- Fix/workaround a probable graphics driver bug in the GTAO shader.
- Fixed Hair and PBR shader graphs double sided modes
- Fixed an issue where updating an HDRP asset in the Quality setting panel would not recreate the pipeline.
- Fixed issue with point lights being considered even when occupying less than a pixel on screen (case 1183196)
- Fix a potential NaN source with iridescence (case 1183216)
- Fixed issue of spotlight breaking when minimizing the cone angle via the gizmo (case 1178279)
- Fixed issue that caused decals not to modify the roughness in the normal buffer, causing SSR to not behave correctly (case 1178336)
- Fixed lit transparent refraction with XR single-pass rendering
- Removed extra jitter for TemporalAA in VR
- Fixed ShaderGraph time in main preview
- Fixed issue on some UI elements in HDRP asset not expanding when clicking the arrow (case 1178369)
- Fixed alpha blending in custom post process
- Fixed the modification of the _AlphaCutoff property in the material UI when exposed with a ShaderGraph parameter.
- Fixed HDRP test `1218_Lit_DiffusionProfiles` on Vulkan.
- Fixed an issue where building a player in non-dev mode would generate render target error logs every frame
- Fixed crash when upgrading version of HDRP
- Fixed rendering issues with material previews
- Fixed NPE when using light module in Shuriken particle systems (1173348).
- Refresh cached shadow on editor changes
- Fixed light supported units caching (1182266)
- Fixed an issue where SSAO (that needs temporal reprojection) was still being rendered when Motion Vectors were not available (case 1184998)
- Fixed a nullref when modifying the height parameters inside the layered lit shader UI.
- Fixed Decal gizmo that become white after exiting play mode
- Fixed Decal pivot position to behave like a spotlight
- Fixed an issue where using the LightingOverrideMask would break sky reflection for regular cameras
- Fix DebugMenu FrameSettingsHistory persistency on close
- Fix DensityVolume, ReflectionProbe aned PlanarReflectionProbe advancedControl display
- Fix DXR scene serialization in wizard
- Fixed an issue where Previews would reallocate History Buffers every frame
- Fixed the SetLightLayer function in HDAdditionalLightData setting the wrong light layer
- Fix error first time a preview is created for planar
- Fixed an issue where SSR would use an incorrect roughness value on ForwardOnly (StackLit, AxF, Fabric, etc.) materials when the pipeline is configured to also allow deferred Lit.
- Fixed issues with light explorer (cases 1183468, 1183269)
- Fix dot colors in LayeredLit material inspector
- Fix undo not resetting all value when undoing the material affectation in LayerLit material
- Fix for issue that caused gizmos to render in render textures (case 1174395)
- Fixed the light emissive mesh not updated when the light was disabled/enabled
- Fixed light and shadow layer sync when setting the HDAdditionalLightData.lightlayersMask property
- Fixed a nullref when a custom post process component that was in the HDRP PP list is removed from the project
- Fixed issue that prevented decals from modifying specular occlusion (case 1178272).
- Fixed exposure of volumetric reprojection
- Fixed multi selection support for Scalable Settings in lights
- Fixed font shaders in test projects for VR by using a Shader Graph version
- Fixed refresh of baked cubemap by incrementing updateCount at the end of the bake (case 1158677).
- Fixed issue with rectangular area light when seen from the back
- Fixed decals not affecting lightmap/lightprobe
- Fixed zBufferParams with XR single-pass rendering
- Fixed moving objects not rendered in custom passes
- Fixed abstract classes listed in the + menu of the custom pass list
- Fixed custom pass that was rendered in previews
- Fixed precision error in zero value normals when applying decals (case 1181639)
- Fixed issue that triggered No Scene Lighting view in game view as well (case 1156102)
- Assign default volume profile when creating a new HDRP Asset
- Fixed fov to 0 in planar probe breaking the projection matrix (case 1182014)
- Fixed bugs with shadow caching
- Reassign the same camera for a realtime probe face render request to have appropriate history buffer during realtime probe rendering.
- Fixed issue causing wrong shading when normal map mode is Object space, no normal map is set, but a detail map is present (case 1143352)
- Fixed issue with decal and htile optimization
- Fixed TerrainLit shader compilation error regarding `_Control0_TexelSize` redefinition (case 1178480).
- Fixed warning about duplicate HDRuntimeReflectionSystem when configuring play mode without domain reload.
- Fixed an editor crash when multiple decal projectors were selected and some had null material
- Added all relevant fix actions to FixAll button in Wizard
- Moved FixAll button on top of the Wizard
- Fixed an issue where fog color was not pre-exposed correctly
- Fix priority order when custom passes are overlapping
- Fix cleanup not called when the custom pass GameObject is destroyed
- Replaced most instances of GraphicsSettings.renderPipelineAsset by GraphicsSettings.currentRenderPipeline. This should fix some parameters not working on Quality Settings overrides.
- Fixed an issue with Realtime GI not working on upgraded projects.
- Fixed issue with screen space shadows fallback texture was not set as a texture array.
- Fixed Pyramid Lights bounding box
- Fixed terrain heightmap default/null values and epsilons
- Fixed custom post-processing effects breaking when an abstract class inherited from `CustomPostProcessVolumeComponent`
- Fixed XR single-pass rendering in Editor by using ShaderConfig.s_XrMaxViews to allocate matrix array
- Multiple different skies rendered at the same time by different cameras are now handled correctly without flickering
- Fixed flickering issue happening when different volumes have shadow settings and multiple cameras are present.
- Fixed issue causing planar probes to disappear if there is no light in the scene.
- Fixed a number of issues with the prefab isolation mode (Volumes leaking from the main scene and reflection not working properly)
- Fixed an issue with fog volume component upgrade not working properly
- Fixed Spot light Pyramid Shape has shadow artifacts on aspect ratio values lower than 1
- Fixed issue with AO upsampling in XR
- Fixed camera without HDAdditionalCameraData component not rendering
- Removed the macro ENABLE_RAYTRACING for most of the ray tracing code
- Fixed prefab containing camera reloading in loop while selected in the Project view
- Fixed issue causing NaN wheh the Z scale of an object is set to 0.
- Fixed DXR shader passes attempting to render before pipeline loaded
- Fixed black ambient sky issue when importing a project after deleting Library.
- Fixed issue when upgrading a Standard transparent material (case 1186874)
- Fixed area light cookies not working properly with stack lit
- Fixed material render queue not updated when the shader is changed in the material inspector.
- Fixed a number of issues with full screen debug modes not reseting correctly when setting another mutually exclusive mode
- Fixed compile errors for platforms with no VR support
- Fixed an issue with volumetrics and RTHandle scaling (case 1155236)
- Fixed an issue where sky lighting might be updated uselessly
- Fixed issue preventing to allow setting decal material to none (case 1196129)
- Fixed XR multi-pass decals rendering
- Fixed several fields on Light Inspector that not supported Prefab overrides
- Fixed EOL for some files
- Fixed scene view rendering with volumetrics and XR enabled
- Fixed decals to work with multiple cameras
- Fixed optional clear of GBuffer (Was always on)
- Fixed render target clears with XR single-pass rendering
- Fixed HDRP samples file hierarchy
- Fixed Light units not matching light type
- Fixed QualitySettings panel not displaying HDRP Asset
- Fixed black reflection probes the first time loading a project
- Fixed y-flip in scene view with XR SDK
- Fixed Decal projectors do not immediately respond when parent object layer mask is changed in editor.
- Fixed y-flip in scene view with XR SDK
- Fixed a number of issues with Material Quality setting
- Fixed the transparent Cull Mode option in HD unlit master node settings only visible if double sided is ticked.
- Fixed an issue causing shadowed areas by contact shadows at the edge of far clip plane if contact shadow length is very close to far clip plane.
- Fixed editing a scalable settings will edit all loaded asset in memory instead of targetted asset.
- Fixed Planar reflection default viewer FOV
- Fixed flickering issues when moving the mouse in the editor with ray tracing on.
- Fixed the ShaderGraph main preview being black after switching to SSS in the master node settings
- Fixed custom fullscreen passes in VR
- Fixed camera culling masks not taken in account in custom pass volumes
- Fixed object not drawn in custom pass when using a DrawRenderers with an HDRP shader in a build.
- Fixed injection points for Custom Passes (AfterDepthAndNormal and BeforePreRefraction were missing)
- Fixed a enum to choose shader tags used for drawing objects (DepthPrepass or Forward) when there is no override material.
- Fixed lit objects in the BeforePreRefraction, BeforeTransparent and BeforePostProcess.
- Fixed the None option when binding custom pass render targets to allow binding only depth or color.
- Fixed custom pass buffers allocation so they are not allocated if they're not used.
- Fixed the Custom Pass entry in the volume create asset menu items.
- Fixed Prefab Overrides workflow on Camera.
- Fixed alignment issue in Preset for Camera.
- Fixed alignment issue in Physical part for Camera.
- Fixed FrameSettings multi-edition.
- Fixed a bug happening when denoising multiple ray traced light shadows
- Fixed minor naming issues in ShaderGraph settings
- VFX: Removed z-fight glitches that could appear when using deferred depth prepass and lit quad primitives
- VFX: Preserve specular option for lit outputs (matches HDRP lit shader)
- Fixed an issue with Metal Shader Compiler and GTAO shader for metal
- Fixed resources load issue while upgrading HDRP package.
- Fix LOD fade mask by accounting for field of view
- Fixed spot light missing from ray tracing indirect effects.
- Fixed a UI bug in the diffusion profile list after fixing them from the wizard.
- Fixed the hash collision when creating new diffusion profile assets.
- Fixed a light leaking issue with box light casting shadows (case 1184475)
- Fixed Cookie texture type in the cookie slot of lights (Now displays a warning because it is not supported).
- Fixed a nullref that happens when using the Shuriken particle light module
- Fixed alignment in Wizard
- Fixed text overflow in Wizard's helpbox
- Fixed Wizard button fix all that was not automatically grab all required fixes
- Fixed VR tab for MacOS in Wizard
- Fixed local config package workflow in Wizard
- Fixed issue with contact shadows shifting when MSAA is enabled.
- Fixed EV100 in the PBR sky
- Fixed an issue In URP where sometime the camera is not passed to the volume system and causes a null ref exception (case 1199388)
- Fixed nullref when releasing HDRP with custom pass disabled
- Fixed performance issue derived from copying stencil buffer.
- Fixed an editor freeze when importing a diffusion profile asset from a unity package.
- Fixed an exception when trying to reload a builtin resource.
- Fixed the light type intensity unit reset when switching the light type.
- Fixed compilation error related to define guards and CreateLayoutFromXrSdk()
- Fixed documentation link on CustomPassVolume.
- Fixed player build when HDRP is in the project but not assigned in the graphic settings.
- Fixed an issue where ambient probe would be black for the first face of a baked reflection probe
- VFX: Fixed Missing Reference to Visual Effect Graph Runtime Assembly
- Fixed an issue where rendering done by users in EndCameraRendering would be executed before the main render loop.
- Fixed Prefab Override in main scope of Volume.
- Fixed alignment issue in Presset of main scope of Volume.
- Fixed persistence of ShowChromeGizmo and moved it to toolbar for coherency in ReflectionProbe and PlanarReflectionProbe.
- Fixed Alignement issue in ReflectionProbe and PlanarReflectionProbe.
- Fixed Prefab override workflow issue in ReflectionProbe and PlanarReflectionProbe.
- Fixed empty MoreOptions and moved AdvancedManipulation in a dedicated location for coherency in ReflectionProbe and PlanarReflectionProbe.
- Fixed Prefab override workflow issue in DensityVolume.
- Fixed empty MoreOptions and moved AdvancedManipulation in a dedicated location for coherency in DensityVolume.
- Fix light limit counts specified on the HDRP asset
- Fixed Quality Settings for SSR, Contact Shadows and Ambient Occlusion volume components
- Fixed decalui deriving from hdshaderui instead of just shaderui
- Use DelayedIntField instead of IntField for scalable settings
- Fixed init of debug for FrameSettingsHistory on SceneView camera
- Added a fix script to handle the warning 'referenced script in (GameObject 'SceneIDMap') is missing'
- Fix Wizard load when none selected for RenderPipelineAsset
- Fixed TerrainLitGUI when per-pixel normal property is not present.
- Fixed rendering errors when enabling debug modes with custom passes
- Fix an issue that made PCSS dependent on Atlas resolution (not shadow map res)
- Fixing a bug whith histories when n>4 for ray traced shadows
- Fixing wrong behavior in ray traced shadows for mesh renderers if their cast shadow is shadow only or double sided
- Only tracing rays for shadow if the point is inside the code for spotlight shadows
- Only tracing rays if the point is inside the range for point lights
- Fixing ghosting issues when the screen space shadow  indexes change for a light with ray traced shadows
- Fixed an issue with stencil management and Xbox One build that caused corrupted output in deferred mode.
- Fixed a mismatch in behavior between the culling of shadow maps and ray traced point and spot light shadows
- Fixed recursive ray tracing not working anymore after intermediate buffer refactor.
- Fixed ray traced shadow denoising not working (history rejected all the time).
- Fixed shader warning on xbox one
- Fixed cookies not working for spot lights in ray traced reflections, ray traced GI and recursive rendering
- Fixed an inverted handling of CoatSmoothness for SSR in StackLit.
- Fixed missing distortion inputs in Lit and Unlit material UI.
- Fixed issue that propagated NaNs across multiple frames through the exposure texture.
- Fixed issue with Exclude from TAA stencil ignored.
- Fixed ray traced reflection exposure issue.
- Fixed issue with TAA history not initialising corretly scale factor for first frame
- Fixed issue with stencil test of material classification not using the correct Mask (causing false positive and bad performance with forward material in deferred)
- Fixed issue with History not reset when chaning antialiasing mode on camera
- Fixed issue with volumetric data not being initialized if default settings have volumetric and reprojection off.
- Fixed ray tracing reflection denoiser not applied in tier 1
- Fixed the vibility of ray tracing related methods.
- Fixed the diffusion profile list not saved when clicking the fix button in the material UI.
- Fixed crash when pushing bounce count higher than 1 for ray traced GI or reflections
- Fixed PCSS softness scale so that it better match ray traced reference for punctual lights.
- Fixed exposure management for the path tracer
- Fixed AxF material UI containing two advanced options settings.
- Fixed an issue where cached sky contexts were being destroyed wrongly, breaking lighting in the LookDev
- Fixed issue that clamped PCSS softness too early and not after distance scale.
- Fixed fog affect transparent on HD unlit master node
- Fixed custom post processes re-ordering not saved.
- Fixed NPE when using scalable settings
- Fixed an issue where PBR sky precomputation was reset incorrectly in some cases causing bad performance.
- Fixed a bug due to depth history begin overriden too soon
- Fixed CustomPassSampleCameraColor scale issue when called from Before Transparent injection point.
- Fixed corruption of AO in baked probes.
- Fixed issue with upgrade of projects that still had Very High as shadow filtering quality.
- Fixed issue that caused Distortion UI to appear in Lit.
- Fixed several issues with decal duplicating when editing them.
- Fixed initialization of volumetric buffer params (1204159)
- Fixed an issue where frame count was incorrectly reset for the game view, causing temporal processes to fail.
- Fixed Culling group was not disposed error.
- Fixed issues on some GPU that do not support gathers on integer textures.
- Fixed an issue with ambient probe not being initialized for the first frame after a domain reload for volumetric fog.
- Fixed the scene visibility of decal projectors and density volumes
- Fixed a leak in sky manager.
- Fixed an issue where entering playmode while the light editor is opened would produce null reference exceptions.
- Fixed the debug overlay overlapping the debug menu at runtime.
- Fixed an issue with the framecount when changing scene.
- Fixed errors that occurred when using invalid near and far clip plane values for planar reflections.
- Fixed issue with motion blur sample weighting function.
- Fixed motion vectors in MSAA.
- Fixed sun flare blending (case 1205862).
- Fixed a lot of issues related to ray traced screen space shadows.
- Fixed memory leak caused by apply distortion material not being disposed.
- Fixed Reflection probe incorrectly culled when moving its parent (case 1207660)
- Fixed a nullref when upgrading the Fog volume components while the volume is opened in the inspector.
- Fix issues where decals on PS4 would not correctly write out the tile mask causing bits of the decal to go missing.
- Use appropriate label width and text content so the label is completely visible
- Fixed an issue where final post process pass would not output the default alpha value of 1.0 when using 11_11_10 color buffer format.
- Fixed SSR issue after the MSAA Motion Vector fix.
- Fixed an issue with PCSS on directional light if punctual shadow atlas was not allocated.
- Fixed an issue where shadow resolution would be wrong on the first face of a baked reflection probe.
- Fixed issue with PCSS softness being incorrect for cascades different than the first one.
- Fixed custom post process not rendering when using multiple HDRP asset in quality settings
- Fixed probe gizmo missing id (case 1208975)
- Fixed a warning in raytracingshadowfilter.compute
- Fixed issue with AO breaking with small near plane values.
- Fixed custom post process Cleanup function not called in some cases.
- Fixed shader warning in AO code.
- Fixed a warning in simpledenoiser.compute
- Fixed tube and rectangle light culling to use their shape instead of their range as a bounding box.
- Fixed caused by using gather on a UINT texture in motion blur.
- Fix issue with ambient occlusion breaking when dynamic resolution is active.
- Fixed some possible NaN causes in Depth of Field.
- Fixed Custom Pass nullref due to the new Profiling Sample API changes
- Fixed the black/grey screen issue on after post process Custom Passes in non dev builds.
- Fixed particle lights.
- Improved behavior of lights and probe going over the HDRP asset limits.
- Fixed issue triggered when last punctual light is disabled and more than one camera is used.
- Fixed Custom Pass nullref due to the new Profiling Sample API changes
- Fixed the black/grey screen issue on after post process Custom Passes in non dev builds.
- Fixed XR rendering locked to vsync of main display with Standalone Player.
- Fixed custom pass cleanup not called at the right time when using multiple volumes.
- Fixed an issue on metal with edge of decal having artifact by delaying discard of fragments during decal projection
- Fixed various shader warning
- Fixing unnecessary memory allocations in the ray tracing cluster build
- Fixed duplicate column labels in LightEditor's light tab
- Fixed white and dark flashes on scenes with very high or very low exposure when Automatic Exposure is being used.
- Fixed an issue where passing a null ProfilingSampler would cause a null ref exception.
- Fixed memory leak in Sky when in matcap mode.
- Fixed compilation issues on platform that don't support VR.
- Fixed migration code called when we create a new HDRP asset.
- Fixed RemoveComponent on Camera contextual menu to not remove Camera while a component depend on it.
- Fixed an issue where ambient occlusion and screen space reflections editors would generate null ref exceptions when HDRP was not set as the current pipeline.
- Fixed a null reference exception in the probe UI when no HDRP asset is present.
- Fixed the outline example in the doc (sampling range was dependent on screen resolution)
- Fixed a null reference exception in the HDRI Sky editor when no HDRP asset is present.
- Fixed an issue where Decal Projectors created from script where rotated around the X axis by 90°.
- Fixed frustum used to compute Density Volumes visibility when projection matrix is oblique.
- Fixed a null reference exception in Path Tracing, Recursive Rendering and raytraced Global Illumination editors when no HDRP asset is present.
- Fix for NaNs on certain geometry with Lit shader -- [case 1210058](https://fogbugz.unity3d.com/f/cases/1210058/)
- Fixed an issue where ambient occlusion and screen space reflections editors would generate null ref exceptions when HDRP was not set as the current pipeline.
- Fixed a null reference exception in the probe UI when no HDRP asset is present.
- Fixed the outline example in the doc (sampling range was dependent on screen resolution)
- Fixed a null reference exception in the HDRI Sky editor when no HDRP asset is present.
- Fixed an issue where materials newly created from the contextual menu would have an invalid state, causing various problems until it was edited.
- Fixed transparent material created with ZWrite enabled (now it is disabled by default for new transparent materials)
- Fixed mouseover on Move and Rotate tool while DecalProjector is selected.
- Fixed wrong stencil state on some of the pixel shader versions of deferred shader.
- Fixed an issue where creating decals at runtime could cause a null reference exception.
- Fixed issue that displayed material migration dialog on the creation of new project.
- Fixed various issues with time and animated materials (cases 1210068, 1210064).
- Updated light explorer with latest changes to the Fog and fixed issues when no visual environment was present.
- Fixed not handleling properly the recieve SSR feature with ray traced reflections
- Shadow Atlas is no longer allocated for area lights when they are disabled in the shader config file.
- Avoid MRT Clear on PS4 as it is not implemented yet.
- Fixed runtime debug menu BitField control.
- Fixed the radius value used for ray traced directional light.
- Fixed compilation issues with the layered lit in ray tracing shaders.
- Fixed XR autotests viewport size rounding
- Fixed mip map slider knob displayed when cubemap have no mipmap
- Remove unnecessary skip of material upgrade dialog box.
- Fixed the profiling sample mismatch errors when enabling the profiler in play mode
- Fixed issue that caused NaNs in reflection probes on consoles.
- Fixed adjusting positive axis of Blend Distance slides the negative axis in the density volume component.
- Fixed the blend of reflections based on the weight.
- Fixed fallback for ray traced reflections when denoising is enabled.
- Fixed error spam issue with terrain detail terrainDetailUnsupported (cases 1211848)
- Fixed hardware dynamic resolution causing cropping/scaling issues in scene view (case 1158661)
- Fixed Wizard check order for `Hardware and OS` and `Direct3D12`
- Fix AO issue turning black when Far/Near plane distance is big.
- Fixed issue when opening lookdev and the lookdev volume have not been assigned yet.
- Improved memory usage of the sky system.
- Updated label in HDRP quality preference settings (case 1215100)
- Fixed Decal Projector gizmo not undoing properly (case 1216629)
- Fix a leak in the denoising of ray traced reflections.
- Fixed Alignment issue in Light Preset
- Fixed Environment Header in LightingWindow
- Fixed an issue where hair shader could write garbage in the diffuse lighting buffer, causing NaNs.
- Fixed an exposure issue with ray traced sub-surface scattering.
- Fixed runtime debug menu light hierarchy None not doing anything.
- Fixed the broken ShaderGraph preview when creating a new Lit graph.
- Fix indentation issue in preset of LayeredLit material.
- Fixed minor issues with cubemap preview in the inspector.
- Fixed wrong build error message when building for android on mac.
- Fixed an issue related to denoising ray trace area shadows.
- Fixed wrong build error message when building for android on mac.
- Fixed Wizard persistency of Direct3D12 change on domain reload.
- Fixed Wizard persistency of FixAll on domain reload.
- Fixed Wizard behaviour on domain reload.
- Fixed a potential source of NaN in planar reflection probe atlas.
- Fixed an issue with MipRatio debug mode showing _DebugMatCapTexture not being set.
- Fixed missing initialization of input params in Blit for VR.
- Fix Inf source in LTC for area lights.
- Fix issue with AO being misaligned when multiple view are visible.
- Fix issue that caused the clamp of camera rotation motion for motion blur to be ineffective.
- Fixed issue with AssetPostprocessors dependencies causing models to be imported twice when upgrading the package version.
- Fixed culling of lights with XR SDK
- Fixed memory stomp in shadow caching code, leading to overflow of Shadow request array and runtime errors.
- Fixed an issue related to transparent objects reading the ray traced indirect diffuse buffer
- Fixed an issue with filtering ray traced area lights when the intensity is high or there is an exposure.
- Fixed ill-formed include path in Depth Of Field shader.
- Fixed shader graph and ray tracing after the shader target PR.
- Fixed a bug in semi-transparent shadows (object further than the light casting shadows)
- Fix state enabled of default volume profile when in package.
- Fixed removal of MeshRenderer and MeshFilter on adding Light component.
- Fixed Ray Traced SubSurface Scattering not working with ray traced area lights
- Fixed Ray Traced SubSurface Scattering not working in forward mode.
- Fixed a bug in debug light volumes.
- Fixed a bug related to ray traced area light shadow history.
- Fixed an issue where fog sky color mode could sample NaNs in the sky cubemap.
- Fixed a leak in the PBR sky renderer.
- Added a tooltip to the Ambient Mode parameter in the Visual Envionment volume component.
- Static lighting sky now takes the default volume into account (this fixes discrepancies between baked and realtime lighting).
- Fixed a leak in the sky system.
- Removed MSAA Buffers allocation when lit shader mode is set to "deferred only".
- Fixed invalid cast for realtime reflection probes (case 1220504)
- Fixed invalid game view rendering when disabling all cameras in the scene (case 1105163)
- Hide reflection probes in the renderer components.
- Fixed infinite reload loop while displaying Light's Shadow's Link Light Layer in Inspector of Prefab Asset.
- Fixed the culling was not disposed error in build log.
- Fixed the cookie atlas size and planar atlas size being too big after an upgrade of the HDRP asset.
- Fixed transparent SSR for shader graph.
- Fixed an issue with emissive light meshes not being in the RAS.
- Fixed DXR player build
- Fixed the HDRP asset migration code not being called after an upgrade of the package
- Fixed draw renderers custom pass out of bound exception
- Fixed the PBR shader rendering in deferred
- Fixed some typos in debug menu (case 1224594)
- Fixed ray traced point and spot lights shadows not rejecting istory when semi-transparent or colored.
- Fixed a warning due to StaticLightingSky when reloading domain in some cases.
- Fixed the MaxLightCount being displayed when the light volume debug menu is on ColorAndEdge.
- Fixed issue with unclear naming of debug menu for decals.
- Fixed z-fighting in scene view when scene lighting is off (case 1203927)
- Fixed issue that prevented cubemap thumbnails from rendering (only on D3D11 and Metal).
- Fixed ray tracing with VR single-pass
- Fix an exception in ray tracing that happens if two LOD levels are using the same mesh renderer.
- Fixed error in the console when switching shader to decal in the material UI.
- Fixed an issue with refraction model and ray traced recursive rendering (case 1198578).
- Fixed an issue where a dynamic sky changing any frame may not update the ambient probe.
- Fixed cubemap thumbnail generation at project load time.
- Fixed cubemap thumbnail generation at project load time. 
- Fixed XR culling with multiple cameras
- Fixed XR single-pass with Mock HMD plugin
- Fixed sRGB mismatch with XR SDK
- Fixed an issue where default volume would not update when switching profile.
- Fixed issue with uncached reflection probe cameras reseting the debug mode (case 1224601) 
- Fixed an issue where AO override would not override specular occlusion.
- Fixed an issue where Volume inspector might not refresh correctly in some cases.
- Fixed render texture with XR
- Fixed issue with resources being accessed before initialization process has been performed completely. 
- Half fixed shuriken particle light that cast shadows (only the first one will be correct)
- Fixed issue with atmospheric fog turning black if a planar reflection probe is placed below ground level. (case 1226588)
- Fixed custom pass GC alloc issue in CustomPassVolume.GetActiveVolumes().
- Fixed a bug where instanced shadergraph shaders wouldn't compile on PS4.
- Fixed an issue related to the envlightdatasrt not being bound in recursive rendering.
- Fixed shadow cascade tooltip when using the metric mode (case 1229232)
- Fixed how the area light influence volume is computed to match rasterization.
- Focus on Decal uses the extends of the projectors
- Fixed usage of light size data that are not available at runtime.
- Fixed the depth buffer copy made before custom pass after opaque and normal injection point.
- Fix for issue that prevented scene from being completely saved when baked reflection probes are present and lighting is set to auto generate.
- Fixed drag area width at left of Light's intensity field in Inspector.
- Fixed light type resolution when performing a reset on HDAdditionalLightData (case 1220931)
- Fixed reliance on atan2 undefined behavior in motion vector debug shader.
- Fixed an usage of a a compute buffer not bound (1229964)
- Fixed an issue where changing the default volume profile from another inspector would not update the default volume editor.
- Fix issues in the post process system with RenderTexture being invalid in some cases, causing rendering problems.
- Fixed an issue where unncessarily serialized members in StaticLightingSky component would change each time the scene is changed.
- Fixed a weird behavior in the scalable settings drawing when the space becomes tiny (1212045).
- Fixed a regression in the ray traced indirect diffuse due to the new probe system.
- Fix for range compression factor for probes going negative (now clamped to positive values).
- Fixed path validation when creating new volume profile (case 1229933)
- Fixed a bug where Decal Shader Graphs would not recieve reprojected Position, Normal, or Bitangent data. (1239921)
- Fix reflection hierarchy for CARPAINT in AxF.
- Fix precise fresnel for delta lights for SVBRDF in AxF.
- Fixed the debug exposure mode for display sky reflection and debug view baked lighting
- Fixed MSAA depth resolve when there is no motion vectors
- Fixed various object leaks in HDRP.
- Fixed compile error with XR SubsystemManager.
- Fix for assertion triggering sometimes when saving a newly created lit shader graph (case 1230996)
- Fixed culling of planar reflection probes that change position (case 1218651)
- Fixed null reference when processing lightprobe (case 1235285)
- Fix issue causing wrong planar reflection rendering when more than one camera is present.
- Fix black screen in XR when HDRP package is present but not used.
- Fixed an issue with the specularFGD term being used when the material has a clear coat (lit shader).
- Fixed white flash happening with auto-exposure in some cases (case 1223774)
- Fixed NaN which can appear with real time reflection and inf value
- Fixed an issue that was collapsing the volume components in the HDRP default settings
- Fixed warning about missing bound decal buffer
- Fixed shader warning on Xbox for ResolveStencilBuffer.compute. 
- Fixed PBR shader ZTest rendering in deferred.
- Replaced commands incompatible with async compute in light list build process.
- Diffusion Profile and Material references in HDRP materials are now correctly exported to unity packages. Note that the diffusion profile or the material references need to be edited once before this can work properly.
- Fix MaterialBalls having same guid issue
- Fix spelling and grammatical errors in material samples
- Fixed unneeded cookie texture allocation for cone stop lights.
- Fixed scalarization code for contact shadows.
- Fixed volume debug in playmode
- Fixed issue when toggling anything in HDRP asset that will produce an error (case 1238155)
- Fixed shader warning in PCSS code when using Vulkan.
- Fixed decal that aren't working without Metal and Ambient Occlusion option enabled.
- Fixed an error about procedural sky being logged by mistake.
- Fixed shadowmask UI now correctly showing shadowmask disable
- Made more explicit the warning about raytracing and asynchronous compute. Also fixed the condition in which it appears.
- Fixed a null ref exception in static sky when the default volume profile is invalid.
- DXR: Fixed shader compilation error with shader graph and pathtracer
- Fixed SceneView Draw Modes not being properly updated after opening new scene view panels or changing the editor layout.
- VFX: Removed irrelevant queues in render queue selection from HDRP outputs
- VFX: Motion Vector are correctly renderered with MSAA [Case 1240754](https://issuetracker.unity3d.com/product/unity/issues/guid/1240754/)
- Fixed a cause of NaN when a normal of 0-length is generated (usually via shadergraph). 
- Fixed issue with screen-space shadows not enabled properly when RT is disabled (case 1235821)
- Fixed a performance issue with stochastic ray traced area shadows.
- Fixed cookie texture not updated when changing an import settings (srgb for example).
- Fixed flickering of the game/scene view when lookdev is running.
- Fixed issue with reflection probes in realtime time mode with OnEnable baking having wrong lighting with sky set to dynamic (case 1238047).
- Fixed transparent motion vectors not working when in MSAA.
- Fix error when removing DecalProjector from component contextual menu (case 1243960)
- Fixed issue with post process when running in RGBA16 and an object with additive blending is in the scene.
- Fixed corrupted values on LayeredLit when using Vertex Color multiply mode to multiply and MSAA is activated. 
- Fix conflicts with Handles manipulation when performing a Reset in DecalComponent (case 1238833)
- Fixed depth prepass and postpass being disabled after changing the shader in the material UI.
- Fixed issue with sceneview camera settings not being saved after Editor restart.
- Fixed issue when switching back to custom sensor type in physical camera settings (case 1244350).
- Fixed a null ref exception when running playmode tests with the render pipeline debug window opened.
- Fixed some GCAlloc in the debug window.
- Fixed shader graphs not casting semi-transparent and color shadows (case 1242617)
- Fixed thin refraction mode not working properly.
- Fixed assert on tests caused by probe culling results being requested when culling did not happen. (case 1246169) 
- Fixed over consumption of GPU memory by the Physically Based Sky.
- Fixed an invalid rotation in Planar Reflection Probe editor display, that was causing an error message (case 1182022)
- Put more information in Camera background type tooltip and fixed inconsistent exposure behavior when changing bg type.
- Fixed issue that caused not all baked reflection to be deleted upon clicking "Clear Baked Data" in the lighting menu (case 1136080)
- Fixed an issue where asset preview could be rendered white because of static lighting sky.
- Fixed an issue where static lighting was not updated when removing the static lighting sky profile.
- Fixed the show cookie atlas debug mode not displaying correctly when enabling the clear cookie atlas option.
- Fixed various multi-editing issues when changing Emission parameters.
- Fixed error when undo a Reflection Probe removal in a prefab instance. (case 1244047)
- Fixed Microshadow not working correctly in deferred with LightLayers
- Tentative fix for missing include in depth of field shaders.
- Fixed the light overlap scene view draw mode (wasn't working at all).
- Fixed taaFrameIndex and XR tests 4052 and 4053
- Fixed the prefab integration of custom passes (Prefab Override Highlight not working as expected).
- Cloned volume profile from read only assets are created in the root of the project. (case 1154961)
- Fixed Wizard check on default volume profile to also check it is not the default one in package.
- Fix erroneous central depth sampling in TAA.
- Fixed light layers not correctly disabled when the lightlayers is set to Nothing and Lightlayers isn't enabled in HDRP Asset
- Fixed issue with Model Importer materials falling back to the Legacy default material instead of HDRP's default material when import happens at Editor startup.
- Fixed a wrong condition in CameraSwitcher, potentially causing out of bound exceptions.
- Fixed an issue where editing the Look Dev default profile would not reflect directly in the Look Dev window.
- Fixed a bug where the light list is not cleared but still used when resizing the RT.
- Fixed exposure debug shader with XR single-pass rendering.
- Fixed issues with scene view and transparent motion vectors.
- Fixed black screens for linux/HDRP (1246407)
- Fixed a vulkan and metal warning in the SSGI compute shader.
- Fixed an exception due to the color pyramid not allocated when SSGI is enabled.
- Fixed an issue with the first Depth history was incorrectly copied.
- Fixed path traced DoF focusing issue
- Fix an issue with the half resolution Mode (performance)
- Fix an issue with the color intensity of emissive for performance rtgi
- Fixed issue with rendering being mostly broken when target platform disables VR. 
- Workaround an issue caused by GetKernelThreadGroupSizes  failing to retrieve correct group size. 
- Fix issue with fast memory and rendergraph. 
- Fixed transparent motion vector framesetting not sanitized.
- Fixed wrong order of post process frame settings.
- Fixed white flash when enabling SSR or SSGI.
- The ray traced indrect diffuse and RTGI were combined wrongly with the rest of the lighting (1254318).
- Fixed an exception happening when using RTSSS without using RTShadows.
- Fix inconsistencies with transparent motion vectors and opaque by allowing camera only transparent motion vectors.
- Fix reflection probe frame settings override
- Fixed certain shadow bias artifacts present in volumetric lighting (case 1231885).
- Fixed area light cookie not updated when switch the light type from a spot that had a cookie.
- Fixed issue with dynamic resolution updating when not in play mode.
- Fixed issue with Contrast Adaptive Sharpening upsample mode and preview camera.
- Fix issue causing blocky artifacts when decals affect metallic and are applied on material with specular color workflow.
- Fixed issue with depth pyramid generation and dynamic resolution.
- Fixed an issue where decals were duplicated in prefab isolation mode.
- Fixed an issue where rendering preview with MSAA might generate render graph errors.
- Fixed compile error in PS4 for planar reflection filtering.
- Fixed issue with blue line in prefabs for volume mode.
- Fixing the internsity being applied to RTAO too early leading to unexpected results (1254626).
- Fix issue that caused sky to incorrectly render when using a custom projection matrix.
- Fixed null reference exception when using depth pre/post pass in shadergraph with alpha clip in the material.
- Appropriately constraint blend distance of reflection probe while editing with the inspector (case 1248931)
- Fixed AxF handling of roughness for Blinn-Phong type materials
- Fixed AxF UI errors when surface type is switched to transparent
- Fixed a serialization issue, preventing quality level parameters to undo/redo and update scene view on change.
- Fixed an exception occuring when a camera doesn't have an HDAdditionalCameraData (1254383).
- Fixed ray tracing with XR single-pass.
- Fixed warning in HDAdditionalLightData OnValidate (cases 1250864, 1244578)
- Fixed a bug related to denoising ray traced reflections.
- Fixed nullref in the layered lit material inspector.
- Fixed an issue where manipulating the color wheels in a volume component would reset the cursor every time.
- Fixed an issue where static sky lighting would not be updated for a new scene until it's reloaded at least once.
- Fixed culling for decals when used in prefabs and edited in context.
- Force to rebake probe with missing baked texture. (1253367)
- Fix supported Mac platform detection to handle new major version (11.0) properly
- Fixed typo in the Render Pipeline Wizard under HDRP+VR
- Change transparent SSR name in frame settings to avoid clipping. 
- Fixed missing include guards in shadow hlsl files.
- Repaint the scene view whenever the scene exposure override is changed.
- Fixed an error when clearing the SSGI history texture at creation time (1259930).
- Fixed alpha to mask reset when toggling alpha test in the material UI.
- Fixed an issue where opening the look dev window with the light theme would make the window blink and eventually crash unity.
- Fixed fallback for ray tracing and light layers (1258837).
- Fixed Sorting Priority not displayed correctly in the DrawRenderers custom pass UI.
- Fixed glitch in Project settings window when selecting diffusion profiles in material section (case 1253090)
- Fixed issue with light layers bigger than 8 (and above the supported range). 
- Fixed issue with culling layer mask of area light's emissive mesh 
- Fixed overused the atlas for Animated/Render Target Cookies (1259930).
- Fixed errors when switching area light to disk shape while an area emissive mesh was displayed.
- Fixed default frame settings MSAA toggle for reflection probes (case 1247631)
- Fixed the transparent SSR dependency not being properly disabled according to the asset dependencies (1260271).
- Fixed issue with completely black AO on double sided materials when normal mode is set to None.
- Fixed UI drawing of the quaternion (1251235)
- Fix an issue with the quality mode and perf mode on RTR and RTGI and getting rid of unwanted nans (1256923).
- Fixed unitialized ray tracing resources when using non-default HDRP asset (case 1259467).
- Fixed overused the atlas for Animated/Render Target Cookies (1259930).
- Fixed sky asserts with XR multipass
- Fixed for area light not updating baked light result when modifying with gizmo.
- Fixed robustness issue with GetOddNegativeScale() in ray tracing, which was impacting normal mapping (1261160).
- Fixed regression where moving face of the probe gizmo was not moving its position anymore.
- Fixed XR single-pass macros in tessellation shaders.
- Fixed path-traced subsurface scattering mixing with diffuse and specular BRDFs (1250601).
- Fixed custom pass re-ordering issues.
- Improved robustness of normal mapping when scale is 0, and mapping is extreme (normals in or below the tangent plane).
- Fixed XR Display providers not getting zNear and zFar plane distances passed to them when in HDRP.
- Fixed rendering breaking when disabling tonemapping in the frame settings.
- Fixed issue with serialization of exposure modes in volume profiles not being consistent between HDRP versions (case 1261385).
- Fixed issue with duplicate names in newly created sub-layers in the graphics compositor (case 1263093).
- Remove MSAA debug mode when renderpipeline asset has no MSAA
- Fixed some post processing using motion vectors when they are disabled
- Fixed the multiplier of the environement lights being overriden with a wrong value for ray tracing (1260311).
- Fixed a series of exceptions happening when trying to load an asset during wizard execution (1262171).
- Fixed an issue with Stacklit shader not compiling correctly in player with debug display on (1260579)
- Fixed couple issues in the dependence of building the ray tracing acceleration structure.
- Fix sun disk intensity
- Fixed unwanted ghosting for smooth surfaces.
- Fixing an issue in the recursive rendering flag texture usage.
- Fixed a missing dependecy for choosing to evaluate transparent SSR.
- Fixed issue that failed compilation when XR is disabled.
- Fixed a compilation error in the IES code.
- Fixed issue with dynamic resolution handler when no OnResolutionChange callback is specified. 
- Fixed multiple volumes, planar reflection, and decal projector position when creating them from the menu.
- Reduced the number of global keyword used in deferredTile.shader
- Fixed incorrect processing of Ambient occlusion probe (9% error was introduced)
- Fixed multiedition of framesettings drop down (case 1270044)
- Fixed planar probe gizmo

### Changed
- Improve MIP selection for decals on Transparents
- Color buffer pyramid is not allocated anymore if neither refraction nor distortion are enabled
- Rename Emission Radius to Radius in UI in Point, Spot
- Angular Diameter parameter for directional light is no longuer an advanced property
- DXR: Remove Light Radius and Angular Diamater of Raytrace shadow. Angular Diameter and Radius are used instead.
- Remove MaxSmoothness parameters from UI for point, spot and directional light. The MaxSmoothness is now deduce from Radius Parameters
- DXR: Remove the Ray Tracing Environement Component. Add a Layer Mask to the ray Tracing volume components to define which objects are taken into account for each effect.
- Removed second cubemaps used for shadowing in lookdev
- Disable Physically Based Sky below ground
- Increase max limit of area light and reflection probe to 128
- Change default texture for detailmap to grey
- Optimize Shadow RT load on Tile based architecture platforms.
- Improved quality of SSAO.
- Moved RequestShadowMapRendering() back to public API.
- Update HDRP DXR Wizard with an option to automatically clone the hdrp config package and setup raytracing to 1 in shaders file.
- Added SceneSelection pass for TerrainLit shader.
- Simplified Light's type API regrouping the logic in one place (Check type in HDAdditionalLightData)
- The support of LOD CrossFade (Dithering transition) in master nodes now required to enable it in the master node settings (Save variant)
- Improved shadow bias, by removing constant depth bias and substituting it with slope-scale bias.
- Fix the default stencil values when a material is created from a SSS ShaderGraph.
- Tweak test asset to be compatible with XR: unlit SG material for canvas and double-side font material
- Slightly tweaked the behaviour of bloom when resolution is low to reduce artifacts.
- Hidden fields in Light Inspector that is not relevant while in BakingOnly mode.
- Changed parametrization of PCSS, now softness is derived from angular diameter (for directional lights) or shape radius (for point/spot lights) and min filter size is now in the [0..1] range.
- Moved the copy of the geometry history buffers to right after the depth mip chain generation.
- Rename "Luminance" to "Nits" in UX for physical light unit
- Rename FrameSettings "SkyLighting" to "SkyReflection"
- Reworked XR automated tests
- The ray traced screen space shadow history for directional, spot and point lights is discarded if the light transform has changed.
- Changed the behavior for ray tracing in case a mesh renderer has both transparent and opaque submeshes.
- Improve history buffer management
- Replaced PlayerSettings.virtualRealitySupported with XRGraphics.tryEnable.
- Remove redundant FrameSettings RealTimePlanarReflection
- Improved a bit the GC calls generated during the rendering.
- Material update is now only triggered when the relevant settings are touched in the shader graph master nodes
- Changed the way Sky Intensity (on Sky volume components) is handled. It's now a combo box where users can choose between Exposure, Multiplier or Lux (for HDRI sky only) instead of both multiplier and exposure being applied all the time. Added a new menu item to convert old profiles.
- Change how method for specular occlusions is decided on inspector shader (Lit, LitTesselation, LayeredLit, LayeredLitTessellation)
- Unlocked SSS, SSR, Motion Vectors and Distortion frame settings for reflections probes.
- Hide unused LOD settings in Quality Settings legacy window.
- Reduced the constrained distance for temporal reprojection of ray tracing denoising
- Removed shadow near plane from the Directional Light Shadow UI.
- Improved the performances of custom pass culling.
- The scene view camera now replicates the physical parameters from the camera tagged as "MainCamera".
- Reduced the number of GC.Alloc calls, one simple scene without plarnar / probes, it should be 0B.
- Renamed ProfilingSample to ProfilingScope and unified API. Added GPU Timings.
- Updated macros to be compatible with the new shader preprocessor.
- Ray tracing reflection temporal filtering is now done in pre-exposed space
- Search field selects the appropriate fields in both project settings panels 'HDRP Default Settings' and 'Quality/HDRP'
- Disabled the refraction and transmission map keywords if the material is opaque.
- Keep celestial bodies outside the atmosphere.
- Updated the MSAA documentation to specify what features HDRP supports MSAA for and what features it does not.
- Shader use for Runtime Debug Display are now correctly stripper when doing a release build
- Now each camera has its own Volume Stack. This allows Volume Parameters to be updated as early as possible and be ready for the whole frame without conflicts between cameras.
- Disable Async for SSR, SSAO and Contact shadow when aggregated ray tracing frame setting is on.
- Improved performance when entering play mode without domain reload by a factor of ~25
- Renamed the camera profiling sample to include the camera name
- Discarding the ray tracing history for AO, reflection, diffuse shadows and GI when the viewport size changes.
- Renamed the camera profiling sample to include the camera name
- Renamed the post processing graphic formats to match the new convention.
- The restart in Wizard for DXR will always be last fix from now on
- Refactoring pre-existing materials to share more shader code between rasterization and ray tracing.
- Setting a material's Refraction Model to Thin does not overwrite the Thickness and Transmission Absorption Distance anymore.
- Removed Wind textures from runtime as wind is no longer built into the pipeline
- Changed Shader Graph titles of master nodes to be more easily searchable ("HDRP/x" -> "x (HDRP)")
- Expose StartSinglePass() and StopSinglePass() as public interface for XRPass
- Replaced the Texture array for 2D cookies (spot, area and directional lights) and for planar reflections by an atlas.
- Moved the tier defining from the asset to the concerned volume components.
- Changing from a tier management to a "mode" management for reflection and GI and removing the ability to enable/disable deferred and ray bining (they are now implied by performance mode)
- The default FrameSettings for ScreenSpaceShadows is set to true for Camera in order to give a better workflow for DXR.
- Refactor internal usage of Stencil bits.
- Changed how the material upgrader works and added documentation for it.
- Custom passes now disable the stencil when overwriting the depth and not writing into it.
- Renamed the camera profiling sample to include the camera name
- Changed the way the shadow casting property of transparent and tranmissive materials is handeled for ray tracing.
- Changed inspector materials stencil setting code to have more sharing.
- Updated the default scene and default DXR scene and DefaultVolumeProfile.
- Changed the way the length parameter is used for ray traced contact shadows.
- Improved the coherency of PCSS blur between cascades.
- Updated VR checks in Wizard to reflect new XR System.
- Removing unused alpha threshold depth prepass and post pass for fabric shader graph.
- Transform result from CIE XYZ to sRGB color space in EvalSensitivity for iridescence.
- Moved BeginCameraRendering callback right before culling.
- Changed the visibility of the Indirect Lighting Controller component to public.
- Renamed the cubemap used for diffuse convolution to a more explicit name for the memory profiler.
- Improved behaviour of transmission color on transparent surfaces in path tracing.
- Light dimmer can now get values higher than one and was renamed to multiplier in the UI.
- Removed info box requesting volume component for Visual Environment and updated the documentation with the relevant information.
- Improved light selection oracle for light sampling in path tracing.
- Stripped ray tracing subsurface passes with ray tracing is not enabled.
- Remove LOD cross fade code for ray tracing shaders
- Removed legacy VR code
- Add range-based clipping to box lights (case 1178780)
- Improve area light culling (case 1085873)
- Light Hierarchy debug mode can now adjust Debug Exposure for visualizing high exposure scenes.
- Rejecting history for ray traced reflections based on a threshold evaluated on the neighborhood of the sampled history.
- Renamed "Environment" to "Reflection Probes" in tile/cluster debug menu.
- Utilities namespace is obsolete, moved its content to UnityEngine.Rendering (case 1204677)
- Obsolete Utilities namespace was removed, instead use UnityEngine.Rendering (case 1204677)
- Moved most of the compute shaders to the multi_compile API instead of multiple kernels.
- Use multi_compile API for deferred compute shader with shadow mask.
- Remove the raytracing rendering queue system to make recursive raytraced material work when raytracing is disabled
- Changed a few resources used by ray tracing shaders to be global resources (using register space1) for improved CPU performance.
- All custom pass volumes are now executed for one injection point instead of the first one.
- Hidden unsupported choice in emission in Materials
- Temporal Anti aliasing improvements.
- Optimized PrepareLightsForGPU (cost reduced by over 25%) and PrepareGPULightData (around twice as fast now).
- Moved scene view camera settings for HDRP from the preferences window to the scene view camera settings window.
- Updated shaders to be compatible with Microsoft's DXC.
- Debug exposure in debug menu have been replace to debug exposure compensation in EV100 space and is always visible.
- Further optimized PrepareLightsForGPU (3x faster with few shadows, 1.4x faster with a lot of shadows or equivalently cost reduced by 68% to 37%).
- Raytracing: Replaced the DIFFUSE_LIGHTING_ONLY multicompile by a uniform.
- Raytracing: Removed the dynamic lightmap multicompile.
- Raytracing: Remove the LOD cross fade multi compile for ray tracing.
- Cookie are now supported in lightmaper. All lights casting cookie and baked will now include cookie influence.
- Avoid building the mip chain a second time for SSR for transparent objects.
- Replaced "High Quality" Subsurface Scattering with a set of Quality Levels.
- Replaced "High Quality" Volumetric Lighting with "Screen Resolution Percentage" and "Volume Slice Count" on the Fog volume component.
- Merged material samples and shader samples
- Update material samples scene visuals
- Use multi_compile API for deferred compute shader with shadow mask.
- Made the StaticLightingSky class public so that users can change it by script for baking purpose.
- Shadowmask and realtime reflectoin probe property are hide in Quality settings
- Improved performance of reflection probe management when using a lot of probes.
- Ignoring the disable SSR flags for recursive rendering.
- Removed logic in the UI to disable parameters for contact shadows and fog volume components as it was going against the concept of the volume system.
- Fixed the sub surface mask not being taken into account when computing ray traced sub surface scattering.
- MSAA Within Forward Frame Setting is now enabled by default on Cameras when new Render Pipeline Asset is created
- Slightly changed the TAA anti-flicker mechanism so that it is more aggressive on almost static images (only on High preset for now).
- Changed default exposure compensation to 0.
- Refactored shadow caching system.
- Removed experimental namespace for ray tracing code.
- Increase limit for max numbers of lights in UX
- Removed direct use of BSDFData in the path tracing pass, delegated to the material instead.
- Pre-warm the RTHandle system to reduce the amount of memory allocations and the total memory needed at all points. 
- DXR: Only read the geometric attributes that are required using the share pass info and shader graph defines.
- DXR: Dispatch binned rays in 1D instead of 2D.
- Lit and LayeredLit tessellation cross lod fade don't used dithering anymore between LOD but fade the tessellation height instead. Allow a smoother transition
- Changed the way planar reflections are filtered in order to be a bit more "physically based".
- Increased path tracing BSDFs roughness range from [0.001, 0.999] to [0.00001, 0.99999].
- Changing the default SSGI radius for the all configurations.
- Changed the default parameters for quality RTGI to match expected behavior.
- Add color clear pass while rendering XR occlusion mesh to avoid leaks.
- Only use one texture for ray traced reflection upscaling.
- Adjust the upscale radius based on the roughness value.
- DXR: Changed the way the filter size is decided for directional, point and spot shadows.
- Changed the default exposure mode to "Automatic (Histogram)", along with "Limit Min" to -4 and "Limit Max" to 16.
- Replaced the default scene system with the builtin Scene Template feature.
- Changed extensions of shader CAS include files.
- Making the planar probe atlas's format match the color buffer's format.
- Removing the planarReflectionCacheCompressed setting from asset.
- SHADERPASS for TransparentDepthPrepass and TransparentDepthPostpass identification is using respectively SHADERPASS_TRANSPARENT_DEPTH_PREPASS and SHADERPASS_TRANSPARENT_DEPTH_POSTPASS
- Moved the Parallax Occlusion Mapping node into Shader Graph.
- Renamed the debug name from SSAO to ScreenSpaceAmbientOcclusion (1254974).
- Added missing tooltips and improved the UI of the aperture control (case 1254916).
- Fixed wrong tooltips in the Dof Volume (case 1256641).
- The `CustomPassLoadCameraColor` and `CustomPassSampleCameraColor` functions now returns the correct color buffer when used in after post process instead of the color pyramid (which didn't had post processes).
- PBR Sky now doesn't go black when going below sea level, but it instead freezes calculation as if on the horizon. 
- Fixed an issue with quality setting foldouts not opening when clicking on them (1253088).
- Shutter speed can now be changed by dragging the mouse over the UI label (case 1245007).
- Remove the 'Point Cube Size' for cookie, use the Cubemap size directly.
- VFXTarget with Unlit now allows EmissiveColor output to be consistent with HDRP unlit.
- Only building the RTAS if there is an effect that will require it (1262217).
- Fixed the first ray tracing frame not having the light cluster being set up properly (1260311).
- Render graph pre-setup for ray traced ambient occlusion.
- Avoid casting multiple rays and denoising for hard directional, point and spot ray traced shadows (1261040).
- Making sure the preview cameras do not use ray tracing effects due to a by design issue to build ray tracing acceleration structures (1262166).
- Preparing ray traced reflections for the render graph support (performance and quality).
- Preparing recursive rendering for the render graph port.
- Preparation pass for RTGI, temporal filter and diffuse denoiser for render graph.
- Updated the documentation for the DXR implementation.
- Changed the DXR wizard to support optional checks.
- Changed the DXR wizard steps.
- Preparation pass for RTSSS to be supported by render graph.
- Changed the color space of EmissiveColorLDR property on all shader. Was linear but should have been sRGB. Auto upgrade script handle the conversion.

## [7.1.1] - 2019-09-05

### Added
- Transparency Overdraw debug mode. Allows to visualize transparent objects draw calls as an "heat map".
- Enabled single-pass instancing support for XR SDK with new API cmd.SetInstanceMultiplier()
- XR settings are now available in the HDRP asset
- Support for Material Quality in Shader Graph
- Material Quality support selection in HDRP Asset
- Renamed XR shader macro from UNITY_STEREO_ASSIGN_COMPUTE_EYE_INDEX to UNITY_XR_ASSIGN_VIEW_INDEX
- Raytracing ShaderGraph node for HDRP shaders
- Custom passes volume component with 3 injection points: Before Rendering, Before Transparent and Before Post Process
- Alpha channel is now properly exported to camera render textures when using FP16 color buffer format
- Support for XR SDK mirror view modes
- HD Master nodes in Shader Graph now support Normal and Tangent modification in vertex stage.
- DepthOfFieldCoC option in the fullscreen debug modes.
- Added override Ambient Occlusion option on debug windows
- Added Custom Post Processes with 3 injection points: Before Transparent, Before Post Process and After Post Process
- Added draft of minimal interactive path tracing (experimental) based on DXR API - Support only 4 area light, lit and unlit shader (non-shadergraph)
- Small adjustments to TAA anti flicker (more aggressive on high values).

### Fixed
- Fixed wizard infinite loop on cancellation
- Fixed with compute shader error about too many threads in threadgroup on low GPU
- Fixed invalid contact shadow shaders being created on metal
- Fixed a bug where if Assembly.GetTypes throws an exception due to mis-versioned dlls, then no preprocessors are used in the shader stripper
- Fixed typo in AXF decal property preventing to compile
- Fixed reflection probe with XR single-pass and FPTL
- Fixed force gizmo shown when selecting camera in hierarchy
- Fixed issue with XR occlusion mesh and dynamic resolution
- Fixed an issue where lighting compute buffers were re-created with the wrong size when resizing the window, causing tile artefacts at the top of the screen.
- Fix FrameSettings names and tooltips
- Fixed error with XR SDK when the Editor is not in focus
- Fixed errors with RenderGraph, XR SDK and occlusion mesh
- Fixed shadow routines compilation errors when "real" type is a typedef on "half".
- Fixed toggle volumetric lighting in the light UI
- Fixed post-processing history reset handling rt-scale incorrectly
- Fixed crash with terrain and XR multi-pass
- Fixed ShaderGraph material synchronization issues
- Fixed a null reference exception when using an Emissive texture with Unlit shader (case 1181335)
- Fixed an issue where area lights and point lights where not counted separately with regards to max lights on screen (case 1183196)
- Fixed an SSR and Subsurface Scattering issue (appearing black) when using XR.

### Changed
- Update Wizard layout.
- Remove almost all Garbage collection call within a frame.
- Rename property AdditionalVeclocityChange to AddPrecomputeVelocity
- Call the End/Begin camera rendering callbacks for camera with customRender enabled
- Changeg framesettings migration order of postprocess flags as a pr for reflection settings flags have been backported to 2019.2
- Replaced usage of ENABLE_VR in XRSystem.cs by version defines based on the presence of the built-in VR and XR modules
- Added an update virtual function to the SkyRenderer class. This is called once per frame. This allows a given renderer to amortize heavy computation at the rate it chooses. Currently only the physically based sky implements this.
- Removed mandatory XRPass argument in HDCamera.GetOrCreate()
- Restored the HDCamera parameter to the sky rendering builtin parameters.
- Removed usage of StructuredBuffer for XR View Constants
- Expose Direct Specular Lighting control in FrameSettings
- Deprecated ExponentialFog and VolumetricFog volume components. Now there is only one exponential fog component (Fog) which can add Volumetric Fog as an option. Added a script in Edit -> Render Pipeline -> Upgrade Fog Volume Components.

## [7.0.1] - 2019-07-25

### Added
- Added option in the config package to disable globally Area Lights and to select shadow quality settings for the deferred pipeline.
- When shader log stripping is enabled, shader stripper statistics will be written at `Temp/shader-strip.json`
- Occlusion mesh support from XR SDK

### Fixed
- Fixed XR SDK mirror view blit, cleanup some XRTODO and removed XRDebug.cs
- Fixed culling for volumetrics with XR single-pass rendering
- Fix shadergraph material pass setup not called
- Fixed documentation links in component's Inspector header bar
- Cookies using the render texture output from a camera are now properly updated
- Allow in ShaderGraph to enable pre/post pass when the alpha clip is disabled

### Changed
- RenderQueue for Opaque now start at Background instead of Geometry.
- Clamp the area light size for scripting API when we change the light type
- Added a warning in the material UI when the diffusion profile assigned is not in the HDRP asset


## [7.0.0] - 2019-07-17

### Added
- `Fixed`, `Viewer`, and `Automatic` modes to compute the FOV used when rendering a `PlanarReflectionProbe`
- A checkbox to toggle the chrome gizmo of `ReflectionProbe`and `PlanarReflectionProbe`
- Added a Light layer in shadows that allow for objects to cast shadows without being affected by light (and vice versa).
- You can now access ShaderGraph blend states from the Material UI (for example, **Surface Type**, **Sorting Priority**, and **Blending Mode**). This change may break Materials that use a ShaderGraph, to fix them, select **Edit > Render Pipeline > Reset all ShaderGraph Scene Materials BlendStates**. This syncs the blendstates of you ShaderGraph master nodes with the Material properties.
- You can now control ZTest, ZWrite, and CullMode for transparent Materials.
- Materials that use Unlit Shaders or Unlit Master Node Shaders now cast shadows.
- Added an option to enable the ztest on **After Post Process** materials when TAA is disabled.
- Added a new SSAO (based on Ground Truth Ambient Occlusion algorithm) to replace the previous one.
- Added support for shadow tint on light
- BeginCameraRendering and EndCameraRendering callbacks are now called with probes
- Adding option to update shadow maps only On Enable and On Demand.
- Shader Graphs that use time-dependent vertex modification now generate correct motion vectors.
- Added option to allow a custom spot angle for spot light shadow maps.
- Added frame settings for individual post-processing effects
- Added dither transition between cascades for Low and Medium quality settings
- Added single-pass instancing support with XR SDK
- Added occlusion mesh support with XR SDK
- Added support of Alembic velocity to various shaders
- Added support for more than 2 views for single-pass instancing
- Added support for per punctual/directional light min roughness in StackLit
- Added mirror view support with XR SDK
- Added VR verification in HDRPWizard
- Added DXR verification in HDRPWizard
- Added feedbacks in UI of Volume regarding skies
- Cube LUT support in Tonemapping. Cube LUT helpers for external grading are available in the Post-processing Sample package.

### Fixed
- Fixed an issue with history buffers causing effects like TAA or auto exposure to flicker when more than one camera was visible in the editor
- The correct preview is displayed when selecting multiple `PlanarReflectionProbe`s
- Fixed volumetric rendering with camera-relative code and XR stereo instancing
- Fixed issue with flashing cyan due to async compilation of shader when selecting a mesh
- Fix texture type mismatch when the contact shadow are disabled (causing errors on IOS devices)
- Fixed Generate Shader Includes while in package
- Fixed issue when texture where deleted in ShadowCascadeGUI
- Fixed issue in FrameSettingsHistory when disabling a camera several time without enabling it in between.
- Fixed volumetric reprojection with camera-relative code and XR stereo instancing
- Added custom BaseShaderPreprocessor in HDEditorUtils.GetBaseShaderPreprocessorList()
- Fixed compile issue when USE_XR_SDK is not defined
- Fixed procedural sky sun disk intensity for high directional light intensities
- Fixed Decal mip level when using texture mip map streaming to avoid dropping to lowest permitted mip (now loading all mips)
- Fixed deferred shading for XR single-pass instancing after lightloop refactor
- Fixed cluster and material classification debug (material classification now works with compute as pixel shader lighting)
- Fixed IOS Nan by adding a maximun epsilon definition REAL_EPS that uses HALF_EPS when fp16 are used
- Removed unnecessary GC allocation in motion blur code
- Fixed locked UI with advanded influence volume inspector for probes
- Fixed invalid capture direction when rendering planar reflection probes
- Fixed Decal HTILE optimization with platform not supporting texture atomatic (Disable it)
- Fixed a crash in the build when the contact shadows are disabled
- Fixed camera rendering callbacks order (endCameraRendering was being called before the actual rendering)
- Fixed issue with wrong opaque blending settings for After Postprocess
- Fixed issue with Low resolution transparency on PS4
- Fixed a memory leak on volume profiles
- Fixed The Parallax Occlusion Mappping node in shader graph and it's UV input slot
- Fixed lighting with XR single-pass instancing by disabling deferred tiles
- Fixed the Bloom prefiltering pass
- Fixed post-processing effect relying on Unity's random number generator
- Fixed camera flickering when using TAA and selecting the camera in the editor
- Fixed issue with single shadow debug view and volumetrics
- Fixed most of the problems with light animation and timeline
- Fixed indirect deferred compute with XR single-pass instancing
- Fixed a slight omission in anisotropy calculations derived from HazeMapping in StackLit
- Improved stack computation numerical stability in StackLit
- Fix PBR master node always opaque (wrong blend modes for forward pass)
- Fixed TAA with XR single-pass instancing (missing macros)
- Fixed an issue causing Scene View selection wire gizmo to not appear when using HDRP Shader Graphs.
- Fixed wireframe rendering mode (case 1083989)
- Fixed the renderqueue not updated when the alpha clip is modified in the material UI.
- Fixed the PBR master node preview
- Remove the ReadOnly flag on Reflection Probe's cubemap assets during bake when there are no VCS active.
- Fixed an issue where setting a material debug view would not reset the other exclusive modes
- Spot light shapes are now correctly taken into account when baking
- Now the static lighting sky will correctly take the default values for non-overridden properties
- Fixed material albedo affecting the lux meter
- Extra test in deferred compute shading to avoid shading pixels that were not rendered by the current camera (for camera stacking)

### Changed
- Optimization: Reduce the group size of the deferred lighting pass from 16x16 to 8x8
- Replaced HDCamera.computePassCount by viewCount
- Removed xrInstancing flag in RTHandles (replaced by TextureXR.slices and TextureXR.dimensions)
- Refactor the HDRenderPipeline and lightloop code to preprare for high level rendergraph
- Removed the **Back Then Front Rendering** option in the fabric Master Node settings. Enabling this option previously did nothing.
- Shader type Real translates to FP16 precision on Nintendo Switch.
- Shader framework refactor: Introduce CBSDF, EvaluateBSDF, IsNonZeroBSDF to replace BSDF functions
- Shader framework refactor:  GetBSDFAngles, LightEvaluation and SurfaceShading functions
- Replace ComputeMicroShadowing by GetAmbientOcclusionForMicroShadowing
- Rename WorldToTangent to TangentToWorld as it was incorrectly named
- Remove SunDisk and Sun Halo size from directional light
- Remove all obsolete wind code from shader
- Renamed DecalProjectorComponent into DecalProjector for API alignment.
- Improved the Volume UI and made them Global by default
- Remove very high quality shadow option
- Change default for shadow quality in Deferred to Medium
- Enlighten now use inverse squared falloff (before was using builtin falloff)
- Enlighten is now deprecated. Please use CPU or GPU lightmaper instead.
- Remove the name in the diffusion profile UI
- Changed how shadow map resolution scaling with distance is computed. Now it uses screen space area rather than light range.
- Updated MoreOptions display in UI
- Moved Display Area Light Emissive Mesh script API functions in the editor namespace
- direct strenght properties in ambient occlusion now affect direct specular as well
- Removed advanced Specular Occlusion control in StackLit: SSAO based SO control is hidden and fixed to behave like Lit, SPTD is the only HQ technique shown for baked SO.
- Shader framework refactor: Changed ClampRoughness signature to include PreLightData access.
- HDRPWizard window is now in Window > General > HD Render Pipeline Wizard
- Moved StaticLightingSky to LightingWindow
- Removes the current "Scene Settings" and replace them with "Sky & Fog Settings" (with Physically Based Sky and Volumetric Fog).
- Changed how cached shadow maps are placed inside the atlas to minimize re-rendering of them.

## [6.7.0-preview] - 2019-05-16

### Added
- Added ViewConstants StructuredBuffer to simplify XR rendering
- Added API to render specific settings during a frame
- Added stadia to the supported platforms (2019.3)
- Enabled cascade blends settings in the HD Shadow component
- Added Hardware Dynamic Resolution support.
- Added MatCap debug view to replace the no scene lighting debug view.
- Added clear GBuffer option in FrameSettings (default to false)
- Added preview for decal shader graph (Only albedo, normal and emission)
- Added exposure weight control for decal
- Screen Space Directional Shadow under a define option. Activated for ray tracing
- Added a new abstraction for RendererList that will help transition to Render Graph and future RendererList API
- Added multipass support for VR
- Added XR SDK integration (multipass only)
- Added Shader Graph samples for Hair, Fabric and Decal master nodes.
- Add fade distance, shadow fade distance and light layers to light explorer
- Add method to draw light layer drawer in a rect to HDEditorUtils

### Fixed
- Fixed deserialization crash at runtime
- Fixed for ShaderGraph Unlit masternode not writing velocity
- Fixed a crash when assiging a new HDRP asset with the 'Verify Saving Assets' option enabled
- Fixed exposure to properly support TEXTURE2D_X
- Fixed TerrainLit basemap texture generation
- Fixed a bug that caused nans when material classification was enabled and a tile contained one standard material + a material with transmission.
- Fixed gradient sky hash that was not using the exposure hash
- Fixed displayed default FrameSettings in HDRenderPipelineAsset wrongly updated on scripts reload.
- Fixed gradient sky hash that was not using the exposure hash.
- Fixed visualize cascade mode with exposure.
- Fixed (enabled) exposure on override lighting debug modes.
- Fixed issue with LightExplorer when volume have no profile
- Fixed issue with SSR for negative, infinite and NaN history values
- Fixed LightLayer in HDReflectionProbe and PlanarReflectionProbe inspector that was not displayed as a mask.
- Fixed NaN in transmission when the thickness and a color component of the scattering distance was to 0
- Fixed Light's ShadowMask multi-edition.
- Fixed motion blur and SMAA with VR single-pass instancing
- Fixed NaNs generated by phase functionsin volumetric lighting
- Fixed NaN issue with refraction effect and IOR of 1 at extreme grazing angle
- Fixed nan tracker not using the exposure
- Fixed sorting priority on lit and unlit materials
- Fixed null pointer exception when there are no AOVRequests defined on a camera
- Fixed dirty state of prefab using disabled ReflectionProbes
- Fixed an issue where gizmos and editor grid were not correctly depth tested
- Fixed created default scene prefab non editable due to wrong file extension.
- Fixed an issue where sky convolution was recomputed for nothing when a preview was visible (causing extreme slowness when fabric convolution is enabled)
- Fixed issue with decal that wheren't working currently in player
- Fixed missing stereo rendering macros in some fragment shaders
- Fixed exposure for ReflectionProbe and PlanarReflectionProbe gizmos
- Fixed single-pass instancing on PSVR
- Fixed Vulkan shader issue with Texture2DArray in ScreenSpaceShadow.compute by re-arranging code (workaround)
- Fixed camera-relative issue with lights and XR single-pass instancing
- Fixed single-pass instancing on Vulkan
- Fixed htile synchronization issue with shader graph decal
- Fixed Gizmos are not drawn in Camera preview
- Fixed pre-exposure for emissive decal
- Fixed wrong values computed in PreIntegrateFGD and in the generation of volumetric lighting data by forcing the use of fp32.
- Fixed NaNs arising during the hair lighting pass
- Fixed synchronization issue in decal HTile that occasionally caused rendering artifacts around decal borders
- Fixed QualitySettings getting marked as modified by HDRP (and thus checked out in Perforce)
- Fixed a bug with uninitialized values in light explorer
- Fixed issue with LOD transition
- Fixed shader warnings related to raytracing and TEXTURE2D_X

### Changed
- Refactor PixelCoordToViewDirWS to be VR compatible and to compute it only once per frame
- Modified the variants stripper to take in account multiple HDRP assets used in the build.
- Improve the ray biasing code to avoid self-intersections during the SSR traversal
- Update Pyramid Spot Light to better match emitted light volume.
- Moved _XRViewConstants out of UnityPerPassStereo constant buffer to fix issues with PSSL
- Removed GetPositionInput_Stereo() and single-pass (double-wide) rendering mode
- Changed label width of the frame settings to accommodate better existing options.
- SSR's Default FrameSettings for camera is now enable.
- Re-enabled the sharpening filter on Temporal Anti-aliasing
- Exposed HDEditorUtils.LightLayerMaskDrawer for integration in other packages and user scripting.
- Rename atmospheric scattering in FrameSettings to Fog
- The size modifier in the override for the culling sphere in Shadow Cascades now defaults to 0.6, which is the same as the formerly hardcoded value.
- Moved LOD Bias and Maximum LOD Level from Frame Setting section `Other` to `Rendering`
- ShaderGraph Decal that affect only emissive, only draw in emissive pass (was drawing in dbuffer pass too)
- Apply decal projector fade factor correctly on all attribut and for shader graph decal
- Move RenderTransparentDepthPostpass after all transparent
- Update exposure prepass to interleave XR single-pass instancing views in a checkerboard pattern
- Removed ScriptRuntimeVersion check in wizard.

## [6.6.0-preview] - 2019-04-01

### Added
- Added preliminary changes for XR deferred shading
- Added support of 111110 color buffer
- Added proper support for Recorder in HDRP
- Added depth offset input in shader graph master nodes
- Added a Parallax Occlusion Mapping node
- Added SMAA support
- Added Homothety and Symetry quick edition modifier on volume used in ReflectionProbe, PlanarReflectionProbe and DensityVolume
- Added multi-edition support for DecalProjectorComponent
- Improve hair shader
- Added the _ScreenToTargetScaleHistory uniform variable to be used when sampling HDRP RTHandle history buffers.
- Added settings in `FrameSettings` to change `QualitySettings.lodBias` and `QualitySettings.maximumLODLevel` during a rendering
- Added an exposure node to retrieve the current, inverse and previous frame exposure value.
- Added an HD scene color node which allow to sample the scene color with mips and a toggle to remove the exposure.
- Added safeguard on HD scene creation if default scene not set in the wizard
- Added Low res transparency rendering pass.

### Fixed
- Fixed HDRI sky intensity lux mode
- Fixed dynamic resolution for XR
- Fixed instance identifier semantic string used by Shader Graph
- Fixed null culling result occuring when changing scene that was causing crashes
- Fixed multi-edition light handles and inspector shapes
- Fixed light's LightLayer field when multi-editing
- Fixed normal blend edition handles on DensityVolume
- Fixed an issue with layered lit shader and height based blend where inactive layers would still have influence over the result
- Fixed multi-selection handles color for DensityVolume
- Fixed multi-edition inspector's blend distances for HDReflectionProbe, PlanarReflectionProbe and DensityVolume
- Fixed metric distance that changed along size in DensityVolume
- Fixed DensityVolume shape handles that have not same behaviour in advance and normal edition mode
- Fixed normal map blending in TerrainLit by only blending the derivatives
- Fixed Xbox One rendering just a grey screen instead of the scene
- Fixed probe handles for multiselection
- Fixed baked cubemap import settings for convolution
- Fixed regression causing crash when attempting to open HDRenderPipelineWizard without an HDRenderPipelineAsset setted
- Fixed FullScreenDebug modes: SSAO, SSR, Contact shadow, Prerefraction Color Pyramid, Final Color Pyramid
- Fixed volumetric rendering with stereo instancing
- Fixed shader warning
- Fixed missing resources in existing asset when updating package
- Fixed PBR master node preview in forward rendering or transparent surface
- Fixed deferred shading with stereo instancing
- Fixed "look at" edition mode of Rotation tool for DecalProjectorComponent
- Fixed issue when switching mode in ReflectionProbe and PlanarReflectionProbe
- Fixed issue where migratable component version where not always serialized when part of prefab's instance
- Fixed an issue where shadow would not be rendered properly when light layer are not enabled
- Fixed exposure weight on unlit materials
- Fixed Light intensity not played in the player when recorded with animation/timeline
- Fixed some issues when multi editing HDRenderPipelineAsset
- Fixed emission node breaking the main shader graph preview in certain conditions.
- Fixed checkout of baked probe asset when baking probes.
- Fixed invalid gizmo position for rotated ReflectionProbe
- Fixed multi-edition of material's SurfaceType and RenderingPath
- Fixed whole pipeline reconstruction on selecting for the first time or modifying other than the currently used HDRenderPipelineAsset
- Fixed single shadow debug mode
- Fixed global scale factor debug mode when scale > 1
- Fixed debug menu material overrides not getting applied to the Terrain Lit shader
- Fixed typo in computeLightVariants
- Fixed deferred pass with XR instancing by disabling ComputeLightEvaluation
- Fixed bloom resolution independence
- Fixed lens dirt intensity not behaving properly
- Fixed the Stop NaN feature
- Fixed some resources to handle more than 2 instanced views for XR
- Fixed issue with black screen (NaN) produced on old GPU hardware or intel GPU hardware with gaussian pyramid
- Fixed issue with disabled punctual light would still render when only directional light is present

### Changed
- DensityVolume scripting API will no longuer allow to change between advance and normal edition mode
- Disabled depth of field, lens distortion and panini projection in the scene view
- TerrainLit shaders and includes are reorganized and made simpler.
- TerrainLit shader GUI now allows custom properties to be displayed in the Terrain fold-out section.
- Optimize distortion pass with stencil
- Disable SceneSelectionPass in shader graph preview
- Control punctual light and area light shadow atlas separately
- Move SMAA anti-aliasing option to after Temporal Anti Aliasing one, to avoid problem with previously serialized project settings
- Optimize rendering with static only lighting and when no cullable lights/decals/density volumes are present.
- Updated handles for DecalProjectorComponent for enhanced spacial position readability and have edition mode for better SceneView management
- DecalProjectorComponent are now scale independent in order to have reliable metric unit (see new Size field for changing the size of the volume)
- Restructure code from HDCamera.Update() by adding UpdateAntialiasing() and UpdateViewConstants()
- Renamed velocity to motion vectors
- Objects rendered during the After Post Process pass while TAA is enabled will not benefit from existing depth buffer anymore. This is done to fix an issue where those object would wobble otherwise
- Removed usage of builtin unity matrix for shadow, shadow now use same constant than other view
- The default volume layer mask for cameras & probes is now `Default` instead of `Everything`

## [6.5.0-preview] - 2019-03-07

### Added
- Added depth-of-field support with stereo instancing
- Adding real time area light shadow support
- Added a new FrameSettings: Specular Lighting to toggle the specular during the rendering

### Fixed
- Fixed diffusion profile upgrade breaking package when upgrading to a new version
- Fixed decals cropped by gizmo not updating correctly if prefab
- Fixed an issue when enabling SSR on multiple view
- Fixed edition of the intensity's unit field while selecting multiple lights
- Fixed wrong calculation in soft voxelization for density volume
- Fixed gizmo not working correctly with pre-exposure
- Fixed issue with setting a not available RT when disabling motion vectors
- Fixed planar reflection when looking at mirror normal
- Fixed mutiselection issue with HDLight Inspector
- Fixed HDAdditionalCameraData data migration
- Fixed failing builds when light explorer window is open
- Fixed cascade shadows border sometime causing artefacts between cascades
- Restored shadows in the Cascade Shadow debug visualization
- `camera.RenderToCubemap` use proper face culling

### Changed
- When rendering reflection probe disable all specular lighting and for metals use fresnelF0 as diffuse color for bake lighting.

## [6.4.0-preview] - 2019-02-21

### Added
- VR: Added TextureXR system to selectively expand TEXTURE2D macros to texture array for single-pass stereo instancing + Convert textures call to these macros
- Added an unit selection dropdown next to shutter speed (camera)
- Added error helpbox when trying to use a sub volume component that require the current HDRenderPipelineAsset to support a feature that it is not supporting.
- Add mesh for tube light when display emissive mesh is enabled

### Fixed
- Fixed Light explorer. The volume explorer used `profile` instead of `sharedProfile` which instantiate a custom volume profile instead of editing the asset itself.
- Fixed UI issue where all is displayed using metric unit in shadow cascade and Percent is set in the unit field (happening when opening the inspector).
- Fixed inspector event error when double clicking on an asset (diffusion profile/material).
- Fixed nullref on layered material UI when the material is not an asset.
- Fixed nullref exception when undo/redo a light property.
- Fixed visual bug when area light handle size is 0.

### Changed
- Update UI for 32bit/16bit shadow precision settings in HDRP asset
- Object motion vectors have been disabled in all but the game view. Camera motion vectors are still enabled everywhere, allowing TAA and Motion Blur to work on static objects.
- Enable texture array by default for most rendering code on DX11 and unlock stereo instancing (DX11 only for now)

## [6.3.0-preview] - 2019-02-18

### Added
- Added emissive property for shader graph decals
- Added a diffusion profile override volume so the list of diffusion profile assets to use can be chanaged without affecting the HDRP asset
- Added a "Stop NaNs" option on cameras and in the Scene View preferences.
- Added metric display option in HDShadowSettings and improve clamping
- Added shader parameter mapping in DebugMenu
- Added scripting API to configure DebugData for DebugMenu

### Fixed
- Fixed decals in forward
- Fixed issue with stencil not correctly setup for various master node and shader for the depth pass, motion vector pass and GBuffer/Forward pass
- Fixed SRP batcher and metal
- Fixed culling and shadows for Pyramid, Box, Rectangle and Tube lights
- Fixed an issue where scissor render state leaking from the editor code caused partially black rendering

### Changed
- When a lit material has a clear coat mask that is not null, we now use the clear coat roughness to compute the screen space reflection.
- Diffusion profiles are now limited to one per asset and can be referenced in materials, shader graphs and vfx graphs. Materials will be upgraded automatically except if they are using a shader graph, in this case it will display an error message.

## [6.2.0-preview] - 2019-02-15

### Added
- Added help box listing feature supported in a given HDRenderPipelineAsset alongs with the drawbacks implied.
- Added cascade visualizer, supporting disabled handles when not overriding.

### Fixed
- Fixed post processing with stereo double-wide
- Fixed issue with Metal: Use sign bit to find the cache type instead of lowest bit.
- Fixed invalid state when creating a planar reflection for the first time
- Fix FrameSettings's LitShaderMode not restrained by supported LitShaderMode regression.

### Changed
- The default value roughness value for the clearcoat has been changed from 0.03 to 0.01
- Update default value of based color for master node
- Update Fabric Charlie Sheen lighting model - Remove Fresnel component that wasn't part of initial model + Remap smoothness to [0.0 - 0.6] range for more artist friendly parameter

### Changed
- Code refactor: all macros with ARGS have been swapped with macros with PARAM. This is because the ARGS macros were incorrectly named.

## [6.1.0-preview] - 2019-02-13

### Added
- Added support for post-processing anti-aliasing in the Scene View (FXAA and TAA). These can be set in Preferences.
- Added emissive property for decal material (non-shader graph)

### Fixed
- Fixed a few UI bugs with the color grading curves.
- Fixed "Post Processing" in the scene view not toggling post-processing effects
- Fixed bake only object with flag `ReflectionProbeStaticFlag` when baking a `ReflectionProbe`

### Changed
- Removed unsupported Clear Depth checkbox in Camera inspector
- Updated the toggle for advanced mode in inspectors.

## [6.0.0-preview] - 2019-02-23

### Added
- Added new API to perform a camera rendering
- Added support for hair master node (Double kajiya kay - Lambert)
- Added Reset behaviour in DebugMenu (ingame mapping is right joystick + B)
- Added Default HD scene at new scene creation while in HDRP
- Added Wizard helping to configure HDRP project
- Added new UI for decal material to allow remapping and scaling of some properties
- Added cascade shadow visualisation toggle in HD shadow settings
- Added icons for assets
- Added replace blending mode for distortion
- Added basic distance fade for density volumes
- Added decal master node for shader graph
- Added HD unlit master node (Cross Pipeline version is name Unlit)
- Added new Rendering Queue in materials
- Added post-processing V3 framework embed in HDRP, remove postprocess V2 framework
- Post-processing now uses the generic volume framework
-   New depth-of-field, bloom, panini projection effects, motion blur
-   Exposure is now done as a pre-exposition pass, the whole system has been revamped
-   Exposure now use EV100 everywhere in the UI (Sky, Emissive Light)
- Added emissive intensity (Luminance and EV100 control) control for Emissive
- Added pre-exposure weigth for Emissive
- Added an emissive color node and a slider to control the pre-exposure percentage of emission color
- Added physical camera support where applicable
- Added more color grading tools
- Added changelog level for Shader Variant stripping
- Added Debug mode for validation of material albedo and metalness/specularColor values
- Added a new dynamic mode for ambient probe and renamed BakingSky to StaticLightingSky
- Added command buffer parameter to all Bind() method of material
- Added Material validator in Render Pipeline Debug
- Added code to future support of DXR (not enabled)
- Added support of multiviewport
- Added HDRenderPipeline.RequestSkyEnvironmentUpdate function to force an update from script when sky is set to OnDemand
- Added a Lighting and BackLighting slots in Lit, StackLit, Fabric and Hair master nodes
- Added support for overriding terrain detail rendering shaders, via the render pipeline editor resources asset
- Added xrInstancing flag support to RTHandle
- Added support for cullmask for decal projectors
- Added software dynamic resolution support
- Added support for "After Post-Process" render pass for unlit shader
- Added support for textured rectangular area lights
- Added stereo instancing macros to MSAA shaders
- Added support for Quarter Res Raytraced Reflections (not enabled)
- Added fade factor for decal projectors.
- Added stereo instancing macros to most shaders used in VR
- Added multi edition support for HDRenderPipelineAsset

### Fixed
- Fixed logic to disable FPTL with stereo rendering
- Fixed stacklit transmission and sun highlight
- Fixed decals with stereo rendering
- Fixed sky with stereo rendering
- Fixed flip logic for postprocessing + VR
- Fixed copyStencilBuffer pass for Switch
- Fixed point light shadow map culling that wasn't taking into account far plane
- Fixed usage of SSR with transparent on all master node
- Fixed SSR and microshadowing on fabric material
- Fixed blit pass for stereo rendering
- Fixed lightlist bounds for stereo rendering
- Fixed windows and in-game DebugMenu sync.
- Fixed FrameSettings' LitShaderMode sync when opening DebugMenu.
- Fixed Metal specific issues with decals, hitting a sampler limit and compiling AxF shader
- Fixed an issue with flipped depth buffer during postprocessing
- Fixed normal map use for shadow bias with forward lit - now use geometric normal
- Fixed transparent depth prepass and postpass access so they can be use without alpha clipping for lit shader
- Fixed support of alpha clip shadow for lit master node
- Fixed unlit master node not compiling
- Fixed issue with debug display of reflection probe
- Fixed issue with phong tessellations not working with lit shader
- Fixed issue with vertex displacement being affected by heightmap setting even if not heightmap where assign
- Fixed issue with density mode on Lit terrain producing NaN
- Fixed issue when going back and forth from Lit to LitTesselation for displacement mode
- Fixed issue with ambient occlusion incorrectly applied to emissiveColor with light layers in deferred
- Fixed issue with fabric convolution not using the correct convolved texture when fabric convolution is enabled
- Fixed issue with Thick mode for Transmission that was disabling transmission with directional light
- Fixed shutdown edge cases with HDRP tests
- Fixed slowdow when enabling Fabric convolution in HDRP asset
- Fixed specularAA not compiling in StackLit Master node
- Fixed material debug view with stereo rendering
- Fixed material's RenderQueue edition in default view.
- Fixed banding issues within volumetric density buffer
- Fixed missing multicompile for MSAA for AxF
- Fixed camera-relative support for stereo rendering
- Fixed remove sync with render thread when updating decal texture atlas.
- Fixed max number of keyword reach [256] issue. Several shader feature are now local
- Fixed Scene Color and Depth nodes
- Fixed SSR in forward
- Fixed custom editor of Unlit, HD Unlit and PBR shader graph master node
- Fixed issue with NewFrame not correctly calculated in Editor when switching scene
- Fixed issue with TerrainLit not compiling with depth only pass and normal buffer
- Fixed geometric normal use for shadow bias with PBR master node in forward
- Fixed instancing macro usage for decals
- Fixed error message when having more than one directional light casting shadow
- Fixed error when trying to display preview of Camera or PlanarReflectionProbe
- Fixed LOAD_TEXTURE2D_ARRAY_MSAA macro
- Fixed min-max and amplitude clamping value in inspector of vertex displacement materials
- Fixed issue with alpha shadow clip (was incorrectly clipping object shadow)
- Fixed an issue where sky cubemap would not be cleared correctly when setting the current sky to None
- Fixed a typo in Static Lighting Sky component UI
- Fixed issue with incorrect reset of RenderQueue when switching shader in inspector GUI
- Fixed issue with variant stripper stripping incorrectly some variants
- Fixed a case of ambient lighting flickering because of previews
- Fixed Decals when rendering multiple camera in a single frame
- Fixed cascade shadow count in shader
- Fixed issue with Stacklit shader with Haze effect
- Fixed an issue with the max sample count for the TAA
- Fixed post-process guard band for XR
- Fixed exposure of emissive of Unlit
- Fixed depth only and motion vector pass for Unlit not working correctly with MSAA
- Fixed an issue with stencil buffer copy causing unnecessary compute dispatches for lighting
- Fixed multi edition issue in FrameSettings
- Fixed issue with SRP batcher and DebugDisplay variant of lit shader
- Fixed issue with debug material mode not doing alpha test
- Fixed "Attempting to draw with missing UAV bindings" errors on Vulkan
- Fixed pre-exposure incorrectly apply to preview
- Fixed issue with duplicate 3D texture in 3D texture altas of volumetric?
- Fixed Camera rendering order (base on the depth parameter)
- Fixed shader graph decals not being cropped by gizmo
- Fixed "Attempting to draw with missing UAV bindings" errors on Vulkan.


### Changed
- ColorPyramid compute shader passes is swapped to pixel shader passes on platforms where the later is faster (Nintendo Switch).
- Removing the simple lightloop used by the simple lit shader
- Whole refactor of reflection system: Planar and reflection probe
- Separated Passthrough from other RenderingPath
- Update several properties naming and caption based on feedback from documentation team
- Remove tile shader variant for transparent backface pass of lit shader
- Rename all HDRenderPipeline to HDRP folder for shaders
- Rename decal property label (based on doc team feedback)
- Lit shader mode now default to Deferred to reduce build time
- Update UI of Emission parameters in shaders
- Improve shader variant stripping including shader graph variant
- Refactored render loop to render realtime probes visible per camera
- Enable SRP batcher by default
- Shader code refactor: Rename LIGHTLOOP_SINGLE_PASS => LIGHTLOOP_DISABLE_TILE_AND_CLUSTER and clean all usage of LIGHTLOOP_TILE_PASS
- Shader code refactor: Move pragma definition of vertex and pixel shader inside pass + Move SURFACE_GRADIENT definition in XXXData.hlsl
- Micro-shadowing in Lit forward now use ambientOcclusion instead of SpecularOcclusion
- Upgraded FrameSettings workflow, DebugMenu and Inspector part relative to it
- Update build light list shader code to support 32 threads in wavefronts on Switch
- LayeredLit layers' foldout are now grouped in one main foldout per layer
- Shadow alpha clip can now be enabled on lit shader and haor shader enven for opaque
- Temporal Antialiasing optimization for Xbox One X
- Parameter depthSlice on SetRenderTarget functions now defaults to -1 to bind the entire resource
- Rename SampleCameraDepth() functions to LoadCameraDepth() and SampleCameraDepth(), same for SampleCameraColor() functions
- Improved Motion Blur quality.
- Update stereo frame settings values for single-pass instancing and double-wide
- Rearrange FetchDepth functions to prepare for stereo-instancing
- Remove unused _ComputeEyeIndex
- Updated HDRenderPipelineAsset inspector
- Re-enable SRP batcher for metal

## [5.2.0-preview] - 2018-11-27

### Added
- Added option to run Contact Shadows and Volumetrics Voxelization stage in Async Compute
- Added camera freeze debug mode - Allow to visually see culling result for a camera
- Added support of Gizmo rendering before and after postprocess in Editor
- Added support of LuxAtDistance for punctual lights

### Fixed
- Fixed Debug.DrawLine and Debug.Ray call to work in game view
- Fixed DebugMenu's enum resetted on change
- Fixed divide by 0 in refraction causing NaN
- Fixed disable rough refraction support
- Fixed refraction, SSS and atmospheric scattering for VR
- Fixed forward clustered lighting for VR (double-wide).
- Fixed Light's UX to not allow negative intensity
- Fixed HDRenderPipelineAsset inspector broken when displaying its FrameSettings from project windows.
- Fixed forward clustered lighting for VR (double-wide).
- Fixed HDRenderPipelineAsset inspector broken when displaying its FrameSettings from project windows.
- Fixed Decals and SSR diable flags for all shader graph master node (Lit, Fabric, StackLit, PBR)
- Fixed Distortion blend mode for shader graph master node (Lit, StackLit)
- Fixed bent Normal for Fabric master node in shader graph
- Fixed PBR master node lightlayers
- Fixed shader stripping for built-in lit shaders.

### Changed
- Rename "Regular" in Diffusion profile UI "Thick Object"
- Changed VBuffer depth parametrization for volumetric from distanceRange to depthExtent - Require update of volumetric settings - Fog start at near plan
- SpotLight with box shape use Lux unit only

## [5.1.0-preview] - 2018-11-19

### Added

- Added a separate Editor resources file for resources Unity does not take when it builds a Player.
- You can now disable SSR on Materials in Shader Graph.
- Added support for MSAA when the Supported Lit Shader Mode is set to Both. Previously HDRP only supported MSAA for Forward mode.
- You can now override the emissive color of a Material when in debug mode.
- Exposed max light for Light Loop Settings in HDRP asset UI.
- HDRP no longer performs a NormalDBuffer pass update if there are no decals in the Scene.
- Added distant (fall-back) volumetric fog and improved the fog evaluation precision.
- Added an option to reflect sky in SSR.
- Added a y-axis offset for the PlanarReflectionProbe and offset tool.
- Exposed the option to run SSR and SSAO on async compute.
- Added support for the _GlossMapScale parameter in the Legacy to HDRP Material converter.
- Added wave intrinsic instructions for use in Shaders (for AMD GCN).


### Fixed
- Fixed sphere shaped influence handles clamping in Reflection Probes.
- Fixed Reflection Probe data migration for projects created before using HDRP.
- Fixed UI of Layered Material where Unity previously rendered the scrollbar above the Copy button.
- Fixed Material tessellations parameters Start fade distance and End fade distance. Originally, Unity clamped these values when you modified them.
- Fixed various distortion and refraction issues - handle a better fall-back.
- Fixed SSR for multiple views.
- Fixed SSR issues related to self-intersections.
- Fixed shape density volume handle speed.
- Fixed density volume shape handle moving too fast.
- Fixed the Camera velocity pass that we removed by mistake.
- Fixed some null pointer exceptions when disabling motion vectors support.
- Fixed viewports for both the Subsurface Scattering combine pass and the transparent depth prepass.
- Fixed the blend mode pop-up in the UI. It previously did not appear when you enabled pre-refraction.
- Fixed some null pointer exceptions that previously occurred when you disabled motion vectors support.
- Fixed Layered Lit UI issue with scrollbar.
- Fixed cubemap assignation on custom ReflectionProbe.
- Fixed Reflection Probes’ capture settings' shadow distance.
- Fixed an issue with the SRP batcher and Shader variables declaration.
- Fixed thickness and subsurface slots for fabric Shader master node that wasn't appearing with the right combination of flags.
- Fixed d3d debug layer warning.
- Fixed PCSS sampling quality.
- Fixed the Subsurface and transmission Material feature enabling for fabric Shader.
- Fixed the Shader Graph UV node’s dimensions when using it in a vertex Shader.
- Fixed the planar reflection mirror gizmo's rotation.
- Fixed HDRenderPipelineAsset's FrameSettings not showing the selected enum in the Inspector drop-down.
- Fixed an error with async compute.
- MSAA now supports transparency.
- The HDRP Material upgrader tool now converts metallic values correctly.
- Volumetrics now render in Reflection Probes.
- Fixed a crash that occurred whenever you set a viewport size to 0.
- Fixed the Camera physic parameter that the UI previously did not display.
- Fixed issue in pyramid shaped spotlight handles manipulation

### Changed

- Renamed Line shaped Lights to Tube Lights.
- HDRP now uses mean height fog parametrization.
- Shadow quality settings are set to All when you use HDRP (This setting is not visible in the UI when using SRP). This avoids Legacy Graphics Quality Settings disabling the shadows and give SRP full control over the Shadows instead.
- HDRP now internally uses premultiplied alpha for all fog.
- Updated default FrameSettings used for realtime Reflection Probes when you create a new HDRenderPipelineAsset.
- Remove multi-camera support. LWRP and HDRP will not support multi-camera layered rendering.
- Updated Shader Graph subshaders to use the new instancing define.
- Changed fog distance calculation from distance to plane to distance to sphere.
- Optimized forward rendering using AMD GCN by scalarizing the light loop.
- Changed the UI of the Light Editor.
- Change ordering of includes in HDRP Materials in order to reduce iteration time for faster compilation.
- Added a StackLit master node replacing the InspectorUI version. IMPORTANT: All previously authored StackLit Materials will be lost. You need to recreate them with the master node.

## [5.0.0-preview] - 2018-09-28

### Added
- Added occlusion mesh to depth prepass for VR (VR still disabled for now)
- Added a debug mode to display only one shadow at once
- Added controls for the highlight created by directional lights
- Added a light radius setting to punctual lights to soften light attenuation and simulate fill lighting
- Added a 'minRoughness' parameter to all non-area lights (was previously only available for certain light types)
- Added separate volumetric light/shadow dimmers
- Added per-pixel jitter to volumetrics to reduce aliasing artifacts
- Added a SurfaceShading.hlsl file, which implements material-agnostic shading functionality in an efficient manner
- Added support for shadow bias for thin object transmission
- Added FrameSettings to control realtime planar reflection
- Added control for SRPBatcher on HDRP Asset
- Added an option to clear the shadow atlases in the debug menu
- Added a color visualization of the shadow atlas rescale in debug mode
- Added support for disabling SSR on materials
- Added intrinsic for XBone
- Added new light volume debugging tool
- Added a new SSR debug view mode
- Added translaction's scale invariance on DensityVolume
- Added multiple supported LitShadermode and per renderer choice in case of both Forward and Deferred supported
- Added custom specular occlusion mode to Lit Shader Graph Master node

### Fixed
- Fixed a normal bias issue with Stacklit (Was causing light leaking)
- Fixed camera preview outputing an error when both scene and game view where display and play and exit was call
- Fixed override debug mode not apply correctly on static GI
- Fixed issue where XRGraphicsConfig values set in the asset inspector GUI weren't propagating correctly (VR still disabled for now)
- Fixed issue with tangent that was using SurfaceGradient instead of regular normal decoding
- Fixed wrong error message display when switching to unsupported target like IOS
- Fixed an issue with ambient occlusion texture sometimes not being created properly causing broken rendering
- Shadow near plane is no longer limited at 0.1
- Fixed decal draw order on transparent material
- Fixed an issue where sometime the lookup texture used for GGX convolution was broken, causing broken rendering
- Fixed an issue where you wouldn't see any fog for certain pipeline/scene configurations
- Fixed an issue with volumetric lighting where the anisotropy value of 0 would not result in perfectly isotropic lighting
- Fixed shadow bias when the atlas is rescaled
- Fixed shadow cascade sampling outside of the atlas when cascade count is inferior to 4
- Fixed shadow filter width in deferred rendering not matching shader config
- Fixed stereo sampling of depth texture in MSAA DepthValues.shader
- Fixed box light UI which allowed negative and zero sizes, thus causing NaNs
- Fixed stereo rendering in HDRISky.shader (VR)
- Fixed normal blend and blend sphere influence for reflection probe
- Fixed distortion filtering (was point filtering, now trilinear)
- Fixed contact shadow for large distance
- Fixed depth pyramid debug view mode
- Fixed sphere shaped influence handles clamping in reflection probes
- Fixed reflection probes data migration for project created before using hdrp
- Fixed ambient occlusion for Lit Master Node when slot is connected

### Changed
- Use samplerunity_ShadowMask instead of samplerunity_samplerLightmap for shadow mask
- Allow to resize reflection probe gizmo's size
- Improve quality of screen space shadow
- Remove support of projection model for ScreenSpaceLighting (SSR always use HiZ and refraction always Proxy)
- Remove all the debug mode from SSR that are obsolete now
- Expose frameSettings and Capture settings for reflection and planar probe
- Update UI for reflection probe, planar probe, camera and HDRP Asset
- Implement proper linear blending for volumetric lighting via deep compositing as described in the paper "Deep Compositing Using Lie Algebras"
- Changed  planar mapping to match terrain convention (XZ instead of ZX)
- XRGraphicsConfig is no longer Read/Write. Instead, it's read-only. This improves consistency of XR behavior between the legacy render pipeline and SRP
- Change reflection probe data migration code (to update old reflection probe to new one)
- Updated gizmo for ReflectionProbes
- Updated UI and Gizmo of DensityVolume

## [4.0.0-preview] - 2018-09-28

### Added
- Added a new TerrainLit shader that supports rendering of Unity terrains.
- Added controls for linear fade at the boundary of density volumes
- Added new API to control decals without monobehaviour object
- Improve Decal Gizmo
- Implement Screen Space Reflections (SSR) (alpha version, highly experimental)
- Add an option to invert the fade parameter on a Density Volume
- Added a Fabric shader (experimental) handling cotton and silk
- Added support for MSAA in forward only for opaque only
- Implement smoothness fade for SSR
- Added support for AxF shader (X-rite format - require special AxF importer from Unity not part of HDRP)
- Added control for sundisc on directional light (hack)
- Added a new HD Lit Master node that implements Lit shader support for Shader Graph
- Added Micro shadowing support (hack)
- Added an event on HDAdditionalCameraData for custom rendering
- HDRP Shader Graph shaders now support 4-channel UVs.

### Fixed
- Fixed an issue where sometimes the deferred shadow texture would not be valid, causing wrong rendering.
- Stencil test during decals normal buffer update is now properly applied
- Decals corectly update normal buffer in forward
- Fixed a normalization problem in reflection probe face fading causing artefacts in some cases
- Fix multi-selection behavior of Density Volumes overwriting the albedo value
- Fixed support of depth texture for RenderTexture. HDRP now correctly output depth to user depth buffer if RenderTexture request it.
- Fixed multi-selection behavior of Density Volumes overwriting the albedo value
- Fixed support of depth for RenderTexture. HDRP now correctly output depth to user depth buffer if RenderTexture request it.
- Fixed support of Gizmo in game view in the editor
- Fixed gizmo for spot light type
- Fixed issue with TileViewDebug mode being inversed in gameview
- Fixed an issue with SAMPLE_TEXTURECUBE_SHADOW macro
- Fixed issue with color picker not display correctly when game and scene view are visible at the same time
- Fixed an issue with reflection probe face fading
- Fixed camera motion vectors shader and associated matrices to update correctly for single-pass double-wide stereo rendering
- Fixed light attenuation functions when range attenuation is disabled
- Fixed shadow component algorithm fixup not dirtying the scene, so changes can be saved to disk.
- Fixed some GC leaks for HDRP
- Fixed contact shadow not affected by shadow dimmer
- Fixed GGX that works correctly for the roughness value of 0 (mean specular highlgiht will disappeard for perfect mirror, we rely on maxSmoothness instead to always have a highlight even on mirror surface)
- Add stereo support to ShaderPassForward.hlsl. Forward rendering now seems passable in limited test scenes with camera-relative rendering disabled.
- Add stereo support to ProceduralSky.shader and OpaqueAtmosphericScattering.shader.
- Added CullingGroupManager to fix more GC.Alloc's in HDRP
- Fixed rendering when multiple cameras render into the same render texture

### Changed
- Changed the way depth & color pyramids are built to be faster and better quality, thus improving the look of distortion and refraction.
- Stabilize the dithered LOD transition mask with respect to the camera rotation.
- Avoid multiple depth buffer copies when decals are present
- Refactor code related to the RT handle system (No more normal buffer manager)
- Remove deferred directional shadow and move evaluation before lightloop
- Add a function GetNormalForShadowBias() that material need to implement to return the normal used for normal shadow biasing
- Remove Jimenez Subsurface scattering code (This code was disabled by default, now remove to ease maintenance)
- Change Decal API, decal contribution is now done in Material. Require update of material using decal
- Move a lot of files from CoreRP to HDRP/CoreRP. All moved files weren't used by Ligthweight pipeline. Long term they could move back to CoreRP after CoreRP become out of preview
- Updated camera inspector UI
- Updated decal gizmo
- Optimization: The objects that are rendered in the Motion Vector Pass are not rendered in the prepass anymore
- Removed setting shader inclue path via old API, use package shader include paths
- The default value of 'maxSmoothness' for punctual lights has been changed to 0.99
- Modified deferred compute and vert/frag shaders for first steps towards stereo support
- Moved material specific Shader Graph files into corresponding material folders.
- Hide environment lighting settings when enabling HDRP (Settings are control from sceneSettings)
- Update all shader includes to use absolute path (allow users to create material in their Asset folder)
- Done a reorganization of the files (Move ShaderPass to RenderPipeline folder, Move all shadow related files to Lighting/Shadow and others)
- Improved performance and quality of Screen Space Shadows

## [3.3.0-preview] - 2018-01-01

### Added
- Added an error message to say to use Metal or Vulkan when trying to use OpenGL API
- Added a new Fabric shader model that supports Silk and Cotton/Wool
- Added a new HDRP Lighting Debug mode to visualize Light Volumes for Point, Spot, Line, Rectangular and Reflection Probes
- Add support for reflection probe light layers
- Improve quality of anisotropic on IBL

### Fixed
- Fix an issue where the screen where darken when rendering camera preview
- Fix display correct target platform when showing message to inform user that a platform is not supported
- Remove workaround for metal and vulkan in normal buffer encoding/decoding
- Fixed an issue with color picker not working in forward
- Fixed an issue where reseting HDLight do not reset all of its parameters
- Fixed shader compile warning in DebugLightVolumes.shader

### Changed
- Changed default reflection probe to be 256x256x6 and array size to be 64
- Removed dependence on the NdotL for thickness evaluation for translucency (based on artist's input)
- Increased the precision when comparing Planar or HD reflection probe volumes
- Remove various GC alloc in C#. Slightly better performance

## [3.2.0-preview] - 2018-01-01

### Added
- Added a luminance meter in the debug menu
- Added support of Light, reflection probe, emissive material, volume settings related to lighting to Lighting explorer
- Added support for 16bit shadows

### Fixed
- Fix issue with package upgrading (HDRP resources asset is now versionned to worarkound package manager limitation)
- Fix HDReflectionProbe offset displayed in gizmo different than what is affected.
- Fix decals getting into a state where they could not be removed or disabled.
- Fix lux meter mode - The lux meter isn't affected by the sky anymore
- Fix area light size reset when multi-selected
- Fix filter pass number in HDUtils.BlitQuad
- Fix Lux meter mode that was applying SSS
- Fix planar reflections that were not working with tile/cluster (olbique matrix)
- Fix debug menu at runtime not working after nested prefab PR come to trunk
- Fix scrolling issue in density volume

### Changed
- Shader code refactor: Split MaterialUtilities file in two parts BuiltinUtilities (independent of FragInputs) and MaterialUtilities (Dependent of FragInputs)
- Change screen space shadow rendertarget format from ARGB32 to RG16

## [3.1.0-preview] - 2018-01-01

### Added
- Decal now support per channel selection mask. There is now two mode. One with BaseColor, Normal and Smoothness and another one more expensive with BaseColor, Normal, Smoothness, Metal and AO. Control is on HDRP Asset. This may require to launch an update script for old scene: 'Edit/Render Pipeline/Single step upgrade script/Upgrade all DecalMaterial MaskBlendMode'.
- Decal now supports depth bias for decal mesh, to prevent z-fighting
- Decal material now supports draw order for decal projectors
- Added LightLayers support (Base on mask from renderers name RenderingLayers and mask from light name LightLayers - if they match, the light apply) - cost an extra GBuffer in deferred (more bandwidth)
- When LightLayers is enabled, the AmbientOclusion is store in the GBuffer in deferred path allowing to avoid double occlusion with SSAO. In forward the double occlusion is now always avoided.
- Added the possibility to add an override transform on the camera for volume interpolation
- Added desired lux intensity and auto multiplier for HDRI sky
- Added an option to disable light by type in the debug menu
- Added gradient sky
- Split EmissiveColor and bakeDiffuseLighting in forward avoiding the emissiveColor to be affect by SSAO
- Added a volume to control indirect light intensity
- Added EV 100 intensity unit for area lights
- Added support for RendererPriority on Renderer. This allow to control order of transparent rendering manually. HDRP have now two stage of sorting for transparent in addition to bact to front. Material have a priority then Renderer have a priority.
- Add Coupling of (HD)Camera and HDAdditionalCameraData for reset and remove in inspector contextual menu of Camera
- Add Coupling of (HD)ReflectionProbe and HDAdditionalReflectionData for reset and remove in inspector contextual menu of ReflectoinProbe
- Add macro to forbid unity_ObjectToWorld/unity_WorldToObject to be use as it doesn't handle camera relative rendering
- Add opacity control on contact shadow

### Fixed
- Fixed an issue with PreIntegratedFGD texture being sometimes destroyed and not regenerated causing rendering to break
- PostProcess input buffers are not copied anymore on PC if the viewport size matches the final render target size
- Fixed an issue when manipulating a lot of decals, it was displaying a lot of errors in the inspector
- Fixed capture material with reflection probe
- Refactored Constant Buffers to avoid hitting the maximum number of bound CBs in some cases.
- Fixed the light range affecting the transform scale when changed.
- Snap to grid now works for Decal projector resizing.
- Added a warning for 128x128 cookie texture without mipmaps
- Replace the sampler used for density volumes for correct wrap mode handling

### Changed
- Move Render Pipeline Debug "Windows from Windows->General-> Render Pipeline debug windows" to "Windows from Windows->Analysis-> Render Pipeline debug windows"
- Update detail map formula for smoothness and albedo, goal it to bright and dark perceptually and scale factor is use to control gradient speed
- Refactor the Upgrade material system. Now a material can be update from older version at any time. Call Edit/Render Pipeline/Upgrade all Materials to newer version
- Change name EnableDBuffer to EnableDecals at several place (shader, hdrp asset...), this require a call to Edit/Render Pipeline/Upgrade all Materials to newer version to have up to date material.
- Refactor shader code: BakeLightingData structure have been replace by BuiltinData. Lot of shader code have been remove/change.
- Refactor shader code: All GBuffer are now handled by the deferred material. Mean ShadowMask and LightLayers are control by lit material in lit.hlsl and not outside anymore. Lot of shader code have been remove/change.
- Refactor shader code: Rename GetBakedDiffuseLighting to ModifyBakedDiffuseLighting. This function now handle lighting model for transmission too. Lux meter debug mode is factor outisde.
- Refactor shader code: GetBakedDiffuseLighting is not call anymore in GBuffer or forward pass, including the ConvertSurfaceDataToBSDFData and GetPreLightData, this is done in ModifyBakedDiffuseLighting now
- Refactor shader code: Added a backBakeDiffuseLighting to BuiltinData to handle lighting for transmission
- Refactor shader code: Material must now call InitBuiltinData (Init all to zero + init bakeDiffuseLighting and backBakeDiffuseLighting ) and PostInitBuiltinData

## [3.0.0-preview] - 2018-01-01

### Fixed
- Fixed an issue with distortion that was using previous frame instead of current frame
- Fixed an issue where disabled light where not upgrade correctly to the new physical light unit system introduce in 2.0.5-preview

### Changed
- Update assembly definitions to output assemblies that match Unity naming convention (Unity.*).

## [2.0.5-preview] - 2018-01-01

### Added
- Add option supportDitheringCrossFade on HDRP Asset to allow to remove shader variant during player build if needed
- Add contact shadows for punctual lights (in additional shadow settings), only one light is allowed to cast contact shadows at the same time and so at each frame a dominant light is choosed among all light with contact shadows enabled.
- Add PCSS shadow filter support (from SRP Core)
- Exposed shadow budget parameters in HDRP asset
- Add an option to generate an emissive mesh for area lights (currently rectangle light only). The mesh fits the size, intensity and color of the light.
- Add an option to the HDRP asset to increase the resolution of volumetric lighting.
- Add additional ligth unit support for punctual light (Lumens, Candela) and area lights (Lumens, Luminance)
- Add dedicated Gizmo for the box Influence volume of HDReflectionProbe / PlanarReflectionProbe

### Changed
- Re-enable shadow mask mode in debug view
- SSS and Transmission code have been refactored to be able to share it between various material. Guidelines are in SubsurfaceScattering.hlsl
- Change code in area light with LTC for Lit shader. Magnitude is now take from FGD texture instead of a separate texture
- Improve camera relative rendering: We now apply camera translation on the model matrix, so before the TransformObjectToWorld(). Note: unity_WorldToObject and unity_ObjectToWorld must never be used directly.
- Rename positionWS to positionRWS (Camera relative world position) at a lot of places (mainly in interpolator and FragInputs). In case of custom shader user will be required to update their code.
- Rename positionWS, capturePositionWS, proxyPositionWS, influencePositionWS to positionRWS, capturePositionRWS, proxyPositionRWS, influencePositionRWS (Camera relative world position) in LightDefinition struct.
- Improve the quality of trilinear filtering of density volume textures.
- Improve UI for HDReflectionProbe / PlanarReflectionProbe

### Fixed
- Fixed a shader preprocessor issue when compiling DebugViewMaterialGBuffer.shader against Metal target
- Added a temporary workaround to Lit.hlsl to avoid broken lighting code with Metal/AMD
- Fixed issue when using more than one volume texture mask with density volumes.
- Fixed an error which prevented volumetric lighting from working if no density volumes with 3D textures were present.
- Fix contact shadows applied on transmission
- Fix issue with forward opaque lit shader variant being removed by the shader preprocessor
- Fixed compilation errors on Nintendo Switch (limited XRSetting support).
- Fixed apply range attenuation option on punctual light
- Fixed issue with color temperature not take correctly into account with static lighting
- Don't display fog when diffuse lighting, specular lighting, or lux meter debug mode are enabled.

## [2.0.4-preview] - 2018-01-01

### Fixed
- Fix issue when disabling rough refraction and building a player. Was causing a crash.

## [2.0.3-preview] - 2018-01-01

### Added
- Increased debug color picker limit up to 260k lux

## [2.0.2-preview] - 2018-01-01

### Added
- Add Light -> Planar Reflection Probe command
- Added a false color mode in rendering debug
- Add support for mesh decals
- Add flag to disable projector decals on transparent geometry to save performance and decal texture atlas space
- Add ability to use decal diffuse map as mask only
- Add visualize all shadow masks in lighting debug
- Add export of normal and roughness buffer for forwardOnly and when in supportOnlyForward mode for forward
- Provide a define in lit.hlsl (FORWARD_MATERIAL_READ_FROM_WRITTEN_NORMAL_BUFFER) when output buffer normal is used to read the normal and roughness instead of caclulating it (can save performance, but lower quality due to compression)
- Add color swatch to decal material

### Changed
- Change Render -> Planar Reflection creation to 3D Object -> Mirror
- Change "Enable Reflector" name on SpotLight to "Angle Affect Intensity"
- Change prototype of BSDFData ConvertSurfaceDataToBSDFData(SurfaceData surfaceData) to BSDFData ConvertSurfaceDataToBSDFData(uint2 positionSS, SurfaceData surfaceData)

### Fixed
- Fix issue with StackLit in deferred mode with deferredDirectionalShadow due to GBuffer not being cleared. Gbuffer is still not clear and issue was fix with the new Output of normal buffer.
- Fixed an issue where interpolation volumes were not updated correctly for reflection captures.
- Fixed an exception in Light Loop settings UI

## [2.0.1-preview] - 2018-01-01

### Added
- Add stripper of shader variant when building a player. Save shader compile time.
- Disable per-object culling that was executed in C++ in HD whereas it was not used (Optimization)
- Enable texture streaming debugging (was not working before 2018.2)
- Added Screen Space Reflection with Proxy Projection Model
- Support correctly scene selection for alpha tested object
- Add per light shadow mask mode control (i.e shadow mask distance and shadow mask). It use the option NonLightmappedOnly
- Add geometric filtering to Lit shader (allow to reduce specular aliasing)
- Add shortcut to create DensityVolume and PlanarReflection in hierarchy
- Add a DefaultHDMirrorMaterial material for PlanarReflection
- Added a script to be able to upgrade material to newer version of HDRP
- Removed useless duplication of ForwardError passes.
- Add option to not compile any DEBUG_DISPLAY shader in the player (Faster build) call Support Runtime Debug display

### Changed
- Changed SupportForwardOnly to SupportOnlyForward in render pipeline settings
- Changed versioning variable name in HDAdditionalXXXData from m_version to version
- Create unique name when creating a game object in the rendering menu (i.e Density Volume(2))
- Re-organize various files and folder location to clean the repository
- Change Debug windows name and location. Now located at:  Windows -> General -> Render Pipeline Debug

### Removed
- Removed GlobalLightLoopSettings.maxPlanarReflectionProbes and instead use value of GlobalLightLoopSettings.planarReflectionProbeCacheSize
- Remove EmissiveIntensity parameter and change EmissiveColor to be HDR (Matching Builtin Unity behavior) - Data need to be updated - Launch Edit -> Single Step Upgrade Script -> Upgrade all Materials emissionColor

### Fixed
- Fix issue with LOD transition and instancing
- Fix discrepency between object motion vector and camera motion vector
- Fix issue with spot and dir light gizmo axis not highlighted correctly
- Fix potential crash while register debug windows inputs at startup
- Fix warning when creating Planar reflection
- Fix specular lighting debug mode (was rendering black)
- Allow projector decal with null material to allow to configure decal when HDRP is not set
- Decal atlas texture offset/scale is updated after allocations (used to be before so it was using date from previous frame)

## [0.0.0-preview] - 2018-01-01

### Added
- Configure the VolumetricLightingSystem code path to be on by default
- Trigger a build exception when trying to build an unsupported platform
- Introduce the VolumetricLightingController component, which can (and should) be placed on the camera, and allows one to control the near and the far plane of the V-Buffer (volumetric "froxel" buffer) along with the depth distribution (from logarithmic to linear)
- Add 3D texture support for DensityVolumes
- Add a better mapping of roughness to mipmap for planar reflection
- The VolumetricLightingSystem now uses RTHandles, which allows to save memory by sharing buffers between different cameras (history buffers are not shared), and reduce reallocation frequency by reallocating buffers only if the rendering resolution increases (and suballocating within existing buffers if the rendering resolution decreases)
- Add a Volumetric Dimmer slider to lights to control the intensity of the scattered volumetric lighting
- Add UV tiling and offset support for decals.
- Add mipmapping support for volume 3D mask textures

### Changed
- Default number of planar reflection change from 4 to 2
- Rename _MainDepthTexture to _CameraDepthTexture
- The VolumetricLightingController has been moved to the Interpolation Volume framework and now functions similarly to the VolumetricFog settings
- Update of UI of cookie, CubeCookie, Reflection probe and planar reflection probe to combo box
- Allow enabling/disabling shadows for area lights when they are set to baked.
- Hide applyRangeAttenuation and FadeDistance for directional shadow as they are not used

### Removed
- Remove Resource folder of PreIntegratedFGD and add the resource to RenderPipeline Asset

### Fixed
- Fix ConvertPhysicalLightIntensityToLightIntensity() function used when creating light from script to match HDLightEditor behavior
- Fix numerical issues with the default value of mean free path of volumetric fog
- Fix the bug preventing decals from coexisting with density volumes
- Fix issue with alpha tested geometry using planar/triplanar mapping not render correctly or flickering (due to being wrongly alpha tested in depth prepass)
- Fix meta pass with triplanar (was not handling correctly the normal)
- Fix preview when a planar reflection is present
- Fix Camera preview, it is now a Preview cameraType (was a SceneView)
- Fix handling unknown GPUShadowTypes in the shadow manager.
- Fix area light shapes sent as point lights to the baking backends when they are set to baked.
- Fix unnecessary division by PI for baked area lights.
- Fix line lights sent to the lightmappers. The backends don't support this light type.
- Fix issue with shadow mask framesettings not correctly taken into account when shadow mask is enabled for lighting.
- Fix directional light and shadow mask transition, they are now matching making smooth transition
- Fix banding issues caused by high intensity volumetric lighting
- Fix the debug window being emptied on SRP asset reload
- Fix issue with debug mode not correctly clearing the GBuffer in editor after a resize
- Fix issue with ResetMaterialKeyword not resetting correctly ToggleOff/Roggle Keyword
- Fix issue with motion vector not render correctly if there is no depth prepass in deferred

## [0.0.0-preview] - 2018-01-01

### Added
- Screen Space Refraction projection model (Proxy raycasting, HiZ raymarching)
- Screen Space Refraction settings as volume component
- Added buffered frame history per camera
- Port Global Density Volumes to the Interpolation Volume System.
- Optimize ImportanceSampleLambert() to not require the tangent frame.
- Generalize SampleVBuffer() to handle different sampling and reconstruction methods.
- Improve the quality of volumetric lighting reprojection.
- Optimize Morton Order code in the Subsurface Scattering pass.
- Planar Reflection Probe support roughness (gaussian convolution of captured probe)
- Use an atlas instead of a texture array for cluster transparent decals
- Add a debug view to visualize the decal atlas
- Only store decal textures to atlas if decal is visible, debounce out of memory decal atlas warning.
- Add manipulator gizmo on decal to improve authoring workflow
- Add a minimal StackLit material (work in progress, this version can be used as template to add new material)

### Changed
- EnableShadowMask in FrameSettings (But shadowMaskSupport still disable by default)
- Forced Planar Probe update modes to (Realtime, Every Update, Mirror Camera)
- Screen Space Refraction proxy model uses the proxy of the first environment light (Reflection probe/Planar probe) or the sky
- Moved RTHandle static methods to RTHandles
- Renamed RTHandle to RTHandleSystem.RTHandle
- Move code for PreIntegratedFDG (Lit.shader) into its dedicated folder to be share with other material
- Move code for LTCArea (Lit.shader) into its dedicated folder to be share with other material

### Removed
- Removed Planar Probe mirror plane position and normal fields in inspector, always display mirror plane and normal gizmos

### Fixed
- Fix fog flags in scene view is now taken into account
- Fix sky in preview windows that were disappearing after a load of a new level
- Fix numerical issues in IntersectRayAABB().
- Fix alpha blending of volumetric lighting with transparent objects.
- Fix the near plane of the V-Buffer causing out-of-bounds look-ups in the clustered data structure.
- Depth and color pyramid are properly computed and sampled when the camera renders inside a viewport of a RTHandle.
- Fix decal atlas debug view to work correctly when shadow atlas view is also enabled
- Fix TransparentSSR with non-rendergraph.
- Fix shader compilation warning on SSR compute shader.<|MERGE_RESOLUTION|>--- conflicted
+++ resolved
@@ -17,12 +17,9 @@
 
 ### Fixed
 - Fixed probe volumes debug views.
-<<<<<<< HEAD
-- VFX : Debug material view were rendering pink for albedo. (case 1290752)
-=======
 - Fixed ShaderGraph Decal material not showing exposed properties.
 - Fixed couple samplers that had the wrong name in raytracing code
->>>>>>> 311f874c
+- VFX : Debug material view were rendering pink for albedo. (case 1290752)
 
 ### Changed
 - Removed the material pass probe volumes evaluation mode.
