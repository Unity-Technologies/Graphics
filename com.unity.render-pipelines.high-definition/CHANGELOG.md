# Changelog
All notable changes to this package will be documented in this file.

The format is based on [Keep a Changelog](http://keepachangelog.com/en/1.0.0/)
and this project adheres to [Semantic Versioning](http://semver.org/spec/v2.0.0.html).

## [10.0.0] - 2019-06-10

### Added
- Ray tracing support for VR single-pass
- Added sharpen filter shader parameter and UI for TemporalAA to control image quality instead of hardcoded value
- Added frame settings option for custom post process and custom passes as well as custom color buffer format option.
- Add check in wizard on SRP Batcher enabled.
- Added default implementations of OnPreprocessMaterialDescription for FBX, Obj, Sketchup and 3DS file formats.
- Added custom pass fade radius
- Added after post process injection point for custom passes
- Added basic alpha compositing support - Alpha is available afterpostprocess when using FP16 buffer format.
- Added falloff distance on Reflection Probe and Planar Reflection Probe
- Added Backplate projection from the HDRISky
- Added Shadow Matte in UnlitMasterNode, which only received shadow without lighting
- Added hability to name LightLayers in HDRenderPipelineAsset
- Added a range compression factor for Reflection Probe and Planar Reflection Probe to avoid saturation of colors.
- Added path tracing support for directional, point and spot lights, as well as emission from Lit and Unlit.
- Added non temporal version of SSAO.
- Added more detailed ray tracing stats in the debug window
- Added Disc area light (bake only)
- Added a warning in the material UI to prevent transparent + subsurface-scattering combination.
- Added XR single-pass setting into HDRP asset
- Added a penumbra tint option for lights
- Added support for depth copy with XR SDK
- Added debug setting to Render Pipeline Debug Window to list the active XR views
- Added an option to filter the result of the volumetric lighting (off by default).
- Added a transmission multiplier for directional lights
- Added XR single-pass test mode to Render Pipeline Debug Window
- Added debug setting to Render Pipeline Window to list the active XR views
- Added a new refraction mode for the Lit shader (thin). Which is a box refraction with small thickness values
- Added the code to support Barn Doors for Area Lights based on a shaderconfig option.
- Added HDRPCameraBinder property binder for Visual Effect Graph
- Added "Celestial Body" controls to the Directional Light
- Added new parameters to the Physically Based Sky
- Added Reflections to the DXR Wizard
- Added the possibility to have ray traced colored and semi-transparent shadows on directional lights.
- Added a check in the custom post process template to throw an error if the default shader is not found.
- Exposed the debug overlay ratio in the debug menu.
- Added a separate frame settings for tonemapping alongside color grading.
- Added the receive fog option in the material UI for ShaderGraphs.
- Added a public virtual bool in the custom post processes API to specify if a post processes should be executed in the scene view.
- Added a menu option that checks scene issues with ray tracing. Also removed the previously existing warning at runtime.
- Added Contrast Adaptive Sharpen (CAS) Upscaling effect.
- Added APIs to update probe settings at runtime.
- Added documentation for the rayTracingSupported method in HDRP
- Added user-selectable format for the post processing passes.
- Added support for alpha channel in some post-processing passes (DoF, TAA, Uber).
- Added warnings in FrameSettings inspector when using DXR and atempting to use Asynchronous Execution.
- Exposed Stencil bits that can be used by the user.
- Added history rejection based on velocity of intersected objects for directional, point and spot lights.
- Added a affectsVolumetric field to the HDAdditionalLightData API to know if light affects volumetric fog.
- Add OS and Hardware check in the Wizard fixes for DXR.
- Added option to exclude camera motion from motion blur.
- Added semi-transparent shadows for point and spot lights.
- Added support for semi-transparent shadow for unlit shader and unlit shader graph.
- Added the alpha clip enabled toggle to the material UI for all HDRP shader graphs.
- Added Material Samples to explain how to use the lit shader features
- Added an initial implementation of ray traced sub surface scattering
- Added AssetPostprocessors and Shadergraphs to handle Arnold Standard Surface and 3DsMax Physical material import from FBX.
- Added support for Smoothness Fade start work when enabling ray traced reflections.
- Added Contact shadow, Micro shadows and Screen space refraction API documentation.
- Added script documentation for SSR, SSAO (ray tracing), GI, Light Cluster, RayTracingSettings, Ray Counters, etc.
- Added path tracing support for refraction and internal reflections.
- Added support for Thin Refraction Model and Lit's Clear Coat in Path Tracing.
- Added the Tint parameter to Sky Colored Fog.
- Added of Screen Space Reflections for Transparent materials
- Added a fallback for ray traced area light shadows in case the material is forward or the lit mode is forward.
- Added a new debug mode for light layers.
- Added an "enable" toggle to the SSR volume component.
- Added support for anisotropic specular lobes in path tracing.
- Added support for alpha clipping in path tracing.
- Added support for light cookies in path tracing.
- Added support for transparent shadows in path tracing.
- Added support for iridescence in path tracing.
- Added support for background color in path tracing.
- Added a path tracing test to the test suite.
- Added a warning and workaround instructions that appear when you enable XR single-pass after the first frame with the XR SDK.
- Added the exposure sliders to the planar reflection probe preview
- Added support for subsurface scattering in path tracing.
- Added a new mode that improves the filtering of ray traced shadows (directional, point and spot) based on the distance to the occluder.
- Added support of cookie baking and add support on Disc light.
- Added support for fog attenuation in path tracing.
- Added a new debug panel for volumes
- Added XR setting to control camera jitter for temporal effects
- Added an error message in the DrawRenderers custom pass when rendering opaque objects with an HDRP asset in DeferredOnly mode.
- Added API to enable proper recording of path traced scenes (with the Unity recorder or other tools).
- Added support for fog in Recursive rendering, ray traced reflections and ray traced indirect diffuse.
- Added an alpha blend option for recursive rendering
- Added support for stack lit for ray tracing effects.
- Added support for hair for ray tracing effects.
- Added support for alpha to coverage for HDRP shaders and shader graph
- Added support for Quality Levels to Subsurface Scattering.
- Added option to disable XR rendering on the camera settings.
- Added support for specular AA from geometric curvature in AxF
- Added support for baked AO (no input for now) in AxF
- Added an info box to warn about depth test artifacts when rendering object twice in custom passes with MSAA.
- Added a frame setting for alpha to mask.
- Added support for custom passes in the AOV API
- Added Light decomposition lighting debugging modes and support in AOV
- Added exposure compensation to Fixed exposure mode
- Added support for rasterized area light shadows in StackLit
- Added support for texture-weighted automatic exposure
- Added support for POM for emissive map
- Added alpha channel support in motion blur pass.
- Added the HDRP Compositor Tool (in Preview).
- Added a ray tracing mode option in the HDRP asset that allows to override and shader stripping.
- Added support for arbitrary resolution scaling of Volumetric Lighting to the Fog volume component.
- Added range attenuation for box-shaped spotlights.
- Added scenes for hair and fabric and decals with material samples
- Added fabric materials and textures
- Added information for fabric materials in fabric scene
- Added a DisplayInfo attribute to specify a name override and a display order for Volume Component fields (used only in default inspector for now).
- Added Min distance to contact shadows.
- Added support for Depth of Field in path tracing (by sampling the lens aperture).
- Added an API in HDRP to override the camera within the rendering of a frame (mainly for custom pass).
- Added a function (HDRenderPipeline.ResetRTHandleReferenceSize) to reset the reference size of RTHandle systems.
- Added support for AxF measurements importing into texture resources tilings.
- Added Layer parameter on Area Light to modify Layer of generated Emissive Mesh
- Added a flow map parameter to HDRI Sky
- Implemented ray traced reflections for transparent objects.
- Add a new parameter to control reflections in recursive rendering.
- Added an initial version of SSGI.
- Added Virtual Texturing cache settings to control the size of the Streaming Virtual Texturing caches.
- Added back-compatibility with builtin stereo matrices.
- Added CustomPassUtils API to simplify Blur, Copy and DrawRenderers custom passes.
- Added Histogram guided automatic exposure.
- Added few exposure debug modes.
- Added support for multiple path-traced views at once (e.g., scene and game views).
- Added support for 3DsMax's 2021 Simplified Physical Material from FBX files in the Model Importer.
- Added custom target mid grey for auto exposure.
- Added CustomPassUtils API to simplify Blur, Copy and DrawRenderers custom passes.
- Added an API in HDRP to override the camera within the rendering of a frame (mainly for custom pass).
- Added more custom pass API functions, mainly to render objects from another camera.
- Added support for transparent Unlit in path tracing.
- Added a minimal lit used for RTGI in peformance mode.
- Added procedural metering mask that can follow an object
- Added presets quality settings for RTAO and RTGI.
- Added an override for the shadow culling that allows better directional shadow maps in ray tracing effects (RTR, RTGI, RTSSS and RR).
- Added a Cloud Layer volume override.
- Added Fast Memory support for platform that support it.
- Added CPU and GPU timings for ray tracing effects.
- Added support to combine RTSSS and RTGI (1248733).
- Added IES Profile support for Point, Spot and Rectangular-Area lights
- Added support for multiple mapping modes in AxF.
- Add support of lightlayers on indirect lighting controller
- Added compute shader stripping.
- Added Cull Mode option for opaque materials and ShaderGraphs. 
- Added scene view exposure override.
- Added support for exposure curve remapping for min/max limits.
- Added presets for ray traced reflections.
- Added final image histogram debug view (both luminance and RGB).
- Added an example texture and rotation to the Cloud Layer volume override.
- Added an option to extend the camera culling for skinned mesh animation in ray tracing effects (1258547).

### Fixed
- Fix when rescale probe all direction below zero (1219246)
- Update documentation of HDRISky-Backplate, precise how to have Ambient Occlusion on the Backplate
- Sorting, undo, labels, layout in the Lighting Explorer.
- Fixed sky settings and materials in Shader Graph Samples package
- Fix/workaround a probable graphics driver bug in the GTAO shader.
- Fixed Hair and PBR shader graphs double sided modes
- Fixed an issue where updating an HDRP asset in the Quality setting panel would not recreate the pipeline.
- Fixed issue with point lights being considered even when occupying less than a pixel on screen (case 1183196)
- Fix a potential NaN source with iridescence (case 1183216)
- Fixed issue of spotlight breaking when minimizing the cone angle via the gizmo (case 1178279)
- Fixed issue that caused decals not to modify the roughness in the normal buffer, causing SSR to not behave correctly (case 1178336)
- Fixed lit transparent refraction with XR single-pass rendering
- Removed extra jitter for TemporalAA in VR
- Fixed ShaderGraph time in main preview
- Fixed issue on some UI elements in HDRP asset not expanding when clicking the arrow (case 1178369)
- Fixed alpha blending in custom post process
- Fixed the modification of the _AlphaCutoff property in the material UI when exposed with a ShaderGraph parameter.
- Fixed HDRP test `1218_Lit_DiffusionProfiles` on Vulkan.
- Fixed an issue where building a player in non-dev mode would generate render target error logs every frame
- Fixed crash when upgrading version of HDRP
- Fixed rendering issues with material previews
- Fixed NPE when using light module in Shuriken particle systems (1173348).
- Refresh cached shadow on editor changes
- Fixed light supported units caching (1182266)
- Fixed an issue where SSAO (that needs temporal reprojection) was still being rendered when Motion Vectors were not available (case 1184998)
- Fixed a nullref when modifying the height parameters inside the layered lit shader UI.
- Fixed Decal gizmo that become white after exiting play mode
- Fixed Decal pivot position to behave like a spotlight
- Fixed an issue where using the LightingOverrideMask would break sky reflection for regular cameras
- Fix DebugMenu FrameSettingsHistory persistency on close
- Fix DensityVolume, ReflectionProbe aned PlanarReflectionProbe advancedControl display
- Fix DXR scene serialization in wizard
- Fixed an issue where Previews would reallocate History Buffers every frame
- Fixed the SetLightLayer function in HDAdditionalLightData setting the wrong light layer
- Fix error first time a preview is created for planar
- Fixed an issue where SSR would use an incorrect roughness value on ForwardOnly (StackLit, AxF, Fabric, etc.) materials when the pipeline is configured to also allow deferred Lit.
- Fixed issues with light explorer (cases 1183468, 1183269)
- Fix dot colors in LayeredLit material inspector
- Fix undo not resetting all value when undoing the material affectation in LayerLit material
- Fix for issue that caused gizmos to render in render textures (case 1174395)
- Fixed the light emissive mesh not updated when the light was disabled/enabled
- Fixed light and shadow layer sync when setting the HDAdditionalLightData.lightlayersMask property
- Fixed a nullref when a custom post process component that was in the HDRP PP list is removed from the project
- Fixed issue that prevented decals from modifying specular occlusion (case 1178272).
- Fixed exposure of volumetric reprojection
- Fixed multi selection support for Scalable Settings in lights
- Fixed font shaders in test projects for VR by using a Shader Graph version
- Fixed refresh of baked cubemap by incrementing updateCount at the end of the bake (case 1158677).
- Fixed issue with rectangular area light when seen from the back
- Fixed decals not affecting lightmap/lightprobe
- Fixed zBufferParams with XR single-pass rendering
- Fixed moving objects not rendered in custom passes
- Fixed abstract classes listed in the + menu of the custom pass list
- Fixed custom pass that was rendered in previews
- Fixed precision error in zero value normals when applying decals (case 1181639)
- Fixed issue that triggered No Scene Lighting view in game view as well (case 1156102)
- Assign default volume profile when creating a new HDRP Asset
- Fixed fov to 0 in planar probe breaking the projection matrix (case 1182014)
- Fixed bugs with shadow caching
- Reassign the same camera for a realtime probe face render request to have appropriate history buffer during realtime probe rendering.
- Fixed issue causing wrong shading when normal map mode is Object space, no normal map is set, but a detail map is present (case 1143352)
- Fixed issue with decal and htile optimization
- Fixed TerrainLit shader compilation error regarding `_Control0_TexelSize` redefinition (case 1178480).
- Fixed warning about duplicate HDRuntimeReflectionSystem when configuring play mode without domain reload.
- Fixed an editor crash when multiple decal projectors were selected and some had null material
- Added all relevant fix actions to FixAll button in Wizard
- Moved FixAll button on top of the Wizard
- Fixed an issue where fog color was not pre-exposed correctly
- Fix priority order when custom passes are overlapping
- Fix cleanup not called when the custom pass GameObject is destroyed
- Replaced most instances of GraphicsSettings.renderPipelineAsset by GraphicsSettings.currentRenderPipeline. This should fix some parameters not working on Quality Settings overrides.
- Fixed an issue with Realtime GI not working on upgraded projects.
- Fixed issue with screen space shadows fallback texture was not set as a texture array.
- Fixed Pyramid Lights bounding box
- Fixed terrain heightmap default/null values and epsilons
- Fixed custom post-processing effects breaking when an abstract class inherited from `CustomPostProcessVolumeComponent`
- Fixed XR single-pass rendering in Editor by using ShaderConfig.s_XrMaxViews to allocate matrix array
- Multiple different skies rendered at the same time by different cameras are now handled correctly without flickering
- Fixed flickering issue happening when different volumes have shadow settings and multiple cameras are present.
- Fixed issue causing planar probes to disappear if there is no light in the scene.
- Fixed a number of issues with the prefab isolation mode (Volumes leaking from the main scene and reflection not working properly)
- Fixed an issue with fog volume component upgrade not working properly
- Fixed Spot light Pyramid Shape has shadow artifacts on aspect ratio values lower than 1
- Fixed issue with AO upsampling in XR
- Fixed camera without HDAdditionalCameraData component not rendering
- Removed the macro ENABLE_RAYTRACING for most of the ray tracing code
- Fixed prefab containing camera reloading in loop while selected in the Project view
- Fixed issue causing NaN wheh the Z scale of an object is set to 0.
- Fixed DXR shader passes attempting to render before pipeline loaded
- Fixed black ambient sky issue when importing a project after deleting Library.
- Fixed issue when upgrading a Standard transparent material (case 1186874)
- Fixed area light cookies not working properly with stack lit
- Fixed material render queue not updated when the shader is changed in the material inspector.
- Fixed a number of issues with full screen debug modes not reseting correctly when setting another mutually exclusive mode
- Fixed compile errors for platforms with no VR support
- Fixed an issue with volumetrics and RTHandle scaling (case 1155236)
- Fixed an issue where sky lighting might be updated uselessly
- Fixed issue preventing to allow setting decal material to none (case 1196129)
- Fixed XR multi-pass decals rendering
- Fixed several fields on Light Inspector that not supported Prefab overrides
- Fixed EOL for some files
- Fixed scene view rendering with volumetrics and XR enabled
- Fixed decals to work with multiple cameras
- Fixed optional clear of GBuffer (Was always on)
- Fixed render target clears with XR single-pass rendering
- Fixed HDRP samples file hierarchy
- Fixed Light units not matching light type
- Fixed QualitySettings panel not displaying HDRP Asset
- Fixed black reflection probes the first time loading a project
- Fixed y-flip in scene view with XR SDK
- Fixed Decal projectors do not immediately respond when parent object layer mask is changed in editor.
- Fixed y-flip in scene view with XR SDK
- Fixed a number of issues with Material Quality setting
- Fixed the transparent Cull Mode option in HD unlit master node settings only visible if double sided is ticked.
- Fixed an issue causing shadowed areas by contact shadows at the edge of far clip plane if contact shadow length is very close to far clip plane.
- Fixed editing a scalable settings will edit all loaded asset in memory instead of targetted asset.
- Fixed Planar reflection default viewer FOV
- Fixed flickering issues when moving the mouse in the editor with ray tracing on.
- Fixed the ShaderGraph main preview being black after switching to SSS in the master node settings
- Fixed custom fullscreen passes in VR
- Fixed camera culling masks not taken in account in custom pass volumes
- Fixed object not drawn in custom pass when using a DrawRenderers with an HDRP shader in a build.
- Fixed injection points for Custom Passes (AfterDepthAndNormal and BeforePreRefraction were missing)
- Fixed a enum to choose shader tags used for drawing objects (DepthPrepass or Forward) when there is no override material.
- Fixed lit objects in the BeforePreRefraction, BeforeTransparent and BeforePostProcess.
- Fixed the None option when binding custom pass render targets to allow binding only depth or color.
- Fixed custom pass buffers allocation so they are not allocated if they're not used.
- Fixed the Custom Pass entry in the volume create asset menu items.
- Fixed Prefab Overrides workflow on Camera.
- Fixed alignment issue in Preset for Camera.
- Fixed alignment issue in Physical part for Camera.
- Fixed FrameSettings multi-edition.
- Fixed a bug happening when denoising multiple ray traced light shadows
- Fixed minor naming issues in ShaderGraph settings
- VFX: Removed z-fight glitches that could appear when using deferred depth prepass and lit quad primitives
- VFX: Preserve specular option for lit outputs (matches HDRP lit shader)
- Fixed an issue with Metal Shader Compiler and GTAO shader for metal
- Fixed resources load issue while upgrading HDRP package.
- Fix LOD fade mask by accounting for field of view
- Fixed spot light missing from ray tracing indirect effects.
- Fixed a UI bug in the diffusion profile list after fixing them from the wizard.
- Fixed the hash collision when creating new diffusion profile assets.
- Fixed a light leaking issue with box light casting shadows (case 1184475)
- Fixed Cookie texture type in the cookie slot of lights (Now displays a warning because it is not supported).
- Fixed a nullref that happens when using the Shuriken particle light module
- Fixed alignment in Wizard
- Fixed text overflow in Wizard's helpbox
- Fixed Wizard button fix all that was not automatically grab all required fixes
- Fixed VR tab for MacOS in Wizard
- Fixed local config package workflow in Wizard
- Fixed issue with contact shadows shifting when MSAA is enabled.
- Fixed EV100 in the PBR sky
- Fixed an issue In URP where sometime the camera is not passed to the volume system and causes a null ref exception (case 1199388)
- Fixed nullref when releasing HDRP with custom pass disabled
- Fixed performance issue derived from copying stencil buffer.
- Fixed an editor freeze when importing a diffusion profile asset from a unity package.
- Fixed an exception when trying to reload a builtin resource.
- Fixed the light type intensity unit reset when switching the light type.
- Fixed compilation error related to define guards and CreateLayoutFromXrSdk()
- Fixed documentation link on CustomPassVolume.
- Fixed player build when HDRP is in the project but not assigned in the graphic settings.
- Fixed an issue where ambient probe would be black for the first face of a baked reflection probe
- VFX: Fixed Missing Reference to Visual Effect Graph Runtime Assembly
- Fixed an issue where rendering done by users in EndCameraRendering would be executed before the main render loop.
- Fixed Prefab Override in main scope of Volume.
- Fixed alignment issue in Presset of main scope of Volume.
- Fixed persistence of ShowChromeGizmo and moved it to toolbar for coherency in ReflectionProbe and PlanarReflectionProbe.
- Fixed Alignement issue in ReflectionProbe and PlanarReflectionProbe.
- Fixed Prefab override workflow issue in ReflectionProbe and PlanarReflectionProbe.
- Fixed empty MoreOptions and moved AdvancedManipulation in a dedicated location for coherency in ReflectionProbe and PlanarReflectionProbe.
- Fixed Prefab override workflow issue in DensityVolume.
- Fixed empty MoreOptions and moved AdvancedManipulation in a dedicated location for coherency in DensityVolume.
- Fix light limit counts specified on the HDRP asset
- Fixed Quality Settings for SSR, Contact Shadows and Ambient Occlusion volume components
- Fixed decalui deriving from hdshaderui instead of just shaderui
- Use DelayedIntField instead of IntField for scalable settings
- Fixed init of debug for FrameSettingsHistory on SceneView camera
- Added a fix script to handle the warning 'referenced script in (GameObject 'SceneIDMap') is missing'
- Fix Wizard load when none selected for RenderPipelineAsset
- Fixed TerrainLitGUI when per-pixel normal property is not present.
- Fixed rendering errors when enabling debug modes with custom passes
- Fix an issue that made PCSS dependent on Atlas resolution (not shadow map res)
- Fixing a bug whith histories when n>4 for ray traced shadows
- Fixing wrong behavior in ray traced shadows for mesh renderers if their cast shadow is shadow only or double sided
- Only tracing rays for shadow if the point is inside the code for spotlight shadows
- Only tracing rays if the point is inside the range for point lights
- Fixing ghosting issues when the screen space shadow  indexes change for a light with ray traced shadows
- Fixed an issue with stencil management and Xbox One build that caused corrupted output in deferred mode.
- Fixed a mismatch in behavior between the culling of shadow maps and ray traced point and spot light shadows
- Fixed recursive ray tracing not working anymore after intermediate buffer refactor.
- Fixed ray traced shadow denoising not working (history rejected all the time).
- Fixed shader warning on xbox one
- Fixed cookies not working for spot lights in ray traced reflections, ray traced GI and recursive rendering
- Fixed an inverted handling of CoatSmoothness for SSR in StackLit.
- Fixed missing distortion inputs in Lit and Unlit material UI.
- Fixed issue that propagated NaNs across multiple frames through the exposure texture.
- Fixed issue with Exclude from TAA stencil ignored.
- Fixed ray traced reflection exposure issue.
- Fixed issue with TAA history not initialising corretly scale factor for first frame
- Fixed issue with stencil test of material classification not using the correct Mask (causing false positive and bad performance with forward material in deferred)
- Fixed issue with History not reset when chaning antialiasing mode on camera
- Fixed issue with volumetric data not being initialized if default settings have volumetric and reprojection off.
- Fixed ray tracing reflection denoiser not applied in tier 1
- Fixed the vibility of ray tracing related methods.
- Fixed the diffusion profile list not saved when clicking the fix button in the material UI.
- Fixed crash when pushing bounce count higher than 1 for ray traced GI or reflections
- Fixed PCSS softness scale so that it better match ray traced reference for punctual lights.
- Fixed exposure management for the path tracer
- Fixed AxF material UI containing two advanced options settings.
- Fixed an issue where cached sky contexts were being destroyed wrongly, breaking lighting in the LookDev
- Fixed issue that clamped PCSS softness too early and not after distance scale.
- Fixed fog affect transparent on HD unlit master node
- Fixed custom post processes re-ordering not saved.
- Fixed NPE when using scalable settings
- Fixed an issue where PBR sky precomputation was reset incorrectly in some cases causing bad performance.
- Fixed a bug due to depth history begin overriden too soon
- Fixed CustomPassSampleCameraColor scale issue when called from Before Transparent injection point.
- Fixed corruption of AO in baked probes.
- Fixed issue with upgrade of projects that still had Very High as shadow filtering quality.
- Fixed issue that caused Distortion UI to appear in Lit.
- Fixed several issues with decal duplicating when editing them.
- Fixed initialization of volumetric buffer params (1204159)
- Fixed an issue where frame count was incorrectly reset for the game view, causing temporal processes to fail.
- Fixed Culling group was not disposed error.
- Fixed issues on some GPU that do not support gathers on integer textures.
- Fixed an issue with ambient probe not being initialized for the first frame after a domain reload for volumetric fog.
- Fixed the scene visibility of decal projectors and density volumes
- Fixed a leak in sky manager.
- Fixed an issue where entering playmode while the light editor is opened would produce null reference exceptions.
- Fixed the debug overlay overlapping the debug menu at runtime.
- Fixed an issue with the framecount when changing scene.
- Fixed errors that occurred when using invalid near and far clip plane values for planar reflections.
- Fixed issue with motion blur sample weighting function.
- Fixed motion vectors in MSAA.
- Fixed sun flare blending (case 1205862).
- Fixed a lot of issues related to ray traced screen space shadows.
- Fixed memory leak caused by apply distortion material not being disposed.
- Fixed Reflection probe incorrectly culled when moving its parent (case 1207660)
- Fixed a nullref when upgrading the Fog volume components while the volume is opened in the inspector.
- Fix issues where decals on PS4 would not correctly write out the tile mask causing bits of the decal to go missing.
- Use appropriate label width and text content so the label is completely visible
- Fixed an issue where final post process pass would not output the default alpha value of 1.0 when using 11_11_10 color buffer format.
- Fixed SSR issue after the MSAA Motion Vector fix.
- Fixed an issue with PCSS on directional light if punctual shadow atlas was not allocated.
- Fixed an issue where shadow resolution would be wrong on the first face of a baked reflection probe.
- Fixed issue with PCSS softness being incorrect for cascades different than the first one.
- Fixed custom post process not rendering when using multiple HDRP asset in quality settings
- Fixed probe gizmo missing id (case 1208975)
- Fixed a warning in raytracingshadowfilter.compute
- Fixed issue with AO breaking with small near plane values.
- Fixed custom post process Cleanup function not called in some cases.
- Fixed shader warning in AO code.
- Fixed a warning in simpledenoiser.compute
- Fixed tube and rectangle light culling to use their shape instead of their range as a bounding box.
- Fixed caused by using gather on a UINT texture in motion blur.
- Fix issue with ambient occlusion breaking when dynamic resolution is active.
- Fixed some possible NaN causes in Depth of Field.
- Fixed Custom Pass nullref due to the new Profiling Sample API changes
- Fixed the black/grey screen issue on after post process Custom Passes in non dev builds.
- Fixed particle lights.
- Improved behavior of lights and probe going over the HDRP asset limits.
- Fixed issue triggered when last punctual light is disabled and more than one camera is used.
- Fixed Custom Pass nullref due to the new Profiling Sample API changes
- Fixed the black/grey screen issue on after post process Custom Passes in non dev builds.
- Fixed XR rendering locked to vsync of main display with Standalone Player.
- Fixed custom pass cleanup not called at the right time when using multiple volumes.
- Fixed an issue on metal with edge of decal having artifact by delaying discard of fragments during decal projection
- Fixed various shader warning
- Fixing unnecessary memory allocations in the ray tracing cluster build
- Fixed duplicate column labels in LightEditor's light tab
- Fixed white and dark flashes on scenes with very high or very low exposure when Automatic Exposure is being used.
- Fixed an issue where passing a null ProfilingSampler would cause a null ref exception.
- Fixed memory leak in Sky when in matcap mode.
- Fixed compilation issues on platform that don't support VR.
- Fixed migration code called when we create a new HDRP asset.
- Fixed RemoveComponent on Camera contextual menu to not remove Camera while a component depend on it.
- Fixed an issue where ambient occlusion and screen space reflections editors would generate null ref exceptions when HDRP was not set as the current pipeline.
- Fixed a null reference exception in the probe UI when no HDRP asset is present.
- Fixed the outline example in the doc (sampling range was dependent on screen resolution)
- Fixed a null reference exception in the HDRI Sky editor when no HDRP asset is present.
- Fixed an issue where Decal Projectors created from script where rotated around the X axis by 90°.
- Fixed frustum used to compute Density Volumes visibility when projection matrix is oblique.
- Fixed a null reference exception in Path Tracing, Recursive Rendering and raytraced Global Illumination editors when no HDRP asset is present.
- Fix for NaNs on certain geometry with Lit shader -- [case 1210058](https://fogbugz.unity3d.com/f/cases/1210058/)
- Fixed an issue where ambient occlusion and screen space reflections editors would generate null ref exceptions when HDRP was not set as the current pipeline.
- Fixed a null reference exception in the probe UI when no HDRP asset is present.
- Fixed the outline example in the doc (sampling range was dependent on screen resolution)
- Fixed a null reference exception in the HDRI Sky editor when no HDRP asset is present.
- Fixed an issue where materials newly created from the contextual menu would have an invalid state, causing various problems until it was edited.
- Fixed transparent material created with ZWrite enabled (now it is disabled by default for new transparent materials)
- Fixed mouseover on Move and Rotate tool while DecalProjector is selected.
- Fixed wrong stencil state on some of the pixel shader versions of deferred shader.
- Fixed an issue where creating decals at runtime could cause a null reference exception.
- Fixed issue that displayed material migration dialog on the creation of new project.
- Fixed various issues with time and animated materials (cases 1210068, 1210064).
- Updated light explorer with latest changes to the Fog and fixed issues when no visual environment was present.
- Fixed not handleling properly the recieve SSR feature with ray traced reflections
- Shadow Atlas is no longer allocated for area lights when they are disabled in the shader config file.
- Avoid MRT Clear on PS4 as it is not implemented yet.
- Fixed runtime debug menu BitField control.
- Fixed the radius value used for ray traced directional light.
- Fixed compilation issues with the layered lit in ray tracing shaders.
- Fixed XR autotests viewport size rounding
- Fixed mip map slider knob displayed when cubemap have no mipmap
- Remove unnecessary skip of material upgrade dialog box.
- Fixed the profiling sample mismatch errors when enabling the profiler in play mode
- Fixed issue that caused NaNs in reflection probes on consoles.
- Fixed adjusting positive axis of Blend Distance slides the negative axis in the density volume component.
- Fixed the blend of reflections based on the weight.
- Fixed fallback for ray traced reflections when denoising is enabled.
- Fixed error spam issue with terrain detail terrainDetailUnsupported (cases 1211848)
- Fixed hardware dynamic resolution causing cropping/scaling issues in scene view (case 1158661)
- Fixed Wizard check order for `Hardware and OS` and `Direct3D12`
- Fix AO issue turning black when Far/Near plane distance is big.
- Fixed issue when opening lookdev and the lookdev volume have not been assigned yet.
- Improved memory usage of the sky system.
- Updated label in HDRP quality preference settings (case 1215100)
- Fixed Decal Projector gizmo not undoing properly (case 1216629)
- Fix a leak in the denoising of ray traced reflections.
- Fixed Alignment issue in Light Preset
- Fixed Environment Header in LightingWindow
- Fixed an issue where hair shader could write garbage in the diffuse lighting buffer, causing NaNs.
- Fixed an exposure issue with ray traced sub-surface scattering.
- Fixed runtime debug menu light hierarchy None not doing anything.
- Fixed the broken ShaderGraph preview when creating a new Lit graph.
- Fix indentation issue in preset of LayeredLit material.
- Fixed minor issues with cubemap preview in the inspector.
- Fixed wrong build error message when building for android on mac.
- Fixed an issue related to denoising ray trace area shadows.
- Fixed wrong build error message when building for android on mac.
- Fixed Wizard persistency of Direct3D12 change on domain reload.
- Fixed Wizard persistency of FixAll on domain reload.
- Fixed Wizard behaviour on domain reload.
- Fixed a potential source of NaN in planar reflection probe atlas.
- Fixed an issue with MipRatio debug mode showing _DebugMatCapTexture not being set.
- Fixed missing initialization of input params in Blit for VR.
- Fix Inf source in LTC for area lights.
- Fix issue with AO being misaligned when multiple view are visible.
- Fix issue that caused the clamp of camera rotation motion for motion blur to be ineffective.
- Fixed issue with AssetPostprocessors dependencies causing models to be imported twice when upgrading the package version.
- Fixed culling of lights with XR SDK
- Fixed memory stomp in shadow caching code, leading to overflow of Shadow request array and runtime errors.
- Fixed an issue related to transparent objects reading the ray traced indirect diffuse buffer
- Fixed an issue with filtering ray traced area lights when the intensity is high or there is an exposure.
- Fixed ill-formed include path in Depth Of Field shader.
- Fixed shader graph and ray tracing after the shader target PR.
- Fixed a bug in semi-transparent shadows (object further than the light casting shadows)
- Fix state enabled of default volume profile when in package.
- Fixed removal of MeshRenderer and MeshFilter on adding Light component.
- Fixed Ray Traced SubSurface Scattering not working with ray traced area lights
- Fixed Ray Traced SubSurface Scattering not working in forward mode.
- Fixed a bug in debug light volumes.
- Fixed a bug related to ray traced area light shadow history.
- Fixed an issue where fog sky color mode could sample NaNs in the sky cubemap.
- Fixed a leak in the PBR sky renderer.
- Added a tooltip to the Ambient Mode parameter in the Visual Envionment volume component.
- Static lighting sky now takes the default volume into account (this fixes discrepancies between baked and realtime lighting).
- Fixed a leak in the sky system.
- Removed MSAA Buffers allocation when lit shader mode is set to "deferred only".
- Fixed invalid cast for realtime reflection probes (case 1220504)
- Fixed invalid game view rendering when disabling all cameras in the scene (case 1105163)
- Hide reflection probes in the renderer components.
- Fixed infinite reload loop while displaying Light's Shadow's Link Light Layer in Inspector of Prefab Asset.
- Fixed the culling was not disposed error in build log.
- Fixed the cookie atlas size and planar atlas size being too big after an upgrade of the HDRP asset.
- Fixed transparent SSR for shader graph.
- Fixed an issue with emissive light meshes not being in the RAS.
- Fixed DXR player build
- Fixed the HDRP asset migration code not being called after an upgrade of the package
- Fixed draw renderers custom pass out of bound exception
- Fixed the PBR shader rendering in deferred
- Fixed some typos in debug menu (case 1224594)
- Fixed ray traced point and spot lights shadows not rejecting istory when semi-transparent or colored.
- Fixed a warning due to StaticLightingSky when reloading domain in some cases.
- Fixed the MaxLightCount being displayed when the light volume debug menu is on ColorAndEdge.
- Fixed issue with unclear naming of debug menu for decals.
- Fixed z-fighting in scene view when scene lighting is off (case 1203927)
- Fixed issue that prevented cubemap thumbnails from rendering (only on D3D11 and Metal).
- Fixed ray tracing with VR single-pass
- Fix an exception in ray tracing that happens if two LOD levels are using the same mesh renderer.
- Fixed error in the console when switching shader to decal in the material UI.
- Fixed an issue with refraction model and ray traced recursive rendering (case 1198578).
- Fixed an issue where a dynamic sky changing any frame may not update the ambient probe.
- Fixed cubemap thumbnail generation at project load time.
- Fixed cubemap thumbnail generation at project load time. 
- Fixed XR culling with multiple cameras
- Fixed XR single-pass with Mock HMD plugin
- Fixed sRGB mismatch with XR SDK
- Fixed an issue where default volume would not update when switching profile.
- Fixed issue with uncached reflection probe cameras reseting the debug mode (case 1224601) 
- Fixed an issue where AO override would not override specular occlusion.
- Fixed an issue where Volume inspector might not refresh correctly in some cases.
- Fixed render texture with XR
- Fixed issue with resources being accessed before initialization process has been performed completely. 
- Half fixed shuriken particle light that cast shadows (only the first one will be correct)
- Fixed issue with atmospheric fog turning black if a planar reflection probe is placed below ground level. (case 1226588)
- Fixed custom pass GC alloc issue in CustomPassVolume.GetActiveVolumes().
- Fixed a bug where instanced shadergraph shaders wouldn't compile on PS4.
- Fixed an issue related to the envlightdatasrt not being bound in recursive rendering.
- Fixed shadow cascade tooltip when using the metric mode (case 1229232)
- Fixed how the area light influence volume is computed to match rasterization.
- Focus on Decal uses the extends of the projectors
- Fixed usage of light size data that are not available at runtime.
- Fixed the depth buffer copy made before custom pass after opaque and normal injection point.
- Fix for issue that prevented scene from being completely saved when baked reflection probes are present and lighting is set to auto generate.
- Fixed drag area width at left of Light's intensity field in Inspector.
- Fixed light type resolution when performing a reset on HDAdditionalLightData (case 1220931)
- Fixed reliance on atan2 undefined behavior in motion vector debug shader.
- Fixed an usage of a a compute buffer not bound (1229964)
- Fixed an issue where changing the default volume profile from another inspector would not update the default volume editor.
- Fix issues in the post process system with RenderTexture being invalid in some cases, causing rendering problems.
- Fixed an issue where unncessarily serialized members in StaticLightingSky component would change each time the scene is changed.
- Fixed a weird behavior in the scalable settings drawing when the space becomes tiny (1212045).
- Fixed a regression in the ray traced indirect diffuse due to the new probe system.
- Fix for range compression factor for probes going negative (now clamped to positive values).
- Fixed path validation when creating new volume profile (case 1229933)
- Fixed a bug where Decal Shader Graphs would not recieve reprojected Position, Normal, or Bitangent data. (1239921)
- Fix reflection hierarchy for CARPAINT in AxF.
- Fix precise fresnel for delta lights for SVBRDF in AxF.
- Fixed the debug exposure mode for display sky reflection and debug view baked lighting
- Fixed MSAA depth resolve when there is no motion vectors
- Fixed various object leaks in HDRP.
- Fixed compile error with XR SubsystemManager.
- Fix for assertion triggering sometimes when saving a newly created lit shader graph (case 1230996)
- Fixed culling of planar reflection probes that change position (case 1218651)
- Fixed null reference when processing lightprobe (case 1235285)
- Fix issue causing wrong planar reflection rendering when more than one camera is present.
- Fix black screen in XR when HDRP package is present but not used.
- Fixed an issue with the specularFGD term being used when the material has a clear coat (lit shader).
- Fixed white flash happening with auto-exposure in some cases (case 1223774)
- Fixed NaN which can appear with real time reflection and inf value
- Fixed an issue that was collapsing the volume components in the HDRP default settings
- Fixed warning about missing bound decal buffer
- Fixed shader warning on Xbox for ResolveStencilBuffer.compute. 
- Fixed PBR shader ZTest rendering in deferred.
- Replaced commands incompatible with async compute in light list build process.
- Diffusion Profile and Material references in HDRP materials are now correctly exported to unity packages. Note that the diffusion profile or the material references need to be edited once before this can work properly.
- Fix MaterialBalls having same guid issue
- Fix spelling and grammatical errors in material samples
- Fixed unneeded cookie texture allocation for cone stop lights.
- Fixed scalarization code for contact shadows.
- Fixed volume debug in playmode
- Fixed issue when toggling anything in HDRP asset that will produce an error (case 1238155)
- Fixed shader warning in PCSS code when using Vulkan.
- Fixed decal that aren't working without Metal and Ambient Occlusion option enabled.
- Fixed an error about procedural sky being logged by mistake.
- Fixed shadowmask UI now correctly showing shadowmask disable
- Made more explicit the warning about raytracing and asynchronous compute. Also fixed the condition in which it appears.
- Fixed a null ref exception in static sky when the default volume profile is invalid.
- DXR: Fixed shader compilation error with shader graph and pathtracer
- Fixed SceneView Draw Modes not being properly updated after opening new scene view panels or changing the editor layout.
- VFX: Removed irrelevant queues in render queue selection from HDRP outputs
- VFX: Motion Vector are correctly renderered with MSAA [Case 1240754](https://issuetracker.unity3d.com/product/unity/issues/guid/1240754/)
- Fixed a cause of NaN when a normal of 0-length is generated (usually via shadergraph). 
- Fixed issue with screen-space shadows not enabled properly when RT is disabled (case 1235821)
- Fixed a performance issue with stochastic ray traced area shadows.
- Fixed cookie texture not updated when changing an import settings (srgb for example).
- Fixed flickering of the game/scene view when lookdev is running.
- Fixed issue with reflection probes in realtime time mode with OnEnable baking having wrong lighting with sky set to dynamic (case 1238047).
- Fixed transparent motion vectors not working when in MSAA.
- Fix error when removing DecalProjector from component contextual menu (case 1243960)
- Fixed issue with post process when running in RGBA16 and an object with additive blending is in the scene.
- Fixed corrupted values on LayeredLit when using Vertex Color multiply mode to multiply and MSAA is activated. 
- Fix conflicts with Handles manipulation when performing a Reset in DecalComponent (case 1238833)
- Fixed depth prepass and postpass being disabled after changing the shader in the material UI.
- Fixed issue with sceneview camera settings not being saved after Editor restart.
- Fixed issue when switching back to custom sensor type in physical camera settings (case 1244350).
- Fixed a null ref exception when running playmode tests with the render pipeline debug window opened.
- Fixed some GCAlloc in the debug window.
- Fixed shader graphs not casting semi-transparent and color shadows (case 1242617)
- Fixed thin refraction mode not working properly.
- Fixed assert on tests caused by probe culling results being requested when culling did not happen. (case 1246169) 
- Fixed over consumption of GPU memory by the Physically Based Sky.
- Fixed an invalid rotation in Planar Reflection Probe editor display, that was causing an error message (case 1182022)
- Put more information in Camera background type tooltip and fixed inconsistent exposure behavior when changing bg type.
- Fixed issue that caused not all baked reflection to be deleted upon clicking "Clear Baked Data" in the lighting menu (case 1136080)
- Fixed an issue where asset preview could be rendered white because of static lighting sky.
- Fixed an issue where static lighting was not updated when removing the static lighting sky profile.
- Fixed the show cookie atlas debug mode not displaying correctly when enabling the clear cookie atlas option.
- Fixed various multi-editing issues when changing Emission parameters.
- Fixed error when undo a Reflection Probe removal in a prefab instance. (case 1244047)
- Fixed Microshadow not working correctly in deferred with LightLayers
- Tentative fix for missing include in depth of field shaders.
- Fixed the light overlap scene view draw mode (wasn't working at all).
- Fixed taaFrameIndex and XR tests 4052 and 4053
- Fixed the prefab integration of custom passes (Prefab Override Highlight not working as expected).
- Cloned volume profile from read only assets are created in the root of the project. (case 1154961)
- Fixed Wizard check on default volume profile to also check it is not the default one in package.
- Fix erroneous central depth sampling in TAA.
- Fixed light layers not correctly disabled when the lightlayers is set to Nothing and Lightlayers isn't enabled in HDRP Asset
- Fixed issue with Model Importer materials falling back to the Legacy default material instead of HDRP's default material when import happens at Editor startup.
- Fixed a wrong condition in CameraSwitcher, potentially causing out of bound exceptions.
- Fixed an issue where editing the Look Dev default profile would not reflect directly in the Look Dev window.
- Fixed a bug where the light list is not cleared but still used when resizing the RT.
- Fixed exposure debug shader with XR single-pass rendering.
- Fixed issues with scene view and transparent motion vectors.
- Fixed black screens for linux/HDRP (1246407)
- Fixed a vulkan and metal warning in the SSGI compute shader.
- Fixed an exception due to the color pyramid not allocated when SSGI is enabled.
- Fixed an issue with the first Depth history was incorrectly copied.
- Fixed path traced DoF focusing issue
- Fix an issue with the half resolution Mode (performance)
- Fix an issue with the color intensity of emissive for performance rtgi
- Fixed issue with rendering being mostly broken when target platform disables VR. 
- Workaround an issue caused by GetKernelThreadGroupSizes  failing to retrieve correct group size. 
- Fix issue with fast memory and rendergraph. 
- Fixed transparent motion vector framesetting not sanitized.
- Fixed wrong order of post process frame settings.
- Fixed white flash when enabling SSR or SSGI.
- The ray traced indrect diffuse and RTGI were combined wrongly with the rest of the lighting (1254318).
- Fixed an exception happening when using RTSSS without using RTShadows.
- Fix inconsistencies with transparent motion vectors and opaque by allowing camera only transparent motion vectors.
- Fix reflection probe frame settings override
- Fixed certain shadow bias artifacts present in volumetric lighting (case 1231885).
- Fixed area light cookie not updated when switch the light type from a spot that had a cookie.
- Fixed issue with dynamic resolution updating when not in play mode.
- Fixed issue with Contrast Adaptive Sharpening upsample mode and preview camera.
- Fix issue causing blocky artifacts when decals affect metallic and are applied on material with specular color workflow.
- Fixed issue with depth pyramid generation and dynamic resolution.
- Fixed an issue where decals were duplicated in prefab isolation mode.
- Fixed an issue where rendering preview with MSAA might generate render graph errors.
- Fixed compile error in PS4 for planar reflection filtering.
- Fixed issue with blue line in prefabs for volume mode.
- Fixing the internsity being applied to RTAO too early leading to unexpected results (1254626).
- Fix issue that caused sky to incorrectly render when using a custom projection matrix.
- Fixed null reference exception when using depth pre/post pass in shadergraph with alpha clip in the material.
- Appropriately constraint blend distance of reflection probe while editing with the inspector (case 1248931)
- Fixed AxF handling of roughness for Blinn-Phong type materials
- Fixed AxF UI errors when surface type is switched to transparent
- Fixed a serialization issue, preventing quality level parameters to undo/redo and update scene view on change.
- Fixed an exception occuring when a camera doesn't have an HDAdditionalCameraData (1254383).
- Fixed ray tracing with XR single-pass.
- Fixed warning in HDAdditionalLightData OnValidate (cases 1250864, 1244578)
- Fixed a bug related to denoising ray traced reflections.
- Fixed nullref in the layered lit material inspector.
- Fixed an issue where manipulating the color wheels in a volume component would reset the cursor every time.
- Fixed an issue where static sky lighting would not be updated for a new scene until it's reloaded at least once.
- Fixed culling for decals when used in prefabs and edited in context.
- Force to rebake probe with missing baked texture. (1253367)
- Fix supported Mac platform detection to handle new major version (11.0) properly
- Fixed typo in the Render Pipeline Wizard under HDRP+VR
- Change transparent SSR name in frame settings to avoid clipping. 
- Fixed fallback for ray tracing and light layers (1258837).
<<<<<<< HEAD
- Repaint the scene view whenever the scene exposure override is changed.
=======
- Fixed missing include guards in shadow hlsl files.
>>>>>>> 5ed41591

### Changed
- Improve MIP selection for decals on Transparents
- Color buffer pyramid is not allocated anymore if neither refraction nor distortion are enabled
- Rename Emission Radius to Radius in UI in Point, Spot
- Angular Diameter parameter for directional light is no longuer an advanced property
- DXR: Remove Light Radius and Angular Diamater of Raytrace shadow. Angular Diameter and Radius are used instead.
- Remove MaxSmoothness parameters from UI for point, spot and directional light. The MaxSmoothness is now deduce from Radius Parameters
- DXR: Remove the Ray Tracing Environement Component. Add a Layer Mask to the ray Tracing volume components to define which objects are taken into account for each effect.
- Removed second cubemaps used for shadowing in lookdev
- Disable Physically Based Sky below ground
- Increase max limit of area light and reflection probe to 128
- Change default texture for detailmap to grey
- Optimize Shadow RT load on Tile based architecture platforms.
- Improved quality of SSAO.
- Moved RequestShadowMapRendering() back to public API.
- Update HDRP DXR Wizard with an option to automatically clone the hdrp config package and setup raytracing to 1 in shaders file.
- Added SceneSelection pass for TerrainLit shader.
- Simplified Light's type API regrouping the logic in one place (Check type in HDAdditionalLightData)
- The support of LOD CrossFade (Dithering transition) in master nodes now required to enable it in the master node settings (Save variant)
- Improved shadow bias, by removing constant depth bias and substituting it with slope-scale bias.
- Fix the default stencil values when a material is created from a SSS ShaderGraph.
- Tweak test asset to be compatible with XR: unlit SG material for canvas and double-side font material
- Slightly tweaked the behaviour of bloom when resolution is low to reduce artifacts.
- Hidden fields in Light Inspector that is not relevant while in BakingOnly mode.
- Changed parametrization of PCSS, now softness is derived from angular diameter (for directional lights) or shape radius (for point/spot lights) and min filter size is now in the [0..1] range.
- Moved the copy of the geometry history buffers to right after the depth mip chain generation.
- Rename "Luminance" to "Nits" in UX for physical light unit
- Rename FrameSettings "SkyLighting" to "SkyReflection"
- Reworked XR automated tests
- The ray traced screen space shadow history for directional, spot and point lights is discarded if the light transform has changed.
- Changed the behavior for ray tracing in case a mesh renderer has both transparent and opaque submeshes.
- Improve history buffer management
- Replaced PlayerSettings.virtualRealitySupported with XRGraphics.tryEnable.
- Remove redundant FrameSettings RealTimePlanarReflection
- Improved a bit the GC calls generated during the rendering.
- Material update is now only triggered when the relevant settings are touched in the shader graph master nodes
- Changed the way Sky Intensity (on Sky volume components) is handled. It's now a combo box where users can choose between Exposure, Multiplier or Lux (for HDRI sky only) instead of both multiplier and exposure being applied all the time. Added a new menu item to convert old profiles.
- Change how method for specular occlusions is decided on inspector shader (Lit, LitTesselation, LayeredLit, LayeredLitTessellation)
- Unlocked SSS, SSR, Motion Vectors and Distortion frame settings for reflections probes.
- Hide unused LOD settings in Quality Settings legacy window.
- Reduced the constrained distance for temporal reprojection of ray tracing denoising
- Removed shadow near plane from the Directional Light Shadow UI.
- Improved the performances of custom pass culling.
- The scene view camera now replicates the physical parameters from the camera tagged as "MainCamera".
- Reduced the number of GC.Alloc calls, one simple scene without plarnar / probes, it should be 0B.
- Renamed ProfilingSample to ProfilingScope and unified API. Added GPU Timings.
- Updated macros to be compatible with the new shader preprocessor.
- Ray tracing reflection temporal filtering is now done in pre-exposed space
- Search field selects the appropriate fields in both project settings panels 'HDRP Default Settings' and 'Quality/HDRP'
- Disabled the refraction and transmission map keywords if the material is opaque.
- Keep celestial bodies outside the atmosphere.
- Updated the MSAA documentation to specify what features HDRP supports MSAA for and what features it does not.
- Shader use for Runtime Debug Display are now correctly stripper when doing a release build
- Now each camera has its own Volume Stack. This allows Volume Parameters to be updated as early as possible and be ready for the whole frame without conflicts between cameras.
- Disable Async for SSR, SSAO and Contact shadow when aggregated ray tracing frame setting is on.
- Improved performance when entering play mode without domain reload by a factor of ~25
- Renamed the camera profiling sample to include the camera name
- Discarding the ray tracing history for AO, reflection, diffuse shadows and GI when the viewport size changes.
- Renamed the camera profiling sample to include the camera name
- Renamed the post processing graphic formats to match the new convention.
- The restart in Wizard for DXR will always be last fix from now on
- Refactoring pre-existing materials to share more shader code between rasterization and ray tracing.
- Setting a material's Refraction Model to Thin does not overwrite the Thickness and Transmission Absorption Distance anymore.
- Removed Wind textures from runtime as wind is no longer built into the pipeline
- Changed Shader Graph titles of master nodes to be more easily searchable ("HDRP/x" -> "x (HDRP)")
- Expose StartSinglePass() and StopSinglePass() as public interface for XRPass
- Replaced the Texture array for 2D cookies (spot, area and directional lights) and for planar reflections by an atlas.
- Moved the tier defining from the asset to the concerned volume components.
- Changing from a tier management to a "mode" management for reflection and GI and removing the ability to enable/disable deferred and ray bining (they are now implied by performance mode)
- The default FrameSettings for ScreenSpaceShadows is set to true for Camera in order to give a better workflow for DXR.
- Refactor internal usage of Stencil bits.
- Changed how the material upgrader works and added documentation for it.
- Custom passes now disable the stencil when overwriting the depth and not writing into it.
- Renamed the camera profiling sample to include the camera name
- Changed the way the shadow casting property of transparent and tranmissive materials is handeled for ray tracing.
- Changed inspector materials stencil setting code to have more sharing.
- Updated the default scene and default DXR scene and DefaultVolumeProfile.
- Changed the way the length parameter is used for ray traced contact shadows.
- Improved the coherency of PCSS blur between cascades.
- Updated VR checks in Wizard to reflect new XR System.
- Removing unused alpha threshold depth prepass and post pass for fabric shader graph.
- Transform result from CIE XYZ to sRGB color space in EvalSensitivity for iridescence.
- Moved BeginCameraRendering callback right before culling.
- Changed the visibility of the Indirect Lighting Controller component to public.
- Renamed the cubemap used for diffuse convolution to a more explicit name for the memory profiler.
- Improved behaviour of transmission color on transparent surfaces in path tracing.
- Light dimmer can now get values higher than one and was renamed to multiplier in the UI.
- Removed info box requesting volume component for Visual Environment and updated the documentation with the relevant information.
- Improved light selection oracle for light sampling in path tracing.
- Stripped ray tracing subsurface passes with ray tracing is not enabled.
- Remove LOD cross fade code for ray tracing shaders
- Removed legacy VR code
- Add range-based clipping to box lights (case 1178780)
- Improve area light culling (case 1085873)
- Light Hierarchy debug mode can now adjust Debug Exposure for visualizing high exposure scenes.
- Rejecting history for ray traced reflections based on a threshold evaluated on the neighborhood of the sampled history.
- Renamed "Environment" to "Reflection Probes" in tile/cluster debug menu.
- Utilities namespace is obsolete, moved its content to UnityEngine.Rendering (case 1204677)
- Obsolete Utilities namespace was removed, instead use UnityEngine.Rendering (case 1204677)
- Moved most of the compute shaders to the multi_compile API instead of multiple kernels.
- Use multi_compile API for deferred compute shader with shadow mask.
- Remove the raytracing rendering queue system to make recursive raytraced material work when raytracing is disabled
- Changed a few resources used by ray tracing shaders to be global resources (using register space1) for improved CPU performance.
- All custom pass volumes are now executed for one injection point instead of the first one.
- Hidden unsupported choice in emission in Materials
- Temporal Anti aliasing improvements.
- Optimized PrepareLightsForGPU (cost reduced by over 25%) and PrepareGPULightData (around twice as fast now).
- Moved scene view camera settings for HDRP from the preferences window to the scene view camera settings window.
- Updated shaders to be compatible with Microsoft's DXC.
- Debug exposure in debug menu have been replace to debug exposure compensation in EV100 space and is always visible.
- Further optimized PrepareLightsForGPU (3x faster with few shadows, 1.4x faster with a lot of shadows or equivalently cost reduced by 68% to 37%).
- Raytracing: Replaced the DIFFUSE_LIGHTING_ONLY multicompile by a uniform.
- Raytracing: Removed the dynamic lightmap multicompile.
- Raytracing: Remove the LOD cross fade multi compile for ray tracing.
- Cookie are now supported in lightmaper. All lights casting cookie and baked will now include cookie influence.
- Avoid building the mip chain a second time for SSR for transparent objects.
- Replaced "High Quality" Subsurface Scattering with a set of Quality Levels.
- Replaced "High Quality" Volumetric Lighting with "Screen Resolution Percentage" and "Volume Slice Count" on the Fog volume component.
- Merged material samples and shader samples
- Update material samples scene visuals
- Use multi_compile API for deferred compute shader with shadow mask.
- Made the StaticLightingSky class public so that users can change it by script for baking purpose.
- Shadowmask and realtime reflectoin probe property are hide in Quality settings
- Improved performance of reflection probe management when using a lot of probes.
- Ignoring the disable SSR flags for recursive rendering.
- Removed logic in the UI to disable parameters for contact shadows and fog volume components as it was going against the concept of the volume system.
- Fixed the sub surface mask not being taken into account when computing ray traced sub surface scattering.
- MSAA Within Forward Frame Setting is now enabled by default on Cameras when new Render Pipeline Asset is created
- Slightly changed the TAA anti-flicker mechanism so that it is more aggressive on almost static images (only on High preset for now).
- Changed default exposure compensation to 0.
- Refactored shadow caching system.
- Removed experimental namespace for ray tracing code.
- Increase limit for max numbers of lights in UX
- Removed direct use of BSDFData in the path tracing pass, delegated to the material instead.
- Pre-warm the RTHandle system to reduce the amount of memory allocations and the total memory needed at all points. 
- DXR: Only read the geometric attributes that are required using the share pass info and shader graph defines.
- DXR: Dispatch binned rays in 1D instead of 2D.
- Lit and LayeredLit tessellation cross lod fade don't used dithering anymore between LOD but fade the tessellation height instead. Allow a smoother transition
- Changed the way planar reflections are filtered in order to be a bit more "physically based".
- Increased path tracing BSDFs roughness range from [0.001, 0.999] to [0.00001, 0.99999].
- Changing the default SSGI radius for the all configurations.
- Changed the default parameters for quality RTGI to match expected behavior.
- Add color clear pass while rendering XR occlusion mesh to avoid leaks.
- Only use one texture for ray traced reflection upscaling.
- Adjust the upscale radius based on the roughness value.
- DXR: Changed the way the filter size is decided for directional, point and spot shadows.
- Changed the default exposure mode to "Automatic (Histogram)", along with "Limit Min" to -4 and "Limit Max" to 16.
- Replaced the default scene system with the builtin Scene Template feature.
- Changed extensions of shader CAS include files.
- Making the planar probe atlas's format match the color buffer's format.
- Removing the planarReflectionCacheCompressed setting from asset.
- SHADERPASS for TransparentDepthPrepass and TransparentDepthPostpass identification is using respectively SHADERPASS_TRANSPARENT_DEPTH_PREPASS and SHADERPASS_TRANSPARENT_DEPTH_POSTPASS
- Renamed the debug name from SSAO to ScreenSpaceAmbientOcclusion (1254974).
- Added missing tooltips and improved the UI of the aperture control (case 1254916).
- Fixed wrong tooltips in the Dof Volume (case 1256641).

## [7.1.1] - 2019-09-05

### Added
- Transparency Overdraw debug mode. Allows to visualize transparent objects draw calls as an "heat map".
- Enabled single-pass instancing support for XR SDK with new API cmd.SetInstanceMultiplier()
- XR settings are now available in the HDRP asset
- Support for Material Quality in Shader Graph
- Material Quality support selection in HDRP Asset
- Renamed XR shader macro from UNITY_STEREO_ASSIGN_COMPUTE_EYE_INDEX to UNITY_XR_ASSIGN_VIEW_INDEX
- Raytracing ShaderGraph node for HDRP shaders
- Custom passes volume component with 3 injection points: Before Rendering, Before Transparent and Before Post Process
- Alpha channel is now properly exported to camera render textures when using FP16 color buffer format
- Support for XR SDK mirror view modes
- HD Master nodes in Shader Graph now support Normal and Tangent modification in vertex stage.
- DepthOfFieldCoC option in the fullscreen debug modes.
- Added override Ambient Occlusion option on debug windows
- Added Custom Post Processes with 3 injection points: Before Transparent, Before Post Process and After Post Process
- Added draft of minimal interactive path tracing (experimental) based on DXR API - Support only 4 area light, lit and unlit shader (non-shadergraph)
- Small adjustments to TAA anti flicker (more aggressive on high values).

### Fixed
- Fixed wizard infinite loop on cancellation
- Fixed with compute shader error about too many threads in threadgroup on low GPU
- Fixed invalid contact shadow shaders being created on metal
- Fixed a bug where if Assembly.GetTypes throws an exception due to mis-versioned dlls, then no preprocessors are used in the shader stripper
- Fixed typo in AXF decal property preventing to compile
- Fixed reflection probe with XR single-pass and FPTL
- Fixed force gizmo shown when selecting camera in hierarchy
- Fixed issue with XR occlusion mesh and dynamic resolution
- Fixed an issue where lighting compute buffers were re-created with the wrong size when resizing the window, causing tile artefacts at the top of the screen.
- Fix FrameSettings names and tooltips
- Fixed error with XR SDK when the Editor is not in focus
- Fixed errors with RenderGraph, XR SDK and occlusion mesh
- Fixed shadow routines compilation errors when "real" type is a typedef on "half".
- Fixed toggle volumetric lighting in the light UI
- Fixed post-processing history reset handling rt-scale incorrectly
- Fixed crash with terrain and XR multi-pass
- Fixed ShaderGraph material synchronization issues
- Fixed a null reference exception when using an Emissive texture with Unlit shader (case 1181335)
- Fixed an issue where area lights and point lights where not counted separately with regards to max lights on screen (case 1183196)
- Fixed an SSR and Subsurface Scattering issue (appearing black) when using XR.

### Changed
- Update Wizard layout.
- Remove almost all Garbage collection call within a frame.
- Rename property AdditionalVeclocityChange to AddPrecomputeVelocity
- Call the End/Begin camera rendering callbacks for camera with customRender enabled
- Changeg framesettings migration order of postprocess flags as a pr for reflection settings flags have been backported to 2019.2
- Replaced usage of ENABLE_VR in XRSystem.cs by version defines based on the presence of the built-in VR and XR modules
- Added an update virtual function to the SkyRenderer class. This is called once per frame. This allows a given renderer to amortize heavy computation at the rate it chooses. Currently only the physically based sky implements this.
- Removed mandatory XRPass argument in HDCamera.GetOrCreate()
- Restored the HDCamera parameter to the sky rendering builtin parameters.
- Removed usage of StructuredBuffer for XR View Constants
- Expose Direct Specular Lighting control in FrameSettings
- Deprecated ExponentialFog and VolumetricFog volume components. Now there is only one exponential fog component (Fog) which can add Volumetric Fog as an option. Added a script in Edit -> Render Pipeline -> Upgrade Fog Volume Components.

## [7.0.1] - 2019-07-25

### Added
- Added option in the config package to disable globally Area Lights and to select shadow quality settings for the deferred pipeline.
- When shader log stripping is enabled, shader stripper statistics will be written at `Temp/shader-strip.json`
- Occlusion mesh support from XR SDK

### Fixed
- Fixed XR SDK mirror view blit, cleanup some XRTODO and removed XRDebug.cs
- Fixed culling for volumetrics with XR single-pass rendering
- Fix shadergraph material pass setup not called
- Fixed documentation links in component's Inspector header bar
- Cookies using the render texture output from a camera are now properly updated
- Allow in ShaderGraph to enable pre/post pass when the alpha clip is disabled

### Changed
- RenderQueue for Opaque now start at Background instead of Geometry.
- Clamp the area light size for scripting API when we change the light type
- Added a warning in the material UI when the diffusion profile assigned is not in the HDRP asset


## [7.0.0] - 2019-07-17

### Added
- `Fixed`, `Viewer`, and `Automatic` modes to compute the FOV used when rendering a `PlanarReflectionProbe`
- A checkbox to toggle the chrome gizmo of `ReflectionProbe`and `PlanarReflectionProbe`
- Added a Light layer in shadows that allow for objects to cast shadows without being affected by light (and vice versa).
- You can now access ShaderGraph blend states from the Material UI (for example, **Surface Type**, **Sorting Priority**, and **Blending Mode**). This change may break Materials that use a ShaderGraph, to fix them, select **Edit > Render Pipeline > Reset all ShaderGraph Scene Materials BlendStates**. This syncs the blendstates of you ShaderGraph master nodes with the Material properties.
- You can now control ZTest, ZWrite, and CullMode for transparent Materials.
- Materials that use Unlit Shaders or Unlit Master Node Shaders now cast shadows.
- Added an option to enable the ztest on **After Post Process** materials when TAA is disabled.
- Added a new SSAO (based on Ground Truth Ambient Occlusion algorithm) to replace the previous one.
- Added support for shadow tint on light
- BeginCameraRendering and EndCameraRendering callbacks are now called with probes
- Adding option to update shadow maps only On Enable and On Demand.
- Shader Graphs that use time-dependent vertex modification now generate correct motion vectors.
- Added option to allow a custom spot angle for spot light shadow maps.
- Added frame settings for individual post-processing effects
- Added dither transition between cascades for Low and Medium quality settings
- Added single-pass instancing support with XR SDK
- Added occlusion mesh support with XR SDK
- Added support of Alembic velocity to various shaders
- Added support for more than 2 views for single-pass instancing
- Added support for per punctual/directional light min roughness in StackLit
- Added mirror view support with XR SDK
- Added VR verification in HDRPWizard
- Added DXR verification in HDRPWizard
- Added feedbacks in UI of Volume regarding skies
- Cube LUT support in Tonemapping. Cube LUT helpers for external grading are available in the Post-processing Sample package.

### Fixed
- Fixed an issue with history buffers causing effects like TAA or auto exposure to flicker when more than one camera was visible in the editor
- The correct preview is displayed when selecting multiple `PlanarReflectionProbe`s
- Fixed volumetric rendering with camera-relative code and XR stereo instancing
- Fixed issue with flashing cyan due to async compilation of shader when selecting a mesh
- Fix texture type mismatch when the contact shadow are disabled (causing errors on IOS devices)
- Fixed Generate Shader Includes while in package
- Fixed issue when texture where deleted in ShadowCascadeGUI
- Fixed issue in FrameSettingsHistory when disabling a camera several time without enabling it in between.
- Fixed volumetric reprojection with camera-relative code and XR stereo instancing
- Added custom BaseShaderPreprocessor in HDEditorUtils.GetBaseShaderPreprocessorList()
- Fixed compile issue when USE_XR_SDK is not defined
- Fixed procedural sky sun disk intensity for high directional light intensities
- Fixed Decal mip level when using texture mip map streaming to avoid dropping to lowest permitted mip (now loading all mips)
- Fixed deferred shading for XR single-pass instancing after lightloop refactor
- Fixed cluster and material classification debug (material classification now works with compute as pixel shader lighting)
- Fixed IOS Nan by adding a maximun epsilon definition REAL_EPS that uses HALF_EPS when fp16 are used
- Removed unnecessary GC allocation in motion blur code
- Fixed locked UI with advanded influence volume inspector for probes
- Fixed invalid capture direction when rendering planar reflection probes
- Fixed Decal HTILE optimization with platform not supporting texture atomatic (Disable it)
- Fixed a crash in the build when the contact shadows are disabled
- Fixed camera rendering callbacks order (endCameraRendering was being called before the actual rendering)
- Fixed issue with wrong opaque blending settings for After Postprocess
- Fixed issue with Low resolution transparency on PS4
- Fixed a memory leak on volume profiles
- Fixed The Parallax Occlusion Mappping node in shader graph and it's UV input slot
- Fixed lighting with XR single-pass instancing by disabling deferred tiles
- Fixed the Bloom prefiltering pass
- Fixed post-processing effect relying on Unity's random number generator
- Fixed camera flickering when using TAA and selecting the camera in the editor
- Fixed issue with single shadow debug view and volumetrics
- Fixed most of the problems with light animation and timeline
- Fixed indirect deferred compute with XR single-pass instancing
- Fixed a slight omission in anisotropy calculations derived from HazeMapping in StackLit
- Improved stack computation numerical stability in StackLit
- Fix PBR master node always opaque (wrong blend modes for forward pass)
- Fixed TAA with XR single-pass instancing (missing macros)
- Fixed an issue causing Scene View selection wire gizmo to not appear when using HDRP Shader Graphs.
- Fixed wireframe rendering mode (case 1083989)
- Fixed the renderqueue not updated when the alpha clip is modified in the material UI.
- Fixed the PBR master node preview
- Remove the ReadOnly flag on Reflection Probe's cubemap assets during bake when there are no VCS active.
- Fixed an issue where setting a material debug view would not reset the other exclusive modes
- Spot light shapes are now correctly taken into account when baking
- Now the static lighting sky will correctly take the default values for non-overridden properties
- Fixed material albedo affecting the lux meter
- Extra test in deferred compute shading to avoid shading pixels that were not rendered by the current camera (for camera stacking)

### Changed
- Optimization: Reduce the group size of the deferred lighting pass from 16x16 to 8x8
- Replaced HDCamera.computePassCount by viewCount
- Removed xrInstancing flag in RTHandles (replaced by TextureXR.slices and TextureXR.dimensions)
- Refactor the HDRenderPipeline and lightloop code to preprare for high level rendergraph
- Removed the **Back Then Front Rendering** option in the fabric Master Node settings. Enabling this option previously did nothing.
- Shader type Real translates to FP16 precision on Nintendo Switch.
- Shader framework refactor: Introduce CBSDF, EvaluateBSDF, IsNonZeroBSDF to replace BSDF functions
- Shader framework refactor:  GetBSDFAngles, LightEvaluation and SurfaceShading functions
- Replace ComputeMicroShadowing by GetAmbientOcclusionForMicroShadowing
- Rename WorldToTangent to TangentToWorld as it was incorrectly named
- Remove SunDisk and Sun Halo size from directional light
- Remove all obsolete wind code from shader
- Renamed DecalProjectorComponent into DecalProjector for API alignment.
- Improved the Volume UI and made them Global by default
- Remove very high quality shadow option
- Change default for shadow quality in Deferred to Medium
- Enlighten now use inverse squared falloff (before was using builtin falloff)
- Enlighten is now deprecated. Please use CPU or GPU lightmaper instead.
- Remove the name in the diffusion profile UI
- Changed how shadow map resolution scaling with distance is computed. Now it uses screen space area rather than light range.
- Updated MoreOptions display in UI
- Moved Display Area Light Emissive Mesh script API functions in the editor namespace
- direct strenght properties in ambient occlusion now affect direct specular as well
- Removed advanced Specular Occlusion control in StackLit: SSAO based SO control is hidden and fixed to behave like Lit, SPTD is the only HQ technique shown for baked SO.
- Shader framework refactor: Changed ClampRoughness signature to include PreLightData access.
- HDRPWizard window is now in Window > General > HD Render Pipeline Wizard
- Moved StaticLightingSky to LightingWindow
- Removes the current "Scene Settings" and replace them with "Sky & Fog Settings" (with Physically Based Sky and Volumetric Fog).
- Changed how cached shadow maps are placed inside the atlas to minimize re-rendering of them.

## [6.7.0-preview] - 2019-05-16

### Added
- Added ViewConstants StructuredBuffer to simplify XR rendering
- Added API to render specific settings during a frame
- Added stadia to the supported platforms (2019.3)
- Enabled cascade blends settings in the HD Shadow component
- Added Hardware Dynamic Resolution support.
- Added MatCap debug view to replace the no scene lighting debug view.
- Added clear GBuffer option in FrameSettings (default to false)
- Added preview for decal shader graph (Only albedo, normal and emission)
- Added exposure weight control for decal
- Screen Space Directional Shadow under a define option. Activated for ray tracing
- Added a new abstraction for RendererList that will help transition to Render Graph and future RendererList API
- Added multipass support for VR
- Added XR SDK integration (multipass only)
- Added Shader Graph samples for Hair, Fabric and Decal master nodes.
- Add fade distance, shadow fade distance and light layers to light explorer
- Add method to draw light layer drawer in a rect to HDEditorUtils

### Fixed
- Fixed deserialization crash at runtime
- Fixed for ShaderGraph Unlit masternode not writing velocity
- Fixed a crash when assiging a new HDRP asset with the 'Verify Saving Assets' option enabled
- Fixed exposure to properly support TEXTURE2D_X
- Fixed TerrainLit basemap texture generation
- Fixed a bug that caused nans when material classification was enabled and a tile contained one standard material + a material with transmission.
- Fixed gradient sky hash that was not using the exposure hash
- Fixed displayed default FrameSettings in HDRenderPipelineAsset wrongly updated on scripts reload.
- Fixed gradient sky hash that was not using the exposure hash.
- Fixed visualize cascade mode with exposure.
- Fixed (enabled) exposure on override lighting debug modes.
- Fixed issue with LightExplorer when volume have no profile
- Fixed issue with SSR for negative, infinite and NaN history values
- Fixed LightLayer in HDReflectionProbe and PlanarReflectionProbe inspector that was not displayed as a mask.
- Fixed NaN in transmission when the thickness and a color component of the scattering distance was to 0
- Fixed Light's ShadowMask multi-edition.
- Fixed motion blur and SMAA with VR single-pass instancing
- Fixed NaNs generated by phase functionsin volumetric lighting
- Fixed NaN issue with refraction effect and IOR of 1 at extreme grazing angle
- Fixed nan tracker not using the exposure
- Fixed sorting priority on lit and unlit materials
- Fixed null pointer exception when there are no AOVRequests defined on a camera
- Fixed dirty state of prefab using disabled ReflectionProbes
- Fixed an issue where gizmos and editor grid were not correctly depth tested
- Fixed created default scene prefab non editable due to wrong file extension.
- Fixed an issue where sky convolution was recomputed for nothing when a preview was visible (causing extreme slowness when fabric convolution is enabled)
- Fixed issue with decal that wheren't working currently in player
- Fixed missing stereo rendering macros in some fragment shaders
- Fixed exposure for ReflectionProbe and PlanarReflectionProbe gizmos
- Fixed single-pass instancing on PSVR
- Fixed Vulkan shader issue with Texture2DArray in ScreenSpaceShadow.compute by re-arranging code (workaround)
- Fixed camera-relative issue with lights and XR single-pass instancing
- Fixed single-pass instancing on Vulkan
- Fixed htile synchronization issue with shader graph decal
- Fixed Gizmos are not drawn in Camera preview
- Fixed pre-exposure for emissive decal
- Fixed wrong values computed in PreIntegrateFGD and in the generation of volumetric lighting data by forcing the use of fp32.
- Fixed NaNs arising during the hair lighting pass
- Fixed synchronization issue in decal HTile that occasionally caused rendering artifacts around decal borders
- Fixed QualitySettings getting marked as modified by HDRP (and thus checked out in Perforce)
- Fixed a bug with uninitialized values in light explorer
- Fixed issue with LOD transition
- Fixed shader warnings related to raytracing and TEXTURE2D_X

### Changed
- Refactor PixelCoordToViewDirWS to be VR compatible and to compute it only once per frame
- Modified the variants stripper to take in account multiple HDRP assets used in the build.
- Improve the ray biasing code to avoid self-intersections during the SSR traversal
- Update Pyramid Spot Light to better match emitted light volume.
- Moved _XRViewConstants out of UnityPerPassStereo constant buffer to fix issues with PSSL
- Removed GetPositionInput_Stereo() and single-pass (double-wide) rendering mode
- Changed label width of the frame settings to accommodate better existing options.
- SSR's Default FrameSettings for camera is now enable.
- Re-enabled the sharpening filter on Temporal Anti-aliasing
- Exposed HDEditorUtils.LightLayerMaskDrawer for integration in other packages and user scripting.
- Rename atmospheric scattering in FrameSettings to Fog
- The size modifier in the override for the culling sphere in Shadow Cascades now defaults to 0.6, which is the same as the formerly hardcoded value.
- Moved LOD Bias and Maximum LOD Level from Frame Setting section `Other` to `Rendering`
- ShaderGraph Decal that affect only emissive, only draw in emissive pass (was drawing in dbuffer pass too)
- Apply decal projector fade factor correctly on all attribut and for shader graph decal
- Move RenderTransparentDepthPostpass after all transparent
- Update exposure prepass to interleave XR single-pass instancing views in a checkerboard pattern
- Removed ScriptRuntimeVersion check in wizard.

## [6.6.0-preview] - 2019-04-01

### Added
- Added preliminary changes for XR deferred shading
- Added support of 111110 color buffer
- Added proper support for Recorder in HDRP
- Added depth offset input in shader graph master nodes
- Added a Parallax Occlusion Mapping node
- Added SMAA support
- Added Homothety and Symetry quick edition modifier on volume used in ReflectionProbe, PlanarReflectionProbe and DensityVolume
- Added multi-edition support for DecalProjectorComponent
- Improve hair shader
- Added the _ScreenToTargetScaleHistory uniform variable to be used when sampling HDRP RTHandle history buffers.
- Added settings in `FrameSettings` to change `QualitySettings.lodBias` and `QualitySettings.maximumLODLevel` during a rendering
- Added an exposure node to retrieve the current, inverse and previous frame exposure value.
- Added an HD scene color node which allow to sample the scene color with mips and a toggle to remove the exposure.
- Added safeguard on HD scene creation if default scene not set in the wizard
- Added Low res transparency rendering pass.

### Fixed
- Fixed HDRI sky intensity lux mode
- Fixed dynamic resolution for XR
- Fixed instance identifier semantic string used by Shader Graph
- Fixed null culling result occuring when changing scene that was causing crashes
- Fixed multi-edition light handles and inspector shapes
- Fixed light's LightLayer field when multi-editing
- Fixed normal blend edition handles on DensityVolume
- Fixed an issue with layered lit shader and height based blend where inactive layers would still have influence over the result
- Fixed multi-selection handles color for DensityVolume
- Fixed multi-edition inspector's blend distances for HDReflectionProbe, PlanarReflectionProbe and DensityVolume
- Fixed metric distance that changed along size in DensityVolume
- Fixed DensityVolume shape handles that have not same behaviour in advance and normal edition mode
- Fixed normal map blending in TerrainLit by only blending the derivatives
- Fixed Xbox One rendering just a grey screen instead of the scene
- Fixed probe handles for multiselection
- Fixed baked cubemap import settings for convolution
- Fixed regression causing crash when attempting to open HDRenderPipelineWizard without an HDRenderPipelineAsset setted
- Fixed FullScreenDebug modes: SSAO, SSR, Contact shadow, Prerefraction Color Pyramid, Final Color Pyramid
- Fixed volumetric rendering with stereo instancing
- Fixed shader warning
- Fixed missing resources in existing asset when updating package
- Fixed PBR master node preview in forward rendering or transparent surface
- Fixed deferred shading with stereo instancing
- Fixed "look at" edition mode of Rotation tool for DecalProjectorComponent
- Fixed issue when switching mode in ReflectionProbe and PlanarReflectionProbe
- Fixed issue where migratable component version where not always serialized when part of prefab's instance
- Fixed an issue where shadow would not be rendered properly when light layer are not enabled
- Fixed exposure weight on unlit materials
- Fixed Light intensity not played in the player when recorded with animation/timeline
- Fixed some issues when multi editing HDRenderPipelineAsset
- Fixed emission node breaking the main shader graph preview in certain conditions.
- Fixed checkout of baked probe asset when baking probes.
- Fixed invalid gizmo position for rotated ReflectionProbe
- Fixed multi-edition of material's SurfaceType and RenderingPath
- Fixed whole pipeline reconstruction on selecting for the first time or modifying other than the currently used HDRenderPipelineAsset
- Fixed single shadow debug mode
- Fixed global scale factor debug mode when scale > 1
- Fixed debug menu material overrides not getting applied to the Terrain Lit shader
- Fixed typo in computeLightVariants
- Fixed deferred pass with XR instancing by disabling ComputeLightEvaluation
- Fixed bloom resolution independence
- Fixed lens dirt intensity not behaving properly
- Fixed the Stop NaN feature
- Fixed some resources to handle more than 2 instanced views for XR
- Fixed issue with black screen (NaN) produced on old GPU hardware or intel GPU hardware with gaussian pyramid
- Fixed issue with disabled punctual light would still render when only directional light is present

### Changed
- DensityVolume scripting API will no longuer allow to change between advance and normal edition mode
- Disabled depth of field, lens distortion and panini projection in the scene view
- TerrainLit shaders and includes are reorganized and made simpler.
- TerrainLit shader GUI now allows custom properties to be displayed in the Terrain fold-out section.
- Optimize distortion pass with stencil
- Disable SceneSelectionPass in shader graph preview
- Control punctual light and area light shadow atlas separately
- Move SMAA anti-aliasing option to after Temporal Anti Aliasing one, to avoid problem with previously serialized project settings
- Optimize rendering with static only lighting and when no cullable lights/decals/density volumes are present.
- Updated handles for DecalProjectorComponent for enhanced spacial position readability and have edition mode for better SceneView management
- DecalProjectorComponent are now scale independent in order to have reliable metric unit (see new Size field for changing the size of the volume)
- Restructure code from HDCamera.Update() by adding UpdateAntialiasing() and UpdateViewConstants()
- Renamed velocity to motion vectors
- Objects rendered during the After Post Process pass while TAA is enabled will not benefit from existing depth buffer anymore. This is done to fix an issue where those object would wobble otherwise
- Removed usage of builtin unity matrix for shadow, shadow now use same constant than other view
- The default volume layer mask for cameras & probes is now `Default` instead of `Everything`

## [6.5.0-preview] - 2019-03-07

### Added
- Added depth-of-field support with stereo instancing
- Adding real time area light shadow support
- Added a new FrameSettings: Specular Lighting to toggle the specular during the rendering

### Fixed
- Fixed diffusion profile upgrade breaking package when upgrading to a new version
- Fixed decals cropped by gizmo not updating correctly if prefab
- Fixed an issue when enabling SSR on multiple view
- Fixed edition of the intensity's unit field while selecting multiple lights
- Fixed wrong calculation in soft voxelization for density volume
- Fixed gizmo not working correctly with pre-exposure
- Fixed issue with setting a not available RT when disabling motion vectors
- Fixed planar reflection when looking at mirror normal
- Fixed mutiselection issue with HDLight Inspector
- Fixed HDAdditionalCameraData data migration
- Fixed failing builds when light explorer window is open
- Fixed cascade shadows border sometime causing artefacts between cascades
- Restored shadows in the Cascade Shadow debug visualization
- `camera.RenderToCubemap` use proper face culling

### Changed
- When rendering reflection probe disable all specular lighting and for metals use fresnelF0 as diffuse color for bake lighting.

## [6.4.0-preview] - 2019-02-21

### Added
- VR: Added TextureXR system to selectively expand TEXTURE2D macros to texture array for single-pass stereo instancing + Convert textures call to these macros
- Added an unit selection dropdown next to shutter speed (camera)
- Added error helpbox when trying to use a sub volume component that require the current HDRenderPipelineAsset to support a feature that it is not supporting.
- Add mesh for tube light when display emissive mesh is enabled

### Fixed
- Fixed Light explorer. The volume explorer used `profile` instead of `sharedProfile` which instantiate a custom volume profile instead of editing the asset itself.
- Fixed UI issue where all is displayed using metric unit in shadow cascade and Percent is set in the unit field (happening when opening the inspector).
- Fixed inspector event error when double clicking on an asset (diffusion profile/material).
- Fixed nullref on layered material UI when the material is not an asset.
- Fixed nullref exception when undo/redo a light property.
- Fixed visual bug when area light handle size is 0.

### Changed
- Update UI for 32bit/16bit shadow precision settings in HDRP asset
- Object motion vectors have been disabled in all but the game view. Camera motion vectors are still enabled everywhere, allowing TAA and Motion Blur to work on static objects.
- Enable texture array by default for most rendering code on DX11 and unlock stereo instancing (DX11 only for now)

## [6.3.0-preview] - 2019-02-18

### Added
- Added emissive property for shader graph decals
- Added a diffusion profile override volume so the list of diffusion profile assets to use can be chanaged without affecting the HDRP asset
- Added a "Stop NaNs" option on cameras and in the Scene View preferences.
- Added metric display option in HDShadowSettings and improve clamping
- Added shader parameter mapping in DebugMenu
- Added scripting API to configure DebugData for DebugMenu

### Fixed
- Fixed decals in forward
- Fixed issue with stencil not correctly setup for various master node and shader for the depth pass, motion vector pass and GBuffer/Forward pass
- Fixed SRP batcher and metal
- Fixed culling and shadows for Pyramid, Box, Rectangle and Tube lights
- Fixed an issue where scissor render state leaking from the editor code caused partially black rendering

### Changed
- When a lit material has a clear coat mask that is not null, we now use the clear coat roughness to compute the screen space reflection.
- Diffusion profiles are now limited to one per asset and can be referenced in materials, shader graphs and vfx graphs. Materials will be upgraded automatically except if they are using a shader graph, in this case it will display an error message.

## [6.2.0-preview] - 2019-02-15

### Added
- Added help box listing feature supported in a given HDRenderPipelineAsset alongs with the drawbacks implied.
- Added cascade visualizer, supporting disabled handles when not overriding.

### Fixed
- Fixed post processing with stereo double-wide
- Fixed issue with Metal: Use sign bit to find the cache type instead of lowest bit.
- Fixed invalid state when creating a planar reflection for the first time
- Fix FrameSettings's LitShaderMode not restrained by supported LitShaderMode regression.

### Changed
- The default value roughness value for the clearcoat has been changed from 0.03 to 0.01
- Update default value of based color for master node
- Update Fabric Charlie Sheen lighting model - Remove Fresnel component that wasn't part of initial model + Remap smoothness to [0.0 - 0.6] range for more artist friendly parameter

### Changed
- Code refactor: all macros with ARGS have been swapped with macros with PARAM. This is because the ARGS macros were incorrectly named.

## [6.1.0-preview] - 2019-02-13

### Added
- Added support for post-processing anti-aliasing in the Scene View (FXAA and TAA). These can be set in Preferences.
- Added emissive property for decal material (non-shader graph)

### Fixed
- Fixed a few UI bugs with the color grading curves.
- Fixed "Post Processing" in the scene view not toggling post-processing effects
- Fixed bake only object with flag `ReflectionProbeStaticFlag` when baking a `ReflectionProbe`

### Changed
- Removed unsupported Clear Depth checkbox in Camera inspector
- Updated the toggle for advanced mode in inspectors.

## [6.0.0-preview] - 2019-02-23

### Added
- Added new API to perform a camera rendering
- Added support for hair master node (Double kajiya kay - Lambert)
- Added Reset behaviour in DebugMenu (ingame mapping is right joystick + B)
- Added Default HD scene at new scene creation while in HDRP
- Added Wizard helping to configure HDRP project
- Added new UI for decal material to allow remapping and scaling of some properties
- Added cascade shadow visualisation toggle in HD shadow settings
- Added icons for assets
- Added replace blending mode for distortion
- Added basic distance fade for density volumes
- Added decal master node for shader graph
- Added HD unlit master node (Cross Pipeline version is name Unlit)
- Added new Rendering Queue in materials
- Added post-processing V3 framework embed in HDRP, remove postprocess V2 framework
- Post-processing now uses the generic volume framework
-   New depth-of-field, bloom, panini projection effects, motion blur
-   Exposure is now done as a pre-exposition pass, the whole system has been revamped
-   Exposure now use EV100 everywhere in the UI (Sky, Emissive Light)
- Added emissive intensity (Luminance and EV100 control) control for Emissive
- Added pre-exposure weigth for Emissive
- Added an emissive color node and a slider to control the pre-exposure percentage of emission color
- Added physical camera support where applicable
- Added more color grading tools
- Added changelog level for Shader Variant stripping
- Added Debug mode for validation of material albedo and metalness/specularColor values
- Added a new dynamic mode for ambient probe and renamed BakingSky to StaticLightingSky
- Added command buffer parameter to all Bind() method of material
- Added Material validator in Render Pipeline Debug
- Added code to future support of DXR (not enabled)
- Added support of multiviewport
- Added HDRenderPipeline.RequestSkyEnvironmentUpdate function to force an update from script when sky is set to OnDemand
- Added a Lighting and BackLighting slots in Lit, StackLit, Fabric and Hair master nodes
- Added support for overriding terrain detail rendering shaders, via the render pipeline editor resources asset
- Added xrInstancing flag support to RTHandle
- Added support for cullmask for decal projectors
- Added software dynamic resolution support
- Added support for "After Post-Process" render pass for unlit shader
- Added support for textured rectangular area lights
- Added stereo instancing macros to MSAA shaders
- Added support for Quarter Res Raytraced Reflections (not enabled)
- Added fade factor for decal projectors.
- Added stereo instancing macros to most shaders used in VR
- Added multi edition support for HDRenderPipelineAsset

### Fixed
- Fixed logic to disable FPTL with stereo rendering
- Fixed stacklit transmission and sun highlight
- Fixed decals with stereo rendering
- Fixed sky with stereo rendering
- Fixed flip logic for postprocessing + VR
- Fixed copyStencilBuffer pass for Switch
- Fixed point light shadow map culling that wasn't taking into account far plane
- Fixed usage of SSR with transparent on all master node
- Fixed SSR and microshadowing on fabric material
- Fixed blit pass for stereo rendering
- Fixed lightlist bounds for stereo rendering
- Fixed windows and in-game DebugMenu sync.
- Fixed FrameSettings' LitShaderMode sync when opening DebugMenu.
- Fixed Metal specific issues with decals, hitting a sampler limit and compiling AxF shader
- Fixed an issue with flipped depth buffer during postprocessing
- Fixed normal map use for shadow bias with forward lit - now use geometric normal
- Fixed transparent depth prepass and postpass access so they can be use without alpha clipping for lit shader
- Fixed support of alpha clip shadow for lit master node
- Fixed unlit master node not compiling
- Fixed issue with debug display of reflection probe
- Fixed issue with phong tessellations not working with lit shader
- Fixed issue with vertex displacement being affected by heightmap setting even if not heightmap where assign
- Fixed issue with density mode on Lit terrain producing NaN
- Fixed issue when going back and forth from Lit to LitTesselation for displacement mode
- Fixed issue with ambient occlusion incorrectly applied to emissiveColor with light layers in deferred
- Fixed issue with fabric convolution not using the correct convolved texture when fabric convolution is enabled
- Fixed issue with Thick mode for Transmission that was disabling transmission with directional light
- Fixed shutdown edge cases with HDRP tests
- Fixed slowdow when enabling Fabric convolution in HDRP asset
- Fixed specularAA not compiling in StackLit Master node
- Fixed material debug view with stereo rendering
- Fixed material's RenderQueue edition in default view.
- Fixed banding issues within volumetric density buffer
- Fixed missing multicompile for MSAA for AxF
- Fixed camera-relative support for stereo rendering
- Fixed remove sync with render thread when updating decal texture atlas.
- Fixed max number of keyword reach [256] issue. Several shader feature are now local
- Fixed Scene Color and Depth nodes
- Fixed SSR in forward
- Fixed custom editor of Unlit, HD Unlit and PBR shader graph master node
- Fixed issue with NewFrame not correctly calculated in Editor when switching scene
- Fixed issue with TerrainLit not compiling with depth only pass and normal buffer
- Fixed geometric normal use for shadow bias with PBR master node in forward
- Fixed instancing macro usage for decals
- Fixed error message when having more than one directional light casting shadow
- Fixed error when trying to display preview of Camera or PlanarReflectionProbe
- Fixed LOAD_TEXTURE2D_ARRAY_MSAA macro
- Fixed min-max and amplitude clamping value in inspector of vertex displacement materials
- Fixed issue with alpha shadow clip (was incorrectly clipping object shadow)
- Fixed an issue where sky cubemap would not be cleared correctly when setting the current sky to None
- Fixed a typo in Static Lighting Sky component UI
- Fixed issue with incorrect reset of RenderQueue when switching shader in inspector GUI
- Fixed issue with variant stripper stripping incorrectly some variants
- Fixed a case of ambient lighting flickering because of previews
- Fixed Decals when rendering multiple camera in a single frame
- Fixed cascade shadow count in shader
- Fixed issue with Stacklit shader with Haze effect
- Fixed an issue with the max sample count for the TAA
- Fixed post-process guard band for XR
- Fixed exposure of emissive of Unlit
- Fixed depth only and motion vector pass for Unlit not working correctly with MSAA
- Fixed an issue with stencil buffer copy causing unnecessary compute dispatches for lighting
- Fixed multi edition issue in FrameSettings
- Fixed issue with SRP batcher and DebugDisplay variant of lit shader
- Fixed issue with debug material mode not doing alpha test
- Fixed "Attempting to draw with missing UAV bindings" errors on Vulkan
- Fixed pre-exposure incorrectly apply to preview
- Fixed issue with duplicate 3D texture in 3D texture altas of volumetric?
- Fixed Camera rendering order (base on the depth parameter)
- Fixed shader graph decals not being cropped by gizmo
- Fixed "Attempting to draw with missing UAV bindings" errors on Vulkan.


### Changed
- ColorPyramid compute shader passes is swapped to pixel shader passes on platforms where the later is faster (Nintendo Switch).
- Removing the simple lightloop used by the simple lit shader
- Whole refactor of reflection system: Planar and reflection probe
- Separated Passthrough from other RenderingPath
- Update several properties naming and caption based on feedback from documentation team
- Remove tile shader variant for transparent backface pass of lit shader
- Rename all HDRenderPipeline to HDRP folder for shaders
- Rename decal property label (based on doc team feedback)
- Lit shader mode now default to Deferred to reduce build time
- Update UI of Emission parameters in shaders
- Improve shader variant stripping including shader graph variant
- Refactored render loop to render realtime probes visible per camera
- Enable SRP batcher by default
- Shader code refactor: Rename LIGHTLOOP_SINGLE_PASS => LIGHTLOOP_DISABLE_TILE_AND_CLUSTER and clean all usage of LIGHTLOOP_TILE_PASS
- Shader code refactor: Move pragma definition of vertex and pixel shader inside pass + Move SURFACE_GRADIENT definition in XXXData.hlsl
- Micro-shadowing in Lit forward now use ambientOcclusion instead of SpecularOcclusion
- Upgraded FrameSettings workflow, DebugMenu and Inspector part relative to it
- Update build light list shader code to support 32 threads in wavefronts on Switch
- LayeredLit layers' foldout are now grouped in one main foldout per layer
- Shadow alpha clip can now be enabled on lit shader and haor shader enven for opaque
- Temporal Antialiasing optimization for Xbox One X
- Parameter depthSlice on SetRenderTarget functions now defaults to -1 to bind the entire resource
- Rename SampleCameraDepth() functions to LoadCameraDepth() and SampleCameraDepth(), same for SampleCameraColor() functions
- Improved Motion Blur quality.
- Update stereo frame settings values for single-pass instancing and double-wide
- Rearrange FetchDepth functions to prepare for stereo-instancing
- Remove unused _ComputeEyeIndex
- Updated HDRenderPipelineAsset inspector
- Re-enable SRP batcher for metal

## [5.2.0-preview] - 2018-11-27

### Added
- Added option to run Contact Shadows and Volumetrics Voxelization stage in Async Compute
- Added camera freeze debug mode - Allow to visually see culling result for a camera
- Added support of Gizmo rendering before and after postprocess in Editor
- Added support of LuxAtDistance for punctual lights

### Fixed
- Fixed Debug.DrawLine and Debug.Ray call to work in game view
- Fixed DebugMenu's enum resetted on change
- Fixed divide by 0 in refraction causing NaN
- Fixed disable rough refraction support
- Fixed refraction, SSS and atmospheric scattering for VR
- Fixed forward clustered lighting for VR (double-wide).
- Fixed Light's UX to not allow negative intensity
- Fixed HDRenderPipelineAsset inspector broken when displaying its FrameSettings from project windows.
- Fixed forward clustered lighting for VR (double-wide).
- Fixed HDRenderPipelineAsset inspector broken when displaying its FrameSettings from project windows.
- Fixed Decals and SSR diable flags for all shader graph master node (Lit, Fabric, StackLit, PBR)
- Fixed Distortion blend mode for shader graph master node (Lit, StackLit)
- Fixed bent Normal for Fabric master node in shader graph
- Fixed PBR master node lightlayers
- Fixed shader stripping for built-in lit shaders.

### Changed
- Rename "Regular" in Diffusion profile UI "Thick Object"
- Changed VBuffer depth parametrization for volumetric from distanceRange to depthExtent - Require update of volumetric settings - Fog start at near plan
- SpotLight with box shape use Lux unit only

## [5.1.0-preview] - 2018-11-19

### Added

- Added a separate Editor resources file for resources Unity does not take when it builds a Player.
- You can now disable SSR on Materials in Shader Graph.
- Added support for MSAA when the Supported Lit Shader Mode is set to Both. Previously HDRP only supported MSAA for Forward mode.
- You can now override the emissive color of a Material when in debug mode.
- Exposed max light for Light Loop Settings in HDRP asset UI.
- HDRP no longer performs a NormalDBuffer pass update if there are no decals in the Scene.
- Added distant (fall-back) volumetric fog and improved the fog evaluation precision.
- Added an option to reflect sky in SSR.
- Added a y-axis offset for the PlanarReflectionProbe and offset tool.
- Exposed the option to run SSR and SSAO on async compute.
- Added support for the _GlossMapScale parameter in the Legacy to HDRP Material converter.
- Added wave intrinsic instructions for use in Shaders (for AMD GCN).


### Fixed
- Fixed sphere shaped influence handles clamping in Reflection Probes.
- Fixed Reflection Probe data migration for projects created before using HDRP.
- Fixed UI of Layered Material where Unity previously rendered the scrollbar above the Copy button.
- Fixed Material tessellations parameters Start fade distance and End fade distance. Originally, Unity clamped these values when you modified them.
- Fixed various distortion and refraction issues - handle a better fall-back.
- Fixed SSR for multiple views.
- Fixed SSR issues related to self-intersections.
- Fixed shape density volume handle speed.
- Fixed density volume shape handle moving too fast.
- Fixed the Camera velocity pass that we removed by mistake.
- Fixed some null pointer exceptions when disabling motion vectors support.
- Fixed viewports for both the Subsurface Scattering combine pass and the transparent depth prepass.
- Fixed the blend mode pop-up in the UI. It previously did not appear when you enabled pre-refraction.
- Fixed some null pointer exceptions that previously occurred when you disabled motion vectors support.
- Fixed Layered Lit UI issue with scrollbar.
- Fixed cubemap assignation on custom ReflectionProbe.
- Fixed Reflection Probes’ capture settings' shadow distance.
- Fixed an issue with the SRP batcher and Shader variables declaration.
- Fixed thickness and subsurface slots for fabric Shader master node that wasn't appearing with the right combination of flags.
- Fixed d3d debug layer warning.
- Fixed PCSS sampling quality.
- Fixed the Subsurface and transmission Material feature enabling for fabric Shader.
- Fixed the Shader Graph UV node’s dimensions when using it in a vertex Shader.
- Fixed the planar reflection mirror gizmo's rotation.
- Fixed HDRenderPipelineAsset's FrameSettings not showing the selected enum in the Inspector drop-down.
- Fixed an error with async compute.
- MSAA now supports transparency.
- The HDRP Material upgrader tool now converts metallic values correctly.
- Volumetrics now render in Reflection Probes.
- Fixed a crash that occurred whenever you set a viewport size to 0.
- Fixed the Camera physic parameter that the UI previously did not display.
- Fixed issue in pyramid shaped spotlight handles manipulation

### Changed

- Renamed Line shaped Lights to Tube Lights.
- HDRP now uses mean height fog parametrization.
- Shadow quality settings are set to All when you use HDRP (This setting is not visible in the UI when using SRP). This avoids Legacy Graphics Quality Settings disabling the shadows and give SRP full control over the Shadows instead.
- HDRP now internally uses premultiplied alpha for all fog.
- Updated default FrameSettings used for realtime Reflection Probes when you create a new HDRenderPipelineAsset.
- Remove multi-camera support. LWRP and HDRP will not support multi-camera layered rendering.
- Updated Shader Graph subshaders to use the new instancing define.
- Changed fog distance calculation from distance to plane to distance to sphere.
- Optimized forward rendering using AMD GCN by scalarizing the light loop.
- Changed the UI of the Light Editor.
- Change ordering of includes in HDRP Materials in order to reduce iteration time for faster compilation.
- Added a StackLit master node replacing the InspectorUI version. IMPORTANT: All previously authored StackLit Materials will be lost. You need to recreate them with the master node.

## [5.0.0-preview] - 2018-09-28

### Added
- Added occlusion mesh to depth prepass for VR (VR still disabled for now)
- Added a debug mode to display only one shadow at once
- Added controls for the highlight created by directional lights
- Added a light radius setting to punctual lights to soften light attenuation and simulate fill lighting
- Added a 'minRoughness' parameter to all non-area lights (was previously only available for certain light types)
- Added separate volumetric light/shadow dimmers
- Added per-pixel jitter to volumetrics to reduce aliasing artifacts
- Added a SurfaceShading.hlsl file, which implements material-agnostic shading functionality in an efficient manner
- Added support for shadow bias for thin object transmission
- Added FrameSettings to control realtime planar reflection
- Added control for SRPBatcher on HDRP Asset
- Added an option to clear the shadow atlases in the debug menu
- Added a color visualization of the shadow atlas rescale in debug mode
- Added support for disabling SSR on materials
- Added intrinsic for XBone
- Added new light volume debugging tool
- Added a new SSR debug view mode
- Added translaction's scale invariance on DensityVolume
- Added multiple supported LitShadermode and per renderer choice in case of both Forward and Deferred supported
- Added custom specular occlusion mode to Lit Shader Graph Master node

### Fixed
- Fixed a normal bias issue with Stacklit (Was causing light leaking)
- Fixed camera preview outputing an error when both scene and game view where display and play and exit was call
- Fixed override debug mode not apply correctly on static GI
- Fixed issue where XRGraphicsConfig values set in the asset inspector GUI weren't propagating correctly (VR still disabled for now)
- Fixed issue with tangent that was using SurfaceGradient instead of regular normal decoding
- Fixed wrong error message display when switching to unsupported target like IOS
- Fixed an issue with ambient occlusion texture sometimes not being created properly causing broken rendering
- Shadow near plane is no longer limited at 0.1
- Fixed decal draw order on transparent material
- Fixed an issue where sometime the lookup texture used for GGX convolution was broken, causing broken rendering
- Fixed an issue where you wouldn't see any fog for certain pipeline/scene configurations
- Fixed an issue with volumetric lighting where the anisotropy value of 0 would not result in perfectly isotropic lighting
- Fixed shadow bias when the atlas is rescaled
- Fixed shadow cascade sampling outside of the atlas when cascade count is inferior to 4
- Fixed shadow filter width in deferred rendering not matching shader config
- Fixed stereo sampling of depth texture in MSAA DepthValues.shader
- Fixed box light UI which allowed negative and zero sizes, thus causing NaNs
- Fixed stereo rendering in HDRISky.shader (VR)
- Fixed normal blend and blend sphere influence for reflection probe
- Fixed distortion filtering (was point filtering, now trilinear)
- Fixed contact shadow for large distance
- Fixed depth pyramid debug view mode
- Fixed sphere shaped influence handles clamping in reflection probes
- Fixed reflection probes data migration for project created before using hdrp
- Fixed ambient occlusion for Lit Master Node when slot is connected

### Changed
- Use samplerunity_ShadowMask instead of samplerunity_samplerLightmap for shadow mask
- Allow to resize reflection probe gizmo's size
- Improve quality of screen space shadow
- Remove support of projection model for ScreenSpaceLighting (SSR always use HiZ and refraction always Proxy)
- Remove all the debug mode from SSR that are obsolete now
- Expose frameSettings and Capture settings for reflection and planar probe
- Update UI for reflection probe, planar probe, camera and HDRP Asset
- Implement proper linear blending for volumetric lighting via deep compositing as described in the paper "Deep Compositing Using Lie Algebras"
- Changed  planar mapping to match terrain convention (XZ instead of ZX)
- XRGraphicsConfig is no longer Read/Write. Instead, it's read-only. This improves consistency of XR behavior between the legacy render pipeline and SRP
- Change reflection probe data migration code (to update old reflection probe to new one)
- Updated gizmo for ReflectionProbes
- Updated UI and Gizmo of DensityVolume

## [4.0.0-preview] - 2018-09-28

### Added
- Added a new TerrainLit shader that supports rendering of Unity terrains.
- Added controls for linear fade at the boundary of density volumes
- Added new API to control decals without monobehaviour object
- Improve Decal Gizmo
- Implement Screen Space Reflections (SSR) (alpha version, highly experimental)
- Add an option to invert the fade parameter on a Density Volume
- Added a Fabric shader (experimental) handling cotton and silk
- Added support for MSAA in forward only for opaque only
- Implement smoothness fade for SSR
- Added support for AxF shader (X-rite format - require special AxF importer from Unity not part of HDRP)
- Added control for sundisc on directional light (hack)
- Added a new HD Lit Master node that implements Lit shader support for Shader Graph
- Added Micro shadowing support (hack)
- Added an event on HDAdditionalCameraData for custom rendering
- HDRP Shader Graph shaders now support 4-channel UVs.

### Fixed
- Fixed an issue where sometimes the deferred shadow texture would not be valid, causing wrong rendering.
- Stencil test during decals normal buffer update is now properly applied
- Decals corectly update normal buffer in forward
- Fixed a normalization problem in reflection probe face fading causing artefacts in some cases
- Fix multi-selection behavior of Density Volumes overwriting the albedo value
- Fixed support of depth texture for RenderTexture. HDRP now correctly output depth to user depth buffer if RenderTexture request it.
- Fixed multi-selection behavior of Density Volumes overwriting the albedo value
- Fixed support of depth for RenderTexture. HDRP now correctly output depth to user depth buffer if RenderTexture request it.
- Fixed support of Gizmo in game view in the editor
- Fixed gizmo for spot light type
- Fixed issue with TileViewDebug mode being inversed in gameview
- Fixed an issue with SAMPLE_TEXTURECUBE_SHADOW macro
- Fixed issue with color picker not display correctly when game and scene view are visible at the same time
- Fixed an issue with reflection probe face fading
- Fixed camera motion vectors shader and associated matrices to update correctly for single-pass double-wide stereo rendering
- Fixed light attenuation functions when range attenuation is disabled
- Fixed shadow component algorithm fixup not dirtying the scene, so changes can be saved to disk.
- Fixed some GC leaks for HDRP
- Fixed contact shadow not affected by shadow dimmer
- Fixed GGX that works correctly for the roughness value of 0 (mean specular highlgiht will disappeard for perfect mirror, we rely on maxSmoothness instead to always have a highlight even on mirror surface)
- Add stereo support to ShaderPassForward.hlsl. Forward rendering now seems passable in limited test scenes with camera-relative rendering disabled.
- Add stereo support to ProceduralSky.shader and OpaqueAtmosphericScattering.shader.
- Added CullingGroupManager to fix more GC.Alloc's in HDRP
- Fixed rendering when multiple cameras render into the same render texture

### Changed
- Changed the way depth & color pyramids are built to be faster and better quality, thus improving the look of distortion and refraction.
- Stabilize the dithered LOD transition mask with respect to the camera rotation.
- Avoid multiple depth buffer copies when decals are present
- Refactor code related to the RT handle system (No more normal buffer manager)
- Remove deferred directional shadow and move evaluation before lightloop
- Add a function GetNormalForShadowBias() that material need to implement to return the normal used for normal shadow biasing
- Remove Jimenez Subsurface scattering code (This code was disabled by default, now remove to ease maintenance)
- Change Decal API, decal contribution is now done in Material. Require update of material using decal
- Move a lot of files from CoreRP to HDRP/CoreRP. All moved files weren't used by Ligthweight pipeline. Long term they could move back to CoreRP after CoreRP become out of preview
- Updated camera inspector UI
- Updated decal gizmo
- Optimization: The objects that are rendered in the Motion Vector Pass are not rendered in the prepass anymore
- Removed setting shader inclue path via old API, use package shader include paths
- The default value of 'maxSmoothness' for punctual lights has been changed to 0.99
- Modified deferred compute and vert/frag shaders for first steps towards stereo support
- Moved material specific Shader Graph files into corresponding material folders.
- Hide environment lighting settings when enabling HDRP (Settings are control from sceneSettings)
- Update all shader includes to use absolute path (allow users to create material in their Asset folder)
- Done a reorganization of the files (Move ShaderPass to RenderPipeline folder, Move all shadow related files to Lighting/Shadow and others)
- Improved performance and quality of Screen Space Shadows

## [3.3.0-preview] - 2018-01-01

### Added
- Added an error message to say to use Metal or Vulkan when trying to use OpenGL API
- Added a new Fabric shader model that supports Silk and Cotton/Wool
- Added a new HDRP Lighting Debug mode to visualize Light Volumes for Point, Spot, Line, Rectangular and Reflection Probes
- Add support for reflection probe light layers
- Improve quality of anisotropic on IBL

### Fixed
- Fix an issue where the screen where darken when rendering camera preview
- Fix display correct target platform when showing message to inform user that a platform is not supported
- Remove workaround for metal and vulkan in normal buffer encoding/decoding
- Fixed an issue with color picker not working in forward
- Fixed an issue where reseting HDLight do not reset all of its parameters
- Fixed shader compile warning in DebugLightVolumes.shader

### Changed
- Changed default reflection probe to be 256x256x6 and array size to be 64
- Removed dependence on the NdotL for thickness evaluation for translucency (based on artist's input)
- Increased the precision when comparing Planar or HD reflection probe volumes
- Remove various GC alloc in C#. Slightly better performance

## [3.2.0-preview] - 2018-01-01

### Added
- Added a luminance meter in the debug menu
- Added support of Light, reflection probe, emissive material, volume settings related to lighting to Lighting explorer
- Added support for 16bit shadows

### Fixed
- Fix issue with package upgrading (HDRP resources asset is now versionned to worarkound package manager limitation)
- Fix HDReflectionProbe offset displayed in gizmo different than what is affected.
- Fix decals getting into a state where they could not be removed or disabled.
- Fix lux meter mode - The lux meter isn't affected by the sky anymore
- Fix area light size reset when multi-selected
- Fix filter pass number in HDUtils.BlitQuad
- Fix Lux meter mode that was applying SSS
- Fix planar reflections that were not working with tile/cluster (olbique matrix)
- Fix debug menu at runtime not working after nested prefab PR come to trunk
- Fix scrolling issue in density volume

### Changed
- Shader code refactor: Split MaterialUtilities file in two parts BuiltinUtilities (independent of FragInputs) and MaterialUtilities (Dependent of FragInputs)
- Change screen space shadow rendertarget format from ARGB32 to RG16

## [3.1.0-preview] - 2018-01-01

### Added
- Decal now support per channel selection mask. There is now two mode. One with BaseColor, Normal and Smoothness and another one more expensive with BaseColor, Normal, Smoothness, Metal and AO. Control is on HDRP Asset. This may require to launch an update script for old scene: 'Edit/Render Pipeline/Single step upgrade script/Upgrade all DecalMaterial MaskBlendMode'.
- Decal now supports depth bias for decal mesh, to prevent z-fighting
- Decal material now supports draw order for decal projectors
- Added LightLayers support (Base on mask from renderers name RenderingLayers and mask from light name LightLayers - if they match, the light apply) - cost an extra GBuffer in deferred (more bandwidth)
- When LightLayers is enabled, the AmbientOclusion is store in the GBuffer in deferred path allowing to avoid double occlusion with SSAO. In forward the double occlusion is now always avoided.
- Added the possibility to add an override transform on the camera for volume interpolation
- Added desired lux intensity and auto multiplier for HDRI sky
- Added an option to disable light by type in the debug menu
- Added gradient sky
- Split EmissiveColor and bakeDiffuseLighting in forward avoiding the emissiveColor to be affect by SSAO
- Added a volume to control indirect light intensity
- Added EV 100 intensity unit for area lights
- Added support for RendererPriority on Renderer. This allow to control order of transparent rendering manually. HDRP have now two stage of sorting for transparent in addition to bact to front. Material have a priority then Renderer have a priority.
- Add Coupling of (HD)Camera and HDAdditionalCameraData for reset and remove in inspector contextual menu of Camera
- Add Coupling of (HD)ReflectionProbe and HDAdditionalReflectionData for reset and remove in inspector contextual menu of ReflectoinProbe
- Add macro to forbid unity_ObjectToWorld/unity_WorldToObject to be use as it doesn't handle camera relative rendering
- Add opacity control on contact shadow

### Fixed
- Fixed an issue with PreIntegratedFGD texture being sometimes destroyed and not regenerated causing rendering to break
- PostProcess input buffers are not copied anymore on PC if the viewport size matches the final render target size
- Fixed an issue when manipulating a lot of decals, it was displaying a lot of errors in the inspector
- Fixed capture material with reflection probe
- Refactored Constant Buffers to avoid hitting the maximum number of bound CBs in some cases.
- Fixed the light range affecting the transform scale when changed.
- Snap to grid now works for Decal projector resizing.
- Added a warning for 128x128 cookie texture without mipmaps
- Replace the sampler used for density volumes for correct wrap mode handling

### Changed
- Move Render Pipeline Debug "Windows from Windows->General-> Render Pipeline debug windows" to "Windows from Windows->Analysis-> Render Pipeline debug windows"
- Update detail map formula for smoothness and albedo, goal it to bright and dark perceptually and scale factor is use to control gradient speed
- Refactor the Upgrade material system. Now a material can be update from older version at any time. Call Edit/Render Pipeline/Upgrade all Materials to newer version
- Change name EnableDBuffer to EnableDecals at several place (shader, hdrp asset...), this require a call to Edit/Render Pipeline/Upgrade all Materials to newer version to have up to date material.
- Refactor shader code: BakeLightingData structure have been replace by BuiltinData. Lot of shader code have been remove/change.
- Refactor shader code: All GBuffer are now handled by the deferred material. Mean ShadowMask and LightLayers are control by lit material in lit.hlsl and not outside anymore. Lot of shader code have been remove/change.
- Refactor shader code: Rename GetBakedDiffuseLighting to ModifyBakedDiffuseLighting. This function now handle lighting model for transmission too. Lux meter debug mode is factor outisde.
- Refactor shader code: GetBakedDiffuseLighting is not call anymore in GBuffer or forward pass, including the ConvertSurfaceDataToBSDFData and GetPreLightData, this is done in ModifyBakedDiffuseLighting now
- Refactor shader code: Added a backBakeDiffuseLighting to BuiltinData to handle lighting for transmission
- Refactor shader code: Material must now call InitBuiltinData (Init all to zero + init bakeDiffuseLighting and backBakeDiffuseLighting ) and PostInitBuiltinData

## [3.0.0-preview] - 2018-01-01

### Fixed
- Fixed an issue with distortion that was using previous frame instead of current frame
- Fixed an issue where disabled light where not upgrade correctly to the new physical light unit system introduce in 2.0.5-preview

### Changed
- Update assembly definitions to output assemblies that match Unity naming convention (Unity.*).

## [2.0.5-preview] - 2018-01-01

### Added
- Add option supportDitheringCrossFade on HDRP Asset to allow to remove shader variant during player build if needed
- Add contact shadows for punctual lights (in additional shadow settings), only one light is allowed to cast contact shadows at the same time and so at each frame a dominant light is choosed among all light with contact shadows enabled.
- Add PCSS shadow filter support (from SRP Core)
- Exposed shadow budget parameters in HDRP asset
- Add an option to generate an emissive mesh for area lights (currently rectangle light only). The mesh fits the size, intensity and color of the light.
- Add an option to the HDRP asset to increase the resolution of volumetric lighting.
- Add additional ligth unit support for punctual light (Lumens, Candela) and area lights (Lumens, Luminance)
- Add dedicated Gizmo for the box Influence volume of HDReflectionProbe / PlanarReflectionProbe

### Changed
- Re-enable shadow mask mode in debug view
- SSS and Transmission code have been refactored to be able to share it between various material. Guidelines are in SubsurfaceScattering.hlsl
- Change code in area light with LTC for Lit shader. Magnitude is now take from FGD texture instead of a separate texture
- Improve camera relative rendering: We now apply camera translation on the model matrix, so before the TransformObjectToWorld(). Note: unity_WorldToObject and unity_ObjectToWorld must never be used directly.
- Rename positionWS to positionRWS (Camera relative world position) at a lot of places (mainly in interpolator and FragInputs). In case of custom shader user will be required to update their code.
- Rename positionWS, capturePositionWS, proxyPositionWS, influencePositionWS to positionRWS, capturePositionRWS, proxyPositionRWS, influencePositionRWS (Camera relative world position) in LightDefinition struct.
- Improve the quality of trilinear filtering of density volume textures.
- Improve UI for HDReflectionProbe / PlanarReflectionProbe

### Fixed
- Fixed a shader preprocessor issue when compiling DebugViewMaterialGBuffer.shader against Metal target
- Added a temporary workaround to Lit.hlsl to avoid broken lighting code with Metal/AMD
- Fixed issue when using more than one volume texture mask with density volumes.
- Fixed an error which prevented volumetric lighting from working if no density volumes with 3D textures were present.
- Fix contact shadows applied on transmission
- Fix issue with forward opaque lit shader variant being removed by the shader preprocessor
- Fixed compilation errors on Nintendo Switch (limited XRSetting support).
- Fixed apply range attenuation option on punctual light
- Fixed issue with color temperature not take correctly into account with static lighting
- Don't display fog when diffuse lighting, specular lighting, or lux meter debug mode are enabled.

## [2.0.4-preview] - 2018-01-01

### Fixed
- Fix issue when disabling rough refraction and building a player. Was causing a crash.

## [2.0.3-preview] - 2018-01-01

### Added
- Increased debug color picker limit up to 260k lux

## [2.0.2-preview] - 2018-01-01

### Added
- Add Light -> Planar Reflection Probe command
- Added a false color mode in rendering debug
- Add support for mesh decals
- Add flag to disable projector decals on transparent geometry to save performance and decal texture atlas space
- Add ability to use decal diffuse map as mask only
- Add visualize all shadow masks in lighting debug
- Add export of normal and roughness buffer for forwardOnly and when in supportOnlyForward mode for forward
- Provide a define in lit.hlsl (FORWARD_MATERIAL_READ_FROM_WRITTEN_NORMAL_BUFFER) when output buffer normal is used to read the normal and roughness instead of caclulating it (can save performance, but lower quality due to compression)
- Add color swatch to decal material

### Changed
- Change Render -> Planar Reflection creation to 3D Object -> Mirror
- Change "Enable Reflector" name on SpotLight to "Angle Affect Intensity"
- Change prototype of BSDFData ConvertSurfaceDataToBSDFData(SurfaceData surfaceData) to BSDFData ConvertSurfaceDataToBSDFData(uint2 positionSS, SurfaceData surfaceData)

### Fixed
- Fix issue with StackLit in deferred mode with deferredDirectionalShadow due to GBuffer not being cleared. Gbuffer is still not clear and issue was fix with the new Output of normal buffer.
- Fixed an issue where interpolation volumes were not updated correctly for reflection captures.
- Fixed an exception in Light Loop settings UI

## [2.0.1-preview] - 2018-01-01

### Added
- Add stripper of shader variant when building a player. Save shader compile time.
- Disable per-object culling that was executed in C++ in HD whereas it was not used (Optimization)
- Enable texture streaming debugging (was not working before 2018.2)
- Added Screen Space Reflection with Proxy Projection Model
- Support correctly scene selection for alpha tested object
- Add per light shadow mask mode control (i.e shadow mask distance and shadow mask). It use the option NonLightmappedOnly
- Add geometric filtering to Lit shader (allow to reduce specular aliasing)
- Add shortcut to create DensityVolume and PlanarReflection in hierarchy
- Add a DefaultHDMirrorMaterial material for PlanarReflection
- Added a script to be able to upgrade material to newer version of HDRP
- Removed useless duplication of ForwardError passes.
- Add option to not compile any DEBUG_DISPLAY shader in the player (Faster build) call Support Runtime Debug display

### Changed
- Changed SupportForwardOnly to SupportOnlyForward in render pipeline settings
- Changed versioning variable name in HDAdditionalXXXData from m_version to version
- Create unique name when creating a game object in the rendering menu (i.e Density Volume(2))
- Re-organize various files and folder location to clean the repository
- Change Debug windows name and location. Now located at:  Windows -> General -> Render Pipeline Debug

### Removed
- Removed GlobalLightLoopSettings.maxPlanarReflectionProbes and instead use value of GlobalLightLoopSettings.planarReflectionProbeCacheSize
- Remove EmissiveIntensity parameter and change EmissiveColor to be HDR (Matching Builtin Unity behavior) - Data need to be updated - Launch Edit -> Single Step Upgrade Script -> Upgrade all Materials emissionColor

### Fixed
- Fix issue with LOD transition and instancing
- Fix discrepency between object motion vector and camera motion vector
- Fix issue with spot and dir light gizmo axis not highlighted correctly
- Fix potential crash while register debug windows inputs at startup
- Fix warning when creating Planar reflection
- Fix specular lighting debug mode (was rendering black)
- Allow projector decal with null material to allow to configure decal when HDRP is not set
- Decal atlas texture offset/scale is updated after allocations (used to be before so it was using date from previous frame)

## [0.0.0-preview] - 2018-01-01

### Added
- Configure the VolumetricLightingSystem code path to be on by default
- Trigger a build exception when trying to build an unsupported platform
- Introduce the VolumetricLightingController component, which can (and should) be placed on the camera, and allows one to control the near and the far plane of the V-Buffer (volumetric "froxel" buffer) along with the depth distribution (from logarithmic to linear)
- Add 3D texture support for DensityVolumes
- Add a better mapping of roughness to mipmap for planar reflection
- The VolumetricLightingSystem now uses RTHandles, which allows to save memory by sharing buffers between different cameras (history buffers are not shared), and reduce reallocation frequency by reallocating buffers only if the rendering resolution increases (and suballocating within existing buffers if the rendering resolution decreases)
- Add a Volumetric Dimmer slider to lights to control the intensity of the scattered volumetric lighting
- Add UV tiling and offset support for decals.
- Add mipmapping support for volume 3D mask textures

### Changed
- Default number of planar reflection change from 4 to 2
- Rename _MainDepthTexture to _CameraDepthTexture
- The VolumetricLightingController has been moved to the Interpolation Volume framework and now functions similarly to the VolumetricFog settings
- Update of UI of cookie, CubeCookie, Reflection probe and planar reflection probe to combo box
- Allow enabling/disabling shadows for area lights when they are set to baked.
- Hide applyRangeAttenuation and FadeDistance for directional shadow as they are not used

### Removed
- Remove Resource folder of PreIntegratedFGD and add the resource to RenderPipeline Asset

### Fixed
- Fix ConvertPhysicalLightIntensityToLightIntensity() function used when creating light from script to match HDLightEditor behavior
- Fix numerical issues with the default value of mean free path of volumetric fog
- Fix the bug preventing decals from coexisting with density volumes
- Fix issue with alpha tested geometry using planar/triplanar mapping not render correctly or flickering (due to being wrongly alpha tested in depth prepass)
- Fix meta pass with triplanar (was not handling correctly the normal)
- Fix preview when a planar reflection is present
- Fix Camera preview, it is now a Preview cameraType (was a SceneView)
- Fix handling unknown GPUShadowTypes in the shadow manager.
- Fix area light shapes sent as point lights to the baking backends when they are set to baked.
- Fix unnecessary division by PI for baked area lights.
- Fix line lights sent to the lightmappers. The backends don't support this light type.
- Fix issue with shadow mask framesettings not correctly taken into account when shadow mask is enabled for lighting.
- Fix directional light and shadow mask transition, they are now matching making smooth transition
- Fix banding issues caused by high intensity volumetric lighting
- Fix the debug window being emptied on SRP asset reload
- Fix issue with debug mode not correctly clearing the GBuffer in editor after a resize
- Fix issue with ResetMaterialKeyword not resetting correctly ToggleOff/Roggle Keyword
- Fix issue with motion vector not render correctly if there is no depth prepass in deferred

## [0.0.0-preview] - 2018-01-01

### Added
- Screen Space Refraction projection model (Proxy raycasting, HiZ raymarching)
- Screen Space Refraction settings as volume component
- Added buffered frame history per camera
- Port Global Density Volumes to the Interpolation Volume System.
- Optimize ImportanceSampleLambert() to not require the tangent frame.
- Generalize SampleVBuffer() to handle different sampling and reconstruction methods.
- Improve the quality of volumetric lighting reprojection.
- Optimize Morton Order code in the Subsurface Scattering pass.
- Planar Reflection Probe support roughness (gaussian convolution of captured probe)
- Use an atlas instead of a texture array for cluster transparent decals
- Add a debug view to visualize the decal atlas
- Only store decal textures to atlas if decal is visible, debounce out of memory decal atlas warning.
- Add manipulator gizmo on decal to improve authoring workflow
- Add a minimal StackLit material (work in progress, this version can be used as template to add new material)

### Changed
- EnableShadowMask in FrameSettings (But shadowMaskSupport still disable by default)
- Forced Planar Probe update modes to (Realtime, Every Update, Mirror Camera)
- Screen Space Refraction proxy model uses the proxy of the first environment light (Reflection probe/Planar probe) or the sky
- Moved RTHandle static methods to RTHandles
- Renamed RTHandle to RTHandleSystem.RTHandle
- Move code for PreIntegratedFDG (Lit.shader) into its dedicated folder to be share with other material
- Move code for LTCArea (Lit.shader) into its dedicated folder to be share with other material

### Removed
- Removed Planar Probe mirror plane position and normal fields in inspector, always display mirror plane and normal gizmos

### Fixed
- Fix fog flags in scene view is now taken into account
- Fix sky in preview windows that were disappearing after a load of a new level
- Fix numerical issues in IntersectRayAABB().
- Fix alpha blending of volumetric lighting with transparent objects.
- Fix the near plane of the V-Buffer causing out-of-bounds look-ups in the clustered data structure.
- Depth and color pyramid are properly computed and sampled when the camera renders inside a viewport of a RTHandle.
- Fix decal atlas debug view to work correctly when shadow atlas view is also enabled<|MERGE_RESOLUTION|>--- conflicted
+++ resolved
@@ -702,11 +702,8 @@
 - Fixed typo in the Render Pipeline Wizard under HDRP+VR
 - Change transparent SSR name in frame settings to avoid clipping. 
 - Fixed fallback for ray tracing and light layers (1258837).
-<<<<<<< HEAD
+- Fixed missing include guards in shadow hlsl files.
 - Repaint the scene view whenever the scene exposure override is changed.
-=======
-- Fixed missing include guards in shadow hlsl files.
->>>>>>> 5ed41591
 
 ### Changed
 - Improve MIP selection for decals on Transparents
