# Changelog
All notable changes to this package will be documented in this file.

The format is based on [Keep a Changelog](http://keepachangelog.com/en/1.0.0/)
and this project adheres to [Semantic Versioning](http://semver.org/spec/v2.0.0.html).

## [Unreleased]

### Added
- Ray tracing support for VR single-pass
- Added sharpen filter shader parameter and UI for TemporalAA to control image quality instead of hardcoded value
- Added frame settings option for custom post process and custom passes as well as custom color buffer format option.
- Add check in wizard on SRP Batcher enabled.
- Added default implementations of OnPreprocessMaterialDescription for FBX, Obj, Sketchup and 3DS file formats.
- Added custom pass fade radius
- Added after post process injection point for custom passes
- Added basic alpha compositing support - Alpha is available afterpostprocess when using FP16 buffer format.
- Added falloff distance on Reflection Probe and Planar Reflection Probe
- Added Backplate projection from the HDRISky
- Added Shadow Matte in UnlitMasterNode, which only received shadow without lighting
- Added hability to name LightLayers in HDRenderPipelineAsset
- Added a range compression factor for Reflection Probe and Planar Reflection Probe to avoid saturation of colors.
- Added path tracing support for directional, point and spot lights, as well as emission from Lit and Unlit.
- Added non temporal version of SSAO.
- Added more detailed ray tracing stats in the debug window
- Added Disc area light (bake only)
- Added a warning in the material UI to prevent transparent + subsurface-scattering combination.
- Added XR single-pass setting into HDRP asset
- Added a penumbra tint option for lights
- Added support for depth copy with XR SDK
- Added debug setting to Render Pipeline Debug Window to list the active XR views
- Added an option to filter the result of the volumetric lighting (off by default).
- Added a transmission multiplier for directional lights
- Added XR single-pass test mode to Render Pipeline Debug Window
- Added debug setting to Render Pipeline Window to list the active XR views
- Added a new refraction mode for the Lit shader (thin). Which is a box refraction with small thickness values
- Added the code to support Barn Doors for Area Lights based on a shaderconfig option.
- Added HDRPCameraBinder property binder for Visual Effect Graph
- Added "Celestial Body" controls to the Directional Light
- Added new parameters to the Physically Based Sky
- Added Reflections to the DXR Wizard
- Added the possibility to have ray traced colored and semi-transparent shadows on directional lights.
- Added a check in the custom post process template to throw an error if the default shader is not found.
- Exposed the debug overlay ratio in the debug menu.
- Added a separate frame settings for tonemapping alongside color grading.
- Added the receive fog option in the material UI for ShaderGraphs.
- Added a public virtual bool in the custom post processes API to specify if a post processes should be executed in the scene view.
- Added a menu option that checks scene issues with ray tracing. Also removed the previously existing warning at runtime.
- Added Contrast Adaptive Sharpen (CAS) Upscaling effect.
- Added APIs to update probe settings at runtime.
- Added documentation for the rayTracingSupported method in HDRP
- Added user-selectable format for the post processing passes.
- Added support for alpha channel in some post-processing passes (DoF, TAA, Uber).
- Added warnings in FrameSettings inspector when using DXR and atempting to use Asynchronous Execution.
- Exposed Stencil bits that can be used by the user.
- Added history rejection based on velocity of intersected objects for directional, point and spot lights.
- Added a affectsVolumetric field to the HDAdditionalLightData API to know if light affects volumetric fog.
- Add OS and Hardware check in the Wizard fixes for DXR.
- Added option to exclude camera motion from motion blur.
- Added semi-transparent shadows for point and spot lights.
- Added support for semi-transparent shadow for unlit shader and unlit shader graph.
- Added the alpha clip enabled toggle to the material UI for all HDRP shader graphs.
- Added Material Samples to explain how to use the lit shader features
- Added an initial implementation of ray traced sub surface scattering
- Added AssetPostprocessors and Shadergraphs to handle Arnold Standard Surface and 3DsMax Physical material import from FBX.
- Added support for Smoothness Fade start work when enabling ray traced reflections.
- Added Contact shadow, Micro shadows and Screen space refraction API documentation.
- Added script documentation for SSR, SSAO (ray tracing), GI, Light Cluster, RayTracingSettings, Ray Counters, etc.
- Added path tracing support for refraction and internal reflections.
- Added support for Thin Refraction Model and Lit's Clear Coat in Path Tracing.
- Added the Tint parameter to Sky Colored Fog.
- Added of Screen Space Reflections for Transparent materials
- Added a fallback for ray traced area light shadows in case the material is forward or the lit mode is forward.
- Added a new debug mode for light layers.
- Added an "enable" toggle to the SSR volume component.
- Added support for anisotropic specular lobes in path tracing.
- Added support for alpha clipping in path tracing.
- Added support for light cookies in path tracing.
- Added support for transparent shadows in path tracing.
- Added support for iridescence in path tracing.
- Added support for background color in path tracing.
- Added a path tracing test to the test suite.
- Added a warning and workaround instructions that appear when you enable XR single-pass after the first frame with the XR SDK.
- Added the exposure sliders to the planar reflection probe preview
- Added support for subsurface scattering in path tracing.
- Added a new mode that improves the filtering of ray traced shadows (directional, point and spot) based on the distance to the occluder.
- Added support of cookie baking and add support on Disc light.
- Added support for fog attenuation in path tracing.
- Added a new debug panel for volumes
- Added XR setting to control camera jitter for temporal effects
- Added an error message in the DrawRenderers custom pass when rendering opaque objects with an HDRP asset in DeferredOnly mode.
- Added API to enable proper recording of path traced scenes (with the Unity recorder or other tools).
- Added support for fog in Recursive rendering, ray traced reflections and ray traced indirect diffuse.
- Added an alpha blend option for recursive rendering
- Added support for stack lit for ray tracing effects.
- Added support for hair for ray tracing effects.
- Added support for alpha to coverage for HDRP shaders and shader graph
- Added support for Quality Levels to Subsurface Scattering.
- Added option to disable XR rendering on the camera settings.
- Added support for specular AA from geometric curvature in AxF
- Added support for baked AO (no input for now) in AxF
- Added an info box to warn about depth test artifacts when rendering object twice in custom passes with MSAA.
- Added a frame setting for alpha to mask.
- Added support for custom passes in the AOV API
- Added Light decomposition lighting debugging modes and support in AOV
- Added exposure compensation to Fixed exposure mode
- Added support for rasterized area light shadows in StackLit
- Added support for texture-weighted automatic exposure
- Added support for POM for emissive map
- Added alpha channel support in motion blur pass.
- Added the HDRP Compositor Tool (in Preview).
- Added a ray tracing mode option in the HDRP asset that allows to override and shader stripping.
- Added support for arbitrary resolution scaling of Volumetric Lighting to the Fog volume component.
- Added range attenuation for box-shaped spotlights.
- Added scenes for hair and fabric and decals with material samples
- Added fabric materials and textures
- Added information for fabric materials in fabric scene
- Added a DisplayInfo attribute to specify a name override and a display order for Volume Component fields (used only in default inspector for now).
- Added Min distance to contact shadows.
- Added support for Depth of Field in path tracing (by sampling the lens aperture).
- Added an API in HDRP to override the camera within the rendering of a frame (mainly for custom pass).
- Added a function (HDRenderPipeline.ResetRTHandleReferenceSize) to reset the reference size of RTHandle systems.
- Added support for AxF measurements importing into texture resources tilings.
- Added Layer parameter on Area Light to modify Layer of generated Emissive Mesh
- Added a flow map parameter to HDRI Sky
- Implemented ray traced reflections for transparent objects.
- Add a new parameter to control reflections in recursive rendering.
- Added an initial version of SSGI.
- Added Virtual Texturing cache settings to control the size of the Streaming Virtual Texturing caches.
- Added back-compatibility with builtin stereo matrices.
- Added CustomPassUtils API to simplify Blur, Copy and DrawRenderers custom passes.
- Added Histogram guided automatic exposure.
- Added few exposure debug modes.
- Added support for multiple path-traced views at once (e.g., scene and game views).
- Added support for 3DsMax's 2021 Simplified Physical Material from FBX files in the Model Importer.
- Added custom target mid grey for auto exposure.
- Added CustomPassUtils API to simplify Blur, Copy and DrawRenderers custom passes.
- Added an API in HDRP to override the camera within the rendering of a frame (mainly for custom pass).
- Added more custom pass API functions, mainly to render objects from another camera.
- Added support for transparent Unlit in path tracing.
- Added a minimal lit used for RTGI in peformance mode.
- Added procedural metering mask that can follow an object
- Added presets quality settings for RTAO and RTGI.
- Added an override for the shadow culling that allows better directional shadow maps in ray tracing effects (RTR, RTGI, RTSSS and RR).
- Added a Cloud Layer volume override.
- Added Fast Memory support for platform that support it.
- Added CPU and GPU timings for ray tracing effects.
<<<<<<< HEAD
- Added IES Profile support for Point, Spot and Rectangular-Area lights
=======
- Added support to combine RTSSS and RTGI (1248733).
>>>>>>> 2e6a98bf

### Fixed
- Fix when rescale probe all direction below zero (1219246)
- Update documentation of HDRISky-Backplate, precise how to have Ambient Occlusion on the Backplate
- Sorting, undo, labels, layout in the Lighting Explorer.
- Fixed sky settings and materials in Shader Graph Samples package
- Fix/workaround a probable graphics driver bug in the GTAO shader.
- Fixed Hair and PBR shader graphs double sided modes
- Fixed an issue where updating an HDRP asset in the Quality setting panel would not recreate the pipeline.
- Fixed issue with point lights being considered even when occupying less than a pixel on screen (case 1183196)
- Fix a potential NaN source with iridescence (case 1183216)
- Fixed issue of spotlight breaking when minimizing the cone angle via the gizmo (case 1178279)
- Fixed issue that caused decals not to modify the roughness in the normal buffer, causing SSR to not behave correctly (case 1178336)
- Fixed lit transparent refraction with XR single-pass rendering
- Removed extra jitter for TemporalAA in VR
- Fixed ShaderGraph time in main preview
- Fixed issue on some UI elements in HDRP asset not expanding when clicking the arrow (case 1178369)
- Fixed alpha blending in custom post process
- Fixed the modification of the _AlphaCutoff property in the material UI when exposed with a ShaderGraph parameter.
- Fixed HDRP test `1218_Lit_DiffusionProfiles` on Vulkan.
- Fixed an issue where building a player in non-dev mode would generate render target error logs every frame
- Fixed crash when upgrading version of HDRP
- Fixed rendering issues with material previews
- Fixed NPE when using light module in Shuriken particle systems (1173348).
- Refresh cached shadow on editor changes
- Fixed light supported units caching (1182266)
- Fixed an issue where SSAO (that needs temporal reprojection) was still being rendered when Motion Vectors were not available (case 1184998)
- Fixed a nullref when modifying the height parameters inside the layered lit shader UI.
- Fixed Decal gizmo that become white after exiting play mode
- Fixed Decal pivot position to behave like a spotlight
- Fixed an issue where using the LightingOverrideMask would break sky reflection for regular cameras
- Fix DebugMenu FrameSettingsHistory persistency on close
- Fix DensityVolume, ReflectionProbe aned PlanarReflectionProbe advancedControl display
- Fix DXR scene serialization in wizard
- Fixed an issue where Previews would reallocate History Buffers every frame
- Fixed the SetLightLayer function in HDAdditionalLightData setting the wrong light layer
- Fix error first time a preview is created for planar
- Fixed an issue where SSR would use an incorrect roughness value on ForwardOnly (StackLit, AxF, Fabric, etc.) materials when the pipeline is configured to also allow deferred Lit.
- Fixed issues with light explorer (cases 1183468, 1183269)
- Fix dot colors in LayeredLit material inspector
- Fix undo not resetting all value when undoing the material affectation in LayerLit material
- Fix for issue that caused gizmos to render in render textures (case 1174395)
- Fixed the light emissive mesh not updated when the light was disabled/enabled
- Fixed light and shadow layer sync when setting the HDAdditionalLightData.lightlayersMask property
- Fixed a nullref when a custom post process component that was in the HDRP PP list is removed from the project
- Fixed issue that prevented decals from modifying specular occlusion (case 1178272).
- Fixed exposure of volumetric reprojection
- Fixed multi selection support for Scalable Settings in lights
- Fixed font shaders in test projects for VR by using a Shader Graph version
- Fixed refresh of baked cubemap by incrementing updateCount at the end of the bake (case 1158677).
- Fixed issue with rectangular area light when seen from the back
- Fixed decals not affecting lightmap/lightprobe
- Fixed zBufferParams with XR single-pass rendering
- Fixed moving objects not rendered in custom passes
- Fixed abstract classes listed in the + menu of the custom pass list
- Fixed custom pass that was rendered in previews
- Fixed precision error in zero value normals when applying decals (case 1181639)
- Fixed issue that triggered No Scene Lighting view in game view as well (case 1156102)
- Assign default volume profile when creating a new HDRP Asset
- Fixed fov to 0 in planar probe breaking the projection matrix (case 1182014)
- Fixed bugs with shadow caching
- Reassign the same camera for a realtime probe face render request to have appropriate history buffer during realtime probe rendering.
- Fixed issue causing wrong shading when normal map mode is Object space, no normal map is set, but a detail map is present (case 1143352)
- Fixed issue with decal and htile optimization
- Fixed TerrainLit shader compilation error regarding `_Control0_TexelSize` redefinition (case 1178480).
- Fixed warning about duplicate HDRuntimeReflectionSystem when configuring play mode without domain reload.
- Fixed an editor crash when multiple decal projectors were selected and some had null material
- Added all relevant fix actions to FixAll button in Wizard
- Moved FixAll button on top of the Wizard
- Fixed an issue where fog color was not pre-exposed correctly
- Fix priority order when custom passes are overlapping
- Fix cleanup not called when the custom pass GameObject is destroyed
- Replaced most instances of GraphicsSettings.renderPipelineAsset by GraphicsSettings.currentRenderPipeline. This should fix some parameters not working on Quality Settings overrides.
- Fixed an issue with Realtime GI not working on upgraded projects.
- Fixed issue with screen space shadows fallback texture was not set as a texture array.
- Fixed Pyramid Lights bounding box
- Fixed terrain heightmap default/null values and epsilons
- Fixed custom post-processing effects breaking when an abstract class inherited from `CustomPostProcessVolumeComponent`
- Fixed XR single-pass rendering in Editor by using ShaderConfig.s_XrMaxViews to allocate matrix array
- Multiple different skies rendered at the same time by different cameras are now handled correctly without flickering
- Fixed flickering issue happening when different volumes have shadow settings and multiple cameras are present.
- Fixed issue causing planar probes to disappear if there is no light in the scene.
- Fixed a number of issues with the prefab isolation mode (Volumes leaking from the main scene and reflection not working properly)
- Fixed an issue with fog volume component upgrade not working properly
- Fixed Spot light Pyramid Shape has shadow artifacts on aspect ratio values lower than 1
- Fixed issue with AO upsampling in XR
- Fixed camera without HDAdditionalCameraData component not rendering
- Removed the macro ENABLE_RAYTRACING for most of the ray tracing code
- Fixed prefab containing camera reloading in loop while selected in the Project view
- Fixed issue causing NaN wheh the Z scale of an object is set to 0.
- Fixed DXR shader passes attempting to render before pipeline loaded
- Fixed black ambient sky issue when importing a project after deleting Library.
- Fixed issue when upgrading a Standard transparent material (case 1186874)
- Fixed area light cookies not working properly with stack lit
- Fixed material render queue not updated when the shader is changed in the material inspector.
- Fixed a number of issues with full screen debug modes not reseting correctly when setting another mutually exclusive mode
- Fixed compile errors for platforms with no VR support
- Fixed an issue with volumetrics and RTHandle scaling (case 1155236)
- Fixed an issue where sky lighting might be updated uselessly
- Fixed issue preventing to allow setting decal material to none (case 1196129)
- Fixed XR multi-pass decals rendering
- Fixed several fields on Light Inspector that not supported Prefab overrides
- Fixed EOL for some files
- Fixed scene view rendering with volumetrics and XR enabled
- Fixed decals to work with multiple cameras
- Fixed optional clear of GBuffer (Was always on)
- Fixed render target clears with XR single-pass rendering
- Fixed HDRP samples file hierarchy
- Fixed Light units not matching light type
- Fixed QualitySettings panel not displaying HDRP Asset
- Fixed black reflection probes the first time loading a project
- Fixed y-flip in scene view with XR SDK
- Fixed Decal projectors do not immediately respond when parent object layer mask is changed in editor.
- Fixed y-flip in scene view with XR SDK
- Fixed a number of issues with Material Quality setting
- Fixed the transparent Cull Mode option in HD unlit master node settings only visible if double sided is ticked.
- Fixed an issue causing shadowed areas by contact shadows at the edge of far clip plane if contact shadow length is very close to far clip plane.
- Fixed editing a scalable settings will edit all loaded asset in memory instead of targetted asset.
- Fixed Planar reflection default viewer FOV
- Fixed flickering issues when moving the mouse in the editor with ray tracing on.
- Fixed the ShaderGraph main preview being black after switching to SSS in the master node settings
- Fixed custom fullscreen passes in VR
- Fixed camera culling masks not taken in account in custom pass volumes
- Fixed object not drawn in custom pass when using a DrawRenderers with an HDRP shader in a build.
- Fixed injection points for Custom Passes (AfterDepthAndNormal and BeforePreRefraction were missing)
- Fixed a enum to choose shader tags used for drawing objects (DepthPrepass or Forward) when there is no override material.
- Fixed lit objects in the BeforePreRefraction, BeforeTransparent and BeforePostProcess.
- Fixed the None option when binding custom pass render targets to allow binding only depth or color.
- Fixed custom pass buffers allocation so they are not allocated if they're not used.
- Fixed the Custom Pass entry in the volume create asset menu items.
- Fixed Prefab Overrides workflow on Camera.
- Fixed alignment issue in Preset for Camera.
- Fixed alignment issue in Physical part for Camera.
- Fixed FrameSettings multi-edition.
- Fixed a bug happening when denoising multiple ray traced light shadows
- Fixed minor naming issues in ShaderGraph settings
- VFX: Removed z-fight glitches that could appear when using deferred depth prepass and lit quad primitives
- VFX: Preserve specular option for lit outputs (matches HDRP lit shader)
- Fixed an issue with Metal Shader Compiler and GTAO shader for metal
- Fixed resources load issue while upgrading HDRP package.
- Fix LOD fade mask by accounting for field of view
- Fixed spot light missing from ray tracing indirect effects.
- Fixed a UI bug in the diffusion profile list after fixing them from the wizard.
- Fixed the hash collision when creating new diffusion profile assets.
- Fixed a light leaking issue with box light casting shadows (case 1184475)
- Fixed Cookie texture type in the cookie slot of lights (Now displays a warning because it is not supported).
- Fixed a nullref that happens when using the Shuriken particle light module
- Fixed alignment in Wizard
- Fixed text overflow in Wizard's helpbox
- Fixed Wizard button fix all that was not automatically grab all required fixes
- Fixed VR tab for MacOS in Wizard
- Fixed local config package workflow in Wizard
- Fixed issue with contact shadows shifting when MSAA is enabled.
- Fixed EV100 in the PBR sky
- Fixed an issue In URP where sometime the camera is not passed to the volume system and causes a null ref exception (case 1199388)
- Fixed nullref when releasing HDRP with custom pass disabled
- Fixed performance issue derived from copying stencil buffer.
- Fixed an editor freeze when importing a diffusion profile asset from a unity package.
- Fixed an exception when trying to reload a builtin resource.
- Fixed the light type intensity unit reset when switching the light type.
- Fixed compilation error related to define guards and CreateLayoutFromXrSdk()
- Fixed documentation link on CustomPassVolume.
- Fixed player build when HDRP is in the project but not assigned in the graphic settings.
- Fixed an issue where ambient probe would be black for the first face of a baked reflection probe
- VFX: Fixed Missing Reference to Visual Effect Graph Runtime Assembly
- Fixed an issue where rendering done by users in EndCameraRendering would be executed before the main render loop.
- Fixed Prefab Override in main scope of Volume.
- Fixed alignment issue in Presset of main scope of Volume.
- Fixed persistence of ShowChromeGizmo and moved it to toolbar for coherency in ReflectionProbe and PlanarReflectionProbe.
- Fixed Alignement issue in ReflectionProbe and PlanarReflectionProbe.
- Fixed Prefab override workflow issue in ReflectionProbe and PlanarReflectionProbe.
- Fixed empty MoreOptions and moved AdvancedManipulation in a dedicated location for coherency in ReflectionProbe and PlanarReflectionProbe.
- Fixed Prefab override workflow issue in DensityVolume.
- Fixed empty MoreOptions and moved AdvancedManipulation in a dedicated location for coherency in DensityVolume.
- Fix light limit counts specified on the HDRP asset
- Fixed Quality Settings for SSR, Contact Shadows and Ambient Occlusion volume components
- Fixed decalui deriving from hdshaderui instead of just shaderui
- Use DelayedIntField instead of IntField for scalable settings
- Fixed init of debug for FrameSettingsHistory on SceneView camera
- Added a fix script to handle the warning 'referenced script in (GameObject 'SceneIDMap') is missing'
- Fix Wizard load when none selected for RenderPipelineAsset
- Fixed TerrainLitGUI when per-pixel normal property is not present.
- Fixed rendering errors when enabling debug modes with custom passes
- Fix an issue that made PCSS dependent on Atlas resolution (not shadow map res)
- Fixing a bug whith histories when n>4 for ray traced shadows
- Fixing wrong behavior in ray traced shadows for mesh renderers if their cast shadow is shadow only or double sided
- Only tracing rays for shadow if the point is inside the code for spotlight shadows
- Only tracing rays if the point is inside the range for point lights
- Fixing ghosting issues when the screen space shadow  indexes change for a light with ray traced shadows
- Fixed an issue with stencil management and Xbox One build that caused corrupted output in deferred mode.
- Fixed a mismatch in behavior between the culling of shadow maps and ray traced point and spot light shadows
- Fixed recursive ray tracing not working anymore after intermediate buffer refactor.
- Fixed ray traced shadow denoising not working (history rejected all the time).
- Fixed shader warning on xbox one
- Fixed cookies not working for spot lights in ray traced reflections, ray traced GI and recursive rendering
- Fixed an inverted handling of CoatSmoothness for SSR in StackLit.
- Fixed missing distortion inputs in Lit and Unlit material UI.
- Fixed issue that propagated NaNs across multiple frames through the exposure texture.
- Fixed issue with Exclude from TAA stencil ignored.
- Fixed ray traced reflection exposure issue.
- Fixed issue with TAA history not initialising corretly scale factor for first frame
- Fixed issue with stencil test of material classification not using the correct Mask (causing false positive and bad performance with forward material in deferred)
- Fixed issue with History not reset when chaning antialiasing mode on camera
- Fixed issue with volumetric data not being initialized if default settings have volumetric and reprojection off.
- Fixed ray tracing reflection denoiser not applied in tier 1
- Fixed the vibility of ray tracing related methods.
- Fixed the diffusion profile list not saved when clicking the fix button in the material UI.
- Fixed crash when pushing bounce count higher than 1 for ray traced GI or reflections
- Fixed PCSS softness scale so that it better match ray traced reference for punctual lights.
- Fixed exposure management for the path tracer
- Fixed AxF material UI containing two advanced options settings.
- Fixed an issue where cached sky contexts were being destroyed wrongly, breaking lighting in the LookDev
- Fixed issue that clamped PCSS softness too early and not after distance scale.
- Fixed fog affect transparent on HD unlit master node
- Fixed custom post processes re-ordering not saved.
- Fixed NPE when using scalable settings
- Fixed an issue where PBR sky precomputation was reset incorrectly in some cases causing bad performance.
- Fixed a bug due to depth history begin overriden too soon
- Fixed CustomPassSampleCameraColor scale issue when called from Before Transparent injection point.
- Fixed corruption of AO in baked probes.
- Fixed issue with upgrade of projects that still had Very High as shadow filtering quality.
- Fixed issue that caused Distortion UI to appear in Lit.
- Fixed several issues with decal duplicating when editing them.
- Fixed initialization of volumetric buffer params (1204159)
- Fixed an issue where frame count was incorrectly reset for the game view, causing temporal processes to fail.
- Fixed Culling group was not disposed error.
- Fixed issues on some GPU that do not support gathers on integer textures.
- Fixed an issue with ambient probe not being initialized for the first frame after a domain reload for volumetric fog.
- Fixed the scene visibility of decal projectors and density volumes
- Fixed a leak in sky manager.
- Fixed an issue where entering playmode while the light editor is opened would produce null reference exceptions.
- Fixed the debug overlay overlapping the debug menu at runtime.
- Fixed an issue with the framecount when changing scene.
- Fixed errors that occurred when using invalid near and far clip plane values for planar reflections.
- Fixed issue with motion blur sample weighting function.
- Fixed motion vectors in MSAA.
- Fixed sun flare blending (case 1205862).
- Fixed a lot of issues related to ray traced screen space shadows.
- Fixed memory leak caused by apply distortion material not being disposed.
- Fixed Reflection probe incorrectly culled when moving its parent (case 1207660)
- Fixed a nullref when upgrading the Fog volume components while the volume is opened in the inspector.
- Fix issues where decals on PS4 would not correctly write out the tile mask causing bits of the decal to go missing.
- Use appropriate label width and text content so the label is completely visible
- Fixed an issue where final post process pass would not output the default alpha value of 1.0 when using 11_11_10 color buffer format.
- Fixed SSR issue after the MSAA Motion Vector fix.
- Fixed an issue with PCSS on directional light if punctual shadow atlas was not allocated.
- Fixed an issue where shadow resolution would be wrong on the first face of a baked reflection probe.
- Fixed issue with PCSS softness being incorrect for cascades different than the first one.
- Fixed custom post process not rendering when using multiple HDRP asset in quality settings
- Fixed probe gizmo missing id (case 1208975)
- Fixed a warning in raytracingshadowfilter.compute
- Fixed issue with AO breaking with small near plane values.
- Fixed custom post process Cleanup function not called in some cases.
- Fixed shader warning in AO code.
- Fixed a warning in simpledenoiser.compute
- Fixed tube and rectangle light culling to use their shape instead of their range as a bounding box.
- Fixed caused by using gather on a UINT texture in motion blur.
- Fix issue with ambient occlusion breaking when dynamic resolution is active.
- Fixed some possible NaN causes in Depth of Field.
- Fixed Custom Pass nullref due to the new Profiling Sample API changes
- Fixed the black/grey screen issue on after post process Custom Passes in non dev builds.
- Fixed particle lights.
- Improved behavior of lights and probe going over the HDRP asset limits.
- Fixed issue triggered when last punctual light is disabled and more than one camera is used.
- Fixed Custom Pass nullref due to the new Profiling Sample API changes
- Fixed the black/grey screen issue on after post process Custom Passes in non dev builds.
- Fixed XR rendering locked to vsync of main display with Standalone Player.
- Fixed custom pass cleanup not called at the right time when using multiple volumes.
- Fixed an issue on metal with edge of decal having artifact by delaying discard of fragments during decal projection
- Fixed various shader warning
- Fixing unnecessary memory allocations in the ray tracing cluster build
- Fixed duplicate column labels in LightEditor's light tab
- Fixed white and dark flashes on scenes with very high or very low exposure when Automatic Exposure is being used.
- Fixed an issue where passing a null ProfilingSampler would cause a null ref exception.
- Fixed memory leak in Sky when in matcap mode.
- Fixed compilation issues on platform that don't support VR.
- Fixed migration code called when we create a new HDRP asset.
- Fixed RemoveComponent on Camera contextual menu to not remove Camera while a component depend on it.
- Fixed an issue where ambient occlusion and screen space reflections editors would generate null ref exceptions when HDRP was not set as the current pipeline.
- Fixed a null reference exception in the probe UI when no HDRP asset is present.
- Fixed the outline example in the doc (sampling range was dependent on screen resolution)
- Fixed a null reference exception in the HDRI Sky editor when no HDRP asset is present.
- Fixed an issue where Decal Projectors created from script where rotated around the X axis by 90°.
- Fixed frustum used to compute Density Volumes visibility when projection matrix is oblique.
- Fixed a null reference exception in Path Tracing, Recursive Rendering and raytraced Global Illumination editors when no HDRP asset is present.
- Fix for NaNs on certain geometry with Lit shader -- [case 1210058](https://fogbugz.unity3d.com/f/cases/1210058/)
- Fixed an issue where ambient occlusion and screen space reflections editors would generate null ref exceptions when HDRP was not set as the current pipeline.
- Fixed a null reference exception in the probe UI when no HDRP asset is present.
- Fixed the outline example in the doc (sampling range was dependent on screen resolution)
- Fixed a null reference exception in the HDRI Sky editor when no HDRP asset is present.
- Fixed an issue where materials newly created from the contextual menu would have an invalid state, causing various problems until it was edited.
- Fixed transparent material created with ZWrite enabled (now it is disabled by default for new transparent materials)
- Fixed mouseover on Move and Rotate tool while DecalProjector is selected.
- Fixed wrong stencil state on some of the pixel shader versions of deferred shader.
- Fixed an issue where creating decals at runtime could cause a null reference exception.
- Fixed issue that displayed material migration dialog on the creation of new project.
- Fixed various issues with time and animated materials (cases 1210068, 1210064).
- Updated light explorer with latest changes to the Fog and fixed issues when no visual environment was present.
- Fixed not handleling properly the recieve SSR feature with ray traced reflections
- Shadow Atlas is no longer allocated for area lights when they are disabled in the shader config file.
- Avoid MRT Clear on PS4 as it is not implemented yet.
- Fixed runtime debug menu BitField control.
- Fixed the radius value used for ray traced directional light.
- Fixed compilation issues with the layered lit in ray tracing shaders.
- Fixed XR autotests viewport size rounding
- Fixed mip map slider knob displayed when cubemap have no mipmap
- Remove unnecessary skip of material upgrade dialog box.
- Fixed the profiling sample mismatch errors when enabling the profiler in play mode
- Fixed issue that caused NaNs in reflection probes on consoles.
- Fixed adjusting positive axis of Blend Distance slides the negative axis in the density volume component.
- Fixed the blend of reflections based on the weight.
- Fixed fallback for ray traced reflections when denoising is enabled.
- Fixed error spam issue with terrain detail terrainDetailUnsupported (cases 1211848)
- Fixed hardware dynamic resolution causing cropping/scaling issues in scene view (case 1158661)
- Fixed Wizard check order for `Hardware and OS` and `Direct3D12`
- Fix AO issue turning black when Far/Near plane distance is big.
- Fixed issue when opening lookdev and the lookdev volume have not been assigned yet.
- Improved memory usage of the sky system.
- Updated label in HDRP quality preference settings (case 1215100)
- Fixed Decal Projector gizmo not undoing properly (case 1216629)
- Fix a leak in the denoising of ray traced reflections.
- Fixed Alignment issue in Light Preset
- Fixed Environment Header in LightingWindow
- Fixed an issue where hair shader could write garbage in the diffuse lighting buffer, causing NaNs.
- Fixed an exposure issue with ray traced sub-surface scattering.
- Fixed runtime debug menu light hierarchy None not doing anything.
- Fixed the broken ShaderGraph preview when creating a new Lit graph.
- Fix indentation issue in preset of LayeredLit material.
- Fixed minor issues with cubemap preview in the inspector.
- Fixed wrong build error message when building for android on mac.
- Fixed an issue related to denoising ray trace area shadows.
- Fixed wrong build error message when building for android on mac.
- Fixed Wizard persistency of Direct3D12 change on domain reload.
- Fixed Wizard persistency of FixAll on domain reload.
- Fixed Wizard behaviour on domain reload.
- Fixed a potential source of NaN in planar reflection probe atlas.
- Fixed an issue with MipRatio debug mode showing _DebugMatCapTexture not being set.
- Fixed missing initialization of input params in Blit for VR.
- Fix Inf source in LTC for area lights.
- Fix issue with AO being misaligned when multiple view are visible.
- Fix issue that caused the clamp of camera rotation motion for motion blur to be ineffective.
- Fixed issue with AssetPostprocessors dependencies causing models to be imported twice when upgrading the package version.
- Fixed culling of lights with XR SDK
- Fixed memory stomp in shadow caching code, leading to overflow of Shadow request array and runtime errors.
- Fixed an issue related to transparent objects reading the ray traced indirect diffuse buffer
- Fixed an issue with filtering ray traced area lights when the intensity is high or there is an exposure.
- Fixed ill-formed include path in Depth Of Field shader.
- Fixed shader graph and ray tracing after the shader target PR.
- Fixed a bug in semi-transparent shadows (object further than the light casting shadows)
- Fix state enabled of default volume profile when in package.
- Fixed removal of MeshRenderer and MeshFilter on adding Light component.
- Fixed Ray Traced SubSurface Scattering not working with ray traced area lights
- Fixed Ray Traced SubSurface Scattering not working in forward mode.
- Fixed a bug in debug light volumes.
- Fixed a bug related to ray traced area light shadow history.
- Fixed an issue where fog sky color mode could sample NaNs in the sky cubemap.
- Fixed a leak in the PBR sky renderer.
- Added a tooltip to the Ambient Mode parameter in the Visual Envionment volume component.
- Static lighting sky now takes the default volume into account (this fixes discrepancies between baked and realtime lighting).
- Fixed a leak in the sky system.
- Removed MSAA Buffers allocation when lit shader mode is set to "deferred only".
- Fixed invalid cast for realtime reflection probes (case 1220504)
- Fixed invalid game view rendering when disabling all cameras in the scene (case 1105163)
- Hide reflection probes in the renderer components.
- Fixed infinite reload loop while displaying Light's Shadow's Link Light Layer in Inspector of Prefab Asset.
- Fixed the culling was not disposed error in build log.
- Fixed the cookie atlas size and planar atlas size being too big after an upgrade of the HDRP asset.
- Fixed transparent SSR for shader graph.
- Fixed an issue with emissive light meshes not being in the RAS.
- Fixed DXR player build
- Fixed the HDRP asset migration code not being called after an upgrade of the package
- Fixed draw renderers custom pass out of bound exception
- Fixed the PBR shader rendering in deferred
- Fixed some typos in debug menu (case 1224594)
- Fixed ray traced point and spot lights shadows not rejecting istory when semi-transparent or colored.
- Fixed a warning due to StaticLightingSky when reloading domain in some cases.
- Fixed the MaxLightCount being displayed when the light volume debug menu is on ColorAndEdge.
- Fixed issue with unclear naming of debug menu for decals.
- Fixed z-fighting in scene view when scene lighting is off (case 1203927)
- Fixed issue that prevented cubemap thumbnails from rendering (only on D3D11 and Metal).
- Fixed ray tracing with VR single-pass
- Fix an exception in ray tracing that happens if two LOD levels are using the same mesh renderer.
- Fixed error in the console when switching shader to decal in the material UI.
- Fixed an issue with refraction model and ray traced recursive rendering (case 1198578).
- Fixed an issue where a dynamic sky changing any frame may not update the ambient probe.
- Fixed cubemap thumbnail generation at project load time.
- Fixed cubemap thumbnail generation at project load time. 
- Fixed XR culling with multiple cameras
- Fixed XR single-pass with Mock HMD plugin
- Fixed sRGB mismatch with XR SDK
- Fixed an issue where default volume would not update when switching profile.
- Fixed issue with uncached reflection probe cameras reseting the debug mode (case 1224601) 
- Fixed an issue where AO override would not override specular occlusion.
- Fixed an issue where Volume inspector might not refresh correctly in some cases.
- Fixed render texture with XR
- Fixed issue with resources being accessed before initialization process has been performed completely. 
- Half fixed shuriken particle light that cast shadows (only the first one will be correct)
- Fixed issue with atmospheric fog turning black if a planar reflection probe is placed below ground level. (case 1226588)
- Fixed custom pass GC alloc issue in CustomPassVolume.GetActiveVolumes().
- Fixed a bug where instanced shadergraph shaders wouldn't compile on PS4.
- Fixed an issue related to the envlightdatasrt not being bound in recursive rendering.
- Fixed shadow cascade tooltip when using the metric mode (case 1229232)
- Fixed how the area light influence volume is computed to match rasterization.
- Focus on Decal uses the extends of the projectors
- Fixed usage of light size data that are not available at runtime.
- Fixed the depth buffer copy made before custom pass after opaque and normal injection point.
- Fix for issue that prevented scene from being completely saved when baked reflection probes are present and lighting is set to auto generate.
- Fixed drag area width at left of Light's intensity field in Inspector.
- Fixed light type resolution when performing a reset on HDAdditionalLightData (case 1220931)
- Fixed reliance on atan2 undefined behavior in motion vector debug shader.
- Fixed an usage of a a compute buffer not bound (1229964)
- Fixed an issue where changing the default volume profile from another inspector would not update the default volume editor.
- Fix issues in the post process system with RenderTexture being invalid in some cases, causing rendering problems.
- Fixed an issue where unncessarily serialized members in StaticLightingSky component would change each time the scene is changed.
- Fixed a weird behavior in the scalable settings drawing when the space becomes tiny (1212045).
- Fixed a regression in the ray traced indirect diffuse due to the new probe system.
- Fix for range compression factor for probes going negative (now clamped to positive values).
- Fixed path validation when creating new volume profile (case 1229933)
- Fixed a bug where Decal Shader Graphs would not recieve reprojected Position, Normal, or Bitangent data. (1239921)
- Fix reflection hierarchy for CARPAINT in AxF.
- Fix precise fresnel for delta lights for SVBRDF in AxF.
- Fixed the debug exposure mode for display sky reflection and debug view baked lighting
- Fixed MSAA depth resolve when there is no motion vectors
- Fixed various object leaks in HDRP.
- Fixed compile error with XR SubsystemManager.
- Fix for assertion triggering sometimes when saving a newly created lit shader graph (case 1230996)
- Fixed culling of planar reflection probes that change position (case 1218651)
- Fixed null reference when processing lightprobe (case 1235285)
- Fix issue causing wrong planar reflection rendering when more than one camera is present.
- Fix black screen in XR when HDRP package is present but not used.
- Fixed an issue with the specularFGD term being used when the material has a clear coat (lit shader).
- Fixed white flash happening with auto-exposure in some cases (case 1223774)
- Fixed NaN which can appear with real time reflection and inf value
- Fixed an issue that was collapsing the volume components in the HDRP default settings
- Fixed warning about missing bound decal buffer
- Fixed shader warning on Xbox for ResolveStencilBuffer.compute. 
- Fixed PBR shader ZTest rendering in deferred.
- Replaced commands incompatible with async compute in light list build process.
- Diffusion Profile and Material references in HDRP materials are now correctly exported to unity packages. Note that the diffusion profile or the material references need to be edited once before this can work properly.
- Fix MaterialBalls having same guid issue
- Fix spelling and grammatical errors in material samples
- Fixed unneeded cookie texture allocation for cone stop lights.
- Fixed scalarization code for contact shadows.
- Fixed volume debug in playmode
- Fixed issue when toggling anything in HDRP asset that will produce an error (case 1238155)
- Fixed shader warning in PCSS code when using Vulkan.
- Fixed decal that aren't working without Metal and Ambient Occlusion option enabled.
- Fixed an error about procedural sky being logged by mistake.
- Fixed shadowmask UI now correctly showing shadowmask disable
- Made more explicit the warning about raytracing and asynchronous compute. Also fixed the condition in which it appears.
- Fixed a null ref exception in static sky when the default volume profile is invalid.
- DXR: Fixed shader compilation error with shader graph and pathtracer
- Fixed SceneView Draw Modes not being properly updated after opening new scene view panels or changing the editor layout.
- VFX: Removed irrelevant queues in render queue selection from HDRP outputs
- VFX: Motion Vector are correctly renderered with MSAA [Case 1240754](https://issuetracker.unity3d.com/product/unity/issues/guid/1240754/)
- Fixed a cause of NaN when a normal of 0-length is generated (usually via shadergraph). 
- Fixed issue with screen-space shadows not enabled properly when RT is disabled (case 1235821)
- Fixed a performance issue with stochastic ray traced area shadows.
- Fixed cookie texture not updated when changing an import settings (srgb for example).
- Fixed flickering of the game/scene view when lookdev is running.
- Fixed issue with reflection probes in realtime time mode with OnEnable baking having wrong lighting with sky set to dynamic (case 1238047).
- Fixed transparent motion vectors not working when in MSAA.
- Fix error when removing DecalProjector from component contextual menu (case 1243960)
- Fixed issue with post process when running in RGBA16 and an object with additive blending is in the scene.
- Fixed corrupted values on LayeredLit when using Vertex Color multiply mode to multiply and MSAA is activated. 
- Fix conflicts with Handles manipulation when performing a Reset in DecalComponent (case 1238833)
- Fixed depth prepass and postpass being disabled after changing the shader in the material UI.
- Fixed issue with sceneview camera settings not being saved after Editor restart.
- Fixed issue when switching back to custom sensor type in physical camera settings (case 1244350).
- Fixed a null ref exception when running playmode tests with the render pipeline debug window opened.
- Fixed some GCAlloc in the debug window.
- Fixed shader graphs not casting semi-transparent and color shadows (case 1242617)
- Fixed thin refraction mode not working properly.
- Fixed assert on tests caused by probe culling results being requested when culling did not happen. (case 1246169) 
- Fixed over consumption of GPU memory by the Physically Based Sky.
- Fixed an invalid rotation in Planar Reflection Probe editor display, that was causing an error message (case 1182022)
- Put more information in Camera background type tooltip and fixed inconsistent exposure behavior when changing bg type.
- Fixed issue that caused not all baked reflection to be deleted upon clicking "Clear Baked Data" in the lighting menu (case 1136080)
- Fixed an issue where asset preview could be rendered white because of static lighting sky.
- Fixed an issue where static lighting was not updated when removing the static lighting sky profile.
- Fixed the show cookie atlas debug mode not displaying correctly when enabling the clear cookie atlas option.
- Fixed various multi-editing issues when changing Emission parameters.
- Fixed error when undo a Reflection Probe removal in a prefab instance. (case 1244047)
- Fixed Microshadow not working correctly in deferred with LightLayers
- Tentative fix for missing include in depth of field shaders.
- Fixed the light overlap scene view draw mode (wasn't working at all).
- Fixed taaFrameIndex and XR tests 4052 and 4053
- Fixed the prefab integration of custom passes (Prefab Override Highlight not working as expected).
- Cloned volume profile from read only assets are created in the root of the project. (case 1154961)
- Fixed Wizard check on default volume profile to also check it is not the default one in package.
- Fix erroneous central depth sampling in TAA.
- Fixed light layers not correctly disabled when the lightlayers is set to Nothing and Lightlayers isn't enabled in HDRP Asset
- Fixed issue with Model Importer materials falling back to the Legacy default material instead of HDRP's default material when import happens at Editor startup.
- Fixed a wrong condition in CameraSwitcher, potentially causing out of bound exceptions.
- Fixed an issue where editing the Look Dev default profile would not reflect directly in the Look Dev window.
- Fixed a bug where the light list is not cleared but still used when resizing the RT.
- Fixed exposure debug shader with XR single-pass rendering.
- Fixed issues with scene view and transparent motion vectors.
- Fixed black screens for linux/HDRP (1246407)
- Fixed a vulkan and metal warning in the SSGI compute shader.
- Fixed an exception due to the color pyramid not allocated when SSGI is enabled.
- Fixed an issue with the first Depth history was incorrectly copied.
- Fixed path traced DoF focusing issue
- Fix an issue with the half resolution Mode (performance)
- Fix an issue with the color intensity of emissive for performance rtgi
- Fixed issue with rendering being mostly broken when target platform disables VR. 
- Workaround an issue caused by GetKernelThreadGroupSizes  failing to retrieve correct group size. 
- Fix issue with fast memory and rendergraph. 
- Fixed transparent motion vector framesetting not sanitized.
- Fixed wrong order of post process frame settings.
- Fixed white flash when enabling SSR or SSGI.
- The ray traced indrect diffuse and RTGI were combined wrongly with the rest of the lighting (1254318).
- Fixed an exception happening when using RTSSS without using RTShadows.

### Changed
- Improve MIP selection for decals on Transparents
- Color buffer pyramid is not allocated anymore if neither refraction nor distortion are enabled
- Rename Emission Radius to Radius in UI in Point, Spot
- Angular Diameter parameter for directional light is no longuer an advanced property
- DXR: Remove Light Radius and Angular Diamater of Raytrace shadow. Angular Diameter and Radius are used instead.
- Remove MaxSmoothness parameters from UI for point, spot and directional light. The MaxSmoothness is now deduce from Radius Parameters
- DXR: Remove the Ray Tracing Environement Component. Add a Layer Mask to the ray Tracing volume components to define which objects are taken into account for each effect.
- Removed second cubemaps used for shadowing in lookdev
- Disable Physically Based Sky below ground
- Increase max limit of area light and reflection probe to 128
- Change default texture for detailmap to grey
- Optimize Shadow RT load on Tile based architecture platforms.
- Improved quality of SSAO.
- Moved RequestShadowMapRendering() back to public API.
- Update HDRP DXR Wizard with an option to automatically clone the hdrp config package and setup raytracing to 1 in shaders file.
- Added SceneSelection pass for TerrainLit shader.
- Simplified Light's type API regrouping the logic in one place (Check type in HDAdditionalLightData)
- The support of LOD CrossFade (Dithering transition) in master nodes now required to enable it in the master node settings (Save variant)
- Improved shadow bias, by removing constant depth bias and substituting it with slope-scale bias.
- Fix the default stencil values when a material is created from a SSS ShaderGraph.
- Tweak test asset to be compatible with XR: unlit SG material for canvas and double-side font material
- Slightly tweaked the behaviour of bloom when resolution is low to reduce artifacts.
- Hidden fields in Light Inspector that is not relevant while in BakingOnly mode.
- Changed parametrization of PCSS, now softness is derived from angular diameter (for directional lights) or shape radius (for point/spot lights) and min filter size is now in the [0..1] range.
- Moved the copy of the geometry history buffers to right after the depth mip chain generation.
- Rename "Luminance" to "Nits" in UX for physical light unit
- Rename FrameSettings "SkyLighting" to "SkyReflection"
- Reworked XR automated tests
- The ray traced screen space shadow history for directional, spot and point lights is discarded if the light transform has changed.
- Changed the behavior for ray tracing in case a mesh renderer has both transparent and opaque submeshes.
- Improve history buffer management
- Replaced PlayerSettings.virtualRealitySupported with XRGraphics.tryEnable.
- Remove redundant FrameSettings RealTimePlanarReflection
- Improved a bit the GC calls generated during the rendering.
- Material update is now only triggered when the relevant settings are touched in the shader graph master nodes
- Changed the way Sky Intensity (on Sky volume components) is handled. It's now a combo box where users can choose between Exposure, Multiplier or Lux (for HDRI sky only) instead of both multiplier and exposure being applied all the time. Added a new menu item to convert old profiles.
- Change how method for specular occlusions is decided on inspector shader (Lit, LitTesselation, LayeredLit, LayeredLitTessellation)
- Unlocked SSS, SSR, Motion Vectors and Distortion frame settings for reflections probes.
- Hide unused LOD settings in Quality Settings legacy window.
- Reduced the constrained distance for temporal reprojection of ray tracing denoising
- Removed shadow near plane from the Directional Light Shadow UI.
- Improved the performances of custom pass culling.
- The scene view camera now replicates the physical parameters from the camera tagged as "MainCamera".
- Reduced the number of GC.Alloc calls, one simple scene without plarnar / probes, it should be 0B.
- Renamed ProfilingSample to ProfilingScope and unified API. Added GPU Timings.
- Updated macros to be compatible with the new shader preprocessor.
- Ray tracing reflection temporal filtering is now done in pre-exposed space
- Search field selects the appropriate fields in both project settings panels 'HDRP Default Settings' and 'Quality/HDRP'
- Disabled the refraction and transmission map keywords if the material is opaque.
- Keep celestial bodies outside the atmosphere.
- Updated the MSAA documentation to specify what features HDRP supports MSAA for and what features it does not.
- Shader use for Runtime Debug Display are now correctly stripper when doing a release build
- Now each camera has its own Volume Stack. This allows Volume Parameters to be updated as early as possible and be ready for the whole frame without conflicts between cameras.
- Disable Async for SSR, SSAO and Contact shadow when aggregated ray tracing frame setting is on.
- Improved performance when entering play mode without domain reload by a factor of ~25
- Renamed the camera profiling sample to include the camera name
- Discarding the ray tracing history for AO, reflection, diffuse shadows and GI when the viewport size changes.
- Renamed the camera profiling sample to include the camera name
- Renamed the post processing graphic formats to match the new convention.
- The restart in Wizard for DXR will always be last fix from now on
- Refactoring pre-existing materials to share more shader code between rasterization and ray tracing.
- Setting a material's Refraction Model to Thin does not overwrite the Thickness and Transmission Absorption Distance anymore.
- Removed Wind textures from runtime as wind is no longer built into the pipeline
- Changed Shader Graph titles of master nodes to be more easily searchable ("HDRP/x" -> "x (HDRP)")
- Expose StartSinglePass() and StopSinglePass() as public interface for XRPass
- Replaced the Texture array for 2D cookies (spot, area and directional lights) and for planar reflections by an atlas.
- Moved the tier defining from the asset to the concerned volume components.
- Changing from a tier management to a "mode" management for reflection and GI and removing the ability to enable/disable deferred and ray bining (they are now implied by performance mode)
- The default FrameSettings for ScreenSpaceShadows is set to true for Camera in order to give a better workflow for DXR.
- Refactor internal usage of Stencil bits.
- Changed how the material upgrader works and added documentation for it.
- Custom passes now disable the stencil when overwriting the depth and not writing into it.
- Renamed the camera profiling sample to include the camera name
- Changed the way the shadow casting property of transparent and tranmissive materials is handeled for ray tracing.
- Changed inspector materials stencil setting code to have more sharing.
- Updated the default scene and default DXR scene and DefaultVolumeProfile.
- Changed the way the length parameter is used for ray traced contact shadows.
- Improved the coherency of PCSS blur between cascades.
- Updated VR checks in Wizard to reflect new XR System.
- Removing unused alpha threshold depth prepass and post pass for fabric shader graph.
- Transform result from CIE XYZ to sRGB color space in EvalSensitivity for iridescence.
- Moved BeginCameraRendering callback right before culling.
- Changed the visibility of the Indirect Lighting Controller component to public.
- Renamed the cubemap used for diffuse convolution to a more explicit name for the memory profiler.
- Improved behaviour of transmission color on transparent surfaces in path tracing.
- Light dimmer can now get values higher than one and was renamed to multiplier in the UI.
- Removed info box requesting volume component for Visual Environment and updated the documentation with the relevant information.
- Improved light selection oracle for light sampling in path tracing.
- Stripped ray tracing subsurface passes with ray tracing is not enabled.
- Remove LOD cross fade code for ray tracing shaders
- Removed legacy VR code
- Add range-based clipping to box lights (case 1178780)
- Improve area light culling (case 1085873)
- Light Hierarchy debug mode can now adjust Debug Exposure for visualizing high exposure scenes.
- Rejecting history for ray traced reflections based on a threshold evaluated on the neighborhood of the sampled history.
- Renamed "Environment" to "Reflection Probes" in tile/cluster debug menu.
- Utilities namespace is obsolete, moved its content to UnityEngine.Rendering (case 1204677)
- Obsolete Utilities namespace was removed, instead use UnityEngine.Rendering (case 1204677)
- Moved most of the compute shaders to the multi_compile API instead of multiple kernels.
- Use multi_compile API for deferred compute shader with shadow mask.
- Remove the raytracing rendering queue system to make recursive raytraced material work when raytracing is disabled
- Changed a few resources used by ray tracing shaders to be global resources (using register space1) for improved CPU performance.
- All custom pass volumes are now executed for one injection point instead of the first one.
- Hidden unsupported choice in emission in Materials
- Temporal Anti aliasing improvements.
- Optimized PrepareLightsForGPU (cost reduced by over 25%) and PrepareGPULightData (around twice as fast now).
- Moved scene view camera settings for HDRP from the preferences window to the scene view camera settings window.
- Updated shaders to be compatible with Microsoft's DXC.
- Debug exposure in debug menu have been replace to debug exposure compensation in EV100 space and is always visible.
- Further optimized PrepareLightsForGPU (3x faster with few shadows, 1.4x faster with a lot of shadows or equivalently cost reduced by 68% to 37%).
- Raytracing: Replaced the DIFFUSE_LIGHTING_ONLY multicompile by a uniform.
- Raytracing: Removed the dynamic lightmap multicompile.
- Raytracing: Remove the LOD cross fade multi compile for ray tracing.
- Cookie are now supported in lightmaper. All lights casting cookie and baked will now include cookie influence.
- Avoid building the mip chain a second time for SSR for transparent objects.
- Replaced "High Quality" Subsurface Scattering with a set of Quality Levels.
- Replaced "High Quality" Volumetric Lighting with "Screen Resolution Percentage" and "Volume Slice Count" on the Fog volume component.
- Merged material samples and shader samples
- Update material samples scene visuals
- Use multi_compile API for deferred compute shader with shadow mask.
- Made the StaticLightingSky class public so that users can change it by script for baking purpose.
- Shadowmask and realtime reflectoin probe property are hide in Quality settings
- Improved performance of reflection probe management when using a lot of probes.
- Ignoring the disable SSR flags for recursive rendering.
- Removed logic in the UI to disable parameters for contact shadows and fog volume components as it was going against the concept of the volume system.
- Fixed the sub surface mask not being taken into account when computing ray traced sub surface scattering.
- MSAA Within Forward Frame Setting is now enabled by default on Cameras when new Render Pipeline Asset is created
- Slightly changed the TAA anti-flicker mechanism so that it is more aggressive on almost static images (only on High preset for now).
- Changed default exposure compensation to 0.
- Refactored shadow caching system.
- Removed experimental namespace for ray tracing code.
- Increase limit for max numbers of lights in UX
- Removed direct use of BSDFData in the path tracing pass, delegated to the material instead.
- Pre-warm the RTHandle system to reduce the amount of memory allocations and the total memory needed at all points. 
- DXR: Only read the geometric attributes that are required using the share pass info and shader graph defines.
- DXR: Dispatch binned rays in 1D instead of 2D.
- Lit and LayeredLit tessellation cross lod fade don't used dithering anymore between LOD but fade the tessellation height instead. Allow a smoother transition
- Changed the way planar reflections are filtered in order to be a bit more "physically based".
- Increased path tracing BSDFs roughness range from [0.001, 0.999] to [0.00001, 0.99999].
- Changing the default SSGI radius for the all configurations.
- Changed the default parameters for quality RTGI to match expected behavior.

## [7.1.1] - 2019-09-05

### Added
- Transparency Overdraw debug mode. Allows to visualize transparent objects draw calls as an "heat map".
- Enabled single-pass instancing support for XR SDK with new API cmd.SetInstanceMultiplier()
- XR settings are now available in the HDRP asset
- Support for Material Quality in Shader Graph
- Material Quality support selection in HDRP Asset
- Renamed XR shader macro from UNITY_STEREO_ASSIGN_COMPUTE_EYE_INDEX to UNITY_XR_ASSIGN_VIEW_INDEX
- Raytracing ShaderGraph node for HDRP shaders
- Custom passes volume component with 3 injection points: Before Rendering, Before Transparent and Before Post Process
- Alpha channel is now properly exported to camera render textures when using FP16 color buffer format
- Support for XR SDK mirror view modes
- HD Master nodes in Shader Graph now support Normal and Tangent modification in vertex stage.
- DepthOfFieldCoC option in the fullscreen debug modes.
- Added override Ambient Occlusion option on debug windows
- Added Custom Post Processes with 3 injection points: Before Transparent, Before Post Process and After Post Process
- Added draft of minimal interactive path tracing (experimental) based on DXR API - Support only 4 area light, lit and unlit shader (non-shadergraph)
- Small adjustments to TAA anti flicker (more aggressive on high values).

### Fixed
- Fixed wizard infinite loop on cancellation
- Fixed with compute shader error about too many threads in threadgroup on low GPU
- Fixed invalid contact shadow shaders being created on metal
- Fixed a bug where if Assembly.GetTypes throws an exception due to mis-versioned dlls, then no preprocessors are used in the shader stripper
- Fixed typo in AXF decal property preventing to compile
- Fixed reflection probe with XR single-pass and FPTL
- Fixed force gizmo shown when selecting camera in hierarchy
- Fixed issue with XR occlusion mesh and dynamic resolution
- Fixed an issue where lighting compute buffers were re-created with the wrong size when resizing the window, causing tile artefacts at the top of the screen.
- Fix FrameSettings names and tooltips
- Fixed error with XR SDK when the Editor is not in focus
- Fixed errors with RenderGraph, XR SDK and occlusion mesh
- Fixed shadow routines compilation errors when "real" type is a typedef on "half".
- Fixed toggle volumetric lighting in the light UI
- Fixed post-processing history reset handling rt-scale incorrectly
- Fixed crash with terrain and XR multi-pass
- Fixed ShaderGraph material synchronization issues
- Fixed a null reference exception when using an Emissive texture with Unlit shader (case 1181335)
- Fixed an issue where area lights and point lights where not counted separately with regards to max lights on screen (case 1183196)
- Fixed an SSR and Subsurface Scattering issue (appearing black) when using XR.

### Changed
- Update Wizard layout.
- Remove almost all Garbage collection call within a frame.
- Rename property AdditionalVeclocityChange to AddPrecomputeVelocity
- Call the End/Begin camera rendering callbacks for camera with customRender enabled
- Changeg framesettings migration order of postprocess flags as a pr for reflection settings flags have been backported to 2019.2
- Replaced usage of ENABLE_VR in XRSystem.cs by version defines based on the presence of the built-in VR and XR modules
- Added an update virtual function to the SkyRenderer class. This is called once per frame. This allows a given renderer to amortize heavy computation at the rate it chooses. Currently only the physically based sky implements this.
- Removed mandatory XRPass argument in HDCamera.GetOrCreate()
- Restored the HDCamera parameter to the sky rendering builtin parameters.
- Removed usage of StructuredBuffer for XR View Constants
- Expose Direct Specular Lighting control in FrameSettings
- Deprecated ExponentialFog and VolumetricFog volume components. Now there is only one exponential fog component (Fog) which can add Volumetric Fog as an option. Added a script in Edit -> Render Pipeline -> Upgrade Fog Volume Components.

## [7.0.1] - 2019-07-25

### Added
- Added option in the config package to disable globally Area Lights and to select shadow quality settings for the deferred pipeline.
- When shader log stripping is enabled, shader stripper statistics will be written at `Temp/shader-strip.json`
- Occlusion mesh support from XR SDK

### Fixed
- Fixed XR SDK mirror view blit, cleanup some XRTODO and removed XRDebug.cs
- Fixed culling for volumetrics with XR single-pass rendering
- Fix shadergraph material pass setup not called
- Fixed documentation links in component's Inspector header bar
- Cookies using the render texture output from a camera are now properly updated
- Allow in ShaderGraph to enable pre/post pass when the alpha clip is disabled

### Changed
- RenderQueue for Opaque now start at Background instead of Geometry.
- Clamp the area light size for scripting API when we change the light type
- Added a warning in the material UI when the diffusion profile assigned is not in the HDRP asset


## [7.0.0] - 2019-07-17

### Added
- `Fixed`, `Viewer`, and `Automatic` modes to compute the FOV used when rendering a `PlanarReflectionProbe`
- A checkbox to toggle the chrome gizmo of `ReflectionProbe`and `PlanarReflectionProbe`
- Added a Light layer in shadows that allow for objects to cast shadows without being affected by light (and vice versa).
- You can now access ShaderGraph blend states from the Material UI (for example, **Surface Type**, **Sorting Priority**, and **Blending Mode**). This change may break Materials that use a ShaderGraph, to fix them, select **Edit > Render Pipeline > Reset all ShaderGraph Scene Materials BlendStates**. This syncs the blendstates of you ShaderGraph master nodes with the Material properties.
- You can now control ZTest, ZWrite, and CullMode for transparent Materials.
- Materials that use Unlit Shaders or Unlit Master Node Shaders now cast shadows.
- Added an option to enable the ztest on **After Post Process** materials when TAA is disabled.
- Added a new SSAO (based on Ground Truth Ambient Occlusion algorithm) to replace the previous one.
- Added support for shadow tint on light
- BeginCameraRendering and EndCameraRendering callbacks are now called with probes
- Adding option to update shadow maps only On Enable and On Demand.
- Shader Graphs that use time-dependent vertex modification now generate correct motion vectors.
- Added option to allow a custom spot angle for spot light shadow maps.
- Added frame settings for individual post-processing effects
- Added dither transition between cascades for Low and Medium quality settings
- Added single-pass instancing support with XR SDK
- Added occlusion mesh support with XR SDK
- Added support of Alembic velocity to various shaders
- Added support for more than 2 views for single-pass instancing
- Added support for per punctual/directional light min roughness in StackLit
- Added mirror view support with XR SDK
- Added VR verification in HDRPWizard
- Added DXR verification in HDRPWizard
- Added feedbacks in UI of Volume regarding skies
- Cube LUT support in Tonemapping. Cube LUT helpers for external grading are available in the Post-processing Sample package.

### Fixed
- Fixed an issue with history buffers causing effects like TAA or auto exposure to flicker when more than one camera was visible in the editor
- The correct preview is displayed when selecting multiple `PlanarReflectionProbe`s
- Fixed volumetric rendering with camera-relative code and XR stereo instancing
- Fixed issue with flashing cyan due to async compilation of shader when selecting a mesh
- Fix texture type mismatch when the contact shadow are disabled (causing errors on IOS devices)
- Fixed Generate Shader Includes while in package
- Fixed issue when texture where deleted in ShadowCascadeGUI
- Fixed issue in FrameSettingsHistory when disabling a camera several time without enabling it in between.
- Fixed volumetric reprojection with camera-relative code and XR stereo instancing
- Added custom BaseShaderPreprocessor in HDEditorUtils.GetBaseShaderPreprocessorList()
- Fixed compile issue when USE_XR_SDK is not defined
- Fixed procedural sky sun disk intensity for high directional light intensities
- Fixed Decal mip level when using texture mip map streaming to avoid dropping to lowest permitted mip (now loading all mips)
- Fixed deferred shading for XR single-pass instancing after lightloop refactor
- Fixed cluster and material classification debug (material classification now works with compute as pixel shader lighting)
- Fixed IOS Nan by adding a maximun epsilon definition REAL_EPS that uses HALF_EPS when fp16 are used
- Removed unnecessary GC allocation in motion blur code
- Fixed locked UI with advanded influence volume inspector for probes
- Fixed invalid capture direction when rendering planar reflection probes
- Fixed Decal HTILE optimization with platform not supporting texture atomatic (Disable it)
- Fixed a crash in the build when the contact shadows are disabled
- Fixed camera rendering callbacks order (endCameraRendering was being called before the actual rendering)
- Fixed issue with wrong opaque blending settings for After Postprocess
- Fixed issue with Low resolution transparency on PS4
- Fixed a memory leak on volume profiles
- Fixed The Parallax Occlusion Mappping node in shader graph and it's UV input slot
- Fixed lighting with XR single-pass instancing by disabling deferred tiles
- Fixed the Bloom prefiltering pass
- Fixed post-processing effect relying on Unity's random number generator
- Fixed camera flickering when using TAA and selecting the camera in the editor
- Fixed issue with single shadow debug view and volumetrics
- Fixed most of the problems with light animation and timeline
- Fixed indirect deferred compute with XR single-pass instancing
- Fixed a slight omission in anisotropy calculations derived from HazeMapping in StackLit
- Improved stack computation numerical stability in StackLit
- Fix PBR master node always opaque (wrong blend modes for forward pass)
- Fixed TAA with XR single-pass instancing (missing macros)
- Fixed an issue causing Scene View selection wire gizmo to not appear when using HDRP Shader Graphs.
- Fixed wireframe rendering mode (case 1083989)
- Fixed the renderqueue not updated when the alpha clip is modified in the material UI.
- Fixed the PBR master node preview
- Remove the ReadOnly flag on Reflection Probe's cubemap assets during bake when there are no VCS active.
- Fixed an issue where setting a material debug view would not reset the other exclusive modes
- Spot light shapes are now correctly taken into account when baking
- Now the static lighting sky will correctly take the default values for non-overridden properties
- Fixed material albedo affecting the lux meter
- Extra test in deferred compute shading to avoid shading pixels that were not rendered by the current camera (for camera stacking)

### Changed
- Optimization: Reduce the group size of the deferred lighting pass from 16x16 to 8x8
- Replaced HDCamera.computePassCount by viewCount
- Removed xrInstancing flag in RTHandles (replaced by TextureXR.slices and TextureXR.dimensions)
- Refactor the HDRenderPipeline and lightloop code to preprare for high level rendergraph
- Removed the **Back Then Front Rendering** option in the fabric Master Node settings. Enabling this option previously did nothing.
- Shader type Real translates to FP16 precision on Nintendo Switch.
- Shader framework refactor: Introduce CBSDF, EvaluateBSDF, IsNonZeroBSDF to replace BSDF functions
- Shader framework refactor:  GetBSDFAngles, LightEvaluation and SurfaceShading functions
- Replace ComputeMicroShadowing by GetAmbientOcclusionForMicroShadowing
- Rename WorldToTangent to TangentToWorld as it was incorrectly named
- Remove SunDisk and Sun Halo size from directional light
- Remove all obsolete wind code from shader
- Renamed DecalProjectorComponent into DecalProjector for API alignment.
- Improved the Volume UI and made them Global by default
- Remove very high quality shadow option
- Change default for shadow quality in Deferred to Medium
- Enlighten now use inverse squared falloff (before was using builtin falloff)
- Enlighten is now deprecated. Please use CPU or GPU lightmaper instead.
- Remove the name in the diffusion profile UI
- Changed how shadow map resolution scaling with distance is computed. Now it uses screen space area rather than light range.
- Updated MoreOptions display in UI
- Moved Display Area Light Emissive Mesh script API functions in the editor namespace
- direct strenght properties in ambient occlusion now affect direct specular as well
- Removed advanced Specular Occlusion control in StackLit: SSAO based SO control is hidden and fixed to behave like Lit, SPTD is the only HQ technique shown for baked SO.
- Shader framework refactor: Changed ClampRoughness signature to include PreLightData access.
- HDRPWizard window is now in Window > General > HD Render Pipeline Wizard
- Moved StaticLightingSky to LightingWindow
- Removes the current "Scene Settings" and replace them with "Sky & Fog Settings" (with Physically Based Sky and Volumetric Fog).
- Changed how cached shadow maps are placed inside the atlas to minimize re-rendering of them.

## [6.7.0-preview] - 2019-05-16

### Added
- Added ViewConstants StructuredBuffer to simplify XR rendering
- Added API to render specific settings during a frame
- Added stadia to the supported platforms (2019.3)
- Enabled cascade blends settings in the HD Shadow component
- Added Hardware Dynamic Resolution support.
- Added MatCap debug view to replace the no scene lighting debug view.
- Added clear GBuffer option in FrameSettings (default to false)
- Added preview for decal shader graph (Only albedo, normal and emission)
- Added exposure weight control for decal
- Screen Space Directional Shadow under a define option. Activated for ray tracing
- Added a new abstraction for RendererList that will help transition to Render Graph and future RendererList API
- Added multipass support for VR
- Added XR SDK integration (multipass only)
- Added Shader Graph samples for Hair, Fabric and Decal master nodes.
- Add fade distance, shadow fade distance and light layers to light explorer
- Add method to draw light layer drawer in a rect to HDEditorUtils

### Fixed
- Fixed deserialization crash at runtime
- Fixed for ShaderGraph Unlit masternode not writing velocity
- Fixed a crash when assiging a new HDRP asset with the 'Verify Saving Assets' option enabled
- Fixed exposure to properly support TEXTURE2D_X
- Fixed TerrainLit basemap texture generation
- Fixed a bug that caused nans when material classification was enabled and a tile contained one standard material + a material with transmission.
- Fixed gradient sky hash that was not using the exposure hash
- Fixed displayed default FrameSettings in HDRenderPipelineAsset wrongly updated on scripts reload.
- Fixed gradient sky hash that was not using the exposure hash.
- Fixed visualize cascade mode with exposure.
- Fixed (enabled) exposure on override lighting debug modes.
- Fixed issue with LightExplorer when volume have no profile
- Fixed issue with SSR for negative, infinite and NaN history values
- Fixed LightLayer in HDReflectionProbe and PlanarReflectionProbe inspector that was not displayed as a mask.
- Fixed NaN in transmission when the thickness and a color component of the scattering distance was to 0
- Fixed Light's ShadowMask multi-edition.
- Fixed motion blur and SMAA with VR single-pass instancing
- Fixed NaNs generated by phase functionsin volumetric lighting
- Fixed NaN issue with refraction effect and IOR of 1 at extreme grazing angle
- Fixed nan tracker not using the exposure
- Fixed sorting priority on lit and unlit materials
- Fixed null pointer exception when there are no AOVRequests defined on a camera
- Fixed dirty state of prefab using disabled ReflectionProbes
- Fixed an issue where gizmos and editor grid were not correctly depth tested
- Fixed created default scene prefab non editable due to wrong file extension.
- Fixed an issue where sky convolution was recomputed for nothing when a preview was visible (causing extreme slowness when fabric convolution is enabled)
- Fixed issue with decal that wheren't working currently in player
- Fixed missing stereo rendering macros in some fragment shaders
- Fixed exposure for ReflectionProbe and PlanarReflectionProbe gizmos
- Fixed single-pass instancing on PSVR
- Fixed Vulkan shader issue with Texture2DArray in ScreenSpaceShadow.compute by re-arranging code (workaround)
- Fixed camera-relative issue with lights and XR single-pass instancing
- Fixed single-pass instancing on Vulkan
- Fixed htile synchronization issue with shader graph decal
- Fixed Gizmos are not drawn in Camera preview
- Fixed pre-exposure for emissive decal
- Fixed wrong values computed in PreIntegrateFGD and in the generation of volumetric lighting data by forcing the use of fp32.
- Fixed NaNs arising during the hair lighting pass
- Fixed synchronization issue in decal HTile that occasionally caused rendering artifacts around decal borders
- Fixed QualitySettings getting marked as modified by HDRP (and thus checked out in Perforce)
- Fixed a bug with uninitialized values in light explorer
- Fixed issue with LOD transition
- Fixed shader warnings related to raytracing and TEXTURE2D_X

### Changed
- Refactor PixelCoordToViewDirWS to be VR compatible and to compute it only once per frame
- Modified the variants stripper to take in account multiple HDRP assets used in the build.
- Improve the ray biasing code to avoid self-intersections during the SSR traversal
- Update Pyramid Spot Light to better match emitted light volume.
- Moved _XRViewConstants out of UnityPerPassStereo constant buffer to fix issues with PSSL
- Removed GetPositionInput_Stereo() and single-pass (double-wide) rendering mode
- Changed label width of the frame settings to accommodate better existing options.
- SSR's Default FrameSettings for camera is now enable.
- Re-enabled the sharpening filter on Temporal Anti-aliasing
- Exposed HDEditorUtils.LightLayerMaskDrawer for integration in other packages and user scripting.
- Rename atmospheric scattering in FrameSettings to Fog
- The size modifier in the override for the culling sphere in Shadow Cascades now defaults to 0.6, which is the same as the formerly hardcoded value.
- Moved LOD Bias and Maximum LOD Level from Frame Setting section `Other` to `Rendering`
- ShaderGraph Decal that affect only emissive, only draw in emissive pass (was drawing in dbuffer pass too)
- Apply decal projector fade factor correctly on all attribut and for shader graph decal
- Move RenderTransparentDepthPostpass after all transparent
- Update exposure prepass to interleave XR single-pass instancing views in a checkerboard pattern
- Removed ScriptRuntimeVersion check in wizard.

## [6.6.0-preview] - 2019-04-01

### Added
- Added preliminary changes for XR deferred shading
- Added support of 111110 color buffer
- Added proper support for Recorder in HDRP
- Added depth offset input in shader graph master nodes
- Added a Parallax Occlusion Mapping node
- Added SMAA support
- Added Homothety and Symetry quick edition modifier on volume used in ReflectionProbe, PlanarReflectionProbe and DensityVolume
- Added multi-edition support for DecalProjectorComponent
- Improve hair shader
- Added the _ScreenToTargetScaleHistory uniform variable to be used when sampling HDRP RTHandle history buffers.
- Added settings in `FrameSettings` to change `QualitySettings.lodBias` and `QualitySettings.maximumLODLevel` during a rendering
- Added an exposure node to retrieve the current, inverse and previous frame exposure value.
- Added an HD scene color node which allow to sample the scene color with mips and a toggle to remove the exposure.
- Added safeguard on HD scene creation if default scene not set in the wizard
- Added Low res transparency rendering pass.

### Fixed
- Fixed HDRI sky intensity lux mode
- Fixed dynamic resolution for XR
- Fixed instance identifier semantic string used by Shader Graph
- Fixed null culling result occuring when changing scene that was causing crashes
- Fixed multi-edition light handles and inspector shapes
- Fixed light's LightLayer field when multi-editing
- Fixed normal blend edition handles on DensityVolume
- Fixed an issue with layered lit shader and height based blend where inactive layers would still have influence over the result
- Fixed multi-selection handles color for DensityVolume
- Fixed multi-edition inspector's blend distances for HDReflectionProbe, PlanarReflectionProbe and DensityVolume
- Fixed metric distance that changed along size in DensityVolume
- Fixed DensityVolume shape handles that have not same behaviour in advance and normal edition mode
- Fixed normal map blending in TerrainLit by only blending the derivatives
- Fixed Xbox One rendering just a grey screen instead of the scene
- Fixed probe handles for multiselection
- Fixed baked cubemap import settings for convolution
- Fixed regression causing crash when attempting to open HDRenderPipelineWizard without an HDRenderPipelineAsset setted
- Fixed FullScreenDebug modes: SSAO, SSR, Contact shadow, Prerefraction Color Pyramid, Final Color Pyramid
- Fixed volumetric rendering with stereo instancing
- Fixed shader warning
- Fixed missing resources in existing asset when updating package
- Fixed PBR master node preview in forward rendering or transparent surface
- Fixed deferred shading with stereo instancing
- Fixed "look at" edition mode of Rotation tool for DecalProjectorComponent
- Fixed issue when switching mode in ReflectionProbe and PlanarReflectionProbe
- Fixed issue where migratable component version where not always serialized when part of prefab's instance
- Fixed an issue where shadow would not be rendered properly when light layer are not enabled
- Fixed exposure weight on unlit materials
- Fixed Light intensity not played in the player when recorded with animation/timeline
- Fixed some issues when multi editing HDRenderPipelineAsset
- Fixed emission node breaking the main shader graph preview in certain conditions.
- Fixed checkout of baked probe asset when baking probes.
- Fixed invalid gizmo position for rotated ReflectionProbe
- Fixed multi-edition of material's SurfaceType and RenderingPath
- Fixed whole pipeline reconstruction on selecting for the first time or modifying other than the currently used HDRenderPipelineAsset
- Fixed single shadow debug mode
- Fixed global scale factor debug mode when scale > 1
- Fixed debug menu material overrides not getting applied to the Terrain Lit shader
- Fixed typo in computeLightVariants
- Fixed deferred pass with XR instancing by disabling ComputeLightEvaluation
- Fixed bloom resolution independence
- Fixed lens dirt intensity not behaving properly
- Fixed the Stop NaN feature
- Fixed some resources to handle more than 2 instanced views for XR
- Fixed issue with black screen (NaN) produced on old GPU hardware or intel GPU hardware with gaussian pyramid
- Fixed issue with disabled punctual light would still render when only directional light is present

### Changed
- DensityVolume scripting API will no longuer allow to change between advance and normal edition mode
- Disabled depth of field, lens distortion and panini projection in the scene view
- TerrainLit shaders and includes are reorganized and made simpler.
- TerrainLit shader GUI now allows custom properties to be displayed in the Terrain fold-out section.
- Optimize distortion pass with stencil
- Disable SceneSelectionPass in shader graph preview
- Control punctual light and area light shadow atlas separately
- Move SMAA anti-aliasing option to after Temporal Anti Aliasing one, to avoid problem with previously serialized project settings
- Optimize rendering with static only lighting and when no cullable lights/decals/density volumes are present.
- Updated handles for DecalProjectorComponent for enhanced spacial position readability and have edition mode for better SceneView management
- DecalProjectorComponent are now scale independent in order to have reliable metric unit (see new Size field for changing the size of the volume)
- Restructure code from HDCamera.Update() by adding UpdateAntialiasing() and UpdateViewConstants()
- Renamed velocity to motion vectors
- Objects rendered during the After Post Process pass while TAA is enabled will not benefit from existing depth buffer anymore. This is done to fix an issue where those object would wobble otherwise
- Removed usage of builtin unity matrix for shadow, shadow now use same constant than other view
- The default volume layer mask for cameras & probes is now `Default` instead of `Everything`

## [6.5.0-preview] - 2019-03-07

### Added
- Added depth-of-field support with stereo instancing
- Adding real time area light shadow support
- Added a new FrameSettings: Specular Lighting to toggle the specular during the rendering

### Fixed
- Fixed diffusion profile upgrade breaking package when upgrading to a new version
- Fixed decals cropped by gizmo not updating correctly if prefab
- Fixed an issue when enabling SSR on multiple view
- Fixed edition of the intensity's unit field while selecting multiple lights
- Fixed wrong calculation in soft voxelization for density volume
- Fixed gizmo not working correctly with pre-exposure
- Fixed issue with setting a not available RT when disabling motion vectors
- Fixed planar reflection when looking at mirror normal
- Fixed mutiselection issue with HDLight Inspector
- Fixed HDAdditionalCameraData data migration
- Fixed failing builds when light explorer window is open
- Fixed cascade shadows border sometime causing artefacts between cascades
- Restored shadows in the Cascade Shadow debug visualization
- `camera.RenderToCubemap` use proper face culling

### Changed
- When rendering reflection probe disable all specular lighting and for metals use fresnelF0 as diffuse color for bake lighting.

## [6.4.0-preview] - 2019-02-21

### Added
- VR: Added TextureXR system to selectively expand TEXTURE2D macros to texture array for single-pass stereo instancing + Convert textures call to these macros
- Added an unit selection dropdown next to shutter speed (camera)
- Added error helpbox when trying to use a sub volume component that require the current HDRenderPipelineAsset to support a feature that it is not supporting.
- Add mesh for tube light when display emissive mesh is enabled

### Fixed
- Fixed Light explorer. The volume explorer used `profile` instead of `sharedProfile` which instantiate a custom volume profile instead of editing the asset itself.
- Fixed UI issue where all is displayed using metric unit in shadow cascade and Percent is set in the unit field (happening when opening the inspector).
- Fixed inspector event error when double clicking on an asset (diffusion profile/material).
- Fixed nullref on layered material UI when the material is not an asset.
- Fixed nullref exception when undo/redo a light property.
- Fixed visual bug when area light handle size is 0.

### Changed
- Update UI for 32bit/16bit shadow precision settings in HDRP asset
- Object motion vectors have been disabled in all but the game view. Camera motion vectors are still enabled everywhere, allowing TAA and Motion Blur to work on static objects.
- Enable texture array by default for most rendering code on DX11 and unlock stereo instancing (DX11 only for now)

## [6.3.0-preview] - 2019-02-18

### Added
- Added emissive property for shader graph decals
- Added a diffusion profile override volume so the list of diffusion profile assets to use can be chanaged without affecting the HDRP asset
- Added a "Stop NaNs" option on cameras and in the Scene View preferences.
- Added metric display option in HDShadowSettings and improve clamping
- Added shader parameter mapping in DebugMenu
- Added scripting API to configure DebugData for DebugMenu

### Fixed
- Fixed decals in forward
- Fixed issue with stencil not correctly setup for various master node and shader for the depth pass, motion vector pass and GBuffer/Forward pass
- Fixed SRP batcher and metal
- Fixed culling and shadows for Pyramid, Box, Rectangle and Tube lights
- Fixed an issue where scissor render state leaking from the editor code caused partially black rendering

### Changed
- When a lit material has a clear coat mask that is not null, we now use the clear coat roughness to compute the screen space reflection.
- Diffusion profiles are now limited to one per asset and can be referenced in materials, shader graphs and vfx graphs. Materials will be upgraded automatically except if they are using a shader graph, in this case it will display an error message.

## [6.2.0-preview] - 2019-02-15

### Added
- Added help box listing feature supported in a given HDRenderPipelineAsset alongs with the drawbacks implied.
- Added cascade visualizer, supporting disabled handles when not overriding.

### Fixed
- Fixed post processing with stereo double-wide
- Fixed issue with Metal: Use sign bit to find the cache type instead of lowest bit.
- Fixed invalid state when creating a planar reflection for the first time
- Fix FrameSettings's LitShaderMode not restrained by supported LitShaderMode regression.

### Changed
- The default value roughness value for the clearcoat has been changed from 0.03 to 0.01
- Update default value of based color for master node
- Update Fabric Charlie Sheen lighting model - Remove Fresnel component that wasn't part of initial model + Remap smoothness to [0.0 - 0.6] range for more artist friendly parameter

### Changed
- Code refactor: all macros with ARGS have been swapped with macros with PARAM. This is because the ARGS macros were incorrectly named.

## [6.1.0-preview] - 2019-02-13

### Added
- Added support for post-processing anti-aliasing in the Scene View (FXAA and TAA). These can be set in Preferences.
- Added emissive property for decal material (non-shader graph)

### Fixed
- Fixed a few UI bugs with the color grading curves.
- Fixed "Post Processing" in the scene view not toggling post-processing effects
- Fixed bake only object with flag `ReflectionProbeStaticFlag` when baking a `ReflectionProbe`

### Changed
- Removed unsupported Clear Depth checkbox in Camera inspector
- Updated the toggle for advanced mode in inspectors.

## [6.0.0-preview] - 2019-02-23

### Added
- Added new API to perform a camera rendering
- Added support for hair master node (Double kajiya kay - Lambert)
- Added Reset behaviour in DebugMenu (ingame mapping is right joystick + B)
- Added Default HD scene at new scene creation while in HDRP
- Added Wizard helping to configure HDRP project
- Added new UI for decal material to allow remapping and scaling of some properties
- Added cascade shadow visualisation toggle in HD shadow settings
- Added icons for assets
- Added replace blending mode for distortion
- Added basic distance fade for density volumes
- Added decal master node for shader graph
- Added HD unlit master node (Cross Pipeline version is name Unlit)
- Added new Rendering Queue in materials
- Added post-processing V3 framework embed in HDRP, remove postprocess V2 framework
- Post-processing now uses the generic volume framework
-   New depth-of-field, bloom, panini projection effects, motion blur
-   Exposure is now done as a pre-exposition pass, the whole system has been revamped
-   Exposure now use EV100 everywhere in the UI (Sky, Emissive Light)
- Added emissive intensity (Luminance and EV100 control) control for Emissive
- Added pre-exposure weigth for Emissive
- Added an emissive color node and a slider to control the pre-exposure percentage of emission color
- Added physical camera support where applicable
- Added more color grading tools
- Added changelog level for Shader Variant stripping
- Added Debug mode for validation of material albedo and metalness/specularColor values
- Added a new dynamic mode for ambient probe and renamed BakingSky to StaticLightingSky
- Added command buffer parameter to all Bind() method of material
- Added Material validator in Render Pipeline Debug
- Added code to future support of DXR (not enabled)
- Added support of multiviewport
- Added HDRenderPipeline.RequestSkyEnvironmentUpdate function to force an update from script when sky is set to OnDemand
- Added a Lighting and BackLighting slots in Lit, StackLit, Fabric and Hair master nodes
- Added support for overriding terrain detail rendering shaders, via the render pipeline editor resources asset
- Added xrInstancing flag support to RTHandle
- Added support for cullmask for decal projectors
- Added software dynamic resolution support
- Added support for "After Post-Process" render pass for unlit shader
- Added support for textured rectangular area lights
- Added stereo instancing macros to MSAA shaders
- Added support for Quarter Res Raytraced Reflections (not enabled)
- Added fade factor for decal projectors.
- Added stereo instancing macros to most shaders used in VR
- Added multi edition support for HDRenderPipelineAsset

### Fixed
- Fixed logic to disable FPTL with stereo rendering
- Fixed stacklit transmission and sun highlight
- Fixed decals with stereo rendering
- Fixed sky with stereo rendering
- Fixed flip logic for postprocessing + VR
- Fixed copyStencilBuffer pass for Switch
- Fixed point light shadow map culling that wasn't taking into account far plane
- Fixed usage of SSR with transparent on all master node
- Fixed SSR and microshadowing on fabric material
- Fixed blit pass for stereo rendering
- Fixed lightlist bounds for stereo rendering
- Fixed windows and in-game DebugMenu sync.
- Fixed FrameSettings' LitShaderMode sync when opening DebugMenu.
- Fixed Metal specific issues with decals, hitting a sampler limit and compiling AxF shader
- Fixed an issue with flipped depth buffer during postprocessing
- Fixed normal map use for shadow bias with forward lit - now use geometric normal
- Fixed transparent depth prepass and postpass access so they can be use without alpha clipping for lit shader
- Fixed support of alpha clip shadow for lit master node
- Fixed unlit master node not compiling
- Fixed issue with debug display of reflection probe
- Fixed issue with phong tessellations not working with lit shader
- Fixed issue with vertex displacement being affected by heightmap setting even if not heightmap where assign
- Fixed issue with density mode on Lit terrain producing NaN
- Fixed issue when going back and forth from Lit to LitTesselation for displacement mode
- Fixed issue with ambient occlusion incorrectly applied to emissiveColor with light layers in deferred
- Fixed issue with fabric convolution not using the correct convolved texture when fabric convolution is enabled
- Fixed issue with Thick mode for Transmission that was disabling transmission with directional light
- Fixed shutdown edge cases with HDRP tests
- Fixed slowdow when enabling Fabric convolution in HDRP asset
- Fixed specularAA not compiling in StackLit Master node
- Fixed material debug view with stereo rendering
- Fixed material's RenderQueue edition in default view.
- Fixed banding issues within volumetric density buffer
- Fixed missing multicompile for MSAA for AxF
- Fixed camera-relative support for stereo rendering
- Fixed remove sync with render thread when updating decal texture atlas.
- Fixed max number of keyword reach [256] issue. Several shader feature are now local
- Fixed Scene Color and Depth nodes
- Fixed SSR in forward
- Fixed custom editor of Unlit, HD Unlit and PBR shader graph master node
- Fixed issue with NewFrame not correctly calculated in Editor when switching scene
- Fixed issue with TerrainLit not compiling with depth only pass and normal buffer
- Fixed geometric normal use for shadow bias with PBR master node in forward
- Fixed instancing macro usage for decals
- Fixed error message when having more than one directional light casting shadow
- Fixed error when trying to display preview of Camera or PlanarReflectionProbe
- Fixed LOAD_TEXTURE2D_ARRAY_MSAA macro
- Fixed min-max and amplitude clamping value in inspector of vertex displacement materials
- Fixed issue with alpha shadow clip (was incorrectly clipping object shadow)
- Fixed an issue where sky cubemap would not be cleared correctly when setting the current sky to None
- Fixed a typo in Static Lighting Sky component UI
- Fixed issue with incorrect reset of RenderQueue when switching shader in inspector GUI
- Fixed issue with variant stripper stripping incorrectly some variants
- Fixed a case of ambient lighting flickering because of previews
- Fixed Decals when rendering multiple camera in a single frame
- Fixed cascade shadow count in shader
- Fixed issue with Stacklit shader with Haze effect
- Fixed an issue with the max sample count for the TAA
- Fixed post-process guard band for XR
- Fixed exposure of emissive of Unlit
- Fixed depth only and motion vector pass for Unlit not working correctly with MSAA
- Fixed an issue with stencil buffer copy causing unnecessary compute dispatches for lighting
- Fixed multi edition issue in FrameSettings
- Fixed issue with SRP batcher and DebugDisplay variant of lit shader
- Fixed issue with debug material mode not doing alpha test
- Fixed "Attempting to draw with missing UAV bindings" errors on Vulkan
- Fixed pre-exposure incorrectly apply to preview
- Fixed issue with duplicate 3D texture in 3D texture altas of volumetric?
- Fixed Camera rendering order (base on the depth parameter)
- Fixed shader graph decals not being cropped by gizmo
- Fixed "Attempting to draw with missing UAV bindings" errors on Vulkan.


### Changed
- ColorPyramid compute shader passes is swapped to pixel shader passes on platforms where the later is faster (Nintendo Switch).
- Removing the simple lightloop used by the simple lit shader
- Whole refactor of reflection system: Planar and reflection probe
- Separated Passthrough from other RenderingPath
- Update several properties naming and caption based on feedback from documentation team
- Remove tile shader variant for transparent backface pass of lit shader
- Rename all HDRenderPipeline to HDRP folder for shaders
- Rename decal property label (based on doc team feedback)
- Lit shader mode now default to Deferred to reduce build time
- Update UI of Emission parameters in shaders
- Improve shader variant stripping including shader graph variant
- Refactored render loop to render realtime probes visible per camera
- Enable SRP batcher by default
- Shader code refactor: Rename LIGHTLOOP_SINGLE_PASS => LIGHTLOOP_DISABLE_TILE_AND_CLUSTER and clean all usage of LIGHTLOOP_TILE_PASS
- Shader code refactor: Move pragma definition of vertex and pixel shader inside pass + Move SURFACE_GRADIENT definition in XXXData.hlsl
- Micro-shadowing in Lit forward now use ambientOcclusion instead of SpecularOcclusion
- Upgraded FrameSettings workflow, DebugMenu and Inspector part relative to it
- Update build light list shader code to support 32 threads in wavefronts on Switch
- LayeredLit layers' foldout are now grouped in one main foldout per layer
- Shadow alpha clip can now be enabled on lit shader and haor shader enven for opaque
- Temporal Antialiasing optimization for Xbox One X
- Parameter depthSlice on SetRenderTarget functions now defaults to -1 to bind the entire resource
- Rename SampleCameraDepth() functions to LoadCameraDepth() and SampleCameraDepth(), same for SampleCameraColor() functions
- Improved Motion Blur quality.
- Update stereo frame settings values for single-pass instancing and double-wide
- Rearrange FetchDepth functions to prepare for stereo-instancing
- Remove unused _ComputeEyeIndex
- Updated HDRenderPipelineAsset inspector
- Re-enable SRP batcher for metal

## [5.2.0-preview] - 2018-11-27

### Added
- Added option to run Contact Shadows and Volumetrics Voxelization stage in Async Compute
- Added camera freeze debug mode - Allow to visually see culling result for a camera
- Added support of Gizmo rendering before and after postprocess in Editor
- Added support of LuxAtDistance for punctual lights

### Fixed
- Fixed Debug.DrawLine and Debug.Ray call to work in game view
- Fixed DebugMenu's enum resetted on change
- Fixed divide by 0 in refraction causing NaN
- Fixed disable rough refraction support
- Fixed refraction, SSS and atmospheric scattering for VR
- Fixed forward clustered lighting for VR (double-wide).
- Fixed Light's UX to not allow negative intensity
- Fixed HDRenderPipelineAsset inspector broken when displaying its FrameSettings from project windows.
- Fixed forward clustered lighting for VR (double-wide).
- Fixed HDRenderPipelineAsset inspector broken when displaying its FrameSettings from project windows.
- Fixed Decals and SSR diable flags for all shader graph master node (Lit, Fabric, StackLit, PBR)
- Fixed Distortion blend mode for shader graph master node (Lit, StackLit)
- Fixed bent Normal for Fabric master node in shader graph
- Fixed PBR master node lightlayers
- Fixed shader stripping for built-in lit shaders.

### Changed
- Rename "Regular" in Diffusion profile UI "Thick Object"
- Changed VBuffer depth parametrization for volumetric from distanceRange to depthExtent - Require update of volumetric settings - Fog start at near plan
- SpotLight with box shape use Lux unit only

## [5.1.0-preview] - 2018-11-19

### Added

- Added a separate Editor resources file for resources Unity does not take when it builds a Player.
- You can now disable SSR on Materials in Shader Graph.
- Added support for MSAA when the Supported Lit Shader Mode is set to Both. Previously HDRP only supported MSAA for Forward mode.
- You can now override the emissive color of a Material when in debug mode.
- Exposed max light for Light Loop Settings in HDRP asset UI.
- HDRP no longer performs a NormalDBuffer pass update if there are no decals in the Scene.
- Added distant (fall-back) volumetric fog and improved the fog evaluation precision.
- Added an option to reflect sky in SSR.
- Added a y-axis offset for the PlanarReflectionProbe and offset tool.
- Exposed the option to run SSR and SSAO on async compute.
- Added support for the _GlossMapScale parameter in the Legacy to HDRP Material converter.
- Added wave intrinsic instructions for use in Shaders (for AMD GCN).


### Fixed
- Fixed sphere shaped influence handles clamping in Reflection Probes.
- Fixed Reflection Probe data migration for projects created before using HDRP.
- Fixed UI of Layered Material where Unity previously rendered the scrollbar above the Copy button.
- Fixed Material tessellations parameters Start fade distance and End fade distance. Originally, Unity clamped these values when you modified them.
- Fixed various distortion and refraction issues - handle a better fall-back.
- Fixed SSR for multiple views.
- Fixed SSR issues related to self-intersections.
- Fixed shape density volume handle speed.
- Fixed density volume shape handle moving too fast.
- Fixed the Camera velocity pass that we removed by mistake.
- Fixed some null pointer exceptions when disabling motion vectors support.
- Fixed viewports for both the Subsurface Scattering combine pass and the transparent depth prepass.
- Fixed the blend mode pop-up in the UI. It previously did not appear when you enabled pre-refraction.
- Fixed some null pointer exceptions that previously occurred when you disabled motion vectors support.
- Fixed Layered Lit UI issue with scrollbar.
- Fixed cubemap assignation on custom ReflectionProbe.
- Fixed Reflection Probes’ capture settings' shadow distance.
- Fixed an issue with the SRP batcher and Shader variables declaration.
- Fixed thickness and subsurface slots for fabric Shader master node that wasn't appearing with the right combination of flags.
- Fixed d3d debug layer warning.
- Fixed PCSS sampling quality.
- Fixed the Subsurface and transmission Material feature enabling for fabric Shader.
- Fixed the Shader Graph UV node’s dimensions when using it in a vertex Shader.
- Fixed the planar reflection mirror gizmo's rotation.
- Fixed HDRenderPipelineAsset's FrameSettings not showing the selected enum in the Inspector drop-down.
- Fixed an error with async compute.
- MSAA now supports transparency.
- The HDRP Material upgrader tool now converts metallic values correctly.
- Volumetrics now render in Reflection Probes.
- Fixed a crash that occurred whenever you set a viewport size to 0.
- Fixed the Camera physic parameter that the UI previously did not display.
- Fixed issue in pyramid shaped spotlight handles manipulation

### Changed

- Renamed Line shaped Lights to Tube Lights.
- HDRP now uses mean height fog parametrization.
- Shadow quality settings are set to All when you use HDRP (This setting is not visible in the UI when using SRP). This avoids Legacy Graphics Quality Settings disabling the shadows and give SRP full control over the Shadows instead.
- HDRP now internally uses premultiplied alpha for all fog.
- Updated default FrameSettings used for realtime Reflection Probes when you create a new HDRenderPipelineAsset.
- Remove multi-camera support. LWRP and HDRP will not support multi-camera layered rendering.
- Updated Shader Graph subshaders to use the new instancing define.
- Changed fog distance calculation from distance to plane to distance to sphere.
- Optimized forward rendering using AMD GCN by scalarizing the light loop.
- Changed the UI of the Light Editor.
- Change ordering of includes in HDRP Materials in order to reduce iteration time for faster compilation.
- Added a StackLit master node replacing the InspectorUI version. IMPORTANT: All previously authored StackLit Materials will be lost. You need to recreate them with the master node.

## [5.0.0-preview] - 2018-09-28

### Added
- Added occlusion mesh to depth prepass for VR (VR still disabled for now)
- Added a debug mode to display only one shadow at once
- Added controls for the highlight created by directional lights
- Added a light radius setting to punctual lights to soften light attenuation and simulate fill lighting
- Added a 'minRoughness' parameter to all non-area lights (was previously only available for certain light types)
- Added separate volumetric light/shadow dimmers
- Added per-pixel jitter to volumetrics to reduce aliasing artifacts
- Added a SurfaceShading.hlsl file, which implements material-agnostic shading functionality in an efficient manner
- Added support for shadow bias for thin object transmission
- Added FrameSettings to control realtime planar reflection
- Added control for SRPBatcher on HDRP Asset
- Added an option to clear the shadow atlases in the debug menu
- Added a color visualization of the shadow atlas rescale in debug mode
- Added support for disabling SSR on materials
- Added intrinsic for XBone
- Added new light volume debugging tool
- Added a new SSR debug view mode
- Added translaction's scale invariance on DensityVolume
- Added multiple supported LitShadermode and per renderer choice in case of both Forward and Deferred supported
- Added custom specular occlusion mode to Lit Shader Graph Master node

### Fixed
- Fixed a normal bias issue with Stacklit (Was causing light leaking)
- Fixed camera preview outputing an error when both scene and game view where display and play and exit was call
- Fixed override debug mode not apply correctly on static GI
- Fixed issue where XRGraphicsConfig values set in the asset inspector GUI weren't propagating correctly (VR still disabled for now)
- Fixed issue with tangent that was using SurfaceGradient instead of regular normal decoding
- Fixed wrong error message display when switching to unsupported target like IOS
- Fixed an issue with ambient occlusion texture sometimes not being created properly causing broken rendering
- Shadow near plane is no longer limited at 0.1
- Fixed decal draw order on transparent material
- Fixed an issue where sometime the lookup texture used for GGX convolution was broken, causing broken rendering
- Fixed an issue where you wouldn't see any fog for certain pipeline/scene configurations
- Fixed an issue with volumetric lighting where the anisotropy value of 0 would not result in perfectly isotropic lighting
- Fixed shadow bias when the atlas is rescaled
- Fixed shadow cascade sampling outside of the atlas when cascade count is inferior to 4
- Fixed shadow filter width in deferred rendering not matching shader config
- Fixed stereo sampling of depth texture in MSAA DepthValues.shader
- Fixed box light UI which allowed negative and zero sizes, thus causing NaNs
- Fixed stereo rendering in HDRISky.shader (VR)
- Fixed normal blend and blend sphere influence for reflection probe
- Fixed distortion filtering (was point filtering, now trilinear)
- Fixed contact shadow for large distance
- Fixed depth pyramid debug view mode
- Fixed sphere shaped influence handles clamping in reflection probes
- Fixed reflection probes data migration for project created before using hdrp
- Fixed ambient occlusion for Lit Master Node when slot is connected

### Changed
- Use samplerunity_ShadowMask instead of samplerunity_samplerLightmap for shadow mask
- Allow to resize reflection probe gizmo's size
- Improve quality of screen space shadow
- Remove support of projection model for ScreenSpaceLighting (SSR always use HiZ and refraction always Proxy)
- Remove all the debug mode from SSR that are obsolete now
- Expose frameSettings and Capture settings for reflection and planar probe
- Update UI for reflection probe, planar probe, camera and HDRP Asset
- Implement proper linear blending for volumetric lighting via deep compositing as described in the paper "Deep Compositing Using Lie Algebras"
- Changed  planar mapping to match terrain convention (XZ instead of ZX)
- XRGraphicsConfig is no longer Read/Write. Instead, it's read-only. This improves consistency of XR behavior between the legacy render pipeline and SRP
- Change reflection probe data migration code (to update old reflection probe to new one)
- Updated gizmo for ReflectionProbes
- Updated UI and Gizmo of DensityVolume

## [4.0.0-preview] - 2018-09-28

### Added
- Added a new TerrainLit shader that supports rendering of Unity terrains.
- Added controls for linear fade at the boundary of density volumes
- Added new API to control decals without monobehaviour object
- Improve Decal Gizmo
- Implement Screen Space Reflections (SSR) (alpha version, highly experimental)
- Add an option to invert the fade parameter on a Density Volume
- Added a Fabric shader (experimental) handling cotton and silk
- Added support for MSAA in forward only for opaque only
- Implement smoothness fade for SSR
- Added support for AxF shader (X-rite format - require special AxF importer from Unity not part of HDRP)
- Added control for sundisc on directional light (hack)
- Added a new HD Lit Master node that implements Lit shader support for Shader Graph
- Added Micro shadowing support (hack)
- Added an event on HDAdditionalCameraData for custom rendering
- HDRP Shader Graph shaders now support 4-channel UVs.

### Fixed
- Fixed an issue where sometimes the deferred shadow texture would not be valid, causing wrong rendering.
- Stencil test during decals normal buffer update is now properly applied
- Decals corectly update normal buffer in forward
- Fixed a normalization problem in reflection probe face fading causing artefacts in some cases
- Fix multi-selection behavior of Density Volumes overwriting the albedo value
- Fixed support of depth texture for RenderTexture. HDRP now correctly output depth to user depth buffer if RenderTexture request it.
- Fixed multi-selection behavior of Density Volumes overwriting the albedo value
- Fixed support of depth for RenderTexture. HDRP now correctly output depth to user depth buffer if RenderTexture request it.
- Fixed support of Gizmo in game view in the editor
- Fixed gizmo for spot light type
- Fixed issue with TileViewDebug mode being inversed in gameview
- Fixed an issue with SAMPLE_TEXTURECUBE_SHADOW macro
- Fixed issue with color picker not display correctly when game and scene view are visible at the same time
- Fixed an issue with reflection probe face fading
- Fixed camera motion vectors shader and associated matrices to update correctly for single-pass double-wide stereo rendering
- Fixed light attenuation functions when range attenuation is disabled
- Fixed shadow component algorithm fixup not dirtying the scene, so changes can be saved to disk.
- Fixed some GC leaks for HDRP
- Fixed contact shadow not affected by shadow dimmer
- Fixed GGX that works correctly for the roughness value of 0 (mean specular highlgiht will disappeard for perfect mirror, we rely on maxSmoothness instead to always have a highlight even on mirror surface)
- Add stereo support to ShaderPassForward.hlsl. Forward rendering now seems passable in limited test scenes with camera-relative rendering disabled.
- Add stereo support to ProceduralSky.shader and OpaqueAtmosphericScattering.shader.
- Added CullingGroupManager to fix more GC.Alloc's in HDRP
- Fixed rendering when multiple cameras render into the same render texture

### Changed
- Changed the way depth & color pyramids are built to be faster and better quality, thus improving the look of distortion and refraction.
- Stabilize the dithered LOD transition mask with respect to the camera rotation.
- Avoid multiple depth buffer copies when decals are present
- Refactor code related to the RT handle system (No more normal buffer manager)
- Remove deferred directional shadow and move evaluation before lightloop
- Add a function GetNormalForShadowBias() that material need to implement to return the normal used for normal shadow biasing
- Remove Jimenez Subsurface scattering code (This code was disabled by default, now remove to ease maintenance)
- Change Decal API, decal contribution is now done in Material. Require update of material using decal
- Move a lot of files from CoreRP to HDRP/CoreRP. All moved files weren't used by Ligthweight pipeline. Long term they could move back to CoreRP after CoreRP become out of preview
- Updated camera inspector UI
- Updated decal gizmo
- Optimization: The objects that are rendered in the Motion Vector Pass are not rendered in the prepass anymore
- Removed setting shader inclue path via old API, use package shader include paths
- The default value of 'maxSmoothness' for punctual lights has been changed to 0.99
- Modified deferred compute and vert/frag shaders for first steps towards stereo support
- Moved material specific Shader Graph files into corresponding material folders.
- Hide environment lighting settings when enabling HDRP (Settings are control from sceneSettings)
- Update all shader includes to use absolute path (allow users to create material in their Asset folder)
- Done a reorganization of the files (Move ShaderPass to RenderPipeline folder, Move all shadow related files to Lighting/Shadow and others)
- Improved performance and quality of Screen Space Shadows

## [3.3.0-preview] - 2018-01-01

### Added
- Added an error message to say to use Metal or Vulkan when trying to use OpenGL API
- Added a new Fabric shader model that supports Silk and Cotton/Wool
- Added a new HDRP Lighting Debug mode to visualize Light Volumes for Point, Spot, Line, Rectangular and Reflection Probes
- Add support for reflection probe light layers
- Improve quality of anisotropic on IBL

### Fixed
- Fix an issue where the screen where darken when rendering camera preview
- Fix display correct target platform when showing message to inform user that a platform is not supported
- Remove workaround for metal and vulkan in normal buffer encoding/decoding
- Fixed an issue with color picker not working in forward
- Fixed an issue where reseting HDLight do not reset all of its parameters
- Fixed shader compile warning in DebugLightVolumes.shader

### Changed
- Changed default reflection probe to be 256x256x6 and array size to be 64
- Removed dependence on the NdotL for thickness evaluation for translucency (based on artist's input)
- Increased the precision when comparing Planar or HD reflection probe volumes
- Remove various GC alloc in C#. Slightly better performance

## [3.2.0-preview] - 2018-01-01

### Added
- Added a luminance meter in the debug menu
- Added support of Light, reflection probe, emissive material, volume settings related to lighting to Lighting explorer
- Added support for 16bit shadows

### Fixed
- Fix issue with package upgrading (HDRP resources asset is now versionned to worarkound package manager limitation)
- Fix HDReflectionProbe offset displayed in gizmo different than what is affected.
- Fix decals getting into a state where they could not be removed or disabled.
- Fix lux meter mode - The lux meter isn't affected by the sky anymore
- Fix area light size reset when multi-selected
- Fix filter pass number in HDUtils.BlitQuad
- Fix Lux meter mode that was applying SSS
- Fix planar reflections that were not working with tile/cluster (olbique matrix)
- Fix debug menu at runtime not working after nested prefab PR come to trunk
- Fix scrolling issue in density volume

### Changed
- Shader code refactor: Split MaterialUtilities file in two parts BuiltinUtilities (independent of FragInputs) and MaterialUtilities (Dependent of FragInputs)
- Change screen space shadow rendertarget format from ARGB32 to RG16

## [3.1.0-preview] - 2018-01-01

### Added
- Decal now support per channel selection mask. There is now two mode. One with BaseColor, Normal and Smoothness and another one more expensive with BaseColor, Normal, Smoothness, Metal and AO. Control is on HDRP Asset. This may require to launch an update script for old scene: 'Edit/Render Pipeline/Single step upgrade script/Upgrade all DecalMaterial MaskBlendMode'.
- Decal now supports depth bias for decal mesh, to prevent z-fighting
- Decal material now supports draw order for decal projectors
- Added LightLayers support (Base on mask from renderers name RenderingLayers and mask from light name LightLayers - if they match, the light apply) - cost an extra GBuffer in deferred (more bandwidth)
- When LightLayers is enabled, the AmbientOclusion is store in the GBuffer in deferred path allowing to avoid double occlusion with SSAO. In forward the double occlusion is now always avoided.
- Added the possibility to add an override transform on the camera for volume interpolation
- Added desired lux intensity and auto multiplier for HDRI sky
- Added an option to disable light by type in the debug menu
- Added gradient sky
- Split EmissiveColor and bakeDiffuseLighting in forward avoiding the emissiveColor to be affect by SSAO
- Added a volume to control indirect light intensity
- Added EV 100 intensity unit for area lights
- Added support for RendererPriority on Renderer. This allow to control order of transparent rendering manually. HDRP have now two stage of sorting for transparent in addition to bact to front. Material have a priority then Renderer have a priority.
- Add Coupling of (HD)Camera and HDAdditionalCameraData for reset and remove in inspector contextual menu of Camera
- Add Coupling of (HD)ReflectionProbe and HDAdditionalReflectionData for reset and remove in inspector contextual menu of ReflectoinProbe
- Add macro to forbid unity_ObjectToWorld/unity_WorldToObject to be use as it doesn't handle camera relative rendering
- Add opacity control on contact shadow

### Fixed
- Fixed an issue with PreIntegratedFGD texture being sometimes destroyed and not regenerated causing rendering to break
- PostProcess input buffers are not copied anymore on PC if the viewport size matches the final render target size
- Fixed an issue when manipulating a lot of decals, it was displaying a lot of errors in the inspector
- Fixed capture material with reflection probe
- Refactored Constant Buffers to avoid hitting the maximum number of bound CBs in some cases.
- Fixed the light range affecting the transform scale when changed.
- Snap to grid now works for Decal projector resizing.
- Added a warning for 128x128 cookie texture without mipmaps
- Replace the sampler used for density volumes for correct wrap mode handling

### Changed
- Move Render Pipeline Debug "Windows from Windows->General-> Render Pipeline debug windows" to "Windows from Windows->Analysis-> Render Pipeline debug windows"
- Update detail map formula for smoothness and albedo, goal it to bright and dark perceptually and scale factor is use to control gradient speed
- Refactor the Upgrade material system. Now a material can be update from older version at any time. Call Edit/Render Pipeline/Upgrade all Materials to newer version
- Change name EnableDBuffer to EnableDecals at several place (shader, hdrp asset...), this require a call to Edit/Render Pipeline/Upgrade all Materials to newer version to have up to date material.
- Refactor shader code: BakeLightingData structure have been replace by BuiltinData. Lot of shader code have been remove/change.
- Refactor shader code: All GBuffer are now handled by the deferred material. Mean ShadowMask and LightLayers are control by lit material in lit.hlsl and not outside anymore. Lot of shader code have been remove/change.
- Refactor shader code: Rename GetBakedDiffuseLighting to ModifyBakedDiffuseLighting. This function now handle lighting model for transmission too. Lux meter debug mode is factor outisde.
- Refactor shader code: GetBakedDiffuseLighting is not call anymore in GBuffer or forward pass, including the ConvertSurfaceDataToBSDFData and GetPreLightData, this is done in ModifyBakedDiffuseLighting now
- Refactor shader code: Added a backBakeDiffuseLighting to BuiltinData to handle lighting for transmission
- Refactor shader code: Material must now call InitBuiltinData (Init all to zero + init bakeDiffuseLighting and backBakeDiffuseLighting ) and PostInitBuiltinData

## [3.0.0-preview] - 2018-01-01

### Fixed
- Fixed an issue with distortion that was using previous frame instead of current frame
- Fixed an issue where disabled light where not upgrade correctly to the new physical light unit system introduce in 2.0.5-preview

### Changed
- Update assembly definitions to output assemblies that match Unity naming convention (Unity.*).

## [2.0.5-preview] - 2018-01-01

### Added
- Add option supportDitheringCrossFade on HDRP Asset to allow to remove shader variant during player build if needed
- Add contact shadows for punctual lights (in additional shadow settings), only one light is allowed to cast contact shadows at the same time and so at each frame a dominant light is choosed among all light with contact shadows enabled.
- Add PCSS shadow filter support (from SRP Core)
- Exposed shadow budget parameters in HDRP asset
- Add an option to generate an emissive mesh for area lights (currently rectangle light only). The mesh fits the size, intensity and color of the light.
- Add an option to the HDRP asset to increase the resolution of volumetric lighting.
- Add additional ligth unit support for punctual light (Lumens, Candela) and area lights (Lumens, Luminance)
- Add dedicated Gizmo for the box Influence volume of HDReflectionProbe / PlanarReflectionProbe

### Changed
- Re-enable shadow mask mode in debug view
- SSS and Transmission code have been refactored to be able to share it between various material. Guidelines are in SubsurfaceScattering.hlsl
- Change code in area light with LTC for Lit shader. Magnitude is now take from FGD texture instead of a separate texture
- Improve camera relative rendering: We now apply camera translation on the model matrix, so before the TransformObjectToWorld(). Note: unity_WorldToObject and unity_ObjectToWorld must never be used directly.
- Rename positionWS to positionRWS (Camera relative world position) at a lot of places (mainly in interpolator and FragInputs). In case of custom shader user will be required to update their code.
- Rename positionWS, capturePositionWS, proxyPositionWS, influencePositionWS to positionRWS, capturePositionRWS, proxyPositionRWS, influencePositionRWS (Camera relative world position) in LightDefinition struct.
- Improve the quality of trilinear filtering of density volume textures.
- Improve UI for HDReflectionProbe / PlanarReflectionProbe

### Fixed
- Fixed a shader preprocessor issue when compiling DebugViewMaterialGBuffer.shader against Metal target
- Added a temporary workaround to Lit.hlsl to avoid broken lighting code with Metal/AMD
- Fixed issue when using more than one volume texture mask with density volumes.
- Fixed an error which prevented volumetric lighting from working if no density volumes with 3D textures were present.
- Fix contact shadows applied on transmission
- Fix issue with forward opaque lit shader variant being removed by the shader preprocessor
- Fixed compilation errors on Nintendo Switch (limited XRSetting support).
- Fixed apply range attenuation option on punctual light
- Fixed issue with color temperature not take correctly into account with static lighting
- Don't display fog when diffuse lighting, specular lighting, or lux meter debug mode are enabled.

## [2.0.4-preview] - 2018-01-01

### Fixed
- Fix issue when disabling rough refraction and building a player. Was causing a crash.

## [2.0.3-preview] - 2018-01-01

### Added
- Increased debug color picker limit up to 260k lux

## [2.0.2-preview] - 2018-01-01

### Added
- Add Light -> Planar Reflection Probe command
- Added a false color mode in rendering debug
- Add support for mesh decals
- Add flag to disable projector decals on transparent geometry to save performance and decal texture atlas space
- Add ability to use decal diffuse map as mask only
- Add visualize all shadow masks in lighting debug
- Add export of normal and roughness buffer for forwardOnly and when in supportOnlyForward mode for forward
- Provide a define in lit.hlsl (FORWARD_MATERIAL_READ_FROM_WRITTEN_NORMAL_BUFFER) when output buffer normal is used to read the normal and roughness instead of caclulating it (can save performance, but lower quality due to compression)
- Add color swatch to decal material

### Changed
- Change Render -> Planar Reflection creation to 3D Object -> Mirror
- Change "Enable Reflector" name on SpotLight to "Angle Affect Intensity"
- Change prototype of BSDFData ConvertSurfaceDataToBSDFData(SurfaceData surfaceData) to BSDFData ConvertSurfaceDataToBSDFData(uint2 positionSS, SurfaceData surfaceData)

### Fixed
- Fix issue with StackLit in deferred mode with deferredDirectionalShadow due to GBuffer not being cleared. Gbuffer is still not clear and issue was fix with the new Output of normal buffer.
- Fixed an issue where interpolation volumes were not updated correctly for reflection captures.
- Fixed an exception in Light Loop settings UI

## [2.0.1-preview] - 2018-01-01

### Added
- Add stripper of shader variant when building a player. Save shader compile time.
- Disable per-object culling that was executed in C++ in HD whereas it was not used (Optimization)
- Enable texture streaming debugging (was not working before 2018.2)
- Added Screen Space Reflection with Proxy Projection Model
- Support correctly scene selection for alpha tested object
- Add per light shadow mask mode control (i.e shadow mask distance and shadow mask). It use the option NonLightmappedOnly
- Add geometric filtering to Lit shader (allow to reduce specular aliasing)
- Add shortcut to create DensityVolume and PlanarReflection in hierarchy
- Add a DefaultHDMirrorMaterial material for PlanarReflection
- Added a script to be able to upgrade material to newer version of HDRP
- Removed useless duplication of ForwardError passes.
- Add option to not compile any DEBUG_DISPLAY shader in the player (Faster build) call Support Runtime Debug display

### Changed
- Changed SupportForwardOnly to SupportOnlyForward in render pipeline settings
- Changed versioning variable name in HDAdditionalXXXData from m_version to version
- Create unique name when creating a game object in the rendering menu (i.e Density Volume(2))
- Re-organize various files and folder location to clean the repository
- Change Debug windows name and location. Now located at:  Windows -> General -> Render Pipeline Debug

### Removed
- Removed GlobalLightLoopSettings.maxPlanarReflectionProbes and instead use value of GlobalLightLoopSettings.planarReflectionProbeCacheSize
- Remove EmissiveIntensity parameter and change EmissiveColor to be HDR (Matching Builtin Unity behavior) - Data need to be updated - Launch Edit -> Single Step Upgrade Script -> Upgrade all Materials emissionColor

### Fixed
- Fix issue with LOD transition and instancing
- Fix discrepency between object motion vector and camera motion vector
- Fix issue with spot and dir light gizmo axis not highlighted correctly
- Fix potential crash while register debug windows inputs at startup
- Fix warning when creating Planar reflection
- Fix specular lighting debug mode (was rendering black)
- Allow projector decal with null material to allow to configure decal when HDRP is not set
- Decal atlas texture offset/scale is updated after allocations (used to be before so it was using date from previous frame)

## [0.0.0-preview] - 2018-01-01

### Added
- Configure the VolumetricLightingSystem code path to be on by default
- Trigger a build exception when trying to build an unsupported platform
- Introduce the VolumetricLightingController component, which can (and should) be placed on the camera, and allows one to control the near and the far plane of the V-Buffer (volumetric "froxel" buffer) along with the depth distribution (from logarithmic to linear)
- Add 3D texture support for DensityVolumes
- Add a better mapping of roughness to mipmap for planar reflection
- The VolumetricLightingSystem now uses RTHandles, which allows to save memory by sharing buffers between different cameras (history buffers are not shared), and reduce reallocation frequency by reallocating buffers only if the rendering resolution increases (and suballocating within existing buffers if the rendering resolution decreases)
- Add a Volumetric Dimmer slider to lights to control the intensity of the scattered volumetric lighting
- Add UV tiling and offset support for decals.
- Add mipmapping support for volume 3D mask textures

### Changed
- Default number of planar reflection change from 4 to 2
- Rename _MainDepthTexture to _CameraDepthTexture
- The VolumetricLightingController has been moved to the Interpolation Volume framework and now functions similarly to the VolumetricFog settings
- Update of UI of cookie, CubeCookie, Reflection probe and planar reflection probe to combo box
- Allow enabling/disabling shadows for area lights when they are set to baked.
- Hide applyRangeAttenuation and FadeDistance for directional shadow as they are not used

### Removed
- Remove Resource folder of PreIntegratedFGD and add the resource to RenderPipeline Asset

### Fixed
- Fix ConvertPhysicalLightIntensityToLightIntensity() function used when creating light from script to match HDLightEditor behavior
- Fix numerical issues with the default value of mean free path of volumetric fog
- Fix the bug preventing decals from coexisting with density volumes
- Fix issue with alpha tested geometry using planar/triplanar mapping not render correctly or flickering (due to being wrongly alpha tested in depth prepass)
- Fix meta pass with triplanar (was not handling correctly the normal)
- Fix preview when a planar reflection is present
- Fix Camera preview, it is now a Preview cameraType (was a SceneView)
- Fix handling unknown GPUShadowTypes in the shadow manager.
- Fix area light shapes sent as point lights to the baking backends when they are set to baked.
- Fix unnecessary division by PI for baked area lights.
- Fix line lights sent to the lightmappers. The backends don't support this light type.
- Fix issue with shadow mask framesettings not correctly taken into account when shadow mask is enabled for lighting.
- Fix directional light and shadow mask transition, they are now matching making smooth transition
- Fix banding issues caused by high intensity volumetric lighting
- Fix the debug window being emptied on SRP asset reload
- Fix issue with debug mode not correctly clearing the GBuffer in editor after a resize
- Fix issue with ResetMaterialKeyword not resetting correctly ToggleOff/Roggle Keyword
- Fix issue with motion vector not render correctly if there is no depth prepass in deferred

## [0.0.0-preview] - 2018-01-01

### Added
- Screen Space Refraction projection model (Proxy raycasting, HiZ raymarching)
- Screen Space Refraction settings as volume component
- Added buffered frame history per camera
- Port Global Density Volumes to the Interpolation Volume System.
- Optimize ImportanceSampleLambert() to not require the tangent frame.
- Generalize SampleVBuffer() to handle different sampling and reconstruction methods.
- Improve the quality of volumetric lighting reprojection.
- Optimize Morton Order code in the Subsurface Scattering pass.
- Planar Reflection Probe support roughness (gaussian convolution of captured probe)
- Use an atlas instead of a texture array for cluster transparent decals
- Add a debug view to visualize the decal atlas
- Only store decal textures to atlas if decal is visible, debounce out of memory decal atlas warning.
- Add manipulator gizmo on decal to improve authoring workflow
- Add a minimal StackLit material (work in progress, this version can be used as template to add new material)

### Changed
- EnableShadowMask in FrameSettings (But shadowMaskSupport still disable by default)
- Forced Planar Probe update modes to (Realtime, Every Update, Mirror Camera)
- Screen Space Refraction proxy model uses the proxy of the first environment light (Reflection probe/Planar probe) or the sky
- Moved RTHandle static methods to RTHandles
- Renamed RTHandle to RTHandleSystem.RTHandle
- Move code for PreIntegratedFDG (Lit.shader) into its dedicated folder to be share with other material
- Move code for LTCArea (Lit.shader) into its dedicated folder to be share with other material

### Removed
- Removed Planar Probe mirror plane position and normal fields in inspector, always display mirror plane and normal gizmos

### Fixed
- Fix fog flags in scene view is now taken into account
- Fix sky in preview windows that were disappearing after a load of a new level
- Fix numerical issues in IntersectRayAABB().
- Fix alpha blending of volumetric lighting with transparent objects.
- Fix the near plane of the V-Buffer causing out-of-bounds look-ups in the clustered data structure.
- Depth and color pyramid are properly computed and sampled when the camera renders inside a viewport of a RTHandle.
- Fix decal atlas debug view to work correctly when shadow atlas view is also enabled<|MERGE_RESOLUTION|>--- conflicted
+++ resolved
@@ -145,11 +145,8 @@
 - Added a Cloud Layer volume override.
 - Added Fast Memory support for platform that support it.
 - Added CPU and GPU timings for ray tracing effects.
-<<<<<<< HEAD
+- Added support to combine RTSSS and RTGI (1248733).
 - Added IES Profile support for Point, Spot and Rectangular-Area lights
-=======
-- Added support to combine RTSSS and RTGI (1248733).
->>>>>>> 2e6a98bf
 
 ### Fixed
 - Fix when rescale probe all direction below zero (1219246)
