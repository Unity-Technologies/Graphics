# Changelog
All notable changes to this package will be documented in this file.

The format is based on [Keep a Changelog](http://keepachangelog.com/en/1.0.0/)
and this project adheres to [Semantic Versioning](http://semver.org/spec/v2.0.0.html).

## [12.0.0] - 2021-01-11

### Added
- Added support for the PlayStation 5 platform.

### Fixed
- Fixed GC allocations from XR occlusion mesh when using multipass.
- Fixed XR depth copy when using MSAA.
<<<<<<< HEAD
- Fixed resize IES when already baked in the Atlas 1299233
=======
- Fixed register spilling on  FXC in light list shaders.
- Fixed after post process custom pass scale issue when dynamic resolution is enabled (case 1299194).
- Fixed an issue with light intensity prefab override application not visible in the inspector (case 1299563).
- Fixed Undo/Redo instability of light temperature.
- Fixed label style in pbr sky editor.
- Fixed side effect on styles during compositor rendering.
- Fixed size and spacing of compositor info boxes (case 1305652).
- Fixed spacing of UI widgets in the Graphics Compositor (case 1305638).
- Fixed undo-redo on layered lit editor.
- Fixed tesselation culling, big triangles using lit tesselation shader would dissapear when camera is too close to them (case 1299116)
- Fixed issue with compositor related custom passes still active after disabling the compositor (case 1305330)
- Fixed some render texture leaks.
- Fixed regression in Wizard that not fix runtime ressource anymore (case 1287627)
- Fixed error in Depth Of Field near radius blur calculation (case 1306228).
- Fixed a reload bug when using objects from the scene in the lookdev (case 1300916).
- Fixed light gizmo showing shadow near plane when shadows are disabled.
- Fixed path tracing alpha channel support (case 1304187).
- Fixed shadow matte not working with ambient occlusion when MSAA is enabled
- Fixed issues with compositor's undo (cases 1305633, 1307170).
- Fixed wrong shader / properties assignement to materials created from 3DsMax 2021 Physical Material. (case 1293576)
- Fixed Emissive color property from Autodesk Interactive materials not editable in Inspector. (case 1307234)
- Fixed exception when changing the current render pipeline to from HDRP to universal (case 1306291).
- Fixed an issue in shadergraph when switch from a RenderingPass (case 1307653)
- Fixed LookDev environment library assignement after leaving playmode.
- Fixed a locale issue with the diffusion profile property values in ShaderGraph on PC where comma is the decimal separator.
- Fixed error in the RTHandle scale of Depth Of Field when TAA is enabled.
- Fixed Quality Level set to the last one of the list after a Build (case 1307450)
- Fixed XR depth copy (case 1286908).

### Changed
- Change the source value for the ray tracing frame index iterator from m_FrameCount to the camera frame count (case 1301356).
- Change some light unit slider value ranges to better reflect the lighting scenario.
- Transparent materials created by the Model Importer are set to not cast shadows. ( case 1295747)
- Change the tooltip for color shadows and semi-transparent shadows (case 1307704).
>>>>>>> 9344cb98

## [11.0.0] - 2020-10-21

### Added
- Added a new API to bake HDRP probes from C# (case 1276360)
- Added support for pre-exposure for planar reflections.
- Added support for nested volume components to volume system.
- Added a cameraCullingResult field in Custom Pass Context to give access to both custom pass and camera culling result.
- Added a slider to control the fallback value of the directional shadow when the cascade have no coverage.
- Added a toggle to allow to include or exclude smooth surfaces from ray traced reflection denoising.
- Added light unit slider for automatic and automatic histrogram exposure limits.
- Added support for raytracing for AxF material
- Added rasterized area light shadows for AxF material
- Added View Bias for mesh decals.
- Added a cloud system and the CloudLayer volume override.
- Added a setting in the HDRP asset to change the Density Volume mask resolution of being locked at 32x32x32 (HDRP Asset > Lighting > Volumetrics > Max Density Volume Size).
- Added a Falloff Mode (Linear or Exponential) in the Density Volume for volume blending with Blend Distance.
- Added per-stage shader keywords.

### Fixed
- Fixed probe volumes debug views.
- Fixed ShaderGraph Decal material not showing exposed properties.
- Fixed couple samplers that had the wrong name in raytracing code
- VFX : Debug material view were rendering pink for albedo. (case 1290752)
- VFX: Fixed LPPV with lit particles in deferred (case 1293608)
- Fixed computation of geometric normal in path tracing (case 1293029).
- Fixed issues with path-traced volumetric scattering (cases 1295222, 1295234).
- Fixed the default background color for previews to use the original color.
- Fixed an issue with half res ssgi upscale.
- Fixed Clearcoat on Stacklit or Lit breaks when URP is imported into the project (case 1297806)
- Fixed timing issues with accumulation motion blur
- Fixed an issue with the frame count management for the volumetric fog (case 1299251).
- Fixed an issue with material using distortion from ShaderGraph init after Material creation (case 1294026)
- Fixed issues with path-traced volumetric scattering (cases 1295222, 1295234).
- Fixed issue with shadow mask and area lights.
- Fixed an issue with the capture callback (now includes post processing results).
- Fixed decal draw order for ShaderGraph decal materials.
- Fixed StackLit ShaderGraph surface option property block to only display energy conserving specular color option for the specular parametrization (case 1257050)
- Fixed missing BeginCameraRendering call for custom render mode of a Camera.
- Fixed LayerMask editor for volume parameters.
- Fixed the condition on temporal accumulation in the reflection denoiser (case 1303504).
- Fixed box light attenuation.
<<<<<<< HEAD
- Fixed tesselation culling, big triangles using lit tesselation shader would dissapear when camera is too close to them (case 1299116)
=======
- Fixed compilation issues on platforms that don't support XR.
- Fixed issue with compute shader stripping for probe volumes variants.
- Fixed issue with an empty index buffer not being released.
>>>>>>> 9344cb98

### Changed
- Removed the material pass probe volumes evaluation mode.
- Volume parameter of type Cubemap can now accept Cubemap render textures and custom render textures.
- Removed the superior clamping value for the recursive rendering max ray length.
- Removed the superior clamping value for the ray tracing light cluster size.
- Now reflection probes cannot have SSAO, SSGI, SSR, ray tracing effects or volumetric reprojection.
- Removed the readonly keyword on the cullingResults of the CustomPassContext to allow users to overwrite.
- The DrawRenderers function of CustomPassUtils class now takes a sortingCriteria in parameter.
- When in half res, RTR denoising is executed at half resolution and the upscale happens at the end.
- Removed the upscale radius from the RTR.
- Density Volumes can now take a 3D RenderTexture as mask, the mask can use RGBA format for RGB fog.
- Decreased the minimal Fog Distance value in the Density Volume to 0.05.
- Changed the convergence time of ssgi to 16 frames and the preset value
- Improved robustness of volumetric sampling in path tracing (case 1295187).
- Changed the name from the Depth Buffer Thickness to Depth Tolerance for SSGI (case 1301352).
- Changed the clamping approach for RTR and RTGI (in both perf and quality) to improve visual quality.
- Changed the warning message for ray traced area shadows (case 1303410).
- Disabled specular occlusion for what we consider medium and larger scale ao > 1.25 with a 25cm falloff interval.
- Removed backplate from rendering of lighting cubemap as it did not really work conceptually and caused artefacts.

## [10.3.0] - 2020-12-01

### Fixed
- Fixed issue where some ShaderGraph generated shaders were not SRP compatible because of UnityPerMaterial cbuffer layout mismatches (case 1292501)
- Fixed Rendergraph issue with virtual texturing and debug mode while in forward.
- Fixed wrong coat normal space in shader graph
- Fixed issue with faulty shadow transition when view is close to an object under some aspect ratio conditions
- Fixed NullPointerException when baking probes from the lighting window (case 1289680)
- Fixed volumetric fog with XR single-pass rendering.
- Fixed issues with first frame rendering when RenderGraph is used (auto exposure, AO)
- Fixed AOV api in render graph (case 1296605)
- Fixed a small discrepancy in the marker placement in light intensity sliders (case 1299750)
- Fixed issue with VT resolve pass rendergraph errors when opaque and transparent are disabled in frame settings.
- Fixed a bug in the sphere-aabb light cluster (case 1294767).
- Fixed issue when submitting SRPContext during EndCameraRendering.
- Fixed baked light being included into the ray tracing light cluster (case 1296203).
- Fixed enums UI for the shadergraph nodes.
- Fixed ShaderGraph stack blocks appearing when opening the settings in Hair and Eye ShaderGraphs.
- Fixed white screen when undoing in the editor.
- Fixed display of LOD Bias and maximum level in frame settings when using Quality Levels
- Fixed an issue when trying to open a look dev env library when Look Dev is not supported.
- Fixed shader graph not supporting indirectdxr multibounce (case 1294694).
- Fixed the planar depth texture not being properly created and rendered to (case 1299617).
- Fixed C# 8 compilation issue with turning on nullable checks (case 1300167)
- Fixed affects AO for deacl materials.
- Fixed case where material keywords would not get setup before usage.

### Changed
- Rename HDRP sub menu in Assets/Create/Shader to HD Render Pipeline for consistency.
- Replaced last package version checker in Wizard to a link on Package Manager
- Changed the message when the graphics device doesn't support ray tracing (case 1287355).
- When a Custom Pass Volume is disabled, the custom pass Cleanup() function is called, it allows to release resources when the volume isn't used anymore.
- Enable Reflector for Spotlight by default

## [10.2.1] - 2020-11-30

### Added
- Added a warning when trying to bake with static lighting being in an invalid state.

### Fixed
- Fixed stylesheet reloading for LookDev window and Wizard window.
- Fixed XR single-pass rendering with legacy shaders using unity_StereoWorldSpaceCameraPos.
- Fixed issue displaying wrong debug mode in runtime debug menu UI.
- Fixed useless editor repaint when using lod bias.
- Fixed multi-editing with new light intensity slider.
- Fixed issue with density volumes flickering when editing shape box.
- Fixed issue with image layers in the graphics compositor (case 1289936).
- Fixed issue with angle fading when rotating decal projector.
- Fixed issue with gameview repaint in the graphics compositor (case 1290622).
- Fixed some labels being clipped in the Render Graph Viewer
- Fixed issue when decal projector material is none.
- Fixed the sampling of the normal buffer in the the forward transparent pass.
- Fixed bloom prefiltering tooltip.
- Fixed NullReferenceException when loading multipel scene async
- Fixed missing alpha blend state properties in Axf shader and update default stencil properties
- Fixed normal buffer not bound to custom pass anymore.
- Fixed issues with camera management in the graphics compositor (cases 1292548, 1292549).
- Fixed an issue where a warning about the static sky not being ready was wrongly displayed.
- Fixed the clear coat not being handled properly for SSR and RTR (case 1291654).
- Fixed ghosting in RTGI and RTAO when denoising is enabled and the RTHandle size is not equal to the Viewport size (case 1291654).
- Fixed alpha output when atmospheric scattering is enabled.
- Fixed issue with TAA history sharpening when view is downsampled.
- Fixed lookdev movement.
- Fixed volume component tooltips using the same parameter name.
- Fixed issue with saving some quality settings in volume overrides  (case 1293747)
- Fixed NullReferenceException in HDRenderPipeline.UpgradeResourcesIfNeeded (case 1292524)
- Fixed SSGI texture allocation when not using the RenderGraph.
- Fixed NullReference Exception when setting Max Shadows On Screen to 0 in the HDRP asset.
- Fixed issue with saving some quality settings in volume overrides  (case 1293747)

### Changed
- Volume Manager now always tests scene culling masks. This was required to fix hybrid workflow.
- Now the screen space shadow is only used if the analytic value is valid.
- Distance based roughness is disabled by default and have a control

## [10.2.0] - 2020-10-19

### Added
- Added a rough distortion frame setting and and info box on distortion materials.
- Adding support of 4 channel tex coords for ray tracing (case 1265309).
- Added a help button on the volume component toolbar for documentation.
- Added range remapping to metallic property for Lit and Decal shaders.
- Exposed the API to access HDRP shader pass names.
- Added the status check of default camera frame settings in the DXR wizard.
- Added frame setting for Virtual Texturing.
- Added a fade distance for light influencing volumetric lighting.
- Adding an "Include For Ray Tracing" toggle on lights to allow the user to exclude them when ray tracing is enabled in the frame settings of a camera.
- Added fog volumetric scattering support for path tracing.
- Added new algorithm for SSR with temporal accumulation
- Added quality preset of the new volumetric fog parameters.
- Added missing documentation for unsupported SG RT nodes and light's include for raytracing attrbute.
- Added documentation for LODs not being supported by ray tracing.
- Added more options to control how the component of motion vectors coming from the camera transform will affect the motion blur with new clamping modes.
- Added the TerrainCompatible SubShader Tag. Use this Tag in your custom shader to tell Unity that the shader is compatible with the Terrain system.
- Added anamorphism support for phsyical DoF, switched to blue noise sampling and fixed tiling artifacts.

### Fixed
- Fixed an issue where the Exposure Shader Graph node had clipped text. (case 1265057)
- Fixed an issue when rendering into texture where alpha would not default to 1.0 when using 11_11_10 color buffer in non-dev builds.
- Fixed issues with reordering and hiding graphics compositor layers (cases 1283903, 1285282, 1283886).
- Fixed the possibility to have a shader with a pre-refraction render queue and refraction enabled at the same time.
- Fixed a migration issue with the rendering queue in ShaderGraph when upgrading to 10.x;
- Fixed the object space matrices in shader graph for ray tracing.
- Changed the cornea refraction function to take a view dir in object space.
- Fixed upside down XR occlusion mesh.
- Fixed precision issue with the atmospheric fog.
- Fixed issue with TAA and no motion vectors.
- Fixed the stripping not working the terrain alphatest feature required for terrain holes (case 1205902).
- Fixed bounding box generation that resulted in incorrect light culling (case 3875925).
- VFX : Fix Emissive writing in Opaque Lit Output with PSSL platforms (case 273378).
- Fixed issue where pivot of DecalProjector was not aligned anymore on Transform position when manipulating the size of the projector from the Inspector.
- Fixed a null reference exception when creating a diffusion profile asset.
- Fixed the diffusion profile not being registered as a dependency of the ShaderGraph.
- Fixing exceptions in the console when putting the SSGI in low quality mode (render graph).
- Fixed NullRef Exception when decals are in the scene, no asset is set and HDRP wizard is run.
- Fixed issue with TAA causing bleeding of a view into another when multiple views are visible.
- Fix an issue that caused issues of usability of editor if a very high resolution is set by mistake and then reverted back to a smaller resolution.
- Fixed issue where Default Volume Profile Asset change in project settings was not added to the undo stack (case 1285268).
- Fixed undo after enabling compositor.
- Fixed the ray tracing shadow UI being displayed while it shouldn't (case 1286391).
- Fixed issues with physically-based DoF, improved speed and robustness
- Fixed a warning happening when putting the range of lights to 0.
- Fixed issue when null parameters in a volume component would spam null reference errors. Produce a warning instead.
- Fixed volument component creation via script.
- Fixed GC allocs in render graph.
- Fixed scene picking passes.
- Fixed broken ray tracing light cluster full screen debug.
- Fixed dead code causing error.
- Fixed issue when dragging slider in inspector for ProjectionDepth.
- Fixed issue when resizing Inspector window that make the DecalProjector editor flickers.
- Fixed issue in DecalProjector editor when the Inspector window have a too small width: the size appears on 2 lines but the editor not let place for the second one.
- Fixed issue (null reference in console) when selecting a DensityVolume with rectangle selection.
- Fixed issue when linking the field of view with the focal length in physical camera
- Fixed supported platform build and error message.
- Fixed exceptions occuring when selecting mulitple decal projectors without materials assigned (case 1283659).
- Fixed LookDev error message when pipeline is not loaded.
- Properly reject history when enabling seond denoiser for RTGI.
- Fixed an issue that could cause objects to not be rendered when using Vulkan API.
- Fixed issue with lookdev shadows looking wrong upon exiting playmode.
- Fixed temporary Editor freeze when selecting AOV output in graphics compositor (case 1288744).
- Fixed normal flip with double sided materials.
- Fixed shadow resolution settings level in the light explorer.
- Fixed the ShaderGraph being dirty after the first save.
- Fixed XR shadows culling
- Fixed stylesheet reloading for LookDev window and Wizard window.
- Fixed Nans happening when upscaling the RTGI.
- Fixed the adjust weight operation not being done for the non-rendergraph pipeline.
- Fixed overlap with SSR Transparent default frame settings message on DXR Wizard.
- Fixed alpha channel in the stop NaNs and motion blur shaders.
- Fixed undo of duplicate environments in the look dev environment library.
- Fixed a ghosting issue with RTShadows (Sun, Point and Spot), RTAO and RTGI when the camera is moving fast.
- Fixed a SSGI denoiser bug for large scenes.
- Fixed a Nan issue with SSGI.
- Fixed an issue with IsFrontFace node in Shader Graph not working properly
- Fixed CustomPassUtils.RenderFrom* functions and CustomPassUtils.DisableSinglePassRendering struct in VR.
- Fixed custom pass markers not recorded when render graph was enabled.
- Fixed exceptions when unchecking "Big Tile Prepass" on the frame settings with render-graph.
- Fixed an issue causing errors in GenerateMaxZ when opaque objects or decals are disabled.
- Fixed an issue with Bake button of Reflection Probe when in custom mode
- Fixed exceptions related to the debug display settings when changing the default frame settings.
- Fixed picking for materials with depth offset.
- Fixed issue with exposure history being uninitialized on second frame.
- Fixed issue when changing FoV with the physical camera fold-out closed.
- Fixed path tracing accumulation not being reset when changing to a different frame of an animation.

### Changed
- Combined occlusion meshes into one to reduce draw calls and state changes with XR single-pass.
- Claryfied doc for the LayeredLit material.
- Various improvements for the Volumetric Fog.
- Use draggable fields for float scalable settings
- Migrated the fabric & hair shadergraph samples directly into the renderpipeline resources.
- Removed green coloration of the UV on the DecalProjector gizmo.
- Removed _BLENDMODE_PRESERVE_SPECULAR_LIGHTING keyword from shaders.
- Now the DXR wizard displays the name of the target asset that needs to be changed.
- Standardized naming for the option regarding Transparent objects being able to receive Screen Space Reflections.
- Making the reflection and refractions of cubemaps distance based.
- Changed Receive SSR to also controls Receive SSGI on opaque objects.
- Improved the punctual light shadow rescale algorithm.
- Changed the names of some of the parameters for the Eye Utils SG Nodes.
- Restored frame setting for async compute of contact shadows.
- Removed the possibility to have MSAA (through the frame settings) when ray tracing is active.
- Range handles for decal projector angle fading.
- Smoother angle fading for decal projector.

## [10.1.0] - 2020-10-12

### Added
- Added an option to have only the metering mask displayed in the debug mode.
- Added a new mode to cluster visualization debug where users can see a slice instead of the cluster on opaque objects.
- Added ray traced reflection support for the render graph version of the pipeline.
- Added render graph support of RTAO and required denoisers.
- Added render graph support of RTGI.
- Added support of RTSSS and Recursive Rendering in the render graph mode.
- Added support of RT and screen space shadow for render graph.
- Added tooltips with the full name of the (graphics) compositor properties to properly show large names that otherwise are clipped by the UI (case 1263590)
- Added error message if a callback AOV allocation fail
- Added marker for all AOV request operation on GPU
- Added remapping options for Depth Pyramid debug view mode
- Added an option to support AOV shader at runtime in HDRP settings (case 1265070)
- Added support of SSGI in the render graph mode.
- Added option for 11-11-10 format for cube reflection probes.
- Added an optional check in the HDRP DXR Wizard to verify 64 bits target architecture
- Added option to display timing stats in the debug menu as an average over 1 second.
- Added a light unit slider to provide users more context when authoring physically based values.
- Added a way to check the normals through the material views.
- Added Simple mode to Earth Preset for PBR Sky
- Added the export of normals during the prepass for shadow matte for proper SSAO calculation.
- Added the usage of SSAO for shadow matte unlit shader graph.
- Added the support of input system V2
- Added a new volume component parameter to control the max ray length of directional lights(case 1279849).
- Added support for 'Pyramid' and 'Box' spot light shapes in path tracing.
- Added high quality prefiltering option for Bloom.
- Added support for camera relative ray tracing (and keeping non-camera relative ray tracing working)
- Added a rough refraction option on planar reflections.
- Added scalability settings for the planar reflection resolution.
- Added tests for AOV stacking and UI rendering in the graphics compositor.
- Added a new ray tracing only function that samples the specular part of the materials.
- Adding missing marker for ray tracing profiling (RaytracingDeferredLighting)
- Added the support of eye shader for ray tracing.
- Exposed Refraction Model to the material UI when using a Lit ShaderGraph.
- Added bounding sphere support to screen-space axis-aligned bounding box generation pass.

### Fixed
- Fixed several issues with physically-based DoF (TAA ghosting of the CoC buffer, smooth layer transitions, etc)
- Fixed GPU hang on D3D12 on xbox.
- Fixed game view artifacts on resizing when hardware dynamic resolution was enabled
- Fixed black line artifacts occurring when Lanczos upsampling was set for dynamic resolution
- Fixed Amplitude -> Min/Max parametrization conversion
- Fixed CoatMask block appearing when creating lit master node (case 1264632)
- Fixed issue with SceneEV100 debug mode indicator when rescaling the window.
- Fixed issue with PCSS filter being wrong on first frame.
- Fixed issue with emissive mesh for area light not appearing in playmode if Reload Scene option is disabled in Enter Playmode Settings.
- Fixed issue when Reflection Probes are set to OnEnable and are never rendered if the probe is enabled when the camera is farther than the probe fade distance.
- Fixed issue with sun icon being clipped in the look dev window.
- Fixed error about layers when disabling emissive mesh for area lights.
- Fixed issue when the user deletes the composition graph or .asset in runtime (case 1263319)
- Fixed assertion failure when changing resolution to compositor layers after using AOVs (case 1265023)
- Fixed flickering layers in graphics compositor (case 1264552)
- Fixed issue causing the editor field not updating the disc area light radius.
- Fixed issues that lead to cookie atlas to be updated every frame even if cached data was valid.
- Fixed an issue where world space UI was not emitted for reflection cameras in HDRP
- Fixed an issue with cookie texture atlas that would cause realtime textures to always update in the atlas even when the content did not change.
- Fixed an issue where only one of the two lookdev views would update when changing the default lookdev volume profile.
- Fixed a bug related to light cluster invalidation.
- Fixed shader warning in DofGather (case 1272931)
- Fixed AOV export of depth buffer which now correctly export linear depth (case 1265001)
- Fixed issue that caused the decal atlas to not be updated upon changing of the decal textures content.
- Fixed "Screen position out of view frustum" error when camera is at exactly the planar reflection probe location.
- Fixed Amplitude -> Min/Max parametrization conversion
- Fixed issue that allocated a small cookie for normal spot lights.
- Fixed issue when undoing a change in diffuse profile list after deleting the volume profile.
- Fixed custom pass re-ordering and removing.
- Fixed TAA issue and hardware dynamic resolution.
- Fixed a static lighting flickering issue caused by having an active planar probe in the scene while rendering inspector preview.
- Fixed an issue where even when set to OnDemand, the sky lighting would still be updated when changing sky parameters.
- Fixed an error message trigerred when a mesh has more than 32 sub-meshes (case 1274508).
- Fixed RTGI getting noisy for grazying angle geometry (case 1266462).
- Fixed an issue with TAA history management on pssl.
- Fixed the global illumination volume override having an unwanted advanced mode (case 1270459).
- Fixed screen space shadow option displayed on directional shadows while they shouldn't (case 1270537).
- Fixed the handling of undo and redo actions in the graphics compositor (cases 1268149, 1266212, 1265028)
- Fixed issue with composition graphs that include virtual textures, cubemaps and other non-2D textures (cases 1263347, 1265638).
- Fixed issues when selecting a new composition graph or setting it to None (cases 1263350, 1266202)
- Fixed ArgumentNullException when saving shader graphs after removing the compositor from the scene (case 1268658)
- Fixed issue with updating the compositor output when not in play mode (case 1266216)
- Fixed warning with area mesh (case 1268379)
- Fixed issue with diffusion profile not being updated upon reset of the editor.
- Fixed an issue that lead to corrupted refraction in some scenarios on xbox.
- Fixed for light loop scalarization not happening.
- Fixed issue with stencil not being set in rendergraph mode.
- Fixed for post process being overridable in reflection probes even though it is not supported.
- Fixed RTGI in performance mode when light layers are enabled on the asset.
- Fixed SSS materials appearing black in matcap mode.
- Fixed a collision in the interaction of RTR and RTGI.
- Fix for lookdev toggling renderers that are set to non editable or are hidden in the inspector.
- Fixed issue with mipmap debug mode not properly resetting full screen mode (and viceversa).
- Added unsupported message when using tile debug mode with MSAA.
- Fixed SSGI compilation issues on PS4.
- Fixed "Screen position out of view frustum" error when camera is on exactly the planar reflection probe plane.
- Workaround issue that caused objects using eye shader to not be rendered on xbox.
- Fixed GC allocation when using XR single-pass test mode.
- Fixed text in cascades shadow split being truncated.
- Fixed rendering of custom passes in the Custom Pass Volume inspector
- Force probe to render again if first time was during async shader compilation to avoid having cyan objects.
- Fixed for lookdev library field not being refreshed upon opening a library from the environment library inspector.
- Fixed serialization issue with matcap scale intensity.
- Close Add Override popup of Volume Inspector when the popup looses focus (case 1258571)
- Light quality setting for contact shadow set to on for High quality by default.
- Fixed an exception thrown when closing the look dev because there is no active SRP anymore.
- Fixed alignment of framesettings in HDRP Default Settings
- Fixed an exception thrown when closing the look dev because there is no active SRP anymore.
- Fixed an issue where entering playmode would close the LookDev window.
- Fixed issue with rendergraph on console failing on SSS pass.
- Fixed Cutoff not working properly with ray tracing shaders default and SG (case 1261292).
- Fixed shader compilation issue with Hair shader and debug display mode
- Fixed cubemap static preview not updated when the asset is imported.
- Fixed wizard DXR setup on non-DXR compatible devices.
- Fixed Custom Post Processes affecting preview cameras.
- Fixed issue with lens distortion breaking rendering.
- Fixed save popup appearing twice due to HDRP wizard.
- Fixed error when changing planar probe resolution.
- Fixed the dependecy of FrameSettings (MSAA, ClearGBuffer, DepthPrepassWithDeferred) (case 1277620).
- Fixed the usage of GUIEnable for volume components (case 1280018).
- Fixed the diffusion profile becoming invalid when hitting the reset (case 1269462).
- Fixed issue with MSAA resolve killing the alpha channel.
- Fixed a warning in materialevalulation
- Fixed an error when building the player.
- Fixed issue with box light not visible if range is below one and range attenuation is off.
- Fixed an issue that caused a null reference when deleting camera component in a prefab. (case 1244430)
- Fixed issue with bloom showing a thin black line after rescaling window.
- Fixed rendergraph motion vector resolve.
- Fixed the Ray-Tracing related Debug Display not working in render graph mode.
- Fix nan in pbr sky
- Fixed Light skin not properly applied on the LookDev when switching from Dark Skin (case 1278802)
- Fixed accumulation on DX11
- Fixed issue with screen space UI not drawing on the graphics compositor (case 1279272).
- Fixed error Maximum allowed thread group count is 65535 when resolution is very high.
- LOD meshes are now properly stripped based on the maximum lod value parameters contained in the HDRP asset.
- Fixed an inconsistency in the LOD group UI where LOD bias was not the right one.
- Fixed outlines in transitions between post-processed and plain regions in the graphics compositor (case 1278775).
- Fix decal being applied twice with LOD Crossfade.
- Fixed camera stacking for AOVs in the graphics compositor (case 1273223).
- Fixed backface selection on some shader not ignore correctly.
- Disable quad overdraw on ps4.
- Fixed error when resizing the graphics compositor's output and when re-adding a compositor in the scene
- Fixed issues with bloom, alpha and HDR layers in the compositor (case 1272621).
- Fixed alpha not having TAA applied to it.
- Fix issue with alpha output in forward.
- Fix compilation issue on Vulkan for shaders using high quality shadows in XR mode.
- Fixed wrong error message when fixing DXR resources from Wizard.
- Fixed compilation error of quad overdraw with double sided materials
- Fixed screen corruption on xbox when using TAA and Motion Blur with rendergraph.
- Fixed UX issue in the graphics compositor related to clear depth and the defaults for new layers, add better tooltips and fix minor bugs (case 1283904)
- Fixed scene visibility not working for custom pass volumes.
- Fixed issue with several override entries in the runtime debug menu.
- Fixed issue with rendergraph failing to execute every 30 minutes.
- Fixed Lit ShaderGraph surface option property block to only display transmission and energy conserving specular color options for their proper material mode (case 1257050)
- Fixed nan in reflection probe when volumetric fog filtering is enabled, causing the whole probe to be invalid.
- Fixed Debug Color pixel became grey
- Fixed TAA flickering on the very edge of screen.
- Fixed profiling scope for quality RTGI.
- Fixed the denoising and multi-sample not being used for smooth multibounce RTReflections.
- Fixed issue where multiple cameras would cause GC each frame.
- Fixed after post process rendering pass options not showing for unlit ShaderGraphs.
- Fixed null reference in the Undo callback of the graphics compositor
- Fixed cullmode for SceneSelectionPass.
- Fixed issue that caused non-static object to not render at times in OnEnable reflection probes.
- Baked reflection probes now correctly use static sky for ambient lighting.

### Changed
- Preparation pass for RTSSShadows to be supported by render graph.
- Add tooltips with the full name of the (graphics) compositor properties to properly show large names that otherwise are clipped by the UI (case 1263590)
- Composition profile .asset files cannot be manually edited/reset by users (to avoid breaking things - case 1265631)
- Preparation pass for RTSSShadows to be supported by render graph.
- Changed the way the ray tracing property is displayed on the material (QOL 1265297).
- Exposed lens attenuation mode in default settings and remove it as a debug mode.
- Composition layers without any sub layers are now cleared to black to avoid confusion (case 1265061).
- Slight reduction of VGPR used by area light code.
- Changed thread group size for contact shadows (save 1.1ms on PS4)
- Make sure distortion stencil test happens before pixel shader is run.
- Small optimization that allows to skip motion vector prepping when the whole wave as velocity of 0.
- Improved performance to avoid generating coarse stencil buffer when not needed.
- Remove HTile generation for decals (faster without).
- Improving SSGI Filtering and fixing a blend issue with RTGI.
- Changed the Trackball UI so that it allows explicit numeric values.
- Reduce the G-buffer footprint of anisotropic materials
- Moved SSGI out of preview.
- Skip an unneeded depth buffer copy on consoles.
- Replaced the Density Volume Texture Tool with the new 3D Texture Importer.
- Rename Raytracing Node to Raytracing Quality Keyword and rename high and low inputs as default and raytraced. All raytracing effects now use the raytraced mode but path tracing.
- Moved diffusion profile list to the HDRP default settings panel.
- Skip biquadratic resampling of vbuffer when volumetric fog filtering is enabled.
- Optimized Grain and sRGB Dithering.
- On platforms that allow it skip the first mip of the depth pyramid and compute it alongside the depth buffer used for low res transparents.
- When trying to install the local configuration package, if another one is already present the user is now asked whether they want to keep it or not.
- Improved MSAA color resolve to fix issues when very bright and very dark samples are resolved together.
- Improve performance of GPU light AABB generation
- Removed the max clamp value for the RTR, RTAO and RTGI's ray length (case 1279849).
- Meshes assigned with a decal material are not visible anymore in ray-tracing or path-tracing.
- Removed BLEND shader keywords.
- Remove a rendergraph debug option to clear resources on release from UI.
- added SV_PrimitiveID in the VaryingMesh structure for fulldebugscreenpass as well as primitiveID in FragInputs
- Changed which local frame is used for multi-bounce RTReflections.
- Move System Generated Values semantics out of VaryingsMesh structure.
- Other forms of FSAA are silently deactivated, when path tracing is on.
- Removed XRSystemTests. The GC verification is now done during playmode tests (case 1285012).
- SSR now uses the pre-refraction color pyramid.
- Various improvements for the Volumetric Fog.
- Optimizations for volumetric fog.

## [10.0.0] - 2019-06-10

### Added
- Ray tracing support for VR single-pass
- Added sharpen filter shader parameter and UI for TemporalAA to control image quality instead of hardcoded value
- Added frame settings option for custom post process and custom passes as well as custom color buffer format option.
- Add check in wizard on SRP Batcher enabled.
- Added default implementations of OnPreprocessMaterialDescription for FBX, Obj, Sketchup and 3DS file formats.
- Added custom pass fade radius
- Added after post process injection point for custom passes
- Added basic alpha compositing support - Alpha is available afterpostprocess when using FP16 buffer format.
- Added falloff distance on Reflection Probe and Planar Reflection Probe
- Added Backplate projection from the HDRISky
- Added Shadow Matte in UnlitMasterNode, which only received shadow without lighting
- Added hability to name LightLayers in HDRenderPipelineAsset
- Added a range compression factor for Reflection Probe and Planar Reflection Probe to avoid saturation of colors.
- Added path tracing support for directional, point and spot lights, as well as emission from Lit and Unlit.
- Added non temporal version of SSAO.
- Added more detailed ray tracing stats in the debug window
- Added Disc area light (bake only)
- Added a warning in the material UI to prevent transparent + subsurface-scattering combination.
- Added XR single-pass setting into HDRP asset
- Added a penumbra tint option for lights
- Added support for depth copy with XR SDK
- Added debug setting to Render Pipeline Debug Window to list the active XR views
- Added an option to filter the result of the volumetric lighting (off by default).
- Added a transmission multiplier for directional lights
- Added XR single-pass test mode to Render Pipeline Debug Window
- Added debug setting to Render Pipeline Window to list the active XR views
- Added a new refraction mode for the Lit shader (thin). Which is a box refraction with small thickness values
- Added the code to support Barn Doors for Area Lights based on a shaderconfig option.
- Added HDRPCameraBinder property binder for Visual Effect Graph
- Added "Celestial Body" controls to the Directional Light
- Added new parameters to the Physically Based Sky
- Added Reflections to the DXR Wizard
- Added the possibility to have ray traced colored and semi-transparent shadows on directional lights.
- Added a check in the custom post process template to throw an error if the default shader is not found.
- Exposed the debug overlay ratio in the debug menu.
- Added a separate frame settings for tonemapping alongside color grading.
- Added the receive fog option in the material UI for ShaderGraphs.
- Added a public virtual bool in the custom post processes API to specify if a post processes should be executed in the scene view.
- Added a menu option that checks scene issues with ray tracing. Also removed the previously existing warning at runtime.
- Added Contrast Adaptive Sharpen (CAS) Upscaling effect.
- Added APIs to update probe settings at runtime.
- Added documentation for the rayTracingSupported method in HDRP
- Added user-selectable format for the post processing passes.
- Added support for alpha channel in some post-processing passes (DoF, TAA, Uber).
- Added warnings in FrameSettings inspector when using DXR and atempting to use Asynchronous Execution.
- Exposed Stencil bits that can be used by the user.
- Added history rejection based on velocity of intersected objects for directional, point and spot lights.
- Added a affectsVolumetric field to the HDAdditionalLightData API to know if light affects volumetric fog.
- Add OS and Hardware check in the Wizard fixes for DXR.
- Added option to exclude camera motion from motion blur.
- Added semi-transparent shadows for point and spot lights.
- Added support for semi-transparent shadow for unlit shader and unlit shader graph.
- Added the alpha clip enabled toggle to the material UI for all HDRP shader graphs.
- Added Material Samples to explain how to use the lit shader features
- Added an initial implementation of ray traced sub surface scattering
- Added AssetPostprocessors and Shadergraphs to handle Arnold Standard Surface and 3DsMax Physical material import from FBX.
- Added support for Smoothness Fade start work when enabling ray traced reflections.
- Added Contact shadow, Micro shadows and Screen space refraction API documentation.
- Added script documentation for SSR, SSAO (ray tracing), GI, Light Cluster, RayTracingSettings, Ray Counters, etc.
- Added path tracing support for refraction and internal reflections.
- Added support for Thin Refraction Model and Lit's Clear Coat in Path Tracing.
- Added the Tint parameter to Sky Colored Fog.
- Added of Screen Space Reflections for Transparent materials
- Added a fallback for ray traced area light shadows in case the material is forward or the lit mode is forward.
- Added a new debug mode for light layers.
- Added an "enable" toggle to the SSR volume component.
- Added support for anisotropic specular lobes in path tracing.
- Added support for alpha clipping in path tracing.
- Added support for light cookies in path tracing.
- Added support for transparent shadows in path tracing.
- Added support for iridescence in path tracing.
- Added support for background color in path tracing.
- Added a path tracing test to the test suite.
- Added a warning and workaround instructions that appear when you enable XR single-pass after the first frame with the XR SDK.
- Added the exposure sliders to the planar reflection probe preview
- Added support for subsurface scattering in path tracing.
- Added a new mode that improves the filtering of ray traced shadows (directional, point and spot) based on the distance to the occluder.
- Added support of cookie baking and add support on Disc light.
- Added support for fog attenuation in path tracing.
- Added a new debug panel for volumes
- Added XR setting to control camera jitter for temporal effects
- Added an error message in the DrawRenderers custom pass when rendering opaque objects with an HDRP asset in DeferredOnly mode.
- Added API to enable proper recording of path traced scenes (with the Unity recorder or other tools).
- Added support for fog in Recursive rendering, ray traced reflections and ray traced indirect diffuse.
- Added an alpha blend option for recursive rendering
- Added support for stack lit for ray tracing effects.
- Added support for hair for ray tracing effects.
- Added support for alpha to coverage for HDRP shaders and shader graph
- Added support for Quality Levels to Subsurface Scattering.
- Added option to disable XR rendering on the camera settings.
- Added support for specular AA from geometric curvature in AxF
- Added support for baked AO (no input for now) in AxF
- Added an info box to warn about depth test artifacts when rendering object twice in custom passes with MSAA.
- Added a frame setting for alpha to mask.
- Added support for custom passes in the AOV API
- Added Light decomposition lighting debugging modes and support in AOV
- Added exposure compensation to Fixed exposure mode
- Added support for rasterized area light shadows in StackLit
- Added support for texture-weighted automatic exposure
- Added support for POM for emissive map
- Added alpha channel support in motion blur pass.
- Added the HDRP Compositor Tool (in Preview).
- Added a ray tracing mode option in the HDRP asset that allows to override and shader stripping.
- Added support for arbitrary resolution scaling of Volumetric Lighting to the Fog volume component.
- Added range attenuation for box-shaped spotlights.
- Added scenes for hair and fabric and decals with material samples
- Added fabric materials and textures
- Added information for fabric materials in fabric scene
- Added a DisplayInfo attribute to specify a name override and a display order for Volume Component fields (used only in default inspector for now).
- Added Min distance to contact shadows.
- Added support for Depth of Field in path tracing (by sampling the lens aperture).
- Added an API in HDRP to override the camera within the rendering of a frame (mainly for custom pass).
- Added a function (HDRenderPipeline.ResetRTHandleReferenceSize) to reset the reference size of RTHandle systems.
- Added support for AxF measurements importing into texture resources tilings.
- Added Layer parameter on Area Light to modify Layer of generated Emissive Mesh
- Added a flow map parameter to HDRI Sky
- Implemented ray traced reflections for transparent objects.
- Add a new parameter to control reflections in recursive rendering.
- Added an initial version of SSGI.
- Added Virtual Texturing cache settings to control the size of the Streaming Virtual Texturing caches.
- Added back-compatibility with builtin stereo matrices.
- Added CustomPassUtils API to simplify Blur, Copy and DrawRenderers custom passes.
- Added Histogram guided automatic exposure.
- Added few exposure debug modes.
- Added support for multiple path-traced views at once (e.g., scene and game views).
- Added support for 3DsMax's 2021 Simplified Physical Material from FBX files in the Model Importer.
- Added custom target mid grey for auto exposure.
- Added CustomPassUtils API to simplify Blur, Copy and DrawRenderers custom passes.
- Added an API in HDRP to override the camera within the rendering of a frame (mainly for custom pass).
- Added more custom pass API functions, mainly to render objects from another camera.
- Added support for transparent Unlit in path tracing.
- Added a minimal lit used for RTGI in peformance mode.
- Added procedural metering mask that can follow an object
- Added presets quality settings for RTAO and RTGI.
- Added an override for the shadow culling that allows better directional shadow maps in ray tracing effects (RTR, RTGI, RTSSS and RR).
- Added a Cloud Layer volume override.
- Added Fast Memory support for platform that support it.
- Added CPU and GPU timings for ray tracing effects.
- Added support to combine RTSSS and RTGI (1248733).
- Added IES Profile support for Point, Spot and Rectangular-Area lights
- Added support for multiple mapping modes in AxF.
- Add support of lightlayers on indirect lighting controller
- Added compute shader stripping.
- Added Cull Mode option for opaque materials and ShaderGraphs.
- Added scene view exposure override.
- Added support for exposure curve remapping for min/max limits.
- Added presets for ray traced reflections.
- Added final image histogram debug view (both luminance and RGB).
- Added an example texture and rotation to the Cloud Layer volume override.
- Added an option to extend the camera culling for skinned mesh animation in ray tracing effects (1258547).
- Added decal layer system similar to light layer. Mesh will receive a decal when both decal layer mask matches.
- Added shader graph nodes for rendering a complex eye shader.
- Added more controls to contact shadows and increased quality in some parts.
- Added a physically based option in DoF volume.
- Added API to check if a Camera, Light or ReflectionProbe is compatible with HDRP.
- Added path tracing test scene for normal mapping.
- Added missing API documentation.
- Remove CloudLayer
- Added quad overdraw and vertex density debug modes.

### Fixed
- fix when saved HDWizard window tab index out of range (1260273)
- Fix when rescale probe all direction below zero (1219246)
- Update documentation of HDRISky-Backplate, precise how to have Ambient Occlusion on the Backplate
- Sorting, undo, labels, layout in the Lighting Explorer.
- Fixed sky settings and materials in Shader Graph Samples package
- Fix/workaround a probable graphics driver bug in the GTAO shader.
- Fixed Hair and PBR shader graphs double sided modes
- Fixed an issue where updating an HDRP asset in the Quality setting panel would not recreate the pipeline.
- Fixed issue with point lights being considered even when occupying less than a pixel on screen (case 1183196)
- Fix a potential NaN source with iridescence (case 1183216)
- Fixed issue of spotlight breaking when minimizing the cone angle via the gizmo (case 1178279)
- Fixed issue that caused decals not to modify the roughness in the normal buffer, causing SSR to not behave correctly (case 1178336)
- Fixed lit transparent refraction with XR single-pass rendering
- Removed extra jitter for TemporalAA in VR
- Fixed ShaderGraph time in main preview
- Fixed issue on some UI elements in HDRP asset not expanding when clicking the arrow (case 1178369)
- Fixed alpha blending in custom post process
- Fixed the modification of the _AlphaCutoff property in the material UI when exposed with a ShaderGraph parameter.
- Fixed HDRP test `1218_Lit_DiffusionProfiles` on Vulkan.
- Fixed an issue where building a player in non-dev mode would generate render target error logs every frame
- Fixed crash when upgrading version of HDRP
- Fixed rendering issues with material previews
- Fixed NPE when using light module in Shuriken particle systems (1173348).
- Refresh cached shadow on editor changes
- Fixed light supported units caching (1182266)
- Fixed an issue where SSAO (that needs temporal reprojection) was still being rendered when Motion Vectors were not available (case 1184998)
- Fixed a nullref when modifying the height parameters inside the layered lit shader UI.
- Fixed Decal gizmo that become white after exiting play mode
- Fixed Decal pivot position to behave like a spotlight
- Fixed an issue where using the LightingOverrideMask would break sky reflection for regular cameras
- Fix DebugMenu FrameSettingsHistory persistency on close
- Fix DensityVolume, ReflectionProbe aned PlanarReflectionProbe advancedControl display
- Fix DXR scene serialization in wizard
- Fixed an issue where Previews would reallocate History Buffers every frame
- Fixed the SetLightLayer function in HDAdditionalLightData setting the wrong light layer
- Fix error first time a preview is created for planar
- Fixed an issue where SSR would use an incorrect roughness value on ForwardOnly (StackLit, AxF, Fabric, etc.) materials when the pipeline is configured to also allow deferred Lit.
- Fixed issues with light explorer (cases 1183468, 1183269)
- Fix dot colors in LayeredLit material inspector
- Fix undo not resetting all value when undoing the material affectation in LayerLit material
- Fix for issue that caused gizmos to render in render textures (case 1174395)
- Fixed the light emissive mesh not updated when the light was disabled/enabled
- Fixed light and shadow layer sync when setting the HDAdditionalLightData.lightlayersMask property
- Fixed a nullref when a custom post process component that was in the HDRP PP list is removed from the project
- Fixed issue that prevented decals from modifying specular occlusion (case 1178272).
- Fixed exposure of volumetric reprojection
- Fixed multi selection support for Scalable Settings in lights
- Fixed font shaders in test projects for VR by using a Shader Graph version
- Fixed refresh of baked cubemap by incrementing updateCount at the end of the bake (case 1158677).
- Fixed issue with rectangular area light when seen from the back
- Fixed decals not affecting lightmap/lightprobe
- Fixed zBufferParams with XR single-pass rendering
- Fixed moving objects not rendered in custom passes
- Fixed abstract classes listed in the + menu of the custom pass list
- Fixed custom pass that was rendered in previews
- Fixed precision error in zero value normals when applying decals (case 1181639)
- Fixed issue that triggered No Scene Lighting view in game view as well (case 1156102)
- Assign default volume profile when creating a new HDRP Asset
- Fixed fov to 0 in planar probe breaking the projection matrix (case 1182014)
- Fixed bugs with shadow caching
- Reassign the same camera for a realtime probe face render request to have appropriate history buffer during realtime probe rendering.
- Fixed issue causing wrong shading when normal map mode is Object space, no normal map is set, but a detail map is present (case 1143352)
- Fixed issue with decal and htile optimization
- Fixed TerrainLit shader compilation error regarding `_Control0_TexelSize` redefinition (case 1178480).
- Fixed warning about duplicate HDRuntimeReflectionSystem when configuring play mode without domain reload.
- Fixed an editor crash when multiple decal projectors were selected and some had null material
- Added all relevant fix actions to FixAll button in Wizard
- Moved FixAll button on top of the Wizard
- Fixed an issue where fog color was not pre-exposed correctly
- Fix priority order when custom passes are overlapping
- Fix cleanup not called when the custom pass GameObject is destroyed
- Replaced most instances of GraphicsSettings.renderPipelineAsset by GraphicsSettings.currentRenderPipeline. This should fix some parameters not working on Quality Settings overrides.
- Fixed an issue with Realtime GI not working on upgraded projects.
- Fixed issue with screen space shadows fallback texture was not set as a texture array.
- Fixed Pyramid Lights bounding box
- Fixed terrain heightmap default/null values and epsilons
- Fixed custom post-processing effects breaking when an abstract class inherited from `CustomPostProcessVolumeComponent`
- Fixed XR single-pass rendering in Editor by using ShaderConfig.s_XrMaxViews to allocate matrix array
- Multiple different skies rendered at the same time by different cameras are now handled correctly without flickering
- Fixed flickering issue happening when different volumes have shadow settings and multiple cameras are present.
- Fixed issue causing planar probes to disappear if there is no light in the scene.
- Fixed a number of issues with the prefab isolation mode (Volumes leaking from the main scene and reflection not working properly)
- Fixed an issue with fog volume component upgrade not working properly
- Fixed Spot light Pyramid Shape has shadow artifacts on aspect ratio values lower than 1
- Fixed issue with AO upsampling in XR
- Fixed camera without HDAdditionalCameraData component not rendering
- Removed the macro ENABLE_RAYTRACING for most of the ray tracing code
- Fixed prefab containing camera reloading in loop while selected in the Project view
- Fixed issue causing NaN wheh the Z scale of an object is set to 0.
- Fixed DXR shader passes attempting to render before pipeline loaded
- Fixed black ambient sky issue when importing a project after deleting Library.
- Fixed issue when upgrading a Standard transparent material (case 1186874)
- Fixed area light cookies not working properly with stack lit
- Fixed material render queue not updated when the shader is changed in the material inspector.
- Fixed a number of issues with full screen debug modes not reseting correctly when setting another mutually exclusive mode
- Fixed compile errors for platforms with no VR support
- Fixed an issue with volumetrics and RTHandle scaling (case 1155236)
- Fixed an issue where sky lighting might be updated uselessly
- Fixed issue preventing to allow setting decal material to none (case 1196129)
- Fixed XR multi-pass decals rendering
- Fixed several fields on Light Inspector that not supported Prefab overrides
- Fixed EOL for some files
- Fixed scene view rendering with volumetrics and XR enabled
- Fixed decals to work with multiple cameras
- Fixed optional clear of GBuffer (Was always on)
- Fixed render target clears with XR single-pass rendering
- Fixed HDRP samples file hierarchy
- Fixed Light units not matching light type
- Fixed QualitySettings panel not displaying HDRP Asset
- Fixed black reflection probes the first time loading a project
- Fixed y-flip in scene view with XR SDK
- Fixed Decal projectors do not immediately respond when parent object layer mask is changed in editor.
- Fixed y-flip in scene view with XR SDK
- Fixed a number of issues with Material Quality setting
- Fixed the transparent Cull Mode option in HD unlit master node settings only visible if double sided is ticked.
- Fixed an issue causing shadowed areas by contact shadows at the edge of far clip plane if contact shadow length is very close to far clip plane.
- Fixed editing a scalable settings will edit all loaded asset in memory instead of targetted asset.
- Fixed Planar reflection default viewer FOV
- Fixed flickering issues when moving the mouse in the editor with ray tracing on.
- Fixed the ShaderGraph main preview being black after switching to SSS in the master node settings
- Fixed custom fullscreen passes in VR
- Fixed camera culling masks not taken in account in custom pass volumes
- Fixed object not drawn in custom pass when using a DrawRenderers with an HDRP shader in a build.
- Fixed injection points for Custom Passes (AfterDepthAndNormal and BeforePreRefraction were missing)
- Fixed a enum to choose shader tags used for drawing objects (DepthPrepass or Forward) when there is no override material.
- Fixed lit objects in the BeforePreRefraction, BeforeTransparent and BeforePostProcess.
- Fixed the None option when binding custom pass render targets to allow binding only depth or color.
- Fixed custom pass buffers allocation so they are not allocated if they're not used.
- Fixed the Custom Pass entry in the volume create asset menu items.
- Fixed Prefab Overrides workflow on Camera.
- Fixed alignment issue in Preset for Camera.
- Fixed alignment issue in Physical part for Camera.
- Fixed FrameSettings multi-edition.
- Fixed a bug happening when denoising multiple ray traced light shadows
- Fixed minor naming issues in ShaderGraph settings
- VFX: Removed z-fight glitches that could appear when using deferred depth prepass and lit quad primitives
- VFX: Preserve specular option for lit outputs (matches HDRP lit shader)
- Fixed an issue with Metal Shader Compiler and GTAO shader for metal
- Fixed resources load issue while upgrading HDRP package.
- Fix LOD fade mask by accounting for field of view
- Fixed spot light missing from ray tracing indirect effects.
- Fixed a UI bug in the diffusion profile list after fixing them from the wizard.
- Fixed the hash collision when creating new diffusion profile assets.
- Fixed a light leaking issue with box light casting shadows (case 1184475)
- Fixed Cookie texture type in the cookie slot of lights (Now displays a warning because it is not supported).
- Fixed a nullref that happens when using the Shuriken particle light module
- Fixed alignment in Wizard
- Fixed text overflow in Wizard's helpbox
- Fixed Wizard button fix all that was not automatically grab all required fixes
- Fixed VR tab for MacOS in Wizard
- Fixed local config package workflow in Wizard
- Fixed issue with contact shadows shifting when MSAA is enabled.
- Fixed EV100 in the PBR sky
- Fixed an issue In URP where sometime the camera is not passed to the volume system and causes a null ref exception (case 1199388)
- Fixed nullref when releasing HDRP with custom pass disabled
- Fixed performance issue derived from copying stencil buffer.
- Fixed an editor freeze when importing a diffusion profile asset from a unity package.
- Fixed an exception when trying to reload a builtin resource.
- Fixed the light type intensity unit reset when switching the light type.
- Fixed compilation error related to define guards and CreateLayoutFromXrSdk()
- Fixed documentation link on CustomPassVolume.
- Fixed player build when HDRP is in the project but not assigned in the graphic settings.
- Fixed an issue where ambient probe would be black for the first face of a baked reflection probe
- VFX: Fixed Missing Reference to Visual Effect Graph Runtime Assembly
- Fixed an issue where rendering done by users in EndCameraRendering would be executed before the main render loop.
- Fixed Prefab Override in main scope of Volume.
- Fixed alignment issue in Presset of main scope of Volume.
- Fixed persistence of ShowChromeGizmo and moved it to toolbar for coherency in ReflectionProbe and PlanarReflectionProbe.
- Fixed Alignement issue in ReflectionProbe and PlanarReflectionProbe.
- Fixed Prefab override workflow issue in ReflectionProbe and PlanarReflectionProbe.
- Fixed empty MoreOptions and moved AdvancedManipulation in a dedicated location for coherency in ReflectionProbe and PlanarReflectionProbe.
- Fixed Prefab override workflow issue in DensityVolume.
- Fixed empty MoreOptions and moved AdvancedManipulation in a dedicated location for coherency in DensityVolume.
- Fix light limit counts specified on the HDRP asset
- Fixed Quality Settings for SSR, Contact Shadows and Ambient Occlusion volume components
- Fixed decalui deriving from hdshaderui instead of just shaderui
- Use DelayedIntField instead of IntField for scalable settings
- Fixed init of debug for FrameSettingsHistory on SceneView camera
- Added a fix script to handle the warning 'referenced script in (GameObject 'SceneIDMap') is missing'
- Fix Wizard load when none selected for RenderPipelineAsset
- Fixed TerrainLitGUI when per-pixel normal property is not present.
- Fixed rendering errors when enabling debug modes with custom passes
- Fix an issue that made PCSS dependent on Atlas resolution (not shadow map res)
- Fixing a bug whith histories when n>4 for ray traced shadows
- Fixing wrong behavior in ray traced shadows for mesh renderers if their cast shadow is shadow only or double sided
- Only tracing rays for shadow if the point is inside the code for spotlight shadows
- Only tracing rays if the point is inside the range for point lights
- Fixing ghosting issues when the screen space shadow  indexes change for a light with ray traced shadows
- Fixed an issue with stencil management and Xbox One build that caused corrupted output in deferred mode.
- Fixed a mismatch in behavior between the culling of shadow maps and ray traced point and spot light shadows
- Fixed recursive ray tracing not working anymore after intermediate buffer refactor.
- Fixed ray traced shadow denoising not working (history rejected all the time).
- Fixed shader warning on xbox one
- Fixed cookies not working for spot lights in ray traced reflections, ray traced GI and recursive rendering
- Fixed an inverted handling of CoatSmoothness for SSR in StackLit.
- Fixed missing distortion inputs in Lit and Unlit material UI.
- Fixed issue that propagated NaNs across multiple frames through the exposure texture.
- Fixed issue with Exclude from TAA stencil ignored.
- Fixed ray traced reflection exposure issue.
- Fixed issue with TAA history not initialising corretly scale factor for first frame
- Fixed issue with stencil test of material classification not using the correct Mask (causing false positive and bad performance with forward material in deferred)
- Fixed issue with History not reset when chaning antialiasing mode on camera
- Fixed issue with volumetric data not being initialized if default settings have volumetric and reprojection off.
- Fixed ray tracing reflection denoiser not applied in tier 1
- Fixed the vibility of ray tracing related methods.
- Fixed the diffusion profile list not saved when clicking the fix button in the material UI.
- Fixed crash when pushing bounce count higher than 1 for ray traced GI or reflections
- Fixed PCSS softness scale so that it better match ray traced reference for punctual lights.
- Fixed exposure management for the path tracer
- Fixed AxF material UI containing two advanced options settings.
- Fixed an issue where cached sky contexts were being destroyed wrongly, breaking lighting in the LookDev
- Fixed issue that clamped PCSS softness too early and not after distance scale.
- Fixed fog affect transparent on HD unlit master node
- Fixed custom post processes re-ordering not saved.
- Fixed NPE when using scalable settings
- Fixed an issue where PBR sky precomputation was reset incorrectly in some cases causing bad performance.
- Fixed a bug due to depth history begin overriden too soon
- Fixed CustomPassSampleCameraColor scale issue when called from Before Transparent injection point.
- Fixed corruption of AO in baked probes.
- Fixed issue with upgrade of projects that still had Very High as shadow filtering quality.
- Fixed issue that caused Distortion UI to appear in Lit.
- Fixed several issues with decal duplicating when editing them.
- Fixed initialization of volumetric buffer params (1204159)
- Fixed an issue where frame count was incorrectly reset for the game view, causing temporal processes to fail.
- Fixed Culling group was not disposed error.
- Fixed issues on some GPU that do not support gathers on integer textures.
- Fixed an issue with ambient probe not being initialized for the first frame after a domain reload for volumetric fog.
- Fixed the scene visibility of decal projectors and density volumes
- Fixed a leak in sky manager.
- Fixed an issue where entering playmode while the light editor is opened would produce null reference exceptions.
- Fixed the debug overlay overlapping the debug menu at runtime.
- Fixed an issue with the framecount when changing scene.
- Fixed errors that occurred when using invalid near and far clip plane values for planar reflections.
- Fixed issue with motion blur sample weighting function.
- Fixed motion vectors in MSAA.
- Fixed sun flare blending (case 1205862).
- Fixed a lot of issues related to ray traced screen space shadows.
- Fixed memory leak caused by apply distortion material not being disposed.
- Fixed Reflection probe incorrectly culled when moving its parent (case 1207660)
- Fixed a nullref when upgrading the Fog volume components while the volume is opened in the inspector.
- Fix issues where decals on PS4 would not correctly write out the tile mask causing bits of the decal to go missing.
- Use appropriate label width and text content so the label is completely visible
- Fixed an issue where final post process pass would not output the default alpha value of 1.0 when using 11_11_10 color buffer format.
- Fixed SSR issue after the MSAA Motion Vector fix.
- Fixed an issue with PCSS on directional light if punctual shadow atlas was not allocated.
- Fixed an issue where shadow resolution would be wrong on the first face of a baked reflection probe.
- Fixed issue with PCSS softness being incorrect for cascades different than the first one.
- Fixed custom post process not rendering when using multiple HDRP asset in quality settings
- Fixed probe gizmo missing id (case 1208975)
- Fixed a warning in raytracingshadowfilter.compute
- Fixed issue with AO breaking with small near plane values.
- Fixed custom post process Cleanup function not called in some cases.
- Fixed shader warning in AO code.
- Fixed a warning in simpledenoiser.compute
- Fixed tube and rectangle light culling to use their shape instead of their range as a bounding box.
- Fixed caused by using gather on a UINT texture in motion blur.
- Fix issue with ambient occlusion breaking when dynamic resolution is active.
- Fixed some possible NaN causes in Depth of Field.
- Fixed Custom Pass nullref due to the new Profiling Sample API changes
- Fixed the black/grey screen issue on after post process Custom Passes in non dev builds.
- Fixed particle lights.
- Improved behavior of lights and probe going over the HDRP asset limits.
- Fixed issue triggered when last punctual light is disabled and more than one camera is used.
- Fixed Custom Pass nullref due to the new Profiling Sample API changes
- Fixed the black/grey screen issue on after post process Custom Passes in non dev builds.
- Fixed XR rendering locked to vsync of main display with Standalone Player.
- Fixed custom pass cleanup not called at the right time when using multiple volumes.
- Fixed an issue on metal with edge of decal having artifact by delaying discard of fragments during decal projection
- Fixed various shader warning
- Fixing unnecessary memory allocations in the ray tracing cluster build
- Fixed duplicate column labels in LightEditor's light tab
- Fixed white and dark flashes on scenes with very high or very low exposure when Automatic Exposure is being used.
- Fixed an issue where passing a null ProfilingSampler would cause a null ref exception.
- Fixed memory leak in Sky when in matcap mode.
- Fixed compilation issues on platform that don't support VR.
- Fixed migration code called when we create a new HDRP asset.
- Fixed RemoveComponent on Camera contextual menu to not remove Camera while a component depend on it.
- Fixed an issue where ambient occlusion and screen space reflections editors would generate null ref exceptions when HDRP was not set as the current pipeline.
- Fixed a null reference exception in the probe UI when no HDRP asset is present.
- Fixed the outline example in the doc (sampling range was dependent on screen resolution)
- Fixed a null reference exception in the HDRI Sky editor when no HDRP asset is present.
- Fixed an issue where Decal Projectors created from script where rotated around the X axis by 90°.
- Fixed frustum used to compute Density Volumes visibility when projection matrix is oblique.
- Fixed a null reference exception in Path Tracing, Recursive Rendering and raytraced Global Illumination editors when no HDRP asset is present.
- Fix for NaNs on certain geometry with Lit shader -- [case 1210058](https://fogbugz.unity3d.com/f/cases/1210058/)
- Fixed an issue where ambient occlusion and screen space reflections editors would generate null ref exceptions when HDRP was not set as the current pipeline.
- Fixed a null reference exception in the probe UI when no HDRP asset is present.
- Fixed the outline example in the doc (sampling range was dependent on screen resolution)
- Fixed a null reference exception in the HDRI Sky editor when no HDRP asset is present.
- Fixed an issue where materials newly created from the contextual menu would have an invalid state, causing various problems until it was edited.
- Fixed transparent material created with ZWrite enabled (now it is disabled by default for new transparent materials)
- Fixed mouseover on Move and Rotate tool while DecalProjector is selected.
- Fixed wrong stencil state on some of the pixel shader versions of deferred shader.
- Fixed an issue where creating decals at runtime could cause a null reference exception.
- Fixed issue that displayed material migration dialog on the creation of new project.
- Fixed various issues with time and animated materials (cases 1210068, 1210064).
- Updated light explorer with latest changes to the Fog and fixed issues when no visual environment was present.
- Fixed not handleling properly the recieve SSR feature with ray traced reflections
- Shadow Atlas is no longer allocated for area lights when they are disabled in the shader config file.
- Avoid MRT Clear on PS4 as it is not implemented yet.
- Fixed runtime debug menu BitField control.
- Fixed the radius value used for ray traced directional light.
- Fixed compilation issues with the layered lit in ray tracing shaders.
- Fixed XR autotests viewport size rounding
- Fixed mip map slider knob displayed when cubemap have no mipmap
- Remove unnecessary skip of material upgrade dialog box.
- Fixed the profiling sample mismatch errors when enabling the profiler in play mode
- Fixed issue that caused NaNs in reflection probes on consoles.
- Fixed adjusting positive axis of Blend Distance slides the negative axis in the density volume component.
- Fixed the blend of reflections based on the weight.
- Fixed fallback for ray traced reflections when denoising is enabled.
- Fixed error spam issue with terrain detail terrainDetailUnsupported (cases 1211848)
- Fixed hardware dynamic resolution causing cropping/scaling issues in scene view (case 1158661)
- Fixed Wizard check order for `Hardware and OS` and `Direct3D12`
- Fix AO issue turning black when Far/Near plane distance is big.
- Fixed issue when opening lookdev and the lookdev volume have not been assigned yet.
- Improved memory usage of the sky system.
- Updated label in HDRP quality preference settings (case 1215100)
- Fixed Decal Projector gizmo not undoing properly (case 1216629)
- Fix a leak in the denoising of ray traced reflections.
- Fixed Alignment issue in Light Preset
- Fixed Environment Header in LightingWindow
- Fixed an issue where hair shader could write garbage in the diffuse lighting buffer, causing NaNs.
- Fixed an exposure issue with ray traced sub-surface scattering.
- Fixed runtime debug menu light hierarchy None not doing anything.
- Fixed the broken ShaderGraph preview when creating a new Lit graph.
- Fix indentation issue in preset of LayeredLit material.
- Fixed minor issues with cubemap preview in the inspector.
- Fixed wrong build error message when building for android on mac.
- Fixed an issue related to denoising ray trace area shadows.
- Fixed wrong build error message when building for android on mac.
- Fixed Wizard persistency of Direct3D12 change on domain reload.
- Fixed Wizard persistency of FixAll on domain reload.
- Fixed Wizard behaviour on domain reload.
- Fixed a potential source of NaN in planar reflection probe atlas.
- Fixed an issue with MipRatio debug mode showing _DebugMatCapTexture not being set.
- Fixed missing initialization of input params in Blit for VR.
- Fix Inf source in LTC for area lights.
- Fix issue with AO being misaligned when multiple view are visible.
- Fix issue that caused the clamp of camera rotation motion for motion blur to be ineffective.
- Fixed issue with AssetPostprocessors dependencies causing models to be imported twice when upgrading the package version.
- Fixed culling of lights with XR SDK
- Fixed memory stomp in shadow caching code, leading to overflow of Shadow request array and runtime errors.
- Fixed an issue related to transparent objects reading the ray traced indirect diffuse buffer
- Fixed an issue with filtering ray traced area lights when the intensity is high or there is an exposure.
- Fixed ill-formed include path in Depth Of Field shader.
- Fixed shader graph and ray tracing after the shader target PR.
- Fixed a bug in semi-transparent shadows (object further than the light casting shadows)
- Fix state enabled of default volume profile when in package.
- Fixed removal of MeshRenderer and MeshFilter on adding Light component.
- Fixed Ray Traced SubSurface Scattering not working with ray traced area lights
- Fixed Ray Traced SubSurface Scattering not working in forward mode.
- Fixed a bug in debug light volumes.
- Fixed a bug related to ray traced area light shadow history.
- Fixed an issue where fog sky color mode could sample NaNs in the sky cubemap.
- Fixed a leak in the PBR sky renderer.
- Added a tooltip to the Ambient Mode parameter in the Visual Envionment volume component.
- Static lighting sky now takes the default volume into account (this fixes discrepancies between baked and realtime lighting).
- Fixed a leak in the sky system.
- Removed MSAA Buffers allocation when lit shader mode is set to "deferred only".
- Fixed invalid cast for realtime reflection probes (case 1220504)
- Fixed invalid game view rendering when disabling all cameras in the scene (case 1105163)
- Hide reflection probes in the renderer components.
- Fixed infinite reload loop while displaying Light's Shadow's Link Light Layer in Inspector of Prefab Asset.
- Fixed the culling was not disposed error in build log.
- Fixed the cookie atlas size and planar atlas size being too big after an upgrade of the HDRP asset.
- Fixed transparent SSR for shader graph.
- Fixed an issue with emissive light meshes not being in the RAS.
- Fixed DXR player build
- Fixed the HDRP asset migration code not being called after an upgrade of the package
- Fixed draw renderers custom pass out of bound exception
- Fixed the PBR shader rendering in deferred
- Fixed some typos in debug menu (case 1224594)
- Fixed ray traced point and spot lights shadows not rejecting istory when semi-transparent or colored.
- Fixed a warning due to StaticLightingSky when reloading domain in some cases.
- Fixed the MaxLightCount being displayed when the light volume debug menu is on ColorAndEdge.
- Fixed issue with unclear naming of debug menu for decals.
- Fixed z-fighting in scene view when scene lighting is off (case 1203927)
- Fixed issue that prevented cubemap thumbnails from rendering (only on D3D11 and Metal).
- Fixed ray tracing with VR single-pass
- Fix an exception in ray tracing that happens if two LOD levels are using the same mesh renderer.
- Fixed error in the console when switching shader to decal in the material UI.
- Fixed an issue with refraction model and ray traced recursive rendering (case 1198578).
- Fixed an issue where a dynamic sky changing any frame may not update the ambient probe.
- Fixed cubemap thumbnail generation at project load time.
- Fixed cubemap thumbnail generation at project load time.
- Fixed XR culling with multiple cameras
- Fixed XR single-pass with Mock HMD plugin
- Fixed sRGB mismatch with XR SDK
- Fixed an issue where default volume would not update when switching profile.
- Fixed issue with uncached reflection probe cameras reseting the debug mode (case 1224601)
- Fixed an issue where AO override would not override specular occlusion.
- Fixed an issue where Volume inspector might not refresh correctly in some cases.
- Fixed render texture with XR
- Fixed issue with resources being accessed before initialization process has been performed completely.
- Half fixed shuriken particle light that cast shadows (only the first one will be correct)
- Fixed issue with atmospheric fog turning black if a planar reflection probe is placed below ground level. (case 1226588)
- Fixed custom pass GC alloc issue in CustomPassVolume.GetActiveVolumes().
- Fixed a bug where instanced shadergraph shaders wouldn't compile on PS4.
- Fixed an issue related to the envlightdatasrt not being bound in recursive rendering.
- Fixed shadow cascade tooltip when using the metric mode (case 1229232)
- Fixed how the area light influence volume is computed to match rasterization.
- Focus on Decal uses the extends of the projectors
- Fixed usage of light size data that are not available at runtime.
- Fixed the depth buffer copy made before custom pass after opaque and normal injection point.
- Fix for issue that prevented scene from being completely saved when baked reflection probes are present and lighting is set to auto generate.
- Fixed drag area width at left of Light's intensity field in Inspector.
- Fixed light type resolution when performing a reset on HDAdditionalLightData (case 1220931)
- Fixed reliance on atan2 undefined behavior in motion vector debug shader.
- Fixed an usage of a a compute buffer not bound (1229964)
- Fixed an issue where changing the default volume profile from another inspector would not update the default volume editor.
- Fix issues in the post process system with RenderTexture being invalid in some cases, causing rendering problems.
- Fixed an issue where unncessarily serialized members in StaticLightingSky component would change each time the scene is changed.
- Fixed a weird behavior in the scalable settings drawing when the space becomes tiny (1212045).
- Fixed a regression in the ray traced indirect diffuse due to the new probe system.
- Fix for range compression factor for probes going negative (now clamped to positive values).
- Fixed path validation when creating new volume profile (case 1229933)
- Fixed a bug where Decal Shader Graphs would not recieve reprojected Position, Normal, or Bitangent data. (1239921)
- Fix reflection hierarchy for CARPAINT in AxF.
- Fix precise fresnel for delta lights for SVBRDF in AxF.
- Fixed the debug exposure mode for display sky reflection and debug view baked lighting
- Fixed MSAA depth resolve when there is no motion vectors
- Fixed various object leaks in HDRP.
- Fixed compile error with XR SubsystemManager.
- Fix for assertion triggering sometimes when saving a newly created lit shader graph (case 1230996)
- Fixed culling of planar reflection probes that change position (case 1218651)
- Fixed null reference when processing lightprobe (case 1235285)
- Fix issue causing wrong planar reflection rendering when more than one camera is present.
- Fix black screen in XR when HDRP package is present but not used.
- Fixed an issue with the specularFGD term being used when the material has a clear coat (lit shader).
- Fixed white flash happening with auto-exposure in some cases (case 1223774)
- Fixed NaN which can appear with real time reflection and inf value
- Fixed an issue that was collapsing the volume components in the HDRP default settings
- Fixed warning about missing bound decal buffer
- Fixed shader warning on Xbox for ResolveStencilBuffer.compute.
- Fixed PBR shader ZTest rendering in deferred.
- Replaced commands incompatible with async compute in light list build process.
- Diffusion Profile and Material references in HDRP materials are now correctly exported to unity packages. Note that the diffusion profile or the material references need to be edited once before this can work properly.
- Fix MaterialBalls having same guid issue
- Fix spelling and grammatical errors in material samples
- Fixed unneeded cookie texture allocation for cone stop lights.
- Fixed scalarization code for contact shadows.
- Fixed volume debug in playmode
- Fixed issue when toggling anything in HDRP asset that will produce an error (case 1238155)
- Fixed shader warning in PCSS code when using Vulkan.
- Fixed decal that aren't working without Metal and Ambient Occlusion option enabled.
- Fixed an error about procedural sky being logged by mistake.
- Fixed shadowmask UI now correctly showing shadowmask disable
- Made more explicit the warning about raytracing and asynchronous compute. Also fixed the condition in which it appears.
- Fixed a null ref exception in static sky when the default volume profile is invalid.
- DXR: Fixed shader compilation error with shader graph and pathtracer
- Fixed SceneView Draw Modes not being properly updated after opening new scene view panels or changing the editor layout.
- VFX: Removed irrelevant queues in render queue selection from HDRP outputs
- VFX: Motion Vector are correctly renderered with MSAA [Case 1240754](https://issuetracker.unity3d.com/product/unity/issues/guid/1240754/)
- Fixed a cause of NaN when a normal of 0-length is generated (usually via shadergraph).
- Fixed issue with screen-space shadows not enabled properly when RT is disabled (case 1235821)
- Fixed a performance issue with stochastic ray traced area shadows.
- Fixed cookie texture not updated when changing an import settings (srgb for example).
- Fixed flickering of the game/scene view when lookdev is running.
- Fixed issue with reflection probes in realtime time mode with OnEnable baking having wrong lighting with sky set to dynamic (case 1238047).
- Fixed transparent motion vectors not working when in MSAA.
- Fix error when removing DecalProjector from component contextual menu (case 1243960)
- Fixed issue with post process when running in RGBA16 and an object with additive blending is in the scene.
- Fixed corrupted values on LayeredLit when using Vertex Color multiply mode to multiply and MSAA is activated.
- Fix conflicts with Handles manipulation when performing a Reset in DecalComponent (case 1238833)
- Fixed depth prepass and postpass being disabled after changing the shader in the material UI.
- Fixed issue with sceneview camera settings not being saved after Editor restart.
- Fixed issue when switching back to custom sensor type in physical camera settings (case 1244350).
- Fixed a null ref exception when running playmode tests with the render pipeline debug window opened.
- Fixed some GCAlloc in the debug window.
- Fixed shader graphs not casting semi-transparent and color shadows (case 1242617)
- Fixed thin refraction mode not working properly.
- Fixed assert on tests caused by probe culling results being requested when culling did not happen. (case 1246169)
- Fixed over consumption of GPU memory by the Physically Based Sky.
- Fixed an invalid rotation in Planar Reflection Probe editor display, that was causing an error message (case 1182022)
- Put more information in Camera background type tooltip and fixed inconsistent exposure behavior when changing bg type.
- Fixed issue that caused not all baked reflection to be deleted upon clicking "Clear Baked Data" in the lighting menu (case 1136080)
- Fixed an issue where asset preview could be rendered white because of static lighting sky.
- Fixed an issue where static lighting was not updated when removing the static lighting sky profile.
- Fixed the show cookie atlas debug mode not displaying correctly when enabling the clear cookie atlas option.
- Fixed various multi-editing issues when changing Emission parameters.
- Fixed error when undo a Reflection Probe removal in a prefab instance. (case 1244047)
- Fixed Microshadow not working correctly in deferred with LightLayers
- Tentative fix for missing include in depth of field shaders.
- Fixed the light overlap scene view draw mode (wasn't working at all).
- Fixed taaFrameIndex and XR tests 4052 and 4053
- Fixed the prefab integration of custom passes (Prefab Override Highlight not working as expected).
- Cloned volume profile from read only assets are created in the root of the project. (case 1154961)
- Fixed Wizard check on default volume profile to also check it is not the default one in package.
- Fix erroneous central depth sampling in TAA.
- Fixed light layers not correctly disabled when the lightlayers is set to Nothing and Lightlayers isn't enabled in HDRP Asset
- Fixed issue with Model Importer materials falling back to the Legacy default material instead of HDRP's default material when import happens at Editor startup.
- Fixed a wrong condition in CameraSwitcher, potentially causing out of bound exceptions.
- Fixed an issue where editing the Look Dev default profile would not reflect directly in the Look Dev window.
- Fixed a bug where the light list is not cleared but still used when resizing the RT.
- Fixed exposure debug shader with XR single-pass rendering.
- Fixed issues with scene view and transparent motion vectors.
- Fixed black screens for linux/HDRP (1246407)
- Fixed a vulkan and metal warning in the SSGI compute shader.
- Fixed an exception due to the color pyramid not allocated when SSGI is enabled.
- Fixed an issue with the first Depth history was incorrectly copied.
- Fixed path traced DoF focusing issue
- Fix an issue with the half resolution Mode (performance)
- Fix an issue with the color intensity of emissive for performance rtgi
- Fixed issue with rendering being mostly broken when target platform disables VR.
- Workaround an issue caused by GetKernelThreadGroupSizes  failing to retrieve correct group size.
- Fix issue with fast memory and rendergraph.
- Fixed transparent motion vector framesetting not sanitized.
- Fixed wrong order of post process frame settings.
- Fixed white flash when enabling SSR or SSGI.
- The ray traced indrect diffuse and RTGI were combined wrongly with the rest of the lighting (1254318).
- Fixed an exception happening when using RTSSS without using RTShadows.
- Fix inconsistencies with transparent motion vectors and opaque by allowing camera only transparent motion vectors.
- Fix reflection probe frame settings override
- Fixed certain shadow bias artifacts present in volumetric lighting (case 1231885).
- Fixed area light cookie not updated when switch the light type from a spot that had a cookie.
- Fixed issue with dynamic resolution updating when not in play mode.
- Fixed issue with Contrast Adaptive Sharpening upsample mode and preview camera.
- Fix issue causing blocky artifacts when decals affect metallic and are applied on material with specular color workflow.
- Fixed issue with depth pyramid generation and dynamic resolution.
- Fixed an issue where decals were duplicated in prefab isolation mode.
- Fixed an issue where rendering preview with MSAA might generate render graph errors.
- Fixed compile error in PS4 for planar reflection filtering.
- Fixed issue with blue line in prefabs for volume mode.
- Fixing the internsity being applied to RTAO too early leading to unexpected results (1254626).
- Fix issue that caused sky to incorrectly render when using a custom projection matrix.
- Fixed null reference exception when using depth pre/post pass in shadergraph with alpha clip in the material.
- Appropriately constraint blend distance of reflection probe while editing with the inspector (case 1248931)
- Fixed AxF handling of roughness for Blinn-Phong type materials
- Fixed AxF UI errors when surface type is switched to transparent
- Fixed a serialization issue, preventing quality level parameters to undo/redo and update scene view on change.
- Fixed an exception occuring when a camera doesn't have an HDAdditionalCameraData (1254383).
- Fixed ray tracing with XR single-pass.
- Fixed warning in HDAdditionalLightData OnValidate (cases 1250864, 1244578)
- Fixed a bug related to denoising ray traced reflections.
- Fixed nullref in the layered lit material inspector.
- Fixed an issue where manipulating the color wheels in a volume component would reset the cursor every time.
- Fixed an issue where static sky lighting would not be updated for a new scene until it's reloaded at least once.
- Fixed culling for decals when used in prefabs and edited in context.
- Force to rebake probe with missing baked texture. (1253367)
- Fix supported Mac platform detection to handle new major version (11.0) properly
- Fixed typo in the Render Pipeline Wizard under HDRP+VR
- Change transparent SSR name in frame settings to avoid clipping.
- Fixed missing include guards in shadow hlsl files.
- Repaint the scene view whenever the scene exposure override is changed.
- Fixed an error when clearing the SSGI history texture at creation time (1259930).
- Fixed alpha to mask reset when toggling alpha test in the material UI.
- Fixed an issue where opening the look dev window with the light theme would make the window blink and eventually crash unity.
- Fixed fallback for ray tracing and light layers (1258837).
- Fixed Sorting Priority not displayed correctly in the DrawRenderers custom pass UI.
- Fixed glitch in Project settings window when selecting diffusion profiles in material section (case 1253090)
- Fixed issue with light layers bigger than 8 (and above the supported range).
- Fixed issue with culling layer mask of area light's emissive mesh
- Fixed overused the atlas for Animated/Render Target Cookies (1259930).
- Fixed errors when switching area light to disk shape while an area emissive mesh was displayed.
- Fixed default frame settings MSAA toggle for reflection probes (case 1247631)
- Fixed the transparent SSR dependency not being properly disabled according to the asset dependencies (1260271).
- Fixed issue with completely black AO on double sided materials when normal mode is set to None.
- Fixed UI drawing of the quaternion (1251235)
- Fix an issue with the quality mode and perf mode on RTR and RTGI and getting rid of unwanted nans (1256923).
- Fixed unitialized ray tracing resources when using non-default HDRP asset (case 1259467).
- Fixed overused the atlas for Animated/Render Target Cookies (1259930).
- Fixed sky asserts with XR multipass
- Fixed for area light not updating baked light result when modifying with gizmo.
- Fixed robustness issue with GetOddNegativeScale() in ray tracing, which was impacting normal mapping (1261160).
- Fixed regression where moving face of the probe gizmo was not moving its position anymore.
- Fixed XR single-pass macros in tessellation shaders.
- Fixed path-traced subsurface scattering mixing with diffuse and specular BRDFs (1250601).
- Fixed custom pass re-ordering issues.
- Improved robustness of normal mapping when scale is 0, and mapping is extreme (normals in or below the tangent plane).
- Fixed XR Display providers not getting zNear and zFar plane distances passed to them when in HDRP.
- Fixed rendering breaking when disabling tonemapping in the frame settings.
- Fixed issue with serialization of exposure modes in volume profiles not being consistent between HDRP versions (case 1261385).
- Fixed issue with duplicate names in newly created sub-layers in the graphics compositor (case 1263093).
- Remove MSAA debug mode when renderpipeline asset has no MSAA
- Fixed some post processing using motion vectors when they are disabled
- Fixed the multiplier of the environement lights being overriden with a wrong value for ray tracing (1260311).
- Fixed a series of exceptions happening when trying to load an asset during wizard execution (1262171).
- Fixed an issue with Stacklit shader not compiling correctly in player with debug display on (1260579)
- Fixed couple issues in the dependence of building the ray tracing acceleration structure.
- Fix sun disk intensity
- Fixed unwanted ghosting for smooth surfaces.
- Fixing an issue in the recursive rendering flag texture usage.
- Fixed a missing dependecy for choosing to evaluate transparent SSR.
- Fixed issue that failed compilation when XR is disabled.
- Fixed a compilation error in the IES code.
- Fixed issue with dynamic resolution handler when no OnResolutionChange callback is specified.
- Fixed multiple volumes, planar reflection, and decal projector position when creating them from the menu.
- Reduced the number of global keyword used in deferredTile.shader
- Fixed incorrect processing of Ambient occlusion probe (9% error was introduced)
- Fixed multiedition of framesettings drop down (case 1270044)
- Fixed planar probe gizmo

### Changed
- Improve MIP selection for decals on Transparents
- Color buffer pyramid is not allocated anymore if neither refraction nor distortion are enabled
- Rename Emission Radius to Radius in UI in Point, Spot
- Angular Diameter parameter for directional light is no longuer an advanced property
- DXR: Remove Light Radius and Angular Diamater of Raytrace shadow. Angular Diameter and Radius are used instead.
- Remove MaxSmoothness parameters from UI for point, spot and directional light. The MaxSmoothness is now deduce from Radius Parameters
- DXR: Remove the Ray Tracing Environement Component. Add a Layer Mask to the ray Tracing volume components to define which objects are taken into account for each effect.
- Removed second cubemaps used for shadowing in lookdev
- Disable Physically Based Sky below ground
- Increase max limit of area light and reflection probe to 128
- Change default texture for detailmap to grey
- Optimize Shadow RT load on Tile based architecture platforms.
- Improved quality of SSAO.
- Moved RequestShadowMapRendering() back to public API.
- Update HDRP DXR Wizard with an option to automatically clone the hdrp config package and setup raytracing to 1 in shaders file.
- Added SceneSelection pass for TerrainLit shader.
- Simplified Light's type API regrouping the logic in one place (Check type in HDAdditionalLightData)
- The support of LOD CrossFade (Dithering transition) in master nodes now required to enable it in the master node settings (Save variant)
- Improved shadow bias, by removing constant depth bias and substituting it with slope-scale bias.
- Fix the default stencil values when a material is created from a SSS ShaderGraph.
- Tweak test asset to be compatible with XR: unlit SG material for canvas and double-side font material
- Slightly tweaked the behaviour of bloom when resolution is low to reduce artifacts.
- Hidden fields in Light Inspector that is not relevant while in BakingOnly mode.
- Changed parametrization of PCSS, now softness is derived from angular diameter (for directional lights) or shape radius (for point/spot lights) and min filter size is now in the [0..1] range.
- Moved the copy of the geometry history buffers to right after the depth mip chain generation.
- Rename "Luminance" to "Nits" in UX for physical light unit
- Rename FrameSettings "SkyLighting" to "SkyReflection"
- Reworked XR automated tests
- The ray traced screen space shadow history for directional, spot and point lights is discarded if the light transform has changed.
- Changed the behavior for ray tracing in case a mesh renderer has both transparent and opaque submeshes.
- Improve history buffer management
- Replaced PlayerSettings.virtualRealitySupported with XRGraphics.tryEnable.
- Remove redundant FrameSettings RealTimePlanarReflection
- Improved a bit the GC calls generated during the rendering.
- Material update is now only triggered when the relevant settings are touched in the shader graph master nodes
- Changed the way Sky Intensity (on Sky volume components) is handled. It's now a combo box where users can choose between Exposure, Multiplier or Lux (for HDRI sky only) instead of both multiplier and exposure being applied all the time. Added a new menu item to convert old profiles.
- Change how method for specular occlusions is decided on inspector shader (Lit, LitTesselation, LayeredLit, LayeredLitTessellation)
- Unlocked SSS, SSR, Motion Vectors and Distortion frame settings for reflections probes.
- Hide unused LOD settings in Quality Settings legacy window.
- Reduced the constrained distance for temporal reprojection of ray tracing denoising
- Removed shadow near plane from the Directional Light Shadow UI.
- Improved the performances of custom pass culling.
- The scene view camera now replicates the physical parameters from the camera tagged as "MainCamera".
- Reduced the number of GC.Alloc calls, one simple scene without plarnar / probes, it should be 0B.
- Renamed ProfilingSample to ProfilingScope and unified API. Added GPU Timings.
- Updated macros to be compatible with the new shader preprocessor.
- Ray tracing reflection temporal filtering is now done in pre-exposed space
- Search field selects the appropriate fields in both project settings panels 'HDRP Default Settings' and 'Quality/HDRP'
- Disabled the refraction and transmission map keywords if the material is opaque.
- Keep celestial bodies outside the atmosphere.
- Updated the MSAA documentation to specify what features HDRP supports MSAA for and what features it does not.
- Shader use for Runtime Debug Display are now correctly stripper when doing a release build
- Now each camera has its own Volume Stack. This allows Volume Parameters to be updated as early as possible and be ready for the whole frame without conflicts between cameras.
- Disable Async for SSR, SSAO and Contact shadow when aggregated ray tracing frame setting is on.
- Improved performance when entering play mode without domain reload by a factor of ~25
- Renamed the camera profiling sample to include the camera name
- Discarding the ray tracing history for AO, reflection, diffuse shadows and GI when the viewport size changes.
- Renamed the camera profiling sample to include the camera name
- Renamed the post processing graphic formats to match the new convention.
- The restart in Wizard for DXR will always be last fix from now on
- Refactoring pre-existing materials to share more shader code between rasterization and ray tracing.
- Setting a material's Refraction Model to Thin does not overwrite the Thickness and Transmission Absorption Distance anymore.
- Removed Wind textures from runtime as wind is no longer built into the pipeline
- Changed Shader Graph titles of master nodes to be more easily searchable ("HDRP/x" -> "x (HDRP)")
- Expose StartSinglePass() and StopSinglePass() as public interface for XRPass
- Replaced the Texture array for 2D cookies (spot, area and directional lights) and for planar reflections by an atlas.
- Moved the tier defining from the asset to the concerned volume components.
- Changing from a tier management to a "mode" management for reflection and GI and removing the ability to enable/disable deferred and ray bining (they are now implied by performance mode)
- The default FrameSettings for ScreenSpaceShadows is set to true for Camera in order to give a better workflow for DXR.
- Refactor internal usage of Stencil bits.
- Changed how the material upgrader works and added documentation for it.
- Custom passes now disable the stencil when overwriting the depth and not writing into it.
- Renamed the camera profiling sample to include the camera name
- Changed the way the shadow casting property of transparent and tranmissive materials is handeled for ray tracing.
- Changed inspector materials stencil setting code to have more sharing.
- Updated the default scene and default DXR scene and DefaultVolumeProfile.
- Changed the way the length parameter is used for ray traced contact shadows.
- Improved the coherency of PCSS blur between cascades.
- Updated VR checks in Wizard to reflect new XR System.
- Removing unused alpha threshold depth prepass and post pass for fabric shader graph.
- Transform result from CIE XYZ to sRGB color space in EvalSensitivity for iridescence.
- Moved BeginCameraRendering callback right before culling.
- Changed the visibility of the Indirect Lighting Controller component to public.
- Renamed the cubemap used for diffuse convolution to a more explicit name for the memory profiler.
- Improved behaviour of transmission color on transparent surfaces in path tracing.
- Light dimmer can now get values higher than one and was renamed to multiplier in the UI.
- Removed info box requesting volume component for Visual Environment and updated the documentation with the relevant information.
- Improved light selection oracle for light sampling in path tracing.
- Stripped ray tracing subsurface passes with ray tracing is not enabled.
- Remove LOD cross fade code for ray tracing shaders
- Removed legacy VR code
- Add range-based clipping to box lights (case 1178780)
- Improve area light culling (case 1085873)
- Light Hierarchy debug mode can now adjust Debug Exposure for visualizing high exposure scenes.
- Rejecting history for ray traced reflections based on a threshold evaluated on the neighborhood of the sampled history.
- Renamed "Environment" to "Reflection Probes" in tile/cluster debug menu.
- Utilities namespace is obsolete, moved its content to UnityEngine.Rendering (case 1204677)
- Obsolete Utilities namespace was removed, instead use UnityEngine.Rendering (case 1204677)
- Moved most of the compute shaders to the multi_compile API instead of multiple kernels.
- Use multi_compile API for deferred compute shader with shadow mask.
- Remove the raytracing rendering queue system to make recursive raytraced material work when raytracing is disabled
- Changed a few resources used by ray tracing shaders to be global resources (using register space1) for improved CPU performance.
- All custom pass volumes are now executed for one injection point instead of the first one.
- Hidden unsupported choice in emission in Materials
- Temporal Anti aliasing improvements.
- Optimized PrepareLightsForGPU (cost reduced by over 25%) and PrepareGPULightData (around twice as fast now).
- Moved scene view camera settings for HDRP from the preferences window to the scene view camera settings window.
- Updated shaders to be compatible with Microsoft's DXC.
- Debug exposure in debug menu have been replace to debug exposure compensation in EV100 space and is always visible.
- Further optimized PrepareLightsForGPU (3x faster with few shadows, 1.4x faster with a lot of shadows or equivalently cost reduced by 68% to 37%).
- Raytracing: Replaced the DIFFUSE_LIGHTING_ONLY multicompile by a uniform.
- Raytracing: Removed the dynamic lightmap multicompile.
- Raytracing: Remove the LOD cross fade multi compile for ray tracing.
- Cookie are now supported in lightmaper. All lights casting cookie and baked will now include cookie influence.
- Avoid building the mip chain a second time for SSR for transparent objects.
- Replaced "High Quality" Subsurface Scattering with a set of Quality Levels.
- Replaced "High Quality" Volumetric Lighting with "Screen Resolution Percentage" and "Volume Slice Count" on the Fog volume component.
- Merged material samples and shader samples
- Update material samples scene visuals
- Use multi_compile API for deferred compute shader with shadow mask.
- Made the StaticLightingSky class public so that users can change it by script for baking purpose.
- Shadowmask and realtime reflectoin probe property are hide in Quality settings
- Improved performance of reflection probe management when using a lot of probes.
- Ignoring the disable SSR flags for recursive rendering.
- Removed logic in the UI to disable parameters for contact shadows and fog volume components as it was going against the concept of the volume system.
- Fixed the sub surface mask not being taken into account when computing ray traced sub surface scattering.
- MSAA Within Forward Frame Setting is now enabled by default on Cameras when new Render Pipeline Asset is created
- Slightly changed the TAA anti-flicker mechanism so that it is more aggressive on almost static images (only on High preset for now).
- Changed default exposure compensation to 0.
- Refactored shadow caching system.
- Removed experimental namespace for ray tracing code.
- Increase limit for max numbers of lights in UX
- Removed direct use of BSDFData in the path tracing pass, delegated to the material instead.
- Pre-warm the RTHandle system to reduce the amount of memory allocations and the total memory needed at all points.
- DXR: Only read the geometric attributes that are required using the share pass info and shader graph defines.
- DXR: Dispatch binned rays in 1D instead of 2D.
- Lit and LayeredLit tessellation cross lod fade don't used dithering anymore between LOD but fade the tessellation height instead. Allow a smoother transition
- Changed the way planar reflections are filtered in order to be a bit more "physically based".
- Increased path tracing BSDFs roughness range from [0.001, 0.999] to [0.00001, 0.99999].
- Changing the default SSGI radius for the all configurations.
- Changed the default parameters for quality RTGI to match expected behavior.
- Add color clear pass while rendering XR occlusion mesh to avoid leaks.
- Only use one texture for ray traced reflection upscaling.
- Adjust the upscale radius based on the roughness value.
- DXR: Changed the way the filter size is decided for directional, point and spot shadows.
- Changed the default exposure mode to "Automatic (Histogram)", along with "Limit Min" to -4 and "Limit Max" to 16.
- Replaced the default scene system with the builtin Scene Template feature.
- Changed extensions of shader CAS include files.
- Making the planar probe atlas's format match the color buffer's format.
- Removing the planarReflectionCacheCompressed setting from asset.
- SHADERPASS for TransparentDepthPrepass and TransparentDepthPostpass identification is using respectively SHADERPASS_TRANSPARENT_DEPTH_PREPASS and SHADERPASS_TRANSPARENT_DEPTH_POSTPASS
- Moved the Parallax Occlusion Mapping node into Shader Graph.
- Renamed the debug name from SSAO to ScreenSpaceAmbientOcclusion (1254974).
- Added missing tooltips and improved the UI of the aperture control (case 1254916).
- Fixed wrong tooltips in the Dof Volume (case 1256641).
- The `CustomPassLoadCameraColor` and `CustomPassSampleCameraColor` functions now returns the correct color buffer when used in after post process instead of the color pyramid (which didn't had post processes).
- PBR Sky now doesn't go black when going below sea level, but it instead freezes calculation as if on the horizon.
- Fixed an issue with quality setting foldouts not opening when clicking on them (1253088).
- Shutter speed can now be changed by dragging the mouse over the UI label (case 1245007).
- Remove the 'Point Cube Size' for cookie, use the Cubemap size directly.
- VFXTarget with Unlit now allows EmissiveColor output to be consistent with HDRP unlit.
- Only building the RTAS if there is an effect that will require it (1262217).
- Fixed the first ray tracing frame not having the light cluster being set up properly (1260311).
- Render graph pre-setup for ray traced ambient occlusion.
- Avoid casting multiple rays and denoising for hard directional, point and spot ray traced shadows (1261040).
- Making sure the preview cameras do not use ray tracing effects due to a by design issue to build ray tracing acceleration structures (1262166).
- Preparing ray traced reflections for the render graph support (performance and quality).
- Preparing recursive rendering for the render graph port.
- Preparation pass for RTGI, temporal filter and diffuse denoiser for render graph.
- Updated the documentation for the DXR implementation.
- Changed the DXR wizard to support optional checks.
- Changed the DXR wizard steps.
- Preparation pass for RTSSS to be supported by render graph.
- Changed the color space of EmissiveColorLDR property on all shader. Was linear but should have been sRGB. Auto upgrade script handle the conversion.

## [7.1.1] - 2019-09-05

### Added
- Transparency Overdraw debug mode. Allows to visualize transparent objects draw calls as an "heat map".
- Enabled single-pass instancing support for XR SDK with new API cmd.SetInstanceMultiplier()
- XR settings are now available in the HDRP asset
- Support for Material Quality in Shader Graph
- Material Quality support selection in HDRP Asset
- Renamed XR shader macro from UNITY_STEREO_ASSIGN_COMPUTE_EYE_INDEX to UNITY_XR_ASSIGN_VIEW_INDEX
- Raytracing ShaderGraph node for HDRP shaders
- Custom passes volume component with 3 injection points: Before Rendering, Before Transparent and Before Post Process
- Alpha channel is now properly exported to camera render textures when using FP16 color buffer format
- Support for XR SDK mirror view modes
- HD Master nodes in Shader Graph now support Normal and Tangent modification in vertex stage.
- DepthOfFieldCoC option in the fullscreen debug modes.
- Added override Ambient Occlusion option on debug windows
- Added Custom Post Processes with 3 injection points: Before Transparent, Before Post Process and After Post Process
- Added draft of minimal interactive path tracing (experimental) based on DXR API - Support only 4 area light, lit and unlit shader (non-shadergraph)
- Small adjustments to TAA anti flicker (more aggressive on high values).

### Fixed
- Fixed wizard infinite loop on cancellation
- Fixed with compute shader error about too many threads in threadgroup on low GPU
- Fixed invalid contact shadow shaders being created on metal
- Fixed a bug where if Assembly.GetTypes throws an exception due to mis-versioned dlls, then no preprocessors are used in the shader stripper
- Fixed typo in AXF decal property preventing to compile
- Fixed reflection probe with XR single-pass and FPTL
- Fixed force gizmo shown when selecting camera in hierarchy
- Fixed issue with XR occlusion mesh and dynamic resolution
- Fixed an issue where lighting compute buffers were re-created with the wrong size when resizing the window, causing tile artefacts at the top of the screen.
- Fix FrameSettings names and tooltips
- Fixed error with XR SDK when the Editor is not in focus
- Fixed errors with RenderGraph, XR SDK and occlusion mesh
- Fixed shadow routines compilation errors when "real" type is a typedef on "half".
- Fixed toggle volumetric lighting in the light UI
- Fixed post-processing history reset handling rt-scale incorrectly
- Fixed crash with terrain and XR multi-pass
- Fixed ShaderGraph material synchronization issues
- Fixed a null reference exception when using an Emissive texture with Unlit shader (case 1181335)
- Fixed an issue where area lights and point lights where not counted separately with regards to max lights on screen (case 1183196)
- Fixed an SSR and Subsurface Scattering issue (appearing black) when using XR.

### Changed
- Update Wizard layout.
- Remove almost all Garbage collection call within a frame.
- Rename property AdditionalVeclocityChange to AddPrecomputeVelocity
- Call the End/Begin camera rendering callbacks for camera with customRender enabled
- Changeg framesettings migration order of postprocess flags as a pr for reflection settings flags have been backported to 2019.2
- Replaced usage of ENABLE_VR in XRSystem.cs by version defines based on the presence of the built-in VR and XR modules
- Added an update virtual function to the SkyRenderer class. This is called once per frame. This allows a given renderer to amortize heavy computation at the rate it chooses. Currently only the physically based sky implements this.
- Removed mandatory XRPass argument in HDCamera.GetOrCreate()
- Restored the HDCamera parameter to the sky rendering builtin parameters.
- Removed usage of StructuredBuffer for XR View Constants
- Expose Direct Specular Lighting control in FrameSettings
- Deprecated ExponentialFog and VolumetricFog volume components. Now there is only one exponential fog component (Fog) which can add Volumetric Fog as an option. Added a script in Edit -> Render Pipeline -> Upgrade Fog Volume Components.

## [7.0.1] - 2019-07-25

### Added
- Added option in the config package to disable globally Area Lights and to select shadow quality settings for the deferred pipeline.
- When shader log stripping is enabled, shader stripper statistics will be written at `Temp/shader-strip.json`
- Occlusion mesh support from XR SDK

### Fixed
- Fixed XR SDK mirror view blit, cleanup some XRTODO and removed XRDebug.cs
- Fixed culling for volumetrics with XR single-pass rendering
- Fix shadergraph material pass setup not called
- Fixed documentation links in component's Inspector header bar
- Cookies using the render texture output from a camera are now properly updated
- Allow in ShaderGraph to enable pre/post pass when the alpha clip is disabled

### Changed
- RenderQueue for Opaque now start at Background instead of Geometry.
- Clamp the area light size for scripting API when we change the light type
- Added a warning in the material UI when the diffusion profile assigned is not in the HDRP asset


## [7.0.0] - 2019-07-17

### Added
- `Fixed`, `Viewer`, and `Automatic` modes to compute the FOV used when rendering a `PlanarReflectionProbe`
- A checkbox to toggle the chrome gizmo of `ReflectionProbe`and `PlanarReflectionProbe`
- Added a Light layer in shadows that allow for objects to cast shadows without being affected by light (and vice versa).
- You can now access ShaderGraph blend states from the Material UI (for example, **Surface Type**, **Sorting Priority**, and **Blending Mode**). This change may break Materials that use a ShaderGraph, to fix them, select **Edit > Render Pipeline > Reset all ShaderGraph Scene Materials BlendStates**. This syncs the blendstates of you ShaderGraph master nodes with the Material properties.
- You can now control ZTest, ZWrite, and CullMode for transparent Materials.
- Materials that use Unlit Shaders or Unlit Master Node Shaders now cast shadows.
- Added an option to enable the ztest on **After Post Process** materials when TAA is disabled.
- Added a new SSAO (based on Ground Truth Ambient Occlusion algorithm) to replace the previous one.
- Added support for shadow tint on light
- BeginCameraRendering and EndCameraRendering callbacks are now called with probes
- Adding option to update shadow maps only On Enable and On Demand.
- Shader Graphs that use time-dependent vertex modification now generate correct motion vectors.
- Added option to allow a custom spot angle for spot light shadow maps.
- Added frame settings for individual post-processing effects
- Added dither transition between cascades for Low and Medium quality settings
- Added single-pass instancing support with XR SDK
- Added occlusion mesh support with XR SDK
- Added support of Alembic velocity to various shaders
- Added support for more than 2 views for single-pass instancing
- Added support for per punctual/directional light min roughness in StackLit
- Added mirror view support with XR SDK
- Added VR verification in HDRPWizard
- Added DXR verification in HDRPWizard
- Added feedbacks in UI of Volume regarding skies
- Cube LUT support in Tonemapping. Cube LUT helpers for external grading are available in the Post-processing Sample package.

### Fixed
- Fixed an issue with history buffers causing effects like TAA or auto exposure to flicker when more than one camera was visible in the editor
- The correct preview is displayed when selecting multiple `PlanarReflectionProbe`s
- Fixed volumetric rendering with camera-relative code and XR stereo instancing
- Fixed issue with flashing cyan due to async compilation of shader when selecting a mesh
- Fix texture type mismatch when the contact shadow are disabled (causing errors on IOS devices)
- Fixed Generate Shader Includes while in package
- Fixed issue when texture where deleted in ShadowCascadeGUI
- Fixed issue in FrameSettingsHistory when disabling a camera several time without enabling it in between.
- Fixed volumetric reprojection with camera-relative code and XR stereo instancing
- Added custom BaseShaderPreprocessor in HDEditorUtils.GetBaseShaderPreprocessorList()
- Fixed compile issue when USE_XR_SDK is not defined
- Fixed procedural sky sun disk intensity for high directional light intensities
- Fixed Decal mip level when using texture mip map streaming to avoid dropping to lowest permitted mip (now loading all mips)
- Fixed deferred shading for XR single-pass instancing after lightloop refactor
- Fixed cluster and material classification debug (material classification now works with compute as pixel shader lighting)
- Fixed IOS Nan by adding a maximun epsilon definition REAL_EPS that uses HALF_EPS when fp16 are used
- Removed unnecessary GC allocation in motion blur code
- Fixed locked UI with advanded influence volume inspector for probes
- Fixed invalid capture direction when rendering planar reflection probes
- Fixed Decal HTILE optimization with platform not supporting texture atomatic (Disable it)
- Fixed a crash in the build when the contact shadows are disabled
- Fixed camera rendering callbacks order (endCameraRendering was being called before the actual rendering)
- Fixed issue with wrong opaque blending settings for After Postprocess
- Fixed issue with Low resolution transparency on PS4
- Fixed a memory leak on volume profiles
- Fixed The Parallax Occlusion Mappping node in shader graph and it's UV input slot
- Fixed lighting with XR single-pass instancing by disabling deferred tiles
- Fixed the Bloom prefiltering pass
- Fixed post-processing effect relying on Unity's random number generator
- Fixed camera flickering when using TAA and selecting the camera in the editor
- Fixed issue with single shadow debug view and volumetrics
- Fixed most of the problems with light animation and timeline
- Fixed indirect deferred compute with XR single-pass instancing
- Fixed a slight omission in anisotropy calculations derived from HazeMapping in StackLit
- Improved stack computation numerical stability in StackLit
- Fix PBR master node always opaque (wrong blend modes for forward pass)
- Fixed TAA with XR single-pass instancing (missing macros)
- Fixed an issue causing Scene View selection wire gizmo to not appear when using HDRP Shader Graphs.
- Fixed wireframe rendering mode (case 1083989)
- Fixed the renderqueue not updated when the alpha clip is modified in the material UI.
- Fixed the PBR master node preview
- Remove the ReadOnly flag on Reflection Probe's cubemap assets during bake when there are no VCS active.
- Fixed an issue where setting a material debug view would not reset the other exclusive modes
- Spot light shapes are now correctly taken into account when baking
- Now the static lighting sky will correctly take the default values for non-overridden properties
- Fixed material albedo affecting the lux meter
- Extra test in deferred compute shading to avoid shading pixels that were not rendered by the current camera (for camera stacking)

### Changed
- Optimization: Reduce the group size of the deferred lighting pass from 16x16 to 8x8
- Replaced HDCamera.computePassCount by viewCount
- Removed xrInstancing flag in RTHandles (replaced by TextureXR.slices and TextureXR.dimensions)
- Refactor the HDRenderPipeline and lightloop code to preprare for high level rendergraph
- Removed the **Back Then Front Rendering** option in the fabric Master Node settings. Enabling this option previously did nothing.
- Shader type Real translates to FP16 precision on Nintendo Switch.
- Shader framework refactor: Introduce CBSDF, EvaluateBSDF, IsNonZeroBSDF to replace BSDF functions
- Shader framework refactor:  GetBSDFAngles, LightEvaluation and SurfaceShading functions
- Replace ComputeMicroShadowing by GetAmbientOcclusionForMicroShadowing
- Rename WorldToTangent to TangentToWorld as it was incorrectly named
- Remove SunDisk and Sun Halo size from directional light
- Remove all obsolete wind code from shader
- Renamed DecalProjectorComponent into DecalProjector for API alignment.
- Improved the Volume UI and made them Global by default
- Remove very high quality shadow option
- Change default for shadow quality in Deferred to Medium
- Enlighten now use inverse squared falloff (before was using builtin falloff)
- Enlighten is now deprecated. Please use CPU or GPU lightmaper instead.
- Remove the name in the diffusion profile UI
- Changed how shadow map resolution scaling with distance is computed. Now it uses screen space area rather than light range.
- Updated MoreOptions display in UI
- Moved Display Area Light Emissive Mesh script API functions in the editor namespace
- direct strenght properties in ambient occlusion now affect direct specular as well
- Removed advanced Specular Occlusion control in StackLit: SSAO based SO control is hidden and fixed to behave like Lit, SPTD is the only HQ technique shown for baked SO.
- Shader framework refactor: Changed ClampRoughness signature to include PreLightData access.
- HDRPWizard window is now in Window > General > HD Render Pipeline Wizard
- Moved StaticLightingSky to LightingWindow
- Removes the current "Scene Settings" and replace them with "Sky & Fog Settings" (with Physically Based Sky and Volumetric Fog).
- Changed how cached shadow maps are placed inside the atlas to minimize re-rendering of them.

## [6.7.0-preview] - 2019-05-16

### Added
- Added ViewConstants StructuredBuffer to simplify XR rendering
- Added API to render specific settings during a frame
- Added stadia to the supported platforms (2019.3)
- Enabled cascade blends settings in the HD Shadow component
- Added Hardware Dynamic Resolution support.
- Added MatCap debug view to replace the no scene lighting debug view.
- Added clear GBuffer option in FrameSettings (default to false)
- Added preview for decal shader graph (Only albedo, normal and emission)
- Added exposure weight control for decal
- Screen Space Directional Shadow under a define option. Activated for ray tracing
- Added a new abstraction for RendererList that will help transition to Render Graph and future RendererList API
- Added multipass support for VR
- Added XR SDK integration (multipass only)
- Added Shader Graph samples for Hair, Fabric and Decal master nodes.
- Add fade distance, shadow fade distance and light layers to light explorer
- Add method to draw light layer drawer in a rect to HDEditorUtils

### Fixed
- Fixed deserialization crash at runtime
- Fixed for ShaderGraph Unlit masternode not writing velocity
- Fixed a crash when assiging a new HDRP asset with the 'Verify Saving Assets' option enabled
- Fixed exposure to properly support TEXTURE2D_X
- Fixed TerrainLit basemap texture generation
- Fixed a bug that caused nans when material classification was enabled and a tile contained one standard material + a material with transmission.
- Fixed gradient sky hash that was not using the exposure hash
- Fixed displayed default FrameSettings in HDRenderPipelineAsset wrongly updated on scripts reload.
- Fixed gradient sky hash that was not using the exposure hash.
- Fixed visualize cascade mode with exposure.
- Fixed (enabled) exposure on override lighting debug modes.
- Fixed issue with LightExplorer when volume have no profile
- Fixed issue with SSR for negative, infinite and NaN history values
- Fixed LightLayer in HDReflectionProbe and PlanarReflectionProbe inspector that was not displayed as a mask.
- Fixed NaN in transmission when the thickness and a color component of the scattering distance was to 0
- Fixed Light's ShadowMask multi-edition.
- Fixed motion blur and SMAA with VR single-pass instancing
- Fixed NaNs generated by phase functionsin volumetric lighting
- Fixed NaN issue with refraction effect and IOR of 1 at extreme grazing angle
- Fixed nan tracker not using the exposure
- Fixed sorting priority on lit and unlit materials
- Fixed null pointer exception when there are no AOVRequests defined on a camera
- Fixed dirty state of prefab using disabled ReflectionProbes
- Fixed an issue where gizmos and editor grid were not correctly depth tested
- Fixed created default scene prefab non editable due to wrong file extension.
- Fixed an issue where sky convolution was recomputed for nothing when a preview was visible (causing extreme slowness when fabric convolution is enabled)
- Fixed issue with decal that wheren't working currently in player
- Fixed missing stereo rendering macros in some fragment shaders
- Fixed exposure for ReflectionProbe and PlanarReflectionProbe gizmos
- Fixed single-pass instancing on PSVR
- Fixed Vulkan shader issue with Texture2DArray in ScreenSpaceShadow.compute by re-arranging code (workaround)
- Fixed camera-relative issue with lights and XR single-pass instancing
- Fixed single-pass instancing on Vulkan
- Fixed htile synchronization issue with shader graph decal
- Fixed Gizmos are not drawn in Camera preview
- Fixed pre-exposure for emissive decal
- Fixed wrong values computed in PreIntegrateFGD and in the generation of volumetric lighting data by forcing the use of fp32.
- Fixed NaNs arising during the hair lighting pass
- Fixed synchronization issue in decal HTile that occasionally caused rendering artifacts around decal borders
- Fixed QualitySettings getting marked as modified by HDRP (and thus checked out in Perforce)
- Fixed a bug with uninitialized values in light explorer
- Fixed issue with LOD transition
- Fixed shader warnings related to raytracing and TEXTURE2D_X

### Changed
- Refactor PixelCoordToViewDirWS to be VR compatible and to compute it only once per frame
- Modified the variants stripper to take in account multiple HDRP assets used in the build.
- Improve the ray biasing code to avoid self-intersections during the SSR traversal
- Update Pyramid Spot Light to better match emitted light volume.
- Moved _XRViewConstants out of UnityPerPassStereo constant buffer to fix issues with PSSL
- Removed GetPositionInput_Stereo() and single-pass (double-wide) rendering mode
- Changed label width of the frame settings to accommodate better existing options.
- SSR's Default FrameSettings for camera is now enable.
- Re-enabled the sharpening filter on Temporal Anti-aliasing
- Exposed HDEditorUtils.LightLayerMaskDrawer for integration in other packages and user scripting.
- Rename atmospheric scattering in FrameSettings to Fog
- The size modifier in the override for the culling sphere in Shadow Cascades now defaults to 0.6, which is the same as the formerly hardcoded value.
- Moved LOD Bias and Maximum LOD Level from Frame Setting section `Other` to `Rendering`
- ShaderGraph Decal that affect only emissive, only draw in emissive pass (was drawing in dbuffer pass too)
- Apply decal projector fade factor correctly on all attribut and for shader graph decal
- Move RenderTransparentDepthPostpass after all transparent
- Update exposure prepass to interleave XR single-pass instancing views in a checkerboard pattern
- Removed ScriptRuntimeVersion check in wizard.

## [6.6.0-preview] - 2019-04-01

### Added
- Added preliminary changes for XR deferred shading
- Added support of 111110 color buffer
- Added proper support for Recorder in HDRP
- Added depth offset input in shader graph master nodes
- Added a Parallax Occlusion Mapping node
- Added SMAA support
- Added Homothety and Symetry quick edition modifier on volume used in ReflectionProbe, PlanarReflectionProbe and DensityVolume
- Added multi-edition support for DecalProjectorComponent
- Improve hair shader
- Added the _ScreenToTargetScaleHistory uniform variable to be used when sampling HDRP RTHandle history buffers.
- Added settings in `FrameSettings` to change `QualitySettings.lodBias` and `QualitySettings.maximumLODLevel` during a rendering
- Added an exposure node to retrieve the current, inverse and previous frame exposure value.
- Added an HD scene color node which allow to sample the scene color with mips and a toggle to remove the exposure.
- Added safeguard on HD scene creation if default scene not set in the wizard
- Added Low res transparency rendering pass.

### Fixed
- Fixed HDRI sky intensity lux mode
- Fixed dynamic resolution for XR
- Fixed instance identifier semantic string used by Shader Graph
- Fixed null culling result occuring when changing scene that was causing crashes
- Fixed multi-edition light handles and inspector shapes
- Fixed light's LightLayer field when multi-editing
- Fixed normal blend edition handles on DensityVolume
- Fixed an issue with layered lit shader and height based blend where inactive layers would still have influence over the result
- Fixed multi-selection handles color for DensityVolume
- Fixed multi-edition inspector's blend distances for HDReflectionProbe, PlanarReflectionProbe and DensityVolume
- Fixed metric distance that changed along size in DensityVolume
- Fixed DensityVolume shape handles that have not same behaviour in advance and normal edition mode
- Fixed normal map blending in TerrainLit by only blending the derivatives
- Fixed Xbox One rendering just a grey screen instead of the scene
- Fixed probe handles for multiselection
- Fixed baked cubemap import settings for convolution
- Fixed regression causing crash when attempting to open HDRenderPipelineWizard without an HDRenderPipelineAsset setted
- Fixed FullScreenDebug modes: SSAO, SSR, Contact shadow, Prerefraction Color Pyramid, Final Color Pyramid
- Fixed volumetric rendering with stereo instancing
- Fixed shader warning
- Fixed missing resources in existing asset when updating package
- Fixed PBR master node preview in forward rendering or transparent surface
- Fixed deferred shading with stereo instancing
- Fixed "look at" edition mode of Rotation tool for DecalProjectorComponent
- Fixed issue when switching mode in ReflectionProbe and PlanarReflectionProbe
- Fixed issue where migratable component version where not always serialized when part of prefab's instance
- Fixed an issue where shadow would not be rendered properly when light layer are not enabled
- Fixed exposure weight on unlit materials
- Fixed Light intensity not played in the player when recorded with animation/timeline
- Fixed some issues when multi editing HDRenderPipelineAsset
- Fixed emission node breaking the main shader graph preview in certain conditions.
- Fixed checkout of baked probe asset when baking probes.
- Fixed invalid gizmo position for rotated ReflectionProbe
- Fixed multi-edition of material's SurfaceType and RenderingPath
- Fixed whole pipeline reconstruction on selecting for the first time or modifying other than the currently used HDRenderPipelineAsset
- Fixed single shadow debug mode
- Fixed global scale factor debug mode when scale > 1
- Fixed debug menu material overrides not getting applied to the Terrain Lit shader
- Fixed typo in computeLightVariants
- Fixed deferred pass with XR instancing by disabling ComputeLightEvaluation
- Fixed bloom resolution independence
- Fixed lens dirt intensity not behaving properly
- Fixed the Stop NaN feature
- Fixed some resources to handle more than 2 instanced views for XR
- Fixed issue with black screen (NaN) produced on old GPU hardware or intel GPU hardware with gaussian pyramid
- Fixed issue with disabled punctual light would still render when only directional light is present

### Changed
- DensityVolume scripting API will no longuer allow to change between advance and normal edition mode
- Disabled depth of field, lens distortion and panini projection in the scene view
- TerrainLit shaders and includes are reorganized and made simpler.
- TerrainLit shader GUI now allows custom properties to be displayed in the Terrain fold-out section.
- Optimize distortion pass with stencil
- Disable SceneSelectionPass in shader graph preview
- Control punctual light and area light shadow atlas separately
- Move SMAA anti-aliasing option to after Temporal Anti Aliasing one, to avoid problem with previously serialized project settings
- Optimize rendering with static only lighting and when no cullable lights/decals/density volumes are present.
- Updated handles for DecalProjectorComponent for enhanced spacial position readability and have edition mode for better SceneView management
- DecalProjectorComponent are now scale independent in order to have reliable metric unit (see new Size field for changing the size of the volume)
- Restructure code from HDCamera.Update() by adding UpdateAntialiasing() and UpdateViewConstants()
- Renamed velocity to motion vectors
- Objects rendered during the After Post Process pass while TAA is enabled will not benefit from existing depth buffer anymore. This is done to fix an issue where those object would wobble otherwise
- Removed usage of builtin unity matrix for shadow, shadow now use same constant than other view
- The default volume layer mask for cameras & probes is now `Default` instead of `Everything`

## [6.5.0-preview] - 2019-03-07

### Added
- Added depth-of-field support with stereo instancing
- Adding real time area light shadow support
- Added a new FrameSettings: Specular Lighting to toggle the specular during the rendering

### Fixed
- Fixed diffusion profile upgrade breaking package when upgrading to a new version
- Fixed decals cropped by gizmo not updating correctly if prefab
- Fixed an issue when enabling SSR on multiple view
- Fixed edition of the intensity's unit field while selecting multiple lights
- Fixed wrong calculation in soft voxelization for density volume
- Fixed gizmo not working correctly with pre-exposure
- Fixed issue with setting a not available RT when disabling motion vectors
- Fixed planar reflection when looking at mirror normal
- Fixed mutiselection issue with HDLight Inspector
- Fixed HDAdditionalCameraData data migration
- Fixed failing builds when light explorer window is open
- Fixed cascade shadows border sometime causing artefacts between cascades
- Restored shadows in the Cascade Shadow debug visualization
- `camera.RenderToCubemap` use proper face culling

### Changed
- When rendering reflection probe disable all specular lighting and for metals use fresnelF0 as diffuse color for bake lighting.

## [6.4.0-preview] - 2019-02-21

### Added
- VR: Added TextureXR system to selectively expand TEXTURE2D macros to texture array for single-pass stereo instancing + Convert textures call to these macros
- Added an unit selection dropdown next to shutter speed (camera)
- Added error helpbox when trying to use a sub volume component that require the current HDRenderPipelineAsset to support a feature that it is not supporting.
- Add mesh for tube light when display emissive mesh is enabled

### Fixed
- Fixed Light explorer. The volume explorer used `profile` instead of `sharedProfile` which instantiate a custom volume profile instead of editing the asset itself.
- Fixed UI issue where all is displayed using metric unit in shadow cascade and Percent is set in the unit field (happening when opening the inspector).
- Fixed inspector event error when double clicking on an asset (diffusion profile/material).
- Fixed nullref on layered material UI when the material is not an asset.
- Fixed nullref exception when undo/redo a light property.
- Fixed visual bug when area light handle size is 0.

### Changed
- Update UI for 32bit/16bit shadow precision settings in HDRP asset
- Object motion vectors have been disabled in all but the game view. Camera motion vectors are still enabled everywhere, allowing TAA and Motion Blur to work on static objects.
- Enable texture array by default for most rendering code on DX11 and unlock stereo instancing (DX11 only for now)

## [6.3.0-preview] - 2019-02-18

### Added
- Added emissive property for shader graph decals
- Added a diffusion profile override volume so the list of diffusion profile assets to use can be chanaged without affecting the HDRP asset
- Added a "Stop NaNs" option on cameras and in the Scene View preferences.
- Added metric display option in HDShadowSettings and improve clamping
- Added shader parameter mapping in DebugMenu
- Added scripting API to configure DebugData for DebugMenu

### Fixed
- Fixed decals in forward
- Fixed issue with stencil not correctly setup for various master node and shader for the depth pass, motion vector pass and GBuffer/Forward pass
- Fixed SRP batcher and metal
- Fixed culling and shadows for Pyramid, Box, Rectangle and Tube lights
- Fixed an issue where scissor render state leaking from the editor code caused partially black rendering

### Changed
- When a lit material has a clear coat mask that is not null, we now use the clear coat roughness to compute the screen space reflection.
- Diffusion profiles are now limited to one per asset and can be referenced in materials, shader graphs and vfx graphs. Materials will be upgraded automatically except if they are using a shader graph, in this case it will display an error message.

## [6.2.0-preview] - 2019-02-15

### Added
- Added help box listing feature supported in a given HDRenderPipelineAsset alongs with the drawbacks implied.
- Added cascade visualizer, supporting disabled handles when not overriding.

### Fixed
- Fixed post processing with stereo double-wide
- Fixed issue with Metal: Use sign bit to find the cache type instead of lowest bit.
- Fixed invalid state when creating a planar reflection for the first time
- Fix FrameSettings's LitShaderMode not restrained by supported LitShaderMode regression.

### Changed
- The default value roughness value for the clearcoat has been changed from 0.03 to 0.01
- Update default value of based color for master node
- Update Fabric Charlie Sheen lighting model - Remove Fresnel component that wasn't part of initial model + Remap smoothness to [0.0 - 0.6] range for more artist friendly parameter

### Changed
- Code refactor: all macros with ARGS have been swapped with macros with PARAM. This is because the ARGS macros were incorrectly named.

## [6.1.0-preview] - 2019-02-13

### Added
- Added support for post-processing anti-aliasing in the Scene View (FXAA and TAA). These can be set in Preferences.
- Added emissive property for decal material (non-shader graph)

### Fixed
- Fixed a few UI bugs with the color grading curves.
- Fixed "Post Processing" in the scene view not toggling post-processing effects
- Fixed bake only object with flag `ReflectionProbeStaticFlag` when baking a `ReflectionProbe`

### Changed
- Removed unsupported Clear Depth checkbox in Camera inspector
- Updated the toggle for advanced mode in inspectors.

## [6.0.0-preview] - 2019-02-23

### Added
- Added new API to perform a camera rendering
- Added support for hair master node (Double kajiya kay - Lambert)
- Added Reset behaviour in DebugMenu (ingame mapping is right joystick + B)
- Added Default HD scene at new scene creation while in HDRP
- Added Wizard helping to configure HDRP project
- Added new UI for decal material to allow remapping and scaling of some properties
- Added cascade shadow visualisation toggle in HD shadow settings
- Added icons for assets
- Added replace blending mode for distortion
- Added basic distance fade for density volumes
- Added decal master node for shader graph
- Added HD unlit master node (Cross Pipeline version is name Unlit)
- Added new Rendering Queue in materials
- Added post-processing V3 framework embed in HDRP, remove postprocess V2 framework
- Post-processing now uses the generic volume framework
-   New depth-of-field, bloom, panini projection effects, motion blur
-   Exposure is now done as a pre-exposition pass, the whole system has been revamped
-   Exposure now use EV100 everywhere in the UI (Sky, Emissive Light)
- Added emissive intensity (Luminance and EV100 control) control for Emissive
- Added pre-exposure weigth for Emissive
- Added an emissive color node and a slider to control the pre-exposure percentage of emission color
- Added physical camera support where applicable
- Added more color grading tools
- Added changelog level for Shader Variant stripping
- Added Debug mode for validation of material albedo and metalness/specularColor values
- Added a new dynamic mode for ambient probe and renamed BakingSky to StaticLightingSky
- Added command buffer parameter to all Bind() method of material
- Added Material validator in Render Pipeline Debug
- Added code to future support of DXR (not enabled)
- Added support of multiviewport
- Added HDRenderPipeline.RequestSkyEnvironmentUpdate function to force an update from script when sky is set to OnDemand
- Added a Lighting and BackLighting slots in Lit, StackLit, Fabric and Hair master nodes
- Added support for overriding terrain detail rendering shaders, via the render pipeline editor resources asset
- Added xrInstancing flag support to RTHandle
- Added support for cullmask for decal projectors
- Added software dynamic resolution support
- Added support for "After Post-Process" render pass for unlit shader
- Added support for textured rectangular area lights
- Added stereo instancing macros to MSAA shaders
- Added support for Quarter Res Raytraced Reflections (not enabled)
- Added fade factor for decal projectors.
- Added stereo instancing macros to most shaders used in VR
- Added multi edition support for HDRenderPipelineAsset

### Fixed
- Fixed logic to disable FPTL with stereo rendering
- Fixed stacklit transmission and sun highlight
- Fixed decals with stereo rendering
- Fixed sky with stereo rendering
- Fixed flip logic for postprocessing + VR
- Fixed copyStencilBuffer pass for Switch
- Fixed point light shadow map culling that wasn't taking into account far plane
- Fixed usage of SSR with transparent on all master node
- Fixed SSR and microshadowing on fabric material
- Fixed blit pass for stereo rendering
- Fixed lightlist bounds for stereo rendering
- Fixed windows and in-game DebugMenu sync.
- Fixed FrameSettings' LitShaderMode sync when opening DebugMenu.
- Fixed Metal specific issues with decals, hitting a sampler limit and compiling AxF shader
- Fixed an issue with flipped depth buffer during postprocessing
- Fixed normal map use for shadow bias with forward lit - now use geometric normal
- Fixed transparent depth prepass and postpass access so they can be use without alpha clipping for lit shader
- Fixed support of alpha clip shadow for lit master node
- Fixed unlit master node not compiling
- Fixed issue with debug display of reflection probe
- Fixed issue with phong tessellations not working with lit shader
- Fixed issue with vertex displacement being affected by heightmap setting even if not heightmap where assign
- Fixed issue with density mode on Lit terrain producing NaN
- Fixed issue when going back and forth from Lit to LitTesselation for displacement mode
- Fixed issue with ambient occlusion incorrectly applied to emissiveColor with light layers in deferred
- Fixed issue with fabric convolution not using the correct convolved texture when fabric convolution is enabled
- Fixed issue with Thick mode for Transmission that was disabling transmission with directional light
- Fixed shutdown edge cases with HDRP tests
- Fixed slowdow when enabling Fabric convolution in HDRP asset
- Fixed specularAA not compiling in StackLit Master node
- Fixed material debug view with stereo rendering
- Fixed material's RenderQueue edition in default view.
- Fixed banding issues within volumetric density buffer
- Fixed missing multicompile for MSAA for AxF
- Fixed camera-relative support for stereo rendering
- Fixed remove sync with render thread when updating decal texture atlas.
- Fixed max number of keyword reach [256] issue. Several shader feature are now local
- Fixed Scene Color and Depth nodes
- Fixed SSR in forward
- Fixed custom editor of Unlit, HD Unlit and PBR shader graph master node
- Fixed issue with NewFrame not correctly calculated in Editor when switching scene
- Fixed issue with TerrainLit not compiling with depth only pass and normal buffer
- Fixed geometric normal use for shadow bias with PBR master node in forward
- Fixed instancing macro usage for decals
- Fixed error message when having more than one directional light casting shadow
- Fixed error when trying to display preview of Camera or PlanarReflectionProbe
- Fixed LOAD_TEXTURE2D_ARRAY_MSAA macro
- Fixed min-max and amplitude clamping value in inspector of vertex displacement materials
- Fixed issue with alpha shadow clip (was incorrectly clipping object shadow)
- Fixed an issue where sky cubemap would not be cleared correctly when setting the current sky to None
- Fixed a typo in Static Lighting Sky component UI
- Fixed issue with incorrect reset of RenderQueue when switching shader in inspector GUI
- Fixed issue with variant stripper stripping incorrectly some variants
- Fixed a case of ambient lighting flickering because of previews
- Fixed Decals when rendering multiple camera in a single frame
- Fixed cascade shadow count in shader
- Fixed issue with Stacklit shader with Haze effect
- Fixed an issue with the max sample count for the TAA
- Fixed post-process guard band for XR
- Fixed exposure of emissive of Unlit
- Fixed depth only and motion vector pass for Unlit not working correctly with MSAA
- Fixed an issue with stencil buffer copy causing unnecessary compute dispatches for lighting
- Fixed multi edition issue in FrameSettings
- Fixed issue with SRP batcher and DebugDisplay variant of lit shader
- Fixed issue with debug material mode not doing alpha test
- Fixed "Attempting to draw with missing UAV bindings" errors on Vulkan
- Fixed pre-exposure incorrectly apply to preview
- Fixed issue with duplicate 3D texture in 3D texture altas of volumetric?
- Fixed Camera rendering order (base on the depth parameter)
- Fixed shader graph decals not being cropped by gizmo
- Fixed "Attempting to draw with missing UAV bindings" errors on Vulkan.


### Changed
- ColorPyramid compute shader passes is swapped to pixel shader passes on platforms where the later is faster (Nintendo Switch).
- Removing the simple lightloop used by the simple lit shader
- Whole refactor of reflection system: Planar and reflection probe
- Separated Passthrough from other RenderingPath
- Update several properties naming and caption based on feedback from documentation team
- Remove tile shader variant for transparent backface pass of lit shader
- Rename all HDRenderPipeline to HDRP folder for shaders
- Rename decal property label (based on doc team feedback)
- Lit shader mode now default to Deferred to reduce build time
- Update UI of Emission parameters in shaders
- Improve shader variant stripping including shader graph variant
- Refactored render loop to render realtime probes visible per camera
- Enable SRP batcher by default
- Shader code refactor: Rename LIGHTLOOP_SINGLE_PASS => LIGHTLOOP_DISABLE_TILE_AND_CLUSTER and clean all usage of LIGHTLOOP_TILE_PASS
- Shader code refactor: Move pragma definition of vertex and pixel shader inside pass + Move SURFACE_GRADIENT definition in XXXData.hlsl
- Micro-shadowing in Lit forward now use ambientOcclusion instead of SpecularOcclusion
- Upgraded FrameSettings workflow, DebugMenu and Inspector part relative to it
- Update build light list shader code to support 32 threads in wavefronts on Switch
- LayeredLit layers' foldout are now grouped in one main foldout per layer
- Shadow alpha clip can now be enabled on lit shader and haor shader enven for opaque
- Temporal Antialiasing optimization for Xbox One X
- Parameter depthSlice on SetRenderTarget functions now defaults to -1 to bind the entire resource
- Rename SampleCameraDepth() functions to LoadCameraDepth() and SampleCameraDepth(), same for SampleCameraColor() functions
- Improved Motion Blur quality.
- Update stereo frame settings values for single-pass instancing and double-wide
- Rearrange FetchDepth functions to prepare for stereo-instancing
- Remove unused _ComputeEyeIndex
- Updated HDRenderPipelineAsset inspector
- Re-enable SRP batcher for metal

## [5.2.0-preview] - 2018-11-27

### Added
- Added option to run Contact Shadows and Volumetrics Voxelization stage in Async Compute
- Added camera freeze debug mode - Allow to visually see culling result for a camera
- Added support of Gizmo rendering before and after postprocess in Editor
- Added support of LuxAtDistance for punctual lights

### Fixed
- Fixed Debug.DrawLine and Debug.Ray call to work in game view
- Fixed DebugMenu's enum resetted on change
- Fixed divide by 0 in refraction causing NaN
- Fixed disable rough refraction support
- Fixed refraction, SSS and atmospheric scattering for VR
- Fixed forward clustered lighting for VR (double-wide).
- Fixed Light's UX to not allow negative intensity
- Fixed HDRenderPipelineAsset inspector broken when displaying its FrameSettings from project windows.
- Fixed forward clustered lighting for VR (double-wide).
- Fixed HDRenderPipelineAsset inspector broken when displaying its FrameSettings from project windows.
- Fixed Decals and SSR diable flags for all shader graph master node (Lit, Fabric, StackLit, PBR)
- Fixed Distortion blend mode for shader graph master node (Lit, StackLit)
- Fixed bent Normal for Fabric master node in shader graph
- Fixed PBR master node lightlayers
- Fixed shader stripping for built-in lit shaders.

### Changed
- Rename "Regular" in Diffusion profile UI "Thick Object"
- Changed VBuffer depth parametrization for volumetric from distanceRange to depthExtent - Require update of volumetric settings - Fog start at near plan
- SpotLight with box shape use Lux unit only

## [5.1.0-preview] - 2018-11-19

### Added

- Added a separate Editor resources file for resources Unity does not take when it builds a Player.
- You can now disable SSR on Materials in Shader Graph.
- Added support for MSAA when the Supported Lit Shader Mode is set to Both. Previously HDRP only supported MSAA for Forward mode.
- You can now override the emissive color of a Material when in debug mode.
- Exposed max light for Light Loop Settings in HDRP asset UI.
- HDRP no longer performs a NormalDBuffer pass update if there are no decals in the Scene.
- Added distant (fall-back) volumetric fog and improved the fog evaluation precision.
- Added an option to reflect sky in SSR.
- Added a y-axis offset for the PlanarReflectionProbe and offset tool.
- Exposed the option to run SSR and SSAO on async compute.
- Added support for the _GlossMapScale parameter in the Legacy to HDRP Material converter.
- Added wave intrinsic instructions for use in Shaders (for AMD GCN).


### Fixed
- Fixed sphere shaped influence handles clamping in Reflection Probes.
- Fixed Reflection Probe data migration for projects created before using HDRP.
- Fixed UI of Layered Material where Unity previously rendered the scrollbar above the Copy button.
- Fixed Material tessellations parameters Start fade distance and End fade distance. Originally, Unity clamped these values when you modified them.
- Fixed various distortion and refraction issues - handle a better fall-back.
- Fixed SSR for multiple views.
- Fixed SSR issues related to self-intersections.
- Fixed shape density volume handle speed.
- Fixed density volume shape handle moving too fast.
- Fixed the Camera velocity pass that we removed by mistake.
- Fixed some null pointer exceptions when disabling motion vectors support.
- Fixed viewports for both the Subsurface Scattering combine pass and the transparent depth prepass.
- Fixed the blend mode pop-up in the UI. It previously did not appear when you enabled pre-refraction.
- Fixed some null pointer exceptions that previously occurred when you disabled motion vectors support.
- Fixed Layered Lit UI issue with scrollbar.
- Fixed cubemap assignation on custom ReflectionProbe.
- Fixed Reflection Probes’ capture settings' shadow distance.
- Fixed an issue with the SRP batcher and Shader variables declaration.
- Fixed thickness and subsurface slots for fabric Shader master node that wasn't appearing with the right combination of flags.
- Fixed d3d debug layer warning.
- Fixed PCSS sampling quality.
- Fixed the Subsurface and transmission Material feature enabling for fabric Shader.
- Fixed the Shader Graph UV node’s dimensions when using it in a vertex Shader.
- Fixed the planar reflection mirror gizmo's rotation.
- Fixed HDRenderPipelineAsset's FrameSettings not showing the selected enum in the Inspector drop-down.
- Fixed an error with async compute.
- MSAA now supports transparency.
- The HDRP Material upgrader tool now converts metallic values correctly.
- Volumetrics now render in Reflection Probes.
- Fixed a crash that occurred whenever you set a viewport size to 0.
- Fixed the Camera physic parameter that the UI previously did not display.
- Fixed issue in pyramid shaped spotlight handles manipulation

### Changed

- Renamed Line shaped Lights to Tube Lights.
- HDRP now uses mean height fog parametrization.
- Shadow quality settings are set to All when you use HDRP (This setting is not visible in the UI when using SRP). This avoids Legacy Graphics Quality Settings disabling the shadows and give SRP full control over the Shadows instead.
- HDRP now internally uses premultiplied alpha for all fog.
- Updated default FrameSettings used for realtime Reflection Probes when you create a new HDRenderPipelineAsset.
- Remove multi-camera support. LWRP and HDRP will not support multi-camera layered rendering.
- Updated Shader Graph subshaders to use the new instancing define.
- Changed fog distance calculation from distance to plane to distance to sphere.
- Optimized forward rendering using AMD GCN by scalarizing the light loop.
- Changed the UI of the Light Editor.
- Change ordering of includes in HDRP Materials in order to reduce iteration time for faster compilation.
- Added a StackLit master node replacing the InspectorUI version. IMPORTANT: All previously authored StackLit Materials will be lost. You need to recreate them with the master node.

## [5.0.0-preview] - 2018-09-28

### Added
- Added occlusion mesh to depth prepass for VR (VR still disabled for now)
- Added a debug mode to display only one shadow at once
- Added controls for the highlight created by directional lights
- Added a light radius setting to punctual lights to soften light attenuation and simulate fill lighting
- Added a 'minRoughness' parameter to all non-area lights (was previously only available for certain light types)
- Added separate volumetric light/shadow dimmers
- Added per-pixel jitter to volumetrics to reduce aliasing artifacts
- Added a SurfaceShading.hlsl file, which implements material-agnostic shading functionality in an efficient manner
- Added support for shadow bias for thin object transmission
- Added FrameSettings to control realtime planar reflection
- Added control for SRPBatcher on HDRP Asset
- Added an option to clear the shadow atlases in the debug menu
- Added a color visualization of the shadow atlas rescale in debug mode
- Added support for disabling SSR on materials
- Added intrinsic for XBone
- Added new light volume debugging tool
- Added a new SSR debug view mode
- Added translaction's scale invariance on DensityVolume
- Added multiple supported LitShadermode and per renderer choice in case of both Forward and Deferred supported
- Added custom specular occlusion mode to Lit Shader Graph Master node

### Fixed
- Fixed a normal bias issue with Stacklit (Was causing light leaking)
- Fixed camera preview outputing an error when both scene and game view where display and play and exit was call
- Fixed override debug mode not apply correctly on static GI
- Fixed issue where XRGraphicsConfig values set in the asset inspector GUI weren't propagating correctly (VR still disabled for now)
- Fixed issue with tangent that was using SurfaceGradient instead of regular normal decoding
- Fixed wrong error message display when switching to unsupported target like IOS
- Fixed an issue with ambient occlusion texture sometimes not being created properly causing broken rendering
- Shadow near plane is no longer limited at 0.1
- Fixed decal draw order on transparent material
- Fixed an issue where sometime the lookup texture used for GGX convolution was broken, causing broken rendering
- Fixed an issue where you wouldn't see any fog for certain pipeline/scene configurations
- Fixed an issue with volumetric lighting where the anisotropy value of 0 would not result in perfectly isotropic lighting
- Fixed shadow bias when the atlas is rescaled
- Fixed shadow cascade sampling outside of the atlas when cascade count is inferior to 4
- Fixed shadow filter width in deferred rendering not matching shader config
- Fixed stereo sampling of depth texture in MSAA DepthValues.shader
- Fixed box light UI which allowed negative and zero sizes, thus causing NaNs
- Fixed stereo rendering in HDRISky.shader (VR)
- Fixed normal blend and blend sphere influence for reflection probe
- Fixed distortion filtering (was point filtering, now trilinear)
- Fixed contact shadow for large distance
- Fixed depth pyramid debug view mode
- Fixed sphere shaped influence handles clamping in reflection probes
- Fixed reflection probes data migration for project created before using hdrp
- Fixed ambient occlusion for Lit Master Node when slot is connected

### Changed
- Use samplerunity_ShadowMask instead of samplerunity_samplerLightmap for shadow mask
- Allow to resize reflection probe gizmo's size
- Improve quality of screen space shadow
- Remove support of projection model for ScreenSpaceLighting (SSR always use HiZ and refraction always Proxy)
- Remove all the debug mode from SSR that are obsolete now
- Expose frameSettings and Capture settings for reflection and planar probe
- Update UI for reflection probe, planar probe, camera and HDRP Asset
- Implement proper linear blending for volumetric lighting via deep compositing as described in the paper "Deep Compositing Using Lie Algebras"
- Changed  planar mapping to match terrain convention (XZ instead of ZX)
- XRGraphicsConfig is no longer Read/Write. Instead, it's read-only. This improves consistency of XR behavior between the legacy render pipeline and SRP
- Change reflection probe data migration code (to update old reflection probe to new one)
- Updated gizmo for ReflectionProbes
- Updated UI and Gizmo of DensityVolume

## [4.0.0-preview] - 2018-09-28

### Added
- Added a new TerrainLit shader that supports rendering of Unity terrains.
- Added controls for linear fade at the boundary of density volumes
- Added new API to control decals without monobehaviour object
- Improve Decal Gizmo
- Implement Screen Space Reflections (SSR) (alpha version, highly experimental)
- Add an option to invert the fade parameter on a Density Volume
- Added a Fabric shader (experimental) handling cotton and silk
- Added support for MSAA in forward only for opaque only
- Implement smoothness fade for SSR
- Added support for AxF shader (X-rite format - require special AxF importer from Unity not part of HDRP)
- Added control for sundisc on directional light (hack)
- Added a new HD Lit Master node that implements Lit shader support for Shader Graph
- Added Micro shadowing support (hack)
- Added an event on HDAdditionalCameraData for custom rendering
- HDRP Shader Graph shaders now support 4-channel UVs.

### Fixed
- Fixed an issue where sometimes the deferred shadow texture would not be valid, causing wrong rendering.
- Stencil test during decals normal buffer update is now properly applied
- Decals corectly update normal buffer in forward
- Fixed a normalization problem in reflection probe face fading causing artefacts in some cases
- Fix multi-selection behavior of Density Volumes overwriting the albedo value
- Fixed support of depth texture for RenderTexture. HDRP now correctly output depth to user depth buffer if RenderTexture request it.
- Fixed multi-selection behavior of Density Volumes overwriting the albedo value
- Fixed support of depth for RenderTexture. HDRP now correctly output depth to user depth buffer if RenderTexture request it.
- Fixed support of Gizmo in game view in the editor
- Fixed gizmo for spot light type
- Fixed issue with TileViewDebug mode being inversed in gameview
- Fixed an issue with SAMPLE_TEXTURECUBE_SHADOW macro
- Fixed issue with color picker not display correctly when game and scene view are visible at the same time
- Fixed an issue with reflection probe face fading
- Fixed camera motion vectors shader and associated matrices to update correctly for single-pass double-wide stereo rendering
- Fixed light attenuation functions when range attenuation is disabled
- Fixed shadow component algorithm fixup not dirtying the scene, so changes can be saved to disk.
- Fixed some GC leaks for HDRP
- Fixed contact shadow not affected by shadow dimmer
- Fixed GGX that works correctly for the roughness value of 0 (mean specular highlgiht will disappeard for perfect mirror, we rely on maxSmoothness instead to always have a highlight even on mirror surface)
- Add stereo support to ShaderPassForward.hlsl. Forward rendering now seems passable in limited test scenes with camera-relative rendering disabled.
- Add stereo support to ProceduralSky.shader and OpaqueAtmosphericScattering.shader.
- Added CullingGroupManager to fix more GC.Alloc's in HDRP
- Fixed rendering when multiple cameras render into the same render texture

### Changed
- Changed the way depth & color pyramids are built to be faster and better quality, thus improving the look of distortion and refraction.
- Stabilize the dithered LOD transition mask with respect to the camera rotation.
- Avoid multiple depth buffer copies when decals are present
- Refactor code related to the RT handle system (No more normal buffer manager)
- Remove deferred directional shadow and move evaluation before lightloop
- Add a function GetNormalForShadowBias() that material need to implement to return the normal used for normal shadow biasing
- Remove Jimenez Subsurface scattering code (This code was disabled by default, now remove to ease maintenance)
- Change Decal API, decal contribution is now done in Material. Require update of material using decal
- Move a lot of files from CoreRP to HDRP/CoreRP. All moved files weren't used by Ligthweight pipeline. Long term they could move back to CoreRP after CoreRP become out of preview
- Updated camera inspector UI
- Updated decal gizmo
- Optimization: The objects that are rendered in the Motion Vector Pass are not rendered in the prepass anymore
- Removed setting shader inclue path via old API, use package shader include paths
- The default value of 'maxSmoothness' for punctual lights has been changed to 0.99
- Modified deferred compute and vert/frag shaders for first steps towards stereo support
- Moved material specific Shader Graph files into corresponding material folders.
- Hide environment lighting settings when enabling HDRP (Settings are control from sceneSettings)
- Update all shader includes to use absolute path (allow users to create material in their Asset folder)
- Done a reorganization of the files (Move ShaderPass to RenderPipeline folder, Move all shadow related files to Lighting/Shadow and others)
- Improved performance and quality of Screen Space Shadows

## [3.3.0-preview] - 2018-01-01

### Added
- Added an error message to say to use Metal or Vulkan when trying to use OpenGL API
- Added a new Fabric shader model that supports Silk and Cotton/Wool
- Added a new HDRP Lighting Debug mode to visualize Light Volumes for Point, Spot, Line, Rectangular and Reflection Probes
- Add support for reflection probe light layers
- Improve quality of anisotropic on IBL

### Fixed
- Fix an issue where the screen where darken when rendering camera preview
- Fix display correct target platform when showing message to inform user that a platform is not supported
- Remove workaround for metal and vulkan in normal buffer encoding/decoding
- Fixed an issue with color picker not working in forward
- Fixed an issue where reseting HDLight do not reset all of its parameters
- Fixed shader compile warning in DebugLightVolumes.shader

### Changed
- Changed default reflection probe to be 256x256x6 and array size to be 64
- Removed dependence on the NdotL for thickness evaluation for translucency (based on artist's input)
- Increased the precision when comparing Planar or HD reflection probe volumes
- Remove various GC alloc in C#. Slightly better performance

## [3.2.0-preview] - 2018-01-01

### Added
- Added a luminance meter in the debug menu
- Added support of Light, reflection probe, emissive material, volume settings related to lighting to Lighting explorer
- Added support for 16bit shadows

### Fixed
- Fix issue with package upgrading (HDRP resources asset is now versionned to worarkound package manager limitation)
- Fix HDReflectionProbe offset displayed in gizmo different than what is affected.
- Fix decals getting into a state where they could not be removed or disabled.
- Fix lux meter mode - The lux meter isn't affected by the sky anymore
- Fix area light size reset when multi-selected
- Fix filter pass number in HDUtils.BlitQuad
- Fix Lux meter mode that was applying SSS
- Fix planar reflections that were not working with tile/cluster (olbique matrix)
- Fix debug menu at runtime not working after nested prefab PR come to trunk
- Fix scrolling issue in density volume

### Changed
- Shader code refactor: Split MaterialUtilities file in two parts BuiltinUtilities (independent of FragInputs) and MaterialUtilities (Dependent of FragInputs)
- Change screen space shadow rendertarget format from ARGB32 to RG16

## [3.1.0-preview] - 2018-01-01

### Added
- Decal now support per channel selection mask. There is now two mode. One with BaseColor, Normal and Smoothness and another one more expensive with BaseColor, Normal, Smoothness, Metal and AO. Control is on HDRP Asset. This may require to launch an update script for old scene: 'Edit/Render Pipeline/Single step upgrade script/Upgrade all DecalMaterial MaskBlendMode'.
- Decal now supports depth bias for decal mesh, to prevent z-fighting
- Decal material now supports draw order for decal projectors
- Added LightLayers support (Base on mask from renderers name RenderingLayers and mask from light name LightLayers - if they match, the light apply) - cost an extra GBuffer in deferred (more bandwidth)
- When LightLayers is enabled, the AmbientOclusion is store in the GBuffer in deferred path allowing to avoid double occlusion with SSAO. In forward the double occlusion is now always avoided.
- Added the possibility to add an override transform on the camera for volume interpolation
- Added desired lux intensity and auto multiplier for HDRI sky
- Added an option to disable light by type in the debug menu
- Added gradient sky
- Split EmissiveColor and bakeDiffuseLighting in forward avoiding the emissiveColor to be affect by SSAO
- Added a volume to control indirect light intensity
- Added EV 100 intensity unit for area lights
- Added support for RendererPriority on Renderer. This allow to control order of transparent rendering manually. HDRP have now two stage of sorting for transparent in addition to bact to front. Material have a priority then Renderer have a priority.
- Add Coupling of (HD)Camera and HDAdditionalCameraData for reset and remove in inspector contextual menu of Camera
- Add Coupling of (HD)ReflectionProbe and HDAdditionalReflectionData for reset and remove in inspector contextual menu of ReflectoinProbe
- Add macro to forbid unity_ObjectToWorld/unity_WorldToObject to be use as it doesn't handle camera relative rendering
- Add opacity control on contact shadow

### Fixed
- Fixed an issue with PreIntegratedFGD texture being sometimes destroyed and not regenerated causing rendering to break
- PostProcess input buffers are not copied anymore on PC if the viewport size matches the final render target size
- Fixed an issue when manipulating a lot of decals, it was displaying a lot of errors in the inspector
- Fixed capture material with reflection probe
- Refactored Constant Buffers to avoid hitting the maximum number of bound CBs in some cases.
- Fixed the light range affecting the transform scale when changed.
- Snap to grid now works for Decal projector resizing.
- Added a warning for 128x128 cookie texture without mipmaps
- Replace the sampler used for density volumes for correct wrap mode handling

### Changed
- Move Render Pipeline Debug "Windows from Windows->General-> Render Pipeline debug windows" to "Windows from Windows->Analysis-> Render Pipeline debug windows"
- Update detail map formula for smoothness and albedo, goal it to bright and dark perceptually and scale factor is use to control gradient speed
- Refactor the Upgrade material system. Now a material can be update from older version at any time. Call Edit/Render Pipeline/Upgrade all Materials to newer version
- Change name EnableDBuffer to EnableDecals at several place (shader, hdrp asset...), this require a call to Edit/Render Pipeline/Upgrade all Materials to newer version to have up to date material.
- Refactor shader code: BakeLightingData structure have been replace by BuiltinData. Lot of shader code have been remove/change.
- Refactor shader code: All GBuffer are now handled by the deferred material. Mean ShadowMask and LightLayers are control by lit material in lit.hlsl and not outside anymore. Lot of shader code have been remove/change.
- Refactor shader code: Rename GetBakedDiffuseLighting to ModifyBakedDiffuseLighting. This function now handle lighting model for transmission too. Lux meter debug mode is factor outisde.
- Refactor shader code: GetBakedDiffuseLighting is not call anymore in GBuffer or forward pass, including the ConvertSurfaceDataToBSDFData and GetPreLightData, this is done in ModifyBakedDiffuseLighting now
- Refactor shader code: Added a backBakeDiffuseLighting to BuiltinData to handle lighting for transmission
- Refactor shader code: Material must now call InitBuiltinData (Init all to zero + init bakeDiffuseLighting and backBakeDiffuseLighting ) and PostInitBuiltinData

## [3.0.0-preview] - 2018-01-01

### Fixed
- Fixed an issue with distortion that was using previous frame instead of current frame
- Fixed an issue where disabled light where not upgrade correctly to the new physical light unit system introduce in 2.0.5-preview

### Changed
- Update assembly definitions to output assemblies that match Unity naming convention (Unity.*).

## [2.0.5-preview] - 2018-01-01

### Added
- Add option supportDitheringCrossFade on HDRP Asset to allow to remove shader variant during player build if needed
- Add contact shadows for punctual lights (in additional shadow settings), only one light is allowed to cast contact shadows at the same time and so at each frame a dominant light is choosed among all light with contact shadows enabled.
- Add PCSS shadow filter support (from SRP Core)
- Exposed shadow budget parameters in HDRP asset
- Add an option to generate an emissive mesh for area lights (currently rectangle light only). The mesh fits the size, intensity and color of the light.
- Add an option to the HDRP asset to increase the resolution of volumetric lighting.
- Add additional ligth unit support for punctual light (Lumens, Candela) and area lights (Lumens, Luminance)
- Add dedicated Gizmo for the box Influence volume of HDReflectionProbe / PlanarReflectionProbe

### Changed
- Re-enable shadow mask mode in debug view
- SSS and Transmission code have been refactored to be able to share it between various material. Guidelines are in SubsurfaceScattering.hlsl
- Change code in area light with LTC for Lit shader. Magnitude is now take from FGD texture instead of a separate texture
- Improve camera relative rendering: We now apply camera translation on the model matrix, so before the TransformObjectToWorld(). Note: unity_WorldToObject and unity_ObjectToWorld must never be used directly.
- Rename positionWS to positionRWS (Camera relative world position) at a lot of places (mainly in interpolator and FragInputs). In case of custom shader user will be required to update their code.
- Rename positionWS, capturePositionWS, proxyPositionWS, influencePositionWS to positionRWS, capturePositionRWS, proxyPositionRWS, influencePositionRWS (Camera relative world position) in LightDefinition struct.
- Improve the quality of trilinear filtering of density volume textures.
- Improve UI for HDReflectionProbe / PlanarReflectionProbe

### Fixed
- Fixed a shader preprocessor issue when compiling DebugViewMaterialGBuffer.shader against Metal target
- Added a temporary workaround to Lit.hlsl to avoid broken lighting code with Metal/AMD
- Fixed issue when using more than one volume texture mask with density volumes.
- Fixed an error which prevented volumetric lighting from working if no density volumes with 3D textures were present.
- Fix contact shadows applied on transmission
- Fix issue with forward opaque lit shader variant being removed by the shader preprocessor
- Fixed compilation errors on Nintendo Switch (limited XRSetting support).
- Fixed apply range attenuation option on punctual light
- Fixed issue with color temperature not take correctly into account with static lighting
- Don't display fog when diffuse lighting, specular lighting, or lux meter debug mode are enabled.

## [2.0.4-preview] - 2018-01-01

### Fixed
- Fix issue when disabling rough refraction and building a player. Was causing a crash.

## [2.0.3-preview] - 2018-01-01

### Added
- Increased debug color picker limit up to 260k lux

## [2.0.2-preview] - 2018-01-01

### Added
- Add Light -> Planar Reflection Probe command
- Added a false color mode in rendering debug
- Add support for mesh decals
- Add flag to disable projector decals on transparent geometry to save performance and decal texture atlas space
- Add ability to use decal diffuse map as mask only
- Add visualize all shadow masks in lighting debug
- Add export of normal and roughness buffer for forwardOnly and when in supportOnlyForward mode for forward
- Provide a define in lit.hlsl (FORWARD_MATERIAL_READ_FROM_WRITTEN_NORMAL_BUFFER) when output buffer normal is used to read the normal and roughness instead of caclulating it (can save performance, but lower quality due to compression)
- Add color swatch to decal material

### Changed
- Change Render -> Planar Reflection creation to 3D Object -> Mirror
- Change "Enable Reflector" name on SpotLight to "Angle Affect Intensity"
- Change prototype of BSDFData ConvertSurfaceDataToBSDFData(SurfaceData surfaceData) to BSDFData ConvertSurfaceDataToBSDFData(uint2 positionSS, SurfaceData surfaceData)

### Fixed
- Fix issue with StackLit in deferred mode with deferredDirectionalShadow due to GBuffer not being cleared. Gbuffer is still not clear and issue was fix with the new Output of normal buffer.
- Fixed an issue where interpolation volumes were not updated correctly for reflection captures.
- Fixed an exception in Light Loop settings UI

## [2.0.1-preview] - 2018-01-01

### Added
- Add stripper of shader variant when building a player. Save shader compile time.
- Disable per-object culling that was executed in C++ in HD whereas it was not used (Optimization)
- Enable texture streaming debugging (was not working before 2018.2)
- Added Screen Space Reflection with Proxy Projection Model
- Support correctly scene selection for alpha tested object
- Add per light shadow mask mode control (i.e shadow mask distance and shadow mask). It use the option NonLightmappedOnly
- Add geometric filtering to Lit shader (allow to reduce specular aliasing)
- Add shortcut to create DensityVolume and PlanarReflection in hierarchy
- Add a DefaultHDMirrorMaterial material for PlanarReflection
- Added a script to be able to upgrade material to newer version of HDRP
- Removed useless duplication of ForwardError passes.
- Add option to not compile any DEBUG_DISPLAY shader in the player (Faster build) call Support Runtime Debug display

### Changed
- Changed SupportForwardOnly to SupportOnlyForward in render pipeline settings
- Changed versioning variable name in HDAdditionalXXXData from m_version to version
- Create unique name when creating a game object in the rendering menu (i.e Density Volume(2))
- Re-organize various files and folder location to clean the repository
- Change Debug windows name and location. Now located at:  Windows -> General -> Render Pipeline Debug

### Removed
- Removed GlobalLightLoopSettings.maxPlanarReflectionProbes and instead use value of GlobalLightLoopSettings.planarReflectionProbeCacheSize
- Remove EmissiveIntensity parameter and change EmissiveColor to be HDR (Matching Builtin Unity behavior) - Data need to be updated - Launch Edit -> Single Step Upgrade Script -> Upgrade all Materials emissionColor

### Fixed
- Fix issue with LOD transition and instancing
- Fix discrepency between object motion vector and camera motion vector
- Fix issue with spot and dir light gizmo axis not highlighted correctly
- Fix potential crash while register debug windows inputs at startup
- Fix warning when creating Planar reflection
- Fix specular lighting debug mode (was rendering black)
- Allow projector decal with null material to allow to configure decal when HDRP is not set
- Decal atlas texture offset/scale is updated after allocations (used to be before so it was using date from previous frame)

## [0.0.0-preview] - 2018-01-01

### Added
- Configure the VolumetricLightingSystem code path to be on by default
- Trigger a build exception when trying to build an unsupported platform
- Introduce the VolumetricLightingController component, which can (and should) be placed on the camera, and allows one to control the near and the far plane of the V-Buffer (volumetric "froxel" buffer) along with the depth distribution (from logarithmic to linear)
- Add 3D texture support for DensityVolumes
- Add a better mapping of roughness to mipmap for planar reflection
- The VolumetricLightingSystem now uses RTHandles, which allows to save memory by sharing buffers between different cameras (history buffers are not shared), and reduce reallocation frequency by reallocating buffers only if the rendering resolution increases (and suballocating within existing buffers if the rendering resolution decreases)
- Add a Volumetric Dimmer slider to lights to control the intensity of the scattered volumetric lighting
- Add UV tiling and offset support for decals.
- Add mipmapping support for volume 3D mask textures

### Changed
- Default number of planar reflection change from 4 to 2
- Rename _MainDepthTexture to _CameraDepthTexture
- The VolumetricLightingController has been moved to the Interpolation Volume framework and now functions similarly to the VolumetricFog settings
- Update of UI of cookie, CubeCookie, Reflection probe and planar reflection probe to combo box
- Allow enabling/disabling shadows for area lights when they are set to baked.
- Hide applyRangeAttenuation and FadeDistance for directional shadow as they are not used

### Removed
- Remove Resource folder of PreIntegratedFGD and add the resource to RenderPipeline Asset

### Fixed
- Fix ConvertPhysicalLightIntensityToLightIntensity() function used when creating light from script to match HDLightEditor behavior
- Fix numerical issues with the default value of mean free path of volumetric fog
- Fix the bug preventing decals from coexisting with density volumes
- Fix issue with alpha tested geometry using planar/triplanar mapping not render correctly or flickering (due to being wrongly alpha tested in depth prepass)
- Fix meta pass with triplanar (was not handling correctly the normal)
- Fix preview when a planar reflection is present
- Fix Camera preview, it is now a Preview cameraType (was a SceneView)
- Fix handling unknown GPUShadowTypes in the shadow manager.
- Fix area light shapes sent as point lights to the baking backends when they are set to baked.
- Fix unnecessary division by PI for baked area lights.
- Fix line lights sent to the lightmappers. The backends don't support this light type.
- Fix issue with shadow mask framesettings not correctly taken into account when shadow mask is enabled for lighting.
- Fix directional light and shadow mask transition, they are now matching making smooth transition
- Fix banding issues caused by high intensity volumetric lighting
- Fix the debug window being emptied on SRP asset reload
- Fix issue with debug mode not correctly clearing the GBuffer in editor after a resize
- Fix issue with ResetMaterialKeyword not resetting correctly ToggleOff/Roggle Keyword
- Fix issue with motion vector not render correctly if there is no depth prepass in deferred

## [0.0.0-preview] - 2018-01-01

### Added
- Screen Space Refraction projection model (Proxy raycasting, HiZ raymarching)
- Screen Space Refraction settings as volume component
- Added buffered frame history per camera
- Port Global Density Volumes to the Interpolation Volume System.
- Optimize ImportanceSampleLambert() to not require the tangent frame.
- Generalize SampleVBuffer() to handle different sampling and reconstruction methods.
- Improve the quality of volumetric lighting reprojection.
- Optimize Morton Order code in the Subsurface Scattering pass.
- Planar Reflection Probe support roughness (gaussian convolution of captured probe)
- Use an atlas instead of a texture array for cluster transparent decals
- Add a debug view to visualize the decal atlas
- Only store decal textures to atlas if decal is visible, debounce out of memory decal atlas warning.
- Add manipulator gizmo on decal to improve authoring workflow
- Add a minimal StackLit material (work in progress, this version can be used as template to add new material)

### Changed
- EnableShadowMask in FrameSettings (But shadowMaskSupport still disable by default)
- Forced Planar Probe update modes to (Realtime, Every Update, Mirror Camera)
- Screen Space Refraction proxy model uses the proxy of the first environment light (Reflection probe/Planar probe) or the sky
- Moved RTHandle static methods to RTHandles
- Renamed RTHandle to RTHandleSystem.RTHandle
- Move code for PreIntegratedFDG (Lit.shader) into its dedicated folder to be share with other material
- Move code for LTCArea (Lit.shader) into its dedicated folder to be share with other material

### Removed
- Removed Planar Probe mirror plane position and normal fields in inspector, always display mirror plane and normal gizmos

### Fixed
- Fix fog flags in scene view is now taken into account
- Fix sky in preview windows that were disappearing after a load of a new level
- Fix numerical issues in IntersectRayAABB().
- Fix alpha blending of volumetric lighting with transparent objects.
- Fix the near plane of the V-Buffer causing out-of-bounds look-ups in the clustered data structure.
- Depth and color pyramid are properly computed and sampled when the camera renders inside a viewport of a RTHandle.
- Fix decal atlas debug view to work correctly when shadow atlas view is also enabled
- Fix TransparentSSR with non-rendergraph.
- Fix shader compilation warning on SSR compute shader.<|MERGE_RESOLUTION|>--- conflicted
+++ resolved
@@ -12,9 +12,6 @@
 ### Fixed
 - Fixed GC allocations from XR occlusion mesh when using multipass.
 - Fixed XR depth copy when using MSAA.
-<<<<<<< HEAD
-- Fixed resize IES when already baked in the Atlas 1299233
-=======
 - Fixed register spilling on  FXC in light list shaders.
 - Fixed after post process custom pass scale issue when dynamic resolution is enabled (case 1299194).
 - Fixed an issue with light intensity prefab override application not visible in the inspector (case 1299563).
@@ -43,13 +40,13 @@
 - Fixed error in the RTHandle scale of Depth Of Field when TAA is enabled.
 - Fixed Quality Level set to the last one of the list after a Build (case 1307450)
 - Fixed XR depth copy (case 1286908).
+- Fixed resize IES when already baked in the Atlas 1299233
 
 ### Changed
 - Change the source value for the ray tracing frame index iterator from m_FrameCount to the camera frame count (case 1301356).
 - Change some light unit slider value ranges to better reflect the lighting scenario.
 - Transparent materials created by the Model Importer are set to not cast shadows. ( case 1295747)
 - Change the tooltip for color shadows and semi-transparent shadows (case 1307704).
->>>>>>> 9344cb98
 
 ## [11.0.0] - 2020-10-21
 
@@ -92,13 +89,9 @@
 - Fixed LayerMask editor for volume parameters.
 - Fixed the condition on temporal accumulation in the reflection denoiser (case 1303504).
 - Fixed box light attenuation.
-<<<<<<< HEAD
-- Fixed tesselation culling, big triangles using lit tesselation shader would dissapear when camera is too close to them (case 1299116)
-=======
 - Fixed compilation issues on platforms that don't support XR.
 - Fixed issue with compute shader stripping for probe volumes variants.
 - Fixed issue with an empty index buffer not being released.
->>>>>>> 9344cb98
 
 ### Changed
 - Removed the material pass probe volumes evaluation mode.
