--- conflicted
+++ resolved
@@ -920,13 +920,10 @@
 - Preparing ray traced reflections for the render graph support (performance and quality).
 - Preparing recursive rendering for the render graph port.
 - Preparation pass for RTGI, temporal filter and diffuse denoiser for render graph.
-<<<<<<< HEAD
-- Preparation pass for RTSSS to be supported by render graph.
-=======
 - Updated the documentation for the DXR implementation.
 - Changed the DXR wizard to support optional checks.
 - Changed the DXR wizard steps.
->>>>>>> 910f88e4
+- Preparation pass for RTSSS to be supported by render graph.
 
 ## [7.1.1] - 2019-09-05
 
