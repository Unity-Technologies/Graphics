--- conflicted
+++ resolved
@@ -45,9 +45,6 @@
 - Fixed an issue where first frame of SSAO could exhibit ghosting artefacts.
 - Fixed an issue with the mipmap generation internal format after rendering format change.
 - Fixed multiple any hit occuring on transparent objects (case 1294927).
-<<<<<<< HEAD
-- Fixed issue that caused a rebake of Probe Volume Data to see effect of changed normal bias.
-=======
 - Cleanup Shader UI.
 - Fixed sub-shadow rendering for cached shadow maps.
 - Fixed PCSS filtering issues with cached shadow maps.
@@ -59,9 +56,8 @@
 - Fixed: SSR with transparent (case 1311088)
 - Fixed decals in material debug display.
 - Fix crash on VolumeComponentWithQualityEditor when the current Pipeline is not HDRP
-
 - Fixed WouldFitInAtlas that would previously return wrong results if any one face of a point light would fit (it used to return true even though the light in entirety wouldn't fit).
->>>>>>> 3f771dc9
+- Fixed issue that caused a rebake of Probe Volume Data to see effect of changed normal bias.
 
 ### Changed
 - Changed Window/Render Pipeline/HD Render Pipeline Wizard to Window/Rendering/HDRP Wizard
