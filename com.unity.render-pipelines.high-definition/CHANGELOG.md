--- conflicted
+++ resolved
@@ -13,14 +13,11 @@
 - Fixed after post process custom pass scale issue when dynamic resolution is enabled (case 1299194).
 - Fixed an issue with light intensity prefab override application not visible in the inspector (case 1299563).
 - Fixed Undo/Redo instability of light temperature.
-<<<<<<< HEAD
-- Fixed undo-redo on layered lit editor.
-=======
 - Fixed label style in pbr sky editor.
 - Fixed side effect on styles during compositor rendering.
 - Fixed size and spacing of compositor info boxes (case 1305652).
 - Fixed spacing of UI widgets in the Graphics Compositor (case 1305638).
->>>>>>> 6413dc64
+- Fixed undo-redo on layered lit editor.
 
 ### Changed
 - Change the source value for the ray tracing frame index iterator from m_FrameCount to the camera frame count (case 1301356).
