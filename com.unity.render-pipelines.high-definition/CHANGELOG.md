--- conflicted
+++ resolved
@@ -95,14 +95,11 @@
 - Fixed exceptions when unchecking "Big Tile Prepass" on the frame settings with render-graph.
 - Fixed an issue causing errors in GenerateMaxZ when opaque objects or decals are disabled. 
 - Fixed an issue with Bake button of Reflection Probe when in custom mode
-<<<<<<< HEAD
-- HLSL codegen will work with C# file using both the `GenerateHLSL` and C# 7 features.
-=======
 - Fixed exceptions related to the debug display settings when changing the default frame settings.
 - Fixed picking for materials with depth offset.
 - Fixed issue with exposure history being uninitialized on second frame.
 - Fixed issue when changing FoV with the physical camera fold-out closed.
->>>>>>> c3787484
+- HLSL codegen will work with C# file using both the `GenerateHLSL` and C# 7 features.
 
 ### Changed
 - Combined occlusion meshes into one to reduce draw calls and state changes with XR single-pass.
