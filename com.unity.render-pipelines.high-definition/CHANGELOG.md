# Changelog
All notable changes to this package will be documented in this file.

The format is based on [Keep a Changelog](http://keepachangelog.com/en/1.0.0/)
and this project adheres to [Semantic Versioning](http://semver.org/spec/v2.0.0.html).

## [12.0.0] - 2021-01-11

### Added
- Added pivot point manipulation for Decals (inspector and edit mode).
- Added UV manipulation for Decals (edit mode).
- Added color and intensity customization for Decals.
- Added a history rejection criterion based on if the pixel was moving in world space (case 1302392).

### Fixed
- Fixed an exception when opening the color picker in the material UI (case 1307143).
- Fixed lights shadow frustum near and far planes.
- Fixed various issues with non-temporal SSAO and rendergraph.
- Fix screen being over-exposed when changing very different skies.
- White flashes on camera cuts on volumetric fog.
- Fixed light layer issue when performing editing on multiple lights.
- Fixed an issue where selection in a debug panel would reset when cycling through enum items.
- Fixed material keywords with fbx importer.

### Changed
- Removed the material pass probe volumes evaluation mode.
<<<<<<< HEAD
- Change the source value for the ray tracing frame index iterator from m_FrameCount to the camera frame count (case 1301356).
- Change some light unit slider value ranges to better reflect the lighting scenario.
- Transparent materials created by the Model Importer are set to not cast shadows. ( case 1295747)
- Change the tooltip for color shadows and semi-transparent shadows (case 1307704).
- Changed resolution (to match the render buffer) of the sky used for camera misses in Path Tracing. (case 1304114).
=======
- Unifying the history validation pass so that it is only done once for the whole frame and not per effect.
- Updated the tooltip for the Decal Angle Fade property (requires to enable Decal Layers in both HDRP asset and Frame settings) (case 1308048).
- Fixed skybox for ortho cameras.
>>>>>>> 317f976b

## [11.0.0] - 2020-10-21

### Added
- Added a new API to bake HDRP probes from C# (case 1276360)
- Added support for pre-exposure for planar reflections.
- Added support for nested volume components to volume system.
- Added a cameraCullingResult field in Custom Pass Context to give access to both custom pass and camera culling result.
- Added a toggle to allow to include or exclude smooth surfaces from ray traced reflection denoising.
- Added support for raytracing for AxF material
- Added rasterized area light shadows for AxF material
- Added a cloud system and the CloudLayer volume override.
- Added a setting in the HDRP asset to change the Density Volume mask resolution of being locked at 32x32x32 (HDRP Asset > Lighting > Volumetrics > Max Density Volume Size).
- Added a Falloff Mode (Linear or Exponential) in the Density Volume for volume blending with Blend Distance.
- Added per-stage shader keywords.

### Fixed
- Fixed probe volumes debug views.
- Fixed ShaderGraph Decal material not showing exposed properties.
- Fixed couple samplers that had the wrong name in raytracing code
- VFX: Fixed LPPV with lit particles in deferred (case 1293608)
- Fixed the default background color for previews to use the original color.
- Fixed compilation issues on platforms that don't support XR.
- Fixed issue with compute shader stripping for probe volumes variants.
- Fixed issue with an empty index buffer not being released.
- Fixed issue when debug full screen 'Transparent Screen Space Reflection' do not take in consideration debug exposure

### Changed
- Removed the material pass probe volumes evaluation mode.
- Volume parameter of type Cubemap can now accept Cubemap render textures and custom render textures.
- Removed the superior clamping value for the recursive rendering max ray length.
- Removed the superior clamping value for the ray tracing light cluster size.
- Removed the readonly keyword on the cullingResults of the CustomPassContext to allow users to overwrite.
- The DrawRenderers function of CustomPassUtils class now takes a sortingCriteria in parameter.
- When in half res, RTR denoising is executed at half resolution and the upscale happens at the end.
- Removed the upscale radius from the RTR.
- Density Volumes can now take a 3D RenderTexture as mask, the mask can use RGBA format for RGB fog.
- Decreased the minimal Fog Distance value in the Density Volume to 0.05.

## [10.3.0] - 2020-12-01

### Added
- Added a slider to control the fallback value of the directional shadow when the cascade have no coverage.
- Added light unit slider for automatic and automatic histrogram exposure limits.
- Added View Bias for mesh decals.
- Added support for the PlayStation 5 platform.

### Fixed
- Fixed computation of geometric normal in path tracing (case 1293029).
- Fixed issues with path-traced volumetric scattering (cases 1295222, 1295234).
- Fixed issue with faulty shadow transition when view is close to an object under some aspect ratio conditions
- Fixed issue where some ShaderGraph generated shaders were not SRP compatible because of UnityPerMaterial cbuffer layout mismatches [1292501] (https://issuetracker.unity3d.com/issues/a2-some-translucent-plus-alphaclipping-shadergraphs-are-not-srp-batcher-compatible)
- Fixed issues with path-traced volumetric scattering (cases 1295222, 1295234)
- Fixed Rendergraph issue with virtual texturing and debug mode while in forward.
- Fixed wrong coat normal space in shader graph
- Fixed NullPointerException when baking probes from the lighting window (case 1289680)
- Fixed volumetric fog with XR single-pass rendering.
- Fixed issues with first frame rendering when RenderGraph is used (auto exposure, AO)
- Fixed AOV api in render graph (case 1296605)
- Fixed a small discrepancy in the marker placement in light intensity sliders (case 1299750)
- Fixed issue with VT resolve pass rendergraph errors when opaque and transparent are disabled in frame settings.
- Fixed a bug in the sphere-aabb light cluster (case 1294767).
- Fixed issue when submitting SRPContext during EndCameraRendering.
- Fixed baked light being included into the ray tracing light cluster (case 1296203).
- Fixed enums UI for the shadergraph nodes.
- Fixed ShaderGraph stack blocks appearing when opening the settings in Hair and Eye ShaderGraphs.
- Fixed white screen when undoing in the editor.
- Fixed display of LOD Bias and maximum level in frame settings when using Quality Levels
- Fixed an issue when trying to open a look dev env library when Look Dev is not supported.
- Fixed shader graph not supporting indirectdxr multibounce (case 1294694).
- Fixed the planar depth texture not being properly created and rendered to (case 1299617).
- Fixed C# 8 compilation issue with turning on nullable checks (case 1300167)
- Fixed affects AO for deacl materials.
- Fixed case where material keywords would not get setup before usage.
- Fixed an issue with material using distortion from ShaderGraph init after Material creation (case 1294026)
- Fixed Clearcoat on Stacklit or Lit breaks when URP is imported into the project (case 1297806)
- VFX : Debug material view were rendering pink for albedo. (case 1290752)
- Fixed XR depth copy when using MSAA.
- Fixed GC allocations from XR occlusion mesh when using multipass.
- Fixed an issue with the frame count management for the volumetric fog (case 1299251).
- Fixed an issue with half res ssgi upscale.
- Fixed timing issues with accumulation motion blur
- Fixed register spilling on  FXC in light list shaders.
- Fixed issue with shadow mask and area lights.
- Fixed an issue with the capture callback (now includes post processing results).
- Fixed decal draw order for ShaderGraph decal materials.
- Fixed StackLit ShaderGraph surface option property block to only display energy conserving specular color option for the specular parametrization (case 1257050)
- Fixed missing BeginCameraRendering call for custom render mode of a Camera.
- Fixed LayerMask editor for volume parameters.
- Fixed the condition on temporal accumulation in the reflection denoiser (case 1303504).
- Fixed box light attenuation.
- Fixed after post process custom pass scale issue when dynamic resolution is enabled (case 1299194).
- Fixed an issue with light intensity prefab override application not visible in the inspector (case 1299563).
- Fixed Undo/Redo instability of light temperature.
- Fixed label style in pbr sky editor.
- Fixed side effect on styles during compositor rendering.
- Fixed size and spacing of compositor info boxes (case 1305652).
- Fixed spacing of UI widgets in the Graphics Compositor (case 1305638).
- Fixed undo-redo on layered lit editor.
- Fixed tesselation culling, big triangles using lit tesselation shader would dissapear when camera is too close to them (case 1299116)
- Fixed issue with compositor related custom passes still active after disabling the compositor (case 1305330)
- Fixed regression in Wizard that not fix runtime ressource anymore (case 1287627)
- Fixed error in Depth Of Field near radius blur calculation (case 1306228).
- Fixed a reload bug when using objects from the scene in the lookdev (case 1300916).
- Fixed some render texture leaks.
- Fixed light gizmo showing shadow near plane when shadows are disabled.
- Fixed path tracing alpha channel support (case 1304187).
- Fixed shadow matte not working with ambient occlusion when MSAA is enabled
- Fixed issues with compositor's undo (cases 1305633, 1307170).
- VFX : Debug material view incorrect depth test. (case 1293291)
- Fixed wrong shader / properties assignement to materials created from 3DsMax 2021 Physical Material. (case 1293576)
- Fixed Emissive color property from Autodesk Interactive materials not editable in Inspector. (case 1307234)
- Fixed exception when changing the current render pipeline to from HDRP to universal (case 1306291).
- Fixed an issue in shadergraph when switch from a RenderingPass (case 1307653)
- Fixed LookDev environment library assignement after leaving playmode.
- Fixed a locale issue with the diffusion profile property values in ShaderGraph on PC where comma is the decimal separator.
- Fixed error in the RTHandle scale of Depth Of Field when TAA is enabled.
- Fixed Quality Level set to the last one of the list after a Build (case 1307450)
- Fixed XR depth copy (case 1286908).
- Fixed Warnings about "SceneIdMap" missing script in eye material sample scene

### Changed
- Now reflection probes cannot have SSAO, SSGI, SSR, ray tracing effects or volumetric reprojection.
- Rename HDRP sub menu in Assets/Create/Shader to HD Render Pipeline for consistency.
- Improved robustness of volumetric sampling in path tracing (case 1295187).
- Changed the message when the graphics device doesn't support ray tracing (case 1287355).
- When a Custom Pass Volume is disabled, the custom pass Cleanup() function is called, it allows to release resources when the volume isn't used anymore.
- Enable Reflector for Spotlight by default
- Changed the convergence time of ssgi to 16 frames and the preset value
- Changed the clamping approach for RTR and RTGI (in both perf and quality) to improve visual quality.
- Changed the warning message for ray traced area shadows (case 1303410).
- Disabled specular occlusion for what we consider medium and larger scale ao > 1.25 with a 25cm falloff interval.
- Change the source value for the ray tracing frame index iterator from m_FrameCount to the camera frame count (case 1301356).
- Removed backplate from rendering of lighting cubemap as it did not really work conceptually and caused artefacts.
- Transparent materials created by the Model Importer are set to not cast shadows. ( case 1295747)
- Change some light unit slider value ranges to better reflect the lighting scenario.
- Change the tooltip for color shadows and semi-transparent shadows (case 1307704).

## [10.2.1] - 2020-11-30

### Added
- Added a warning when trying to bake with static lighting being in an invalid state.

### Fixed
- Fixed stylesheet reloading for LookDev window and Wizard window.
- Fixed XR single-pass rendering with legacy shaders using unity_StereoWorldSpaceCameraPos.
- Fixed issue displaying wrong debug mode in runtime debug menu UI.
- Fixed useless editor repaint when using lod bias.
- Fixed multi-editing with new light intensity slider.
- Fixed issue with density volumes flickering when editing shape box.
- Fixed issue with image layers in the graphics compositor (case 1289936).
- Fixed issue with angle fading when rotating decal projector.
- Fixed issue with gameview repaint in the graphics compositor (case 1290622).
- Fixed some labels being clipped in the Render Graph Viewer
- Fixed issue when decal projector material is none.
- Fixed the sampling of the normal buffer in the the forward transparent pass.
- Fixed bloom prefiltering tooltip.
- Fixed NullReferenceException when loading multipel scene async
- Fixed missing alpha blend state properties in Axf shader and update default stencil properties
- Fixed normal buffer not bound to custom pass anymore.
- Fixed issues with camera management in the graphics compositor (cases 1292548, 1292549).
- Fixed an issue where a warning about the static sky not being ready was wrongly displayed.
- Fixed the clear coat not being handled properly for SSR and RTR (case 1291654).
- Fixed ghosting in RTGI and RTAO when denoising is enabled and the RTHandle size is not equal to the Viewport size (case 1291654).
- Fixed alpha output when atmospheric scattering is enabled.
- Fixed issue with TAA history sharpening when view is downsampled.
- Fixed lookdev movement.
- Fixed volume component tooltips using the same parameter name.
- Fixed issue with saving some quality settings in volume overrides  (case 1293747)
- Fixed NullReferenceException in HDRenderPipeline.UpgradeResourcesIfNeeded (case 1292524)
- Fixed SSGI texture allocation when not using the RenderGraph.
- Fixed NullReference Exception when setting Max Shadows On Screen to 0 in the HDRP asset.
- Fixed path tracing accumulation not being reset when changing to a different frame of an animation.
- Fixed issue with saving some quality settings in volume overrides  (case 1293747)

### Changed
- Volume Manager now always tests scene culling masks. This was required to fix hybrid workflow.
- Now the screen space shadow is only used if the analytic value is valid.
- Distance based roughness is disabled by default and have a control
- Changed the name from the Depth Buffer Thickness to Depth Tolerance for SSGI (case 1301352).

## [10.2.0] - 2020-10-19

### Added
- Added a rough distortion frame setting and and info box on distortion materials.
- Adding support of 4 channel tex coords for ray tracing (case 1265309).
- Added a help button on the volume component toolbar for documentation.
- Added range remapping to metallic property for Lit and Decal shaders.
- Exposed the API to access HDRP shader pass names.
- Added the status check of default camera frame settings in the DXR wizard.
- Added frame setting for Virtual Texturing.
- Added a fade distance for light influencing volumetric lighting.
- Adding an "Include For Ray Tracing" toggle on lights to allow the user to exclude them when ray tracing is enabled in the frame settings of a camera.
- Added fog volumetric scattering support for path tracing.
- Added new algorithm for SSR with temporal accumulation
- Added quality preset of the new volumetric fog parameters.
- Added missing documentation for unsupported SG RT nodes and light's include for raytracing attrbute.
- Added documentation for LODs not being supported by ray tracing.
- Added more options to control how the component of motion vectors coming from the camera transform will affect the motion blur with new clamping modes.
- Added anamorphism support for phsyical DoF, switched to blue noise sampling and fixed tiling artifacts.

### Fixed
- Fixed an issue where the Exposure Shader Graph node had clipped text. (case 1265057)
- Fixed an issue when rendering into texture where alpha would not default to 1.0 when using 11_11_10 color buffer in non-dev builds.
- Fixed issues with reordering and hiding graphics compositor layers (cases 1283903, 1285282, 1283886).
- Fixed the possibility to have a shader with a pre-refraction render queue and refraction enabled at the same time.
- Fixed a migration issue with the rendering queue in ShaderGraph when upgrading to 10.x;
- Fixed the object space matrices in shader graph for ray tracing.
- Changed the cornea refraction function to take a view dir in object space.
- Fixed upside down XR occlusion mesh.
- Fixed precision issue with the atmospheric fog.
- Fixed issue with TAA and no motion vectors.
- Fixed the stripping not working the terrain alphatest feature required for terrain holes (case 1205902).
- Fixed bounding box generation that resulted in incorrect light culling (case 3875925).
- VFX : Fix Emissive writing in Opaque Lit Output with PSSL platforms (case 273378).
- Fixed issue where pivot of DecalProjector was not aligned anymore on Transform position when manipulating the size of the projector from the Inspector.
- Fixed a null reference exception when creating a diffusion profile asset.
- Fixed the diffusion profile not being registered as a dependency of the ShaderGraph.
- Fixing exceptions in the console when putting the SSGI in low quality mode (render graph).
- Fixed NullRef Exception when decals are in the scene, no asset is set and HDRP wizard is run.
- Fixed issue with TAA causing bleeding of a view into another when multiple views are visible.
- Fix an issue that caused issues of usability of editor if a very high resolution is set by mistake and then reverted back to a smaller resolution.
- Fixed issue where Default Volume Profile Asset change in project settings was not added to the undo stack (case 1285268).
- Fixed undo after enabling compositor.
- Fixed the ray tracing shadow UI being displayed while it shouldn't (case 1286391).
- Fixed issues with physically-based DoF, improved speed and robustness
- Fixed a warning happening when putting the range of lights to 0.
- Fixed issue when null parameters in a volume component would spam null reference errors. Produce a warning instead.
- Fixed volument component creation via script.
- Fixed GC allocs in render graph.
- Fixed scene picking passes.
- Fixed broken ray tracing light cluster full screen debug.
- Fixed dead code causing error.
- Fixed issue when dragging slider in inspector for ProjectionDepth.
- Fixed issue when resizing Inspector window that make the DecalProjector editor flickers.
- Fixed issue in DecalProjector editor when the Inspector window have a too small width: the size appears on 2 lines but the editor not let place for the second one.
- Fixed issue (null reference in console) when selecting a DensityVolume with rectangle selection.
- Fixed issue when linking the field of view with the focal length in physical camera
- Fixed supported platform build and error message.
- Fixed exceptions occuring when selecting mulitple decal projectors without materials assigned (case 1283659).
- Fixed LookDev error message when pipeline is not loaded.
- Properly reject history when enabling seond denoiser for RTGI.
- Fixed an issue that could cause objects to not be rendered when using Vulkan API.
- Fixed issue with lookdev shadows looking wrong upon exiting playmode.
- Fixed temporary Editor freeze when selecting AOV output in graphics compositor (case 1288744).
- Fixed normal flip with double sided materials.
- Fixed shadow resolution settings level in the light explorer.
- Fixed the ShaderGraph being dirty after the first save.
- Fixed XR shadows culling
- Fixed Nans happening when upscaling the RTGI.
- Fixed the adjust weight operation not being done for the non-rendergraph pipeline.
- Fixed overlap with SSR Transparent default frame settings message on DXR Wizard.
- Fixed alpha channel in the stop NaNs and motion blur shaders.
- Fixed undo of duplicate environments in the look dev environment library.
- Fixed a ghosting issue with RTShadows (Sun, Point and Spot), RTAO and RTGI when the camera is moving fast.
- Fixed a SSGI denoiser bug for large scenes.
- Fixed a Nan issue with SSGI.
- Fixed an issue with IsFrontFace node in Shader Graph not working properly
- Fixed CustomPassUtils.RenderFrom* functions and CustomPassUtils.DisableSinglePassRendering struct in VR.
- Fixed custom pass markers not recorded when render graph was enabled.
- Fixed exceptions when unchecking "Big Tile Prepass" on the frame settings with render-graph.
- Fixed an issue causing errors in GenerateMaxZ when opaque objects or decals are disabled.
- Fixed an issue with Bake button of Reflection Probe when in custom mode
- Fixed exceptions related to the debug display settings when changing the default frame settings.
- Fixed picking for materials with depth offset.
- Fixed issue with exposure history being uninitialized on second frame.
- Fixed issue when changing FoV with the physical camera fold-out closed.
- Fixed some labels being clipped in the Render Graph Viewer

### Changed
- Combined occlusion meshes into one to reduce draw calls and state changes with XR single-pass.
- Claryfied doc for the LayeredLit material.
- Various improvements for the Volumetric Fog.
- Use draggable fields for float scalable settings
- Migrated the fabric & hair shadergraph samples directly into the renderpipeline resources.
- Removed green coloration of the UV on the DecalProjector gizmo.
- Removed _BLENDMODE_PRESERVE_SPECULAR_LIGHTING keyword from shaders.
- Now the DXR wizard displays the name of the target asset that needs to be changed.
- Standardized naming for the option regarding Transparent objects being able to receive Screen Space Reflections.
- Making the reflection and refractions of cubemaps distance based.
- Changed Receive SSR to also controls Receive SSGI on opaque objects.
- Improved the punctual light shadow rescale algorithm.
- Changed the names of some of the parameters for the Eye Utils SG Nodes.
- Restored frame setting for async compute of contact shadows.
- Removed the possibility to have MSAA (through the frame settings) when ray tracing is active.
- Range handles for decal projector angle fading.
- Smoother angle fading for decal projector.

## [10.1.0] - 2020-10-12

### Added
- Added an option to have only the metering mask displayed in the debug mode.
- Added a new mode to cluster visualization debug where users can see a slice instead of the cluster on opaque objects.
- Added ray traced reflection support for the render graph version of the pipeline.
- Added render graph support of RTAO and required denoisers.
- Added render graph support of RTGI.
- Added support of RTSSS and Recursive Rendering in the render graph mode.
- Added support of RT and screen space shadow for render graph.
- Added tooltips with the full name of the (graphics) compositor properties to properly show large names that otherwise are clipped by the UI (case 1263590)
- Added error message if a callback AOV allocation fail
- Added marker for all AOV request operation on GPU
- Added remapping options for Depth Pyramid debug view mode
- Added an option to support AOV shader at runtime in HDRP settings (case 1265070)
- Added support of SSGI in the render graph mode.
- Added option for 11-11-10 format for cube reflection probes.
- Added an optional check in the HDRP DXR Wizard to verify 64 bits target architecture
- Added option to display timing stats in the debug menu as an average over 1 second.
- Added a light unit slider to provide users more context when authoring physically based values.
- Added a way to check the normals through the material views.
- Added Simple mode to Earth Preset for PBR Sky
- Added the export of normals during the prepass for shadow matte for proper SSAO calculation.
- Added the usage of SSAO for shadow matte unlit shader graph.
- Added the support of input system V2
- Added a new volume component parameter to control the max ray length of directional lights(case 1279849).
- Added support for 'Pyramid' and 'Box' spot light shapes in path tracing.
- Added high quality prefiltering option for Bloom.
- Added support for camera relative ray tracing (and keeping non-camera relative ray tracing working)
- Added a rough refraction option on planar reflections.
- Added scalability settings for the planar reflection resolution.
- Added tests for AOV stacking and UI rendering in the graphics compositor.
- Added a new ray tracing only function that samples the specular part of the materials.
- Adding missing marker for ray tracing profiling (RaytracingDeferredLighting)
- Added the support of eye shader for ray tracing.
- Exposed Refraction Model to the material UI when using a Lit ShaderGraph.
- Added bounding sphere support to screen-space axis-aligned bounding box generation pass.

### Fixed
- Fixed several issues with physically-based DoF (TAA ghosting of the CoC buffer, smooth layer transitions, etc)
- Fixed GPU hang on D3D12 on xbox.
- Fixed game view artifacts on resizing when hardware dynamic resolution was enabled
- Fixed black line artifacts occurring when Lanczos upsampling was set for dynamic resolution
- Fixed Amplitude -> Min/Max parametrization conversion
- Fixed CoatMask block appearing when creating lit master node (case 1264632)
- Fixed issue with SceneEV100 debug mode indicator when rescaling the window.
- Fixed issue with PCSS filter being wrong on first frame.
- Fixed issue with emissive mesh for area light not appearing in playmode if Reload Scene option is disabled in Enter Playmode Settings.
- Fixed issue when Reflection Probes are set to OnEnable and are never rendered if the probe is enabled when the camera is farther than the probe fade distance.
- Fixed issue with sun icon being clipped in the look dev window.
- Fixed error about layers when disabling emissive mesh for area lights.
- Fixed issue when the user deletes the composition graph or .asset in runtime (case 1263319)
- Fixed assertion failure when changing resolution to compositor layers after using AOVs (case 1265023)
- Fixed flickering layers in graphics compositor (case 1264552)
- Fixed issue causing the editor field not updating the disc area light radius.
- Fixed issues that lead to cookie atlas to be updated every frame even if cached data was valid.
- Fixed an issue where world space UI was not emitted for reflection cameras in HDRP
- Fixed an issue with cookie texture atlas that would cause realtime textures to always update in the atlas even when the content did not change.
- Fixed an issue where only one of the two lookdev views would update when changing the default lookdev volume profile.
- Fixed a bug related to light cluster invalidation.
- Fixed shader warning in DofGather (case 1272931)
- Fixed AOV export of depth buffer which now correctly export linear depth (case 1265001)
- Fixed issue that caused the decal atlas to not be updated upon changing of the decal textures content.
- Fixed "Screen position out of view frustum" error when camera is at exactly the planar reflection probe location.
- Fixed Amplitude -> Min/Max parametrization conversion
- Fixed issue that allocated a small cookie for normal spot lights.
- Fixed issue when undoing a change in diffuse profile list after deleting the volume profile.
- Fixed custom pass re-ordering and removing.
- Fixed TAA issue and hardware dynamic resolution.
- Fixed a static lighting flickering issue caused by having an active planar probe in the scene while rendering inspector preview.
- Fixed an issue where even when set to OnDemand, the sky lighting would still be updated when changing sky parameters.
- Fixed an error message trigerred when a mesh has more than 32 sub-meshes (case 1274508).
- Fixed RTGI getting noisy for grazying angle geometry (case 1266462).
- Fixed an issue with TAA history management on pssl.
- Fixed the global illumination volume override having an unwanted advanced mode (case 1270459).
- Fixed screen space shadow option displayed on directional shadows while they shouldn't (case 1270537).
- Fixed the handling of undo and redo actions in the graphics compositor (cases 1268149, 1266212, 1265028)
- Fixed issue with composition graphs that include virtual textures, cubemaps and other non-2D textures (cases 1263347, 1265638).
- Fixed issues when selecting a new composition graph or setting it to None (cases 1263350, 1266202)
- Fixed ArgumentNullException when saving shader graphs after removing the compositor from the scene (case 1268658)
- Fixed issue with updating the compositor output when not in play mode (case 1266216)
- Fixed warning with area mesh (case 1268379)
- Fixed issue with diffusion profile not being updated upon reset of the editor.
- Fixed an issue that lead to corrupted refraction in some scenarios on xbox.
- Fixed for light loop scalarization not happening.
- Fixed issue with stencil not being set in rendergraph mode.
- Fixed for post process being overridable in reflection probes even though it is not supported.
- Fixed RTGI in performance mode when light layers are enabled on the asset.
- Fixed SSS materials appearing black in matcap mode.
- Fixed a collision in the interaction of RTR and RTGI.
- Fix for lookdev toggling renderers that are set to non editable or are hidden in the inspector.
- Fixed issue with mipmap debug mode not properly resetting full screen mode (and viceversa).
- Added unsupported message when using tile debug mode with MSAA.
- Fixed SSGI compilation issues on PS4.
- Fixed "Screen position out of view frustum" error when camera is on exactly the planar reflection probe plane.
- Workaround issue that caused objects using eye shader to not be rendered on xbox.
- Fixed GC allocation when using XR single-pass test mode.
- Fixed text in cascades shadow split being truncated.
- Fixed rendering of custom passes in the Custom Pass Volume inspector
- Force probe to render again if first time was during async shader compilation to avoid having cyan objects.
- Fixed for lookdev library field not being refreshed upon opening a library from the environment library inspector.
- Fixed serialization issue with matcap scale intensity.
- Close Add Override popup of Volume Inspector when the popup looses focus (case 1258571)
- Light quality setting for contact shadow set to on for High quality by default.
- Fixed an exception thrown when closing the look dev because there is no active SRP anymore.
- Fixed alignment of framesettings in HDRP Default Settings
- Fixed an exception thrown when closing the look dev because there is no active SRP anymore.
- Fixed an issue where entering playmode would close the LookDev window.
- Fixed issue with rendergraph on console failing on SSS pass.
- Fixed Cutoff not working properly with ray tracing shaders default and SG (case 1261292).
- Fixed shader compilation issue with Hair shader and debug display mode
- Fixed cubemap static preview not updated when the asset is imported.
- Fixed wizard DXR setup on non-DXR compatible devices.
- Fixed Custom Post Processes affecting preview cameras.
- Fixed issue with lens distortion breaking rendering.
- Fixed save popup appearing twice due to HDRP wizard.
- Fixed error when changing planar probe resolution.
- Fixed the dependecy of FrameSettings (MSAA, ClearGBuffer, DepthPrepassWithDeferred) (case 1277620).
- Fixed the usage of GUIEnable for volume components (case 1280018).
- Fixed the diffusion profile becoming invalid when hitting the reset (case 1269462).
- Fixed issue with MSAA resolve killing the alpha channel.
- Fixed a warning in materialevalulation
- Fixed an error when building the player.
- Fixed issue with box light not visible if range is below one and range attenuation is off.
- Fixed an issue that caused a null reference when deleting camera component in a prefab. (case 1244430)
- Fixed issue with bloom showing a thin black line after rescaling window.
- Fixed rendergraph motion vector resolve.
- Fixed the Ray-Tracing related Debug Display not working in render graph mode.
- Fix nan in pbr sky
- Fixed Light skin not properly applied on the LookDev when switching from Dark Skin (case 1278802)
- Fixed accumulation on DX11
- Fixed issue with screen space UI not drawing on the graphics compositor (case 1279272).
- Fixed error Maximum allowed thread group count is 65535 when resolution is very high.
- LOD meshes are now properly stripped based on the maximum lod value parameters contained in the HDRP asset.
- Fixed an inconsistency in the LOD group UI where LOD bias was not the right one.
- Fixed outlines in transitions between post-processed and plain regions in the graphics compositor (case 1278775).
- Fix decal being applied twice with LOD Crossfade.
- Fixed camera stacking for AOVs in the graphics compositor (case 1273223).
- Fixed backface selection on some shader not ignore correctly.
- Disable quad overdraw on ps4.
- Fixed error when resizing the graphics compositor's output and when re-adding a compositor in the scene
- Fixed issues with bloom, alpha and HDR layers in the compositor (case 1272621).
- Fixed alpha not having TAA applied to it.
- Fix issue with alpha output in forward.
- Fix compilation issue on Vulkan for shaders using high quality shadows in XR mode.
- Fixed wrong error message when fixing DXR resources from Wizard.
- Fixed compilation error of quad overdraw with double sided materials
- Fixed screen corruption on xbox when using TAA and Motion Blur with rendergraph.
- Fixed UX issue in the graphics compositor related to clear depth and the defaults for new layers, add better tooltips and fix minor bugs (case 1283904)
- Fixed scene visibility not working for custom pass volumes.
- Fixed issue with several override entries in the runtime debug menu.
- Fixed issue with rendergraph failing to execute every 30 minutes.
- Fixed Lit ShaderGraph surface option property block to only display transmission and energy conserving specular color options for their proper material mode (case 1257050)
- Fixed nan in reflection probe when volumetric fog filtering is enabled, causing the whole probe to be invalid.
- Fixed Debug Color pixel became grey
- Fixed TAA flickering on the very edge of screen.
- Fixed profiling scope for quality RTGI.
- Fixed the denoising and multi-sample not being used for smooth multibounce RTReflections.
- Fixed issue where multiple cameras would cause GC each frame.
- Fixed after post process rendering pass options not showing for unlit ShaderGraphs.
- Fixed null reference in the Undo callback of the graphics compositor
- Fixed cullmode for SceneSelectionPass.
- Fixed issue that caused non-static object to not render at times in OnEnable reflection probes.
- Baked reflection probes now correctly use static sky for ambient lighting.

### Changed
- Preparation pass for RTSSShadows to be supported by render graph.
- Add tooltips with the full name of the (graphics) compositor properties to properly show large names that otherwise are clipped by the UI (case 1263590)
- Composition profile .asset files cannot be manually edited/reset by users (to avoid breaking things - case 1265631)
- Preparation pass for RTSSShadows to be supported by render graph.
- Changed the way the ray tracing property is displayed on the material (QOL 1265297).
- Exposed lens attenuation mode in default settings and remove it as a debug mode.
- Composition layers without any sub layers are now cleared to black to avoid confusion (case 1265061).
- Slight reduction of VGPR used by area light code.
- Changed thread group size for contact shadows (save 1.1ms on PS4)
- Make sure distortion stencil test happens before pixel shader is run.
- Small optimization that allows to skip motion vector prepping when the whole wave as velocity of 0.
- Improved performance to avoid generating coarse stencil buffer when not needed.
- Remove HTile generation for decals (faster without).
- Improving SSGI Filtering and fixing a blend issue with RTGI.
- Changed the Trackball UI so that it allows explicit numeric values.
- Reduce the G-buffer footprint of anisotropic materials
- Moved SSGI out of preview.
- Skip an unneeded depth buffer copy on consoles.
- Replaced the Density Volume Texture Tool with the new 3D Texture Importer.
- Rename Raytracing Node to Raytracing Quality Keyword and rename high and low inputs as default and raytraced. All raytracing effects now use the raytraced mode but path tracing.
- Moved diffusion profile list to the HDRP default settings panel.
- Skip biquadratic resampling of vbuffer when volumetric fog filtering is enabled.
- Optimized Grain and sRGB Dithering.
- On platforms that allow it skip the first mip of the depth pyramid and compute it alongside the depth buffer used for low res transparents.
- When trying to install the local configuration package, if another one is already present the user is now asked whether they want to keep it or not.
- Improved MSAA color resolve to fix issues when very bright and very dark samples are resolved together.
- Improve performance of GPU light AABB generation
- Removed the max clamp value for the RTR, RTAO and RTGI's ray length (case 1279849).
- Meshes assigned with a decal material are not visible anymore in ray-tracing or path-tracing.
- Removed BLEND shader keywords.
- Remove a rendergraph debug option to clear resources on release from UI.
- added SV_PrimitiveID in the VaryingMesh structure for fulldebugscreenpass as well as primitiveID in FragInputs
- Changed which local frame is used for multi-bounce RTReflections.
- Move System Generated Values semantics out of VaryingsMesh structure.
- Other forms of FSAA are silently deactivated, when path tracing is on.
- Removed XRSystemTests. The GC verification is now done during playmode tests (case 1285012).
- SSR now uses the pre-refraction color pyramid.
- Various improvements for the Volumetric Fog.
- Optimizations for volumetric fog.

## [10.0.0] - 2019-06-10

### Added
- Ray tracing support for VR single-pass
- Added sharpen filter shader parameter and UI for TemporalAA to control image quality instead of hardcoded value
- Added frame settings option for custom post process and custom passes as well as custom color buffer format option.
- Add check in wizard on SRP Batcher enabled.
- Added default implementations of OnPreprocessMaterialDescription for FBX, Obj, Sketchup and 3DS file formats.
- Added custom pass fade radius
- Added after post process injection point for custom passes
- Added basic alpha compositing support - Alpha is available afterpostprocess when using FP16 buffer format.
- Added falloff distance on Reflection Probe and Planar Reflection Probe
- Added Backplate projection from the HDRISky
- Added Shadow Matte in UnlitMasterNode, which only received shadow without lighting
- Added hability to name LightLayers in HDRenderPipelineAsset
- Added a range compression factor for Reflection Probe and Planar Reflection Probe to avoid saturation of colors.
- Added path tracing support for directional, point and spot lights, as well as emission from Lit and Unlit.
- Added non temporal version of SSAO.
- Added more detailed ray tracing stats in the debug window
- Added Disc area light (bake only)
- Added a warning in the material UI to prevent transparent + subsurface-scattering combination.
- Added XR single-pass setting into HDRP asset
- Added a penumbra tint option for lights
- Added support for depth copy with XR SDK
- Added debug setting to Render Pipeline Debug Window to list the active XR views
- Added an option to filter the result of the volumetric lighting (off by default).
- Added a transmission multiplier for directional lights
- Added XR single-pass test mode to Render Pipeline Debug Window
- Added debug setting to Render Pipeline Window to list the active XR views
- Added a new refraction mode for the Lit shader (thin). Which is a box refraction with small thickness values
- Added the code to support Barn Doors for Area Lights based on a shaderconfig option.
- Added HDRPCameraBinder property binder for Visual Effect Graph
- Added "Celestial Body" controls to the Directional Light
- Added new parameters to the Physically Based Sky
- Added Reflections to the DXR Wizard
- Added the possibility to have ray traced colored and semi-transparent shadows on directional lights.
- Added a check in the custom post process template to throw an error if the default shader is not found.
- Exposed the debug overlay ratio in the debug menu.
- Added a separate frame settings for tonemapping alongside color grading.
- Added the receive fog option in the material UI for ShaderGraphs.
- Added a public virtual bool in the custom post processes API to specify if a post processes should be executed in the scene view.
- Added a menu option that checks scene issues with ray tracing. Also removed the previously existing warning at runtime.
- Added Contrast Adaptive Sharpen (CAS) Upscaling effect.
- Added APIs to update probe settings at runtime.
- Added documentation for the rayTracingSupported method in HDRP
- Added user-selectable format for the post processing passes.
- Added support for alpha channel in some post-processing passes (DoF, TAA, Uber).
- Added warnings in FrameSettings inspector when using DXR and atempting to use Asynchronous Execution.
- Exposed Stencil bits that can be used by the user.
- Added history rejection based on velocity of intersected objects for directional, point and spot lights.
- Added a affectsVolumetric field to the HDAdditionalLightData API to know if light affects volumetric fog.
- Add OS and Hardware check in the Wizard fixes for DXR.
- Added option to exclude camera motion from motion blur.
- Added semi-transparent shadows for point and spot lights.
- Added support for semi-transparent shadow for unlit shader and unlit shader graph.
- Added the alpha clip enabled toggle to the material UI for all HDRP shader graphs.
- Added Material Samples to explain how to use the lit shader features
- Added an initial implementation of ray traced sub surface scattering
- Added AssetPostprocessors and Shadergraphs to handle Arnold Standard Surface and 3DsMax Physical material import from FBX.
- Added support for Smoothness Fade start work when enabling ray traced reflections.
- Added Contact shadow, Micro shadows and Screen space refraction API documentation.
- Added script documentation for SSR, SSAO (ray tracing), GI, Light Cluster, RayTracingSettings, Ray Counters, etc.
- Added path tracing support for refraction and internal reflections.
- Added support for Thin Refraction Model and Lit's Clear Coat in Path Tracing.
- Added the Tint parameter to Sky Colored Fog.
- Added of Screen Space Reflections for Transparent materials
- Added a fallback for ray traced area light shadows in case the material is forward or the lit mode is forward.
- Added a new debug mode for light layers.
- Added an "enable" toggle to the SSR volume component.
- Added support for anisotropic specular lobes in path tracing.
- Added support for alpha clipping in path tracing.
- Added support for light cookies in path tracing.
- Added support for transparent shadows in path tracing.
- Added support for iridescence in path tracing.
- Added support for background color in path tracing.
- Added a path tracing test to the test suite.
- Added a warning and workaround instructions that appear when you enable XR single-pass after the first frame with the XR SDK.
- Added the exposure sliders to the planar reflection probe preview
- Added support for subsurface scattering in path tracing.
- Added a new mode that improves the filtering of ray traced shadows (directional, point and spot) based on the distance to the occluder.
- Added support of cookie baking and add support on Disc light.
- Added support for fog attenuation in path tracing.
- Added a new debug panel for volumes
- Added XR setting to control camera jitter for temporal effects
- Added an error message in the DrawRenderers custom pass when rendering opaque objects with an HDRP asset in DeferredOnly mode.
- Added API to enable proper recording of path traced scenes (with the Unity recorder or other tools).
- Added support for fog in Recursive rendering, ray traced reflections and ray traced indirect diffuse.
- Added an alpha blend option for recursive rendering
- Added support for stack lit for ray tracing effects.
- Added support for hair for ray tracing effects.
- Added support for alpha to coverage for HDRP shaders and shader graph
- Added support for Quality Levels to Subsurface Scattering.
- Added option to disable XR rendering on the camera settings.
- Added support for specular AA from geometric curvature in AxF
- Added support for baked AO (no input for now) in AxF
- Added an info box to warn about depth test artifacts when rendering object twice in custom passes with MSAA.
- Added a frame setting for alpha to mask.
- Added support for custom passes in the AOV API
- Added Light decomposition lighting debugging modes and support in AOV
- Added exposure compensation to Fixed exposure mode
- Added support for rasterized area light shadows in StackLit
- Added support for texture-weighted automatic exposure
- Added support for POM for emissive map
- Added alpha channel support in motion blur pass.
- Added the HDRP Compositor Tool (in Preview).
- Added a ray tracing mode option in the HDRP asset that allows to override and shader stripping.
- Added support for arbitrary resolution scaling of Volumetric Lighting to the Fog volume component.
- Added range attenuation for box-shaped spotlights.
- Added scenes for hair and fabric and decals with material samples
- Added fabric materials and textures
- Added information for fabric materials in fabric scene
- Added a DisplayInfo attribute to specify a name override and a display order for Volume Component fields (used only in default inspector for now).
- Added Min distance to contact shadows.
- Added support for Depth of Field in path tracing (by sampling the lens aperture).
- Added an API in HDRP to override the camera within the rendering of a frame (mainly for custom pass).
- Added a function (HDRenderPipeline.ResetRTHandleReferenceSize) to reset the reference size of RTHandle systems.
- Added support for AxF measurements importing into texture resources tilings.
- Added Layer parameter on Area Light to modify Layer of generated Emissive Mesh
- Added a flow map parameter to HDRI Sky
- Implemented ray traced reflections for transparent objects.
- Add a new parameter to control reflections in recursive rendering.
- Added an initial version of SSGI.
- Added Virtual Texturing cache settings to control the size of the Streaming Virtual Texturing caches.
- Added back-compatibility with builtin stereo matrices.
- Added CustomPassUtils API to simplify Blur, Copy and DrawRenderers custom passes.
- Added Histogram guided automatic exposure.
- Added few exposure debug modes.
- Added support for multiple path-traced views at once (e.g., scene and game views).
- Added support for 3DsMax's 2021 Simplified Physical Material from FBX files in the Model Importer.
- Added custom target mid grey for auto exposure.
- Added CustomPassUtils API to simplify Blur, Copy and DrawRenderers custom passes.
- Added an API in HDRP to override the camera within the rendering of a frame (mainly for custom pass).
- Added more custom pass API functions, mainly to render objects from another camera.
- Added support for transparent Unlit in path tracing.
- Added a minimal lit used for RTGI in peformance mode.
- Added procedural metering mask that can follow an object
- Added presets quality settings for RTAO and RTGI.
- Added an override for the shadow culling that allows better directional shadow maps in ray tracing effects (RTR, RTGI, RTSSS and RR).
- Added a Cloud Layer volume override.
- Added Fast Memory support for platform that support it.
- Added CPU and GPU timings for ray tracing effects.
- Added support to combine RTSSS and RTGI (1248733).
- Added IES Profile support for Point, Spot and Rectangular-Area lights
- Added support for multiple mapping modes in AxF.
- Add support of lightlayers on indirect lighting controller
- Added compute shader stripping.
- Added Cull Mode option for opaque materials and ShaderGraphs.
- Added scene view exposure override.
- Added support for exposure curve remapping for min/max limits.
- Added presets for ray traced reflections.
- Added final image histogram debug view (both luminance and RGB).
- Added an example texture and rotation to the Cloud Layer volume override.
- Added an option to extend the camera culling for skinned mesh animation in ray tracing effects (1258547).
- Added decal layer system similar to light layer. Mesh will receive a decal when both decal layer mask matches.
- Added shader graph nodes for rendering a complex eye shader.
- Added more controls to contact shadows and increased quality in some parts.
- Added a physically based option in DoF volume.
- Added API to check if a Camera, Light or ReflectionProbe is compatible with HDRP.
- Added path tracing test scene for normal mapping.
- Added missing API documentation.
- Remove CloudLayer
- Added quad overdraw and vertex density debug modes.

### Fixed
- fix when saved HDWizard window tab index out of range (1260273)
- Fix when rescale probe all direction below zero (1219246)
- Update documentation of HDRISky-Backplate, precise how to have Ambient Occlusion on the Backplate
- Sorting, undo, labels, layout in the Lighting Explorer.
- Fixed sky settings and materials in Shader Graph Samples package
- Fix/workaround a probable graphics driver bug in the GTAO shader.
- Fixed Hair and PBR shader graphs double sided modes
- Fixed an issue where updating an HDRP asset in the Quality setting panel would not recreate the pipeline.
- Fixed issue with point lights being considered even when occupying less than a pixel on screen (case 1183196)
- Fix a potential NaN source with iridescence (case 1183216)
- Fixed issue of spotlight breaking when minimizing the cone angle via the gizmo (case 1178279)
- Fixed issue that caused decals not to modify the roughness in the normal buffer, causing SSR to not behave correctly (case 1178336)
- Fixed lit transparent refraction with XR single-pass rendering
- Removed extra jitter for TemporalAA in VR
- Fixed ShaderGraph time in main preview
- Fixed issue on some UI elements in HDRP asset not expanding when clicking the arrow (case 1178369)
- Fixed alpha blending in custom post process
- Fixed the modification of the _AlphaCutoff property in the material UI when exposed with a ShaderGraph parameter.
- Fixed HDRP test `1218_Lit_DiffusionProfiles` on Vulkan.
- Fixed an issue where building a player in non-dev mode would generate render target error logs every frame
- Fixed crash when upgrading version of HDRP
- Fixed rendering issues with material previews
- Fixed NPE when using light module in Shuriken particle systems (1173348).
- Refresh cached shadow on editor changes
- Fixed light supported units caching (1182266)
- Fixed an issue where SSAO (that needs temporal reprojection) was still being rendered when Motion Vectors were not available (case 1184998)
- Fixed a nullref when modifying the height parameters inside the layered lit shader UI.
- Fixed Decal gizmo that become white after exiting play mode
- Fixed Decal pivot position to behave like a spotlight
- Fixed an issue where using the LightingOverrideMask would break sky reflection for regular cameras
- Fix DebugMenu FrameSettingsHistory persistency on close
- Fix DensityVolume, ReflectionProbe aned PlanarReflectionProbe advancedControl display
- Fix DXR scene serialization in wizard
- Fixed an issue where Previews would reallocate History Buffers every frame
- Fixed the SetLightLayer function in HDAdditionalLightData setting the wrong light layer
- Fix error first time a preview is created for planar
- Fixed an issue where SSR would use an incorrect roughness value on ForwardOnly (StackLit, AxF, Fabric, etc.) materials when the pipeline is configured to also allow deferred Lit.
- Fixed issues with light explorer (cases 1183468, 1183269)
- Fix dot colors in LayeredLit material inspector
- Fix undo not resetting all value when undoing the material affectation in LayerLit material
- Fix for issue that caused gizmos to render in render textures (case 1174395)
- Fixed the light emissive mesh not updated when the light was disabled/enabled
- Fixed light and shadow layer sync when setting the HDAdditionalLightData.lightlayersMask property
- Fixed a nullref when a custom post process component that was in the HDRP PP list is removed from the project
- Fixed issue that prevented decals from modifying specular occlusion (case 1178272).
- Fixed exposure of volumetric reprojection
- Fixed multi selection support for Scalable Settings in lights
- Fixed font shaders in test projects for VR by using a Shader Graph version
- Fixed refresh of baked cubemap by incrementing updateCount at the end of the bake (case 1158677).
- Fixed issue with rectangular area light when seen from the back
- Fixed decals not affecting lightmap/lightprobe
- Fixed zBufferParams with XR single-pass rendering
- Fixed moving objects not rendered in custom passes
- Fixed abstract classes listed in the + menu of the custom pass list
- Fixed custom pass that was rendered in previews
- Fixed precision error in zero value normals when applying decals (case 1181639)
- Fixed issue that triggered No Scene Lighting view in game view as well (case 1156102)
- Assign default volume profile when creating a new HDRP Asset
- Fixed fov to 0 in planar probe breaking the projection matrix (case 1182014)
- Fixed bugs with shadow caching
- Reassign the same camera for a realtime probe face render request to have appropriate history buffer during realtime probe rendering.
- Fixed issue causing wrong shading when normal map mode is Object space, no normal map is set, but a detail map is present (case 1143352)
- Fixed issue with decal and htile optimization
- Fixed TerrainLit shader compilation error regarding `_Control0_TexelSize` redefinition (case 1178480).
- Fixed warning about duplicate HDRuntimeReflectionSystem when configuring play mode without domain reload.
- Fixed an editor crash when multiple decal projectors were selected and some had null material
- Added all relevant fix actions to FixAll button in Wizard
- Moved FixAll button on top of the Wizard
- Fixed an issue where fog color was not pre-exposed correctly
- Fix priority order when custom passes are overlapping
- Fix cleanup not called when the custom pass GameObject is destroyed
- Replaced most instances of GraphicsSettings.renderPipelineAsset by GraphicsSettings.currentRenderPipeline. This should fix some parameters not working on Quality Settings overrides.
- Fixed an issue with Realtime GI not working on upgraded projects.
- Fixed issue with screen space shadows fallback texture was not set as a texture array.
- Fixed Pyramid Lights bounding box
- Fixed terrain heightmap default/null values and epsilons
- Fixed custom post-processing effects breaking when an abstract class inherited from `CustomPostProcessVolumeComponent`
- Fixed XR single-pass rendering in Editor by using ShaderConfig.s_XrMaxViews to allocate matrix array
- Multiple different skies rendered at the same time by different cameras are now handled correctly without flickering
- Fixed flickering issue happening when different volumes have shadow settings and multiple cameras are present.
- Fixed issue causing planar probes to disappear if there is no light in the scene.
- Fixed a number of issues with the prefab isolation mode (Volumes leaking from the main scene and reflection not working properly)
- Fixed an issue with fog volume component upgrade not working properly
- Fixed Spot light Pyramid Shape has shadow artifacts on aspect ratio values lower than 1
- Fixed issue with AO upsampling in XR
- Fixed camera without HDAdditionalCameraData component not rendering
- Removed the macro ENABLE_RAYTRACING for most of the ray tracing code
- Fixed prefab containing camera reloading in loop while selected in the Project view
- Fixed issue causing NaN wheh the Z scale of an object is set to 0.
- Fixed DXR shader passes attempting to render before pipeline loaded
- Fixed black ambient sky issue when importing a project after deleting Library.
- Fixed issue when upgrading a Standard transparent material (case 1186874)
- Fixed area light cookies not working properly with stack lit
- Fixed material render queue not updated when the shader is changed in the material inspector.
- Fixed a number of issues with full screen debug modes not reseting correctly when setting another mutually exclusive mode
- Fixed compile errors for platforms with no VR support
- Fixed an issue with volumetrics and RTHandle scaling (case 1155236)
- Fixed an issue where sky lighting might be updated uselessly
- Fixed issue preventing to allow setting decal material to none (case 1196129)
- Fixed XR multi-pass decals rendering
- Fixed several fields on Light Inspector that not supported Prefab overrides
- Fixed EOL for some files
- Fixed scene view rendering with volumetrics and XR enabled
- Fixed decals to work with multiple cameras
- Fixed optional clear of GBuffer (Was always on)
- Fixed render target clears with XR single-pass rendering
- Fixed HDRP samples file hierarchy
- Fixed Light units not matching light type
- Fixed QualitySettings panel not displaying HDRP Asset
- Fixed black reflection probes the first time loading a project
- Fixed y-flip in scene view with XR SDK
- Fixed Decal projectors do not immediately respond when parent object layer mask is changed in editor.
- Fixed y-flip in scene view with XR SDK
- Fixed a number of issues with Material Quality setting
- Fixed the transparent Cull Mode option in HD unlit master node settings only visible if double sided is ticked.
- Fixed an issue causing shadowed areas by contact shadows at the edge of far clip plane if contact shadow length is very close to far clip plane.
- Fixed editing a scalable settings will edit all loaded asset in memory instead of targetted asset.
- Fixed Planar reflection default viewer FOV
- Fixed flickering issues when moving the mouse in the editor with ray tracing on.
- Fixed the ShaderGraph main preview being black after switching to SSS in the master node settings
- Fixed custom fullscreen passes in VR
- Fixed camera culling masks not taken in account in custom pass volumes
- Fixed object not drawn in custom pass when using a DrawRenderers with an HDRP shader in a build.
- Fixed injection points for Custom Passes (AfterDepthAndNormal and BeforePreRefraction were missing)
- Fixed a enum to choose shader tags used for drawing objects (DepthPrepass or Forward) when there is no override material.
- Fixed lit objects in the BeforePreRefraction, BeforeTransparent and BeforePostProcess.
- Fixed the None option when binding custom pass render targets to allow binding only depth or color.
- Fixed custom pass buffers allocation so they are not allocated if they're not used.
- Fixed the Custom Pass entry in the volume create asset menu items.
- Fixed Prefab Overrides workflow on Camera.
- Fixed alignment issue in Preset for Camera.
- Fixed alignment issue in Physical part for Camera.
- Fixed FrameSettings multi-edition.
- Fixed a bug happening when denoising multiple ray traced light shadows
- Fixed minor naming issues in ShaderGraph settings
- VFX: Removed z-fight glitches that could appear when using deferred depth prepass and lit quad primitives
- VFX: Preserve specular option for lit outputs (matches HDRP lit shader)
- Fixed an issue with Metal Shader Compiler and GTAO shader for metal
- Fixed resources load issue while upgrading HDRP package.
- Fix LOD fade mask by accounting for field of view
- Fixed spot light missing from ray tracing indirect effects.
- Fixed a UI bug in the diffusion profile list after fixing them from the wizard.
- Fixed the hash collision when creating new diffusion profile assets.
- Fixed a light leaking issue with box light casting shadows (case 1184475)
- Fixed Cookie texture type in the cookie slot of lights (Now displays a warning because it is not supported).
- Fixed a nullref that happens when using the Shuriken particle light module
- Fixed alignment in Wizard
- Fixed text overflow in Wizard's helpbox
- Fixed Wizard button fix all that was not automatically grab all required fixes
- Fixed VR tab for MacOS in Wizard
- Fixed local config package workflow in Wizard
- Fixed issue with contact shadows shifting when MSAA is enabled.
- Fixed EV100 in the PBR sky
- Fixed an issue In URP where sometime the camera is not passed to the volume system and causes a null ref exception (case 1199388)
- Fixed nullref when releasing HDRP with custom pass disabled
- Fixed performance issue derived from copying stencil buffer.
- Fixed an editor freeze when importing a diffusion profile asset from a unity package.
- Fixed an exception when trying to reload a builtin resource.
- Fixed the light type intensity unit reset when switching the light type.
- Fixed compilation error related to define guards and CreateLayoutFromXrSdk()
- Fixed documentation link on CustomPassVolume.
- Fixed player build when HDRP is in the project but not assigned in the graphic settings.
- Fixed an issue where ambient probe would be black for the first face of a baked reflection probe
- VFX: Fixed Missing Reference to Visual Effect Graph Runtime Assembly
- Fixed an issue where rendering done by users in EndCameraRendering would be executed before the main render loop.
- Fixed Prefab Override in main scope of Volume.
- Fixed alignment issue in Presset of main scope of Volume.
- Fixed persistence of ShowChromeGizmo and moved it to toolbar for coherency in ReflectionProbe and PlanarReflectionProbe.
- Fixed Alignement issue in ReflectionProbe and PlanarReflectionProbe.
- Fixed Prefab override workflow issue in ReflectionProbe and PlanarReflectionProbe.
- Fixed empty MoreOptions and moved AdvancedManipulation in a dedicated location for coherency in ReflectionProbe and PlanarReflectionProbe.
- Fixed Prefab override workflow issue in DensityVolume.
- Fixed empty MoreOptions and moved AdvancedManipulation in a dedicated location for coherency in DensityVolume.
- Fix light limit counts specified on the HDRP asset
- Fixed Quality Settings for SSR, Contact Shadows and Ambient Occlusion volume components
- Fixed decalui deriving from hdshaderui instead of just shaderui
- Use DelayedIntField instead of IntField for scalable settings
- Fixed init of debug for FrameSettingsHistory on SceneView camera
- Added a fix script to handle the warning 'referenced script in (GameObject 'SceneIDMap') is missing'
- Fix Wizard load when none selected for RenderPipelineAsset
- Fixed TerrainLitGUI when per-pixel normal property is not present.
- Fixed rendering errors when enabling debug modes with custom passes
- Fix an issue that made PCSS dependent on Atlas resolution (not shadow map res)
- Fixing a bug whith histories when n>4 for ray traced shadows
- Fixing wrong behavior in ray traced shadows for mesh renderers if their cast shadow is shadow only or double sided
- Only tracing rays for shadow if the point is inside the code for spotlight shadows
- Only tracing rays if the point is inside the range for point lights
- Fixing ghosting issues when the screen space shadow  indexes change for a light with ray traced shadows
- Fixed an issue with stencil management and Xbox One build that caused corrupted output in deferred mode.
- Fixed a mismatch in behavior between the culling of shadow maps and ray traced point and spot light shadows
- Fixed recursive ray tracing not working anymore after intermediate buffer refactor.
- Fixed ray traced shadow denoising not working (history rejected all the time).
- Fixed shader warning on xbox one
- Fixed cookies not working for spot lights in ray traced reflections, ray traced GI and recursive rendering
- Fixed an inverted handling of CoatSmoothness for SSR in StackLit.
- Fixed missing distortion inputs in Lit and Unlit material UI.
- Fixed issue that propagated NaNs across multiple frames through the exposure texture.
- Fixed issue with Exclude from TAA stencil ignored.
- Fixed ray traced reflection exposure issue.
- Fixed issue with TAA history not initialising corretly scale factor for first frame
- Fixed issue with stencil test of material classification not using the correct Mask (causing false positive and bad performance with forward material in deferred)
- Fixed issue with History not reset when chaning antialiasing mode on camera
- Fixed issue with volumetric data not being initialized if default settings have volumetric and reprojection off.
- Fixed ray tracing reflection denoiser not applied in tier 1
- Fixed the vibility of ray tracing related methods.
- Fixed the diffusion profile list not saved when clicking the fix button in the material UI.
- Fixed crash when pushing bounce count higher than 1 for ray traced GI or reflections
- Fixed PCSS softness scale so that it better match ray traced reference for punctual lights.
- Fixed exposure management for the path tracer
- Fixed AxF material UI containing two advanced options settings.
- Fixed an issue where cached sky contexts were being destroyed wrongly, breaking lighting in the LookDev
- Fixed issue that clamped PCSS softness too early and not after distance scale.
- Fixed fog affect transparent on HD unlit master node
- Fixed custom post processes re-ordering not saved.
- Fixed NPE when using scalable settings
- Fixed an issue where PBR sky precomputation was reset incorrectly in some cases causing bad performance.
- Fixed a bug due to depth history begin overriden too soon
- Fixed CustomPassSampleCameraColor scale issue when called from Before Transparent injection point.
- Fixed corruption of AO in baked probes.
- Fixed issue with upgrade of projects that still had Very High as shadow filtering quality.
- Fixed issue that caused Distortion UI to appear in Lit.
- Fixed several issues with decal duplicating when editing them.
- Fixed initialization of volumetric buffer params (1204159)
- Fixed an issue where frame count was incorrectly reset for the game view, causing temporal processes to fail.
- Fixed Culling group was not disposed error.
- Fixed issues on some GPU that do not support gathers on integer textures.
- Fixed an issue with ambient probe not being initialized for the first frame after a domain reload for volumetric fog.
- Fixed the scene visibility of decal projectors and density volumes
- Fixed a leak in sky manager.
- Fixed an issue where entering playmode while the light editor is opened would produce null reference exceptions.
- Fixed the debug overlay overlapping the debug menu at runtime.
- Fixed an issue with the framecount when changing scene.
- Fixed errors that occurred when using invalid near and far clip plane values for planar reflections.
- Fixed issue with motion blur sample weighting function.
- Fixed motion vectors in MSAA.
- Fixed sun flare blending (case 1205862).
- Fixed a lot of issues related to ray traced screen space shadows.
- Fixed memory leak caused by apply distortion material not being disposed.
- Fixed Reflection probe incorrectly culled when moving its parent (case 1207660)
- Fixed a nullref when upgrading the Fog volume components while the volume is opened in the inspector.
- Fix issues where decals on PS4 would not correctly write out the tile mask causing bits of the decal to go missing.
- Use appropriate label width and text content so the label is completely visible
- Fixed an issue where final post process pass would not output the default alpha value of 1.0 when using 11_11_10 color buffer format.
- Fixed SSR issue after the MSAA Motion Vector fix.
- Fixed an issue with PCSS on directional light if punctual shadow atlas was not allocated.
- Fixed an issue where shadow resolution would be wrong on the first face of a baked reflection probe.
- Fixed issue with PCSS softness being incorrect for cascades different than the first one.
- Fixed custom post process not rendering when using multiple HDRP asset in quality settings
- Fixed probe gizmo missing id (case 1208975)
- Fixed a warning in raytracingshadowfilter.compute
- Fixed issue with AO breaking with small near plane values.
- Fixed custom post process Cleanup function not called in some cases.
- Fixed shader warning in AO code.
- Fixed a warning in simpledenoiser.compute
- Fixed tube and rectangle light culling to use their shape instead of their range as a bounding box.
- Fixed caused by using gather on a UINT texture in motion blur.
- Fix issue with ambient occlusion breaking when dynamic resolution is active.
- Fixed some possible NaN causes in Depth of Field.
- Fixed Custom Pass nullref due to the new Profiling Sample API changes
- Fixed the black/grey screen issue on after post process Custom Passes in non dev builds.
- Fixed particle lights.
- Improved behavior of lights and probe going over the HDRP asset limits.
- Fixed issue triggered when last punctual light is disabled and more than one camera is used.
- Fixed Custom Pass nullref due to the new Profiling Sample API changes
- Fixed the black/grey screen issue on after post process Custom Passes in non dev builds.
- Fixed XR rendering locked to vsync of main display with Standalone Player.
- Fixed custom pass cleanup not called at the right time when using multiple volumes.
- Fixed an issue on metal with edge of decal having artifact by delaying discard of fragments during decal projection
- Fixed various shader warning
- Fixing unnecessary memory allocations in the ray tracing cluster build
- Fixed duplicate column labels in LightEditor's light tab
- Fixed white and dark flashes on scenes with very high or very low exposure when Automatic Exposure is being used.
- Fixed an issue where passing a null ProfilingSampler would cause a null ref exception.
- Fixed memory leak in Sky when in matcap mode.
- Fixed compilation issues on platform that don't support VR.
- Fixed migration code called when we create a new HDRP asset.
- Fixed RemoveComponent on Camera contextual menu to not remove Camera while a component depend on it.
- Fixed an issue where ambient occlusion and screen space reflections editors would generate null ref exceptions when HDRP was not set as the current pipeline.
- Fixed a null reference exception in the probe UI when no HDRP asset is present.
- Fixed the outline example in the doc (sampling range was dependent on screen resolution)
- Fixed a null reference exception in the HDRI Sky editor when no HDRP asset is present.
- Fixed an issue where Decal Projectors created from script where rotated around the X axis by 90°.
- Fixed frustum used to compute Density Volumes visibility when projection matrix is oblique.
- Fixed a null reference exception in Path Tracing, Recursive Rendering and raytraced Global Illumination editors when no HDRP asset is present.
- Fix for NaNs on certain geometry with Lit shader -- [case 1210058](https://fogbugz.unity3d.com/f/cases/1210058/)
- Fixed an issue where ambient occlusion and screen space reflections editors would generate null ref exceptions when HDRP was not set as the current pipeline.
- Fixed a null reference exception in the probe UI when no HDRP asset is present.
- Fixed the outline example in the doc (sampling range was dependent on screen resolution)
- Fixed a null reference exception in the HDRI Sky editor when no HDRP asset is present.
- Fixed an issue where materials newly created from the contextual menu would have an invalid state, causing various problems until it was edited.
- Fixed transparent material created with ZWrite enabled (now it is disabled by default for new transparent materials)
- Fixed mouseover on Move and Rotate tool while DecalProjector is selected.
- Fixed wrong stencil state on some of the pixel shader versions of deferred shader.
- Fixed an issue where creating decals at runtime could cause a null reference exception.
- Fixed issue that displayed material migration dialog on the creation of new project.
- Fixed various issues with time and animated materials (cases 1210068, 1210064).
- Updated light explorer with latest changes to the Fog and fixed issues when no visual environment was present.
- Fixed not handleling properly the recieve SSR feature with ray traced reflections
- Shadow Atlas is no longer allocated for area lights when they are disabled in the shader config file.
- Avoid MRT Clear on PS4 as it is not implemented yet.
- Fixed runtime debug menu BitField control.
- Fixed the radius value used for ray traced directional light.
- Fixed compilation issues with the layered lit in ray tracing shaders.
- Fixed XR autotests viewport size rounding
- Fixed mip map slider knob displayed when cubemap have no mipmap
- Remove unnecessary skip of material upgrade dialog box.
- Fixed the profiling sample mismatch errors when enabling the profiler in play mode
- Fixed issue that caused NaNs in reflection probes on consoles.
- Fixed adjusting positive axis of Blend Distance slides the negative axis in the density volume component.
- Fixed the blend of reflections based on the weight.
- Fixed fallback for ray traced reflections when denoising is enabled.
- Fixed error spam issue with terrain detail terrainDetailUnsupported (cases 1211848)
- Fixed hardware dynamic resolution causing cropping/scaling issues in scene view (case 1158661)
- Fixed Wizard check order for `Hardware and OS` and `Direct3D12`
- Fix AO issue turning black when Far/Near plane distance is big.
- Fixed issue when opening lookdev and the lookdev volume have not been assigned yet.
- Improved memory usage of the sky system.
- Updated label in HDRP quality preference settings (case 1215100)
- Fixed Decal Projector gizmo not undoing properly (case 1216629)
- Fix a leak in the denoising of ray traced reflections.
- Fixed Alignment issue in Light Preset
- Fixed Environment Header in LightingWindow
- Fixed an issue where hair shader could write garbage in the diffuse lighting buffer, causing NaNs.
- Fixed an exposure issue with ray traced sub-surface scattering.
- Fixed runtime debug menu light hierarchy None not doing anything.
- Fixed the broken ShaderGraph preview when creating a new Lit graph.
- Fix indentation issue in preset of LayeredLit material.
- Fixed minor issues with cubemap preview in the inspector.
- Fixed wrong build error message when building for android on mac.
- Fixed an issue related to denoising ray trace area shadows.
- Fixed wrong build error message when building for android on mac.
- Fixed Wizard persistency of Direct3D12 change on domain reload.
- Fixed Wizard persistency of FixAll on domain reload.
- Fixed Wizard behaviour on domain reload.
- Fixed a potential source of NaN in planar reflection probe atlas.
- Fixed an issue with MipRatio debug mode showing _DebugMatCapTexture not being set.
- Fixed missing initialization of input params in Blit for VR.
- Fix Inf source in LTC for area lights.
- Fix issue with AO being misaligned when multiple view are visible.
- Fix issue that caused the clamp of camera rotation motion for motion blur to be ineffective.
- Fixed issue with AssetPostprocessors dependencies causing models to be imported twice when upgrading the package version.
- Fixed culling of lights with XR SDK
- Fixed memory stomp in shadow caching code, leading to overflow of Shadow request array and runtime errors.
- Fixed an issue related to transparent objects reading the ray traced indirect diffuse buffer
- Fixed an issue with filtering ray traced area lights when the intensity is high or there is an exposure.
- Fixed ill-formed include path in Depth Of Field shader.
- Fixed shader graph and ray tracing after the shader target PR.
- Fixed a bug in semi-transparent shadows (object further than the light casting shadows)
- Fix state enabled of default volume profile when in package.
- Fixed removal of MeshRenderer and MeshFilter on adding Light component.
- Fixed Ray Traced SubSurface Scattering not working with ray traced area lights
- Fixed Ray Traced SubSurface Scattering not working in forward mode.
- Fixed a bug in debug light volumes.
- Fixed a bug related to ray traced area light shadow history.
- Fixed an issue where fog sky color mode could sample NaNs in the sky cubemap.
- Fixed a leak in the PBR sky renderer.
- Added a tooltip to the Ambient Mode parameter in the Visual Envionment volume component.
- Static lighting sky now takes the default volume into account (this fixes discrepancies between baked and realtime lighting).
- Fixed a leak in the sky system.
- Removed MSAA Buffers allocation when lit shader mode is set to "deferred only".
- Fixed invalid cast for realtime reflection probes (case 1220504)
- Fixed invalid game view rendering when disabling all cameras in the scene (case 1105163)
- Hide reflection probes in the renderer components.
- Fixed infinite reload loop while displaying Light's Shadow's Link Light Layer in Inspector of Prefab Asset.
- Fixed the culling was not disposed error in build log.
- Fixed the cookie atlas size and planar atlas size being too big after an upgrade of the HDRP asset.
- Fixed transparent SSR for shader graph.
- Fixed an issue with emissive light meshes not being in the RAS.
- Fixed DXR player build
- Fixed the HDRP asset migration code not being called after an upgrade of the package
- Fixed draw renderers custom pass out of bound exception
- Fixed the PBR shader rendering in deferred
- Fixed some typos in debug menu (case 1224594)
- Fixed ray traced point and spot lights shadows not rejecting istory when semi-transparent or colored.
- Fixed a warning due to StaticLightingSky when reloading domain in some cases.
- Fixed the MaxLightCount being displayed when the light volume debug menu is on ColorAndEdge.
- Fixed issue with unclear naming of debug menu for decals.
- Fixed z-fighting in scene view when scene lighting is off (case 1203927)
- Fixed issue that prevented cubemap thumbnails from rendering (only on D3D11 and Metal).
- Fixed ray tracing with VR single-pass
- Fix an exception in ray tracing that happens if two LOD levels are using the same mesh renderer.
- Fixed error in the console when switching shader to decal in the material UI.
- Fixed an issue with refraction model and ray traced recursive rendering (case 1198578).
- Fixed an issue where a dynamic sky changing any frame may not update the ambient probe.
- Fixed cubemap thumbnail generation at project load time.
- Fixed cubemap thumbnail generation at project load time.
- Fixed XR culling with multiple cameras
- Fixed XR single-pass with Mock HMD plugin
- Fixed sRGB mismatch with XR SDK
- Fixed an issue where default volume would not update when switching profile.
- Fixed issue with uncached reflection probe cameras reseting the debug mode (case 1224601)
- Fixed an issue where AO override would not override specular occlusion.
- Fixed an issue where Volume inspector might not refresh correctly in some cases.
- Fixed render texture with XR
- Fixed issue with resources being accessed before initialization process has been performed completely.
- Half fixed shuriken particle light that cast shadows (only the first one will be correct)
- Fixed issue with atmospheric fog turning black if a planar reflection probe is placed below ground level. (case 1226588)
- Fixed custom pass GC alloc issue in CustomPassVolume.GetActiveVolumes().
- Fixed a bug where instanced shadergraph shaders wouldn't compile on PS4.
- Fixed an issue related to the envlightdatasrt not being bound in recursive rendering.
- Fixed shadow cascade tooltip when using the metric mode (case 1229232)
- Fixed how the area light influence volume is computed to match rasterization.
- Focus on Decal uses the extends of the projectors
- Fixed usage of light size data that are not available at runtime.
- Fixed the depth buffer copy made before custom pass after opaque and normal injection point.
- Fix for issue that prevented scene from being completely saved when baked reflection probes are present and lighting is set to auto generate.
- Fixed drag area width at left of Light's intensity field in Inspector.
- Fixed light type resolution when performing a reset on HDAdditionalLightData (case 1220931)
- Fixed reliance on atan2 undefined behavior in motion vector debug shader.
- Fixed an usage of a a compute buffer not bound (1229964)
- Fixed an issue where changing the default volume profile from another inspector would not update the default volume editor.
- Fix issues in the post process system with RenderTexture being invalid in some cases, causing rendering problems.
- Fixed an issue where unncessarily serialized members in StaticLightingSky component would change each time the scene is changed.
- Fixed a weird behavior in the scalable settings drawing when the space becomes tiny (1212045).
- Fixed a regression in the ray traced indirect diffuse due to the new probe system.
- Fix for range compression factor for probes going negative (now clamped to positive values).
- Fixed path validation when creating new volume profile (case 1229933)
- Fixed a bug where Decal Shader Graphs would not recieve reprojected Position, Normal, or Bitangent data. (1239921)
- Fix reflection hierarchy for CARPAINT in AxF.
- Fix precise fresnel for delta lights for SVBRDF in AxF.
- Fixed the debug exposure mode for display sky reflection and debug view baked lighting
- Fixed MSAA depth resolve when there is no motion vectors
- Fixed various object leaks in HDRP.
- Fixed compile error with XR SubsystemManager.
- Fix for assertion triggering sometimes when saving a newly created lit shader graph (case 1230996)
- Fixed culling of planar reflection probes that change position (case 1218651)
- Fixed null reference when processing lightprobe (case 1235285)
- Fix issue causing wrong planar reflection rendering when more than one camera is present.
- Fix black screen in XR when HDRP package is present but not used.
- Fixed an issue with the specularFGD term being used when the material has a clear coat (lit shader).
- Fixed white flash happening with auto-exposure in some cases (case 1223774)
- Fixed NaN which can appear with real time reflection and inf value
- Fixed an issue that was collapsing the volume components in the HDRP default settings
- Fixed warning about missing bound decal buffer
- Fixed shader warning on Xbox for ResolveStencilBuffer.compute.
- Fixed PBR shader ZTest rendering in deferred.
- Replaced commands incompatible with async compute in light list build process.
- Diffusion Profile and Material references in HDRP materials are now correctly exported to unity packages. Note that the diffusion profile or the material references need to be edited once before this can work properly.
- Fix MaterialBalls having same guid issue
- Fix spelling and grammatical errors in material samples
- Fixed unneeded cookie texture allocation for cone stop lights.
- Fixed scalarization code for contact shadows.
- Fixed volume debug in playmode
- Fixed issue when toggling anything in HDRP asset that will produce an error (case 1238155)
- Fixed shader warning in PCSS code when using Vulkan.
- Fixed decal that aren't working without Metal and Ambient Occlusion option enabled.
- Fixed an error about procedural sky being logged by mistake.
- Fixed shadowmask UI now correctly showing shadowmask disable
- Made more explicit the warning about raytracing and asynchronous compute. Also fixed the condition in which it appears.
- Fixed a null ref exception in static sky when the default volume profile is invalid.
- DXR: Fixed shader compilation error with shader graph and pathtracer
- Fixed SceneView Draw Modes not being properly updated after opening new scene view panels or changing the editor layout.
- VFX: Removed irrelevant queues in render queue selection from HDRP outputs
- VFX: Motion Vector are correctly renderered with MSAA [Case 1240754](https://issuetracker.unity3d.com/product/unity/issues/guid/1240754/)
- Fixed a cause of NaN when a normal of 0-length is generated (usually via shadergraph).
- Fixed issue with screen-space shadows not enabled properly when RT is disabled (case 1235821)
- Fixed a performance issue with stochastic ray traced area shadows.
- Fixed cookie texture not updated when changing an import settings (srgb for example).
- Fixed flickering of the game/scene view when lookdev is running.
- Fixed issue with reflection probes in realtime time mode with OnEnable baking having wrong lighting with sky set to dynamic (case 1238047).
- Fixed transparent motion vectors not working when in MSAA.
- Fix error when removing DecalProjector from component contextual menu (case 1243960)
- Fixed issue with post process when running in RGBA16 and an object with additive blending is in the scene.
- Fixed corrupted values on LayeredLit when using Vertex Color multiply mode to multiply and MSAA is activated.
- Fix conflicts with Handles manipulation when performing a Reset in DecalComponent (case 1238833)
- Fixed depth prepass and postpass being disabled after changing the shader in the material UI.
- Fixed issue with sceneview camera settings not being saved after Editor restart.
- Fixed issue when switching back to custom sensor type in physical camera settings (case 1244350).
- Fixed a null ref exception when running playmode tests with the render pipeline debug window opened.
- Fixed some GCAlloc in the debug window.
- Fixed shader graphs not casting semi-transparent and color shadows (case 1242617)
- Fixed thin refraction mode not working properly.
- Fixed assert on tests caused by probe culling results being requested when culling did not happen. (case 1246169)
- Fixed over consumption of GPU memory by the Physically Based Sky.
- Fixed an invalid rotation in Planar Reflection Probe editor display, that was causing an error message (case 1182022)
- Put more information in Camera background type tooltip and fixed inconsistent exposure behavior when changing bg type.
- Fixed issue that caused not all baked reflection to be deleted upon clicking "Clear Baked Data" in the lighting menu (case 1136080)
- Fixed an issue where asset preview could be rendered white because of static lighting sky.
- Fixed an issue where static lighting was not updated when removing the static lighting sky profile.
- Fixed the show cookie atlas debug mode not displaying correctly when enabling the clear cookie atlas option.
- Fixed various multi-editing issues when changing Emission parameters.
- Fixed error when undo a Reflection Probe removal in a prefab instance. (case 1244047)
- Fixed Microshadow not working correctly in deferred with LightLayers
- Tentative fix for missing include in depth of field shaders.
- Fixed the light overlap scene view draw mode (wasn't working at all).
- Fixed taaFrameIndex and XR tests 4052 and 4053
- Fixed the prefab integration of custom passes (Prefab Override Highlight not working as expected).
- Cloned volume profile from read only assets are created in the root of the project. (case 1154961)
- Fixed Wizard check on default volume profile to also check it is not the default one in package.
- Fix erroneous central depth sampling in TAA.
- Fixed light layers not correctly disabled when the lightlayers is set to Nothing and Lightlayers isn't enabled in HDRP Asset
- Fixed issue with Model Importer materials falling back to the Legacy default material instead of HDRP's default material when import happens at Editor startup.
- Fixed a wrong condition in CameraSwitcher, potentially causing out of bound exceptions.
- Fixed an issue where editing the Look Dev default profile would not reflect directly in the Look Dev window.
- Fixed a bug where the light list is not cleared but still used when resizing the RT.
- Fixed exposure debug shader with XR single-pass rendering.
- Fixed issues with scene view and transparent motion vectors.
- Fixed black screens for linux/HDRP (1246407)
- Fixed a vulkan and metal warning in the SSGI compute shader.
- Fixed an exception due to the color pyramid not allocated when SSGI is enabled.
- Fixed an issue with the first Depth history was incorrectly copied.
- Fixed path traced DoF focusing issue
- Fix an issue with the half resolution Mode (performance)
- Fix an issue with the color intensity of emissive for performance rtgi
- Fixed issue with rendering being mostly broken when target platform disables VR.
- Workaround an issue caused by GetKernelThreadGroupSizes  failing to retrieve correct group size.
- Fix issue with fast memory and rendergraph.
- Fixed transparent motion vector framesetting not sanitized.
- Fixed wrong order of post process frame settings.
- Fixed white flash when enabling SSR or SSGI.
- The ray traced indrect diffuse and RTGI were combined wrongly with the rest of the lighting (1254318).
- Fixed an exception happening when using RTSSS without using RTShadows.
- Fix inconsistencies with transparent motion vectors and opaque by allowing camera only transparent motion vectors.
- Fix reflection probe frame settings override
- Fixed certain shadow bias artifacts present in volumetric lighting (case 1231885).
- Fixed area light cookie not updated when switch the light type from a spot that had a cookie.
- Fixed issue with dynamic resolution updating when not in play mode.
- Fixed issue with Contrast Adaptive Sharpening upsample mode and preview camera.
- Fix issue causing blocky artifacts when decals affect metallic and are applied on material with specular color workflow.
- Fixed issue with depth pyramid generation and dynamic resolution.
- Fixed an issue where decals were duplicated in prefab isolation mode.
- Fixed an issue where rendering preview with MSAA might generate render graph errors.
- Fixed compile error in PS4 for planar reflection filtering.
- Fixed issue with blue line in prefabs for volume mode.
- Fixing the internsity being applied to RTAO too early leading to unexpected results (1254626).
- Fix issue that caused sky to incorrectly render when using a custom projection matrix.
- Fixed null reference exception when using depth pre/post pass in shadergraph with alpha clip in the material.
- Appropriately constraint blend distance of reflection probe while editing with the inspector (case 1248931)
- Fixed AxF handling of roughness for Blinn-Phong type materials
- Fixed AxF UI errors when surface type is switched to transparent
- Fixed a serialization issue, preventing quality level parameters to undo/redo and update scene view on change.
- Fixed an exception occuring when a camera doesn't have an HDAdditionalCameraData (1254383).
- Fixed ray tracing with XR single-pass.
- Fixed warning in HDAdditionalLightData OnValidate (cases 1250864, 1244578)
- Fixed a bug related to denoising ray traced reflections.
- Fixed nullref in the layered lit material inspector.
- Fixed an issue where manipulating the color wheels in a volume component would reset the cursor every time.
- Fixed an issue where static sky lighting would not be updated for a new scene until it's reloaded at least once.
- Fixed culling for decals when used in prefabs and edited in context.
- Force to rebake probe with missing baked texture. (1253367)
- Fix supported Mac platform detection to handle new major version (11.0) properly
- Fixed typo in the Render Pipeline Wizard under HDRP+VR
- Change transparent SSR name in frame settings to avoid clipping.
- Fixed missing include guards in shadow hlsl files.
- Repaint the scene view whenever the scene exposure override is changed.
- Fixed an error when clearing the SSGI history texture at creation time (1259930).
- Fixed alpha to mask reset when toggling alpha test in the material UI.
- Fixed an issue where opening the look dev window with the light theme would make the window blink and eventually crash unity.
- Fixed fallback for ray tracing and light layers (1258837).
- Fixed Sorting Priority not displayed correctly in the DrawRenderers custom pass UI.
- Fixed glitch in Project settings window when selecting diffusion profiles in material section (case 1253090)
- Fixed issue with light layers bigger than 8 (and above the supported range).
- Fixed issue with culling layer mask of area light's emissive mesh
- Fixed overused the atlas for Animated/Render Target Cookies (1259930).
- Fixed errors when switching area light to disk shape while an area emissive mesh was displayed.
- Fixed default frame settings MSAA toggle for reflection probes (case 1247631)
- Fixed the transparent SSR dependency not being properly disabled according to the asset dependencies (1260271).
- Fixed issue with completely black AO on double sided materials when normal mode is set to None.
- Fixed UI drawing of the quaternion (1251235)
- Fix an issue with the quality mode and perf mode on RTR and RTGI and getting rid of unwanted nans (1256923).
- Fixed unitialized ray tracing resources when using non-default HDRP asset (case 1259467).
- Fixed overused the atlas for Animated/Render Target Cookies (1259930).
- Fixed sky asserts with XR multipass
- Fixed for area light not updating baked light result when modifying with gizmo.
- Fixed robustness issue with GetOddNegativeScale() in ray tracing, which was impacting normal mapping (1261160).
- Fixed regression where moving face of the probe gizmo was not moving its position anymore.
- Fixed XR single-pass macros in tessellation shaders.
- Fixed path-traced subsurface scattering mixing with diffuse and specular BRDFs (1250601).
- Fixed custom pass re-ordering issues.
- Improved robustness of normal mapping when scale is 0, and mapping is extreme (normals in or below the tangent plane).
- Fixed XR Display providers not getting zNear and zFar plane distances passed to them when in HDRP.
- Fixed rendering breaking when disabling tonemapping in the frame settings.
- Fixed issue with serialization of exposure modes in volume profiles not being consistent between HDRP versions (case 1261385).
- Fixed issue with duplicate names in newly created sub-layers in the graphics compositor (case 1263093).
- Remove MSAA debug mode when renderpipeline asset has no MSAA
- Fixed some post processing using motion vectors when they are disabled
- Fixed the multiplier of the environement lights being overriden with a wrong value for ray tracing (1260311).
- Fixed a series of exceptions happening when trying to load an asset during wizard execution (1262171).
- Fixed an issue with Stacklit shader not compiling correctly in player with debug display on (1260579)
- Fixed couple issues in the dependence of building the ray tracing acceleration structure.
- Fix sun disk intensity
- Fixed unwanted ghosting for smooth surfaces.
- Fixing an issue in the recursive rendering flag texture usage.
- Fixed a missing dependecy for choosing to evaluate transparent SSR.
- Fixed issue that failed compilation when XR is disabled.
- Fixed a compilation error in the IES code.
- Fixed issue with dynamic resolution handler when no OnResolutionChange callback is specified.
- Fixed multiple volumes, planar reflection, and decal projector position when creating them from the menu.
- Reduced the number of global keyword used in deferredTile.shader
- Fixed incorrect processing of Ambient occlusion probe (9% error was introduced)
- Fixed multiedition of framesettings drop down (case 1270044)
- Fixed planar probe gizmo

### Changed
- Improve MIP selection for decals on Transparents
- Color buffer pyramid is not allocated anymore if neither refraction nor distortion are enabled
- Rename Emission Radius to Radius in UI in Point, Spot
- Angular Diameter parameter for directional light is no longuer an advanced property
- DXR: Remove Light Radius and Angular Diamater of Raytrace shadow. Angular Diameter and Radius are used instead.
- Remove MaxSmoothness parameters from UI for point, spot and directional light. The MaxSmoothness is now deduce from Radius Parameters
- DXR: Remove the Ray Tracing Environement Component. Add a Layer Mask to the ray Tracing volume components to define which objects are taken into account for each effect.
- Removed second cubemaps used for shadowing in lookdev
- Disable Physically Based Sky below ground
- Increase max limit of area light and reflection probe to 128
- Change default texture for detailmap to grey
- Optimize Shadow RT load on Tile based architecture platforms.
- Improved quality of SSAO.
- Moved RequestShadowMapRendering() back to public API.
- Update HDRP DXR Wizard with an option to automatically clone the hdrp config package and setup raytracing to 1 in shaders file.
- Added SceneSelection pass for TerrainLit shader.
- Simplified Light's type API regrouping the logic in one place (Check type in HDAdditionalLightData)
- The support of LOD CrossFade (Dithering transition) in master nodes now required to enable it in the master node settings (Save variant)
- Improved shadow bias, by removing constant depth bias and substituting it with slope-scale bias.
- Fix the default stencil values when a material is created from a SSS ShaderGraph.
- Tweak test asset to be compatible with XR: unlit SG material for canvas and double-side font material
- Slightly tweaked the behaviour of bloom when resolution is low to reduce artifacts.
- Hidden fields in Light Inspector that is not relevant while in BakingOnly mode.
- Changed parametrization of PCSS, now softness is derived from angular diameter (for directional lights) or shape radius (for point/spot lights) and min filter size is now in the [0..1] range.
- Moved the copy of the geometry history buffers to right after the depth mip chain generation.
- Rename "Luminance" to "Nits" in UX for physical light unit
- Rename FrameSettings "SkyLighting" to "SkyReflection"
- Reworked XR automated tests
- The ray traced screen space shadow history for directional, spot and point lights is discarded if the light transform has changed.
- Changed the behavior for ray tracing in case a mesh renderer has both transparent and opaque submeshes.
- Improve history buffer management
- Replaced PlayerSettings.virtualRealitySupported with XRGraphics.tryEnable.
- Remove redundant FrameSettings RealTimePlanarReflection
- Improved a bit the GC calls generated during the rendering.
- Material update is now only triggered when the relevant settings are touched in the shader graph master nodes
- Changed the way Sky Intensity (on Sky volume components) is handled. It's now a combo box where users can choose between Exposure, Multiplier or Lux (for HDRI sky only) instead of both multiplier and exposure being applied all the time. Added a new menu item to convert old profiles.
- Change how method for specular occlusions is decided on inspector shader (Lit, LitTesselation, LayeredLit, LayeredLitTessellation)
- Unlocked SSS, SSR, Motion Vectors and Distortion frame settings for reflections probes.
- Hide unused LOD settings in Quality Settings legacy window.
- Reduced the constrained distance for temporal reprojection of ray tracing denoising
- Removed shadow near plane from the Directional Light Shadow UI.
- Improved the performances of custom pass culling.
- The scene view camera now replicates the physical parameters from the camera tagged as "MainCamera".
- Reduced the number of GC.Alloc calls, one simple scene without plarnar / probes, it should be 0B.
- Renamed ProfilingSample to ProfilingScope and unified API. Added GPU Timings.
- Updated macros to be compatible with the new shader preprocessor.
- Ray tracing reflection temporal filtering is now done in pre-exposed space
- Search field selects the appropriate fields in both project settings panels 'HDRP Default Settings' and 'Quality/HDRP'
- Disabled the refraction and transmission map keywords if the material is opaque.
- Keep celestial bodies outside the atmosphere.
- Updated the MSAA documentation to specify what features HDRP supports MSAA for and what features it does not.
- Shader use for Runtime Debug Display are now correctly stripper when doing a release build
- Now each camera has its own Volume Stack. This allows Volume Parameters to be updated as early as possible and be ready for the whole frame without conflicts between cameras.
- Disable Async for SSR, SSAO and Contact shadow when aggregated ray tracing frame setting is on.
- Improved performance when entering play mode without domain reload by a factor of ~25
- Renamed the camera profiling sample to include the camera name
- Discarding the ray tracing history for AO, reflection, diffuse shadows and GI when the viewport size changes.
- Renamed the camera profiling sample to include the camera name
- Renamed the post processing graphic formats to match the new convention.
- The restart in Wizard for DXR will always be last fix from now on
- Refactoring pre-existing materials to share more shader code between rasterization and ray tracing.
- Setting a material's Refraction Model to Thin does not overwrite the Thickness and Transmission Absorption Distance anymore.
- Removed Wind textures from runtime as wind is no longer built into the pipeline
- Changed Shader Graph titles of master nodes to be more easily searchable ("HDRP/x" -> "x (HDRP)")
- Expose StartSinglePass() and StopSinglePass() as public interface for XRPass
- Replaced the Texture array for 2D cookies (spot, area and directional lights) and for planar reflections by an atlas.
- Moved the tier defining from the asset to the concerned volume components.
- Changing from a tier management to a "mode" management for reflection and GI and removing the ability to enable/disable deferred and ray bining (they are now implied by performance mode)
- The default FrameSettings for ScreenSpaceShadows is set to true for Camera in order to give a better workflow for DXR.
- Refactor internal usage of Stencil bits.
- Changed how the material upgrader works and added documentation for it.
- Custom passes now disable the stencil when overwriting the depth and not writing into it.
- Renamed the camera profiling sample to include the camera name
- Changed the way the shadow casting property of transparent and tranmissive materials is handeled for ray tracing.
- Changed inspector materials stencil setting code to have more sharing.
- Updated the default scene and default DXR scene and DefaultVolumeProfile.
- Changed the way the length parameter is used for ray traced contact shadows.
- Improved the coherency of PCSS blur between cascades.
- Updated VR checks in Wizard to reflect new XR System.
- Removing unused alpha threshold depth prepass and post pass for fabric shader graph.
- Transform result from CIE XYZ to sRGB color space in EvalSensitivity for iridescence.
- Moved BeginCameraRendering callback right before culling.
- Changed the visibility of the Indirect Lighting Controller component to public.
- Renamed the cubemap used for diffuse convolution to a more explicit name for the memory profiler.
- Improved behaviour of transmission color on transparent surfaces in path tracing.
- Light dimmer can now get values higher than one and was renamed to multiplier in the UI.
- Removed info box requesting volume component for Visual Environment and updated the documentation with the relevant information.
- Improved light selection oracle for light sampling in path tracing.
- Stripped ray tracing subsurface passes with ray tracing is not enabled.
- Remove LOD cross fade code for ray tracing shaders
- Removed legacy VR code
- Add range-based clipping to box lights (case 1178780)
- Improve area light culling (case 1085873)
- Light Hierarchy debug mode can now adjust Debug Exposure for visualizing high exposure scenes.
- Rejecting history for ray traced reflections based on a threshold evaluated on the neighborhood of the sampled history.
- Renamed "Environment" to "Reflection Probes" in tile/cluster debug menu.
- Utilities namespace is obsolete, moved its content to UnityEngine.Rendering (case 1204677)
- Obsolete Utilities namespace was removed, instead use UnityEngine.Rendering (case 1204677)
- Moved most of the compute shaders to the multi_compile API instead of multiple kernels.
- Use multi_compile API for deferred compute shader with shadow mask.
- Remove the raytracing rendering queue system to make recursive raytraced material work when raytracing is disabled
- Changed a few resources used by ray tracing shaders to be global resources (using register space1) for improved CPU performance.
- All custom pass volumes are now executed for one injection point instead of the first one.
- Hidden unsupported choice in emission in Materials
- Temporal Anti aliasing improvements.
- Optimized PrepareLightsForGPU (cost reduced by over 25%) and PrepareGPULightData (around twice as fast now).
- Moved scene view camera settings for HDRP from the preferences window to the scene view camera settings window.
- Updated shaders to be compatible with Microsoft's DXC.
- Debug exposure in debug menu have been replace to debug exposure compensation in EV100 space and is always visible.
- Further optimized PrepareLightsForGPU (3x faster with few shadows, 1.4x faster with a lot of shadows or equivalently cost reduced by 68% to 37%).
- Raytracing: Replaced the DIFFUSE_LIGHTING_ONLY multicompile by a uniform.
- Raytracing: Removed the dynamic lightmap multicompile.
- Raytracing: Remove the LOD cross fade multi compile for ray tracing.
- Cookie are now supported in lightmaper. All lights casting cookie and baked will now include cookie influence.
- Avoid building the mip chain a second time for SSR for transparent objects.
- Replaced "High Quality" Subsurface Scattering with a set of Quality Levels.
- Replaced "High Quality" Volumetric Lighting with "Screen Resolution Percentage" and "Volume Slice Count" on the Fog volume component.
- Merged material samples and shader samples
- Update material samples scene visuals
- Use multi_compile API for deferred compute shader with shadow mask.
- Made the StaticLightingSky class public so that users can change it by script for baking purpose.
- Shadowmask and realtime reflectoin probe property are hide in Quality settings
- Improved performance of reflection probe management when using a lot of probes.
- Ignoring the disable SSR flags for recursive rendering.
- Removed logic in the UI to disable parameters for contact shadows and fog volume components as it was going against the concept of the volume system.
- Fixed the sub surface mask not being taken into account when computing ray traced sub surface scattering.
- MSAA Within Forward Frame Setting is now enabled by default on Cameras when new Render Pipeline Asset is created
- Slightly changed the TAA anti-flicker mechanism so that it is more aggressive on almost static images (only on High preset for now).
- Changed default exposure compensation to 0.
- Refactored shadow caching system.
- Removed experimental namespace for ray tracing code.
- Increase limit for max numbers of lights in UX
- Removed direct use of BSDFData in the path tracing pass, delegated to the material instead.
- Pre-warm the RTHandle system to reduce the amount of memory allocations and the total memory needed at all points.
- DXR: Only read the geometric attributes that are required using the share pass info and shader graph defines.
- DXR: Dispatch binned rays in 1D instead of 2D.
- Lit and LayeredLit tessellation cross lod fade don't used dithering anymore between LOD but fade the tessellation height instead. Allow a smoother transition
- Changed the way planar reflections are filtered in order to be a bit more "physically based".
- Increased path tracing BSDFs roughness range from [0.001, 0.999] to [0.00001, 0.99999].
- Changing the default SSGI radius for the all configurations.
- Changed the default parameters for quality RTGI to match expected behavior.
- Add color clear pass while rendering XR occlusion mesh to avoid leaks.
- Only use one texture for ray traced reflection upscaling.
- Adjust the upscale radius based on the roughness value.
- DXR: Changed the way the filter size is decided for directional, point and spot shadows.
- Changed the default exposure mode to "Automatic (Histogram)", along with "Limit Min" to -4 and "Limit Max" to 16.
- Replaced the default scene system with the builtin Scene Template feature.
- Changed extensions of shader CAS include files.
- Making the planar probe atlas's format match the color buffer's format.
- Removing the planarReflectionCacheCompressed setting from asset.
- SHADERPASS for TransparentDepthPrepass and TransparentDepthPostpass identification is using respectively SHADERPASS_TRANSPARENT_DEPTH_PREPASS and SHADERPASS_TRANSPARENT_DEPTH_POSTPASS
- Moved the Parallax Occlusion Mapping node into Shader Graph.
- Renamed the debug name from SSAO to ScreenSpaceAmbientOcclusion (1254974).
- Added missing tooltips and improved the UI of the aperture control (case 1254916).
- Fixed wrong tooltips in the Dof Volume (case 1256641).
- The `CustomPassLoadCameraColor` and `CustomPassSampleCameraColor` functions now returns the correct color buffer when used in after post process instead of the color pyramid (which didn't had post processes).
- PBR Sky now doesn't go black when going below sea level, but it instead freezes calculation as if on the horizon.
- Fixed an issue with quality setting foldouts not opening when clicking on them (1253088).
- Shutter speed can now be changed by dragging the mouse over the UI label (case 1245007).
- Remove the 'Point Cube Size' for cookie, use the Cubemap size directly.
- VFXTarget with Unlit now allows EmissiveColor output to be consistent with HDRP unlit.
- Only building the RTAS if there is an effect that will require it (1262217).
- Fixed the first ray tracing frame not having the light cluster being set up properly (1260311).
- Render graph pre-setup for ray traced ambient occlusion.
- Avoid casting multiple rays and denoising for hard directional, point and spot ray traced shadows (1261040).
- Making sure the preview cameras do not use ray tracing effects due to a by design issue to build ray tracing acceleration structures (1262166).
- Preparing ray traced reflections for the render graph support (performance and quality).
- Preparing recursive rendering for the render graph port.
- Preparation pass for RTGI, temporal filter and diffuse denoiser for render graph.
- Updated the documentation for the DXR implementation.
- Changed the DXR wizard to support optional checks.
- Changed the DXR wizard steps.
- Preparation pass for RTSSS to be supported by render graph.
- Changed the color space of EmissiveColorLDR property on all shader. Was linear but should have been sRGB. Auto upgrade script handle the conversion.

## [7.1.1] - 2019-09-05

### Added
- Transparency Overdraw debug mode. Allows to visualize transparent objects draw calls as an "heat map".
- Enabled single-pass instancing support for XR SDK with new API cmd.SetInstanceMultiplier()
- XR settings are now available in the HDRP asset
- Support for Material Quality in Shader Graph
- Material Quality support selection in HDRP Asset
- Renamed XR shader macro from UNITY_STEREO_ASSIGN_COMPUTE_EYE_INDEX to UNITY_XR_ASSIGN_VIEW_INDEX
- Raytracing ShaderGraph node for HDRP shaders
- Custom passes volume component with 3 injection points: Before Rendering, Before Transparent and Before Post Process
- Alpha channel is now properly exported to camera render textures when using FP16 color buffer format
- Support for XR SDK mirror view modes
- HD Master nodes in Shader Graph now support Normal and Tangent modification in vertex stage.
- DepthOfFieldCoC option in the fullscreen debug modes.
- Added override Ambient Occlusion option on debug windows
- Added Custom Post Processes with 3 injection points: Before Transparent, Before Post Process and After Post Process
- Added draft of minimal interactive path tracing (experimental) based on DXR API - Support only 4 area light, lit and unlit shader (non-shadergraph)
- Small adjustments to TAA anti flicker (more aggressive on high values).

### Fixed
- Fixed wizard infinite loop on cancellation
- Fixed with compute shader error about too many threads in threadgroup on low GPU
- Fixed invalid contact shadow shaders being created on metal
- Fixed a bug where if Assembly.GetTypes throws an exception due to mis-versioned dlls, then no preprocessors are used in the shader stripper
- Fixed typo in AXF decal property preventing to compile
- Fixed reflection probe with XR single-pass and FPTL
- Fixed force gizmo shown when selecting camera in hierarchy
- Fixed issue with XR occlusion mesh and dynamic resolution
- Fixed an issue where lighting compute buffers were re-created with the wrong size when resizing the window, causing tile artefacts at the top of the screen.
- Fix FrameSettings names and tooltips
- Fixed error with XR SDK when the Editor is not in focus
- Fixed errors with RenderGraph, XR SDK and occlusion mesh
- Fixed shadow routines compilation errors when "real" type is a typedef on "half".
- Fixed toggle volumetric lighting in the light UI
- Fixed post-processing history reset handling rt-scale incorrectly
- Fixed crash with terrain and XR multi-pass
- Fixed ShaderGraph material synchronization issues
- Fixed a null reference exception when using an Emissive texture with Unlit shader (case 1181335)
- Fixed an issue where area lights and point lights where not counted separately with regards to max lights on screen (case 1183196)
- Fixed an SSR and Subsurface Scattering issue (appearing black) when using XR.

### Changed
- Update Wizard layout.
- Remove almost all Garbage collection call within a frame.
- Rename property AdditionalVeclocityChange to AddPrecomputeVelocity
- Call the End/Begin camera rendering callbacks for camera with customRender enabled
- Changeg framesettings migration order of postprocess flags as a pr for reflection settings flags have been backported to 2019.2
- Replaced usage of ENABLE_VR in XRSystem.cs by version defines based on the presence of the built-in VR and XR modules
- Added an update virtual function to the SkyRenderer class. This is called once per frame. This allows a given renderer to amortize heavy computation at the rate it chooses. Currently only the physically based sky implements this.
- Removed mandatory XRPass argument in HDCamera.GetOrCreate()
- Restored the HDCamera parameter to the sky rendering builtin parameters.
- Removed usage of StructuredBuffer for XR View Constants
- Expose Direct Specular Lighting control in FrameSettings
- Deprecated ExponentialFog and VolumetricFog volume components. Now there is only one exponential fog component (Fog) which can add Volumetric Fog as an option. Added a script in Edit -> Render Pipeline -> Upgrade Fog Volume Components.

## [7.0.1] - 2019-07-25

### Added
- Added option in the config package to disable globally Area Lights and to select shadow quality settings for the deferred pipeline.
- When shader log stripping is enabled, shader stripper statistics will be written at `Temp/shader-strip.json`
- Occlusion mesh support from XR SDK

### Fixed
- Fixed XR SDK mirror view blit, cleanup some XRTODO and removed XRDebug.cs
- Fixed culling for volumetrics with XR single-pass rendering
- Fix shadergraph material pass setup not called
- Fixed documentation links in component's Inspector header bar
- Cookies using the render texture output from a camera are now properly updated
- Allow in ShaderGraph to enable pre/post pass when the alpha clip is disabled

### Changed
- RenderQueue for Opaque now start at Background instead of Geometry.
- Clamp the area light size for scripting API when we change the light type
- Added a warning in the material UI when the diffusion profile assigned is not in the HDRP asset


## [7.0.0] - 2019-07-17

### Added
- `Fixed`, `Viewer`, and `Automatic` modes to compute the FOV used when rendering a `PlanarReflectionProbe`
- A checkbox to toggle the chrome gizmo of `ReflectionProbe`and `PlanarReflectionProbe`
- Added a Light layer in shadows that allow for objects to cast shadows without being affected by light (and vice versa).
- You can now access ShaderGraph blend states from the Material UI (for example, **Surface Type**, **Sorting Priority**, and **Blending Mode**). This change may break Materials that use a ShaderGraph, to fix them, select **Edit > Render Pipeline > Reset all ShaderGraph Scene Materials BlendStates**. This syncs the blendstates of you ShaderGraph master nodes with the Material properties.
- You can now control ZTest, ZWrite, and CullMode for transparent Materials.
- Materials that use Unlit Shaders or Unlit Master Node Shaders now cast shadows.
- Added an option to enable the ztest on **After Post Process** materials when TAA is disabled.
- Added a new SSAO (based on Ground Truth Ambient Occlusion algorithm) to replace the previous one.
- Added support for shadow tint on light
- BeginCameraRendering and EndCameraRendering callbacks are now called with probes
- Adding option to update shadow maps only On Enable and On Demand.
- Shader Graphs that use time-dependent vertex modification now generate correct motion vectors.
- Added option to allow a custom spot angle for spot light shadow maps.
- Added frame settings for individual post-processing effects
- Added dither transition between cascades for Low and Medium quality settings
- Added single-pass instancing support with XR SDK
- Added occlusion mesh support with XR SDK
- Added support of Alembic velocity to various shaders
- Added support for more than 2 views for single-pass instancing
- Added support for per punctual/directional light min roughness in StackLit
- Added mirror view support with XR SDK
- Added VR verification in HDRPWizard
- Added DXR verification in HDRPWizard
- Added feedbacks in UI of Volume regarding skies
- Cube LUT support in Tonemapping. Cube LUT helpers for external grading are available in the Post-processing Sample package.

### Fixed
- Fixed an issue with history buffers causing effects like TAA or auto exposure to flicker when more than one camera was visible in the editor
- The correct preview is displayed when selecting multiple `PlanarReflectionProbe`s
- Fixed volumetric rendering with camera-relative code and XR stereo instancing
- Fixed issue with flashing cyan due to async compilation of shader when selecting a mesh
- Fix texture type mismatch when the contact shadow are disabled (causing errors on IOS devices)
- Fixed Generate Shader Includes while in package
- Fixed issue when texture where deleted in ShadowCascadeGUI
- Fixed issue in FrameSettingsHistory when disabling a camera several time without enabling it in between.
- Fixed volumetric reprojection with camera-relative code and XR stereo instancing
- Added custom BaseShaderPreprocessor in HDEditorUtils.GetBaseShaderPreprocessorList()
- Fixed compile issue when USE_XR_SDK is not defined
- Fixed procedural sky sun disk intensity for high directional light intensities
- Fixed Decal mip level when using texture mip map streaming to avoid dropping to lowest permitted mip (now loading all mips)
- Fixed deferred shading for XR single-pass instancing after lightloop refactor
- Fixed cluster and material classification debug (material classification now works with compute as pixel shader lighting)
- Fixed IOS Nan by adding a maximun epsilon definition REAL_EPS that uses HALF_EPS when fp16 are used
- Removed unnecessary GC allocation in motion blur code
- Fixed locked UI with advanded influence volume inspector for probes
- Fixed invalid capture direction when rendering planar reflection probes
- Fixed Decal HTILE optimization with platform not supporting texture atomatic (Disable it)
- Fixed a crash in the build when the contact shadows are disabled
- Fixed camera rendering callbacks order (endCameraRendering was being called before the actual rendering)
- Fixed issue with wrong opaque blending settings for After Postprocess
- Fixed issue with Low resolution transparency on PS4
- Fixed a memory leak on volume profiles
- Fixed The Parallax Occlusion Mappping node in shader graph and it's UV input slot
- Fixed lighting with XR single-pass instancing by disabling deferred tiles
- Fixed the Bloom prefiltering pass
- Fixed post-processing effect relying on Unity's random number generator
- Fixed camera flickering when using TAA and selecting the camera in the editor
- Fixed issue with single shadow debug view and volumetrics
- Fixed most of the problems with light animation and timeline
- Fixed indirect deferred compute with XR single-pass instancing
- Fixed a slight omission in anisotropy calculations derived from HazeMapping in StackLit
- Improved stack computation numerical stability in StackLit
- Fix PBR master node always opaque (wrong blend modes for forward pass)
- Fixed TAA with XR single-pass instancing (missing macros)
- Fixed an issue causing Scene View selection wire gizmo to not appear when using HDRP Shader Graphs.
- Fixed wireframe rendering mode (case 1083989)
- Fixed the renderqueue not updated when the alpha clip is modified in the material UI.
- Fixed the PBR master node preview
- Remove the ReadOnly flag on Reflection Probe's cubemap assets during bake when there are no VCS active.
- Fixed an issue where setting a material debug view would not reset the other exclusive modes
- Spot light shapes are now correctly taken into account when baking
- Now the static lighting sky will correctly take the default values for non-overridden properties
- Fixed material albedo affecting the lux meter
- Extra test in deferred compute shading to avoid shading pixels that were not rendered by the current camera (for camera stacking)

### Changed
- Optimization: Reduce the group size of the deferred lighting pass from 16x16 to 8x8
- Replaced HDCamera.computePassCount by viewCount
- Removed xrInstancing flag in RTHandles (replaced by TextureXR.slices and TextureXR.dimensions)
- Refactor the HDRenderPipeline and lightloop code to preprare for high level rendergraph
- Removed the **Back Then Front Rendering** option in the fabric Master Node settings. Enabling this option previously did nothing.
- Changed shader type Real to translate to FP16 precision on some platforms.
- Shader framework refactor: Introduce CBSDF, EvaluateBSDF, IsNonZeroBSDF to replace BSDF functions
- Shader framework refactor:  GetBSDFAngles, LightEvaluation and SurfaceShading functions
- Replace ComputeMicroShadowing by GetAmbientOcclusionForMicroShadowing
- Rename WorldToTangent to TangentToWorld as it was incorrectly named
- Remove SunDisk and Sun Halo size from directional light
- Remove all obsolete wind code from shader
- Renamed DecalProjectorComponent into DecalProjector for API alignment.
- Improved the Volume UI and made them Global by default
- Remove very high quality shadow option
- Change default for shadow quality in Deferred to Medium
- Enlighten now use inverse squared falloff (before was using builtin falloff)
- Enlighten is now deprecated. Please use CPU or GPU lightmaper instead.
- Remove the name in the diffusion profile UI
- Changed how shadow map resolution scaling with distance is computed. Now it uses screen space area rather than light range.
- Updated MoreOptions display in UI
- Moved Display Area Light Emissive Mesh script API functions in the editor namespace
- direct strenght properties in ambient occlusion now affect direct specular as well
- Removed advanced Specular Occlusion control in StackLit: SSAO based SO control is hidden and fixed to behave like Lit, SPTD is the only HQ technique shown for baked SO.
- Shader framework refactor: Changed ClampRoughness signature to include PreLightData access.
- HDRPWizard window is now in Window > General > HD Render Pipeline Wizard
- Moved StaticLightingSky to LightingWindow
- Removes the current "Scene Settings" and replace them with "Sky & Fog Settings" (with Physically Based Sky and Volumetric Fog).
- Changed how cached shadow maps are placed inside the atlas to minimize re-rendering of them.

## [6.7.0-preview] - 2019-05-16

### Added
- Added ViewConstants StructuredBuffer to simplify XR rendering
- Added API to render specific settings during a frame
- Added stadia to the supported platforms (2019.3)
- Enabled cascade blends settings in the HD Shadow component
- Added Hardware Dynamic Resolution support.
- Added MatCap debug view to replace the no scene lighting debug view.
- Added clear GBuffer option in FrameSettings (default to false)
- Added preview for decal shader graph (Only albedo, normal and emission)
- Added exposure weight control for decal
- Screen Space Directional Shadow under a define option. Activated for ray tracing
- Added a new abstraction for RendererList that will help transition to Render Graph and future RendererList API
- Added multipass support for VR
- Added XR SDK integration (multipass only)
- Added Shader Graph samples for Hair, Fabric and Decal master nodes.
- Add fade distance, shadow fade distance and light layers to light explorer
- Add method to draw light layer drawer in a rect to HDEditorUtils

### Fixed
- Fixed deserialization crash at runtime
- Fixed for ShaderGraph Unlit masternode not writing velocity
- Fixed a crash when assiging a new HDRP asset with the 'Verify Saving Assets' option enabled
- Fixed exposure to properly support TEXTURE2D_X
- Fixed TerrainLit basemap texture generation
- Fixed a bug that caused nans when material classification was enabled and a tile contained one standard material + a material with transmission.
- Fixed gradient sky hash that was not using the exposure hash
- Fixed displayed default FrameSettings in HDRenderPipelineAsset wrongly updated on scripts reload.
- Fixed gradient sky hash that was not using the exposure hash.
- Fixed visualize cascade mode with exposure.
- Fixed (enabled) exposure on override lighting debug modes.
- Fixed issue with LightExplorer when volume have no profile
- Fixed issue with SSR for negative, infinite and NaN history values
- Fixed LightLayer in HDReflectionProbe and PlanarReflectionProbe inspector that was not displayed as a mask.
- Fixed NaN in transmission when the thickness and a color component of the scattering distance was to 0
- Fixed Light's ShadowMask multi-edition.
- Fixed motion blur and SMAA with VR single-pass instancing
- Fixed NaNs generated by phase functionsin volumetric lighting
- Fixed NaN issue with refraction effect and IOR of 1 at extreme grazing angle
- Fixed nan tracker not using the exposure
- Fixed sorting priority on lit and unlit materials
- Fixed null pointer exception when there are no AOVRequests defined on a camera
- Fixed dirty state of prefab using disabled ReflectionProbes
- Fixed an issue where gizmos and editor grid were not correctly depth tested
- Fixed created default scene prefab non editable due to wrong file extension.
- Fixed an issue where sky convolution was recomputed for nothing when a preview was visible (causing extreme slowness when fabric convolution is enabled)
- Fixed issue with decal that wheren't working currently in player
- Fixed missing stereo rendering macros in some fragment shaders
- Fixed exposure for ReflectionProbe and PlanarReflectionProbe gizmos
- Fixed single-pass instancing on PSVR
- Fixed Vulkan shader issue with Texture2DArray in ScreenSpaceShadow.compute by re-arranging code (workaround)
- Fixed camera-relative issue with lights and XR single-pass instancing
- Fixed single-pass instancing on Vulkan
- Fixed htile synchronization issue with shader graph decal
- Fixed Gizmos are not drawn in Camera preview
- Fixed pre-exposure for emissive decal
- Fixed wrong values computed in PreIntegrateFGD and in the generation of volumetric lighting data by forcing the use of fp32.
- Fixed NaNs arising during the hair lighting pass
- Fixed synchronization issue in decal HTile that occasionally caused rendering artifacts around decal borders
- Fixed QualitySettings getting marked as modified by HDRP (and thus checked out in Perforce)
- Fixed a bug with uninitialized values in light explorer
- Fixed issue with LOD transition
- Fixed shader warnings related to raytracing and TEXTURE2D_X

### Changed
- Refactor PixelCoordToViewDirWS to be VR compatible and to compute it only once per frame
- Modified the variants stripper to take in account multiple HDRP assets used in the build.
- Improve the ray biasing code to avoid self-intersections during the SSR traversal
- Update Pyramid Spot Light to better match emitted light volume.
- Moved _XRViewConstants out of UnityPerPassStereo constant buffer to fix issues with PSSL
- Removed GetPositionInput_Stereo() and single-pass (double-wide) rendering mode
- Changed label width of the frame settings to accommodate better existing options.
- SSR's Default FrameSettings for camera is now enable.
- Re-enabled the sharpening filter on Temporal Anti-aliasing
- Exposed HDEditorUtils.LightLayerMaskDrawer for integration in other packages and user scripting.
- Rename atmospheric scattering in FrameSettings to Fog
- The size modifier in the override for the culling sphere in Shadow Cascades now defaults to 0.6, which is the same as the formerly hardcoded value.
- Moved LOD Bias and Maximum LOD Level from Frame Setting section `Other` to `Rendering`
- ShaderGraph Decal that affect only emissive, only draw in emissive pass (was drawing in dbuffer pass too)
- Apply decal projector fade factor correctly on all attribut and for shader graph decal
- Move RenderTransparentDepthPostpass after all transparent
- Update exposure prepass to interleave XR single-pass instancing views in a checkerboard pattern
- Removed ScriptRuntimeVersion check in wizard.

## [6.6.0-preview] - 2019-04-01

### Added
- Added preliminary changes for XR deferred shading
- Added support of 111110 color buffer
- Added proper support for Recorder in HDRP
- Added depth offset input in shader graph master nodes
- Added a Parallax Occlusion Mapping node
- Added SMAA support
- Added Homothety and Symetry quick edition modifier on volume used in ReflectionProbe, PlanarReflectionProbe and DensityVolume
- Added multi-edition support for DecalProjectorComponent
- Improve hair shader
- Added the _ScreenToTargetScaleHistory uniform variable to be used when sampling HDRP RTHandle history buffers.
- Added settings in `FrameSettings` to change `QualitySettings.lodBias` and `QualitySettings.maximumLODLevel` during a rendering
- Added an exposure node to retrieve the current, inverse and previous frame exposure value.
- Added an HD scene color node which allow to sample the scene color with mips and a toggle to remove the exposure.
- Added safeguard on HD scene creation if default scene not set in the wizard
- Added Low res transparency rendering pass.

### Fixed
- Fixed HDRI sky intensity lux mode
- Fixed dynamic resolution for XR
- Fixed instance identifier semantic string used by Shader Graph
- Fixed null culling result occuring when changing scene that was causing crashes
- Fixed multi-edition light handles and inspector shapes
- Fixed light's LightLayer field when multi-editing
- Fixed normal blend edition handles on DensityVolume
- Fixed an issue with layered lit shader and height based blend where inactive layers would still have influence over the result
- Fixed multi-selection handles color for DensityVolume
- Fixed multi-edition inspector's blend distances for HDReflectionProbe, PlanarReflectionProbe and DensityVolume
- Fixed metric distance that changed along size in DensityVolume
- Fixed DensityVolume shape handles that have not same behaviour in advance and normal edition mode
- Fixed normal map blending in TerrainLit by only blending the derivatives
- Fixed Xbox One rendering just a grey screen instead of the scene
- Fixed probe handles for multiselection
- Fixed baked cubemap import settings for convolution
- Fixed regression causing crash when attempting to open HDRenderPipelineWizard without an HDRenderPipelineAsset setted
- Fixed FullScreenDebug modes: SSAO, SSR, Contact shadow, Prerefraction Color Pyramid, Final Color Pyramid
- Fixed volumetric rendering with stereo instancing
- Fixed shader warning
- Fixed missing resources in existing asset when updating package
- Fixed PBR master node preview in forward rendering or transparent surface
- Fixed deferred shading with stereo instancing
- Fixed "look at" edition mode of Rotation tool for DecalProjectorComponent
- Fixed issue when switching mode in ReflectionProbe and PlanarReflectionProbe
- Fixed issue where migratable component version where not always serialized when part of prefab's instance
- Fixed an issue where shadow would not be rendered properly when light layer are not enabled
- Fixed exposure weight on unlit materials
- Fixed Light intensity not played in the player when recorded with animation/timeline
- Fixed some issues when multi editing HDRenderPipelineAsset
- Fixed emission node breaking the main shader graph preview in certain conditions.
- Fixed checkout of baked probe asset when baking probes.
- Fixed invalid gizmo position for rotated ReflectionProbe
- Fixed multi-edition of material's SurfaceType and RenderingPath
- Fixed whole pipeline reconstruction on selecting for the first time or modifying other than the currently used HDRenderPipelineAsset
- Fixed single shadow debug mode
- Fixed global scale factor debug mode when scale > 1
- Fixed debug menu material overrides not getting applied to the Terrain Lit shader
- Fixed typo in computeLightVariants
- Fixed deferred pass with XR instancing by disabling ComputeLightEvaluation
- Fixed bloom resolution independence
- Fixed lens dirt intensity not behaving properly
- Fixed the Stop NaN feature
- Fixed some resources to handle more than 2 instanced views for XR
- Fixed issue with black screen (NaN) produced on old GPU hardware or intel GPU hardware with gaussian pyramid
- Fixed issue with disabled punctual light would still render when only directional light is present

### Changed
- DensityVolume scripting API will no longuer allow to change between advance and normal edition mode
- Disabled depth of field, lens distortion and panini projection in the scene view
- TerrainLit shaders and includes are reorganized and made simpler.
- TerrainLit shader GUI now allows custom properties to be displayed in the Terrain fold-out section.
- Optimize distortion pass with stencil
- Disable SceneSelectionPass in shader graph preview
- Control punctual light and area light shadow atlas separately
- Move SMAA anti-aliasing option to after Temporal Anti Aliasing one, to avoid problem with previously serialized project settings
- Optimize rendering with static only lighting and when no cullable lights/decals/density volumes are present.
- Updated handles for DecalProjectorComponent for enhanced spacial position readability and have edition mode for better SceneView management
- DecalProjectorComponent are now scale independent in order to have reliable metric unit (see new Size field for changing the size of the volume)
- Restructure code from HDCamera.Update() by adding UpdateAntialiasing() and UpdateViewConstants()
- Renamed velocity to motion vectors
- Objects rendered during the After Post Process pass while TAA is enabled will not benefit from existing depth buffer anymore. This is done to fix an issue where those object would wobble otherwise
- Removed usage of builtin unity matrix for shadow, shadow now use same constant than other view
- The default volume layer mask for cameras & probes is now `Default` instead of `Everything`

## [6.5.0-preview] - 2019-03-07

### Added
- Added depth-of-field support with stereo instancing
- Adding real time area light shadow support
- Added a new FrameSettings: Specular Lighting to toggle the specular during the rendering

### Fixed
- Fixed diffusion profile upgrade breaking package when upgrading to a new version
- Fixed decals cropped by gizmo not updating correctly if prefab
- Fixed an issue when enabling SSR on multiple view
- Fixed edition of the intensity's unit field while selecting multiple lights
- Fixed wrong calculation in soft voxelization for density volume
- Fixed gizmo not working correctly with pre-exposure
- Fixed issue with setting a not available RT when disabling motion vectors
- Fixed planar reflection when looking at mirror normal
- Fixed mutiselection issue with HDLight Inspector
- Fixed HDAdditionalCameraData data migration
- Fixed failing builds when light explorer window is open
- Fixed cascade shadows border sometime causing artefacts between cascades
- Restored shadows in the Cascade Shadow debug visualization
- `camera.RenderToCubemap` use proper face culling

### Changed
- When rendering reflection probe disable all specular lighting and for metals use fresnelF0 as diffuse color for bake lighting.

## [6.4.0-preview] - 2019-02-21

### Added
- VR: Added TextureXR system to selectively expand TEXTURE2D macros to texture array for single-pass stereo instancing + Convert textures call to these macros
- Added an unit selection dropdown next to shutter speed (camera)
- Added error helpbox when trying to use a sub volume component that require the current HDRenderPipelineAsset to support a feature that it is not supporting.
- Add mesh for tube light when display emissive mesh is enabled

### Fixed
- Fixed Light explorer. The volume explorer used `profile` instead of `sharedProfile` which instantiate a custom volume profile instead of editing the asset itself.
- Fixed UI issue where all is displayed using metric unit in shadow cascade and Percent is set in the unit field (happening when opening the inspector).
- Fixed inspector event error when double clicking on an asset (diffusion profile/material).
- Fixed nullref on layered material UI when the material is not an asset.
- Fixed nullref exception when undo/redo a light property.
- Fixed visual bug when area light handle size is 0.

### Changed
- Update UI for 32bit/16bit shadow precision settings in HDRP asset
- Object motion vectors have been disabled in all but the game view. Camera motion vectors are still enabled everywhere, allowing TAA and Motion Blur to work on static objects.
- Enable texture array by default for most rendering code on DX11 and unlock stereo instancing (DX11 only for now)

## [6.3.0-preview] - 2019-02-18

### Added
- Added emissive property for shader graph decals
- Added a diffusion profile override volume so the list of diffusion profile assets to use can be chanaged without affecting the HDRP asset
- Added a "Stop NaNs" option on cameras and in the Scene View preferences.
- Added metric display option in HDShadowSettings and improve clamping
- Added shader parameter mapping in DebugMenu
- Added scripting API to configure DebugData for DebugMenu

### Fixed
- Fixed decals in forward
- Fixed issue with stencil not correctly setup for various master node and shader for the depth pass, motion vector pass and GBuffer/Forward pass
- Fixed SRP batcher and metal
- Fixed culling and shadows for Pyramid, Box, Rectangle and Tube lights
- Fixed an issue where scissor render state leaking from the editor code caused partially black rendering

### Changed
- When a lit material has a clear coat mask that is not null, we now use the clear coat roughness to compute the screen space reflection.
- Diffusion profiles are now limited to one per asset and can be referenced in materials, shader graphs and vfx graphs. Materials will be upgraded automatically except if they are using a shader graph, in this case it will display an error message.

## [6.2.0-preview] - 2019-02-15

### Added
- Added help box listing feature supported in a given HDRenderPipelineAsset alongs with the drawbacks implied.
- Added cascade visualizer, supporting disabled handles when not overriding.

### Fixed
- Fixed post processing with stereo double-wide
- Fixed issue with Metal: Use sign bit to find the cache type instead of lowest bit.
- Fixed invalid state when creating a planar reflection for the first time
- Fix FrameSettings's LitShaderMode not restrained by supported LitShaderMode regression.

### Changed
- The default value roughness value for the clearcoat has been changed from 0.03 to 0.01
- Update default value of based color for master node
- Update Fabric Charlie Sheen lighting model - Remove Fresnel component that wasn't part of initial model + Remap smoothness to [0.0 - 0.6] range for more artist friendly parameter

### Changed
- Code refactor: all macros with ARGS have been swapped with macros with PARAM. This is because the ARGS macros were incorrectly named.

## [6.1.0-preview] - 2019-02-13

### Added
- Added support for post-processing anti-aliasing in the Scene View (FXAA and TAA). These can be set in Preferences.
- Added emissive property for decal material (non-shader graph)

### Fixed
- Fixed a few UI bugs with the color grading curves.
- Fixed "Post Processing" in the scene view not toggling post-processing effects
- Fixed bake only object with flag `ReflectionProbeStaticFlag` when baking a `ReflectionProbe`

### Changed
- Removed unsupported Clear Depth checkbox in Camera inspector
- Updated the toggle for advanced mode in inspectors.

## [6.0.0-preview] - 2019-02-23

### Added
- Added new API to perform a camera rendering
- Added support for hair master node (Double kajiya kay - Lambert)
- Added Reset behaviour in DebugMenu (ingame mapping is right joystick + B)
- Added Default HD scene at new scene creation while in HDRP
- Added Wizard helping to configure HDRP project
- Added new UI for decal material to allow remapping and scaling of some properties
- Added cascade shadow visualisation toggle in HD shadow settings
- Added icons for assets
- Added replace blending mode for distortion
- Added basic distance fade for density volumes
- Added decal master node for shader graph
- Added HD unlit master node (Cross Pipeline version is name Unlit)
- Added new Rendering Queue in materials
- Added post-processing V3 framework embed in HDRP, remove postprocess V2 framework
- Post-processing now uses the generic volume framework
-   New depth-of-field, bloom, panini projection effects, motion blur
-   Exposure is now done as a pre-exposition pass, the whole system has been revamped
-   Exposure now use EV100 everywhere in the UI (Sky, Emissive Light)
- Added emissive intensity (Luminance and EV100 control) control for Emissive
- Added pre-exposure weigth for Emissive
- Added an emissive color node and a slider to control the pre-exposure percentage of emission color
- Added physical camera support where applicable
- Added more color grading tools
- Added changelog level for Shader Variant stripping
- Added Debug mode for validation of material albedo and metalness/specularColor values
- Added a new dynamic mode for ambient probe and renamed BakingSky to StaticLightingSky
- Added command buffer parameter to all Bind() method of material
- Added Material validator in Render Pipeline Debug
- Added code to future support of DXR (not enabled)
- Added support of multiviewport
- Added HDRenderPipeline.RequestSkyEnvironmentUpdate function to force an update from script when sky is set to OnDemand
- Added a Lighting and BackLighting slots in Lit, StackLit, Fabric and Hair master nodes
- Added support for overriding terrain detail rendering shaders, via the render pipeline editor resources asset
- Added xrInstancing flag support to RTHandle
- Added support for cullmask for decal projectors
- Added software dynamic resolution support
- Added support for "After Post-Process" render pass for unlit shader
- Added support for textured rectangular area lights
- Added stereo instancing macros to MSAA shaders
- Added support for Quarter Res Raytraced Reflections (not enabled)
- Added fade factor for decal projectors.
- Added stereo instancing macros to most shaders used in VR
- Added multi edition support for HDRenderPipelineAsset

### Fixed
- Fixed logic to disable FPTL with stereo rendering
- Fixed stacklit transmission and sun highlight
- Fixed decals with stereo rendering
- Fixed sky with stereo rendering
- Fixed flip logic for postprocessing + VR
- Fixed copyStencilBuffer pass for some specific platforms
- Fixed point light shadow map culling that wasn't taking into account far plane
- Fixed usage of SSR with transparent on all master node
- Fixed SSR and microshadowing on fabric material
- Fixed blit pass for stereo rendering
- Fixed lightlist bounds for stereo rendering
- Fixed windows and in-game DebugMenu sync.
- Fixed FrameSettings' LitShaderMode sync when opening DebugMenu.
- Fixed Metal specific issues with decals, hitting a sampler limit and compiling AxF shader
- Fixed an issue with flipped depth buffer during postprocessing
- Fixed normal map use for shadow bias with forward lit - now use geometric normal
- Fixed transparent depth prepass and postpass access so they can be use without alpha clipping for lit shader
- Fixed support of alpha clip shadow for lit master node
- Fixed unlit master node not compiling
- Fixed issue with debug display of reflection probe
- Fixed issue with phong tessellations not working with lit shader
- Fixed issue with vertex displacement being affected by heightmap setting even if not heightmap where assign
- Fixed issue with density mode on Lit terrain producing NaN
- Fixed issue when going back and forth from Lit to LitTesselation for displacement mode
- Fixed issue with ambient occlusion incorrectly applied to emissiveColor with light layers in deferred
- Fixed issue with fabric convolution not using the correct convolved texture when fabric convolution is enabled
- Fixed issue with Thick mode for Transmission that was disabling transmission with directional light
- Fixed shutdown edge cases with HDRP tests
- Fixed slowdow when enabling Fabric convolution in HDRP asset
- Fixed specularAA not compiling in StackLit Master node
- Fixed material debug view with stereo rendering
- Fixed material's RenderQueue edition in default view.
- Fixed banding issues within volumetric density buffer
- Fixed missing multicompile for MSAA for AxF
- Fixed camera-relative support for stereo rendering
- Fixed remove sync with render thread when updating decal texture atlas.
- Fixed max number of keyword reach [256] issue. Several shader feature are now local
- Fixed Scene Color and Depth nodes
- Fixed SSR in forward
- Fixed custom editor of Unlit, HD Unlit and PBR shader graph master node
- Fixed issue with NewFrame not correctly calculated in Editor when switching scene
- Fixed issue with TerrainLit not compiling with depth only pass and normal buffer
- Fixed geometric normal use for shadow bias with PBR master node in forward
- Fixed instancing macro usage for decals
- Fixed error message when having more than one directional light casting shadow
- Fixed error when trying to display preview of Camera or PlanarReflectionProbe
- Fixed LOAD_TEXTURE2D_ARRAY_MSAA macro
- Fixed min-max and amplitude clamping value in inspector of vertex displacement materials
- Fixed issue with alpha shadow clip (was incorrectly clipping object shadow)
- Fixed an issue where sky cubemap would not be cleared correctly when setting the current sky to None
- Fixed a typo in Static Lighting Sky component UI
- Fixed issue with incorrect reset of RenderQueue when switching shader in inspector GUI
- Fixed issue with variant stripper stripping incorrectly some variants
- Fixed a case of ambient lighting flickering because of previews
- Fixed Decals when rendering multiple camera in a single frame
- Fixed cascade shadow count in shader
- Fixed issue with Stacklit shader with Haze effect
- Fixed an issue with the max sample count for the TAA
- Fixed post-process guard band for XR
- Fixed exposure of emissive of Unlit
- Fixed depth only and motion vector pass for Unlit not working correctly with MSAA
- Fixed an issue with stencil buffer copy causing unnecessary compute dispatches for lighting
- Fixed multi edition issue in FrameSettings
- Fixed issue with SRP batcher and DebugDisplay variant of lit shader
- Fixed issue with debug material mode not doing alpha test
- Fixed "Attempting to draw with missing UAV bindings" errors on Vulkan
- Fixed pre-exposure incorrectly apply to preview
- Fixed issue with duplicate 3D texture in 3D texture altas of volumetric?
- Fixed Camera rendering order (base on the depth parameter)
- Fixed shader graph decals not being cropped by gizmo
- Fixed "Attempting to draw with missing UAV bindings" errors on Vulkan.


### Changed
- ColorPyramid compute shader passes is swapped to pixel shader passes on platforms where the later is faster.
- Removing the simple lightloop used by the simple lit shader
- Whole refactor of reflection system: Planar and reflection probe
- Separated Passthrough from other RenderingPath
- Update several properties naming and caption based on feedback from documentation team
- Remove tile shader variant for transparent backface pass of lit shader
- Rename all HDRenderPipeline to HDRP folder for shaders
- Rename decal property label (based on doc team feedback)
- Lit shader mode now default to Deferred to reduce build time
- Update UI of Emission parameters in shaders
- Improve shader variant stripping including shader graph variant
- Refactored render loop to render realtime probes visible per camera
- Enable SRP batcher by default
- Shader code refactor: Rename LIGHTLOOP_SINGLE_PASS => LIGHTLOOP_DISABLE_TILE_AND_CLUSTER and clean all usage of LIGHTLOOP_TILE_PASS
- Shader code refactor: Move pragma definition of vertex and pixel shader inside pass + Move SURFACE_GRADIENT definition in XXXData.hlsl
- Micro-shadowing in Lit forward now use ambientOcclusion instead of SpecularOcclusion
- Upgraded FrameSettings workflow, DebugMenu and Inspector part relative to it
- Update build light list shader code to support 32 threads in wavefronts on some platforms
- LayeredLit layers' foldout are now grouped in one main foldout per layer
- Shadow alpha clip can now be enabled on lit shader and haor shader enven for opaque
- Temporal Antialiasing optimization for Xbox One X
- Parameter depthSlice on SetRenderTarget functions now defaults to -1 to bind the entire resource
- Rename SampleCameraDepth() functions to LoadCameraDepth() and SampleCameraDepth(), same for SampleCameraColor() functions
- Improved Motion Blur quality.
- Update stereo frame settings values for single-pass instancing and double-wide
- Rearrange FetchDepth functions to prepare for stereo-instancing
- Remove unused _ComputeEyeIndex
- Updated HDRenderPipelineAsset inspector
- Re-enable SRP batcher for metal

## [5.2.0-preview] - 2018-11-27

### Added
- Added option to run Contact Shadows and Volumetrics Voxelization stage in Async Compute
- Added camera freeze debug mode - Allow to visually see culling result for a camera
- Added support of Gizmo rendering before and after postprocess in Editor
- Added support of LuxAtDistance for punctual lights

### Fixed
- Fixed Debug.DrawLine and Debug.Ray call to work in game view
- Fixed DebugMenu's enum resetted on change
- Fixed divide by 0 in refraction causing NaN
- Fixed disable rough refraction support
- Fixed refraction, SSS and atmospheric scattering for VR
- Fixed forward clustered lighting for VR (double-wide).
- Fixed Light's UX to not allow negative intensity
- Fixed HDRenderPipelineAsset inspector broken when displaying its FrameSettings from project windows.
- Fixed forward clustered lighting for VR (double-wide).
- Fixed HDRenderPipelineAsset inspector broken when displaying its FrameSettings from project windows.
- Fixed Decals and SSR diable flags for all shader graph master node (Lit, Fabric, StackLit, PBR)
- Fixed Distortion blend mode for shader graph master node (Lit, StackLit)
- Fixed bent Normal for Fabric master node in shader graph
- Fixed PBR master node lightlayers
- Fixed shader stripping for built-in lit shaders.

### Changed
- Rename "Regular" in Diffusion profile UI "Thick Object"
- Changed VBuffer depth parametrization for volumetric from distanceRange to depthExtent - Require update of volumetric settings - Fog start at near plan
- SpotLight with box shape use Lux unit only

## [5.1.0-preview] - 2018-11-19

### Added

- Added a separate Editor resources file for resources Unity does not take when it builds a Player.
- You can now disable SSR on Materials in Shader Graph.
- Added support for MSAA when the Supported Lit Shader Mode is set to Both. Previously HDRP only supported MSAA for Forward mode.
- You can now override the emissive color of a Material when in debug mode.
- Exposed max light for Light Loop Settings in HDRP asset UI.
- HDRP no longer performs a NormalDBuffer pass update if there are no decals in the Scene.
- Added distant (fall-back) volumetric fog and improved the fog evaluation precision.
- Added an option to reflect sky in SSR.
- Added a y-axis offset for the PlanarReflectionProbe and offset tool.
- Exposed the option to run SSR and SSAO on async compute.
- Added support for the _GlossMapScale parameter in the Legacy to HDRP Material converter.
- Added wave intrinsic instructions for use in Shaders (for AMD GCN).


### Fixed
- Fixed sphere shaped influence handles clamping in Reflection Probes.
- Fixed Reflection Probe data migration for projects created before using HDRP.
- Fixed UI of Layered Material where Unity previously rendered the scrollbar above the Copy button.
- Fixed Material tessellations parameters Start fade distance and End fade distance. Originally, Unity clamped these values when you modified them.
- Fixed various distortion and refraction issues - handle a better fall-back.
- Fixed SSR for multiple views.
- Fixed SSR issues related to self-intersections.
- Fixed shape density volume handle speed.
- Fixed density volume shape handle moving too fast.
- Fixed the Camera velocity pass that we removed by mistake.
- Fixed some null pointer exceptions when disabling motion vectors support.
- Fixed viewports for both the Subsurface Scattering combine pass and the transparent depth prepass.
- Fixed the blend mode pop-up in the UI. It previously did not appear when you enabled pre-refraction.
- Fixed some null pointer exceptions that previously occurred when you disabled motion vectors support.
- Fixed Layered Lit UI issue with scrollbar.
- Fixed cubemap assignation on custom ReflectionProbe.
- Fixed Reflection Probes’ capture settings' shadow distance.
- Fixed an issue with the SRP batcher and Shader variables declaration.
- Fixed thickness and subsurface slots for fabric Shader master node that wasn't appearing with the right combination of flags.
- Fixed d3d debug layer warning.
- Fixed PCSS sampling quality.
- Fixed the Subsurface and transmission Material feature enabling for fabric Shader.
- Fixed the Shader Graph UV node’s dimensions when using it in a vertex Shader.
- Fixed the planar reflection mirror gizmo's rotation.
- Fixed HDRenderPipelineAsset's FrameSettings not showing the selected enum in the Inspector drop-down.
- Fixed an error with async compute.
- MSAA now supports transparency.
- The HDRP Material upgrader tool now converts metallic values correctly.
- Volumetrics now render in Reflection Probes.
- Fixed a crash that occurred whenever you set a viewport size to 0.
- Fixed the Camera physic parameter that the UI previously did not display.
- Fixed issue in pyramid shaped spotlight handles manipulation

### Changed

- Renamed Line shaped Lights to Tube Lights.
- HDRP now uses mean height fog parametrization.
- Shadow quality settings are set to All when you use HDRP (This setting is not visible in the UI when using SRP). This avoids Legacy Graphics Quality Settings disabling the shadows and give SRP full control over the Shadows instead.
- HDRP now internally uses premultiplied alpha for all fog.
- Updated default FrameSettings used for realtime Reflection Probes when you create a new HDRenderPipelineAsset.
- Remove multi-camera support. LWRP and HDRP will not support multi-camera layered rendering.
- Updated Shader Graph subshaders to use the new instancing define.
- Changed fog distance calculation from distance to plane to distance to sphere.
- Optimized forward rendering using AMD GCN by scalarizing the light loop.
- Changed the UI of the Light Editor.
- Change ordering of includes in HDRP Materials in order to reduce iteration time for faster compilation.
- Added a StackLit master node replacing the InspectorUI version. IMPORTANT: All previously authored StackLit Materials will be lost. You need to recreate them with the master node.

## [5.0.0-preview] - 2018-09-28

### Added
- Added occlusion mesh to depth prepass for VR (VR still disabled for now)
- Added a debug mode to display only one shadow at once
- Added controls for the highlight created by directional lights
- Added a light radius setting to punctual lights to soften light attenuation and simulate fill lighting
- Added a 'minRoughness' parameter to all non-area lights (was previously only available for certain light types)
- Added separate volumetric light/shadow dimmers
- Added per-pixel jitter to volumetrics to reduce aliasing artifacts
- Added a SurfaceShading.hlsl file, which implements material-agnostic shading functionality in an efficient manner
- Added support for shadow bias for thin object transmission
- Added FrameSettings to control realtime planar reflection
- Added control for SRPBatcher on HDRP Asset
- Added an option to clear the shadow atlases in the debug menu
- Added a color visualization of the shadow atlas rescale in debug mode
- Added support for disabling SSR on materials
- Added intrinsic for XBone
- Added new light volume debugging tool
- Added a new SSR debug view mode
- Added translaction's scale invariance on DensityVolume
- Added multiple supported LitShadermode and per renderer choice in case of both Forward and Deferred supported
- Added custom specular occlusion mode to Lit Shader Graph Master node

### Fixed
- Fixed a normal bias issue with Stacklit (Was causing light leaking)
- Fixed camera preview outputing an error when both scene and game view where display and play and exit was call
- Fixed override debug mode not apply correctly on static GI
- Fixed issue where XRGraphicsConfig values set in the asset inspector GUI weren't propagating correctly (VR still disabled for now)
- Fixed issue with tangent that was using SurfaceGradient instead of regular normal decoding
- Fixed wrong error message display when switching to unsupported target like IOS
- Fixed an issue with ambient occlusion texture sometimes not being created properly causing broken rendering
- Shadow near plane is no longer limited at 0.1
- Fixed decal draw order on transparent material
- Fixed an issue where sometime the lookup texture used for GGX convolution was broken, causing broken rendering
- Fixed an issue where you wouldn't see any fog for certain pipeline/scene configurations
- Fixed an issue with volumetric lighting where the anisotropy value of 0 would not result in perfectly isotropic lighting
- Fixed shadow bias when the atlas is rescaled
- Fixed shadow cascade sampling outside of the atlas when cascade count is inferior to 4
- Fixed shadow filter width in deferred rendering not matching shader config
- Fixed stereo sampling of depth texture in MSAA DepthValues.shader
- Fixed box light UI which allowed negative and zero sizes, thus causing NaNs
- Fixed stereo rendering in HDRISky.shader (VR)
- Fixed normal blend and blend sphere influence for reflection probe
- Fixed distortion filtering (was point filtering, now trilinear)
- Fixed contact shadow for large distance
- Fixed depth pyramid debug view mode
- Fixed sphere shaped influence handles clamping in reflection probes
- Fixed reflection probes data migration for project created before using hdrp
- Fixed ambient occlusion for Lit Master Node when slot is connected

### Changed
- Use samplerunity_ShadowMask instead of samplerunity_samplerLightmap for shadow mask
- Allow to resize reflection probe gizmo's size
- Improve quality of screen space shadow
- Remove support of projection model for ScreenSpaceLighting (SSR always use HiZ and refraction always Proxy)
- Remove all the debug mode from SSR that are obsolete now
- Expose frameSettings and Capture settings for reflection and planar probe
- Update UI for reflection probe, planar probe, camera and HDRP Asset
- Implement proper linear blending for volumetric lighting via deep compositing as described in the paper "Deep Compositing Using Lie Algebras"
- Changed  planar mapping to match terrain convention (XZ instead of ZX)
- XRGraphicsConfig is no longer Read/Write. Instead, it's read-only. This improves consistency of XR behavior between the legacy render pipeline and SRP
- Change reflection probe data migration code (to update old reflection probe to new one)
- Updated gizmo for ReflectionProbes
- Updated UI and Gizmo of DensityVolume

## [4.0.0-preview] - 2018-09-28

### Added
- Added a new TerrainLit shader that supports rendering of Unity terrains.
- Added controls for linear fade at the boundary of density volumes
- Added new API to control decals without monobehaviour object
- Improve Decal Gizmo
- Implement Screen Space Reflections (SSR) (alpha version, highly experimental)
- Add an option to invert the fade parameter on a Density Volume
- Added a Fabric shader (experimental) handling cotton and silk
- Added support for MSAA in forward only for opaque only
- Implement smoothness fade for SSR
- Added support for AxF shader (X-rite format - require special AxF importer from Unity not part of HDRP)
- Added control for sundisc on directional light (hack)
- Added a new HD Lit Master node that implements Lit shader support for Shader Graph
- Added Micro shadowing support (hack)
- Added an event on HDAdditionalCameraData for custom rendering
- HDRP Shader Graph shaders now support 4-channel UVs.

### Fixed
- Fixed an issue where sometimes the deferred shadow texture would not be valid, causing wrong rendering.
- Stencil test during decals normal buffer update is now properly applied
- Decals corectly update normal buffer in forward
- Fixed a normalization problem in reflection probe face fading causing artefacts in some cases
- Fix multi-selection behavior of Density Volumes overwriting the albedo value
- Fixed support of depth texture for RenderTexture. HDRP now correctly output depth to user depth buffer if RenderTexture request it.
- Fixed multi-selection behavior of Density Volumes overwriting the albedo value
- Fixed support of depth for RenderTexture. HDRP now correctly output depth to user depth buffer if RenderTexture request it.
- Fixed support of Gizmo in game view in the editor
- Fixed gizmo for spot light type
- Fixed issue with TileViewDebug mode being inversed in gameview
- Fixed an issue with SAMPLE_TEXTURECUBE_SHADOW macro
- Fixed issue with color picker not display correctly when game and scene view are visible at the same time
- Fixed an issue with reflection probe face fading
- Fixed camera motion vectors shader and associated matrices to update correctly for single-pass double-wide stereo rendering
- Fixed light attenuation functions when range attenuation is disabled
- Fixed shadow component algorithm fixup not dirtying the scene, so changes can be saved to disk.
- Fixed some GC leaks for HDRP
- Fixed contact shadow not affected by shadow dimmer
- Fixed GGX that works correctly for the roughness value of 0 (mean specular highlgiht will disappeard for perfect mirror, we rely on maxSmoothness instead to always have a highlight even on mirror surface)
- Add stereo support to ShaderPassForward.hlsl. Forward rendering now seems passable in limited test scenes with camera-relative rendering disabled.
- Add stereo support to ProceduralSky.shader and OpaqueAtmosphericScattering.shader.
- Added CullingGroupManager to fix more GC.Alloc's in HDRP
- Fixed rendering when multiple cameras render into the same render texture

### Changed
- Changed the way depth & color pyramids are built to be faster and better quality, thus improving the look of distortion and refraction.
- Stabilize the dithered LOD transition mask with respect to the camera rotation.
- Avoid multiple depth buffer copies when decals are present
- Refactor code related to the RT handle system (No more normal buffer manager)
- Remove deferred directional shadow and move evaluation before lightloop
- Add a function GetNormalForShadowBias() that material need to implement to return the normal used for normal shadow biasing
- Remove Jimenez Subsurface scattering code (This code was disabled by default, now remove to ease maintenance)
- Change Decal API, decal contribution is now done in Material. Require update of material using decal
- Move a lot of files from CoreRP to HDRP/CoreRP. All moved files weren't used by Ligthweight pipeline. Long term they could move back to CoreRP after CoreRP become out of preview
- Updated camera inspector UI
- Updated decal gizmo
- Optimization: The objects that are rendered in the Motion Vector Pass are not rendered in the prepass anymore
- Removed setting shader inclue path via old API, use package shader include paths
- The default value of 'maxSmoothness' for punctual lights has been changed to 0.99
- Modified deferred compute and vert/frag shaders for first steps towards stereo support
- Moved material specific Shader Graph files into corresponding material folders.
- Hide environment lighting settings when enabling HDRP (Settings are control from sceneSettings)
- Update all shader includes to use absolute path (allow users to create material in their Asset folder)
- Done a reorganization of the files (Move ShaderPass to RenderPipeline folder, Move all shadow related files to Lighting/Shadow and others)
- Improved performance and quality of Screen Space Shadows

## [3.3.0-preview] - 2018-01-01

### Added
- Added an error message to say to use Metal or Vulkan when trying to use OpenGL API
- Added a new Fabric shader model that supports Silk and Cotton/Wool
- Added a new HDRP Lighting Debug mode to visualize Light Volumes for Point, Spot, Line, Rectangular and Reflection Probes
- Add support for reflection probe light layers
- Improve quality of anisotropic on IBL

### Fixed
- Fix an issue where the screen where darken when rendering camera preview
- Fix display correct target platform when showing message to inform user that a platform is not supported
- Remove workaround for metal and vulkan in normal buffer encoding/decoding
- Fixed an issue with color picker not working in forward
- Fixed an issue where reseting HDLight do not reset all of its parameters
- Fixed shader compile warning in DebugLightVolumes.shader

### Changed
- Changed default reflection probe to be 256x256x6 and array size to be 64
- Removed dependence on the NdotL for thickness evaluation for translucency (based on artist's input)
- Increased the precision when comparing Planar or HD reflection probe volumes
- Remove various GC alloc in C#. Slightly better performance

## [3.2.0-preview] - 2018-01-01

### Added
- Added a luminance meter in the debug menu
- Added support of Light, reflection probe, emissive material, volume settings related to lighting to Lighting explorer
- Added support for 16bit shadows

### Fixed
- Fix issue with package upgrading (HDRP resources asset is now versionned to worarkound package manager limitation)
- Fix HDReflectionProbe offset displayed in gizmo different than what is affected.
- Fix decals getting into a state where they could not be removed or disabled.
- Fix lux meter mode - The lux meter isn't affected by the sky anymore
- Fix area light size reset when multi-selected
- Fix filter pass number in HDUtils.BlitQuad
- Fix Lux meter mode that was applying SSS
- Fix planar reflections that were not working with tile/cluster (olbique matrix)
- Fix debug menu at runtime not working after nested prefab PR come to trunk
- Fix scrolling issue in density volume

### Changed
- Shader code refactor: Split MaterialUtilities file in two parts BuiltinUtilities (independent of FragInputs) and MaterialUtilities (Dependent of FragInputs)
- Change screen space shadow rendertarget format from ARGB32 to RG16

## [3.1.0-preview] - 2018-01-01

### Added
- Decal now support per channel selection mask. There is now two mode. One with BaseColor, Normal and Smoothness and another one more expensive with BaseColor, Normal, Smoothness, Metal and AO. Control is on HDRP Asset. This may require to launch an update script for old scene: 'Edit/Render Pipeline/Single step upgrade script/Upgrade all DecalMaterial MaskBlendMode'.
- Decal now supports depth bias for decal mesh, to prevent z-fighting
- Decal material now supports draw order for decal projectors
- Added LightLayers support (Base on mask from renderers name RenderingLayers and mask from light name LightLayers - if they match, the light apply) - cost an extra GBuffer in deferred (more bandwidth)
- When LightLayers is enabled, the AmbientOclusion is store in the GBuffer in deferred path allowing to avoid double occlusion with SSAO. In forward the double occlusion is now always avoided.
- Added the possibility to add an override transform on the camera for volume interpolation
- Added desired lux intensity and auto multiplier for HDRI sky
- Added an option to disable light by type in the debug menu
- Added gradient sky
- Split EmissiveColor and bakeDiffuseLighting in forward avoiding the emissiveColor to be affect by SSAO
- Added a volume to control indirect light intensity
- Added EV 100 intensity unit for area lights
- Added support for RendererPriority on Renderer. This allow to control order of transparent rendering manually. HDRP have now two stage of sorting for transparent in addition to bact to front. Material have a priority then Renderer have a priority.
- Add Coupling of (HD)Camera and HDAdditionalCameraData for reset and remove in inspector contextual menu of Camera
- Add Coupling of (HD)ReflectionProbe and HDAdditionalReflectionData for reset and remove in inspector contextual menu of ReflectoinProbe
- Add macro to forbid unity_ObjectToWorld/unity_WorldToObject to be use as it doesn't handle camera relative rendering
- Add opacity control on contact shadow

### Fixed
- Fixed an issue with PreIntegratedFGD texture being sometimes destroyed and not regenerated causing rendering to break
- PostProcess input buffers are not copied anymore on PC if the viewport size matches the final render target size
- Fixed an issue when manipulating a lot of decals, it was displaying a lot of errors in the inspector
- Fixed capture material with reflection probe
- Refactored Constant Buffers to avoid hitting the maximum number of bound CBs in some cases.
- Fixed the light range affecting the transform scale when changed.
- Snap to grid now works for Decal projector resizing.
- Added a warning for 128x128 cookie texture without mipmaps
- Replace the sampler used for density volumes for correct wrap mode handling

### Changed
- Move Render Pipeline Debug "Windows from Windows->General-> Render Pipeline debug windows" to "Windows from Windows->Analysis-> Render Pipeline debug windows"
- Update detail map formula for smoothness and albedo, goal it to bright and dark perceptually and scale factor is use to control gradient speed
- Refactor the Upgrade material system. Now a material can be update from older version at any time. Call Edit/Render Pipeline/Upgrade all Materials to newer version
- Change name EnableDBuffer to EnableDecals at several place (shader, hdrp asset...), this require a call to Edit/Render Pipeline/Upgrade all Materials to newer version to have up to date material.
- Refactor shader code: BakeLightingData structure have been replace by BuiltinData. Lot of shader code have been remove/change.
- Refactor shader code: All GBuffer are now handled by the deferred material. Mean ShadowMask and LightLayers are control by lit material in lit.hlsl and not outside anymore. Lot of shader code have been remove/change.
- Refactor shader code: Rename GetBakedDiffuseLighting to ModifyBakedDiffuseLighting. This function now handle lighting model for transmission too. Lux meter debug mode is factor outisde.
- Refactor shader code: GetBakedDiffuseLighting is not call anymore in GBuffer or forward pass, including the ConvertSurfaceDataToBSDFData and GetPreLightData, this is done in ModifyBakedDiffuseLighting now
- Refactor shader code: Added a backBakeDiffuseLighting to BuiltinData to handle lighting for transmission
- Refactor shader code: Material must now call InitBuiltinData (Init all to zero + init bakeDiffuseLighting and backBakeDiffuseLighting ) and PostInitBuiltinData

## [3.0.0-preview] - 2018-01-01

### Fixed
- Fixed an issue with distortion that was using previous frame instead of current frame
- Fixed an issue where disabled light where not upgrade correctly to the new physical light unit system introduce in 2.0.5-preview

### Changed
- Update assembly definitions to output assemblies that match Unity naming convention (Unity.*).

## [2.0.5-preview] - 2018-01-01

### Added
- Add option supportDitheringCrossFade on HDRP Asset to allow to remove shader variant during player build if needed
- Add contact shadows for punctual lights (in additional shadow settings), only one light is allowed to cast contact shadows at the same time and so at each frame a dominant light is choosed among all light with contact shadows enabled.
- Add PCSS shadow filter support (from SRP Core)
- Exposed shadow budget parameters in HDRP asset
- Add an option to generate an emissive mesh for area lights (currently rectangle light only). The mesh fits the size, intensity and color of the light.
- Add an option to the HDRP asset to increase the resolution of volumetric lighting.
- Add additional ligth unit support for punctual light (Lumens, Candela) and area lights (Lumens, Luminance)
- Add dedicated Gizmo for the box Influence volume of HDReflectionProbe / PlanarReflectionProbe

### Changed
- Re-enable shadow mask mode in debug view
- SSS and Transmission code have been refactored to be able to share it between various material. Guidelines are in SubsurfaceScattering.hlsl
- Change code in area light with LTC for Lit shader. Magnitude is now take from FGD texture instead of a separate texture
- Improve camera relative rendering: We now apply camera translation on the model matrix, so before the TransformObjectToWorld(). Note: unity_WorldToObject and unity_ObjectToWorld must never be used directly.
- Rename positionWS to positionRWS (Camera relative world position) at a lot of places (mainly in interpolator and FragInputs). In case of custom shader user will be required to update their code.
- Rename positionWS, capturePositionWS, proxyPositionWS, influencePositionWS to positionRWS, capturePositionRWS, proxyPositionRWS, influencePositionRWS (Camera relative world position) in LightDefinition struct.
- Improve the quality of trilinear filtering of density volume textures.
- Improve UI for HDReflectionProbe / PlanarReflectionProbe

### Fixed
- Fixed a shader preprocessor issue when compiling DebugViewMaterialGBuffer.shader against Metal target
- Added a temporary workaround to Lit.hlsl to avoid broken lighting code with Metal/AMD
- Fixed issue when using more than one volume texture mask with density volumes.
- Fixed an error which prevented volumetric lighting from working if no density volumes with 3D textures were present.
- Fix contact shadows applied on transmission
- Fix issue with forward opaque lit shader variant being removed by the shader preprocessor
- Fixed compilation errors on platforms with limited XRSetting support.
- Fixed apply range attenuation option on punctual light
- Fixed issue with color temperature not take correctly into account with static lighting
- Don't display fog when diffuse lighting, specular lighting, or lux meter debug mode are enabled.

## [2.0.4-preview] - 2018-01-01

### Fixed
- Fix issue when disabling rough refraction and building a player. Was causing a crash.

## [2.0.3-preview] - 2018-01-01

### Added
- Increased debug color picker limit up to 260k lux

## [2.0.2-preview] - 2018-01-01

### Added
- Add Light -> Planar Reflection Probe command
- Added a false color mode in rendering debug
- Add support for mesh decals
- Add flag to disable projector decals on transparent geometry to save performance and decal texture atlas space
- Add ability to use decal diffuse map as mask only
- Add visualize all shadow masks in lighting debug
- Add export of normal and roughness buffer for forwardOnly and when in supportOnlyForward mode for forward
- Provide a define in lit.hlsl (FORWARD_MATERIAL_READ_FROM_WRITTEN_NORMAL_BUFFER) when output buffer normal is used to read the normal and roughness instead of caclulating it (can save performance, but lower quality due to compression)
- Add color swatch to decal material

### Changed
- Change Render -> Planar Reflection creation to 3D Object -> Mirror
- Change "Enable Reflector" name on SpotLight to "Angle Affect Intensity"
- Change prototype of BSDFData ConvertSurfaceDataToBSDFData(SurfaceData surfaceData) to BSDFData ConvertSurfaceDataToBSDFData(uint2 positionSS, SurfaceData surfaceData)

### Fixed
- Fix issue with StackLit in deferred mode with deferredDirectionalShadow due to GBuffer not being cleared. Gbuffer is still not clear and issue was fix with the new Output of normal buffer.
- Fixed an issue where interpolation volumes were not updated correctly for reflection captures.
- Fixed an exception in Light Loop settings UI

## [2.0.1-preview] - 2018-01-01

### Added
- Add stripper of shader variant when building a player. Save shader compile time.
- Disable per-object culling that was executed in C++ in HD whereas it was not used (Optimization)
- Enable texture streaming debugging (was not working before 2018.2)
- Added Screen Space Reflection with Proxy Projection Model
- Support correctly scene selection for alpha tested object
- Add per light shadow mask mode control (i.e shadow mask distance and shadow mask). It use the option NonLightmappedOnly
- Add geometric filtering to Lit shader (allow to reduce specular aliasing)
- Add shortcut to create DensityVolume and PlanarReflection in hierarchy
- Add a DefaultHDMirrorMaterial material for PlanarReflection
- Added a script to be able to upgrade material to newer version of HDRP
- Removed useless duplication of ForwardError passes.
- Add option to not compile any DEBUG_DISPLAY shader in the player (Faster build) call Support Runtime Debug display

### Changed
- Changed SupportForwardOnly to SupportOnlyForward in render pipeline settings
- Changed versioning variable name in HDAdditionalXXXData from m_version to version
- Create unique name when creating a game object in the rendering menu (i.e Density Volume(2))
- Re-organize various files and folder location to clean the repository
- Change Debug windows name and location. Now located at:  Windows -> General -> Render Pipeline Debug

### Removed
- Removed GlobalLightLoopSettings.maxPlanarReflectionProbes and instead use value of GlobalLightLoopSettings.planarReflectionProbeCacheSize
- Remove EmissiveIntensity parameter and change EmissiveColor to be HDR (Matching Builtin Unity behavior) - Data need to be updated - Launch Edit -> Single Step Upgrade Script -> Upgrade all Materials emissionColor

### Fixed
- Fix issue with LOD transition and instancing
- Fix discrepency between object motion vector and camera motion vector
- Fix issue with spot and dir light gizmo axis not highlighted correctly
- Fix potential crash while register debug windows inputs at startup
- Fix warning when creating Planar reflection
- Fix specular lighting debug mode (was rendering black)
- Allow projector decal with null material to allow to configure decal when HDRP is not set
- Decal atlas texture offset/scale is updated after allocations (used to be before so it was using date from previous frame)

## [0.0.0-preview] - 2018-01-01

### Added
- Configure the VolumetricLightingSystem code path to be on by default
- Trigger a build exception when trying to build an unsupported platform
- Introduce the VolumetricLightingController component, which can (and should) be placed on the camera, and allows one to control the near and the far plane of the V-Buffer (volumetric "froxel" buffer) along with the depth distribution (from logarithmic to linear)
- Add 3D texture support for DensityVolumes
- Add a better mapping of roughness to mipmap for planar reflection
- The VolumetricLightingSystem now uses RTHandles, which allows to save memory by sharing buffers between different cameras (history buffers are not shared), and reduce reallocation frequency by reallocating buffers only if the rendering resolution increases (and suballocating within existing buffers if the rendering resolution decreases)
- Add a Volumetric Dimmer slider to lights to control the intensity of the scattered volumetric lighting
- Add UV tiling and offset support for decals.
- Add mipmapping support for volume 3D mask textures

### Changed
- Default number of planar reflection change from 4 to 2
- Rename _MainDepthTexture to _CameraDepthTexture
- The VolumetricLightingController has been moved to the Interpolation Volume framework and now functions similarly to the VolumetricFog settings
- Update of UI of cookie, CubeCookie, Reflection probe and planar reflection probe to combo box
- Allow enabling/disabling shadows for area lights when they are set to baked.
- Hide applyRangeAttenuation and FadeDistance for directional shadow as they are not used

### Removed
- Remove Resource folder of PreIntegratedFGD and add the resource to RenderPipeline Asset

### Fixed
- Fix ConvertPhysicalLightIntensityToLightIntensity() function used when creating light from script to match HDLightEditor behavior
- Fix numerical issues with the default value of mean free path of volumetric fog
- Fix the bug preventing decals from coexisting with density volumes
- Fix issue with alpha tested geometry using planar/triplanar mapping not render correctly or flickering (due to being wrongly alpha tested in depth prepass)
- Fix meta pass with triplanar (was not handling correctly the normal)
- Fix preview when a planar reflection is present
- Fix Camera preview, it is now a Preview cameraType (was a SceneView)
- Fix handling unknown GPUShadowTypes in the shadow manager.
- Fix area light shapes sent as point lights to the baking backends when they are set to baked.
- Fix unnecessary division by PI for baked area lights.
- Fix line lights sent to the lightmappers. The backends don't support this light type.
- Fix issue with shadow mask framesettings not correctly taken into account when shadow mask is enabled for lighting.
- Fix directional light and shadow mask transition, they are now matching making smooth transition
- Fix banding issues caused by high intensity volumetric lighting
- Fix the debug window being emptied on SRP asset reload
- Fix issue with debug mode not correctly clearing the GBuffer in editor after a resize
- Fix issue with ResetMaterialKeyword not resetting correctly ToggleOff/Roggle Keyword
- Fix issue with motion vector not render correctly if there is no depth prepass in deferred

## [0.0.0-preview] - 2018-01-01

### Added
- Screen Space Refraction projection model (Proxy raycasting, HiZ raymarching)
- Screen Space Refraction settings as volume component
- Added buffered frame history per camera
- Port Global Density Volumes to the Interpolation Volume System.
- Optimize ImportanceSampleLambert() to not require the tangent frame.
- Generalize SampleVBuffer() to handle different sampling and reconstruction methods.
- Improve the quality of volumetric lighting reprojection.
- Optimize Morton Order code in the Subsurface Scattering pass.
- Planar Reflection Probe support roughness (gaussian convolution of captured probe)
- Use an atlas instead of a texture array for cluster transparent decals
- Add a debug view to visualize the decal atlas
- Only store decal textures to atlas if decal is visible, debounce out of memory decal atlas warning.
- Add manipulator gizmo on decal to improve authoring workflow
- Add a minimal StackLit material (work in progress, this version can be used as template to add new material)

### Changed
- EnableShadowMask in FrameSettings (But shadowMaskSupport still disable by default)
- Forced Planar Probe update modes to (Realtime, Every Update, Mirror Camera)
- Screen Space Refraction proxy model uses the proxy of the first environment light (Reflection probe/Planar probe) or the sky
- Moved RTHandle static methods to RTHandles
- Renamed RTHandle to RTHandleSystem.RTHandle
- Move code for PreIntegratedFDG (Lit.shader) into its dedicated folder to be share with other material
- Move code for LTCArea (Lit.shader) into its dedicated folder to be share with other material

### Removed
- Removed Planar Probe mirror plane position and normal fields in inspector, always display mirror plane and normal gizmos

### Fixed
- Fix fog flags in scene view is now taken into account
- Fix sky in preview windows that were disappearing after a load of a new level
- Fix numerical issues in IntersectRayAABB().
- Fix alpha blending of volumetric lighting with transparent objects.
- Fix the near plane of the V-Buffer causing out-of-bounds look-ups in the clustered data structure.
- Depth and color pyramid are properly computed and sampled when the camera renders inside a viewport of a RTHandle.
- Fix decal atlas debug view to work correctly when shadow atlas view is also enabled
- Fix TransparentSSR with non-rendergraph.
- Fix shader compilation warning on SSR compute shader.<|MERGE_RESOLUTION|>--- conflicted
+++ resolved
@@ -24,17 +24,14 @@
 
 ### Changed
 - Removed the material pass probe volumes evaluation mode.
-<<<<<<< HEAD
 - Change the source value for the ray tracing frame index iterator from m_FrameCount to the camera frame count (case 1301356).
 - Change some light unit slider value ranges to better reflect the lighting scenario.
 - Transparent materials created by the Model Importer are set to not cast shadows. ( case 1295747)
 - Change the tooltip for color shadows and semi-transparent shadows (case 1307704).
-- Changed resolution (to match the render buffer) of the sky used for camera misses in Path Tracing. (case 1304114).
-=======
 - Unifying the history validation pass so that it is only done once for the whole frame and not per effect.
 - Updated the tooltip for the Decal Angle Fade property (requires to enable Decal Layers in both HDRP asset and Frame settings) (case 1308048).
 - Fixed skybox for ortho cameras.
->>>>>>> 317f976b
+- Changed resolution (to match the render buffer) of the sky used for camera misses in Path Tracing. (case 1304114).
 
 ## [11.0.0] - 2020-10-21
 
