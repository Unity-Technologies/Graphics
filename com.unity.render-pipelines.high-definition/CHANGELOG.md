# Changelog
All notable changes to this package will be documented in this file.

The format is based on [Keep a Changelog](http://keepachangelog.com/en/1.0.0/)
and this project adheres to [Semantic Versioning](http://semver.org/spec/v2.0.0.html).

## [12.0.0] - 2021-01-11

### Fixed
- Fixed GC allocations from XR occlusion mesh when using multipass.
- Fixed XR depth copy when using MSAA.
- Fixed after post process custom pass scale issue when dynamic resolution is enabled (case 1299194).
- Fixed an issue with light intensity prefab override application not visible in the inspector (case 1299563).

### Changed
- Change the source value for the ray tracing frame index iterator from m_FrameCount to the camera frame count (case 1301356).

## [11.0.0] - 2020-10-21

### Added
- Added a new API to bake HDRP probes from C# (case 1276360)
- Added support for pre-exposure for planar reflections.
- Added support for nested volume components to volume system.
- Added a cameraCullingResult field in Custom Pass Context to give access to both custom pass and camera culling result.
- Added a slider to control the fallback value of the directional shadow when the cascade have no coverage.
- Added a toggle to allow to include or exclude smooth surfaces from ray traced reflection denoising.
- Added light unit slider for automatic and automatic histrogram exposure limits.
- Added support for raytracing for AxF material
- Added rasterized area light shadows for AxF material
- Added View Bias for mesh decals.
- Added a cloud system and the CloudLayer volume override.
- Added a setting in the HDRP asset to change the Density Volume mask resolution of being locked at 32x32x32 (HDRP Asset > Lighting > Volumetrics > Max Density Volume Size).
- Added a Falloff Mode (Linear or Exponential) in the Density Volume for volume blending with Blend Distance.

### Fixed
- Fixed probe volumes debug views.
- Fixed ShaderGraph Decal material not showing exposed properties.
- Fixed couple samplers that had the wrong name in raytracing code
- VFX : Debug material view were rendering pink for albedo. (case 1290752)
- VFX: Fixed LPPV with lit particles in deferred (case 1293608)
- Fixed computation of geometric normal in path tracing (case 1293029).
- Fixed issues with path-traced volumetric scattering (cases 1295222, 1295234).
- Fixed the default background color for previews to use the original color.
- Fixed an issue with half res ssgi upscale.
- Fixed Clearcoat on Stacklit or Lit breaks when URP is imported into the project (case 1297806)
- Fixed timing issues with accumulation motion blur
- Fixed an issue with the frame count management for the volumetric fog (case 1299251).
<<<<<<< HEAD
- Fixed issue with shadow mask and area lights.
- Fixed an issue with the capture callback (now includes post processing results).
- Fixed decal draw order for ShaderGraph decal materials.
- Fixed label style in pbr sky editor.
=======
- Fixed an issue with material using distortion from ShaderGraph init after Material creation (case 1294026)
- Fixed issues with path-traced volumetric scattering (cases 1295222, 1295234).
- Fixed issue with shadow mask and area lights.
- Fixed an issue with the capture callback (now includes post processing results).
- Fixed decal draw order for ShaderGraph decal materials.
- Fixed StackLit ShaderGraph surface option property block to only display energy conserving specular color option for the specular parametrization (case 1257050)
- Fixed missing BeginCameraRendering call for custom render mode of a Camera.
- Fixed LayerMask editor for volume parameters.
- Fixed the condition on temporal accumulation in the reflection denoiser (case 1303504).
- Fixed box light attenuation.
- Fixed tesselation culling, big triangles using lit tesselation shader would dissapear when camera is too close to them (case 1299116)
>>>>>>> 9581f386

### Changed
- Removed the material pass probe volumes evaluation mode.
- Volume parameter of type Cubemap can now accept Cubemap render textures and custom render textures.
- Removed the superior clamping value for the recursive rendering max ray length. 
- Removed the superior clamping value for the ray tracing light cluster size.
- Now reflection probes cannot have SSAO, SSGI, SSR, ray tracing effects or volumetric reprojection.
- Removed the readonly keyword on the cullingResults of the CustomPassContext to allow users to overwrite.
- The DrawRenderers function of CustomPassUtils class now takes a sortingCriteria in parameter.
- When in half res, RTR denoising is executed at half resolution and the upscale happens at the end.
- Removed the upscale radius from the RTR.
- Density Volumes can now take a 3D RenderTexture as mask, the mask can use RGBA format for RGB fog.
- Decreased the minimal Fog Distance value in the Density Volume to 0.05.
- Changed the convergence time of ssgi to 16 frames and the preset value
- Improved robustness of volumetric sampling in path tracing (case 1295187).
- Changed the name from the Depth Buffer Thickness to Depth Tolerance for SSGI (case 1301352).
- Changed the clamping approach for RTR and RTGI (in both perf and quality) to improve visual quality.
- Changed the warning message for ray traced area shadows (case 1303410).
- Disabled specular occlusion for what we consider medium and larger scale ao > 1.25 with a 25cm falloff interval.

## [10.3.0] - 2020-12-01

### Fixed
- Fixed issue where some ShaderGraph generated shaders were not SRP compatible because of UnityPerMaterial cbuffer layout mismatches (case 1292501)
- Fixed Rendergraph issue with virtual texturing and debug mode while in forward.
- Fixed wrong coat normal space in shader graph
- Fixed issue with faulty shadow transition when view is close to an object under some aspect ratio conditions
- Fixed NullPointerException when baking probes from the lighting window (case 1289680)
- Fixed volumetric fog with XR single-pass rendering.
- Fixed issues with first frame rendering when RenderGraph is used (auto exposure, AO)
- Fixed AOV api in render graph (case 1296605)
- Fixed a small discrepancy in the marker placement in light intensity sliders (case 1299750)
- Fixed issue with VT resolve pass rendergraph errors when opaque and transparent are disabled in frame settings.
- Fixed a bug in the sphere-aabb light cluster (case 1294767).
- Fixed issue when submitting SRPContext during EndCameraRendering.
- Fixed baked light being included into the ray tracing light cluster (case 1296203).
- Fixed enums UI for the shadergraph nodes.
- Fixed ShaderGraph stack blocks appearing when opening the settings in Hair and Eye ShaderGraphs.
- Fixed white screen when undoing in the editor.
- Fixed display of LOD Bias and maximum level in frame settings when using Quality Levels
- Fixed an issue when trying to open a look dev env library when Look Dev is not supported.
- Fixed shader graph not supporting indirectdxr multibounce (case 1294694).
- Fixed the planar depth texture not being properly created and rendered to (case 1299617).
- Fixed C# 8 compilation issue with turning on nullable checks (case 1300167)
- Fixed affects AO for deacl materials.
- Fixed case where material keywords would not get setup before usage.

### Changed
- Rename HDRP sub menu in Assets/Create/Shader to HD Render Pipeline for consistency.
- Replaced last package version checker in Wizard to a link on Package Manager
- Changed the message when the graphics device doesn't support ray tracing (case 1287355).
- When a Custom Pass Volume is disabled, the custom pass Cleanup() function is called, it allows to release resources when the volume isn't used anymore.
- Enable Reflector for Spotlight by default

## [10.2.1] - 2020-11-30

### Added
- Added a warning when trying to bake with static lighting being in an invalid state.

### Fixed
- Fixed stylesheet reloading for LookDev window and Wizard window.
- Fixed XR single-pass rendering with legacy shaders using unity_StereoWorldSpaceCameraPos.
- Fixed issue displaying wrong debug mode in runtime debug menu UI.
- Fixed useless editor repaint when using lod bias.
- Fixed multi-editing with new light intensity slider.
- Fixed issue with density volumes flickering when editing shape box.
- Fixed issue with image layers in the graphics compositor (case 1289936).
- Fixed issue with angle fading when rotating decal projector.
- Fixed issue with gameview repaint in the graphics compositor (case 1290622).
- Fixed some labels being clipped in the Render Graph Viewer
- Fixed issue when decal projector material is none.
- Fixed the sampling of the normal buffer in the the forward transparent pass.
- Fixed bloom prefiltering tooltip.
- Fixed NullReferenceException when loading multipel scene async
- Fixed missing alpha blend state properties in Axf shader and update default stencil properties
- Fixed normal buffer not bound to custom pass anymore.
- Fixed issues with camera management in the graphics compositor (cases 1292548, 1292549).
- Fixed an issue where a warning about the static sky not being ready was wrongly displayed.
- Fixed the clear coat not being handled properly for SSR and RTR (case 1291654).
- Fixed ghosting in RTGI and RTAO when denoising is enabled and the RTHandle size is not equal to the Viewport size (case 1291654).
- Fixed alpha output when atmospheric scattering is enabled.
- Fixed issue with TAA history sharpening when view is downsampled.
- Fixed lookdev movement.
- Fixed volume component tooltips using the same parameter name.
- Fixed issue with saving some quality settings in volume overrides  (case 1293747)
- Fixed NullReferenceException in HDRenderPipeline.UpgradeResourcesIfNeeded (case 1292524)
- Fixed SSGI texture allocation when not using the RenderGraph.
- Fixed NullReference Exception when setting Max Shadows On Screen to 0 in the HDRP asset.
- Fixed issue with saving some quality settings in volume overrides  (case 1293747)

### Changed
- Volume Manager now always tests scene culling masks. This was required to fix hybrid workflow.
- Now the screen space shadow is only used if the analytic value is valid.
- Distance based roughness is disabled by default and have a control

## [10.2.0] - 2020-10-19

### Added
- Added a rough distortion frame setting and and info box on distortion materials.
- Adding support of 4 channel tex coords for ray tracing (case 1265309).
- Added a help button on the volume component toolbar for documentation.
- Added range remapping to metallic property for Lit and Decal shaders.
- Exposed the API to access HDRP shader pass names.
- Added the status check of default camera frame settings in the DXR wizard.
- Added frame setting for Virtual Texturing. 
- Added a fade distance for light influencing volumetric lighting.
- Adding an "Include For Ray Tracing" toggle on lights to allow the user to exclude them when ray tracing is enabled in the frame settings of a camera.
- Added fog volumetric scattering support for path tracing.
- Added new algorithm for SSR with temporal accumulation
- Added quality preset of the new volumetric fog parameters.
- Added missing documentation for unsupported SG RT nodes and light's include for raytracing attrbute.
- Added documentation for LODs not being supported by ray tracing.
- Added more options to control how the component of motion vectors coming from the camera transform will affect the motion blur with new clamping modes.
- Added the TerrainCompatible SubShader Tag. Use this Tag in your custom shader to tell Unity that the shader is compatible with the Terrain system.
- Added anamorphism support for phsyical DoF, switched to blue noise sampling and fixed tiling artifacts.

### Fixed
- Fixed an issue where the Exposure Shader Graph node had clipped text. (case 1265057)
- Fixed an issue when rendering into texture where alpha would not default to 1.0 when using 11_11_10 color buffer in non-dev builds.
- Fixed issues with reordering and hiding graphics compositor layers (cases 1283903, 1285282, 1283886).
- Fixed the possibility to have a shader with a pre-refraction render queue and refraction enabled at the same time.
- Fixed a migration issue with the rendering queue in ShaderGraph when upgrading to 10.x;
- Fixed the object space matrices in shader graph for ray tracing.
- Changed the cornea refraction function to take a view dir in object space.
- Fixed upside down XR occlusion mesh.
- Fixed precision issue with the atmospheric fog.
- Fixed issue with TAA and no motion vectors.
- Fixed the stripping not working the terrain alphatest feature required for terrain holes (case 1205902).
- Fixed bounding box generation that resulted in incorrect light culling (case 3875925).
- VFX : Fix Emissive writing in Opaque Lit Output with PSSL platforms (case 273378).
- Fixed issue where pivot of DecalProjector was not aligned anymore on Transform position when manipulating the size of the projector from the Inspector.
- Fixed a null reference exception when creating a diffusion profile asset.
- Fixed the diffusion profile not being registered as a dependency of the ShaderGraph.
- Fixing exceptions in the console when putting the SSGI in low quality mode (render graph).
- Fixed NullRef Exception when decals are in the scene, no asset is set and HDRP wizard is run.
- Fixed issue with TAA causing bleeding of a view into another when multiple views are visible.
- Fix an issue that caused issues of usability of editor if a very high resolution is set by mistake and then reverted back to a smaller resolution.
- Fixed issue where Default Volume Profile Asset change in project settings was not added to the undo stack (case 1285268).
- Fixed undo after enabling compositor.
- Fixed the ray tracing shadow UI being displayed while it shouldn't (case 1286391).
- Fixed issues with physically-based DoF, improved speed and robustness 
- Fixed a warning happening when putting the range of lights to 0.
- Fixed issue when null parameters in a volume component would spam null reference errors. Produce a warning instead.
- Fixed volument component creation via script.
- Fixed GC allocs in render graph.
- Fixed scene picking passes.
- Fixed broken ray tracing light cluster full screen debug.
- Fixed dead code causing error.
- Fixed issue when dragging slider in inspector for ProjectionDepth.
- Fixed issue when resizing Inspector window that make the DecalProjector editor flickers.
- Fixed issue in DecalProjector editor when the Inspector window have a too small width: the size appears on 2 lines but the editor not let place for the second one.
- Fixed issue (null reference in console) when selecting a DensityVolume with rectangle selection.
- Fixed issue when linking the field of view with the focal length in physical camera
- Fixed supported platform build and error message.
- Fixed exceptions occuring when selecting mulitple decal projectors without materials assigned (case 1283659).
- Fixed LookDev error message when pipeline is not loaded.
- Properly reject history when enabling seond denoiser for RTGI.
- Fixed an issue that could cause objects to not be rendered when using Vulkan API.
- Fixed issue with lookdev shadows looking wrong upon exiting playmode. 
- Fixed temporary Editor freeze when selecting AOV output in graphics compositor (case 1288744).
- Fixed normal flip with double sided materials.
- Fixed shadow resolution settings level in the light explorer.
- Fixed the ShaderGraph being dirty after the first save.
- Fixed XR shadows culling
- Fixed stylesheet reloading for LookDev window and Wizard window.
- Fixed Nans happening when upscaling the RTGI.
- Fixed the adjust weight operation not being done for the non-rendergraph pipeline.
- Fixed overlap with SSR Transparent default frame settings message on DXR Wizard.
- Fixed alpha channel in the stop NaNs and motion blur shaders.
- Fixed undo of duplicate environments in the look dev environment library.
- Fixed a ghosting issue with RTShadows (Sun, Point and Spot), RTAO and RTGI when the camera is moving fast.
- Fixed a SSGI denoiser bug for large scenes.
- Fixed a Nan issue with SSGI.
- Fixed an issue with IsFrontFace node in Shader Graph not working properly
- Fixed CustomPassUtils.RenderFrom* functions and CustomPassUtils.DisableSinglePassRendering struct in VR.
- Fixed custom pass markers not recorded when render graph was enabled.
- Fixed exceptions when unchecking "Big Tile Prepass" on the frame settings with render-graph.
- Fixed an issue causing errors in GenerateMaxZ when opaque objects or decals are disabled. 
- Fixed an issue with Bake button of Reflection Probe when in custom mode
- Fixed exceptions related to the debug display settings when changing the default frame settings.
- Fixed picking for materials with depth offset.
- Fixed issue with exposure history being uninitialized on second frame.
- Fixed issue when changing FoV with the physical camera fold-out closed.
- Fixed path tracing accumulation not being reset when changing to a different frame of an animation.

### Changed
- Combined occlusion meshes into one to reduce draw calls and state changes with XR single-pass.
- Claryfied doc for the LayeredLit material.
- Various improvements for the Volumetric Fog.
- Use draggable fields for float scalable settings
- Migrated the fabric & hair shadergraph samples directly into the renderpipeline resources.
- Removed green coloration of the UV on the DecalProjector gizmo.
- Removed _BLENDMODE_PRESERVE_SPECULAR_LIGHTING keyword from shaders.
- Now the DXR wizard displays the name of the target asset that needs to be changed.
- Standardized naming for the option regarding Transparent objects being able to receive Screen Space Reflections.
- Making the reflection and refractions of cubemaps distance based.
- Changed Receive SSR to also controls Receive SSGI on opaque objects.
- Improved the punctual light shadow rescale algorithm.
- Changed the names of some of the parameters for the Eye Utils SG Nodes.
- Restored frame setting for async compute of contact shadows.
- Removed the possibility to have MSAA (through the frame settings) when ray tracing is active.
- Range handles for decal projector angle fading.
- Smoother angle fading for decal projector.

## [10.1.0] - 2020-10-12

### Added
- Added an option to have only the metering mask displayed in the debug mode.
- Added a new mode to cluster visualization debug where users can see a slice instead of the cluster on opaque objects.
- Added ray traced reflection support for the render graph version of the pipeline.
- Added render graph support of RTAO and required denoisers.
- Added render graph support of RTGI.
- Added support of RTSSS and Recursive Rendering in the render graph mode.
- Added support of RT and screen space shadow for render graph.
- Added tooltips with the full name of the (graphics) compositor properties to properly show large names that otherwise are clipped by the UI (case 1263590)
- Added error message if a callback AOV allocation fail
- Added marker for all AOV request operation on GPU
- Added remapping options for Depth Pyramid debug view mode
- Added an option to support AOV shader at runtime in HDRP settings (case 1265070)
- Added support of SSGI in the render graph mode.
- Added option for 11-11-10 format for cube reflection probes.
- Added an optional check in the HDRP DXR Wizard to verify 64 bits target architecture
- Added option to display timing stats in the debug menu as an average over 1 second. 
- Added a light unit slider to provide users more context when authoring physically based values.
- Added a way to check the normals through the material views.
- Added Simple mode to Earth Preset for PBR Sky
- Added the export of normals during the prepass for shadow matte for proper SSAO calculation.
- Added the usage of SSAO for shadow matte unlit shader graph.
- Added the support of input system V2
- Added a new volume component parameter to control the max ray length of directional lights(case 1279849).
- Added support for 'Pyramid' and 'Box' spot light shapes in path tracing.
- Added high quality prefiltering option for Bloom.
- Added support for camera relative ray tracing (and keeping non-camera relative ray tracing working)
- Added a rough refraction option on planar reflections.
- Added scalability settings for the planar reflection resolution.
- Added tests for AOV stacking and UI rendering in the graphics compositor.
- Added a new ray tracing only function that samples the specular part of the materials.
- Adding missing marker for ray tracing profiling (RaytracingDeferredLighting)
- Added the support of eye shader for ray tracing.
- Exposed Refraction Model to the material UI when using a Lit ShaderGraph.
- Added bounding sphere support to screen-space axis-aligned bounding box generation pass.

### Fixed
- Fixed several issues with physically-based DoF (TAA ghosting of the CoC buffer, smooth layer transitions, etc)
- Fixed GPU hang on D3D12 on xbox. 
- Fixed game view artifacts on resizing when hardware dynamic resolution was enabled
- Fixed black line artifacts occurring when Lanczos upsampling was set for dynamic resolution
- Fixed Amplitude -> Min/Max parametrization conversion
- Fixed CoatMask block appearing when creating lit master node (case 1264632)
- Fixed issue with SceneEV100 debug mode indicator when rescaling the window.
- Fixed issue with PCSS filter being wrong on first frame. 
- Fixed issue with emissive mesh for area light not appearing in playmode if Reload Scene option is disabled in Enter Playmode Settings.
- Fixed issue when Reflection Probes are set to OnEnable and are never rendered if the probe is enabled when the camera is farther than the probe fade distance. 
- Fixed issue with sun icon being clipped in the look dev window. 
- Fixed error about layers when disabling emissive mesh for area lights.
- Fixed issue when the user deletes the composition graph or .asset in runtime (case 1263319)
- Fixed assertion failure when changing resolution to compositor layers after using AOVs (case 1265023) 
- Fixed flickering layers in graphics compositor (case 1264552)
- Fixed issue causing the editor field not updating the disc area light radius.
- Fixed issues that lead to cookie atlas to be updated every frame even if cached data was valid.
- Fixed an issue where world space UI was not emitted for reflection cameras in HDRP
- Fixed an issue with cookie texture atlas that would cause realtime textures to always update in the atlas even when the content did not change.
- Fixed an issue where only one of the two lookdev views would update when changing the default lookdev volume profile.
- Fixed a bug related to light cluster invalidation.
- Fixed shader warning in DofGather (case 1272931)
- Fixed AOV export of depth buffer which now correctly export linear depth (case 1265001)
- Fixed issue that caused the decal atlas to not be updated upon changing of the decal textures content.
- Fixed "Screen position out of view frustum" error when camera is at exactly the planar reflection probe location.
- Fixed Amplitude -> Min/Max parametrization conversion
- Fixed issue that allocated a small cookie for normal spot lights.
- Fixed issue when undoing a change in diffuse profile list after deleting the volume profile.
- Fixed custom pass re-ordering and removing.
- Fixed TAA issue and hardware dynamic resolution.
- Fixed a static lighting flickering issue caused by having an active planar probe in the scene while rendering inspector preview.
- Fixed an issue where even when set to OnDemand, the sky lighting would still be updated when changing sky parameters.
- Fixed an error message trigerred when a mesh has more than 32 sub-meshes (case 1274508).
- Fixed RTGI getting noisy for grazying angle geometry (case 1266462).
- Fixed an issue with TAA history management on pssl.
- Fixed the global illumination volume override having an unwanted advanced mode (case 1270459).
- Fixed screen space shadow option displayed on directional shadows while they shouldn't (case 1270537).
- Fixed the handling of undo and redo actions in the graphics compositor (cases 1268149, 1266212, 1265028)
- Fixed issue with composition graphs that include virtual textures, cubemaps and other non-2D textures (cases 1263347, 1265638).
- Fixed issues when selecting a new composition graph or setting it to None (cases 1263350, 1266202)
- Fixed ArgumentNullException when saving shader graphs after removing the compositor from the scene (case 1268658)
- Fixed issue with updating the compositor output when not in play mode (case 1266216)
- Fixed warning with area mesh (case 1268379)
- Fixed issue with diffusion profile not being updated upon reset of the editor. 
- Fixed an issue that lead to corrupted refraction in some scenarios on xbox.
- Fixed for light loop scalarization not happening. 
- Fixed issue with stencil not being set in rendergraph mode.
- Fixed for post process being overridable in reflection probes even though it is not supported.
- Fixed RTGI in performance mode when light layers are enabled on the asset.
- Fixed SSS materials appearing black in matcap mode.
- Fixed a collision in the interaction of RTR and RTGI.
- Fix for lookdev toggling renderers that are set to non editable or are hidden in the inspector.
- Fixed issue with mipmap debug mode not properly resetting full screen mode (and viceversa). 
- Added unsupported message when using tile debug mode with MSAA.
- Fixed SSGI compilation issues on PS4.
- Fixed "Screen position out of view frustum" error when camera is on exactly the planar reflection probe plane.
- Workaround issue that caused objects using eye shader to not be rendered on xbox.
- Fixed GC allocation when using XR single-pass test mode.
- Fixed text in cascades shadow split being truncated.
- Fixed rendering of custom passes in the Custom Pass Volume inspector
- Force probe to render again if first time was during async shader compilation to avoid having cyan objects.
- Fixed for lookdev library field not being refreshed upon opening a library from the environment library inspector.
- Fixed serialization issue with matcap scale intensity.
- Close Add Override popup of Volume Inspector when the popup looses focus (case 1258571)
- Light quality setting for contact shadow set to on for High quality by default.
- Fixed an exception thrown when closing the look dev because there is no active SRP anymore.
- Fixed alignment of framesettings in HDRP Default Settings
- Fixed an exception thrown when closing the look dev because there is no active SRP anymore.
- Fixed an issue where entering playmode would close the LookDev window.
- Fixed issue with rendergraph on console failing on SSS pass.
- Fixed Cutoff not working properly with ray tracing shaders default and SG (case 1261292).
- Fixed shader compilation issue with Hair shader and debug display mode
- Fixed cubemap static preview not updated when the asset is imported.
- Fixed wizard DXR setup on non-DXR compatible devices.
- Fixed Custom Post Processes affecting preview cameras.
- Fixed issue with lens distortion breaking rendering.
- Fixed save popup appearing twice due to HDRP wizard.
- Fixed error when changing planar probe resolution.
- Fixed the dependecy of FrameSettings (MSAA, ClearGBuffer, DepthPrepassWithDeferred) (case 1277620).
- Fixed the usage of GUIEnable for volume components (case 1280018).
- Fixed the diffusion profile becoming invalid when hitting the reset (case 1269462).
- Fixed issue with MSAA resolve killing the alpha channel.
- Fixed a warning in materialevalulation
- Fixed an error when building the player.
- Fixed issue with box light not visible if range is below one and range attenuation is off.
- Fixed an issue that caused a null reference when deleting camera component in a prefab. (case 1244430)
- Fixed issue with bloom showing a thin black line after rescaling window. 
- Fixed rendergraph motion vector resolve.
- Fixed the Ray-Tracing related Debug Display not working in render graph mode.
- Fix nan in pbr sky
- Fixed Light skin not properly applied on the LookDev when switching from Dark Skin (case 1278802)
- Fixed accumulation on DX11
- Fixed issue with screen space UI not drawing on the graphics compositor (case 1279272).
- Fixed error Maximum allowed thread group count is 65535 when resolution is very high. 
- LOD meshes are now properly stripped based on the maximum lod value parameters contained in the HDRP asset.
- Fixed an inconsistency in the LOD group UI where LOD bias was not the right one.
- Fixed outlines in transitions between post-processed and plain regions in the graphics compositor (case 1278775).
- Fix decal being applied twice with LOD Crossfade.
- Fixed camera stacking for AOVs in the graphics compositor (case 1273223).
- Fixed backface selection on some shader not ignore correctly.
- Disable quad overdraw on ps4.
- Fixed error when resizing the graphics compositor's output and when re-adding a compositor in the scene
- Fixed issues with bloom, alpha and HDR layers in the compositor (case 1272621).
- Fixed alpha not having TAA applied to it.
- Fix issue with alpha output in forward.
- Fix compilation issue on Vulkan for shaders using high quality shadows in XR mode.
- Fixed wrong error message when fixing DXR resources from Wizard.
- Fixed compilation error of quad overdraw with double sided materials
- Fixed screen corruption on xbox when using TAA and Motion Blur with rendergraph. 
- Fixed UX issue in the graphics compositor related to clear depth and the defaults for new layers, add better tooltips and fix minor bugs (case 1283904)
- Fixed scene visibility not working for custom pass volumes.
- Fixed issue with several override entries in the runtime debug menu. 
- Fixed issue with rendergraph failing to execute every 30 minutes. 
- Fixed Lit ShaderGraph surface option property block to only display transmission and energy conserving specular color options for their proper material mode (case 1257050)
- Fixed nan in reflection probe when volumetric fog filtering is enabled, causing the whole probe to be invalid.
- Fixed Debug Color pixel became grey
- Fixed TAA flickering on the very edge of screen. 
- Fixed profiling scope for quality RTGI.
- Fixed the denoising and multi-sample not being used for smooth multibounce RTReflections.
- Fixed issue where multiple cameras would cause GC each frame.
- Fixed after post process rendering pass options not showing for unlit ShaderGraphs.
- Fixed null reference in the Undo callback of the graphics compositor 
- Fixed cullmode for SceneSelectionPass.
- Fixed issue that caused non-static object to not render at times in OnEnable reflection probes.
- Baked reflection probes now correctly use static sky for ambient lighting.

### Changed
- Preparation pass for RTSSShadows to be supported by render graph.
- Add tooltips with the full name of the (graphics) compositor properties to properly show large names that otherwise are clipped by the UI (case 1263590)
- Composition profile .asset files cannot be manually edited/reset by users (to avoid breaking things - case 1265631)
- Preparation pass for RTSSShadows to be supported by render graph.
- Changed the way the ray tracing property is displayed on the material (QOL 1265297).
- Exposed lens attenuation mode in default settings and remove it as a debug mode.
- Composition layers without any sub layers are now cleared to black to avoid confusion (case 1265061).
- Slight reduction of VGPR used by area light code.
- Changed thread group size for contact shadows (save 1.1ms on PS4)
- Make sure distortion stencil test happens before pixel shader is run.
- Small optimization that allows to skip motion vector prepping when the whole wave as velocity of 0.
- Improved performance to avoid generating coarse stencil buffer when not needed.
- Remove HTile generation for decals (faster without).
- Improving SSGI Filtering and fixing a blend issue with RTGI.
- Changed the Trackball UI so that it allows explicit numeric values.
- Reduce the G-buffer footprint of anisotropic materials
- Moved SSGI out of preview.
- Skip an unneeded depth buffer copy on consoles. 
- Replaced the Density Volume Texture Tool with the new 3D Texture Importer.
- Rename Raytracing Node to Raytracing Quality Keyword and rename high and low inputs as default and raytraced. All raytracing effects now use the raytraced mode but path tracing.
- Moved diffusion profile list to the HDRP default settings panel.
- Skip biquadratic resampling of vbuffer when volumetric fog filtering is enabled.
- Optimized Grain and sRGB Dithering.
- On platforms that allow it skip the first mip of the depth pyramid and compute it alongside the depth buffer used for low res transparents.
- When trying to install the local configuration package, if another one is already present the user is now asked whether they want to keep it or not.
- Improved MSAA color resolve to fix issues when very bright and very dark samples are resolved together.
- Improve performance of GPU light AABB generation
- Removed the max clamp value for the RTR, RTAO and RTGI's ray length (case 1279849).
- Meshes assigned with a decal material are not visible anymore in ray-tracing or path-tracing.
- Removed BLEND shader keywords.
- Remove a rendergraph debug option to clear resources on release from UI.
- added SV_PrimitiveID in the VaryingMesh structure for fulldebugscreenpass as well as primitiveID in FragInputs
- Changed which local frame is used for multi-bounce RTReflections.
- Move System Generated Values semantics out of VaryingsMesh structure.
- Other forms of FSAA are silently deactivated, when path tracing is on.
- Removed XRSystemTests. The GC verification is now done during playmode tests (case 1285012).
- SSR now uses the pre-refraction color pyramid.
- Various improvements for the Volumetric Fog.
- Optimizations for volumetric fog.

## [10.0.0] - 2019-06-10

### Added
- Ray tracing support for VR single-pass
- Added sharpen filter shader parameter and UI for TemporalAA to control image quality instead of hardcoded value
- Added frame settings option for custom post process and custom passes as well as custom color buffer format option.
- Add check in wizard on SRP Batcher enabled.
- Added default implementations of OnPreprocessMaterialDescription for FBX, Obj, Sketchup and 3DS file formats.
- Added custom pass fade radius
- Added after post process injection point for custom passes
- Added basic alpha compositing support - Alpha is available afterpostprocess when using FP16 buffer format.
- Added falloff distance on Reflection Probe and Planar Reflection Probe
- Added Backplate projection from the HDRISky
- Added Shadow Matte in UnlitMasterNode, which only received shadow without lighting
- Added hability to name LightLayers in HDRenderPipelineAsset
- Added a range compression factor for Reflection Probe and Planar Reflection Probe to avoid saturation of colors.
- Added path tracing support for directional, point and spot lights, as well as emission from Lit and Unlit.
- Added non temporal version of SSAO.
- Added more detailed ray tracing stats in the debug window
- Added Disc area light (bake only)
- Added a warning in the material UI to prevent transparent + subsurface-scattering combination.
- Added XR single-pass setting into HDRP asset
- Added a penumbra tint option for lights
- Added support for depth copy with XR SDK
- Added debug setting to Render Pipeline Debug Window to list the active XR views
- Added an option to filter the result of the volumetric lighting (off by default).
- Added a transmission multiplier for directional lights
- Added XR single-pass test mode to Render Pipeline Debug Window
- Added debug setting to Render Pipeline Window to list the active XR views
- Added a new refraction mode for the Lit shader (thin). Which is a box refraction with small thickness values
- Added the code to support Barn Doors for Area Lights based on a shaderconfig option.
- Added HDRPCameraBinder property binder for Visual Effect Graph
- Added "Celestial Body" controls to the Directional Light
- Added new parameters to the Physically Based Sky
- Added Reflections to the DXR Wizard
- Added the possibility to have ray traced colored and semi-transparent shadows on directional lights.
- Added a check in the custom post process template to throw an error if the default shader is not found.
- Exposed the debug overlay ratio in the debug menu.
- Added a separate frame settings for tonemapping alongside color grading.
- Added the receive fog option in the material UI for ShaderGraphs.
- Added a public virtual bool in the custom post processes API to specify if a post processes should be executed in the scene view.
- Added a menu option that checks scene issues with ray tracing. Also removed the previously existing warning at runtime.
- Added Contrast Adaptive Sharpen (CAS) Upscaling effect.
- Added APIs to update probe settings at runtime.
- Added documentation for the rayTracingSupported method in HDRP
- Added user-selectable format for the post processing passes.
- Added support for alpha channel in some post-processing passes (DoF, TAA, Uber).
- Added warnings in FrameSettings inspector when using DXR and atempting to use Asynchronous Execution.
- Exposed Stencil bits that can be used by the user.
- Added history rejection based on velocity of intersected objects for directional, point and spot lights.
- Added a affectsVolumetric field to the HDAdditionalLightData API to know if light affects volumetric fog.
- Add OS and Hardware check in the Wizard fixes for DXR.
- Added option to exclude camera motion from motion blur.
- Added semi-transparent shadows for point and spot lights.
- Added support for semi-transparent shadow for unlit shader and unlit shader graph.
- Added the alpha clip enabled toggle to the material UI for all HDRP shader graphs.
- Added Material Samples to explain how to use the lit shader features
- Added an initial implementation of ray traced sub surface scattering
- Added AssetPostprocessors and Shadergraphs to handle Arnold Standard Surface and 3DsMax Physical material import from FBX.
- Added support for Smoothness Fade start work when enabling ray traced reflections.
- Added Contact shadow, Micro shadows and Screen space refraction API documentation.
- Added script documentation for SSR, SSAO (ray tracing), GI, Light Cluster, RayTracingSettings, Ray Counters, etc.
- Added path tracing support for refraction and internal reflections.
- Added support for Thin Refraction Model and Lit's Clear Coat in Path Tracing.
- Added the Tint parameter to Sky Colored Fog.
- Added of Screen Space Reflections for Transparent materials
- Added a fallback for ray traced area light shadows in case the material is forward or the lit mode is forward.
- Added a new debug mode for light layers.
- Added an "enable" toggle to the SSR volume component.
- Added support for anisotropic specular lobes in path tracing.
- Added support for alpha clipping in path tracing.
- Added support for light cookies in path tracing.
- Added support for transparent shadows in path tracing.
- Added support for iridescence in path tracing.
- Added support for background color in path tracing.
- Added a path tracing test to the test suite.
- Added a warning and workaround instructions that appear when you enable XR single-pass after the first frame with the XR SDK.
- Added the exposure sliders to the planar reflection probe preview
- Added support for subsurface scattering in path tracing.
- Added a new mode that improves the filtering of ray traced shadows (directional, point and spot) based on the distance to the occluder.
- Added support of cookie baking and add support on Disc light.
- Added support for fog attenuation in path tracing.
- Added a new debug panel for volumes
- Added XR setting to control camera jitter for temporal effects
- Added an error message in the DrawRenderers custom pass when rendering opaque objects with an HDRP asset in DeferredOnly mode.
- Added API to enable proper recording of path traced scenes (with the Unity recorder or other tools).
- Added support for fog in Recursive rendering, ray traced reflections and ray traced indirect diffuse.
- Added an alpha blend option for recursive rendering
- Added support for stack lit for ray tracing effects.
- Added support for hair for ray tracing effects.
- Added support for alpha to coverage for HDRP shaders and shader graph
- Added support for Quality Levels to Subsurface Scattering.
- Added option to disable XR rendering on the camera settings.
- Added support for specular AA from geometric curvature in AxF
- Added support for baked AO (no input for now) in AxF
- Added an info box to warn about depth test artifacts when rendering object twice in custom passes with MSAA.
- Added a frame setting for alpha to mask.
- Added support for custom passes in the AOV API
- Added Light decomposition lighting debugging modes and support in AOV
- Added exposure compensation to Fixed exposure mode
- Added support for rasterized area light shadows in StackLit
- Added support for texture-weighted automatic exposure
- Added support for POM for emissive map
- Added alpha channel support in motion blur pass.
- Added the HDRP Compositor Tool (in Preview).
- Added a ray tracing mode option in the HDRP asset that allows to override and shader stripping.
- Added support for arbitrary resolution scaling of Volumetric Lighting to the Fog volume component.
- Added range attenuation for box-shaped spotlights.
- Added scenes for hair and fabric and decals with material samples
- Added fabric materials and textures
- Added information for fabric materials in fabric scene
- Added a DisplayInfo attribute to specify a name override and a display order for Volume Component fields (used only in default inspector for now).
- Added Min distance to contact shadows.
- Added support for Depth of Field in path tracing (by sampling the lens aperture).
- Added an API in HDRP to override the camera within the rendering of a frame (mainly for custom pass).
- Added a function (HDRenderPipeline.ResetRTHandleReferenceSize) to reset the reference size of RTHandle systems.
- Added support for AxF measurements importing into texture resources tilings.
- Added Layer parameter on Area Light to modify Layer of generated Emissive Mesh
- Added a flow map parameter to HDRI Sky
- Implemented ray traced reflections for transparent objects.
- Add a new parameter to control reflections in recursive rendering.
- Added an initial version of SSGI.
- Added Virtual Texturing cache settings to control the size of the Streaming Virtual Texturing caches.
- Added back-compatibility with builtin stereo matrices.
- Added CustomPassUtils API to simplify Blur, Copy and DrawRenderers custom passes.
- Added Histogram guided automatic exposure.
- Added few exposure debug modes.
- Added support for multiple path-traced views at once (e.g., scene and game views).
- Added support for 3DsMax's 2021 Simplified Physical Material from FBX files in the Model Importer.
- Added custom target mid grey for auto exposure.
- Added CustomPassUtils API to simplify Blur, Copy and DrawRenderers custom passes.
- Added an API in HDRP to override the camera within the rendering of a frame (mainly for custom pass).
- Added more custom pass API functions, mainly to render objects from another camera.
- Added support for transparent Unlit in path tracing.
- Added a minimal lit used for RTGI in peformance mode.
- Added procedural metering mask that can follow an object
- Added presets quality settings for RTAO and RTGI.
- Added an override for the shadow culling that allows better directional shadow maps in ray tracing effects (RTR, RTGI, RTSSS and RR).
- Added a Cloud Layer volume override.
- Added Fast Memory support for platform that support it.
- Added CPU and GPU timings for ray tracing effects.
- Added support to combine RTSSS and RTGI (1248733).
- Added IES Profile support for Point, Spot and Rectangular-Area lights
- Added support for multiple mapping modes in AxF.
- Add support of lightlayers on indirect lighting controller
- Added compute shader stripping.
- Added Cull Mode option for opaque materials and ShaderGraphs. 
- Added scene view exposure override.
- Added support for exposure curve remapping for min/max limits.
- Added presets for ray traced reflections.
- Added final image histogram debug view (both luminance and RGB).
- Added an example texture and rotation to the Cloud Layer volume override.
- Added an option to extend the camera culling for skinned mesh animation in ray tracing effects (1258547).
- Added decal layer system similar to light layer. Mesh will receive a decal when both decal layer mask matches.
- Added shader graph nodes for rendering a complex eye shader.
- Added more controls to contact shadows and increased quality in some parts. 
- Added a physically based option in DoF volume.
- Added API to check if a Camera, Light or ReflectionProbe is compatible with HDRP.
- Added path tracing test scene for normal mapping.
- Added missing API documentation.
- Remove CloudLayer
- Added quad overdraw and vertex density debug modes.

### Fixed
- fix when saved HDWizard window tab index out of range (1260273)
- Fix when rescale probe all direction below zero (1219246)
- Update documentation of HDRISky-Backplate, precise how to have Ambient Occlusion on the Backplate
- Sorting, undo, labels, layout in the Lighting Explorer.
- Fixed sky settings and materials in Shader Graph Samples package
- Fix/workaround a probable graphics driver bug in the GTAO shader.
- Fixed Hair and PBR shader graphs double sided modes
- Fixed an issue where updating an HDRP asset in the Quality setting panel would not recreate the pipeline.
- Fixed issue with point lights being considered even when occupying less than a pixel on screen (case 1183196)
- Fix a potential NaN source with iridescence (case 1183216)
- Fixed issue of spotlight breaking when minimizing the cone angle via the gizmo (case 1178279)
- Fixed issue that caused decals not to modify the roughness in the normal buffer, causing SSR to not behave correctly (case 1178336)
- Fixed lit transparent refraction with XR single-pass rendering
- Removed extra jitter for TemporalAA in VR
- Fixed ShaderGraph time in main preview
- Fixed issue on some UI elements in HDRP asset not expanding when clicking the arrow (case 1178369)
- Fixed alpha blending in custom post process
- Fixed the modification of the _AlphaCutoff property in the material UI when exposed with a ShaderGraph parameter.
- Fixed HDRP test `1218_Lit_DiffusionProfiles` on Vulkan.
- Fixed an issue where building a player in non-dev mode would generate render target error logs every frame
- Fixed crash when upgrading version of HDRP
- Fixed rendering issues with material previews
- Fixed NPE when using light module in Shuriken particle systems (1173348).
- Refresh cached shadow on editor changes
- Fixed light supported units caching (1182266)
- Fixed an issue where SSAO (that needs temporal reprojection) was still being rendered when Motion Vectors were not available (case 1184998)
- Fixed a nullref when modifying the height parameters inside the layered lit shader UI.
- Fixed Decal gizmo that become white after exiting play mode
- Fixed Decal pivot position to behave like a spotlight
- Fixed an issue where using the LightingOverrideMask would break sky reflection for regular cameras
- Fix DebugMenu FrameSettingsHistory persistency on close
- Fix DensityVolume, ReflectionProbe aned PlanarReflectionProbe advancedControl display
- Fix DXR scene serialization in wizard
- Fixed an issue where Previews would reallocate History Buffers every frame
- Fixed the SetLightLayer function in HDAdditionalLightData setting the wrong light layer
- Fix error first time a preview is created for planar
- Fixed an issue where SSR would use an incorrect roughness value on ForwardOnly (StackLit, AxF, Fabric, etc.) materials when the pipeline is configured to also allow deferred Lit.
- Fixed issues with light explorer (cases 1183468, 1183269)
- Fix dot colors in LayeredLit material inspector
- Fix undo not resetting all value when undoing the material affectation in LayerLit material
- Fix for issue that caused gizmos to render in render textures (case 1174395)
- Fixed the light emissive mesh not updated when the light was disabled/enabled
- Fixed light and shadow layer sync when setting the HDAdditionalLightData.lightlayersMask property
- Fixed a nullref when a custom post process component that was in the HDRP PP list is removed from the project
- Fixed issue that prevented decals from modifying specular occlusion (case 1178272).
- Fixed exposure of volumetric reprojection
- Fixed multi selection support for Scalable Settings in lights
- Fixed font shaders in test projects for VR by using a Shader Graph version
- Fixed refresh of baked cubemap by incrementing updateCount at the end of the bake (case 1158677).
- Fixed issue with rectangular area light when seen from the back
- Fixed decals not affecting lightmap/lightprobe
- Fixed zBufferParams with XR single-pass rendering
- Fixed moving objects not rendered in custom passes
- Fixed abstract classes listed in the + menu of the custom pass list
- Fixed custom pass that was rendered in previews
- Fixed precision error in zero value normals when applying decals (case 1181639)
- Fixed issue that triggered No Scene Lighting view in game view as well (case 1156102)
- Assign default volume profile when creating a new HDRP Asset
- Fixed fov to 0 in planar probe breaking the projection matrix (case 1182014)
- Fixed bugs with shadow caching
- Reassign the same camera for a realtime probe face render request to have appropriate history buffer during realtime probe rendering.
- Fixed issue causing wrong shading when normal map mode is Object space, no normal map is set, but a detail map is present (case 1143352)
- Fixed issue with decal and htile optimization
- Fixed TerrainLit shader compilation error regarding `_Control0_TexelSize` redefinition (case 1178480).
- Fixed warning about duplicate HDRuntimeReflectionSystem when configuring play mode without domain reload.
- Fixed an editor crash when multiple decal projectors were selected and some had null material
- Added all relevant fix actions to FixAll button in Wizard
- Moved FixAll button on top of the Wizard
- Fixed an issue where fog color was not pre-exposed correctly
- Fix priority order when custom passes are overlapping
- Fix cleanup not called when the custom pass GameObject is destroyed
- Replaced most instances of GraphicsSettings.renderPipelineAsset by GraphicsSettings.currentRenderPipeline. This should fix some parameters not working on Quality Settings overrides.
- Fixed an issue with Realtime GI not working on upgraded projects.
- Fixed issue with screen space shadows fallback texture was not set as a texture array.
- Fixed Pyramid Lights bounding box
- Fixed terrain heightmap default/null values and epsilons
- Fixed custom post-processing effects breaking when an abstract class inherited from `CustomPostProcessVolumeComponent`
- Fixed XR single-pass rendering in Editor by using ShaderConfig.s_XrMaxViews to allocate matrix array
- Multiple different skies rendered at the same time by different cameras are now handled correctly without flickering
- Fixed flickering issue happening when different volumes have shadow settings and multiple cameras are present.
- Fixed issue causing planar probes to disappear if there is no light in the scene.
- Fixed a number of issues with the prefab isolation mode (Volumes leaking from the main scene and reflection not working properly)
- Fixed an issue with fog volume component upgrade not working properly
- Fixed Spot light Pyramid Shape has shadow artifacts on aspect ratio values lower than 1
- Fixed issue with AO upsampling in XR
- Fixed camera without HDAdditionalCameraData component not rendering
- Removed the macro ENABLE_RAYTRACING for most of the ray tracing code
- Fixed prefab containing camera reloading in loop while selected in the Project view
- Fixed issue causing NaN wheh the Z scale of an object is set to 0.
- Fixed DXR shader passes attempting to render before pipeline loaded
- Fixed black ambient sky issue when importing a project after deleting Library.
- Fixed issue when upgrading a Standard transparent material (case 1186874)
- Fixed area light cookies not working properly with stack lit
- Fixed material render queue not updated when the shader is changed in the material inspector.
- Fixed a number of issues with full screen debug modes not reseting correctly when setting another mutually exclusive mode
- Fixed compile errors for platforms with no VR support
- Fixed an issue with volumetrics and RTHandle scaling (case 1155236)
- Fixed an issue where sky lighting might be updated uselessly
- Fixed issue preventing to allow setting decal material to none (case 1196129)
- Fixed XR multi-pass decals rendering
- Fixed several fields on Light Inspector that not supported Prefab overrides
- Fixed EOL for some files
- Fixed scene view rendering with volumetrics and XR enabled
- Fixed decals to work with multiple cameras
- Fixed optional clear of GBuffer (Was always on)
- Fixed render target clears with XR single-pass rendering
- Fixed HDRP samples file hierarchy
- Fixed Light units not matching light type
- Fixed QualitySettings panel not displaying HDRP Asset
- Fixed black reflection probes the first time loading a project
- Fixed y-flip in scene view with XR SDK
- Fixed Decal projectors do not immediately respond when parent object layer mask is changed in editor.
- Fixed y-flip in scene view with XR SDK
- Fixed a number of issues with Material Quality setting
- Fixed the transparent Cull Mode option in HD unlit master node settings only visible if double sided is ticked.
- Fixed an issue causing shadowed areas by contact shadows at the edge of far clip plane if contact shadow length is very close to far clip plane.
- Fixed editing a scalable settings will edit all loaded asset in memory instead of targetted asset.
- Fixed Planar reflection default viewer FOV
- Fixed flickering issues when moving the mouse in the editor with ray tracing on.
- Fixed the ShaderGraph main preview being black after switching to SSS in the master node settings
- Fixed custom fullscreen passes in VR
- Fixed camera culling masks not taken in account in custom pass volumes
- Fixed object not drawn in custom pass when using a DrawRenderers with an HDRP shader in a build.
- Fixed injection points for Custom Passes (AfterDepthAndNormal and BeforePreRefraction were missing)
- Fixed a enum to choose shader tags used for drawing objects (DepthPrepass or Forward) when there is no override material.
- Fixed lit objects in the BeforePreRefraction, BeforeTransparent and BeforePostProcess.
- Fixed the None option when binding custom pass render targets to allow binding only depth or color.
- Fixed custom pass buffers allocation so they are not allocated if they're not used.
- Fixed the Custom Pass entry in the volume create asset menu items.
- Fixed Prefab Overrides workflow on Camera.
- Fixed alignment issue in Preset for Camera.
- Fixed alignment issue in Physical part for Camera.
- Fixed FrameSettings multi-edition.
- Fixed a bug happening when denoising multiple ray traced light shadows
- Fixed minor naming issues in ShaderGraph settings
- VFX: Removed z-fight glitches that could appear when using deferred depth prepass and lit quad primitives
- VFX: Preserve specular option for lit outputs (matches HDRP lit shader)
- Fixed an issue with Metal Shader Compiler and GTAO shader for metal
- Fixed resources load issue while upgrading HDRP package.
- Fix LOD fade mask by accounting for field of view
- Fixed spot light missing from ray tracing indirect effects.
- Fixed a UI bug in the diffusion profile list after fixing them from the wizard.
- Fixed the hash collision when creating new diffusion profile assets.
- Fixed a light leaking issue with box light casting shadows (case 1184475)
- Fixed Cookie texture type in the cookie slot of lights (Now displays a warning because it is not supported).
- Fixed a nullref that happens when using the Shuriken particle light module
- Fixed alignment in Wizard
- Fixed text overflow in Wizard's helpbox
- Fixed Wizard button fix all that was not automatically grab all required fixes
- Fixed VR tab for MacOS in Wizard
- Fixed local config package workflow in Wizard
- Fixed issue with contact shadows shifting when MSAA is enabled.
- Fixed EV100 in the PBR sky
- Fixed an issue In URP where sometime the camera is not passed to the volume system and causes a null ref exception (case 1199388)
- Fixed nullref when releasing HDRP with custom pass disabled
- Fixed performance issue derived from copying stencil buffer.
- Fixed an editor freeze when importing a diffusion profile asset from a unity package.
- Fixed an exception when trying to reload a builtin resource.
- Fixed the light type intensity unit reset when switching the light type.
- Fixed compilation error related to define guards and CreateLayoutFromXrSdk()
- Fixed documentation link on CustomPassVolume.
- Fixed player build when HDRP is in the project but not assigned in the graphic settings.
- Fixed an issue where ambient probe would be black for the first face of a baked reflection probe
- VFX: Fixed Missing Reference to Visual Effect Graph Runtime Assembly
- Fixed an issue where rendering done by users in EndCameraRendering would be executed before the main render loop.
- Fixed Prefab Override in main scope of Volume.
- Fixed alignment issue in Presset of main scope of Volume.
- Fixed persistence of ShowChromeGizmo and moved it to toolbar for coherency in ReflectionProbe and PlanarReflectionProbe.
- Fixed Alignement issue in ReflectionProbe and PlanarReflectionProbe.
- Fixed Prefab override workflow issue in ReflectionProbe and PlanarReflectionProbe.
- Fixed empty MoreOptions and moved AdvancedManipulation in a dedicated location for coherency in ReflectionProbe and PlanarReflectionProbe.
- Fixed Prefab override workflow issue in DensityVolume.
- Fixed empty MoreOptions and moved AdvancedManipulation in a dedicated location for coherency in DensityVolume.
- Fix light limit counts specified on the HDRP asset
- Fixed Quality Settings for SSR, Contact Shadows and Ambient Occlusion volume components
- Fixed decalui deriving from hdshaderui instead of just shaderui
- Use DelayedIntField instead of IntField for scalable settings
- Fixed init of debug for FrameSettingsHistory on SceneView camera
- Added a fix script to handle the warning 'referenced script in (GameObject 'SceneIDMap') is missing'
- Fix Wizard load when none selected for RenderPipelineAsset
- Fixed TerrainLitGUI when per-pixel normal property is not present.
- Fixed rendering errors when enabling debug modes with custom passes
- Fix an issue that made PCSS dependent on Atlas resolution (not shadow map res)
- Fixing a bug whith histories when n>4 for ray traced shadows
- Fixing wrong behavior in ray traced shadows for mesh renderers if their cast shadow is shadow only or double sided
- Only tracing rays for shadow if the point is inside the code for spotlight shadows
- Only tracing rays if the point is inside the range for point lights
- Fixing ghosting issues when the screen space shadow  indexes change for a light with ray traced shadows
- Fixed an issue with stencil management and Xbox One build that caused corrupted output in deferred mode.
- Fixed a mismatch in behavior between the culling of shadow maps and ray traced point and spot light shadows
- Fixed recursive ray tracing not working anymore after intermediate buffer refactor.
- Fixed ray traced shadow denoising not working (history rejected all the time).
- Fixed shader warning on xbox one
- Fixed cookies not working for spot lights in ray traced reflections, ray traced GI and recursive rendering
- Fixed an inverted handling of CoatSmoothness for SSR in StackLit.
- Fixed missing distortion inputs in Lit and Unlit material UI.
- Fixed issue that propagated NaNs across multiple frames through the exposure texture.
- Fixed issue with Exclude from TAA stencil ignored.
- Fixed ray traced reflection exposure issue.
- Fixed issue with TAA history not initialising corretly scale factor for first frame
- Fixed issue with stencil test of material classification not using the correct Mask (causing false positive and bad performance with forward material in deferred)
- Fixed issue with History not reset when chaning antialiasing mode on camera
- Fixed issue with volumetric data not being initialized if default settings have volumetric and reprojection off.
- Fixed ray tracing reflection denoiser not applied in tier 1
- Fixed the vibility of ray tracing related methods.
- Fixed the diffusion profile list not saved when clicking the fix button in the material UI.
- Fixed crash when pushing bounce count higher than 1 for ray traced GI or reflections
- Fixed PCSS softness scale so that it better match ray traced reference for punctual lights.
- Fixed exposure management for the path tracer
- Fixed AxF material UI containing two advanced options settings.
- Fixed an issue where cached sky contexts were being destroyed wrongly, breaking lighting in the LookDev
- Fixed issue that clamped PCSS softness too early and not after distance scale.
- Fixed fog affect transparent on HD unlit master node
- Fixed custom post processes re-ordering not saved.
- Fixed NPE when using scalable settings
- Fixed an issue where PBR sky precomputation was reset incorrectly in some cases causing bad performance.
- Fixed a bug due to depth history begin overriden too soon
- Fixed CustomPassSampleCameraColor scale issue when called from Before Transparent injection point.
- Fixed corruption of AO in baked probes.
- Fixed issue with upgrade of projects that still had Very High as shadow filtering quality.
- Fixed issue that caused Distortion UI to appear in Lit.
- Fixed several issues with decal duplicating when editing them.
- Fixed initialization of volumetric buffer params (1204159)
- Fixed an issue where frame count was incorrectly reset for the game view, causing temporal processes to fail.
- Fixed Culling group was not disposed error.
- Fixed issues on some GPU that do not support gathers on integer textures.
- Fixed an issue with ambient probe not being initialized for the first frame after a domain reload for volumetric fog.
- Fixed the scene visibility of decal projectors and density volumes
- Fixed a leak in sky manager.
- Fixed an issue where entering playmode while the light editor is opened would produce null reference exceptions.
- Fixed the debug overlay overlapping the debug menu at runtime.
- Fixed an issue with the framecount when changing scene.
- Fixed errors that occurred when using invalid near and far clip plane values for planar reflections.
- Fixed issue with motion blur sample weighting function.
- Fixed motion vectors in MSAA.
- Fixed sun flare blending (case 1205862).
- Fixed a lot of issues related to ray traced screen space shadows.
- Fixed memory leak caused by apply distortion material not being disposed.
- Fixed Reflection probe incorrectly culled when moving its parent (case 1207660)
- Fixed a nullref when upgrading the Fog volume components while the volume is opened in the inspector.
- Fix issues where decals on PS4 would not correctly write out the tile mask causing bits of the decal to go missing.
- Use appropriate label width and text content so the label is completely visible
- Fixed an issue where final post process pass would not output the default alpha value of 1.0 when using 11_11_10 color buffer format.
- Fixed SSR issue after the MSAA Motion Vector fix.
- Fixed an issue with PCSS on directional light if punctual shadow atlas was not allocated.
- Fixed an issue where shadow resolution would be wrong on the first face of a baked reflection probe.
- Fixed issue with PCSS softness being incorrect for cascades different than the first one.
- Fixed custom post process not rendering when using multiple HDRP asset in quality settings
- Fixed probe gizmo missing id (case 1208975)
- Fixed a warning in raytracingshadowfilter.compute
- Fixed issue with AO breaking with small near plane values.
- Fixed custom post process Cleanup function not called in some cases.
- Fixed shader warning in AO code.
- Fixed a warning in simpledenoiser.compute
- Fixed tube and rectangle light culling to use their shape instead of their range as a bounding box.
- Fixed caused by using gather on a UINT texture in motion blur.
- Fix issue with ambient occlusion breaking when dynamic resolution is active.
- Fixed some possible NaN causes in Depth of Field.
- Fixed Custom Pass nullref due to the new Profiling Sample API changes
- Fixed the black/grey screen issue on after post process Custom Passes in non dev builds.
- Fixed particle lights.
- Improved behavior of lights and probe going over the HDRP asset limits.
- Fixed issue triggered when last punctual light is disabled and more than one camera is used.
- Fixed Custom Pass nullref due to the new Profiling Sample API changes
- Fixed the black/grey screen issue on after post process Custom Passes in non dev builds.
- Fixed XR rendering locked to vsync of main display with Standalone Player.
- Fixed custom pass cleanup not called at the right time when using multiple volumes.
- Fixed an issue on metal with edge of decal having artifact by delaying discard of fragments during decal projection
- Fixed various shader warning
- Fixing unnecessary memory allocations in the ray tracing cluster build
- Fixed duplicate column labels in LightEditor's light tab
- Fixed white and dark flashes on scenes with very high or very low exposure when Automatic Exposure is being used.
- Fixed an issue where passing a null ProfilingSampler would cause a null ref exception.
- Fixed memory leak in Sky when in matcap mode.
- Fixed compilation issues on platform that don't support VR.
- Fixed migration code called when we create a new HDRP asset.
- Fixed RemoveComponent on Camera contextual menu to not remove Camera while a component depend on it.
- Fixed an issue where ambient occlusion and screen space reflections editors would generate null ref exceptions when HDRP was not set as the current pipeline.
- Fixed a null reference exception in the probe UI when no HDRP asset is present.
- Fixed the outline example in the doc (sampling range was dependent on screen resolution)
- Fixed a null reference exception in the HDRI Sky editor when no HDRP asset is present.
- Fixed an issue where Decal Projectors created from script where rotated around the X axis by 90°.
- Fixed frustum used to compute Density Volumes visibility when projection matrix is oblique.
- Fixed a null reference exception in Path Tracing, Recursive Rendering and raytraced Global Illumination editors when no HDRP asset is present.
- Fix for NaNs on certain geometry with Lit shader -- [case 1210058](https://fogbugz.unity3d.com/f/cases/1210058/)
- Fixed an issue where ambient occlusion and screen space reflections editors would generate null ref exceptions when HDRP was not set as the current pipeline.
- Fixed a null reference exception in the probe UI when no HDRP asset is present.
- Fixed the outline example in the doc (sampling range was dependent on screen resolution)
- Fixed a null reference exception in the HDRI Sky editor when no HDRP asset is present.
- Fixed an issue where materials newly created from the contextual menu would have an invalid state, causing various problems until it was edited.
- Fixed transparent material created with ZWrite enabled (now it is disabled by default for new transparent materials)
- Fixed mouseover on Move and Rotate tool while DecalProjector is selected.
- Fixed wrong stencil state on some of the pixel shader versions of deferred shader.
- Fixed an issue where creating decals at runtime could cause a null reference exception.
- Fixed issue that displayed material migration dialog on the creation of new project.
- Fixed various issues with time and animated materials (cases 1210068, 1210064).
- Updated light explorer with latest changes to the Fog and fixed issues when no visual environment was present.
- Fixed not handleling properly the recieve SSR feature with ray traced reflections
- Shadow Atlas is no longer allocated for area lights when they are disabled in the shader config file.
- Avoid MRT Clear on PS4 as it is not implemented yet.
- Fixed runtime debug menu BitField control.
- Fixed the radius value used for ray traced directional light.
- Fixed compilation issues with the layered lit in ray tracing shaders.
- Fixed XR autotests viewport size rounding
- Fixed mip map slider knob displayed when cubemap have no mipmap
- Remove unnecessary skip of material upgrade dialog box.
- Fixed the profiling sample mismatch errors when enabling the profiler in play mode
- Fixed issue that caused NaNs in reflection probes on consoles.
- Fixed adjusting positive axis of Blend Distance slides the negative axis in the density volume component.
- Fixed the blend of reflections based on the weight.
- Fixed fallback for ray traced reflections when denoising is enabled.
- Fixed error spam issue with terrain detail terrainDetailUnsupported (cases 1211848)
- Fixed hardware dynamic resolution causing cropping/scaling issues in scene view (case 1158661)
- Fixed Wizard check order for `Hardware and OS` and `Direct3D12`
- Fix AO issue turning black when Far/Near plane distance is big.
- Fixed issue when opening lookdev and the lookdev volume have not been assigned yet.
- Improved memory usage of the sky system.
- Updated label in HDRP quality preference settings (case 1215100)
- Fixed Decal Projector gizmo not undoing properly (case 1216629)
- Fix a leak in the denoising of ray traced reflections.
- Fixed Alignment issue in Light Preset
- Fixed Environment Header in LightingWindow
- Fixed an issue where hair shader could write garbage in the diffuse lighting buffer, causing NaNs.
- Fixed an exposure issue with ray traced sub-surface scattering.
- Fixed runtime debug menu light hierarchy None not doing anything.
- Fixed the broken ShaderGraph preview when creating a new Lit graph.
- Fix indentation issue in preset of LayeredLit material.
- Fixed minor issues with cubemap preview in the inspector.
- Fixed wrong build error message when building for android on mac.
- Fixed an issue related to denoising ray trace area shadows.
- Fixed wrong build error message when building for android on mac.
- Fixed Wizard persistency of Direct3D12 change on domain reload.
- Fixed Wizard persistency of FixAll on domain reload.
- Fixed Wizard behaviour on domain reload.
- Fixed a potential source of NaN in planar reflection probe atlas.
- Fixed an issue with MipRatio debug mode showing _DebugMatCapTexture not being set.
- Fixed missing initialization of input params in Blit for VR.
- Fix Inf source in LTC for area lights.
- Fix issue with AO being misaligned when multiple view are visible.
- Fix issue that caused the clamp of camera rotation motion for motion blur to be ineffective.
- Fixed issue with AssetPostprocessors dependencies causing models to be imported twice when upgrading the package version.
- Fixed culling of lights with XR SDK
- Fixed memory stomp in shadow caching code, leading to overflow of Shadow request array and runtime errors.
- Fixed an issue related to transparent objects reading the ray traced indirect diffuse buffer
- Fixed an issue with filtering ray traced area lights when the intensity is high or there is an exposure.
- Fixed ill-formed include path in Depth Of Field shader.
- Fixed shader graph and ray tracing after the shader target PR.
- Fixed a bug in semi-transparent shadows (object further than the light casting shadows)
- Fix state enabled of default volume profile when in package.
- Fixed removal of MeshRenderer and MeshFilter on adding Light component.
- Fixed Ray Traced SubSurface Scattering not working with ray traced area lights
- Fixed Ray Traced SubSurface Scattering not working in forward mode.
- Fixed a bug in debug light volumes.
- Fixed a bug related to ray traced area light shadow history.
- Fixed an issue where fog sky color mode could sample NaNs in the sky cubemap.
- Fixed a leak in the PBR sky renderer.
- Added a tooltip to the Ambient Mode parameter in the Visual Envionment volume component.
- Static lighting sky now takes the default volume into account (this fixes discrepancies between baked and realtime lighting).
- Fixed a leak in the sky system.
- Removed MSAA Buffers allocation when lit shader mode is set to "deferred only".
- Fixed invalid cast for realtime reflection probes (case 1220504)
- Fixed invalid game view rendering when disabling all cameras in the scene (case 1105163)
- Hide reflection probes in the renderer components.
- Fixed infinite reload loop while displaying Light's Shadow's Link Light Layer in Inspector of Prefab Asset.
- Fixed the culling was not disposed error in build log.
- Fixed the cookie atlas size and planar atlas size being too big after an upgrade of the HDRP asset.
- Fixed transparent SSR for shader graph.
- Fixed an issue with emissive light meshes not being in the RAS.
- Fixed DXR player build
- Fixed the HDRP asset migration code not being called after an upgrade of the package
- Fixed draw renderers custom pass out of bound exception
- Fixed the PBR shader rendering in deferred
- Fixed some typos in debug menu (case 1224594)
- Fixed ray traced point and spot lights shadows not rejecting istory when semi-transparent or colored.
- Fixed a warning due to StaticLightingSky when reloading domain in some cases.
- Fixed the MaxLightCount being displayed when the light volume debug menu is on ColorAndEdge.
- Fixed issue with unclear naming of debug menu for decals.
- Fixed z-fighting in scene view when scene lighting is off (case 1203927)
- Fixed issue that prevented cubemap thumbnails from rendering (only on D3D11 and Metal).
- Fixed ray tracing with VR single-pass
- Fix an exception in ray tracing that happens if two LOD levels are using the same mesh renderer.
- Fixed error in the console when switching shader to decal in the material UI.
- Fixed an issue with refraction model and ray traced recursive rendering (case 1198578).
- Fixed an issue where a dynamic sky changing any frame may not update the ambient probe.
- Fixed cubemap thumbnail generation at project load time.
- Fixed cubemap thumbnail generation at project load time. 
- Fixed XR culling with multiple cameras
- Fixed XR single-pass with Mock HMD plugin
- Fixed sRGB mismatch with XR SDK
- Fixed an issue where default volume would not update when switching profile.
- Fixed issue with uncached reflection probe cameras reseting the debug mode (case 1224601) 
- Fixed an issue where AO override would not override specular occlusion.
- Fixed an issue where Volume inspector might not refresh correctly in some cases.
- Fixed render texture with XR
- Fixed issue with resources being accessed before initialization process has been performed completely. 
- Half fixed shuriken particle light that cast shadows (only the first one will be correct)
- Fixed issue with atmospheric fog turning black if a planar reflection probe is placed below ground level. (case 1226588)
- Fixed custom pass GC alloc issue in CustomPassVolume.GetActiveVolumes().
- Fixed a bug where instanced shadergraph shaders wouldn't compile on PS4.
- Fixed an issue related to the envlightdatasrt not being bound in recursive rendering.
- Fixed shadow cascade tooltip when using the metric mode (case 1229232)
- Fixed how the area light influence volume is computed to match rasterization.
- Focus on Decal uses the extends of the projectors
- Fixed usage of light size data that are not available at runtime.
- Fixed the depth buffer copy made before custom pass after opaque and normal injection point.
- Fix for issue that prevented scene from being completely saved when baked reflection probes are present and lighting is set to auto generate.
- Fixed drag area width at left of Light's intensity field in Inspector.
- Fixed light type resolution when performing a reset on HDAdditionalLightData (case 1220931)
- Fixed reliance on atan2 undefined behavior in motion vector debug shader.
- Fixed an usage of a a compute buffer not bound (1229964)
- Fixed an issue where changing the default volume profile from another inspector would not update the default volume editor.
- Fix issues in the post process system with RenderTexture being invalid in some cases, causing rendering problems.
- Fixed an issue where unncessarily serialized members in StaticLightingSky component would change each time the scene is changed.
- Fixed a weird behavior in the scalable settings drawing when the space becomes tiny (1212045).
- Fixed a regression in the ray traced indirect diffuse due to the new probe system.
- Fix for range compression factor for probes going negative (now clamped to positive values).
- Fixed path validation when creating new volume profile (case 1229933)
- Fixed a bug where Decal Shader Graphs would not recieve reprojected Position, Normal, or Bitangent data. (1239921)
- Fix reflection hierarchy for CARPAINT in AxF.
- Fix precise fresnel for delta lights for SVBRDF in AxF.
- Fixed the debug exposure mode for display sky reflection and debug view baked lighting
- Fixed MSAA depth resolve when there is no motion vectors
- Fixed various object leaks in HDRP.
- Fixed compile error with XR SubsystemManager.
- Fix for assertion triggering sometimes when saving a newly created lit shader graph (case 1230996)
- Fixed culling of planar reflection probes that change position (case 1218651)
- Fixed null reference when processing lightprobe (case 1235285)
- Fix issue causing wrong planar reflection rendering when more than one camera is present.
- Fix black screen in XR when HDRP package is present but not used.
- Fixed an issue with the specularFGD term being used when the material has a clear coat (lit shader).
- Fixed white flash happening with auto-exposure in some cases (case 1223774)
- Fixed NaN which can appear with real time reflection and inf value
- Fixed an issue that was collapsing the volume components in the HDRP default settings
- Fixed warning about missing bound decal buffer
- Fixed shader warning on Xbox for ResolveStencilBuffer.compute. 
- Fixed PBR shader ZTest rendering in deferred.
- Replaced commands incompatible with async compute in light list build process.
- Diffusion Profile and Material references in HDRP materials are now correctly exported to unity packages. Note that the diffusion profile or the material references need to be edited once before this can work properly.
- Fix MaterialBalls having same guid issue
- Fix spelling and grammatical errors in material samples
- Fixed unneeded cookie texture allocation for cone stop lights.
- Fixed scalarization code for contact shadows.
- Fixed volume debug in playmode
- Fixed issue when toggling anything in HDRP asset that will produce an error (case 1238155)
- Fixed shader warning in PCSS code when using Vulkan.
- Fixed decal that aren't working without Metal and Ambient Occlusion option enabled.
- Fixed an error about procedural sky being logged by mistake.
- Fixed shadowmask UI now correctly showing shadowmask disable
- Made more explicit the warning about raytracing and asynchronous compute. Also fixed the condition in which it appears.
- Fixed a null ref exception in static sky when the default volume profile is invalid.
- DXR: Fixed shader compilation error with shader graph and pathtracer
- Fixed SceneView Draw Modes not being properly updated after opening new scene view panels or changing the editor layout.
- VFX: Removed irrelevant queues in render queue selection from HDRP outputs
- VFX: Motion Vector are correctly renderered with MSAA [Case 1240754](https://issuetracker.unity3d.com/product/unity/issues/guid/1240754/)
- Fixed a cause of NaN when a normal of 0-length is generated (usually via shadergraph). 
- Fixed issue with screen-space shadows not enabled properly when RT is disabled (case 1235821)
- Fixed a performance issue with stochastic ray traced area shadows.
- Fixed cookie texture not updated when changing an import settings (srgb for example).
- Fixed flickering of the game/scene view when lookdev is running.
- Fixed issue with reflection probes in realtime time mode with OnEnable baking having wrong lighting with sky set to dynamic (case 1238047).
- Fixed transparent motion vectors not working when in MSAA.
- Fix error when removing DecalProjector from component contextual menu (case 1243960)
- Fixed issue with post process when running in RGBA16 and an object with additive blending is in the scene.
- Fixed corrupted values on LayeredLit when using Vertex Color multiply mode to multiply and MSAA is activated. 
- Fix conflicts with Handles manipulation when performing a Reset in DecalComponent (case 1238833)
- Fixed depth prepass and postpass being disabled after changing the shader in the material UI.
- Fixed issue with sceneview camera settings not being saved after Editor restart.
- Fixed issue when switching back to custom sensor type in physical camera settings (case 1244350).
- Fixed a null ref exception when running playmode tests with the render pipeline debug window opened.
- Fixed some GCAlloc in the debug window.
- Fixed shader graphs not casting semi-transparent and color shadows (case 1242617)
- Fixed thin refraction mode not working properly.
- Fixed assert on tests caused by probe culling results being requested when culling did not happen. (case 1246169) 
- Fixed over consumption of GPU memory by the Physically Based Sky.
- Fixed an invalid rotation in Planar Reflection Probe editor display, that was causing an error message (case 1182022)
- Put more information in Camera background type tooltip and fixed inconsistent exposure behavior when changing bg type.
- Fixed issue that caused not all baked reflection to be deleted upon clicking "Clear Baked Data" in the lighting menu (case 1136080)
- Fixed an issue where asset preview could be rendered white because of static lighting sky.
- Fixed an issue where static lighting was not updated when removing the static lighting sky profile.
- Fixed the show cookie atlas debug mode not displaying correctly when enabling the clear cookie atlas option.
- Fixed various multi-editing issues when changing Emission parameters.
- Fixed error when undo a Reflection Probe removal in a prefab instance. (case 1244047)
- Fixed Microshadow not working correctly in deferred with LightLayers
- Tentative fix for missing include in depth of field shaders.
- Fixed the light overlap scene view draw mode (wasn't working at all).
- Fixed taaFrameIndex and XR tests 4052 and 4053
- Fixed the prefab integration of custom passes (Prefab Override Highlight not working as expected).
- Cloned volume profile from read only assets are created in the root of the project. (case 1154961)
- Fixed Wizard check on default volume profile to also check it is not the default one in package.
- Fix erroneous central depth sampling in TAA.
- Fixed light layers not correctly disabled when the lightlayers is set to Nothing and Lightlayers isn't enabled in HDRP Asset
- Fixed issue with Model Importer materials falling back to the Legacy default material instead of HDRP's default material when import happens at Editor startup.
- Fixed a wrong condition in CameraSwitcher, potentially causing out of bound exceptions.
- Fixed an issue where editing the Look Dev default profile would not reflect directly in the Look Dev window.
- Fixed a bug where the light list is not cleared but still used when resizing the RT.
- Fixed exposure debug shader with XR single-pass rendering.
- Fixed issues with scene view and transparent motion vectors.
- Fixed black screens for linux/HDRP (1246407)
- Fixed a vulkan and metal warning in the SSGI compute shader.
- Fixed an exception due to the color pyramid not allocated when SSGI is enabled.
- Fixed an issue with the first Depth history was incorrectly copied.
- Fixed path traced DoF focusing issue
- Fix an issue with the half resolution Mode (performance)
- Fix an issue with the color intensity of emissive for performance rtgi
- Fixed issue with rendering being mostly broken when target platform disables VR. 
- Workaround an issue caused by GetKernelThreadGroupSizes  failing to retrieve correct group size. 
- Fix issue with fast memory and rendergraph. 
- Fixed transparent motion vector framesetting not sanitized.
- Fixed wrong order of post process frame settings.
- Fixed white flash when enabling SSR or SSGI.
- The ray traced indrect diffuse and RTGI were combined wrongly with the rest of the lighting (1254318).
- Fixed an exception happening when using RTSSS without using RTShadows.
- Fix inconsistencies with transparent motion vectors and opaque by allowing camera only transparent motion vectors.
- Fix reflection probe frame settings override
- Fixed certain shadow bias artifacts present in volumetric lighting (case 1231885).
- Fixed area light cookie not updated when switch the light type from a spot that had a cookie.
- Fixed issue with dynamic resolution updating when not in play mode.
- Fixed issue with Contrast Adaptive Sharpening upsample mode and preview camera.
- Fix issue causing blocky artifacts when decals affect metallic and are applied on material with specular color workflow.
- Fixed issue with depth pyramid generation and dynamic resolution.
- Fixed an issue where decals were duplicated in prefab isolation mode.
- Fixed an issue where rendering preview with MSAA might generate render graph errors.
- Fixed compile error in PS4 for planar reflection filtering.
- Fixed issue with blue line in prefabs for volume mode.
- Fixing the internsity being applied to RTAO too early leading to unexpected results (1254626).
- Fix issue that caused sky to incorrectly render when using a custom projection matrix.
- Fixed null reference exception when using depth pre/post pass in shadergraph with alpha clip in the material.
- Appropriately constraint blend distance of reflection probe while editing with the inspector (case 1248931)
- Fixed AxF handling of roughness for Blinn-Phong type materials
- Fixed AxF UI errors when surface type is switched to transparent
- Fixed a serialization issue, preventing quality level parameters to undo/redo and update scene view on change.
- Fixed an exception occuring when a camera doesn't have an HDAdditionalCameraData (1254383).
- Fixed ray tracing with XR single-pass.
- Fixed warning in HDAdditionalLightData OnValidate (cases 1250864, 1244578)
- Fixed a bug related to denoising ray traced reflections.
- Fixed nullref in the layered lit material inspector.
- Fixed an issue where manipulating the color wheels in a volume component would reset the cursor every time.
- Fixed an issue where static sky lighting would not be updated for a new scene until it's reloaded at least once.
- Fixed culling for decals when used in prefabs and edited in context.
- Force to rebake probe with missing baked texture. (1253367)
- Fix supported Mac platform detection to handle new major version (11.0) properly
- Fixed typo in the Render Pipeline Wizard under HDRP+VR
- Change transparent SSR name in frame settings to avoid clipping. 
- Fixed missing include guards in shadow hlsl files.
- Repaint the scene view whenever the scene exposure override is changed.
- Fixed an error when clearing the SSGI history texture at creation time (1259930).
- Fixed alpha to mask reset when toggling alpha test in the material UI.
- Fixed an issue where opening the look dev window with the light theme would make the window blink and eventually crash unity.
- Fixed fallback for ray tracing and light layers (1258837).
- Fixed Sorting Priority not displayed correctly in the DrawRenderers custom pass UI.
- Fixed glitch in Project settings window when selecting diffusion profiles in material section (case 1253090)
- Fixed issue with light layers bigger than 8 (and above the supported range). 
- Fixed issue with culling layer mask of area light's emissive mesh 
- Fixed overused the atlas for Animated/Render Target Cookies (1259930).
- Fixed errors when switching area light to disk shape while an area emissive mesh was displayed.
- Fixed default frame settings MSAA toggle for reflection probes (case 1247631)
- Fixed the transparent SSR dependency not being properly disabled according to the asset dependencies (1260271).
- Fixed issue with completely black AO on double sided materials when normal mode is set to None.
- Fixed UI drawing of the quaternion (1251235)
- Fix an issue with the quality mode and perf mode on RTR and RTGI and getting rid of unwanted nans (1256923).
- Fixed unitialized ray tracing resources when using non-default HDRP asset (case 1259467).
- Fixed overused the atlas for Animated/Render Target Cookies (1259930).
- Fixed sky asserts with XR multipass
- Fixed for area light not updating baked light result when modifying with gizmo.
- Fixed robustness issue with GetOddNegativeScale() in ray tracing, which was impacting normal mapping (1261160).
- Fixed regression where moving face of the probe gizmo was not moving its position anymore.
- Fixed XR single-pass macros in tessellation shaders.
- Fixed path-traced subsurface scattering mixing with diffuse and specular BRDFs (1250601).
- Fixed custom pass re-ordering issues.
- Improved robustness of normal mapping when scale is 0, and mapping is extreme (normals in or below the tangent plane).
- Fixed XR Display providers not getting zNear and zFar plane distances passed to them when in HDRP.
- Fixed rendering breaking when disabling tonemapping in the frame settings.
- Fixed issue with serialization of exposure modes in volume profiles not being consistent between HDRP versions (case 1261385).
- Fixed issue with duplicate names in newly created sub-layers in the graphics compositor (case 1263093).
- Remove MSAA debug mode when renderpipeline asset has no MSAA
- Fixed some post processing using motion vectors when they are disabled
- Fixed the multiplier of the environement lights being overriden with a wrong value for ray tracing (1260311).
- Fixed a series of exceptions happening when trying to load an asset during wizard execution (1262171).
- Fixed an issue with Stacklit shader not compiling correctly in player with debug display on (1260579)
- Fixed couple issues in the dependence of building the ray tracing acceleration structure.
- Fix sun disk intensity
- Fixed unwanted ghosting for smooth surfaces.
- Fixing an issue in the recursive rendering flag texture usage.
- Fixed a missing dependecy for choosing to evaluate transparent SSR.
- Fixed issue that failed compilation when XR is disabled.
- Fixed a compilation error in the IES code.
- Fixed issue with dynamic resolution handler when no OnResolutionChange callback is specified. 
- Fixed multiple volumes, planar reflection, and decal projector position when creating them from the menu.
- Reduced the number of global keyword used in deferredTile.shader
- Fixed incorrect processing of Ambient occlusion probe (9% error was introduced)
- Fixed multiedition of framesettings drop down (case 1270044)
- Fixed planar probe gizmo

### Changed
- Improve MIP selection for decals on Transparents
- Color buffer pyramid is not allocated anymore if neither refraction nor distortion are enabled
- Rename Emission Radius to Radius in UI in Point, Spot
- Angular Diameter parameter for directional light is no longuer an advanced property
- DXR: Remove Light Radius and Angular Diamater of Raytrace shadow. Angular Diameter and Radius are used instead.
- Remove MaxSmoothness parameters from UI for point, spot and directional light. The MaxSmoothness is now deduce from Radius Parameters
- DXR: Remove the Ray Tracing Environement Component. Add a Layer Mask to the ray Tracing volume components to define which objects are taken into account for each effect.
- Removed second cubemaps used for shadowing in lookdev
- Disable Physically Based Sky below ground
- Increase max limit of area light and reflection probe to 128
- Change default texture for detailmap to grey
- Optimize Shadow RT load on Tile based architecture platforms.
- Improved quality of SSAO.
- Moved RequestShadowMapRendering() back to public API.
- Update HDRP DXR Wizard with an option to automatically clone the hdrp config package and setup raytracing to 1 in shaders file.
- Added SceneSelection pass for TerrainLit shader.
- Simplified Light's type API regrouping the logic in one place (Check type in HDAdditionalLightData)
- The support of LOD CrossFade (Dithering transition) in master nodes now required to enable it in the master node settings (Save variant)
- Improved shadow bias, by removing constant depth bias and substituting it with slope-scale bias.
- Fix the default stencil values when a material is created from a SSS ShaderGraph.
- Tweak test asset to be compatible with XR: unlit SG material for canvas and double-side font material
- Slightly tweaked the behaviour of bloom when resolution is low to reduce artifacts.
- Hidden fields in Light Inspector that is not relevant while in BakingOnly mode.
- Changed parametrization of PCSS, now softness is derived from angular diameter (for directional lights) or shape radius (for point/spot lights) and min filter size is now in the [0..1] range.
- Moved the copy of the geometry history buffers to right after the depth mip chain generation.
- Rename "Luminance" to "Nits" in UX for physical light unit
- Rename FrameSettings "SkyLighting" to "SkyReflection"
- Reworked XR automated tests
- The ray traced screen space shadow history for directional, spot and point lights is discarded if the light transform has changed.
- Changed the behavior for ray tracing in case a mesh renderer has both transparent and opaque submeshes.
- Improve history buffer management
- Replaced PlayerSettings.virtualRealitySupported with XRGraphics.tryEnable.
- Remove redundant FrameSettings RealTimePlanarReflection
- Improved a bit the GC calls generated during the rendering.
- Material update is now only triggered when the relevant settings are touched in the shader graph master nodes
- Changed the way Sky Intensity (on Sky volume components) is handled. It's now a combo box where users can choose between Exposure, Multiplier or Lux (for HDRI sky only) instead of both multiplier and exposure being applied all the time. Added a new menu item to convert old profiles.
- Change how method for specular occlusions is decided on inspector shader (Lit, LitTesselation, LayeredLit, LayeredLitTessellation)
- Unlocked SSS, SSR, Motion Vectors and Distortion frame settings for reflections probes.
- Hide unused LOD settings in Quality Settings legacy window.
- Reduced the constrained distance for temporal reprojection of ray tracing denoising
- Removed shadow near plane from the Directional Light Shadow UI.
- Improved the performances of custom pass culling.
- The scene view camera now replicates the physical parameters from the camera tagged as "MainCamera".
- Reduced the number of GC.Alloc calls, one simple scene without plarnar / probes, it should be 0B.
- Renamed ProfilingSample to ProfilingScope and unified API. Added GPU Timings.
- Updated macros to be compatible with the new shader preprocessor.
- Ray tracing reflection temporal filtering is now done in pre-exposed space
- Search field selects the appropriate fields in both project settings panels 'HDRP Default Settings' and 'Quality/HDRP'
- Disabled the refraction and transmission map keywords if the material is opaque.
- Keep celestial bodies outside the atmosphere.
- Updated the MSAA documentation to specify what features HDRP supports MSAA for and what features it does not.
- Shader use for Runtime Debug Display are now correctly stripper when doing a release build
- Now each camera has its own Volume Stack. This allows Volume Parameters to be updated as early as possible and be ready for the whole frame without conflicts between cameras.
- Disable Async for SSR, SSAO and Contact shadow when aggregated ray tracing frame setting is on.
- Improved performance when entering play mode without domain reload by a factor of ~25
- Renamed the camera profiling sample to include the camera name
- Discarding the ray tracing history for AO, reflection, diffuse shadows and GI when the viewport size changes.
- Renamed the camera profiling sample to include the camera name
- Renamed the post processing graphic formats to match the new convention.
- The restart in Wizard for DXR will always be last fix from now on
- Refactoring pre-existing materials to share more shader code between rasterization and ray tracing.
- Setting a material's Refraction Model to Thin does not overwrite the Thickness and Transmission Absorption Distance anymore.
- Removed Wind textures from runtime as wind is no longer built into the pipeline
- Changed Shader Graph titles of master nodes to be more easily searchable ("HDRP/x" -> "x (HDRP)")
- Expose StartSinglePass() and StopSinglePass() as public interface for XRPass
- Replaced the Texture array for 2D cookies (spot, area and directional lights) and for planar reflections by an atlas.
- Moved the tier defining from the asset to the concerned volume components.
- Changing from a tier management to a "mode" management for reflection and GI and removing the ability to enable/disable deferred and ray bining (they are now implied by performance mode)
- The default FrameSettings for ScreenSpaceShadows is set to true for Camera in order to give a better workflow for DXR.
- Refactor internal usage of Stencil bits.
- Changed how the material upgrader works and added documentation for it.
- Custom passes now disable the stencil when overwriting the depth and not writing into it.
- Renamed the camera profiling sample to include the camera name
- Changed the way the shadow casting property of transparent and tranmissive materials is handeled for ray tracing.
- Changed inspector materials stencil setting code to have more sharing.
- Updated the default scene and default DXR scene and DefaultVolumeProfile.
- Changed the way the length parameter is used for ray traced contact shadows.
- Improved the coherency of PCSS blur between cascades.
- Updated VR checks in Wizard to reflect new XR System.
- Removing unused alpha threshold depth prepass and post pass for fabric shader graph.
- Transform result from CIE XYZ to sRGB color space in EvalSensitivity for iridescence.
- Moved BeginCameraRendering callback right before culling.
- Changed the visibility of the Indirect Lighting Controller component to public.
- Renamed the cubemap used for diffuse convolution to a more explicit name for the memory profiler.
- Improved behaviour of transmission color on transparent surfaces in path tracing.
- Light dimmer can now get values higher than one and was renamed to multiplier in the UI.
- Removed info box requesting volume component for Visual Environment and updated the documentation with the relevant information.
- Improved light selection oracle for light sampling in path tracing.
- Stripped ray tracing subsurface passes with ray tracing is not enabled.
- Remove LOD cross fade code for ray tracing shaders
- Removed legacy VR code
- Add range-based clipping to box lights (case 1178780)
- Improve area light culling (case 1085873)
- Light Hierarchy debug mode can now adjust Debug Exposure for visualizing high exposure scenes.
- Rejecting history for ray traced reflections based on a threshold evaluated on the neighborhood of the sampled history.
- Renamed "Environment" to "Reflection Probes" in tile/cluster debug menu.
- Utilities namespace is obsolete, moved its content to UnityEngine.Rendering (case 1204677)
- Obsolete Utilities namespace was removed, instead use UnityEngine.Rendering (case 1204677)
- Moved most of the compute shaders to the multi_compile API instead of multiple kernels.
- Use multi_compile API for deferred compute shader with shadow mask.
- Remove the raytracing rendering queue system to make recursive raytraced material work when raytracing is disabled
- Changed a few resources used by ray tracing shaders to be global resources (using register space1) for improved CPU performance.
- All custom pass volumes are now executed for one injection point instead of the first one.
- Hidden unsupported choice in emission in Materials
- Temporal Anti aliasing improvements.
- Optimized PrepareLightsForGPU (cost reduced by over 25%) and PrepareGPULightData (around twice as fast now).
- Moved scene view camera settings for HDRP from the preferences window to the scene view camera settings window.
- Updated shaders to be compatible with Microsoft's DXC.
- Debug exposure in debug menu have been replace to debug exposure compensation in EV100 space and is always visible.
- Further optimized PrepareLightsForGPU (3x faster with few shadows, 1.4x faster with a lot of shadows or equivalently cost reduced by 68% to 37%).
- Raytracing: Replaced the DIFFUSE_LIGHTING_ONLY multicompile by a uniform.
- Raytracing: Removed the dynamic lightmap multicompile.
- Raytracing: Remove the LOD cross fade multi compile for ray tracing.
- Cookie are now supported in lightmaper. All lights casting cookie and baked will now include cookie influence.
- Avoid building the mip chain a second time for SSR for transparent objects.
- Replaced "High Quality" Subsurface Scattering with a set of Quality Levels.
- Replaced "High Quality" Volumetric Lighting with "Screen Resolution Percentage" and "Volume Slice Count" on the Fog volume component.
- Merged material samples and shader samples
- Update material samples scene visuals
- Use multi_compile API for deferred compute shader with shadow mask.
- Made the StaticLightingSky class public so that users can change it by script for baking purpose.
- Shadowmask and realtime reflectoin probe property are hide in Quality settings
- Improved performance of reflection probe management when using a lot of probes.
- Ignoring the disable SSR flags for recursive rendering.
- Removed logic in the UI to disable parameters for contact shadows and fog volume components as it was going against the concept of the volume system.
- Fixed the sub surface mask not being taken into account when computing ray traced sub surface scattering.
- MSAA Within Forward Frame Setting is now enabled by default on Cameras when new Render Pipeline Asset is created
- Slightly changed the TAA anti-flicker mechanism so that it is more aggressive on almost static images (only on High preset for now).
- Changed default exposure compensation to 0.
- Refactored shadow caching system.
- Removed experimental namespace for ray tracing code.
- Increase limit for max numbers of lights in UX
- Removed direct use of BSDFData in the path tracing pass, delegated to the material instead.
- Pre-warm the RTHandle system to reduce the amount of memory allocations and the total memory needed at all points. 
- DXR: Only read the geometric attributes that are required using the share pass info and shader graph defines.
- DXR: Dispatch binned rays in 1D instead of 2D.
- Lit and LayeredLit tessellation cross lod fade don't used dithering anymore between LOD but fade the tessellation height instead. Allow a smoother transition
- Changed the way planar reflections are filtered in order to be a bit more "physically based".
- Increased path tracing BSDFs roughness range from [0.001, 0.999] to [0.00001, 0.99999].
- Changing the default SSGI radius for the all configurations.
- Changed the default parameters for quality RTGI to match expected behavior.
- Add color clear pass while rendering XR occlusion mesh to avoid leaks.
- Only use one texture for ray traced reflection upscaling.
- Adjust the upscale radius based on the roughness value.
- DXR: Changed the way the filter size is decided for directional, point and spot shadows.
- Changed the default exposure mode to "Automatic (Histogram)", along with "Limit Min" to -4 and "Limit Max" to 16.
- Replaced the default scene system with the builtin Scene Template feature.
- Changed extensions of shader CAS include files.
- Making the planar probe atlas's format match the color buffer's format.
- Removing the planarReflectionCacheCompressed setting from asset.
- SHADERPASS for TransparentDepthPrepass and TransparentDepthPostpass identification is using respectively SHADERPASS_TRANSPARENT_DEPTH_PREPASS and SHADERPASS_TRANSPARENT_DEPTH_POSTPASS
- Moved the Parallax Occlusion Mapping node into Shader Graph.
- Renamed the debug name from SSAO to ScreenSpaceAmbientOcclusion (1254974).
- Added missing tooltips and improved the UI of the aperture control (case 1254916).
- Fixed wrong tooltips in the Dof Volume (case 1256641).
- The `CustomPassLoadCameraColor` and `CustomPassSampleCameraColor` functions now returns the correct color buffer when used in after post process instead of the color pyramid (which didn't had post processes).
- PBR Sky now doesn't go black when going below sea level, but it instead freezes calculation as if on the horizon. 
- Fixed an issue with quality setting foldouts not opening when clicking on them (1253088).
- Shutter speed can now be changed by dragging the mouse over the UI label (case 1245007).
- Remove the 'Point Cube Size' for cookie, use the Cubemap size directly.
- VFXTarget with Unlit now allows EmissiveColor output to be consistent with HDRP unlit.
- Only building the RTAS if there is an effect that will require it (1262217).
- Fixed the first ray tracing frame not having the light cluster being set up properly (1260311).
- Render graph pre-setup for ray traced ambient occlusion.
- Avoid casting multiple rays and denoising for hard directional, point and spot ray traced shadows (1261040).
- Making sure the preview cameras do not use ray tracing effects due to a by design issue to build ray tracing acceleration structures (1262166).
- Preparing ray traced reflections for the render graph support (performance and quality).
- Preparing recursive rendering for the render graph port.
- Preparation pass for RTGI, temporal filter and diffuse denoiser for render graph.
- Updated the documentation for the DXR implementation.
- Changed the DXR wizard to support optional checks.
- Changed the DXR wizard steps.
- Preparation pass for RTSSS to be supported by render graph.
- Changed the color space of EmissiveColorLDR property on all shader. Was linear but should have been sRGB. Auto upgrade script handle the conversion.

## [7.1.1] - 2019-09-05

### Added
- Transparency Overdraw debug mode. Allows to visualize transparent objects draw calls as an "heat map".
- Enabled single-pass instancing support for XR SDK with new API cmd.SetInstanceMultiplier()
- XR settings are now available in the HDRP asset
- Support for Material Quality in Shader Graph
- Material Quality support selection in HDRP Asset
- Renamed XR shader macro from UNITY_STEREO_ASSIGN_COMPUTE_EYE_INDEX to UNITY_XR_ASSIGN_VIEW_INDEX
- Raytracing ShaderGraph node for HDRP shaders
- Custom passes volume component with 3 injection points: Before Rendering, Before Transparent and Before Post Process
- Alpha channel is now properly exported to camera render textures when using FP16 color buffer format
- Support for XR SDK mirror view modes
- HD Master nodes in Shader Graph now support Normal and Tangent modification in vertex stage.
- DepthOfFieldCoC option in the fullscreen debug modes.
- Added override Ambient Occlusion option on debug windows
- Added Custom Post Processes with 3 injection points: Before Transparent, Before Post Process and After Post Process
- Added draft of minimal interactive path tracing (experimental) based on DXR API - Support only 4 area light, lit and unlit shader (non-shadergraph)
- Small adjustments to TAA anti flicker (more aggressive on high values).

### Fixed
- Fixed wizard infinite loop on cancellation
- Fixed with compute shader error about too many threads in threadgroup on low GPU
- Fixed invalid contact shadow shaders being created on metal
- Fixed a bug where if Assembly.GetTypes throws an exception due to mis-versioned dlls, then no preprocessors are used in the shader stripper
- Fixed typo in AXF decal property preventing to compile
- Fixed reflection probe with XR single-pass and FPTL
- Fixed force gizmo shown when selecting camera in hierarchy
- Fixed issue with XR occlusion mesh and dynamic resolution
- Fixed an issue where lighting compute buffers were re-created with the wrong size when resizing the window, causing tile artefacts at the top of the screen.
- Fix FrameSettings names and tooltips
- Fixed error with XR SDK when the Editor is not in focus
- Fixed errors with RenderGraph, XR SDK and occlusion mesh
- Fixed shadow routines compilation errors when "real" type is a typedef on "half".
- Fixed toggle volumetric lighting in the light UI
- Fixed post-processing history reset handling rt-scale incorrectly
- Fixed crash with terrain and XR multi-pass
- Fixed ShaderGraph material synchronization issues
- Fixed a null reference exception when using an Emissive texture with Unlit shader (case 1181335)
- Fixed an issue where area lights and point lights where not counted separately with regards to max lights on screen (case 1183196)
- Fixed an SSR and Subsurface Scattering issue (appearing black) when using XR.

### Changed
- Update Wizard layout.
- Remove almost all Garbage collection call within a frame.
- Rename property AdditionalVeclocityChange to AddPrecomputeVelocity
- Call the End/Begin camera rendering callbacks for camera with customRender enabled
- Changeg framesettings migration order of postprocess flags as a pr for reflection settings flags have been backported to 2019.2
- Replaced usage of ENABLE_VR in XRSystem.cs by version defines based on the presence of the built-in VR and XR modules
- Added an update virtual function to the SkyRenderer class. This is called once per frame. This allows a given renderer to amortize heavy computation at the rate it chooses. Currently only the physically based sky implements this.
- Removed mandatory XRPass argument in HDCamera.GetOrCreate()
- Restored the HDCamera parameter to the sky rendering builtin parameters.
- Removed usage of StructuredBuffer for XR View Constants
- Expose Direct Specular Lighting control in FrameSettings
- Deprecated ExponentialFog and VolumetricFog volume components. Now there is only one exponential fog component (Fog) which can add Volumetric Fog as an option. Added a script in Edit -> Render Pipeline -> Upgrade Fog Volume Components.

## [7.0.1] - 2019-07-25

### Added
- Added option in the config package to disable globally Area Lights and to select shadow quality settings for the deferred pipeline.
- When shader log stripping is enabled, shader stripper statistics will be written at `Temp/shader-strip.json`
- Occlusion mesh support from XR SDK

### Fixed
- Fixed XR SDK mirror view blit, cleanup some XRTODO and removed XRDebug.cs
- Fixed culling for volumetrics with XR single-pass rendering
- Fix shadergraph material pass setup not called
- Fixed documentation links in component's Inspector header bar
- Cookies using the render texture output from a camera are now properly updated
- Allow in ShaderGraph to enable pre/post pass when the alpha clip is disabled

### Changed
- RenderQueue for Opaque now start at Background instead of Geometry.
- Clamp the area light size for scripting API when we change the light type
- Added a warning in the material UI when the diffusion profile assigned is not in the HDRP asset


## [7.0.0] - 2019-07-17

### Added
- `Fixed`, `Viewer`, and `Automatic` modes to compute the FOV used when rendering a `PlanarReflectionProbe`
- A checkbox to toggle the chrome gizmo of `ReflectionProbe`and `PlanarReflectionProbe`
- Added a Light layer in shadows that allow for objects to cast shadows without being affected by light (and vice versa).
- You can now access ShaderGraph blend states from the Material UI (for example, **Surface Type**, **Sorting Priority**, and **Blending Mode**). This change may break Materials that use a ShaderGraph, to fix them, select **Edit > Render Pipeline > Reset all ShaderGraph Scene Materials BlendStates**. This syncs the blendstates of you ShaderGraph master nodes with the Material properties.
- You can now control ZTest, ZWrite, and CullMode for transparent Materials.
- Materials that use Unlit Shaders or Unlit Master Node Shaders now cast shadows.
- Added an option to enable the ztest on **After Post Process** materials when TAA is disabled.
- Added a new SSAO (based on Ground Truth Ambient Occlusion algorithm) to replace the previous one.
- Added support for shadow tint on light
- BeginCameraRendering and EndCameraRendering callbacks are now called with probes
- Adding option to update shadow maps only On Enable and On Demand.
- Shader Graphs that use time-dependent vertex modification now generate correct motion vectors.
- Added option to allow a custom spot angle for spot light shadow maps.
- Added frame settings for individual post-processing effects
- Added dither transition between cascades for Low and Medium quality settings
- Added single-pass instancing support with XR SDK
- Added occlusion mesh support with XR SDK
- Added support of Alembic velocity to various shaders
- Added support for more than 2 views for single-pass instancing
- Added support for per punctual/directional light min roughness in StackLit
- Added mirror view support with XR SDK
- Added VR verification in HDRPWizard
- Added DXR verification in HDRPWizard
- Added feedbacks in UI of Volume regarding skies
- Cube LUT support in Tonemapping. Cube LUT helpers for external grading are available in the Post-processing Sample package.

### Fixed
- Fixed an issue with history buffers causing effects like TAA or auto exposure to flicker when more than one camera was visible in the editor
- The correct preview is displayed when selecting multiple `PlanarReflectionProbe`s
- Fixed volumetric rendering with camera-relative code and XR stereo instancing
- Fixed issue with flashing cyan due to async compilation of shader when selecting a mesh
- Fix texture type mismatch when the contact shadow are disabled (causing errors on IOS devices)
- Fixed Generate Shader Includes while in package
- Fixed issue when texture where deleted in ShadowCascadeGUI
- Fixed issue in FrameSettingsHistory when disabling a camera several time without enabling it in between.
- Fixed volumetric reprojection with camera-relative code and XR stereo instancing
- Added custom BaseShaderPreprocessor in HDEditorUtils.GetBaseShaderPreprocessorList()
- Fixed compile issue when USE_XR_SDK is not defined
- Fixed procedural sky sun disk intensity for high directional light intensities
- Fixed Decal mip level when using texture mip map streaming to avoid dropping to lowest permitted mip (now loading all mips)
- Fixed deferred shading for XR single-pass instancing after lightloop refactor
- Fixed cluster and material classification debug (material classification now works with compute as pixel shader lighting)
- Fixed IOS Nan by adding a maximun epsilon definition REAL_EPS that uses HALF_EPS when fp16 are used
- Removed unnecessary GC allocation in motion blur code
- Fixed locked UI with advanded influence volume inspector for probes
- Fixed invalid capture direction when rendering planar reflection probes
- Fixed Decal HTILE optimization with platform not supporting texture atomatic (Disable it)
- Fixed a crash in the build when the contact shadows are disabled
- Fixed camera rendering callbacks order (endCameraRendering was being called before the actual rendering)
- Fixed issue with wrong opaque blending settings for After Postprocess
- Fixed issue with Low resolution transparency on PS4
- Fixed a memory leak on volume profiles
- Fixed The Parallax Occlusion Mappping node in shader graph and it's UV input slot
- Fixed lighting with XR single-pass instancing by disabling deferred tiles
- Fixed the Bloom prefiltering pass
- Fixed post-processing effect relying on Unity's random number generator
- Fixed camera flickering when using TAA and selecting the camera in the editor
- Fixed issue with single shadow debug view and volumetrics
- Fixed most of the problems with light animation and timeline
- Fixed indirect deferred compute with XR single-pass instancing
- Fixed a slight omission in anisotropy calculations derived from HazeMapping in StackLit
- Improved stack computation numerical stability in StackLit
- Fix PBR master node always opaque (wrong blend modes for forward pass)
- Fixed TAA with XR single-pass instancing (missing macros)
- Fixed an issue causing Scene View selection wire gizmo to not appear when using HDRP Shader Graphs.
- Fixed wireframe rendering mode (case 1083989)
- Fixed the renderqueue not updated when the alpha clip is modified in the material UI.
- Fixed the PBR master node preview
- Remove the ReadOnly flag on Reflection Probe's cubemap assets during bake when there are no VCS active.
- Fixed an issue where setting a material debug view would not reset the other exclusive modes
- Spot light shapes are now correctly taken into account when baking
- Now the static lighting sky will correctly take the default values for non-overridden properties
- Fixed material albedo affecting the lux meter
- Extra test in deferred compute shading to avoid shading pixels that were not rendered by the current camera (for camera stacking)

### Changed
- Optimization: Reduce the group size of the deferred lighting pass from 16x16 to 8x8
- Replaced HDCamera.computePassCount by viewCount
- Removed xrInstancing flag in RTHandles (replaced by TextureXR.slices and TextureXR.dimensions)
- Refactor the HDRenderPipeline and lightloop code to preprare for high level rendergraph
- Removed the **Back Then Front Rendering** option in the fabric Master Node settings. Enabling this option previously did nothing.
- Shader type Real translates to FP16 precision on Nintendo Switch.
- Shader framework refactor: Introduce CBSDF, EvaluateBSDF, IsNonZeroBSDF to replace BSDF functions
- Shader framework refactor:  GetBSDFAngles, LightEvaluation and SurfaceShading functions
- Replace ComputeMicroShadowing by GetAmbientOcclusionForMicroShadowing
- Rename WorldToTangent to TangentToWorld as it was incorrectly named
- Remove SunDisk and Sun Halo size from directional light
- Remove all obsolete wind code from shader
- Renamed DecalProjectorComponent into DecalProjector for API alignment.
- Improved the Volume UI and made them Global by default
- Remove very high quality shadow option
- Change default for shadow quality in Deferred to Medium
- Enlighten now use inverse squared falloff (before was using builtin falloff)
- Enlighten is now deprecated. Please use CPU or GPU lightmaper instead.
- Remove the name in the diffusion profile UI
- Changed how shadow map resolution scaling with distance is computed. Now it uses screen space area rather than light range.
- Updated MoreOptions display in UI
- Moved Display Area Light Emissive Mesh script API functions in the editor namespace
- direct strenght properties in ambient occlusion now affect direct specular as well
- Removed advanced Specular Occlusion control in StackLit: SSAO based SO control is hidden and fixed to behave like Lit, SPTD is the only HQ technique shown for baked SO.
- Shader framework refactor: Changed ClampRoughness signature to include PreLightData access.
- HDRPWizard window is now in Window > General > HD Render Pipeline Wizard
- Moved StaticLightingSky to LightingWindow
- Removes the current "Scene Settings" and replace them with "Sky & Fog Settings" (with Physically Based Sky and Volumetric Fog).
- Changed how cached shadow maps are placed inside the atlas to minimize re-rendering of them.

## [6.7.0-preview] - 2019-05-16

### Added
- Added ViewConstants StructuredBuffer to simplify XR rendering
- Added API to render specific settings during a frame
- Added stadia to the supported platforms (2019.3)
- Enabled cascade blends settings in the HD Shadow component
- Added Hardware Dynamic Resolution support.
- Added MatCap debug view to replace the no scene lighting debug view.
- Added clear GBuffer option in FrameSettings (default to false)
- Added preview for decal shader graph (Only albedo, normal and emission)
- Added exposure weight control for decal
- Screen Space Directional Shadow under a define option. Activated for ray tracing
- Added a new abstraction for RendererList that will help transition to Render Graph and future RendererList API
- Added multipass support for VR
- Added XR SDK integration (multipass only)
- Added Shader Graph samples for Hair, Fabric and Decal master nodes.
- Add fade distance, shadow fade distance and light layers to light explorer
- Add method to draw light layer drawer in a rect to HDEditorUtils

### Fixed
- Fixed deserialization crash at runtime
- Fixed for ShaderGraph Unlit masternode not writing velocity
- Fixed a crash when assiging a new HDRP asset with the 'Verify Saving Assets' option enabled
- Fixed exposure to properly support TEXTURE2D_X
- Fixed TerrainLit basemap texture generation
- Fixed a bug that caused nans when material classification was enabled and a tile contained one standard material + a material with transmission.
- Fixed gradient sky hash that was not using the exposure hash
- Fixed displayed default FrameSettings in HDRenderPipelineAsset wrongly updated on scripts reload.
- Fixed gradient sky hash that was not using the exposure hash.
- Fixed visualize cascade mode with exposure.
- Fixed (enabled) exposure on override lighting debug modes.
- Fixed issue with LightExplorer when volume have no profile
- Fixed issue with SSR for negative, infinite and NaN history values
- Fixed LightLayer in HDReflectionProbe and PlanarReflectionProbe inspector that was not displayed as a mask.
- Fixed NaN in transmission when the thickness and a color component of the scattering distance was to 0
- Fixed Light's ShadowMask multi-edition.
- Fixed motion blur and SMAA with VR single-pass instancing
- Fixed NaNs generated by phase functionsin volumetric lighting
- Fixed NaN issue with refraction effect and IOR of 1 at extreme grazing angle
- Fixed nan tracker not using the exposure
- Fixed sorting priority on lit and unlit materials
- Fixed null pointer exception when there are no AOVRequests defined on a camera
- Fixed dirty state of prefab using disabled ReflectionProbes
- Fixed an issue where gizmos and editor grid were not correctly depth tested
- Fixed created default scene prefab non editable due to wrong file extension.
- Fixed an issue where sky convolution was recomputed for nothing when a preview was visible (causing extreme slowness when fabric convolution is enabled)
- Fixed issue with decal that wheren't working currently in player
- Fixed missing stereo rendering macros in some fragment shaders
- Fixed exposure for ReflectionProbe and PlanarReflectionProbe gizmos
- Fixed single-pass instancing on PSVR
- Fixed Vulkan shader issue with Texture2DArray in ScreenSpaceShadow.compute by re-arranging code (workaround)
- Fixed camera-relative issue with lights and XR single-pass instancing
- Fixed single-pass instancing on Vulkan
- Fixed htile synchronization issue with shader graph decal
- Fixed Gizmos are not drawn in Camera preview
- Fixed pre-exposure for emissive decal
- Fixed wrong values computed in PreIntegrateFGD and in the generation of volumetric lighting data by forcing the use of fp32.
- Fixed NaNs arising during the hair lighting pass
- Fixed synchronization issue in decal HTile that occasionally caused rendering artifacts around decal borders
- Fixed QualitySettings getting marked as modified by HDRP (and thus checked out in Perforce)
- Fixed a bug with uninitialized values in light explorer
- Fixed issue with LOD transition
- Fixed shader warnings related to raytracing and TEXTURE2D_X

### Changed
- Refactor PixelCoordToViewDirWS to be VR compatible and to compute it only once per frame
- Modified the variants stripper to take in account multiple HDRP assets used in the build.
- Improve the ray biasing code to avoid self-intersections during the SSR traversal
- Update Pyramid Spot Light to better match emitted light volume.
- Moved _XRViewConstants out of UnityPerPassStereo constant buffer to fix issues with PSSL
- Removed GetPositionInput_Stereo() and single-pass (double-wide) rendering mode
- Changed label width of the frame settings to accommodate better existing options.
- SSR's Default FrameSettings for camera is now enable.
- Re-enabled the sharpening filter on Temporal Anti-aliasing
- Exposed HDEditorUtils.LightLayerMaskDrawer for integration in other packages and user scripting.
- Rename atmospheric scattering in FrameSettings to Fog
- The size modifier in the override for the culling sphere in Shadow Cascades now defaults to 0.6, which is the same as the formerly hardcoded value.
- Moved LOD Bias and Maximum LOD Level from Frame Setting section `Other` to `Rendering`
- ShaderGraph Decal that affect only emissive, only draw in emissive pass (was drawing in dbuffer pass too)
- Apply decal projector fade factor correctly on all attribut and for shader graph decal
- Move RenderTransparentDepthPostpass after all transparent
- Update exposure prepass to interleave XR single-pass instancing views in a checkerboard pattern
- Removed ScriptRuntimeVersion check in wizard.

## [6.6.0-preview] - 2019-04-01

### Added
- Added preliminary changes for XR deferred shading
- Added support of 111110 color buffer
- Added proper support for Recorder in HDRP
- Added depth offset input in shader graph master nodes
- Added a Parallax Occlusion Mapping node
- Added SMAA support
- Added Homothety and Symetry quick edition modifier on volume used in ReflectionProbe, PlanarReflectionProbe and DensityVolume
- Added multi-edition support for DecalProjectorComponent
- Improve hair shader
- Added the _ScreenToTargetScaleHistory uniform variable to be used when sampling HDRP RTHandle history buffers.
- Added settings in `FrameSettings` to change `QualitySettings.lodBias` and `QualitySettings.maximumLODLevel` during a rendering
- Added an exposure node to retrieve the current, inverse and previous frame exposure value.
- Added an HD scene color node which allow to sample the scene color with mips and a toggle to remove the exposure.
- Added safeguard on HD scene creation if default scene not set in the wizard
- Added Low res transparency rendering pass.

### Fixed
- Fixed HDRI sky intensity lux mode
- Fixed dynamic resolution for XR
- Fixed instance identifier semantic string used by Shader Graph
- Fixed null culling result occuring when changing scene that was causing crashes
- Fixed multi-edition light handles and inspector shapes
- Fixed light's LightLayer field when multi-editing
- Fixed normal blend edition handles on DensityVolume
- Fixed an issue with layered lit shader and height based blend where inactive layers would still have influence over the result
- Fixed multi-selection handles color for DensityVolume
- Fixed multi-edition inspector's blend distances for HDReflectionProbe, PlanarReflectionProbe and DensityVolume
- Fixed metric distance that changed along size in DensityVolume
- Fixed DensityVolume shape handles that have not same behaviour in advance and normal edition mode
- Fixed normal map blending in TerrainLit by only blending the derivatives
- Fixed Xbox One rendering just a grey screen instead of the scene
- Fixed probe handles for multiselection
- Fixed baked cubemap import settings for convolution
- Fixed regression causing crash when attempting to open HDRenderPipelineWizard without an HDRenderPipelineAsset setted
- Fixed FullScreenDebug modes: SSAO, SSR, Contact shadow, Prerefraction Color Pyramid, Final Color Pyramid
- Fixed volumetric rendering with stereo instancing
- Fixed shader warning
- Fixed missing resources in existing asset when updating package
- Fixed PBR master node preview in forward rendering or transparent surface
- Fixed deferred shading with stereo instancing
- Fixed "look at" edition mode of Rotation tool for DecalProjectorComponent
- Fixed issue when switching mode in ReflectionProbe and PlanarReflectionProbe
- Fixed issue where migratable component version where not always serialized when part of prefab's instance
- Fixed an issue where shadow would not be rendered properly when light layer are not enabled
- Fixed exposure weight on unlit materials
- Fixed Light intensity not played in the player when recorded with animation/timeline
- Fixed some issues when multi editing HDRenderPipelineAsset
- Fixed emission node breaking the main shader graph preview in certain conditions.
- Fixed checkout of baked probe asset when baking probes.
- Fixed invalid gizmo position for rotated ReflectionProbe
- Fixed multi-edition of material's SurfaceType and RenderingPath
- Fixed whole pipeline reconstruction on selecting for the first time or modifying other than the currently used HDRenderPipelineAsset
- Fixed single shadow debug mode
- Fixed global scale factor debug mode when scale > 1
- Fixed debug menu material overrides not getting applied to the Terrain Lit shader
- Fixed typo in computeLightVariants
- Fixed deferred pass with XR instancing by disabling ComputeLightEvaluation
- Fixed bloom resolution independence
- Fixed lens dirt intensity not behaving properly
- Fixed the Stop NaN feature
- Fixed some resources to handle more than 2 instanced views for XR
- Fixed issue with black screen (NaN) produced on old GPU hardware or intel GPU hardware with gaussian pyramid
- Fixed issue with disabled punctual light would still render when only directional light is present

### Changed
- DensityVolume scripting API will no longuer allow to change between advance and normal edition mode
- Disabled depth of field, lens distortion and panini projection in the scene view
- TerrainLit shaders and includes are reorganized and made simpler.
- TerrainLit shader GUI now allows custom properties to be displayed in the Terrain fold-out section.
- Optimize distortion pass with stencil
- Disable SceneSelectionPass in shader graph preview
- Control punctual light and area light shadow atlas separately
- Move SMAA anti-aliasing option to after Temporal Anti Aliasing one, to avoid problem with previously serialized project settings
- Optimize rendering with static only lighting and when no cullable lights/decals/density volumes are present.
- Updated handles for DecalProjectorComponent for enhanced spacial position readability and have edition mode for better SceneView management
- DecalProjectorComponent are now scale independent in order to have reliable metric unit (see new Size field for changing the size of the volume)
- Restructure code from HDCamera.Update() by adding UpdateAntialiasing() and UpdateViewConstants()
- Renamed velocity to motion vectors
- Objects rendered during the After Post Process pass while TAA is enabled will not benefit from existing depth buffer anymore. This is done to fix an issue where those object would wobble otherwise
- Removed usage of builtin unity matrix for shadow, shadow now use same constant than other view
- The default volume layer mask for cameras & probes is now `Default` instead of `Everything`

## [6.5.0-preview] - 2019-03-07

### Added
- Added depth-of-field support with stereo instancing
- Adding real time area light shadow support
- Added a new FrameSettings: Specular Lighting to toggle the specular during the rendering

### Fixed
- Fixed diffusion profile upgrade breaking package when upgrading to a new version
- Fixed decals cropped by gizmo not updating correctly if prefab
- Fixed an issue when enabling SSR on multiple view
- Fixed edition of the intensity's unit field while selecting multiple lights
- Fixed wrong calculation in soft voxelization for density volume
- Fixed gizmo not working correctly with pre-exposure
- Fixed issue with setting a not available RT when disabling motion vectors
- Fixed planar reflection when looking at mirror normal
- Fixed mutiselection issue with HDLight Inspector
- Fixed HDAdditionalCameraData data migration
- Fixed failing builds when light explorer window is open
- Fixed cascade shadows border sometime causing artefacts between cascades
- Restored shadows in the Cascade Shadow debug visualization
- `camera.RenderToCubemap` use proper face culling

### Changed
- When rendering reflection probe disable all specular lighting and for metals use fresnelF0 as diffuse color for bake lighting.

## [6.4.0-preview] - 2019-02-21

### Added
- VR: Added TextureXR system to selectively expand TEXTURE2D macros to texture array for single-pass stereo instancing + Convert textures call to these macros
- Added an unit selection dropdown next to shutter speed (camera)
- Added error helpbox when trying to use a sub volume component that require the current HDRenderPipelineAsset to support a feature that it is not supporting.
- Add mesh for tube light when display emissive mesh is enabled

### Fixed
- Fixed Light explorer. The volume explorer used `profile` instead of `sharedProfile` which instantiate a custom volume profile instead of editing the asset itself.
- Fixed UI issue where all is displayed using metric unit in shadow cascade and Percent is set in the unit field (happening when opening the inspector).
- Fixed inspector event error when double clicking on an asset (diffusion profile/material).
- Fixed nullref on layered material UI when the material is not an asset.
- Fixed nullref exception when undo/redo a light property.
- Fixed visual bug when area light handle size is 0.

### Changed
- Update UI for 32bit/16bit shadow precision settings in HDRP asset
- Object motion vectors have been disabled in all but the game view. Camera motion vectors are still enabled everywhere, allowing TAA and Motion Blur to work on static objects.
- Enable texture array by default for most rendering code on DX11 and unlock stereo instancing (DX11 only for now)

## [6.3.0-preview] - 2019-02-18

### Added
- Added emissive property for shader graph decals
- Added a diffusion profile override volume so the list of diffusion profile assets to use can be chanaged without affecting the HDRP asset
- Added a "Stop NaNs" option on cameras and in the Scene View preferences.
- Added metric display option in HDShadowSettings and improve clamping
- Added shader parameter mapping in DebugMenu
- Added scripting API to configure DebugData for DebugMenu

### Fixed
- Fixed decals in forward
- Fixed issue with stencil not correctly setup for various master node and shader for the depth pass, motion vector pass and GBuffer/Forward pass
- Fixed SRP batcher and metal
- Fixed culling and shadows for Pyramid, Box, Rectangle and Tube lights
- Fixed an issue where scissor render state leaking from the editor code caused partially black rendering

### Changed
- When a lit material has a clear coat mask that is not null, we now use the clear coat roughness to compute the screen space reflection.
- Diffusion profiles are now limited to one per asset and can be referenced in materials, shader graphs and vfx graphs. Materials will be upgraded automatically except if they are using a shader graph, in this case it will display an error message.

## [6.2.0-preview] - 2019-02-15

### Added
- Added help box listing feature supported in a given HDRenderPipelineAsset alongs with the drawbacks implied.
- Added cascade visualizer, supporting disabled handles when not overriding.

### Fixed
- Fixed post processing with stereo double-wide
- Fixed issue with Metal: Use sign bit to find the cache type instead of lowest bit.
- Fixed invalid state when creating a planar reflection for the first time
- Fix FrameSettings's LitShaderMode not restrained by supported LitShaderMode regression.

### Changed
- The default value roughness value for the clearcoat has been changed from 0.03 to 0.01
- Update default value of based color for master node
- Update Fabric Charlie Sheen lighting model - Remove Fresnel component that wasn't part of initial model + Remap smoothness to [0.0 - 0.6] range for more artist friendly parameter

### Changed
- Code refactor: all macros with ARGS have been swapped with macros with PARAM. This is because the ARGS macros were incorrectly named.

## [6.1.0-preview] - 2019-02-13

### Added
- Added support for post-processing anti-aliasing in the Scene View (FXAA and TAA). These can be set in Preferences.
- Added emissive property for decal material (non-shader graph)

### Fixed
- Fixed a few UI bugs with the color grading curves.
- Fixed "Post Processing" in the scene view not toggling post-processing effects
- Fixed bake only object with flag `ReflectionProbeStaticFlag` when baking a `ReflectionProbe`

### Changed
- Removed unsupported Clear Depth checkbox in Camera inspector
- Updated the toggle for advanced mode in inspectors.

## [6.0.0-preview] - 2019-02-23

### Added
- Added new API to perform a camera rendering
- Added support for hair master node (Double kajiya kay - Lambert)
- Added Reset behaviour in DebugMenu (ingame mapping is right joystick + B)
- Added Default HD scene at new scene creation while in HDRP
- Added Wizard helping to configure HDRP project
- Added new UI for decal material to allow remapping and scaling of some properties
- Added cascade shadow visualisation toggle in HD shadow settings
- Added icons for assets
- Added replace blending mode for distortion
- Added basic distance fade for density volumes
- Added decal master node for shader graph
- Added HD unlit master node (Cross Pipeline version is name Unlit)
- Added new Rendering Queue in materials
- Added post-processing V3 framework embed in HDRP, remove postprocess V2 framework
- Post-processing now uses the generic volume framework
-   New depth-of-field, bloom, panini projection effects, motion blur
-   Exposure is now done as a pre-exposition pass, the whole system has been revamped
-   Exposure now use EV100 everywhere in the UI (Sky, Emissive Light)
- Added emissive intensity (Luminance and EV100 control) control for Emissive
- Added pre-exposure weigth for Emissive
- Added an emissive color node and a slider to control the pre-exposure percentage of emission color
- Added physical camera support where applicable
- Added more color grading tools
- Added changelog level for Shader Variant stripping
- Added Debug mode for validation of material albedo and metalness/specularColor values
- Added a new dynamic mode for ambient probe and renamed BakingSky to StaticLightingSky
- Added command buffer parameter to all Bind() method of material
- Added Material validator in Render Pipeline Debug
- Added code to future support of DXR (not enabled)
- Added support of multiviewport
- Added HDRenderPipeline.RequestSkyEnvironmentUpdate function to force an update from script when sky is set to OnDemand
- Added a Lighting and BackLighting slots in Lit, StackLit, Fabric and Hair master nodes
- Added support for overriding terrain detail rendering shaders, via the render pipeline editor resources asset
- Added xrInstancing flag support to RTHandle
- Added support for cullmask for decal projectors
- Added software dynamic resolution support
- Added support for "After Post-Process" render pass for unlit shader
- Added support for textured rectangular area lights
- Added stereo instancing macros to MSAA shaders
- Added support for Quarter Res Raytraced Reflections (not enabled)
- Added fade factor for decal projectors.
- Added stereo instancing macros to most shaders used in VR
- Added multi edition support for HDRenderPipelineAsset

### Fixed
- Fixed logic to disable FPTL with stereo rendering
- Fixed stacklit transmission and sun highlight
- Fixed decals with stereo rendering
- Fixed sky with stereo rendering
- Fixed flip logic for postprocessing + VR
- Fixed copyStencilBuffer pass for Switch
- Fixed point light shadow map culling that wasn't taking into account far plane
- Fixed usage of SSR with transparent on all master node
- Fixed SSR and microshadowing on fabric material
- Fixed blit pass for stereo rendering
- Fixed lightlist bounds for stereo rendering
- Fixed windows and in-game DebugMenu sync.
- Fixed FrameSettings' LitShaderMode sync when opening DebugMenu.
- Fixed Metal specific issues with decals, hitting a sampler limit and compiling AxF shader
- Fixed an issue with flipped depth buffer during postprocessing
- Fixed normal map use for shadow bias with forward lit - now use geometric normal
- Fixed transparent depth prepass and postpass access so they can be use without alpha clipping for lit shader
- Fixed support of alpha clip shadow for lit master node
- Fixed unlit master node not compiling
- Fixed issue with debug display of reflection probe
- Fixed issue with phong tessellations not working with lit shader
- Fixed issue with vertex displacement being affected by heightmap setting even if not heightmap where assign
- Fixed issue with density mode on Lit terrain producing NaN
- Fixed issue when going back and forth from Lit to LitTesselation for displacement mode
- Fixed issue with ambient occlusion incorrectly applied to emissiveColor with light layers in deferred
- Fixed issue with fabric convolution not using the correct convolved texture when fabric convolution is enabled
- Fixed issue with Thick mode for Transmission that was disabling transmission with directional light
- Fixed shutdown edge cases with HDRP tests
- Fixed slowdow when enabling Fabric convolution in HDRP asset
- Fixed specularAA not compiling in StackLit Master node
- Fixed material debug view with stereo rendering
- Fixed material's RenderQueue edition in default view.
- Fixed banding issues within volumetric density buffer
- Fixed missing multicompile for MSAA for AxF
- Fixed camera-relative support for stereo rendering
- Fixed remove sync with render thread when updating decal texture atlas.
- Fixed max number of keyword reach [256] issue. Several shader feature are now local
- Fixed Scene Color and Depth nodes
- Fixed SSR in forward
- Fixed custom editor of Unlit, HD Unlit and PBR shader graph master node
- Fixed issue with NewFrame not correctly calculated in Editor when switching scene
- Fixed issue with TerrainLit not compiling with depth only pass and normal buffer
- Fixed geometric normal use for shadow bias with PBR master node in forward
- Fixed instancing macro usage for decals
- Fixed error message when having more than one directional light casting shadow
- Fixed error when trying to display preview of Camera or PlanarReflectionProbe
- Fixed LOAD_TEXTURE2D_ARRAY_MSAA macro
- Fixed min-max and amplitude clamping value in inspector of vertex displacement materials
- Fixed issue with alpha shadow clip (was incorrectly clipping object shadow)
- Fixed an issue where sky cubemap would not be cleared correctly when setting the current sky to None
- Fixed a typo in Static Lighting Sky component UI
- Fixed issue with incorrect reset of RenderQueue when switching shader in inspector GUI
- Fixed issue with variant stripper stripping incorrectly some variants
- Fixed a case of ambient lighting flickering because of previews
- Fixed Decals when rendering multiple camera in a single frame
- Fixed cascade shadow count in shader
- Fixed issue with Stacklit shader with Haze effect
- Fixed an issue with the max sample count for the TAA
- Fixed post-process guard band for XR
- Fixed exposure of emissive of Unlit
- Fixed depth only and motion vector pass for Unlit not working correctly with MSAA
- Fixed an issue with stencil buffer copy causing unnecessary compute dispatches for lighting
- Fixed multi edition issue in FrameSettings
- Fixed issue with SRP batcher and DebugDisplay variant of lit shader
- Fixed issue with debug material mode not doing alpha test
- Fixed "Attempting to draw with missing UAV bindings" errors on Vulkan
- Fixed pre-exposure incorrectly apply to preview
- Fixed issue with duplicate 3D texture in 3D texture altas of volumetric?
- Fixed Camera rendering order (base on the depth parameter)
- Fixed shader graph decals not being cropped by gizmo
- Fixed "Attempting to draw with missing UAV bindings" errors on Vulkan.


### Changed
- ColorPyramid compute shader passes is swapped to pixel shader passes on platforms where the later is faster (Nintendo Switch).
- Removing the simple lightloop used by the simple lit shader
- Whole refactor of reflection system: Planar and reflection probe
- Separated Passthrough from other RenderingPath
- Update several properties naming and caption based on feedback from documentation team
- Remove tile shader variant for transparent backface pass of lit shader
- Rename all HDRenderPipeline to HDRP folder for shaders
- Rename decal property label (based on doc team feedback)
- Lit shader mode now default to Deferred to reduce build time
- Update UI of Emission parameters in shaders
- Improve shader variant stripping including shader graph variant
- Refactored render loop to render realtime probes visible per camera
- Enable SRP batcher by default
- Shader code refactor: Rename LIGHTLOOP_SINGLE_PASS => LIGHTLOOP_DISABLE_TILE_AND_CLUSTER and clean all usage of LIGHTLOOP_TILE_PASS
- Shader code refactor: Move pragma definition of vertex and pixel shader inside pass + Move SURFACE_GRADIENT definition in XXXData.hlsl
- Micro-shadowing in Lit forward now use ambientOcclusion instead of SpecularOcclusion
- Upgraded FrameSettings workflow, DebugMenu and Inspector part relative to it
- Update build light list shader code to support 32 threads in wavefronts on Switch
- LayeredLit layers' foldout are now grouped in one main foldout per layer
- Shadow alpha clip can now be enabled on lit shader and haor shader enven for opaque
- Temporal Antialiasing optimization for Xbox One X
- Parameter depthSlice on SetRenderTarget functions now defaults to -1 to bind the entire resource
- Rename SampleCameraDepth() functions to LoadCameraDepth() and SampleCameraDepth(), same for SampleCameraColor() functions
- Improved Motion Blur quality.
- Update stereo frame settings values for single-pass instancing and double-wide
- Rearrange FetchDepth functions to prepare for stereo-instancing
- Remove unused _ComputeEyeIndex
- Updated HDRenderPipelineAsset inspector
- Re-enable SRP batcher for metal

## [5.2.0-preview] - 2018-11-27

### Added
- Added option to run Contact Shadows and Volumetrics Voxelization stage in Async Compute
- Added camera freeze debug mode - Allow to visually see culling result for a camera
- Added support of Gizmo rendering before and after postprocess in Editor
- Added support of LuxAtDistance for punctual lights

### Fixed
- Fixed Debug.DrawLine and Debug.Ray call to work in game view
- Fixed DebugMenu's enum resetted on change
- Fixed divide by 0 in refraction causing NaN
- Fixed disable rough refraction support
- Fixed refraction, SSS and atmospheric scattering for VR
- Fixed forward clustered lighting for VR (double-wide).
- Fixed Light's UX to not allow negative intensity
- Fixed HDRenderPipelineAsset inspector broken when displaying its FrameSettings from project windows.
- Fixed forward clustered lighting for VR (double-wide).
- Fixed HDRenderPipelineAsset inspector broken when displaying its FrameSettings from project windows.
- Fixed Decals and SSR diable flags for all shader graph master node (Lit, Fabric, StackLit, PBR)
- Fixed Distortion blend mode for shader graph master node (Lit, StackLit)
- Fixed bent Normal for Fabric master node in shader graph
- Fixed PBR master node lightlayers
- Fixed shader stripping for built-in lit shaders.

### Changed
- Rename "Regular" in Diffusion profile UI "Thick Object"
- Changed VBuffer depth parametrization for volumetric from distanceRange to depthExtent - Require update of volumetric settings - Fog start at near plan
- SpotLight with box shape use Lux unit only

## [5.1.0-preview] - 2018-11-19

### Added

- Added a separate Editor resources file for resources Unity does not take when it builds a Player.
- You can now disable SSR on Materials in Shader Graph.
- Added support for MSAA when the Supported Lit Shader Mode is set to Both. Previously HDRP only supported MSAA for Forward mode.
- You can now override the emissive color of a Material when in debug mode.
- Exposed max light for Light Loop Settings in HDRP asset UI.
- HDRP no longer performs a NormalDBuffer pass update if there are no decals in the Scene.
- Added distant (fall-back) volumetric fog and improved the fog evaluation precision.
- Added an option to reflect sky in SSR.
- Added a y-axis offset for the PlanarReflectionProbe and offset tool.
- Exposed the option to run SSR and SSAO on async compute.
- Added support for the _GlossMapScale parameter in the Legacy to HDRP Material converter.
- Added wave intrinsic instructions for use in Shaders (for AMD GCN).


### Fixed
- Fixed sphere shaped influence handles clamping in Reflection Probes.
- Fixed Reflection Probe data migration for projects created before using HDRP.
- Fixed UI of Layered Material where Unity previously rendered the scrollbar above the Copy button.
- Fixed Material tessellations parameters Start fade distance and End fade distance. Originally, Unity clamped these values when you modified them.
- Fixed various distortion and refraction issues - handle a better fall-back.
- Fixed SSR for multiple views.
- Fixed SSR issues related to self-intersections.
- Fixed shape density volume handle speed.
- Fixed density volume shape handle moving too fast.
- Fixed the Camera velocity pass that we removed by mistake.
- Fixed some null pointer exceptions when disabling motion vectors support.
- Fixed viewports for both the Subsurface Scattering combine pass and the transparent depth prepass.
- Fixed the blend mode pop-up in the UI. It previously did not appear when you enabled pre-refraction.
- Fixed some null pointer exceptions that previously occurred when you disabled motion vectors support.
- Fixed Layered Lit UI issue with scrollbar.
- Fixed cubemap assignation on custom ReflectionProbe.
- Fixed Reflection Probes’ capture settings' shadow distance.
- Fixed an issue with the SRP batcher and Shader variables declaration.
- Fixed thickness and subsurface slots for fabric Shader master node that wasn't appearing with the right combination of flags.
- Fixed d3d debug layer warning.
- Fixed PCSS sampling quality.
- Fixed the Subsurface and transmission Material feature enabling for fabric Shader.
- Fixed the Shader Graph UV node’s dimensions when using it in a vertex Shader.
- Fixed the planar reflection mirror gizmo's rotation.
- Fixed HDRenderPipelineAsset's FrameSettings not showing the selected enum in the Inspector drop-down.
- Fixed an error with async compute.
- MSAA now supports transparency.
- The HDRP Material upgrader tool now converts metallic values correctly.
- Volumetrics now render in Reflection Probes.
- Fixed a crash that occurred whenever you set a viewport size to 0.
- Fixed the Camera physic parameter that the UI previously did not display.
- Fixed issue in pyramid shaped spotlight handles manipulation

### Changed

- Renamed Line shaped Lights to Tube Lights.
- HDRP now uses mean height fog parametrization.
- Shadow quality settings are set to All when you use HDRP (This setting is not visible in the UI when using SRP). This avoids Legacy Graphics Quality Settings disabling the shadows and give SRP full control over the Shadows instead.
- HDRP now internally uses premultiplied alpha for all fog.
- Updated default FrameSettings used for realtime Reflection Probes when you create a new HDRenderPipelineAsset.
- Remove multi-camera support. LWRP and HDRP will not support multi-camera layered rendering.
- Updated Shader Graph subshaders to use the new instancing define.
- Changed fog distance calculation from distance to plane to distance to sphere.
- Optimized forward rendering using AMD GCN by scalarizing the light loop.
- Changed the UI of the Light Editor.
- Change ordering of includes in HDRP Materials in order to reduce iteration time for faster compilation.
- Added a StackLit master node replacing the InspectorUI version. IMPORTANT: All previously authored StackLit Materials will be lost. You need to recreate them with the master node.

## [5.0.0-preview] - 2018-09-28

### Added
- Added occlusion mesh to depth prepass for VR (VR still disabled for now)
- Added a debug mode to display only one shadow at once
- Added controls for the highlight created by directional lights
- Added a light radius setting to punctual lights to soften light attenuation and simulate fill lighting
- Added a 'minRoughness' parameter to all non-area lights (was previously only available for certain light types)
- Added separate volumetric light/shadow dimmers
- Added per-pixel jitter to volumetrics to reduce aliasing artifacts
- Added a SurfaceShading.hlsl file, which implements material-agnostic shading functionality in an efficient manner
- Added support for shadow bias for thin object transmission
- Added FrameSettings to control realtime planar reflection
- Added control for SRPBatcher on HDRP Asset
- Added an option to clear the shadow atlases in the debug menu
- Added a color visualization of the shadow atlas rescale in debug mode
- Added support for disabling SSR on materials
- Added intrinsic for XBone
- Added new light volume debugging tool
- Added a new SSR debug view mode
- Added translaction's scale invariance on DensityVolume
- Added multiple supported LitShadermode and per renderer choice in case of both Forward and Deferred supported
- Added custom specular occlusion mode to Lit Shader Graph Master node

### Fixed
- Fixed a normal bias issue with Stacklit (Was causing light leaking)
- Fixed camera preview outputing an error when both scene and game view where display and play and exit was call
- Fixed override debug mode not apply correctly on static GI
- Fixed issue where XRGraphicsConfig values set in the asset inspector GUI weren't propagating correctly (VR still disabled for now)
- Fixed issue with tangent that was using SurfaceGradient instead of regular normal decoding
- Fixed wrong error message display when switching to unsupported target like IOS
- Fixed an issue with ambient occlusion texture sometimes not being created properly causing broken rendering
- Shadow near plane is no longer limited at 0.1
- Fixed decal draw order on transparent material
- Fixed an issue where sometime the lookup texture used for GGX convolution was broken, causing broken rendering
- Fixed an issue where you wouldn't see any fog for certain pipeline/scene configurations
- Fixed an issue with volumetric lighting where the anisotropy value of 0 would not result in perfectly isotropic lighting
- Fixed shadow bias when the atlas is rescaled
- Fixed shadow cascade sampling outside of the atlas when cascade count is inferior to 4
- Fixed shadow filter width in deferred rendering not matching shader config
- Fixed stereo sampling of depth texture in MSAA DepthValues.shader
- Fixed box light UI which allowed negative and zero sizes, thus causing NaNs
- Fixed stereo rendering in HDRISky.shader (VR)
- Fixed normal blend and blend sphere influence for reflection probe
- Fixed distortion filtering (was point filtering, now trilinear)
- Fixed contact shadow for large distance
- Fixed depth pyramid debug view mode
- Fixed sphere shaped influence handles clamping in reflection probes
- Fixed reflection probes data migration for project created before using hdrp
- Fixed ambient occlusion for Lit Master Node when slot is connected

### Changed
- Use samplerunity_ShadowMask instead of samplerunity_samplerLightmap for shadow mask
- Allow to resize reflection probe gizmo's size
- Improve quality of screen space shadow
- Remove support of projection model for ScreenSpaceLighting (SSR always use HiZ and refraction always Proxy)
- Remove all the debug mode from SSR that are obsolete now
- Expose frameSettings and Capture settings for reflection and planar probe
- Update UI for reflection probe, planar probe, camera and HDRP Asset
- Implement proper linear blending for volumetric lighting via deep compositing as described in the paper "Deep Compositing Using Lie Algebras"
- Changed  planar mapping to match terrain convention (XZ instead of ZX)
- XRGraphicsConfig is no longer Read/Write. Instead, it's read-only. This improves consistency of XR behavior between the legacy render pipeline and SRP
- Change reflection probe data migration code (to update old reflection probe to new one)
- Updated gizmo for ReflectionProbes
- Updated UI and Gizmo of DensityVolume

## [4.0.0-preview] - 2018-09-28

### Added
- Added a new TerrainLit shader that supports rendering of Unity terrains.
- Added controls for linear fade at the boundary of density volumes
- Added new API to control decals without monobehaviour object
- Improve Decal Gizmo
- Implement Screen Space Reflections (SSR) (alpha version, highly experimental)
- Add an option to invert the fade parameter on a Density Volume
- Added a Fabric shader (experimental) handling cotton and silk
- Added support for MSAA in forward only for opaque only
- Implement smoothness fade for SSR
- Added support for AxF shader (X-rite format - require special AxF importer from Unity not part of HDRP)
- Added control for sundisc on directional light (hack)
- Added a new HD Lit Master node that implements Lit shader support for Shader Graph
- Added Micro shadowing support (hack)
- Added an event on HDAdditionalCameraData for custom rendering
- HDRP Shader Graph shaders now support 4-channel UVs.

### Fixed
- Fixed an issue where sometimes the deferred shadow texture would not be valid, causing wrong rendering.
- Stencil test during decals normal buffer update is now properly applied
- Decals corectly update normal buffer in forward
- Fixed a normalization problem in reflection probe face fading causing artefacts in some cases
- Fix multi-selection behavior of Density Volumes overwriting the albedo value
- Fixed support of depth texture for RenderTexture. HDRP now correctly output depth to user depth buffer if RenderTexture request it.
- Fixed multi-selection behavior of Density Volumes overwriting the albedo value
- Fixed support of depth for RenderTexture. HDRP now correctly output depth to user depth buffer if RenderTexture request it.
- Fixed support of Gizmo in game view in the editor
- Fixed gizmo for spot light type
- Fixed issue with TileViewDebug mode being inversed in gameview
- Fixed an issue with SAMPLE_TEXTURECUBE_SHADOW macro
- Fixed issue with color picker not display correctly when game and scene view are visible at the same time
- Fixed an issue with reflection probe face fading
- Fixed camera motion vectors shader and associated matrices to update correctly for single-pass double-wide stereo rendering
- Fixed light attenuation functions when range attenuation is disabled
- Fixed shadow component algorithm fixup not dirtying the scene, so changes can be saved to disk.
- Fixed some GC leaks for HDRP
- Fixed contact shadow not affected by shadow dimmer
- Fixed GGX that works correctly for the roughness value of 0 (mean specular highlgiht will disappeard for perfect mirror, we rely on maxSmoothness instead to always have a highlight even on mirror surface)
- Add stereo support to ShaderPassForward.hlsl. Forward rendering now seems passable in limited test scenes with camera-relative rendering disabled.
- Add stereo support to ProceduralSky.shader and OpaqueAtmosphericScattering.shader.
- Added CullingGroupManager to fix more GC.Alloc's in HDRP
- Fixed rendering when multiple cameras render into the same render texture

### Changed
- Changed the way depth & color pyramids are built to be faster and better quality, thus improving the look of distortion and refraction.
- Stabilize the dithered LOD transition mask with respect to the camera rotation.
- Avoid multiple depth buffer copies when decals are present
- Refactor code related to the RT handle system (No more normal buffer manager)
- Remove deferred directional shadow and move evaluation before lightloop
- Add a function GetNormalForShadowBias() that material need to implement to return the normal used for normal shadow biasing
- Remove Jimenez Subsurface scattering code (This code was disabled by default, now remove to ease maintenance)
- Change Decal API, decal contribution is now done in Material. Require update of material using decal
- Move a lot of files from CoreRP to HDRP/CoreRP. All moved files weren't used by Ligthweight pipeline. Long term they could move back to CoreRP after CoreRP become out of preview
- Updated camera inspector UI
- Updated decal gizmo
- Optimization: The objects that are rendered in the Motion Vector Pass are not rendered in the prepass anymore
- Removed setting shader inclue path via old API, use package shader include paths
- The default value of 'maxSmoothness' for punctual lights has been changed to 0.99
- Modified deferred compute and vert/frag shaders for first steps towards stereo support
- Moved material specific Shader Graph files into corresponding material folders.
- Hide environment lighting settings when enabling HDRP (Settings are control from sceneSettings)
- Update all shader includes to use absolute path (allow users to create material in their Asset folder)
- Done a reorganization of the files (Move ShaderPass to RenderPipeline folder, Move all shadow related files to Lighting/Shadow and others)
- Improved performance and quality of Screen Space Shadows

## [3.3.0-preview] - 2018-01-01

### Added
- Added an error message to say to use Metal or Vulkan when trying to use OpenGL API
- Added a new Fabric shader model that supports Silk and Cotton/Wool
- Added a new HDRP Lighting Debug mode to visualize Light Volumes for Point, Spot, Line, Rectangular and Reflection Probes
- Add support for reflection probe light layers
- Improve quality of anisotropic on IBL

### Fixed
- Fix an issue where the screen where darken when rendering camera preview
- Fix display correct target platform when showing message to inform user that a platform is not supported
- Remove workaround for metal and vulkan in normal buffer encoding/decoding
- Fixed an issue with color picker not working in forward
- Fixed an issue where reseting HDLight do not reset all of its parameters
- Fixed shader compile warning in DebugLightVolumes.shader

### Changed
- Changed default reflection probe to be 256x256x6 and array size to be 64
- Removed dependence on the NdotL for thickness evaluation for translucency (based on artist's input)
- Increased the precision when comparing Planar or HD reflection probe volumes
- Remove various GC alloc in C#. Slightly better performance

## [3.2.0-preview] - 2018-01-01

### Added
- Added a luminance meter in the debug menu
- Added support of Light, reflection probe, emissive material, volume settings related to lighting to Lighting explorer
- Added support for 16bit shadows

### Fixed
- Fix issue with package upgrading (HDRP resources asset is now versionned to worarkound package manager limitation)
- Fix HDReflectionProbe offset displayed in gizmo different than what is affected.
- Fix decals getting into a state where they could not be removed or disabled.
- Fix lux meter mode - The lux meter isn't affected by the sky anymore
- Fix area light size reset when multi-selected
- Fix filter pass number in HDUtils.BlitQuad
- Fix Lux meter mode that was applying SSS
- Fix planar reflections that were not working with tile/cluster (olbique matrix)
- Fix debug menu at runtime not working after nested prefab PR come to trunk
- Fix scrolling issue in density volume

### Changed
- Shader code refactor: Split MaterialUtilities file in two parts BuiltinUtilities (independent of FragInputs) and MaterialUtilities (Dependent of FragInputs)
- Change screen space shadow rendertarget format from ARGB32 to RG16

## [3.1.0-preview] - 2018-01-01

### Added
- Decal now support per channel selection mask. There is now two mode. One with BaseColor, Normal and Smoothness and another one more expensive with BaseColor, Normal, Smoothness, Metal and AO. Control is on HDRP Asset. This may require to launch an update script for old scene: 'Edit/Render Pipeline/Single step upgrade script/Upgrade all DecalMaterial MaskBlendMode'.
- Decal now supports depth bias for decal mesh, to prevent z-fighting
- Decal material now supports draw order for decal projectors
- Added LightLayers support (Base on mask from renderers name RenderingLayers and mask from light name LightLayers - if they match, the light apply) - cost an extra GBuffer in deferred (more bandwidth)
- When LightLayers is enabled, the AmbientOclusion is store in the GBuffer in deferred path allowing to avoid double occlusion with SSAO. In forward the double occlusion is now always avoided.
- Added the possibility to add an override transform on the camera for volume interpolation
- Added desired lux intensity and auto multiplier for HDRI sky
- Added an option to disable light by type in the debug menu
- Added gradient sky
- Split EmissiveColor and bakeDiffuseLighting in forward avoiding the emissiveColor to be affect by SSAO
- Added a volume to control indirect light intensity
- Added EV 100 intensity unit for area lights
- Added support for RendererPriority on Renderer. This allow to control order of transparent rendering manually. HDRP have now two stage of sorting for transparent in addition to bact to front. Material have a priority then Renderer have a priority.
- Add Coupling of (HD)Camera and HDAdditionalCameraData for reset and remove in inspector contextual menu of Camera
- Add Coupling of (HD)ReflectionProbe and HDAdditionalReflectionData for reset and remove in inspector contextual menu of ReflectoinProbe
- Add macro to forbid unity_ObjectToWorld/unity_WorldToObject to be use as it doesn't handle camera relative rendering
- Add opacity control on contact shadow

### Fixed
- Fixed an issue with PreIntegratedFGD texture being sometimes destroyed and not regenerated causing rendering to break
- PostProcess input buffers are not copied anymore on PC if the viewport size matches the final render target size
- Fixed an issue when manipulating a lot of decals, it was displaying a lot of errors in the inspector
- Fixed capture material with reflection probe
- Refactored Constant Buffers to avoid hitting the maximum number of bound CBs in some cases.
- Fixed the light range affecting the transform scale when changed.
- Snap to grid now works for Decal projector resizing.
- Added a warning for 128x128 cookie texture without mipmaps
- Replace the sampler used for density volumes for correct wrap mode handling

### Changed
- Move Render Pipeline Debug "Windows from Windows->General-> Render Pipeline debug windows" to "Windows from Windows->Analysis-> Render Pipeline debug windows"
- Update detail map formula for smoothness and albedo, goal it to bright and dark perceptually and scale factor is use to control gradient speed
- Refactor the Upgrade material system. Now a material can be update from older version at any time. Call Edit/Render Pipeline/Upgrade all Materials to newer version
- Change name EnableDBuffer to EnableDecals at several place (shader, hdrp asset...), this require a call to Edit/Render Pipeline/Upgrade all Materials to newer version to have up to date material.
- Refactor shader code: BakeLightingData structure have been replace by BuiltinData. Lot of shader code have been remove/change.
- Refactor shader code: All GBuffer are now handled by the deferred material. Mean ShadowMask and LightLayers are control by lit material in lit.hlsl and not outside anymore. Lot of shader code have been remove/change.
- Refactor shader code: Rename GetBakedDiffuseLighting to ModifyBakedDiffuseLighting. This function now handle lighting model for transmission too. Lux meter debug mode is factor outisde.
- Refactor shader code: GetBakedDiffuseLighting is not call anymore in GBuffer or forward pass, including the ConvertSurfaceDataToBSDFData and GetPreLightData, this is done in ModifyBakedDiffuseLighting now
- Refactor shader code: Added a backBakeDiffuseLighting to BuiltinData to handle lighting for transmission
- Refactor shader code: Material must now call InitBuiltinData (Init all to zero + init bakeDiffuseLighting and backBakeDiffuseLighting ) and PostInitBuiltinData

## [3.0.0-preview] - 2018-01-01

### Fixed
- Fixed an issue with distortion that was using previous frame instead of current frame
- Fixed an issue where disabled light where not upgrade correctly to the new physical light unit system introduce in 2.0.5-preview

### Changed
- Update assembly definitions to output assemblies that match Unity naming convention (Unity.*).

## [2.0.5-preview] - 2018-01-01

### Added
- Add option supportDitheringCrossFade on HDRP Asset to allow to remove shader variant during player build if needed
- Add contact shadows for punctual lights (in additional shadow settings), only one light is allowed to cast contact shadows at the same time and so at each frame a dominant light is choosed among all light with contact shadows enabled.
- Add PCSS shadow filter support (from SRP Core)
- Exposed shadow budget parameters in HDRP asset
- Add an option to generate an emissive mesh for area lights (currently rectangle light only). The mesh fits the size, intensity and color of the light.
- Add an option to the HDRP asset to increase the resolution of volumetric lighting.
- Add additional ligth unit support for punctual light (Lumens, Candela) and area lights (Lumens, Luminance)
- Add dedicated Gizmo for the box Influence volume of HDReflectionProbe / PlanarReflectionProbe

### Changed
- Re-enable shadow mask mode in debug view
- SSS and Transmission code have been refactored to be able to share it between various material. Guidelines are in SubsurfaceScattering.hlsl
- Change code in area light with LTC for Lit shader. Magnitude is now take from FGD texture instead of a separate texture
- Improve camera relative rendering: We now apply camera translation on the model matrix, so before the TransformObjectToWorld(). Note: unity_WorldToObject and unity_ObjectToWorld must never be used directly.
- Rename positionWS to positionRWS (Camera relative world position) at a lot of places (mainly in interpolator and FragInputs). In case of custom shader user will be required to update their code.
- Rename positionWS, capturePositionWS, proxyPositionWS, influencePositionWS to positionRWS, capturePositionRWS, proxyPositionRWS, influencePositionRWS (Camera relative world position) in LightDefinition struct.
- Improve the quality of trilinear filtering of density volume textures.
- Improve UI for HDReflectionProbe / PlanarReflectionProbe

### Fixed
- Fixed a shader preprocessor issue when compiling DebugViewMaterialGBuffer.shader against Metal target
- Added a temporary workaround to Lit.hlsl to avoid broken lighting code with Metal/AMD
- Fixed issue when using more than one volume texture mask with density volumes.
- Fixed an error which prevented volumetric lighting from working if no density volumes with 3D textures were present.
- Fix contact shadows applied on transmission
- Fix issue with forward opaque lit shader variant being removed by the shader preprocessor
- Fixed compilation errors on Nintendo Switch (limited XRSetting support).
- Fixed apply range attenuation option on punctual light
- Fixed issue with color temperature not take correctly into account with static lighting
- Don't display fog when diffuse lighting, specular lighting, or lux meter debug mode are enabled.

## [2.0.4-preview] - 2018-01-01

### Fixed
- Fix issue when disabling rough refraction and building a player. Was causing a crash.

## [2.0.3-preview] - 2018-01-01

### Added
- Increased debug color picker limit up to 260k lux

## [2.0.2-preview] - 2018-01-01

### Added
- Add Light -> Planar Reflection Probe command
- Added a false color mode in rendering debug
- Add support for mesh decals
- Add flag to disable projector decals on transparent geometry to save performance and decal texture atlas space
- Add ability to use decal diffuse map as mask only
- Add visualize all shadow masks in lighting debug
- Add export of normal and roughness buffer for forwardOnly and when in supportOnlyForward mode for forward
- Provide a define in lit.hlsl (FORWARD_MATERIAL_READ_FROM_WRITTEN_NORMAL_BUFFER) when output buffer normal is used to read the normal and roughness instead of caclulating it (can save performance, but lower quality due to compression)
- Add color swatch to decal material

### Changed
- Change Render -> Planar Reflection creation to 3D Object -> Mirror
- Change "Enable Reflector" name on SpotLight to "Angle Affect Intensity"
- Change prototype of BSDFData ConvertSurfaceDataToBSDFData(SurfaceData surfaceData) to BSDFData ConvertSurfaceDataToBSDFData(uint2 positionSS, SurfaceData surfaceData)

### Fixed
- Fix issue with StackLit in deferred mode with deferredDirectionalShadow due to GBuffer not being cleared. Gbuffer is still not clear and issue was fix with the new Output of normal buffer.
- Fixed an issue where interpolation volumes were not updated correctly for reflection captures.
- Fixed an exception in Light Loop settings UI

## [2.0.1-preview] - 2018-01-01

### Added
- Add stripper of shader variant when building a player. Save shader compile time.
- Disable per-object culling that was executed in C++ in HD whereas it was not used (Optimization)
- Enable texture streaming debugging (was not working before 2018.2)
- Added Screen Space Reflection with Proxy Projection Model
- Support correctly scene selection for alpha tested object
- Add per light shadow mask mode control (i.e shadow mask distance and shadow mask). It use the option NonLightmappedOnly
- Add geometric filtering to Lit shader (allow to reduce specular aliasing)
- Add shortcut to create DensityVolume and PlanarReflection in hierarchy
- Add a DefaultHDMirrorMaterial material for PlanarReflection
- Added a script to be able to upgrade material to newer version of HDRP
- Removed useless duplication of ForwardError passes.
- Add option to not compile any DEBUG_DISPLAY shader in the player (Faster build) call Support Runtime Debug display

### Changed
- Changed SupportForwardOnly to SupportOnlyForward in render pipeline settings
- Changed versioning variable name in HDAdditionalXXXData from m_version to version
- Create unique name when creating a game object in the rendering menu (i.e Density Volume(2))
- Re-organize various files and folder location to clean the repository
- Change Debug windows name and location. Now located at:  Windows -> General -> Render Pipeline Debug

### Removed
- Removed GlobalLightLoopSettings.maxPlanarReflectionProbes and instead use value of GlobalLightLoopSettings.planarReflectionProbeCacheSize
- Remove EmissiveIntensity parameter and change EmissiveColor to be HDR (Matching Builtin Unity behavior) - Data need to be updated - Launch Edit -> Single Step Upgrade Script -> Upgrade all Materials emissionColor

### Fixed
- Fix issue with LOD transition and instancing
- Fix discrepency between object motion vector and camera motion vector
- Fix issue with spot and dir light gizmo axis not highlighted correctly
- Fix potential crash while register debug windows inputs at startup
- Fix warning when creating Planar reflection
- Fix specular lighting debug mode (was rendering black)
- Allow projector decal with null material to allow to configure decal when HDRP is not set
- Decal atlas texture offset/scale is updated after allocations (used to be before so it was using date from previous frame)

## [0.0.0-preview] - 2018-01-01

### Added
- Configure the VolumetricLightingSystem code path to be on by default
- Trigger a build exception when trying to build an unsupported platform
- Introduce the VolumetricLightingController component, which can (and should) be placed on the camera, and allows one to control the near and the far plane of the V-Buffer (volumetric "froxel" buffer) along with the depth distribution (from logarithmic to linear)
- Add 3D texture support for DensityVolumes
- Add a better mapping of roughness to mipmap for planar reflection
- The VolumetricLightingSystem now uses RTHandles, which allows to save memory by sharing buffers between different cameras (history buffers are not shared), and reduce reallocation frequency by reallocating buffers only if the rendering resolution increases (and suballocating within existing buffers if the rendering resolution decreases)
- Add a Volumetric Dimmer slider to lights to control the intensity of the scattered volumetric lighting
- Add UV tiling and offset support for decals.
- Add mipmapping support for volume 3D mask textures

### Changed
- Default number of planar reflection change from 4 to 2
- Rename _MainDepthTexture to _CameraDepthTexture
- The VolumetricLightingController has been moved to the Interpolation Volume framework and now functions similarly to the VolumetricFog settings
- Update of UI of cookie, CubeCookie, Reflection probe and planar reflection probe to combo box
- Allow enabling/disabling shadows for area lights when they are set to baked.
- Hide applyRangeAttenuation and FadeDistance for directional shadow as they are not used

### Removed
- Remove Resource folder of PreIntegratedFGD and add the resource to RenderPipeline Asset

### Fixed
- Fix ConvertPhysicalLightIntensityToLightIntensity() function used when creating light from script to match HDLightEditor behavior
- Fix numerical issues with the default value of mean free path of volumetric fog
- Fix the bug preventing decals from coexisting with density volumes
- Fix issue with alpha tested geometry using planar/triplanar mapping not render correctly or flickering (due to being wrongly alpha tested in depth prepass)
- Fix meta pass with triplanar (was not handling correctly the normal)
- Fix preview when a planar reflection is present
- Fix Camera preview, it is now a Preview cameraType (was a SceneView)
- Fix handling unknown GPUShadowTypes in the shadow manager.
- Fix area light shapes sent as point lights to the baking backends when they are set to baked.
- Fix unnecessary division by PI for baked area lights.
- Fix line lights sent to the lightmappers. The backends don't support this light type.
- Fix issue with shadow mask framesettings not correctly taken into account when shadow mask is enabled for lighting.
- Fix directional light and shadow mask transition, they are now matching making smooth transition
- Fix banding issues caused by high intensity volumetric lighting
- Fix the debug window being emptied on SRP asset reload
- Fix issue with debug mode not correctly clearing the GBuffer in editor after a resize
- Fix issue with ResetMaterialKeyword not resetting correctly ToggleOff/Roggle Keyword
- Fix issue with motion vector not render correctly if there is no depth prepass in deferred

## [0.0.0-preview] - 2018-01-01

### Added
- Screen Space Refraction projection model (Proxy raycasting, HiZ raymarching)
- Screen Space Refraction settings as volume component
- Added buffered frame history per camera
- Port Global Density Volumes to the Interpolation Volume System.
- Optimize ImportanceSampleLambert() to not require the tangent frame.
- Generalize SampleVBuffer() to handle different sampling and reconstruction methods.
- Improve the quality of volumetric lighting reprojection.
- Optimize Morton Order code in the Subsurface Scattering pass.
- Planar Reflection Probe support roughness (gaussian convolution of captured probe)
- Use an atlas instead of a texture array for cluster transparent decals
- Add a debug view to visualize the decal atlas
- Only store decal textures to atlas if decal is visible, debounce out of memory decal atlas warning.
- Add manipulator gizmo on decal to improve authoring workflow
- Add a minimal StackLit material (work in progress, this version can be used as template to add new material)

### Changed
- EnableShadowMask in FrameSettings (But shadowMaskSupport still disable by default)
- Forced Planar Probe update modes to (Realtime, Every Update, Mirror Camera)
- Screen Space Refraction proxy model uses the proxy of the first environment light (Reflection probe/Planar probe) or the sky
- Moved RTHandle static methods to RTHandles
- Renamed RTHandle to RTHandleSystem.RTHandle
- Move code for PreIntegratedFDG (Lit.shader) into its dedicated folder to be share with other material
- Move code for LTCArea (Lit.shader) into its dedicated folder to be share with other material

### Removed
- Removed Planar Probe mirror plane position and normal fields in inspector, always display mirror plane and normal gizmos

### Fixed
- Fix fog flags in scene view is now taken into account
- Fix sky in preview windows that were disappearing after a load of a new level
- Fix numerical issues in IntersectRayAABB().
- Fix alpha blending of volumetric lighting with transparent objects.
- Fix the near plane of the V-Buffer causing out-of-bounds look-ups in the clustered data structure.
- Depth and color pyramid are properly computed and sampled when the camera renders inside a viewport of a RTHandle.
- Fix decal atlas debug view to work correctly when shadow atlas view is also enabled
- Fix TransparentSSR with non-rendergraph.
- Fix shader compilation warning on SSR compute shader.<|MERGE_RESOLUTION|>--- conflicted
+++ resolved
@@ -45,12 +45,6 @@
 - Fixed Clearcoat on Stacklit or Lit breaks when URP is imported into the project (case 1297806)
 - Fixed timing issues with accumulation motion blur
 - Fixed an issue with the frame count management for the volumetric fog (case 1299251).
-<<<<<<< HEAD
-- Fixed issue with shadow mask and area lights.
-- Fixed an issue with the capture callback (now includes post processing results).
-- Fixed decal draw order for ShaderGraph decal materials.
-- Fixed label style in pbr sky editor.
-=======
 - Fixed an issue with material using distortion from ShaderGraph init after Material creation (case 1294026)
 - Fixed issues with path-traced volumetric scattering (cases 1295222, 1295234).
 - Fixed issue with shadow mask and area lights.
@@ -62,7 +56,6 @@
 - Fixed the condition on temporal accumulation in the reflection denoiser (case 1303504).
 - Fixed box light attenuation.
 - Fixed tesselation culling, big triangles using lit tesselation shader would dissapear when camera is too close to them (case 1299116)
->>>>>>> 9581f386
 
 ### Changed
 - Removed the material pass probe volumes evaluation mode.
