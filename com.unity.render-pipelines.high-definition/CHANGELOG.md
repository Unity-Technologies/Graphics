--- conflicted
+++ resolved
@@ -38,19 +38,12 @@
 - Fixed a memory leak related to not disposing of the RTAS at the end HDRP's lifecycle.
 - Fixed overdraw in custom pass utils blur and Copy functions (case 1333648);
 - Fixed invalid pass index 1 in DrawProcedural error.
-
-<<<<<<< HEAD
+- Fix for wrong cached area light initialization.
+- Fixed an issue where enabling GPU Instancing on a ShaderGraph Material would cause compile failures [1338695].
+
 ### Changed
 - Display an info box and disable MSAA  asset entry when ray tracing is enabled.
 - Changed light reset to preserve type.
-=======
-### Fixed
-
-- Fix for wrong cached area light initialization.
-- Fixed an issue where enabling GPU Instancing on a ShaderGraph Material would cause compile failures [1338695].
-
-
->>>>>>> f0472c89
 
 ## [10.5.0] - 2021-04-19
 
@@ -151,8 +144,6 @@
 - Fixed SRP batcher not compatible with Decal (case 1311586)
 - Fixed issue with different shadow atlas stomping on each other when they have same resolution.
 - Fixed wrong color buffer being bound to pre refraction custom passes.
-<<<<<<< HEAD
-=======
 - Fixed issue in Probe Reference Volume authoring component triggering an asset reload on all operations.
 - Fixed grey screen on playstation platform when histogram exposure is enabled but the curve mapping is not used.
 - Fixed HDRPAsset loosing its reference to the ray tracing resources when clicking on a different quality level that doesn't have ray tracing (case 1320304).
@@ -199,7 +190,6 @@
 - Fixed ResourceReloader that was not call anymore at pipeline construction
 - Fixed undo of some properties on light editor.
 - Fixed an issue where auto baking of ambient and reflection probe done for builtin renderer would cause wrong baking in HDRP.
->>>>>>> 1f51ef158b... Opt-out of builtin auto baking of ambient/reflection probe. (#4324)
 
 ### Changed
 - Updated the tooltip for the Decal Angle Fade property (requires to enable Decal Layers in both HDRP asset and Frame settings) (case 1308048).
