--- conflicted
+++ resolved
@@ -4,13 +4,6 @@
 The format is based on [Keep a Changelog](http://keepachangelog.com/en/1.0.0/)
 and this project adheres to [Semantic Versioning](http://semver.org/spec/v2.0.0.html).
 
-<<<<<<< HEAD
-## [Unreleased]
-
-### Fixed
-
-- Fixed issue with depth pyramid generation and dynamic resolution.
-=======
 ## [7.5.0] - 2020-07-02
 
 ### Fixed
@@ -36,6 +29,7 @@
 - Fixed XR single-pass macros in tessellation shaders.
 - Fixed XR Display providers not getting zNear and zFar plane distances passed to them when in HDRP.
 - Fixed issue with white flash when enabling SSR.
+- Fixed issue with depth pyramid generation and dynamic resolution.
 
 ### Changed
 - Changed extensions of shader CAS include files.
@@ -44,7 +38,6 @@
 
 Version Updated
 The version number for this package has increased due to a version update of a related graphics package.
->>>>>>> 6abf9cc5
 
 ## [7.4.0] - 2020-05-22
 
