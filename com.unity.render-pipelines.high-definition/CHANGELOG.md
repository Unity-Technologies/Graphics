# Changelog
All notable changes to this package will be documented in this file.

The format is based on [Keep a Changelog](http://keepachangelog.com/en/1.0.0/)
and this project adheres to [Semantic Versioning](http://semver.org/spec/v2.0.0.html).

## [12.0.0] - 2021-01-11

### Fixed
<<<<<<< HEAD
- Fixed XR depth copy when using MSAA.
=======
- Fixed GC allocations from XR occlusion mesh when using multipass.
>>>>>>> 9e43c61e

## [11.0.0] - 2020-10-21

### Added
- Added a new API to bake HDRP probes from C# (case 1276360)
- Added support for pre-exposure for planar reflections.
- Added support for nested volume components to volume system.
- Added a cameraCullingResult field in Custom Pass Context to give access to both custom pass and camera culling result.
- Added a slider to control the fallback value of the directional shadow when the cascade have no coverage.
- Added a toggle to allow to include or exclude smooth surfaces from ray traced reflection denoising.
- Added light unit slider for automatic and automatic histrogram exposure limits.
- Added support for raytracing for AxF material
- Added rasterized area light shadows for AxF material
- Added View Bias for mesh decals.
- Added a cloud system and the CloudLayer volume override.
- Added a setting in the HDRP asset to change the Density Volume mask resolution of being locked at 32x32x32 (HDRP Asset > Lighting > Volumetrics > Max Density Volume Size).
- Added a Falloff Mode (Linear or Exponential) in the Density Volume for volume blending with Blend Distance.

### Fixed
- Fixed probe volumes debug views.
- Fixed ShaderGraph Decal material not showing exposed properties.
- Fixed couple samplers that had the wrong name in raytracing code
- VFX : Debug material view were rendering pink for albedo. (case 1290752)
- VFX: Fixed LPPV with lit particles in deferred (case 1293608)
- Fixed computation of geometric normal in path tracing (case 1293029).
- Fixed issues with path-traced volumetric scattering (cases 1295222, 1295234).
- Fixed the default background color for previews to use the original color.
- Fixed an issue with half res ssgi upscale.
- Fixed Clearcoat on Stacklit or Lit breaks when URP is imported into the project (case 1297806)
- Fixed timing issues with accumulation motion blur
- Fixed an issue with the frame count management for the volumetric fog (case 1299251).
- Fixed an issue with material using distortion from ShaderGraph init after Material creation (case 1294026)
- Fixed issues with path-traced volumetric scattering (cases 1295222, 1295234).

### Changed
- Removed the material pass probe volumes evaluation mode.
- Volume parameter of type Cubemap can now accept Cubemap render textures and custom render textures.
- Removed the superior clamping value for the recursive rendering max ray length. 
- Removed the superior clamping value for the ray tracing light cluster size.
- Now reflection probes cannot have SSAO, SSGI, SSR, ray tracing effects or volumetric reprojection.
- Removed the readonly keyword on the cullingResults of the CustomPassContext to allow users to overwrite.
- The DrawRenderers function of CustomPassUtils class now takes a sortingCriteria in parameter.
- When in half res, RTR denoising is executed at half resolution and the upscale happens at the end.
- Removed the upscale radius from the RTR.
- Density Volumes can now take a 3D RenderTexture as mask, the mask can use RGBA format for RGB fog.
- Decreased the minimal Fog Distance value in the Density Volume to 0.05.
- Changed the convergence time of ssgi to 16 frames and the preset value
- Improved robustness of volumetric sampling in path tracing (case 1295187).
- Changed the name from the Depth Buffer Thickness to Depth Tolerance for SSGI (case 1301352).

## [10.3.0] - 2020-12-01

### Fixed
- Fixed issue where some ShaderGraph generated shaders were not SRP compatible because of UnityPerMaterial cbuffer layout mismatches (case 1292501)
- Fixed Rendergraph issue with virtual texturing and debug mode while in forward.
- Fixed wrong coat normal space in shader graph
- Fixed issue with faulty shadow transition when view is close to an object under some aspect ratio conditions
- Fixed NullPointerException when baking probes from the lighting window (case 1289680)
- Fixed volumetric fog with XR single-pass rendering.
- Fixed issues with first frame rendering when RenderGraph is used (auto exposure, AO)
- Fixed AOV api in render graph (case 1296605)
- Fixed a small discrepancy in the marker placement in light intensity sliders (case 1299750)
- Fixed issue with VT resolve pass rendergraph errors when opaque and transparent are disabled in frame settings.
- Fixed a bug in the sphere-aabb light cluster (case 1294767).
- Fixed issue when submitting SRPContext during EndCameraRendering.
- Fixed baked light being included into the ray tracing light cluster (case 1296203).
- Fixed enums UI for the shadergraph nodes.
- Fixed ShaderGraph stack blocks appearing when opening the settings in Hair and Eye ShaderGraphs.
- Fixed white screen when undoing in the editor.
- Fixed display of LOD Bias and maximum level in frame settings when using Quality Levels
- Fixed an issue when trying to open a look dev env library when Look Dev is not supported.
- Fixed shader graph not supporting indirectdxr multibounce (case 1294694).
- Fixed the planar depth texture not being properly created and rendered to (case 1299617).
- Fixed C# 8 compilation issue with turning on nullable checks (case 1300167)
- Fixed affects AO for deacl materials.
- Fixed case where material keywords would not get setup before usage.

### Changed
- Rename HDRP sub menu in Assets/Create/Shader to HD Render Pipeline for consistency.
- Replaced last package version checker in Wizard to a link on Package Manager
- Changed the message when the graphics device doesn't support ray tracing (case 1287355).
- When a Custom Pass Volume is disabled, the custom pass Cleanup() function is called, it allows to release resources when the volume isn't used anymore.
- Enable Reflector for Spotlight by default

## [10.2.1] - 2020-11-30

### Added
- Added a warning when trying to bake with static lighting being in an invalid state.

### Fixed
- Fixed stylesheet reloading for LookDev window and Wizard window.
- Fixed XR single-pass rendering with legacy shaders using unity_StereoWorldSpaceCameraPos.
- Fixed issue displaying wrong debug mode in runtime debug menu UI.
- Fixed useless editor repaint when using lod bias.
- Fixed multi-editing with new light intensity slider.
- Fixed issue with density volumes flickering when editing shape box.
- Fixed issue with image layers in the graphics compositor (case 1289936).
- Fixed issue with angle fading when rotating decal projector.
- Fixed issue with gameview repaint in the graphics compositor (case 1290622).
- Fixed some labels being clipped in the Render Graph Viewer
- Fixed issue when decal projector material is none.
- Fixed the sampling of the normal buffer in the the forward transparent pass.
- Fixed bloom prefiltering tooltip.
- Fixed NullReferenceException when loading multipel scene async
- Fixed missing alpha blend state properties in Axf shader and update default stencil properties
- Fixed normal buffer not bound to custom pass anymore.
- Fixed issues with camera management in the graphics compositor (cases 1292548, 1292549).
- Fixed an issue where a warning about the static sky not being ready was wrongly displayed.
- Fixed the clear coat not being handled properly for SSR and RTR (case 1291654).
- Fixed ghosting in RTGI and RTAO when denoising is enabled and the RTHandle size is not equal to the Viewport size (case 1291654).
- Fixed alpha output when atmospheric scattering is enabled.
- Fixed issue with TAA history sharpening when view is downsampled.
- Fixed lookdev movement.
- Fixed volume component tooltips using the same parameter name.
- Fixed issue with saving some quality settings in volume overrides  (case 1293747)
- Fixed NullReferenceException in HDRenderPipeline.UpgradeResourcesIfNeeded (case 1292524)
- Fixed SSGI texture allocation when not using the RenderGraph.
- Fixed NullReference Exception when setting Max Shadows On Screen to 0 in the HDRP asset.
- Fixed issue with saving some quality settings in volume overrides  (case 1293747)

### Changed
- Volume Manager now always tests scene culling masks. This was required to fix hybrid workflow.
- Now the screen space shadow is only used if the analytic value is valid.
- Distance based roughness is disabled by default and have a control

## [10.2.0] - 2020-10-19

### Added
- Added a rough distortion frame setting and and info box on distortion materials.
- Adding support of 4 channel tex coords for ray tracing (case 1265309).
- Added a help button on the volume component toolbar for documentation.
- Added range remapping to metallic property for Lit and Decal shaders.
- Exposed the API to access HDRP shader pass names.
- Added the status check of default camera frame settings in the DXR wizard.
- Added frame setting for Virtual Texturing. 
- Added a fade distance for light influencing volumetric lighting.
- Adding an "Include For Ray Tracing" toggle on lights to allow the user to exclude them when ray tracing is enabled in the frame settings of a camera.
- Added fog volumetric scattering support for path tracing.
- Added new algorithm for SSR with temporal accumulation
- Added quality preset of the new volumetric fog parameters.
- Added missing documentation for unsupported SG RT nodes and light's include for raytracing attrbute.
- Added documentation for LODs not being supported by ray tracing.
- Added more options to control how the component of motion vectors coming from the camera transform will affect the motion blur with new clamping modes.
- Added the TerrainCompatible SubShader Tag. Use this Tag in your custom shader to tell Unity that the shader is compatible with the Terrain system.
- Added anamorphism support for phsyical DoF, switched to blue noise sampling and fixed tiling artifacts.

### Fixed
- Fixed an issue where the Exposure Shader Graph node had clipped text. (case 1265057)
- Fixed an issue when rendering into texture where alpha would not default to 1.0 when using 11_11_10 color buffer in non-dev builds.
- Fixed issues with reordering and hiding graphics compositor layers (cases 1283903, 1285282, 1283886).
- Fixed the possibility to have a shader with a pre-refraction render queue and refraction enabled at the same time.
- Fixed a migration issue with the rendering queue in ShaderGraph when upgrading to 10.x;
- Fixed the object space matrices in shader graph for ray tracing.
- Changed the cornea refraction function to take a view dir in object space.
- Fixed upside down XR occlusion mesh.
- Fixed precision issue with the atmospheric fog.
- Fixed issue with TAA and no motion vectors.
- Fixed the stripping not working the terrain alphatest feature required for terrain holes (case 1205902).
- Fixed bounding box generation that resulted in incorrect light culling (case 3875925).
- VFX : Fix Emissive writing in Opaque Lit Output with PSSL platforms (case 273378).
- Fixed issue where pivot of DecalProjector was not aligned anymore on Transform position when manipulating the size of the projector from the Inspector.
- Fixed a null reference exception when creating a diffusion profile asset.
- Fixed the diffusion profile not being registered as a dependency of the ShaderGraph.
- Fixing exceptions in the console when putting the SSGI in low quality mode (render graph).
- Fixed NullRef Exception when decals are in the scene, no asset is set and HDRP wizard is run.
- Fixed issue with TAA causing bleeding of a view into another when multiple views are visible.
- Fix an issue that caused issues of usability of editor if a very high resolution is set by mistake and then reverted back to a smaller resolution.
- Fixed issue where Default Volume Profile Asset change in project settings was not added to the undo stack (case 1285268).
- Fixed undo after enabling compositor.
- Fixed the ray tracing shadow UI being displayed while it shouldn't (case 1286391).
- Fixed issues with physically-based DoF, improved speed and robustness 
- Fixed a warning happening when putting the range of lights to 0.
- Fixed issue when null parameters in a volume component would spam null reference errors. Produce a warning instead.
- Fixed volument component creation via script.
- Fixed GC allocs in render graph.
- Fixed scene picking passes.
- Fixed broken ray tracing light cluster full screen debug.
- Fixed dead code causing error.
- Fixed issue when dragging slider in inspector for ProjectionDepth.
- Fixed issue when resizing Inspector window that make the DecalProjector editor flickers.
- Fixed issue in DecalProjector editor when the Inspector window have a too small width: the size appears on 2 lines but the editor not let place for the second one.
- Fixed issue (null reference in console) when selecting a DensityVolume with rectangle selection.
- Fixed issue when linking the field of view with the focal length in physical camera
- Fixed supported platform build and error message.
- Fixed exceptions occuring when selecting mulitple decal projectors without materials assigned (case 1283659).
- Fixed LookDev error message when pipeline is not loaded.
- Properly reject history when enabling seond denoiser for RTGI.
- Fixed an issue that could cause objects to not be rendered when using Vulkan API.
- Fixed issue with lookdev shadows looking wrong upon exiting playmode. 
- Fixed temporary Editor freeze when selecting AOV output in graphics compositor (case 1288744).
- Fixed normal flip with double sided materials.
- Fixed shadow resolution settings level in the light explorer.
- Fixed the ShaderGraph being dirty after the first save.
- Fixed XR shadows culling
- Fixed stylesheet reloading for LookDev window and Wizard window.
- Fixed Nans happening when upscaling the RTGI.
- Fixed the adjust weight operation not being done for the non-rendergraph pipeline.
- Fixed overlap with SSR Transparent default frame settings message on DXR Wizard.
- Fixed alpha channel in the stop NaNs and motion blur shaders.
- Fixed undo of duplicate environments in the look dev environment library.
- Fixed a ghosting issue with RTShadows (Sun, Point and Spot), RTAO and RTGI when the camera is moving fast.
- Fixed a SSGI denoiser bug for large scenes.
- Fixed a Nan issue with SSGI.
- Fixed an issue with IsFrontFace node in Shader Graph not working properly
- Fixed CustomPassUtils.RenderFrom* functions and CustomPassUtils.DisableSinglePassRendering struct in VR.
- Fixed custom pass markers not recorded when render graph was enabled.
- Fixed exceptions when unchecking "Big Tile Prepass" on the frame settings with render-graph.
- Fixed an issue causing errors in GenerateMaxZ when opaque objects or decals are disabled. 
- Fixed an issue with Bake button of Reflection Probe when in custom mode
- Fixed exceptions related to the debug display settings when changing the default frame settings.
- Fixed picking for materials with depth offset.
- Fixed issue with exposure history being uninitialized on second frame.
- Fixed issue when changing FoV with the physical camera fold-out closed.
- Fixed path tracing accumulation not being reset when changing to a different frame of an animation.

### Changed
- Combined occlusion meshes into one to reduce draw calls and state changes with XR single-pass.
- Claryfied doc for the LayeredLit material.
- Various improvements for the Volumetric Fog.
- Use draggable fields for float scalable settings
- Migrated the fabric & hair shadergraph samples directly into the renderpipeline resources.
- Removed green coloration of the UV on the DecalProjector gizmo.
- Removed _BLENDMODE_PRESERVE_SPECULAR_LIGHTING keyword from shaders.
- Now the DXR wizard displays the name of the target asset that needs to be changed.
- Standardized naming for the option regarding Transparent objects being able to receive Screen Space Reflections.
- Making the reflection and refractions of cubemaps distance based.
- Changed Receive SSR to also controls Receive SSGI on opaque objects.
- Improved the punctual light shadow rescale algorithm.
- Changed the names of some of the parameters for the Eye Utils SG Nodes.
- Restored frame setting for async compute of contact shadows.
- Removed the possibility to have MSAA (through the frame settings) when ray tracing is active.
- Range handles for decal projector angle fading.
- Smoother angle fading for decal projector.

## [10.1.0] - 2020-10-12

### Added
- Added an option to have only the metering mask displayed in the debug mode.
- Added a new mode to cluster visualization debug where users can see a slice instead of the cluster on opaque objects.
- Added ray traced reflection support for the render graph version of the pipeline.
- Added render graph support of RTAO and required denoisers.
- Added render graph support of RTGI.
- Added support of RTSSS and Recursive Rendering in the render graph mode.
- Added support of RT and screen space shadow for render graph.
- Added tooltips with the full name of the (graphics) compositor properties to properly show large names that otherwise are clipped by the UI (case 1263590)
- Added error message if a callback AOV allocation fail
- Added marker for all AOV request operation on GPU
- Added remapping options for Depth Pyramid debug view mode
- Added an option to support AOV shader at runtime in HDRP settings (case 1265070)
- Added support of SSGI in the render graph mode.
- Added option for 11-11-10 format for cube reflection probes.
- Added an optional check in the HDRP DXR Wizard to verify 64 bits target architecture
- Added option to display timing stats in the debug menu as an average over 1 second. 
- Added a light unit slider to provide users more context when authoring physically based values.
- Added a way to check the normals through the material views.
- Added Simple mode to Earth Preset for PBR Sky
- Added the export of normals during the prepass for shadow matte for proper SSAO calculation.
- Added the usage of SSAO for shadow matte unlit shader graph.
- Added the support of input system V2
- Added a new volume component parameter to control the max ray length of directional lights(case 1279849).
- Added support for 'Pyramid' and 'Box' spot light shapes in path tracing.
- Added high quality prefiltering option for Bloom.
- Added support for camera relative ray tracing (and keeping non-camera relative ray tracing working)
- Added a rough refraction option on planar reflections.
- Added scalability settings for the planar reflection resolution.
- Added tests for AOV stacking and UI rendering in the graphics compositor.
- Added a new ray tracing only function that samples the specular part of the materials.
- Adding missing marker for ray tracing profiling (RaytracingDeferredLighting)
- Added the support of eye shader for ray tracing.
- Exposed Refraction Model to the material UI when using a Lit ShaderGraph.
- Added bounding sphere support to screen-space axis-aligned bounding box generation pass.

### Fixed
- Fixed several issues with physically-based DoF (TAA ghosting of the CoC buffer, smooth layer transitions, etc)
- Fixed GPU hang on D3D12 on xbox. 
- Fixed game view artifacts on resizing when hardware dynamic resolution was enabled
- Fixed black line artifacts occurring when Lanczos upsampling was set for dynamic resolution
- Fixed Amplitude -> Min/Max parametrization conversion
- Fixed CoatMask block appearing when creating lit master node (case 1264632)
- Fixed issue with SceneEV100 debug mode indicator when rescaling the window.
- Fixed issue with PCSS filter being wrong on first frame. 
- Fixed issue with emissive mesh for area light not appearing in playmode if Reload Scene option is disabled in Enter Playmode Settings.
- Fixed issue when Reflection Probes are set to OnEnable and are never rendered if the probe is enabled when the camera is farther than the probe fade distance. 
- Fixed issue with sun icon being clipped in the look dev window. 
- Fixed error about layers when disabling emissive mesh for area lights.
- Fixed issue when the user deletes the composition graph or .asset in runtime (case 1263319)
- Fixed assertion failure when changing resolution to compositor layers after using AOVs (case 1265023) 
- Fixed flickering layers in graphics compositor (case 1264552)
- Fixed issue causing the editor field not updating the disc area light radius.
- Fixed issues that lead to cookie atlas to be updated every frame even if cached data was valid.
- Fixed an issue where world space UI was not emitted for reflection cameras in HDRP
- Fixed an issue with cookie texture atlas that would cause realtime textures to always update in the atlas even when the content did not change.
- Fixed an issue where only one of the two lookdev views would update when changing the default lookdev volume profile.
- Fixed a bug related to light cluster invalidation.
- Fixed shader warning in DofGather (case 1272931)
- Fixed AOV export of depth buffer which now correctly export linear depth (case 1265001)
- Fixed issue that caused the decal atlas to not be updated upon changing of the decal textures content.
- Fixed "Screen position out of view frustum" error when camera is at exactly the planar reflection probe location.
- Fixed Amplitude -> Min/Max parametrization conversion
- Fixed issue that allocated a small cookie for normal spot lights.
- Fixed issue when undoing a change in diffuse profile list after deleting the volume profile.
- Fixed custom pass re-ordering and removing.
- Fixed TAA issue and hardware dynamic resolution.
- Fixed a static lighting flickering issue caused by having an active planar probe in the scene while rendering inspector preview.
- Fixed an issue where even when set to OnDemand, the sky lighting would still be updated when changing sky parameters.
- Fixed an error message trigerred when a mesh has more than 32 sub-meshes (case 1274508).
- Fixed RTGI getting noisy for grazying angle geometry (case 1266462).
- Fixed an issue with TAA history management on pssl.
- Fixed the global illumination volume override having an unwanted advanced mode (case 1270459).
- Fixed screen space shadow option displayed on directional shadows while they shouldn't (case 1270537).
- Fixed the handling of undo and redo actions in the graphics compositor (cases 1268149, 1266212, 1265028)
- Fixed issue with composition graphs that include virtual textures, cubemaps and other non-2D textures (cases 1263347, 1265638).
- Fixed issues when selecting a new composition graph or setting it to None (cases 1263350, 1266202)
- Fixed ArgumentNullException when saving shader graphs after removing the compositor from the scene (case 1268658)
- Fixed issue with updating the compositor output when not in play mode (case 1266216)
- Fixed warning with area mesh (case 1268379)
- Fixed issue with diffusion profile not being updated upon reset of the editor. 
- Fixed an issue that lead to corrupted refraction in some scenarios on xbox.
- Fixed for light loop scalarization not happening. 
- Fixed issue with stencil not being set in rendergraph mode.
- Fixed for post process being overridable in reflection probes even though it is not supported.
- Fixed RTGI in performance mode when light layers are enabled on the asset.
- Fixed SSS materials appearing black in matcap mode.
- Fixed a collision in the interaction of RTR and RTGI.
- Fix for lookdev toggling renderers that are set to non editable or are hidden in the inspector.
- Fixed issue with mipmap debug mode not properly resetting full screen mode (and viceversa). 
- Added unsupported message when using tile debug mode with MSAA.
- Fixed SSGI compilation issues on PS4.
- Fixed "Screen position out of view frustum" error when camera is on exactly the planar reflection probe plane.
- Workaround issue that caused objects using eye shader to not be rendered on xbox.
- Fixed GC allocation when using XR single-pass test mode.
- Fixed text in cascades shadow split being truncated.
- Fixed rendering of custom passes in the Custom Pass Volume inspector
- Force probe to render again if first time was during async shader compilation to avoid having cyan objects.
- Fixed for lookdev library field not being refreshed upon opening a library from the environment library inspector.
- Fixed serialization issue with matcap scale intensity.
- Close Add Override popup of Volume Inspector when the popup looses focus (case 1258571)
- Light quality setting for contact shadow set to on for High quality by default.
- Fixed an exception thrown when closing the look dev because there is no active SRP anymore.
- Fixed alignment of framesettings in HDRP Default Settings
- Fixed an exception thrown when closing the look dev because there is no active SRP anymore.
- Fixed an issue where entering playmode would close the LookDev window.
- Fixed issue with rendergraph on console failing on SSS pass.
- Fixed Cutoff not working properly with ray tracing shaders default and SG (case 1261292).
- Fixed shader compilation issue with Hair shader and debug display mode
- Fixed cubemap static preview not updated when the asset is imported.
- Fixed wizard DXR setup on non-DXR compatible devices.
- Fixed Custom Post Processes affecting preview cameras.
- Fixed issue with lens distortion breaking rendering.
- Fixed save popup appearing twice due to HDRP wizard.
- Fixed error when changing planar probe resolution.
- Fixed the dependecy of FrameSettings (MSAA, ClearGBuffer, DepthPrepassWithDeferred) (case 1277620).
- Fixed the usage of GUIEnable for volume components (case 1280018).
- Fixed the diffusion profile becoming invalid when hitting the reset (case 1269462).
- Fixed issue with MSAA resolve killing the alpha channel.
- Fixed a warning in materialevalulation
- Fixed an error when building the player.
- Fixed issue with box light not visible if range is below one and range attenuation is off.
- Fixed an issue that caused a null reference when deleting camera component in a prefab. (case 1244430)
- Fixed issue with bloom showing a thin black line after rescaling window. 
- Fixed rendergraph motion vector resolve.
- Fixed the Ray-Tracing related Debug Display not working in render graph mode.
- Fix nan in pbr sky
- Fixed Light skin not properly applied on the LookDev when switching from Dark Skin (case 1278802)
- Fixed accumulation on DX11
- Fixed issue with screen space UI not drawing on the graphics compositor (case 1279272).
- Fixed error Maximum allowed thread group count is 65535 when resolution is very high. 
- LOD meshes are now properly stripped based on the maximum lod value parameters contained in the HDRP asset.
- Fixed an inconsistency in the LOD group UI where LOD bias was not the right one.
- Fixed outlines in transitions between post-processed and plain regions in the graphics compositor (case 1278775).
- Fix decal being applied twice with LOD Crossfade.
- Fixed camera stacking for AOVs in the graphics compositor (case 1273223).
- Fixed backface selection on some shader not ignore correctly.
- Disable quad overdraw on ps4.
- Fixed error when resizing the graphics compositor's output and when re-adding a compositor in the scene
- Fixed issues with bloom, alpha and HDR layers in the compositor (case 1272621).
- Fixed alpha not having TAA applied to it.
- Fix issue with alpha output in forward.
- Fix compilation issue on Vulkan for shaders using high quality shadows in XR mode.
- Fixed wrong error message when fixing DXR resources from Wizard.
- Fixed compilation error of quad overdraw with double sided materials
- Fixed screen corruption on xbox when using TAA and Motion Blur with rendergraph. 
- Fixed UX issue in the graphics compositor related to clear depth and the defaults for new layers, add better tooltips and fix minor bugs (case 1283904)
- Fixed scene visibility not working for custom pass volumes.
- Fixed issue with several override entries in the runtime debug menu. 
- Fixed issue with rendergraph failing to execute every 30 minutes. 
- Fixed Lit ShaderGraph surface option property block to only display transmission and energy conserving specular color options for their proper material mode (case 1257050)
- Fixed nan in reflection probe when volumetric fog filtering is enabled, causing the whole probe to be invalid.
- Fixed Debug Color pixel became grey
- Fixed TAA flickering on the very edge of screen. 
- Fixed profiling scope for quality RTGI.
- Fixed the denoising and multi-sample not being used for smooth multibounce RTReflections.
- Fixed issue where multiple cameras would cause GC each frame.
- Fixed after post process rendering pass options not showing for unlit ShaderGraphs.
- Fixed null reference in the Undo callback of the graphics compositor 
- Fixed cullmode for SceneSelectionPass.
- Fixed issue that caused non-static object to not render at times in OnEnable reflection probes.
- Baked reflection probes now correctly use static sky for ambient lighting.

### Changed
- Preparation pass for RTSSShadows to be supported by render graph.
- Add tooltips with the full name of the (graphics) compositor properties to properly show large names that otherwise are clipped by the UI (case 1263590)
- Composition profile .asset files cannot be manually edited/reset by users (to avoid breaking things - case 1265631)
- Preparation pass for RTSSShadows to be supported by render graph.
- Changed the way the ray tracing property is displayed on the material (QOL 1265297).
- Exposed lens attenuation mode in default settings and remove it as a debug mode.
- Composition layers without any sub layers are now cleared to black to avoid confusion (case 1265061).
- Slight reduction of VGPR used by area light code.
- Changed thread group size for contact shadows (save 1.1ms on PS4)
- Make sure distortion stencil test happens before pixel shader is run.
- Small optimization that allows to skip motion vector prepping when the whole wave as velocity of 0.
- Improved performance to avoid generating coarse stencil buffer when not needed.
- Remove HTile generation for decals (faster without).
- Improving SSGI Filtering and fixing a blend issue with RTGI.
- Changed the Trackball UI so that it allows explicit numeric values.
- Reduce the G-buffer footprint of anisotropic materials
- Moved SSGI out of preview.
- Skip an unneeded depth buffer copy on consoles. 
- Replaced the Density Volume Texture Tool with the new 3D Texture Importer.
- Rename Raytracing Node to Raytracing Quality Keyword and rename high and low inputs as default and raytraced. All raytracing effects now use the raytraced mode but path tracing.
- Moved diffusion profile list to the HDRP default settings panel.
- Skip biquadratic resampling of vbuffer when volumetric fog filtering is enabled.
- Optimized Grain and sRGB Dithering.
- On platforms that allow it skip the first mip of the depth pyramid and compute it alongside the depth buffer used for low res transparents.
- When trying to install the local configuration package, if another one is already present the user is now asked whether they want to keep it or not.
- Improved MSAA color resolve to fix issues when very bright and very dark samples are resolved together.
- Improve performance of GPU light AABB generation
- Removed the max clamp value for the RTR, RTAO and RTGI's ray length (case 1279849).
- Meshes assigned with a decal material are not visible anymore in ray-tracing or path-tracing.
- Removed BLEND shader keywords.
- Remove a rendergraph debug option to clear resources on release from UI.
- added SV_PrimitiveID in the VaryingMesh structure for fulldebugscreenpass as well as primitiveID in FragInputs
- Changed which local frame is used for multi-bounce RTReflections.
- Move System Generated Values semantics out of VaryingsMesh structure.
- Other forms of FSAA are silently deactivated, when path tracing is on.
- Removed XRSystemTests. The GC verification is now done during playmode tests (case 1285012).
- SSR now uses the pre-refraction color pyramid.
- Various improvements for the Volumetric Fog.
- Optimizations for volumetric fog.

## [10.0.0] - 2019-06-10

### Added
- Ray tracing support for VR single-pass
- Added sharpen filter shader parameter and UI for TemporalAA to control image quality instead of hardcoded value
- Added frame settings option for custom post process and custom passes as well as custom color buffer format option.
- Add check in wizard on SRP Batcher enabled.
- Added default implementations of OnPreprocessMaterialDescription for FBX, Obj, Sketchup and 3DS file formats.
- Added custom pass fade radius
- Added after post process injection point for custom passes
- Added basic alpha compositing support - Alpha is available afterpostprocess when using FP16 buffer format.
- Added falloff distance on Reflection Probe and Planar Reflection Probe
- Added Backplate projection from the HDRISky
- Added Shadow Matte in UnlitMasterNode, which only received shadow without lighting
- Added hability to name LightLayers in HDRenderPipelineAsset
- Added a range compression factor for Reflection Probe and Planar Reflection Probe to avoid saturation of colors.
- Added path tracing support for directional, point and spot lights, as well as emission from Lit and Unlit.
- Added non temporal version of SSAO.
- Added more detailed ray tracing stats in the debug window
- Added Disc area light (bake only)
- Added a warning in the material UI to prevent transparent + subsurface-scattering combination.
- Added XR single-pass setting into HDRP asset
- Added a penumbra tint option for lights
- Added support for depth copy with XR SDK
- Added debug setting to Render Pipeline Debug Window to list the active XR views
- Added an option to filter the result of the volumetric lighting (off by default).
- Added a transmission multiplier for directional lights
- Added XR single-pass test mode to Render Pipeline Debug Window
- Added debug setting to Render Pipeline Window to list the active XR views
- Added a new refraction mode for the Lit shader (thin). Which is a box refraction with small thickness values
- Added the code to support Barn Doors for Area Lights based on a shaderconfig option.
- Added HDRPCameraBinder property binder for Visual Effect Graph
- Added "Celestial Body" controls to the Directional Light
- Added new parameters to the Physically Based Sky
- Added Reflections to the DXR Wizard
- Added the possibility to have ray traced colored and semi-transparent shadows on directional lights.
- Added a check in the custom post process template to throw an error if the default shader is not found.
- Exposed the debug overlay ratio in the debug menu.
- Added a separate frame settings for tonemapping alongside color grading.
- Added the receive fog option in the material UI for ShaderGraphs.
- Added a public virtual bool in the custom post processes API to specify if a post processes should be executed in the scene view.
- Added a menu option that checks scene issues with ray tracing. Also removed the previously existing warning at runtime.
- Added Contrast Adaptive Sharpen (CAS) Upscaling effect.
- Added APIs to update probe settings at runtime.
- Added documentation for the rayTracingSupported method in HDRP
- Added user-selectable format for the post processing passes.
- Added support for alpha channel in some post-processing passes (DoF, TAA, Uber).
- Added warnings in FrameSettings inspector when using DXR and atempting to use Asynchronous Execution.
- Exposed Stencil bits that can be used by the user.
- Added history rejection based on velocity of intersected objects for directional, point and spot lights.
- Added a affectsVolumetric field to the HDAdditionalLightData API to know if light affects volumetric fog.
- Add OS and Hardware check in the Wizard fixes for DXR.
- Added option to exclude camera motion from motion blur.
- Added semi-transparent shadows for point and spot lights.
- Added support for semi-transparent shadow for unlit shader and unlit shader graph.
- Added the alpha clip enabled toggle to the material UI for all HDRP shader graphs.
- Added Material Samples to explain how to use the lit shader features
- Added an initial implementation of ray traced sub surface scattering
- Added AssetPostprocessors and Shadergraphs to handle Arnold Standard Surface and 3DsMax Physical material import from FBX.
- Added support for Smoothness Fade start work when enabling ray traced reflections.
- Added Contact shadow, Micro shadows and Screen space refraction API documentation.
- Added script documentation for SSR, SSAO (ray tracing), GI, Light Cluster, RayTracingSettings, Ray Counters, etc.
- Added path tracing support for refraction and internal reflections.
- Added support for Thin Refraction Model and Lit's Clear Coat in Path Tracing.
- Added the Tint parameter to Sky Colored Fog.
- Added of Screen Space Reflections for Transparent materials
- Added a fallback for ray traced area light shadows in case the material is forward or the lit mode is forward.
- Added a new debug mode for light layers.
- Added an "enable" toggle to the SSR volume component.
- Added support for anisotropic specular lobes in path tracing.
- Added support for alpha clipping in path tracing.
- Added support for light cookies in path tracing.
- Added support for transparent shadows in path tracing.
- Added support for iridescence in path tracing.
- Added support for background color in path tracing.
- Added a path tracing test to the test suite.
- Added a warning and workaround instructions that appear when you enable XR single-pass after the first frame with the XR SDK.
- Added the exposure sliders to the planar reflection probe preview
- Added support for subsurface scattering in path tracing.
- Added a new mode that improves the filtering of ray traced shadows (directional, point and spot) based on the distance to the occluder.
- Added support of cookie baking and add support on Disc light.
- Added support for fog attenuation in path tracing.
- Added a new debug panel for volumes
- Added XR setting to control camera jitter for temporal effects
- Added an error message in the DrawRenderers custom pass when rendering opaque objects with an HDRP asset in DeferredOnly mode.
- Added API to enable proper recording of path traced scenes (with the Unity recorder or other tools).
- Added support for fog in Recursive rendering, ray traced reflections and ray traced indirect diffuse.
- Added an alpha blend option for recursive rendering
- Added support for stack lit for ray tracing effects.
- Added support for hair for ray tracing effects.
- Added support for alpha to coverage for HDRP shaders and shader graph
- Added support for Quality Levels to Subsurface Scattering.
- Added option to disable XR rendering on the camera settings.
- Added support for specular AA from geometric curvature in AxF
- Added support for baked AO (no input for now) in AxF
- Added an info box to warn about depth test artifacts when rendering object twice in custom passes with MSAA.
- Added a frame setting for alpha to mask.
- Added support for custom passes in the AOV API
- Added Light decomposition lighting debugging modes and support in AOV
- Added exposure compensation to Fixed exposure mode
- Added support for rasterized area light shadows in StackLit
- Added support for texture-weighted automatic exposure
- Added support for POM for emissive map
- Added alpha channel support in motion blur pass.
- Added the HDRP Compositor Tool (in Preview).
- Added a ray tracing mode option in the HDRP asset that allows to override and shader stripping.
- Added support for arbitrary resolution scaling of Volumetric Lighting to the Fog volume component.
- Added range attenuation for box-shaped spotlights.
- Added scenes for hair and fabric and decals with material samples
- Added fabric materials and textures
- Added information for fabric materials in fabric scene
- Added a DisplayInfo attribute to specify a name override and a display order for Volume Component fields (used only in default inspector for now).
- Added Min distance to contact shadows.
- Added support for Depth of Field in path tracing (by sampling the lens aperture).
- Added an API in HDRP to override the camera within the rendering of a frame (mainly for custom pass).
- Added a function (HDRenderPipeline.ResetRTHandleReferenceSize) to reset the reference size of RTHandle systems.
- Added support for AxF measurements importing into texture resources tilings.
- Added Layer parameter on Area Light to modify Layer of generated Emissive Mesh
- Added a flow map parameter to HDRI Sky
- Implemented ray traced reflections for transparent objects.
- Add a new parameter to control reflections in recursive rendering.
- Added an initial version of SSGI.
- Added Virtual Texturing cache settings to control the size of the Streaming Virtual Texturing caches.
- Added back-compatibility with builtin stereo matrices.
- Added CustomPassUtils API to simplify Blur, Copy and DrawRenderers custom passes.
- Added Histogram guided automatic exposure.
- Added few exposure debug modes.
- Added support for multiple path-traced views at once (e.g., scene and game views).
- Added support for 3DsMax's 2021 Simplified Physical Material from FBX files in the Model Importer.
- Added custom target mid grey for auto exposure.
- Added CustomPassUtils API to simplify Blur, Copy and DrawRenderers custom passes.
- Added an API in HDRP to override the camera within the rendering of a frame (mainly for custom pass).
- Added more custom pass API functions, mainly to render objects from another camera.
- Added support for transparent Unlit in path tracing.
- Added a minimal lit used for RTGI in peformance mode.
- Added procedural metering mask that can follow an object
- Added presets quality settings for RTAO and RTGI.
- Added an override for the shadow culling that allows better directional shadow maps in ray tracing effects (RTR, RTGI, RTSSS and RR).
- Added a Cloud Layer volume override.
- Added Fast Memory support for platform that support it.
- Added CPU and GPU timings for ray tracing effects.
- Added support to combine RTSSS and RTGI (1248733).
- Added IES Profile support for Point, Spot and Rectangular-Area lights
- Added support for multiple mapping modes in AxF.
- Add support of lightlayers on indirect lighting controller
- Added compute shader stripping.
- Added Cull Mode option for opaque materials and ShaderGraphs. 
- Added scene view exposure override.
- Added support for exposure curve remapping for min/max limits.
- Added presets for ray traced reflections.
- Added final image histogram debug view (both luminance and RGB).
- Added an example texture and rotation to the Cloud Layer volume override.
- Added an option to extend the camera culling for skinned mesh animation in ray tracing effects (1258547).
- Added decal layer system similar to light layer. Mesh will receive a decal when both decal layer mask matches.
- Added shader graph nodes for rendering a complex eye shader.
- Added more controls to contact shadows and increased quality in some parts. 
- Added a physically based option in DoF volume.
- Added API to check if a Camera, Light or ReflectionProbe is compatible with HDRP.
- Added path tracing test scene for normal mapping.
- Added missing API documentation.
- Remove CloudLayer
- Added quad overdraw and vertex density debug modes.

### Fixed
- fix when saved HDWizard window tab index out of range (1260273)
- Fix when rescale probe all direction below zero (1219246)
- Update documentation of HDRISky-Backplate, precise how to have Ambient Occlusion on the Backplate
- Sorting, undo, labels, layout in the Lighting Explorer.
- Fixed sky settings and materials in Shader Graph Samples package
- Fix/workaround a probable graphics driver bug in the GTAO shader.
- Fixed Hair and PBR shader graphs double sided modes
- Fixed an issue where updating an HDRP asset in the Quality setting panel would not recreate the pipeline.
- Fixed issue with point lights being considered even when occupying less than a pixel on screen (case 1183196)
- Fix a potential NaN source with iridescence (case 1183216)
- Fixed issue of spotlight breaking when minimizing the cone angle via the gizmo (case 1178279)
- Fixed issue that caused decals not to modify the roughness in the normal buffer, causing SSR to not behave correctly (case 1178336)
- Fixed lit transparent refraction with XR single-pass rendering
- Removed extra jitter for TemporalAA in VR
- Fixed ShaderGraph time in main preview
- Fixed issue on some UI elements in HDRP asset not expanding when clicking the arrow (case 1178369)
- Fixed alpha blending in custom post process
- Fixed the modification of the _AlphaCutoff property in the material UI when exposed with a ShaderGraph parameter.
- Fixed HDRP test `1218_Lit_DiffusionProfiles` on Vulkan.
- Fixed an issue where building a player in non-dev mode would generate render target error logs every frame
- Fixed crash when upgrading version of HDRP
- Fixed rendering issues with material previews
- Fixed NPE when using light module in Shuriken particle systems (1173348).
- Refresh cached shadow on editor changes
- Fixed light supported units caching (1182266)
- Fixed an issue where SSAO (that needs temporal reprojection) was still being rendered when Motion Vectors were not available (case 1184998)
- Fixed a nullref when modifying the height parameters inside the layered lit shader UI.
- Fixed Decal gizmo that become white after exiting play mode
- Fixed Decal pivot position to behave like a spotlight
- Fixed an issue where using the LightingOverrideMask would break sky reflection for regular cameras
- Fix DebugMenu FrameSettingsHistory persistency on close
- Fix DensityVolume, ReflectionProbe aned PlanarReflectionProbe advancedControl display
- Fix DXR scene serialization in wizard
- Fixed an issue where Previews would reallocate History Buffers every frame
- Fixed the SetLightLayer function in HDAdditionalLightData setting the wrong light layer
- Fix error first time a preview is created for planar
- Fixed an issue where SSR would use an incorrect roughness value on ForwardOnly (StackLit, AxF, Fabric, etc.) materials when the pipeline is configured to also allow deferred Lit.
- Fixed issues with light explorer (cases 1183468, 1183269)
- Fix dot colors in LayeredLit material inspector
- Fix undo not resetting all value when undoing the material affectation in LayerLit material
- Fix for issue that caused gizmos to render in render textures (case 1174395)
- Fixed the light emissive mesh not updated when the light was disabled/enabled
- Fixed light and shadow layer sync when setting the HDAdditionalLightData.lightlayersMask property
- Fixed a nullref when a custom post process component that was in the HDRP PP list is removed from the project
- Fixed issue that prevented decals from modifying specular occlusion (case 1178272).
- Fixed exposure of volumetric reprojection
- Fixed multi selection support for Scalable Settings in lights
- Fixed font shaders in test projects for VR by using a Shader Graph version
- Fixed refresh of baked cubemap by incrementing updateCount at the end of the bake (case 1158677).
- Fixed issue with rectangular area light when seen from the back
- Fixed decals not affecting lightmap/lightprobe
- Fixed zBufferParams with XR single-pass rendering
- Fixed moving objects not rendered in custom passes
- Fixed abstract classes listed in the + menu of the custom pass list
- Fixed custom pass that was rendered in previews
- Fixed precision error in zero value normals when applying decals (case 1181639)
- Fixed issue that triggered No Scene Lighting view in game view as well (case 1156102)
- Assign default volume profile when creating a new HDRP Asset
- Fixed fov to 0 in planar probe breaking the projection matrix (case 1182014)
- Fixed bugs with shadow caching
- Reassign the same camera for a realtime probe face render request to have appropriate history buffer during realtime probe rendering.
- Fixed issue causing wrong shading when normal map mode is Object space, no normal map is set, but a detail map is present (case 1143352)
- Fixed issue with decal and htile optimization
- Fixed TerrainLit shader compilation error regarding `_Control0_TexelSize` redefinition (case 1178480).
- Fixed warning about duplicate HDRuntimeReflectionSystem when configuring play mode without domain reload.
- Fixed an editor crash when multiple decal projectors were selected and some had null material
- Added all relevant fix actions to FixAll button in Wizard
- Moved FixAll button on top of the Wizard
- Fixed an issue where fog color was not pre-exposed correctly
- Fix priority order when custom passes are overlapping
- Fix cleanup not called when the custom pass GameObject is destroyed
- Replaced most instances of GraphicsSettings.renderPipelineAsset by GraphicsSettings.currentRenderPipeline. This should fix some parameters not working on Quality Settings overrides.
- Fixed an issue with Realtime GI not working on upgraded projects.
- Fixed issue with screen space shadows fallback texture was not set as a texture array.
- Fixed Pyramid Lights bounding box
- Fixed terrain heightmap default/null values and epsilons
- Fixed custom post-processing effects breaking when an abstract class inherited from `CustomPostProcessVolumeComponent`
- Fixed XR single-pass rendering in Editor by using ShaderConfig.s_XrMaxViews to allocate matrix array
- Multiple different skies rendered at the same time by different cameras are now handled correctly without flickering
- Fixed flickering issue happening when different volumes have shadow settings and multiple cameras are present.
- Fixed issue causing planar probes to disappear if there is no light in the scene.
- Fixed a number of issues with the prefab isolation mode (Volumes leaking from the main scene and reflection not working properly)
- Fixed an issue with fog volume component upgrade not working properly
- Fixed Spot light Pyramid Shape has shadow artifacts on aspect ratio values lower than 1
- Fixed issue with AO upsampling in XR
- Fixed camera without HDAdditionalCameraData component not rendering
- Removed the macro ENABLE_RAYTRACING for most of the ray tracing code
- Fixed prefab containing camera reloading in loop while selected in the Project view
- Fixed issue causing NaN wheh the Z scale of an object is set to 0.
- Fixed DXR shader passes attempting to render before pipeline loaded
- Fixed black ambient sky issue when importing a project after deleting Library.
- Fixed issue when upgrading a Standard transparent material (case 1186874)
- Fixed area light cookies not working properly with stack lit
- Fixed material render queue not updated when the shader is changed in the material inspector.
- Fixed a number of issues with full screen debug modes not reseting correctly when setting another mutually exclusive mode
- Fixed compile errors for platforms with no VR support
- Fixed an issue with volumetrics and RTHandle scaling (case 1155236)
- Fixed an issue where sky lighting might be updated uselessly
- Fixed issue preventing to allow setting decal material to none (case 1196129)
- Fixed XR multi-pass decals rendering
- Fixed several fields on Light Inspector that not supported Prefab overrides
- Fixed EOL for some files
- Fixed scene view rendering with volumetrics and XR enabled
- Fixed decals to work with multiple cameras
- Fixed optional clear of GBuffer (Was always on)
- Fixed render target clears with XR single-pass rendering
- Fixed HDRP samples file hierarchy
- Fixed Light units not matching light type
- Fixed QualitySettings panel not displaying HDRP Asset
- Fixed black reflection probes the first time loading a project
- Fixed y-flip in scene view with XR SDK
- Fixed Decal projectors do not immediately respond when parent object layer mask is changed in editor.
- Fixed y-flip in scene view with XR SDK
- Fixed a number of issues with Material Quality setting
- Fixed the transparent Cull Mode option in HD unlit master node settings only visible if double sided is ticked.
- Fixed an issue causing shadowed areas by contact shadows at the edge of far clip plane if contact shadow length is very close to far clip plane.
- Fixed editing a scalable settings will edit all loaded asset in memory instead of targetted asset.
- Fixed Planar reflection default viewer FOV
- Fixed flickering issues when moving the mouse in the editor with ray tracing on.
- Fixed the ShaderGraph main preview being black after switching to SSS in the master node settings
- Fixed custom fullscreen passes in VR
- Fixed camera culling masks not taken in account in custom pass volumes
- Fixed object not drawn in custom pass when using a DrawRenderers with an HDRP shader in a build.
- Fixed injection points for Custom Passes (AfterDepthAndNormal and BeforePreRefraction were missing)
- Fixed a enum to choose shader tags used for drawing objects (DepthPrepass or Forward) when there is no override material.
- Fixed lit objects in the BeforePreRefraction, BeforeTransparent and BeforePostProcess.
- Fixed the None option when binding custom pass render targets to allow binding only depth or color.
- Fixed custom pass buffers allocation so they are not allocated if they're not used.
- Fixed the Custom Pass entry in the volume create asset menu items.
- Fixed Prefab Overrides workflow on Camera.
- Fixed alignment issue in Preset for Camera.
- Fixed alignment issue in Physical part for Camera.
- Fixed FrameSettings multi-edition.
- Fixed a bug happening when denoising multiple ray traced light shadows
- Fixed minor naming issues in ShaderGraph settings
- VFX: Removed z-fight glitches that could appear when using deferred depth prepass and lit quad primitives
- VFX: Preserve specular option for lit outputs (matches HDRP lit shader)
- Fixed an issue with Metal Shader Compiler and GTAO shader for metal
- Fixed resources load issue while upgrading HDRP package.
- Fix LOD fade mask by accounting for field of view
- Fixed spot light missing from ray tracing indirect effects.
- Fixed a UI bug in the diffusion profile list after fixing them from the wizard.
- Fixed the hash collision when creating new diffusion profile assets.
- Fixed a light leaking issue with box light casting shadows (case 1184475)
- Fixed Cookie texture type in the cookie slot of lights (Now displays a warning because it is not supported).
- Fixed a nullref that happens when using the Shuriken particle light module
- Fixed alignment in Wizard
- Fixed text overflow in Wizard's helpbox
- Fixed Wizard button fix all that was not automatically grab all required fixes
- Fixed VR tab for MacOS in Wizard
- Fixed local config package workflow in Wizard
- Fixed issue with contact shadows shifting when MSAA is enabled.
- Fixed EV100 in the PBR sky
- Fixed an issue In URP where sometime the camera is not passed to the volume system and causes a null ref exception (case 1199388)
- Fixed nullref when releasing HDRP with custom pass disabled
- Fixed performance issue derived from copying stencil buffer.
- Fixed an editor freeze when importing a diffusion profile asset from a unity package.
- Fixed an exception when trying to reload a builtin resource.
- Fixed the light type intensity unit reset when switching the light type.
- Fixed compilation error related to define guards and CreateLayoutFromXrSdk()
- Fixed documentation link on CustomPassVolume.
- Fixed player build when HDRP is in the project but not assigned in the graphic settings.
- Fixed an issue where ambient probe would be black for the first face of a baked reflection probe
- VFX: Fixed Missing Reference to Visual Effect Graph Runtime Assembly
- Fixed an issue where rendering done by users in EndCameraRendering would be executed before the main render loop.
- Fixed Prefab Override in main scope of Volume.
- Fixed alignment issue in Presset of main scope of Volume.
- Fixed persistence of ShowChromeGizmo and moved it to toolbar for coherency in ReflectionProbe and PlanarReflectionProbe.
- Fixed Alignement issue in ReflectionProbe and PlanarReflectionProbe.
- Fixed Prefab override workflow issue in ReflectionProbe and PlanarReflectionProbe.
- Fixed empty MoreOptions and moved AdvancedManipulation in a dedicated location for coherency in ReflectionProbe and PlanarReflectionProbe.
- Fixed Prefab override workflow issue in DensityVolume.
- Fixed empty MoreOptions and moved AdvancedManipulation in a dedicated location for coherency in DensityVolume.
- Fix light limit counts specified on the HDRP asset
- Fixed Quality Settings for SSR, Contact Shadows and Ambient Occlusion volume components
- Fixed decalui deriving from hdshaderui instead of just shaderui
- Use DelayedIntField instead of IntField for scalable settings
- Fixed init of debug for FrameSettingsHistory on SceneView camera
- Added a fix script to handle the warning 'referenced script in (GameObject 'SceneIDMap') is missing'
- Fix Wizard load when none selected for RenderPipelineAsset
- Fixed TerrainLitGUI when per-pixel normal property is not present.
- Fixed rendering errors when enabling debug modes with custom passes
- Fix an issue that made PCSS dependent on Atlas resolution (not shadow map res)
- Fixing a bug whith histories when n>4 for ray traced shadows
- Fixing wrong behavior in ray traced shadows for mesh renderers if their cast shadow is shadow only or double sided
- Only tracing rays for shadow if the point is inside the code for spotlight shadows
- Only tracing rays if the point is inside the range for point lights
- Fixing ghosting issues when the screen space shadow  indexes change for a light with ray traced shadows
- Fixed an issue with stencil management and Xbox One build that caused corrupted output in deferred mode.
- Fixed a mismatch in behavior between the culling of shadow maps and ray traced point and spot light shadows
- Fixed recursive ray tracing not working anymore after intermediate buffer refactor.
- Fixed ray traced shadow denoising not working (history rejected all the time).
- Fixed shader warning on xbox one
- Fixed cookies not working for spot lights in ray traced reflections, ray traced GI and recursive rendering
- Fixed an inverted handling of CoatSmoothness for SSR in StackLit.
- Fixed missing distortion inputs in Lit and Unlit material UI.
- Fixed issue that propagated NaNs across multiple frames through the exposure texture.
- Fixed issue with Exclude from TAA stencil ignored.
- Fixed ray traced reflection exposure issue.
- Fixed issue with TAA history not initialising corretly scale factor for first frame
- Fixed issue with stencil test of material classification not using the correct Mask (causing false positive and bad performance with forward material in deferred)
- Fixed issue with History not reset when chaning antialiasing mode on camera
- Fixed issue with volumetric data not being initialized if default settings have volumetric and reprojection off.
- Fixed ray tracing reflection denoiser not applied in tier 1
- Fixed the vibility of ray tracing related methods.
- Fixed the diffusion profile list not saved when clicking the fix button in the material UI.
- Fixed crash when pushing bounce count higher than 1 for ray traced GI or reflections
- Fixed PCSS softness scale so that it better match ray traced reference for punctual lights.
- Fixed exposure management for the path tracer
- Fixed AxF material UI containing two advanced options settings.
- Fixed an issue where cached sky contexts were being destroyed wrongly, breaking lighting in the LookDev
- Fixed issue that clamped PCSS softness too early and not after distance scale.
- Fixed fog affect transparent on HD unlit master node
- Fixed custom post processes re-ordering not saved.
- Fixed NPE when using scalable settings
- Fixed an issue where PBR sky precomputation was reset incorrectly in some cases causing bad performance.
- Fixed a bug due to depth history begin overriden too soon
- Fixed CustomPassSampleCameraColor scale issue when called from Before Transparent injection point.
- Fixed corruption of AO in baked probes.
- Fixed issue with upgrade of projects that still had Very High as shadow filtering quality.
- Fixed issue that caused Distortion UI to appear in Lit.
- Fixed several issues with decal duplicating when editing them.
- Fixed initialization of volumetric buffer params (1204159)
- Fixed an issue where frame count was incorrectly reset for the game view, causing temporal processes to fail.
- Fixed Culling group was not disposed error.
- Fixed issues on some GPU that do not support gathers on integer textures.
- Fixed an issue with ambient probe not being initialized for the first frame after a domain reload for volumetric fog.
- Fixed the scene visibility of decal projectors and density volumes
- Fixed a leak in sky manager.
- Fixed an issue where entering playmode while the light editor is opened would produce null reference exceptions.
- Fixed the debug overlay overlapping the debug menu at runtime.
- Fixed an issue with the framecount when changing scene.
- Fixed errors that occurred when using invalid near and far clip plane values for planar reflections.
- Fixed issue with motion blur sample weighting function.
- Fixed motion vectors in MSAA.
- Fixed sun flare blending (case 1205862).
- Fixed a lot of issues related to ray traced screen space shadows.
- Fixed memory leak caused by apply distortion material not being disposed.
- Fixed Reflection probe incorrectly culled when moving its parent (case 1207660)
- Fixed a nullref when upgrading the Fog volume components while the volume is opened in the inspector.
- Fix issues where decals on PS4 would not correctly write out the tile mask causing bits of the decal to go missing.
- Use appropriate label width and text content so the label is completely visible
- Fixed an issue where final post process pass would not output the default alpha value of 1.0 when using 11_11_10 color buffer format.
- Fixed SSR issue after the MSAA Motion Vector fix.
- Fixed an issue with PCSS on directional light if punctual shadow atlas was not allocated.
- Fixed an issue where shadow resolution would be wrong on the first face of a baked reflection probe.
- Fixed issue with PCSS softness being incorrect for cascades different than the first one.
- Fixed custom post process not rendering when using multiple HDRP asset in quality settings
- Fixed probe gizmo missing id (case 1208975)
- Fixed a warning in raytracingshadowfilter.compute
- Fixed issue with AO breaking with small near plane values.
- Fixed custom post process Cleanup function not called in some cases.
- Fixed shader warning in AO code.
- Fixed a warning in simpledenoiser.compute
- Fixed tube and rectangle light culling to use their shape instead of their range as a bounding box.
- Fixed caused by using gather on a UINT texture in motion blur.
- Fix issue with ambient occlusion breaking when dynamic resolution is active.
- Fixed some possible NaN causes in Depth of Field.
- Fixed Custom Pass nullref due to the new Profiling Sample API changes
- Fixed the black/grey screen issue on after post process Custom Passes in non dev builds.
- Fixed particle lights.
- Improved behavior of lights and probe going over the HDRP asset limits.
- Fixed issue triggered when last punctual light is disabled and more than one camera is used.
- Fixed Custom Pass nullref due to the new Profiling Sample API changes
- Fixed the black/grey screen issue on after post process Custom Passes in non dev builds.
- Fixed XR rendering locked to vsync of main display with Standalone Player.
- Fixed custom pass cleanup not called at the right time when using multiple volumes.
- Fixed an issue on metal with edge of decal having artifact by delaying discard of fragments during decal projection
- Fixed various shader warning
- Fixing unnecessary memory allocations in the ray tracing cluster build
- Fixed duplicate column labels in LightEditor's light tab
- Fixed white and dark flashes on scenes with very high or very low exposure when Automatic Exposure is being used.
- Fixed an issue where passing a null ProfilingSampler would cause a null ref exception.
- Fixed memory leak in Sky when in matcap mode.
- Fixed compilation issues on platform that don't support VR.
- Fixed migration code called when we create a new HDRP asset.
- Fixed RemoveComponent on Camera contextual menu to not remove Camera while a component depend on it.
- Fixed an issue where ambient occlusion and screen space reflections editors would generate null ref exceptions when HDRP was not set as the current pipeline.
- Fixed a null reference exception in the probe UI when no HDRP asset is present.
- Fixed the outline example in the doc (sampling range was dependent on screen resolution)
- Fixed a null reference exception in the HDRI Sky editor when no HDRP asset is present.
- Fixed an issue where Decal Projectors created from script where rotated around the X axis by 90°.
- Fixed frustum used to compute Density Volumes visibility when projection matrix is oblique.
- Fixed a null reference exception in Path Tracing, Recursive Rendering and raytraced Global Illumination editors when no HDRP asset is present.
- Fix for NaNs on certain geometry with Lit shader -- [case 1210058](https://fogbugz.unity3d.com/f/cases/1210058/)
- Fixed an issue where ambient occlusion and screen space reflections editors would generate null ref exceptions when HDRP was not set as the current pipeline.
- Fixed a null reference exception in the probe UI when no HDRP asset is present.
- Fixed the outline example in the doc (sampling range was dependent on screen resolution)
- Fixed a null reference exception in the HDRI Sky editor when no HDRP asset is present.
- Fixed an issue where materials newly created from the contextual menu would have an invalid state, causing various problems until it was edited.
- Fixed transparent material created with ZWrite enabled (now it is disabled by default for new transparent materials)
- Fixed mouseover on Move and Rotate tool while DecalProjector is selected.
- Fixed wrong stencil state on some of the pixel shader versions of deferred shader.
- Fixed an issue where creating decals at runtime could cause a null reference exception.
- Fixed issue that displayed material migration dialog on the creation of new project.
- Fixed various issues with time and animated materials (cases 1210068, 1210064).
- Updated light explorer with latest changes to the Fog and fixed issues when no visual environment was present.
- Fixed not handleling properly the recieve SSR feature with ray traced reflections
- Shadow Atlas is no longer allocated for area lights when they are disabled in the shader config file.
- Avoid MRT Clear on PS4 as it is not implemented yet.
- Fixed runtime debug menu BitField control.
- Fixed the radius value used for ray traced directional light.
- Fixed compilation issues with the layered lit in ray tracing shaders.
- Fixed XR autotests viewport size rounding
- Fixed mip map slider knob displayed when cubemap have no mipmap
- Remove unnecessary skip of material upgrade dialog box.
- Fixed the profiling sample mismatch errors when enabling the profiler in play mode
- Fixed issue that caused NaNs in reflection probes on consoles.
- Fixed adjusting positive axis of Blend Distance slides the negative axis in the density volume component.
- Fixed the blend of reflections based on the weight.
- Fixed fallback for ray traced reflections when denoising is enabled.
- Fixed error spam issue with terrain detail terrainDetailUnsupported (cases 1211848)
- Fixed hardware dynamic resolution causing cropping/scaling issues in scene view (case 1158661)
- Fixed Wizard check order for `Hardware and OS` and `Direct3D12`
- Fix AO issue turning black when Far/Near plane distance is big.
- Fixed issue when opening lookdev and the lookdev volume have not been assigned yet.
- Improved memory usage of the sky system.
- Updated label in HDRP quality preference settings (case 1215100)
- Fixed Decal Projector gizmo not undoing properly (case 1216629)
- Fix a leak in the denoising of ray traced reflections.
- Fixed Alignment issue in Light Preset
- Fixed Environment Header in LightingWindow
- Fixed an issue where hair shader could write garbage in the diffuse lighting buffer, causing NaNs.
- Fixed an exposure issue with ray traced sub-surface scattering.
- Fixed runtime debug menu light hierarchy None not doing anything.
- Fixed the broken ShaderGraph preview when creating a new Lit graph.
- Fix indentation issue in preset of LayeredLit material.
- Fixed minor issues with cubemap preview in the inspector.
- Fixed wrong build error message when building for android on mac.
- Fixed an issue related to denoising ray trace area shadows.
- Fixed wrong build error message when building for android on mac.
- Fixed Wizard persistency of Direct3D12 change on domain reload.
- Fixed Wizard persistency of FixAll on domain reload.
- Fixed Wizard behaviour on domain reload.
- Fixed a potential source of NaN in planar reflection probe atlas.
- Fixed an issue with MipRatio debug mode showing _DebugMatCapTexture not being set.
- Fixed missing initialization of input params in Blit for VR.
- Fix Inf source in LTC for area lights.
- Fix issue with AO being misaligned when multiple view are visible.
- Fix issue that caused the clamp of camera rotation motion for motion blur to be ineffective.
- Fixed issue with AssetPostprocessors dependencies causing models to be imported twice when upgrading the package version.
- Fixed culling of lights with XR SDK
- Fixed memory stomp in shadow caching code, leading to overflow of Shadow request array and runtime errors.
- Fixed an issue related to transparent objects reading the ray traced indirect diffuse buffer
- Fixed an issue with filtering ray traced area lights when the intensity is high or there is an exposure.
- Fixed ill-formed include path in Depth Of Field shader.
- Fixed shader graph and ray tracing after the shader target PR.
- Fixed a bug in semi-transparent shadows (object further than the light casting shadows)
- Fix state enabled of default volume profile when in package.
- Fixed removal of MeshRenderer and MeshFilter on adding Light component.
- Fixed Ray Traced SubSurface Scattering not working with ray traced area lights
- Fixed Ray Traced SubSurface Scattering not working in forward mode.
- Fixed a bug in debug light volumes.
- Fixed a bug related to ray traced area light shadow history.
- Fixed an issue where fog sky color mode could sample NaNs in the sky cubemap.
- Fixed a leak in the PBR sky renderer.
- Added a tooltip to the Ambient Mode parameter in the Visual Envionment volume component.
- Static lighting sky now takes the default volume into account (this fixes discrepancies between baked and realtime lighting).
- Fixed a leak in the sky system.
- Removed MSAA Buffers allocation when lit shader mode is set to "deferred only".
- Fixed invalid cast for realtime reflection probes (case 1220504)
- Fixed invalid game view rendering when disabling all cameras in the scene (case 1105163)
- Hide reflection probes in the renderer components.
- Fixed infinite reload loop while displaying Light's Shadow's Link Light Layer in Inspector of Prefab Asset.
- Fixed the culling was not disposed error in build log.
- Fixed the cookie atlas size and planar atlas size being too big after an upgrade of the HDRP asset.
- Fixed transparent SSR for shader graph.
- Fixed an issue with emissive light meshes not being in the RAS.
- Fixed DXR player build
- Fixed the HDRP asset migration code not being called after an upgrade of the package
- Fixed draw renderers custom pass out of bound exception
- Fixed the PBR shader rendering in deferred
- Fixed some typos in debug menu (case 1224594)
- Fixed ray traced point and spot lights shadows not rejecting istory when semi-transparent or colored.
- Fixed a warning due to StaticLightingSky when reloading domain in some cases.
- Fixed the MaxLightCount being displayed when the light volume debug menu is on ColorAndEdge.
- Fixed issue with unclear naming of debug menu for decals.
- Fixed z-fighting in scene view when scene lighting is off (case 1203927)
- Fixed issue that prevented cubemap thumbnails from rendering (only on D3D11 and Metal).
- Fixed ray tracing with VR single-pass
- Fix an exception in ray tracing that happens if two LOD levels are using the same mesh renderer.
- Fixed error in the console when switching shader to decal in the material UI.
- Fixed an issue with refraction model and ray traced recursive rendering (case 1198578).
- Fixed an issue where a dynamic sky changing any frame may not update the ambient probe.
- Fixed cubemap thumbnail generation at project load time.
- Fixed cubemap thumbnail generation at project load time. 
- Fixed XR culling with multiple cameras
- Fixed XR single-pass with Mock HMD plugin
- Fixed sRGB mismatch with XR SDK
- Fixed an issue where default volume would not update when switching profile.
- Fixed issue with uncached reflection probe cameras reseting the debug mode (case 1224601) 
- Fixed an issue where AO override would not override specular occlusion.
- Fixed an issue where Volume inspector might not refresh correctly in some cases.
- Fixed render texture with XR
- Fixed issue with resources being accessed before initialization process has been performed completely. 
- Half fixed shuriken particle light that cast shadows (only the first one will be correct)
- Fixed issue with atmospheric fog turning black if a planar reflection probe is placed below ground level. (case 1226588)
- Fixed custom pass GC alloc issue in CustomPassVolume.GetActiveVolumes().
- Fixed a bug where instanced shadergraph shaders wouldn't compile on PS4.
- Fixed an issue related to the envlightdatasrt not being bound in recursive rendering.
- Fixed shadow cascade tooltip when using the metric mode (case 1229232)
- Fixed how the area light influence volume is computed to match rasterization.
- Focus on Decal uses the extends of the projectors
- Fixed usage of light size data that are not available at runtime.
- Fixed the depth buffer copy made before custom pass after opaque and normal injection point.
- Fix for issue that prevented scene from being completely saved when baked reflection probes are present and lighting is set to auto generate.
- Fixed drag area width at left of Light's intensity field in Inspector.
- Fixed light type resolution when performing a reset on HDAdditionalLightData (case 1220931)
- Fixed reliance on atan2 undefined behavior in motion vector debug shader.
- Fixed an usage of a a compute buffer not bound (1229964)
- Fixed an issue where changing the default volume profile from another inspector would not update the default volume editor.
- Fix issues in the post process system with RenderTexture being invalid in some cases, causing rendering problems.
- Fixed an issue where unncessarily serialized members in StaticLightingSky component would change each time the scene is changed.
- Fixed a weird behavior in the scalable settings drawing when the space becomes tiny (1212045).
- Fixed a regression in the ray traced indirect diffuse due to the new probe system.
- Fix for range compression factor for probes going negative (now clamped to positive values).
- Fixed path validation when creating new volume profile (case 1229933)
- Fixed a bug where Decal Shader Graphs would not recieve reprojected Position, Normal, or Bitangent data. (1239921)
- Fix reflection hierarchy for CARPAINT in AxF.
- Fix precise fresnel for delta lights for SVBRDF in AxF.
- Fixed the debug exposure mode for display sky reflection and debug view baked lighting
- Fixed MSAA depth resolve when there is no motion vectors
- Fixed various object leaks in HDRP.
- Fixed compile error with XR SubsystemManager.
- Fix for assertion triggering sometimes when saving a newly created lit shader graph (case 1230996)
- Fixed culling of planar reflection probes that change position (case 1218651)
- Fixed null reference when processing lightprobe (case 1235285)
- Fix issue causing wrong planar reflection rendering when more than one camera is present.
- Fix black screen in XR when HDRP package is present but not used.
- Fixed an issue with the specularFGD term being used when the material has a clear coat (lit shader).
- Fixed white flash happening with auto-exposure in some cases (case 1223774)
- Fixed NaN which can appear with real time reflection and inf value
- Fixed an issue that was collapsing the volume components in the HDRP default settings
- Fixed warning about missing bound decal buffer
- Fixed shader warning on Xbox for ResolveStencilBuffer.compute. 
- Fixed PBR shader ZTest rendering in deferred.
- Replaced commands incompatible with async compute in light list build process.
- Diffusion Profile and Material references in HDRP materials are now correctly exported to unity packages. Note that the diffusion profile or the material references need to be edited once before this can work properly.
- Fix MaterialBalls having same guid issue
- Fix spelling and grammatical errors in material samples
- Fixed unneeded cookie texture allocation for cone stop lights.
- Fixed scalarization code for contact shadows.
- Fixed volume debug in playmode
- Fixed issue when toggling anything in HDRP asset that will produce an error (case 1238155)
- Fixed shader warning in PCSS code when using Vulkan.
- Fixed decal that aren't working without Metal and Ambient Occlusion option enabled.
- Fixed an error about procedural sky being logged by mistake.
- Fixed shadowmask UI now correctly showing shadowmask disable
- Made more explicit the warning about raytracing and asynchronous compute. Also fixed the condition in which it appears.
- Fixed a null ref exception in static sky when the default volume profile is invalid.
- DXR: Fixed shader compilation error with shader graph and pathtracer
- Fixed SceneView Draw Modes not being properly updated after opening new scene view panels or changing the editor layout.
- VFX: Removed irrelevant queues in render queue selection from HDRP outputs
- VFX: Motion Vector are correctly renderered with MSAA [Case 1240754](https://issuetracker.unity3d.com/product/unity/issues/guid/1240754/)
- Fixed a cause of NaN when a normal of 0-length is generated (usually via shadergraph). 
- Fixed issue with screen-space shadows not enabled properly when RT is disabled (case 1235821)
- Fixed a performance issue with stochastic ray traced area shadows.
- Fixed cookie texture not updated when changing an import settings (srgb for example).
- Fixed flickering of the game/scene view when lookdev is running.
- Fixed issue with reflection probes in realtime time mode with OnEnable baking having wrong lighting with sky set to dynamic (case 1238047).
- Fixed transparent motion vectors not working when in MSAA.
- Fix error when removing DecalProjector from component contextual menu (case 1243960)
- Fixed issue with post process when running in RGBA16 and an object with additive blending is in the scene.
- Fixed corrupted values on LayeredLit when using Vertex Color multiply mode to multiply and MSAA is activated. 
- Fix conflicts with Handles manipulation when performing a Reset in DecalComponent (case 1238833)
- Fixed depth prepass and postpass being disabled after changing the shader in the material UI.
- Fixed issue with sceneview camera settings not being saved after Editor restart.
- Fixed issue when switching back to custom sensor type in physical camera settings (case 1244350).
- Fixed a null ref exception when running playmode tests with the render pipeline debug window opened.
- Fixed some GCAlloc in the debug window.
- Fixed shader graphs not casting semi-transparent and color shadows (case 1242617)
- Fixed thin refraction mode not working properly.
- Fixed assert on tests caused by probe culling results being requested when culling did not happen. (case 1246169) 
- Fixed over consumption of GPU memory by the Physically Based Sky.
- Fixed an invalid rotation in Planar Reflection Probe editor display, that was causing an error message (case 1182022)
- Put more information in Camera background type tooltip and fixed inconsistent exposure behavior when changing bg type.
- Fixed issue that caused not all baked reflection to be deleted upon clicking "Clear Baked Data" in the lighting menu (case 1136080)
- Fixed an issue where asset preview could be rendered white because of static lighting sky.
- Fixed an issue where static lighting was not updated when removing the static lighting sky profile.
- Fixed the show cookie atlas debug mode not displaying correctly when enabling the clear cookie atlas option.
- Fixed various multi-editing issues when changing Emission parameters.
- Fixed error when undo a Reflection Probe removal in a prefab instance. (case 1244047)
- Fixed Microshadow not working correctly in deferred with LightLayers
- Tentative fix for missing include in depth of field shaders.
- Fixed the light overlap scene view draw mode (wasn't working at all).
- Fixed taaFrameIndex and XR tests 4052 and 4053
- Fixed the prefab integration of custom passes (Prefab Override Highlight not working as expected).
- Cloned volume profile from read only assets are created in the root of the project. (case 1154961)
- Fixed Wizard check on default volume profile to also check it is not the default one in package.
- Fix erroneous central depth sampling in TAA.
- Fixed light layers not correctly disabled when the lightlayers is set to Nothing and Lightlayers isn't enabled in HDRP Asset
- Fixed issue with Model Importer materials falling back to the Legacy default material instead of HDRP's default material when import happens at Editor startup.
- Fixed a wrong condition in CameraSwitcher, potentially causing out of bound exceptions.
- Fixed an issue where editing the Look Dev default profile would not reflect directly in the Look Dev window.
- Fixed a bug where the light list is not cleared but still used when resizing the RT.
- Fixed exposure debug shader with XR single-pass rendering.
- Fixed issues with scene view and transparent motion vectors.
- Fixed black screens for linux/HDRP (1246407)
- Fixed a vulkan and metal warning in the SSGI compute shader.
- Fixed an exception due to the color pyramid not allocated when SSGI is enabled.
- Fixed an issue with the first Depth history was incorrectly copied.
- Fixed path traced DoF focusing issue
- Fix an issue with the half resolution Mode (performance)
- Fix an issue with the color intensity of emissive for performance rtgi
- Fixed issue with rendering being mostly broken when target platform disables VR. 
- Workaround an issue caused by GetKernelThreadGroupSizes  failing to retrieve correct group size. 
- Fix issue with fast memory and rendergraph. 
- Fixed transparent motion vector framesetting not sanitized.
- Fixed wrong order of post process frame settings.
- Fixed white flash when enabling SSR or SSGI.
- The ray traced indrect diffuse and RTGI were combined wrongly with the rest of the lighting (1254318).
- Fixed an exception happening when using RTSSS without using RTShadows.
- Fix inconsistencies with transparent motion vectors and opaque by allowing camera only transparent motion vectors.
- Fix reflection probe frame settings override
- Fixed certain shadow bias artifacts present in volumetric lighting (case 1231885).
- Fixed area light cookie not updated when switch the light type from a spot that had a cookie.
- Fixed issue with dynamic resolution updating when not in play mode.
- Fixed issue with Contrast Adaptive Sharpening upsample mode and preview camera.
- Fix issue causing blocky artifacts when decals affect metallic and are applied on material with specular color workflow.
- Fixed issue with depth pyramid generation and dynamic resolution.
- Fixed an issue where decals were duplicated in prefab isolation mode.
- Fixed an issue where rendering preview with MSAA might generate render graph errors.
- Fixed compile error in PS4 for planar reflection filtering.
- Fixed issue with blue line in prefabs for volume mode.
- Fixing the internsity being applied to RTAO too early leading to unexpected results (1254626).
- Fix issue that caused sky to incorrectly render when using a custom projection matrix.
- Fixed null reference exception when using depth pre/post pass in shadergraph with alpha clip in the material.
- Appropriately constraint blend distance of reflection probe while editing with the inspector (case 1248931)
- Fixed AxF handling of roughness for Blinn-Phong type materials
- Fixed AxF UI errors when surface type is switched to transparent
- Fixed a serialization issue, preventing quality level parameters to undo/redo and update scene view on change.
- Fixed an exception occuring when a camera doesn't have an HDAdditionalCameraData (1254383).
- Fixed ray tracing with XR single-pass.
- Fixed warning in HDAdditionalLightData OnValidate (cases 1250864, 1244578)
- Fixed a bug related to denoising ray traced reflections.
- Fixed nullref in the layered lit material inspector.
- Fixed an issue where manipulating the color wheels in a volume component would reset the cursor every time.
- Fixed an issue where static sky lighting would not be updated for a new scene until it's reloaded at least once.
- Fixed culling for decals when used in prefabs and edited in context.
- Force to rebake probe with missing baked texture. (1253367)
- Fix supported Mac platform detection to handle new major version (11.0) properly
- Fixed typo in the Render Pipeline Wizard under HDRP+VR
- Change transparent SSR name in frame settings to avoid clipping. 
- Fixed missing include guards in shadow hlsl files.
- Repaint the scene view whenever the scene exposure override is changed.
- Fixed an error when clearing the SSGI history texture at creation time (1259930).
- Fixed alpha to mask reset when toggling alpha test in the material UI.
- Fixed an issue where opening the look dev window with the light theme would make the window blink and eventually crash unity.
- Fixed fallback for ray tracing and light layers (1258837).
- Fixed Sorting Priority not displayed correctly in the DrawRenderers custom pass UI.
- Fixed glitch in Project settings window when selecting diffusion profiles in material section (case 1253090)
- Fixed issue with light layers bigger than 8 (and above the supported range). 
- Fixed issue with culling layer mask of area light's emissive mesh 
- Fixed overused the atlas for Animated/Render Target Cookies (1259930).
- Fixed errors when switching area light to disk shape while an area emissive mesh was displayed.
- Fixed default frame settings MSAA toggle for reflection probes (case 1247631)
- Fixed the transparent SSR dependency not being properly disabled according to the asset dependencies (1260271).
- Fixed issue with completely black AO on double sided materials when normal mode is set to None.
- Fixed UI drawing of the quaternion (1251235)
- Fix an issue with the quality mode and perf mode on RTR and RTGI and getting rid of unwanted nans (1256923).
- Fixed unitialized ray tracing resources when using non-default HDRP asset (case 1259467).
- Fixed overused the atlas for Animated/Render Target Cookies (1259930).
- Fixed sky asserts with XR multipass
- Fixed for area light not updating baked light result when modifying with gizmo.
- Fixed robustness issue with GetOddNegativeScale() in ray tracing, which was impacting normal mapping (1261160).
- Fixed regression where moving face of the probe gizmo was not moving its position anymore.
- Fixed XR single-pass macros in tessellation shaders.
- Fixed path-traced subsurface scattering mixing with diffuse and specular BRDFs (1250601).
- Fixed custom pass re-ordering issues.
- Improved robustness of normal mapping when scale is 0, and mapping is extreme (normals in or below the tangent plane).
- Fixed XR Display providers not getting zNear and zFar plane distances passed to them when in HDRP.
- Fixed rendering breaking when disabling tonemapping in the frame settings.
- Fixed issue with serialization of exposure modes in volume profiles not being consistent between HDRP versions (case 1261385).
- Fixed issue with duplicate names in newly created sub-layers in the graphics compositor (case 1263093).
- Remove MSAA debug mode when renderpipeline asset has no MSAA
- Fixed some post processing using motion vectors when they are disabled
- Fixed the multiplier of the environement lights being overriden with a wrong value for ray tracing (1260311).
- Fixed a series of exceptions happening when trying to load an asset during wizard execution (1262171).
- Fixed an issue with Stacklit shader not compiling correctly in player with debug display on (1260579)
- Fixed couple issues in the dependence of building the ray tracing acceleration structure.
- Fix sun disk intensity
- Fixed unwanted ghosting for smooth surfaces.
- Fixing an issue in the recursive rendering flag texture usage.
- Fixed a missing dependecy for choosing to evaluate transparent SSR.
- Fixed issue that failed compilation when XR is disabled.
- Fixed a compilation error in the IES code.
- Fixed issue with dynamic resolution handler when no OnResolutionChange callback is specified. 
- Fixed multiple volumes, planar reflection, and decal projector position when creating them from the menu.
- Reduced the number of global keyword used in deferredTile.shader
- Fixed incorrect processing of Ambient occlusion probe (9% error was introduced)
- Fixed multiedition of framesettings drop down (case 1270044)
- Fixed planar probe gizmo

### Changed
- Improve MIP selection for decals on Transparents
- Color buffer pyramid is not allocated anymore if neither refraction nor distortion are enabled
- Rename Emission Radius to Radius in UI in Point, Spot
- Angular Diameter parameter for directional light is no longuer an advanced property
- DXR: Remove Light Radius and Angular Diamater of Raytrace shadow. Angular Diameter and Radius are used instead.
- Remove MaxSmoothness parameters from UI for point, spot and directional light. The MaxSmoothness is now deduce from Radius Parameters
- DXR: Remove the Ray Tracing Environement Component. Add a Layer Mask to the ray Tracing volume components to define which objects are taken into account for each effect.
- Removed second cubemaps used for shadowing in lookdev
- Disable Physically Based Sky below ground
- Increase max limit of area light and reflection probe to 128
- Change default texture for detailmap to grey
- Optimize Shadow RT load on Tile based architecture platforms.
- Improved quality of SSAO.
- Moved RequestShadowMapRendering() back to public API.
- Update HDRP DXR Wizard with an option to automatically clone the hdrp config package and setup raytracing to 1 in shaders file.
- Added SceneSelection pass for TerrainLit shader.
- Simplified Light's type API regrouping the logic in one place (Check type in HDAdditionalLightData)
- The support of LOD CrossFade (Dithering transition) in master nodes now required to enable it in the master node settings (Save variant)
- Improved shadow bias, by removing constant depth bias and substituting it with slope-scale bias.
- Fix the default stencil values when a material is created from a SSS ShaderGraph.
- Tweak test asset to be compatible with XR: unlit SG material for canvas and double-side font material
- Slightly tweaked the behaviour of bloom when resolution is low to reduce artifacts.
- Hidden fields in Light Inspector that is not relevant while in BakingOnly mode.
- Changed parametrization of PCSS, now softness is derived from angular diameter (for directional lights) or shape radius (for point/spot lights) and min filter size is now in the [0..1] range.
- Moved the copy of the geometry history buffers to right after the depth mip chain generation.
- Rename "Luminance" to "Nits" in UX for physical light unit
- Rename FrameSettings "SkyLighting" to "SkyReflection"
- Reworked XR automated tests
- The ray traced screen space shadow history for directional, spot and point lights is discarded if the light transform has changed.
- Changed the behavior for ray tracing in case a mesh renderer has both transparent and opaque submeshes.
- Improve history buffer management
- Replaced PlayerSettings.virtualRealitySupported with XRGraphics.tryEnable.
- Remove redundant FrameSettings RealTimePlanarReflection
- Improved a bit the GC calls generated during the rendering.
- Material update is now only triggered when the relevant settings are touched in the shader graph master nodes
- Changed the way Sky Intensity (on Sky volume components) is handled. It's now a combo box where users can choose between Exposure, Multiplier or Lux (for HDRI sky only) instead of both multiplier and exposure being applied all the time. Added a new menu item to convert old profiles.
- Change how method for specular occlusions is decided on inspector shader (Lit, LitTesselation, LayeredLit, LayeredLitTessellation)
- Unlocked SSS, SSR, Motion Vectors and Distortion frame settings for reflections probes.
- Hide unused LOD settings in Quality Settings legacy window.
- Reduced the constrained distance for temporal reprojection of ray tracing denoising
- Removed shadow near plane from the Directional Light Shadow UI.
- Improved the performances of custom pass culling.
- The scene view camera now replicates the physical parameters from the camera tagged as "MainCamera".
- Reduced the number of GC.Alloc calls, one simple scene without plarnar / probes, it should be 0B.
- Renamed ProfilingSample to ProfilingScope and unified API. Added GPU Timings.
- Updated macros to be compatible with the new shader preprocessor.
- Ray tracing reflection temporal filtering is now done in pre-exposed space
- Search field selects the appropriate fields in both project settings panels 'HDRP Default Settings' and 'Quality/HDRP'
- Disabled the refraction and transmission map keywords if the material is opaque.
- Keep celestial bodies outside the atmosphere.
- Updated the MSAA documentation to specify what features HDRP supports MSAA for and what features it does not.
- Shader use for Runtime Debug Display are now correctly stripper when doing a release build
- Now each camera has its own Volume Stack. This allows Volume Parameters to be updated as early as possible and be ready for the whole frame without conflicts between cameras.
- Disable Async for SSR, SSAO and Contact shadow when aggregated ray tracing frame setting is on.
- Improved performance when entering play mode without domain reload by a factor of ~25
- Renamed the camera profiling sample to include the camera name
- Discarding the ray tracing history for AO, reflection, diffuse shadows and GI when the viewport size changes.
- Renamed the camera profiling sample to include the camera name
- Renamed the post processing graphic formats to match the new convention.
- The restart in Wizard for DXR will always be last fix from now on
- Refactoring pre-existing materials to share more shader code between rasterization and ray tracing.
- Setting a material's Refraction Model to Thin does not overwrite the Thickness and Transmission Absorption Distance anymore.
- Removed Wind textures from runtime as wind is no longer built into the pipeline
- Changed Shader Graph titles of master nodes to be more easily searchable ("HDRP/x" -> "x (HDRP)")
- Expose StartSinglePass() and StopSinglePass() as public interface for XRPass
- Replaced the Texture array for 2D cookies (spot, area and directional lights) and for planar reflections by an atlas.
- Moved the tier defining from the asset to the concerned volume components.
- Changing from a tier management to a "mode" management for reflection and GI and removing the ability to enable/disable deferred and ray bining (they are now implied by performance mode)
- The default FrameSettings for ScreenSpaceShadows is set to true for Camera in order to give a better workflow for DXR.
- Refactor internal usage of Stencil bits.
- Changed how the material upgrader works and added documentation for it.
- Custom passes now disable the stencil when overwriting the depth and not writing into it.
- Renamed the camera profiling sample to include the camera name
- Changed the way the shadow casting property of transparent and tranmissive materials is handeled for ray tracing.
- Changed inspector materials stencil setting code to have more sharing.
- Updated the default scene and default DXR scene and DefaultVolumeProfile.
- Changed the way the length parameter is used for ray traced contact shadows.
- Improved the coherency of PCSS blur between cascades.
- Updated VR checks in Wizard to reflect new XR System.
- Removing unused alpha threshold depth prepass and post pass for fabric shader graph.
- Transform result from CIE XYZ to sRGB color space in EvalSensitivity for iridescence.
- Moved BeginCameraRendering callback right before culling.
- Changed the visibility of the Indirect Lighting Controller component to public.
- Renamed the cubemap used for diffuse convolution to a more explicit name for the memory profiler.
- Improved behaviour of transmission color on transparent surfaces in path tracing.
- Light dimmer can now get values higher than one and was renamed to multiplier in the UI.
- Removed info box requesting volume component for Visual Environment and updated the documentation with the relevant information.
- Improved light selection oracle for light sampling in path tracing.
- Stripped ray tracing subsurface passes with ray tracing is not enabled.
- Remove LOD cross fade code for ray tracing shaders
- Removed legacy VR code
- Add range-based clipping to box lights (case 1178780)
- Improve area light culling (case 1085873)
- Light Hierarchy debug mode can now adjust Debug Exposure for visualizing high exposure scenes.
- Rejecting history for ray traced reflections based on a threshold evaluated on the neighborhood of the sampled history.
- Renamed "Environment" to "Reflection Probes" in tile/cluster debug menu.
- Utilities namespace is obsolete, moved its content to UnityEngine.Rendering (case 1204677)
- Obsolete Utilities namespace was removed, instead use UnityEngine.Rendering (case 1204677)
- Moved most of the compute shaders to the multi_compile API instead of multiple kernels.
- Use multi_compile API for deferred compute shader with shadow mask.
- Remove the raytracing rendering queue system to make recursive raytraced material work when raytracing is disabled
- Changed a few resources used by ray tracing shaders to be global resources (using register space1) for improved CPU performance.
- All custom pass volumes are now executed for one injection point instead of the first one.
- Hidden unsupported choice in emission in Materials
- Temporal Anti aliasing improvements.
- Optimized PrepareLightsForGPU (cost reduced by over 25%) and PrepareGPULightData (around twice as fast now).
- Moved scene view camera settings for HDRP from the preferences window to the scene view camera settings window.
- Updated shaders to be compatible with Microsoft's DXC.
- Debug exposure in debug menu have been replace to debug exposure compensation in EV100 space and is always visible.
- Further optimized PrepareLightsForGPU (3x faster with few shadows, 1.4x faster with a lot of shadows or equivalently cost reduced by 68% to 37%).
- Raytracing: Replaced the DIFFUSE_LIGHTING_ONLY multicompile by a uniform.
- Raytracing: Removed the dynamic lightmap multicompile.
- Raytracing: Remove the LOD cross fade multi compile for ray tracing.
- Cookie are now supported in lightmaper. All lights casting cookie and baked will now include cookie influence.
- Avoid building the mip chain a second time for SSR for transparent objects.
- Replaced "High Quality" Subsurface Scattering with a set of Quality Levels.
- Replaced "High Quality" Volumetric Lighting with "Screen Resolution Percentage" and "Volume Slice Count" on the Fog volume component.
- Merged material samples and shader samples
- Update material samples scene visuals
- Use multi_compile API for deferred compute shader with shadow mask.
- Made the StaticLightingSky class public so that users can change it by script for baking purpose.
- Shadowmask and realtime reflectoin probe property are hide in Quality settings
- Improved performance of reflection probe management when using a lot of probes.
- Ignoring the disable SSR flags for recursive rendering.
- Removed logic in the UI to disable parameters for contact shadows and fog volume components as it was going against the concept of the volume system.
- Fixed the sub surface mask not being taken into account when computing ray traced sub surface scattering.
- MSAA Within Forward Frame Setting is now enabled by default on Cameras when new Render Pipeline Asset is created
- Slightly changed the TAA anti-flicker mechanism so that it is more aggressive on almost static images (only on High preset for now).
- Changed default exposure compensation to 0.
- Refactored shadow caching system.
- Removed experimental namespace for ray tracing code.
- Increase limit for max numbers of lights in UX
- Removed direct use of BSDFData in the path tracing pass, delegated to the material instead.
- Pre-warm the RTHandle system to reduce the amount of memory allocations and the total memory needed at all points. 
- DXR: Only read the geometric attributes that are required using the share pass info and shader graph defines.
- DXR: Dispatch binned rays in 1D instead of 2D.
- Lit and LayeredLit tessellation cross lod fade don't used dithering anymore between LOD but fade the tessellation height instead. Allow a smoother transition
- Changed the way planar reflections are filtered in order to be a bit more "physically based".
- Increased path tracing BSDFs roughness range from [0.001, 0.999] to [0.00001, 0.99999].
- Changing the default SSGI radius for the all configurations.
- Changed the default parameters for quality RTGI to match expected behavior.
- Add color clear pass while rendering XR occlusion mesh to avoid leaks.
- Only use one texture for ray traced reflection upscaling.
- Adjust the upscale radius based on the roughness value.
- DXR: Changed the way the filter size is decided for directional, point and spot shadows.
- Changed the default exposure mode to "Automatic (Histogram)", along with "Limit Min" to -4 and "Limit Max" to 16.
- Replaced the default scene system with the builtin Scene Template feature.
- Changed extensions of shader CAS include files.
- Making the planar probe atlas's format match the color buffer's format.
- Removing the planarReflectionCacheCompressed setting from asset.
- SHADERPASS for TransparentDepthPrepass and TransparentDepthPostpass identification is using respectively SHADERPASS_TRANSPARENT_DEPTH_PREPASS and SHADERPASS_TRANSPARENT_DEPTH_POSTPASS
- Moved the Parallax Occlusion Mapping node into Shader Graph.
- Renamed the debug name from SSAO to ScreenSpaceAmbientOcclusion (1254974).
- Added missing tooltips and improved the UI of the aperture control (case 1254916).
- Fixed wrong tooltips in the Dof Volume (case 1256641).
- The `CustomPassLoadCameraColor` and `CustomPassSampleCameraColor` functions now returns the correct color buffer when used in after post process instead of the color pyramid (which didn't had post processes).
- PBR Sky now doesn't go black when going below sea level, but it instead freezes calculation as if on the horizon. 
- Fixed an issue with quality setting foldouts not opening when clicking on them (1253088).
- Shutter speed can now be changed by dragging the mouse over the UI label (case 1245007).
- Remove the 'Point Cube Size' for cookie, use the Cubemap size directly.
- VFXTarget with Unlit now allows EmissiveColor output to be consistent with HDRP unlit.
- Only building the RTAS if there is an effect that will require it (1262217).
- Fixed the first ray tracing frame not having the light cluster being set up properly (1260311).
- Render graph pre-setup for ray traced ambient occlusion.
- Avoid casting multiple rays and denoising for hard directional, point and spot ray traced shadows (1261040).
- Making sure the preview cameras do not use ray tracing effects due to a by design issue to build ray tracing acceleration structures (1262166).
- Preparing ray traced reflections for the render graph support (performance and quality).
- Preparing recursive rendering for the render graph port.
- Preparation pass for RTGI, temporal filter and diffuse denoiser for render graph.
- Updated the documentation for the DXR implementation.
- Changed the DXR wizard to support optional checks.
- Changed the DXR wizard steps.
- Preparation pass for RTSSS to be supported by render graph.
- Changed the color space of EmissiveColorLDR property on all shader. Was linear but should have been sRGB. Auto upgrade script handle the conversion.

## [7.1.1] - 2019-09-05

### Added
- Transparency Overdraw debug mode. Allows to visualize transparent objects draw calls as an "heat map".
- Enabled single-pass instancing support for XR SDK with new API cmd.SetInstanceMultiplier()
- XR settings are now available in the HDRP asset
- Support for Material Quality in Shader Graph
- Material Quality support selection in HDRP Asset
- Renamed XR shader macro from UNITY_STEREO_ASSIGN_COMPUTE_EYE_INDEX to UNITY_XR_ASSIGN_VIEW_INDEX
- Raytracing ShaderGraph node for HDRP shaders
- Custom passes volume component with 3 injection points: Before Rendering, Before Transparent and Before Post Process
- Alpha channel is now properly exported to camera render textures when using FP16 color buffer format
- Support for XR SDK mirror view modes
- HD Master nodes in Shader Graph now support Normal and Tangent modification in vertex stage.
- DepthOfFieldCoC option in the fullscreen debug modes.
- Added override Ambient Occlusion option on debug windows
- Added Custom Post Processes with 3 injection points: Before Transparent, Before Post Process and After Post Process
- Added draft of minimal interactive path tracing (experimental) based on DXR API - Support only 4 area light, lit and unlit shader (non-shadergraph)
- Small adjustments to TAA anti flicker (more aggressive on high values).

### Fixed
- Fixed wizard infinite loop on cancellation
- Fixed with compute shader error about too many threads in threadgroup on low GPU
- Fixed invalid contact shadow shaders being created on metal
- Fixed a bug where if Assembly.GetTypes throws an exception due to mis-versioned dlls, then no preprocessors are used in the shader stripper
- Fixed typo in AXF decal property preventing to compile
- Fixed reflection probe with XR single-pass and FPTL
- Fixed force gizmo shown when selecting camera in hierarchy
- Fixed issue with XR occlusion mesh and dynamic resolution
- Fixed an issue where lighting compute buffers were re-created with the wrong size when resizing the window, causing tile artefacts at the top of the screen.
- Fix FrameSettings names and tooltips
- Fixed error with XR SDK when the Editor is not in focus
- Fixed errors with RenderGraph, XR SDK and occlusion mesh
- Fixed shadow routines compilation errors when "real" type is a typedef on "half".
- Fixed toggle volumetric lighting in the light UI
- Fixed post-processing history reset handling rt-scale incorrectly
- Fixed crash with terrain and XR multi-pass
- Fixed ShaderGraph material synchronization issues
- Fixed a null reference exception when using an Emissive texture with Unlit shader (case 1181335)
- Fixed an issue where area lights and point lights where not counted separately with regards to max lights on screen (case 1183196)
- Fixed an SSR and Subsurface Scattering issue (appearing black) when using XR.

### Changed
- Update Wizard layout.
- Remove almost all Garbage collection call within a frame.
- Rename property AdditionalVeclocityChange to AddPrecomputeVelocity
- Call the End/Begin camera rendering callbacks for camera with customRender enabled
- Changeg framesettings migration order of postprocess flags as a pr for reflection settings flags have been backported to 2019.2
- Replaced usage of ENABLE_VR in XRSystem.cs by version defines based on the presence of the built-in VR and XR modules
- Added an update virtual function to the SkyRenderer class. This is called once per frame. This allows a given renderer to amortize heavy computation at the rate it chooses. Currently only the physically based sky implements this.
- Removed mandatory XRPass argument in HDCamera.GetOrCreate()
- Restored the HDCamera parameter to the sky rendering builtin parameters.
- Removed usage of StructuredBuffer for XR View Constants
- Expose Direct Specular Lighting control in FrameSettings
- Deprecated ExponentialFog and VolumetricFog volume components. Now there is only one exponential fog component (Fog) which can add Volumetric Fog as an option. Added a script in Edit -> Render Pipeline -> Upgrade Fog Volume Components.

## [7.0.1] - 2019-07-25

### Added
- Added option in the config package to disable globally Area Lights and to select shadow quality settings for the deferred pipeline.
- When shader log stripping is enabled, shader stripper statistics will be written at `Temp/shader-strip.json`
- Occlusion mesh support from XR SDK

### Fixed
- Fixed XR SDK mirror view blit, cleanup some XRTODO and removed XRDebug.cs
- Fixed culling for volumetrics with XR single-pass rendering
- Fix shadergraph material pass setup not called
- Fixed documentation links in component's Inspector header bar
- Cookies using the render texture output from a camera are now properly updated
- Allow in ShaderGraph to enable pre/post pass when the alpha clip is disabled

### Changed
- RenderQueue for Opaque now start at Background instead of Geometry.
- Clamp the area light size for scripting API when we change the light type
- Added a warning in the material UI when the diffusion profile assigned is not in the HDRP asset


## [7.0.0] - 2019-07-17

### Added
- `Fixed`, `Viewer`, and `Automatic` modes to compute the FOV used when rendering a `PlanarReflectionProbe`
- A checkbox to toggle the chrome gizmo of `ReflectionProbe`and `PlanarReflectionProbe`
- Added a Light layer in shadows that allow for objects to cast shadows without being affected by light (and vice versa).
- You can now access ShaderGraph blend states from the Material UI (for example, **Surface Type**, **Sorting Priority**, and **Blending Mode**). This change may break Materials that use a ShaderGraph, to fix them, select **Edit > Render Pipeline > Reset all ShaderGraph Scene Materials BlendStates**. This syncs the blendstates of you ShaderGraph master nodes with the Material properties.
- You can now control ZTest, ZWrite, and CullMode for transparent Materials.
- Materials that use Unlit Shaders or Unlit Master Node Shaders now cast shadows.
- Added an option to enable the ztest on **After Post Process** materials when TAA is disabled.
- Added a new SSAO (based on Ground Truth Ambient Occlusion algorithm) to replace the previous one.
- Added support for shadow tint on light
- BeginCameraRendering and EndCameraRendering callbacks are now called with probes
- Adding option to update shadow maps only On Enable and On Demand.
- Shader Graphs that use time-dependent vertex modification now generate correct motion vectors.
- Added option to allow a custom spot angle for spot light shadow maps.
- Added frame settings for individual post-processing effects
- Added dither transition between cascades for Low and Medium quality settings
- Added single-pass instancing support with XR SDK
- Added occlusion mesh support with XR SDK
- Added support of Alembic velocity to various shaders
- Added support for more than 2 views for single-pass instancing
- Added support for per punctual/directional light min roughness in StackLit
- Added mirror view support with XR SDK
- Added VR verification in HDRPWizard
- Added DXR verification in HDRPWizard
- Added feedbacks in UI of Volume regarding skies
- Cube LUT support in Tonemapping. Cube LUT helpers for external grading are available in the Post-processing Sample package.

### Fixed
- Fixed an issue with history buffers causing effects like TAA or auto exposure to flicker when more than one camera was visible in the editor
- The correct preview is displayed when selecting multiple `PlanarReflectionProbe`s
- Fixed volumetric rendering with camera-relative code and XR stereo instancing
- Fixed issue with flashing cyan due to async compilation of shader when selecting a mesh
- Fix texture type mismatch when the contact shadow are disabled (causing errors on IOS devices)
- Fixed Generate Shader Includes while in package
- Fixed issue when texture where deleted in ShadowCascadeGUI
- Fixed issue in FrameSettingsHistory when disabling a camera several time without enabling it in between.
- Fixed volumetric reprojection with camera-relative code and XR stereo instancing
- Added custom BaseShaderPreprocessor in HDEditorUtils.GetBaseShaderPreprocessorList()
- Fixed compile issue when USE_XR_SDK is not defined
- Fixed procedural sky sun disk intensity for high directional light intensities
- Fixed Decal mip level when using texture mip map streaming to avoid dropping to lowest permitted mip (now loading all mips)
- Fixed deferred shading for XR single-pass instancing after lightloop refactor
- Fixed cluster and material classification debug (material classification now works with compute as pixel shader lighting)
- Fixed IOS Nan by adding a maximun epsilon definition REAL_EPS that uses HALF_EPS when fp16 are used
- Removed unnecessary GC allocation in motion blur code
- Fixed locked UI with advanded influence volume inspector for probes
- Fixed invalid capture direction when rendering planar reflection probes
- Fixed Decal HTILE optimization with platform not supporting texture atomatic (Disable it)
- Fixed a crash in the build when the contact shadows are disabled
- Fixed camera rendering callbacks order (endCameraRendering was being called before the actual rendering)
- Fixed issue with wrong opaque blending settings for After Postprocess
- Fixed issue with Low resolution transparency on PS4
- Fixed a memory leak on volume profiles
- Fixed The Parallax Occlusion Mappping node in shader graph and it's UV input slot
- Fixed lighting with XR single-pass instancing by disabling deferred tiles
- Fixed the Bloom prefiltering pass
- Fixed post-processing effect relying on Unity's random number generator
- Fixed camera flickering when using TAA and selecting the camera in the editor
- Fixed issue with single shadow debug view and volumetrics
- Fixed most of the problems with light animation and timeline
- Fixed indirect deferred compute with XR single-pass instancing
- Fixed a slight omission in anisotropy calculations derived from HazeMapping in StackLit
- Improved stack computation numerical stability in StackLit
- Fix PBR master node always opaque (wrong blend modes for forward pass)
- Fixed TAA with XR single-pass instancing (missing macros)
- Fixed an issue causing Scene View selection wire gizmo to not appear when using HDRP Shader Graphs.
- Fixed wireframe rendering mode (case 1083989)
- Fixed the renderqueue not updated when the alpha clip is modified in the material UI.
- Fixed the PBR master node preview
- Remove the ReadOnly flag on Reflection Probe's cubemap assets during bake when there are no VCS active.
- Fixed an issue where setting a material debug view would not reset the other exclusive modes
- Spot light shapes are now correctly taken into account when baking
- Now the static lighting sky will correctly take the default values for non-overridden properties
- Fixed material albedo affecting the lux meter
- Extra test in deferred compute shading to avoid shading pixels that were not rendered by the current camera (for camera stacking)

### Changed
- Optimization: Reduce the group size of the deferred lighting pass from 16x16 to 8x8
- Replaced HDCamera.computePassCount by viewCount
- Removed xrInstancing flag in RTHandles (replaced by TextureXR.slices and TextureXR.dimensions)
- Refactor the HDRenderPipeline and lightloop code to preprare for high level rendergraph
- Removed the **Back Then Front Rendering** option in the fabric Master Node settings. Enabling this option previously did nothing.
- Shader type Real translates to FP16 precision on Nintendo Switch.
- Shader framework refactor: Introduce CBSDF, EvaluateBSDF, IsNonZeroBSDF to replace BSDF functions
- Shader framework refactor:  GetBSDFAngles, LightEvaluation and SurfaceShading functions
- Replace ComputeMicroShadowing by GetAmbientOcclusionForMicroShadowing
- Rename WorldToTangent to TangentToWorld as it was incorrectly named
- Remove SunDisk and Sun Halo size from directional light
- Remove all obsolete wind code from shader
- Renamed DecalProjectorComponent into DecalProjector for API alignment.
- Improved the Volume UI and made them Global by default
- Remove very high quality shadow option
- Change default for shadow quality in Deferred to Medium
- Enlighten now use inverse squared falloff (before was using builtin falloff)
- Enlighten is now deprecated. Please use CPU or GPU lightmaper instead.
- Remove the name in the diffusion profile UI
- Changed how shadow map resolution scaling with distance is computed. Now it uses screen space area rather than light range.
- Updated MoreOptions display in UI
- Moved Display Area Light Emissive Mesh script API functions in the editor namespace
- direct strenght properties in ambient occlusion now affect direct specular as well
- Removed advanced Specular Occlusion control in StackLit: SSAO based SO control is hidden and fixed to behave like Lit, SPTD is the only HQ technique shown for baked SO.
- Shader framework refactor: Changed ClampRoughness signature to include PreLightData access.
- HDRPWizard window is now in Window > General > HD Render Pipeline Wizard
- Moved StaticLightingSky to LightingWindow
- Removes the current "Scene Settings" and replace them with "Sky & Fog Settings" (with Physically Based Sky and Volumetric Fog).
- Changed how cached shadow maps are placed inside the atlas to minimize re-rendering of them.

## [6.7.0-preview] - 2019-05-16

### Added
- Added ViewConstants StructuredBuffer to simplify XR rendering
- Added API to render specific settings during a frame
- Added stadia to the supported platforms (2019.3)
- Enabled cascade blends settings in the HD Shadow component
- Added Hardware Dynamic Resolution support.
- Added MatCap debug view to replace the no scene lighting debug view.
- Added clear GBuffer option in FrameSettings (default to false)
- Added preview for decal shader graph (Only albedo, normal and emission)
- Added exposure weight control for decal
- Screen Space Directional Shadow under a define option. Activated for ray tracing
- Added a new abstraction for RendererList that will help transition to Render Graph and future RendererList API
- Added multipass support for VR
- Added XR SDK integration (multipass only)
- Added Shader Graph samples for Hair, Fabric and Decal master nodes.
- Add fade distance, shadow fade distance and light layers to light explorer
- Add method to draw light layer drawer in a rect to HDEditorUtils

### Fixed
- Fixed deserialization crash at runtime
- Fixed for ShaderGraph Unlit masternode not writing velocity
- Fixed a crash when assiging a new HDRP asset with the 'Verify Saving Assets' option enabled
- Fixed exposure to properly support TEXTURE2D_X
- Fixed TerrainLit basemap texture generation
- Fixed a bug that caused nans when material classification was enabled and a tile contained one standard material + a material with transmission.
- Fixed gradient sky hash that was not using the exposure hash
- Fixed displayed default FrameSettings in HDRenderPipelineAsset wrongly updated on scripts reload.
- Fixed gradient sky hash that was not using the exposure hash.
- Fixed visualize cascade mode with exposure.
- Fixed (enabled) exposure on override lighting debug modes.
- Fixed issue with LightExplorer when volume have no profile
- Fixed issue with SSR for negative, infinite and NaN history values
- Fixed LightLayer in HDReflectionProbe and PlanarReflectionProbe inspector that was not displayed as a mask.
- Fixed NaN in transmission when the thickness and a color component of the scattering distance was to 0
- Fixed Light's ShadowMask multi-edition.
- Fixed motion blur and SMAA with VR single-pass instancing
- Fixed NaNs generated by phase functionsin volumetric lighting
- Fixed NaN issue with refraction effect and IOR of 1 at extreme grazing angle
- Fixed nan tracker not using the exposure
- Fixed sorting priority on lit and unlit materials
- Fixed null pointer exception when there are no AOVRequests defined on a camera
- Fixed dirty state of prefab using disabled ReflectionProbes
- Fixed an issue where gizmos and editor grid were not correctly depth tested
- Fixed created default scene prefab non editable due to wrong file extension.
- Fixed an issue where sky convolution was recomputed for nothing when a preview was visible (causing extreme slowness when fabric convolution is enabled)
- Fixed issue with decal that wheren't working currently in player
- Fixed missing stereo rendering macros in some fragment shaders
- Fixed exposure for ReflectionProbe and PlanarReflectionProbe gizmos
- Fixed single-pass instancing on PSVR
- Fixed Vulkan shader issue with Texture2DArray in ScreenSpaceShadow.compute by re-arranging code (workaround)
- Fixed camera-relative issue with lights and XR single-pass instancing
- Fixed single-pass instancing on Vulkan
- Fixed htile synchronization issue with shader graph decal
- Fixed Gizmos are not drawn in Camera preview
- Fixed pre-exposure for emissive decal
- Fixed wrong values computed in PreIntegrateFGD and in the generation of volumetric lighting data by forcing the use of fp32.
- Fixed NaNs arising during the hair lighting pass
- Fixed synchronization issue in decal HTile that occasionally caused rendering artifacts around decal borders
- Fixed QualitySettings getting marked as modified by HDRP (and thus checked out in Perforce)
- Fixed a bug with uninitialized values in light explorer
- Fixed issue with LOD transition
- Fixed shader warnings related to raytracing and TEXTURE2D_X

### Changed
- Refactor PixelCoordToViewDirWS to be VR compatible and to compute it only once per frame
- Modified the variants stripper to take in account multiple HDRP assets used in the build.
- Improve the ray biasing code to avoid self-intersections during the SSR traversal
- Update Pyramid Spot Light to better match emitted light volume.
- Moved _XRViewConstants out of UnityPerPassStereo constant buffer to fix issues with PSSL
- Removed GetPositionInput_Stereo() and single-pass (double-wide) rendering mode
- Changed label width of the frame settings to accommodate better existing options.
- SSR's Default FrameSettings for camera is now enable.
- Re-enabled the sharpening filter on Temporal Anti-aliasing
- Exposed HDEditorUtils.LightLayerMaskDrawer for integration in other packages and user scripting.
- Rename atmospheric scattering in FrameSettings to Fog
- The size modifier in the override for the culling sphere in Shadow Cascades now defaults to 0.6, which is the same as the formerly hardcoded value.
- Moved LOD Bias and Maximum LOD Level from Frame Setting section `Other` to `Rendering`
- ShaderGraph Decal that affect only emissive, only draw in emissive pass (was drawing in dbuffer pass too)
- Apply decal projector fade factor correctly on all attribut and for shader graph decal
- Move RenderTransparentDepthPostpass after all transparent
- Update exposure prepass to interleave XR single-pass instancing views in a checkerboard pattern
- Removed ScriptRuntimeVersion check in wizard.

## [6.6.0-preview] - 2019-04-01

### Added
- Added preliminary changes for XR deferred shading
- Added support of 111110 color buffer
- Added proper support for Recorder in HDRP
- Added depth offset input in shader graph master nodes
- Added a Parallax Occlusion Mapping node
- Added SMAA support
- Added Homothety and Symetry quick edition modifier on volume used in ReflectionProbe, PlanarReflectionProbe and DensityVolume
- Added multi-edition support for DecalProjectorComponent
- Improve hair shader
- Added the _ScreenToTargetScaleHistory uniform variable to be used when sampling HDRP RTHandle history buffers.
- Added settings in `FrameSettings` to change `QualitySettings.lodBias` and `QualitySettings.maximumLODLevel` during a rendering
- Added an exposure node to retrieve the current, inverse and previous frame exposure value.
- Added an HD scene color node which allow to sample the scene color with mips and a toggle to remove the exposure.
- Added safeguard on HD scene creation if default scene not set in the wizard
- Added Low res transparency rendering pass.

### Fixed
- Fixed HDRI sky intensity lux mode
- Fixed dynamic resolution for XR
- Fixed instance identifier semantic string used by Shader Graph
- Fixed null culling result occuring when changing scene that was causing crashes
- Fixed multi-edition light handles and inspector shapes
- Fixed light's LightLayer field when multi-editing
- Fixed normal blend edition handles on DensityVolume
- Fixed an issue with layered lit shader and height based blend where inactive layers would still have influence over the result
- Fixed multi-selection handles color for DensityVolume
- Fixed multi-edition inspector's blend distances for HDReflectionProbe, PlanarReflectionProbe and DensityVolume
- Fixed metric distance that changed along size in DensityVolume
- Fixed DensityVolume shape handles that have not same behaviour in advance and normal edition mode
- Fixed normal map blending in TerrainLit by only blending the derivatives
- Fixed Xbox One rendering just a grey screen instead of the scene
- Fixed probe handles for multiselection
- Fixed baked cubemap import settings for convolution
- Fixed regression causing crash when attempting to open HDRenderPipelineWizard without an HDRenderPipelineAsset setted
- Fixed FullScreenDebug modes: SSAO, SSR, Contact shadow, Prerefraction Color Pyramid, Final Color Pyramid
- Fixed volumetric rendering with stereo instancing
- Fixed shader warning
- Fixed missing resources in existing asset when updating package
- Fixed PBR master node preview in forward rendering or transparent surface
- Fixed deferred shading with stereo instancing
- Fixed "look at" edition mode of Rotation tool for DecalProjectorComponent
- Fixed issue when switching mode in ReflectionProbe and PlanarReflectionProbe
- Fixed issue where migratable component version where not always serialized when part of prefab's instance
- Fixed an issue where shadow would not be rendered properly when light layer are not enabled
- Fixed exposure weight on unlit materials
- Fixed Light intensity not played in the player when recorded with animation/timeline
- Fixed some issues when multi editing HDRenderPipelineAsset
- Fixed emission node breaking the main shader graph preview in certain conditions.
- Fixed checkout of baked probe asset when baking probes.
- Fixed invalid gizmo position for rotated ReflectionProbe
- Fixed multi-edition of material's SurfaceType and RenderingPath
- Fixed whole pipeline reconstruction on selecting for the first time or modifying other than the currently used HDRenderPipelineAsset
- Fixed single shadow debug mode
- Fixed global scale factor debug mode when scale > 1
- Fixed debug menu material overrides not getting applied to the Terrain Lit shader
- Fixed typo in computeLightVariants
- Fixed deferred pass with XR instancing by disabling ComputeLightEvaluation
- Fixed bloom resolution independence
- Fixed lens dirt intensity not behaving properly
- Fixed the Stop NaN feature
- Fixed some resources to handle more than 2 instanced views for XR
- Fixed issue with black screen (NaN) produced on old GPU hardware or intel GPU hardware with gaussian pyramid
- Fixed issue with disabled punctual light would still render when only directional light is present

### Changed
- DensityVolume scripting API will no longuer allow to change between advance and normal edition mode
- Disabled depth of field, lens distortion and panini projection in the scene view
- TerrainLit shaders and includes are reorganized and made simpler.
- TerrainLit shader GUI now allows custom properties to be displayed in the Terrain fold-out section.
- Optimize distortion pass with stencil
- Disable SceneSelectionPass in shader graph preview
- Control punctual light and area light shadow atlas separately
- Move SMAA anti-aliasing option to after Temporal Anti Aliasing one, to avoid problem with previously serialized project settings
- Optimize rendering with static only lighting and when no cullable lights/decals/density volumes are present.
- Updated handles for DecalProjectorComponent for enhanced spacial position readability and have edition mode for better SceneView management
- DecalProjectorComponent are now scale independent in order to have reliable metric unit (see new Size field for changing the size of the volume)
- Restructure code from HDCamera.Update() by adding UpdateAntialiasing() and UpdateViewConstants()
- Renamed velocity to motion vectors
- Objects rendered during the After Post Process pass while TAA is enabled will not benefit from existing depth buffer anymore. This is done to fix an issue where those object would wobble otherwise
- Removed usage of builtin unity matrix for shadow, shadow now use same constant than other view
- The default volume layer mask for cameras & probes is now `Default` instead of `Everything`

## [6.5.0-preview] - 2019-03-07

### Added
- Added depth-of-field support with stereo instancing
- Adding real time area light shadow support
- Added a new FrameSettings: Specular Lighting to toggle the specular during the rendering

### Fixed
- Fixed diffusion profile upgrade breaking package when upgrading to a new version
- Fixed decals cropped by gizmo not updating correctly if prefab
- Fixed an issue when enabling SSR on multiple view
- Fixed edition of the intensity's unit field while selecting multiple lights
- Fixed wrong calculation in soft voxelization for density volume
- Fixed gizmo not working correctly with pre-exposure
- Fixed issue with setting a not available RT when disabling motion vectors
- Fixed planar reflection when looking at mirror normal
- Fixed mutiselection issue with HDLight Inspector
- Fixed HDAdditionalCameraData data migration
- Fixed failing builds when light explorer window is open
- Fixed cascade shadows border sometime causing artefacts between cascades
- Restored shadows in the Cascade Shadow debug visualization
- `camera.RenderToCubemap` use proper face culling

### Changed
- When rendering reflection probe disable all specular lighting and for metals use fresnelF0 as diffuse color for bake lighting.

## [6.4.0-preview] - 2019-02-21

### Added
- VR: Added TextureXR system to selectively expand TEXTURE2D macros to texture array for single-pass stereo instancing + Convert textures call to these macros
- Added an unit selection dropdown next to shutter speed (camera)
- Added error helpbox when trying to use a sub volume component that require the current HDRenderPipelineAsset to support a feature that it is not supporting.
- Add mesh for tube light when display emissive mesh is enabled

### Fixed
- Fixed Light explorer. The volume explorer used `profile` instead of `sharedProfile` which instantiate a custom volume profile instead of editing the asset itself.
- Fixed UI issue where all is displayed using metric unit in shadow cascade and Percent is set in the unit field (happening when opening the inspector).
- Fixed inspector event error when double clicking on an asset (diffusion profile/material).
- Fixed nullref on layered material UI when the material is not an asset.
- Fixed nullref exception when undo/redo a light property.
- Fixed visual bug when area light handle size is 0.

### Changed
- Update UI for 32bit/16bit shadow precision settings in HDRP asset
- Object motion vectors have been disabled in all but the game view. Camera motion vectors are still enabled everywhere, allowing TAA and Motion Blur to work on static objects.
- Enable texture array by default for most rendering code on DX11 and unlock stereo instancing (DX11 only for now)

## [6.3.0-preview] - 2019-02-18

### Added
- Added emissive property for shader graph decals
- Added a diffusion profile override volume so the list of diffusion profile assets to use can be chanaged without affecting the HDRP asset
- Added a "Stop NaNs" option on cameras and in the Scene View preferences.
- Added metric display option in HDShadowSettings and improve clamping
- Added shader parameter mapping in DebugMenu
- Added scripting API to configure DebugData for DebugMenu

### Fixed
- Fixed decals in forward
- Fixed issue with stencil not correctly setup for various master node and shader for the depth pass, motion vector pass and GBuffer/Forward pass
- Fixed SRP batcher and metal
- Fixed culling and shadows for Pyramid, Box, Rectangle and Tube lights
- Fixed an issue where scissor render state leaking from the editor code caused partially black rendering

### Changed
- When a lit material has a clear coat mask that is not null, we now use the clear coat roughness to compute the screen space reflection.
- Diffusion profiles are now limited to one per asset and can be referenced in materials, shader graphs and vfx graphs. Materials will be upgraded automatically except if they are using a shader graph, in this case it will display an error message.

## [6.2.0-preview] - 2019-02-15

### Added
- Added help box listing feature supported in a given HDRenderPipelineAsset alongs with the drawbacks implied.
- Added cascade visualizer, supporting disabled handles when not overriding.

### Fixed
- Fixed post processing with stereo double-wide
- Fixed issue with Metal: Use sign bit to find the cache type instead of lowest bit.
- Fixed invalid state when creating a planar reflection for the first time
- Fix FrameSettings's LitShaderMode not restrained by supported LitShaderMode regression.

### Changed
- The default value roughness value for the clearcoat has been changed from 0.03 to 0.01
- Update default value of based color for master node
- Update Fabric Charlie Sheen lighting model - Remove Fresnel component that wasn't part of initial model + Remap smoothness to [0.0 - 0.6] range for more artist friendly parameter

### Changed
- Code refactor: all macros with ARGS have been swapped with macros with PARAM. This is because the ARGS macros were incorrectly named.

## [6.1.0-preview] - 2019-02-13

### Added
- Added support for post-processing anti-aliasing in the Scene View (FXAA and TAA). These can be set in Preferences.
- Added emissive property for decal material (non-shader graph)

### Fixed
- Fixed a few UI bugs with the color grading curves.
- Fixed "Post Processing" in the scene view not toggling post-processing effects
- Fixed bake only object with flag `ReflectionProbeStaticFlag` when baking a `ReflectionProbe`

### Changed
- Removed unsupported Clear Depth checkbox in Camera inspector
- Updated the toggle for advanced mode in inspectors.

## [6.0.0-preview] - 2019-02-23

### Added
- Added new API to perform a camera rendering
- Added support for hair master node (Double kajiya kay - Lambert)
- Added Reset behaviour in DebugMenu (ingame mapping is right joystick + B)
- Added Default HD scene at new scene creation while in HDRP
- Added Wizard helping to configure HDRP project
- Added new UI for decal material to allow remapping and scaling of some properties
- Added cascade shadow visualisation toggle in HD shadow settings
- Added icons for assets
- Added replace blending mode for distortion
- Added basic distance fade for density volumes
- Added decal master node for shader graph
- Added HD unlit master node (Cross Pipeline version is name Unlit)
- Added new Rendering Queue in materials
- Added post-processing V3 framework embed in HDRP, remove postprocess V2 framework
- Post-processing now uses the generic volume framework
-   New depth-of-field, bloom, panini projection effects, motion blur
-   Exposure is now done as a pre-exposition pass, the whole system has been revamped
-   Exposure now use EV100 everywhere in the UI (Sky, Emissive Light)
- Added emissive intensity (Luminance and EV100 control) control for Emissive
- Added pre-exposure weigth for Emissive
- Added an emissive color node and a slider to control the pre-exposure percentage of emission color
- Added physical camera support where applicable
- Added more color grading tools
- Added changelog level for Shader Variant stripping
- Added Debug mode for validation of material albedo and metalness/specularColor values
- Added a new dynamic mode for ambient probe and renamed BakingSky to StaticLightingSky
- Added command buffer parameter to all Bind() method of material
- Added Material validator in Render Pipeline Debug
- Added code to future support of DXR (not enabled)
- Added support of multiviewport
- Added HDRenderPipeline.RequestSkyEnvironmentUpdate function to force an update from script when sky is set to OnDemand
- Added a Lighting and BackLighting slots in Lit, StackLit, Fabric and Hair master nodes
- Added support for overriding terrain detail rendering shaders, via the render pipeline editor resources asset
- Added xrInstancing flag support to RTHandle
- Added support for cullmask for decal projectors
- Added software dynamic resolution support
- Added support for "After Post-Process" render pass for unlit shader
- Added support for textured rectangular area lights
- Added stereo instancing macros to MSAA shaders
- Added support for Quarter Res Raytraced Reflections (not enabled)
- Added fade factor for decal projectors.
- Added stereo instancing macros to most shaders used in VR
- Added multi edition support for HDRenderPipelineAsset

### Fixed
- Fixed logic to disable FPTL with stereo rendering
- Fixed stacklit transmission and sun highlight
- Fixed decals with stereo rendering
- Fixed sky with stereo rendering
- Fixed flip logic for postprocessing + VR
- Fixed copyStencilBuffer pass for Switch
- Fixed point light shadow map culling that wasn't taking into account far plane
- Fixed usage of SSR with transparent on all master node
- Fixed SSR and microshadowing on fabric material
- Fixed blit pass for stereo rendering
- Fixed lightlist bounds for stereo rendering
- Fixed windows and in-game DebugMenu sync.
- Fixed FrameSettings' LitShaderMode sync when opening DebugMenu.
- Fixed Metal specific issues with decals, hitting a sampler limit and compiling AxF shader
- Fixed an issue with flipped depth buffer during postprocessing
- Fixed normal map use for shadow bias with forward lit - now use geometric normal
- Fixed transparent depth prepass and postpass access so they can be use without alpha clipping for lit shader
- Fixed support of alpha clip shadow for lit master node
- Fixed unlit master node not compiling
- Fixed issue with debug display of reflection probe
- Fixed issue with phong tessellations not working with lit shader
- Fixed issue with vertex displacement being affected by heightmap setting even if not heightmap where assign
- Fixed issue with density mode on Lit terrain producing NaN
- Fixed issue when going back and forth from Lit to LitTesselation for displacement mode
- Fixed issue with ambient occlusion incorrectly applied to emissiveColor with light layers in deferred
- Fixed issue with fabric convolution not using the correct convolved texture when fabric convolution is enabled
- Fixed issue with Thick mode for Transmission that was disabling transmission with directional light
- Fixed shutdown edge cases with HDRP tests
- Fixed slowdow when enabling Fabric convolution in HDRP asset
- Fixed specularAA not compiling in StackLit Master node
- Fixed material debug view with stereo rendering
- Fixed material's RenderQueue edition in default view.
- Fixed banding issues within volumetric density buffer
- Fixed missing multicompile for MSAA for AxF
- Fixed camera-relative support for stereo rendering
- Fixed remove sync with render thread when updating decal texture atlas.
- Fixed max number of keyword reach [256] issue. Several shader feature are now local
- Fixed Scene Color and Depth nodes
- Fixed SSR in forward
- Fixed custom editor of Unlit, HD Unlit and PBR shader graph master node
- Fixed issue with NewFrame not correctly calculated in Editor when switching scene
- Fixed issue with TerrainLit not compiling with depth only pass and normal buffer
- Fixed geometric normal use for shadow bias with PBR master node in forward
- Fixed instancing macro usage for decals
- Fixed error message when having more than one directional light casting shadow
- Fixed error when trying to display preview of Camera or PlanarReflectionProbe
- Fixed LOAD_TEXTURE2D_ARRAY_MSAA macro
- Fixed min-max and amplitude clamping value in inspector of vertex displacement materials
- Fixed issue with alpha shadow clip (was incorrectly clipping object shadow)
- Fixed an issue where sky cubemap would not be cleared correctly when setting the current sky to None
- Fixed a typo in Static Lighting Sky component UI
- Fixed issue with incorrect reset of RenderQueue when switching shader in inspector GUI
- Fixed issue with variant stripper stripping incorrectly some variants
- Fixed a case of ambient lighting flickering because of previews
- Fixed Decals when rendering multiple camera in a single frame
- Fixed cascade shadow count in shader
- Fixed issue with Stacklit shader with Haze effect
- Fixed an issue with the max sample count for the TAA
- Fixed post-process guard band for XR
- Fixed exposure of emissive of Unlit
- Fixed depth only and motion vector pass for Unlit not working correctly with MSAA
- Fixed an issue with stencil buffer copy causing unnecessary compute dispatches for lighting
- Fixed multi edition issue in FrameSettings
- Fixed issue with SRP batcher and DebugDisplay variant of lit shader
- Fixed issue with debug material mode not doing alpha test
- Fixed "Attempting to draw with missing UAV bindings" errors on Vulkan
- Fixed pre-exposure incorrectly apply to preview
- Fixed issue with duplicate 3D texture in 3D texture altas of volumetric?
- Fixed Camera rendering order (base on the depth parameter)
- Fixed shader graph decals not being cropped by gizmo
- Fixed "Attempting to draw with missing UAV bindings" errors on Vulkan.


### Changed
- ColorPyramid compute shader passes is swapped to pixel shader passes on platforms where the later is faster (Nintendo Switch).
- Removing the simple lightloop used by the simple lit shader
- Whole refactor of reflection system: Planar and reflection probe
- Separated Passthrough from other RenderingPath
- Update several properties naming and caption based on feedback from documentation team
- Remove tile shader variant for transparent backface pass of lit shader
- Rename all HDRenderPipeline to HDRP folder for shaders
- Rename decal property label (based on doc team feedback)
- Lit shader mode now default to Deferred to reduce build time
- Update UI of Emission parameters in shaders
- Improve shader variant stripping including shader graph variant
- Refactored render loop to render realtime probes visible per camera
- Enable SRP batcher by default
- Shader code refactor: Rename LIGHTLOOP_SINGLE_PASS => LIGHTLOOP_DISABLE_TILE_AND_CLUSTER and clean all usage of LIGHTLOOP_TILE_PASS
- Shader code refactor: Move pragma definition of vertex and pixel shader inside pass + Move SURFACE_GRADIENT definition in XXXData.hlsl
- Micro-shadowing in Lit forward now use ambientOcclusion instead of SpecularOcclusion
- Upgraded FrameSettings workflow, DebugMenu and Inspector part relative to it
- Update build light list shader code to support 32 threads in wavefronts on Switch
- LayeredLit layers' foldout are now grouped in one main foldout per layer
- Shadow alpha clip can now be enabled on lit shader and haor shader enven for opaque
- Temporal Antialiasing optimization for Xbox One X
- Parameter depthSlice on SetRenderTarget functions now defaults to -1 to bind the entire resource
- Rename SampleCameraDepth() functions to LoadCameraDepth() and SampleCameraDepth(), same for SampleCameraColor() functions
- Improved Motion Blur quality.
- Update stereo frame settings values for single-pass instancing and double-wide
- Rearrange FetchDepth functions to prepare for stereo-instancing
- Remove unused _ComputeEyeIndex
- Updated HDRenderPipelineAsset inspector
- Re-enable SRP batcher for metal

## [5.2.0-preview] - 2018-11-27

### Added
- Added option to run Contact Shadows and Volumetrics Voxelization stage in Async Compute
- Added camera freeze debug mode - Allow to visually see culling result for a camera
- Added support of Gizmo rendering before and after postprocess in Editor
- Added support of LuxAtDistance for punctual lights

### Fixed
- Fixed Debug.DrawLine and Debug.Ray call to work in game view
- Fixed DebugMenu's enum resetted on change
- Fixed divide by 0 in refraction causing NaN
- Fixed disable rough refraction support
- Fixed refraction, SSS and atmospheric scattering for VR
- Fixed forward clustered lighting for VR (double-wide).
- Fixed Light's UX to not allow negative intensity
- Fixed HDRenderPipelineAsset inspector broken when displaying its FrameSettings from project windows.
- Fixed forward clustered lighting for VR (double-wide).
- Fixed HDRenderPipelineAsset inspector broken when displaying its FrameSettings from project windows.
- Fixed Decals and SSR diable flags for all shader graph master node (Lit, Fabric, StackLit, PBR)
- Fixed Distortion blend mode for shader graph master node (Lit, StackLit)
- Fixed bent Normal for Fabric master node in shader graph
- Fixed PBR master node lightlayers
- Fixed shader stripping for built-in lit shaders.

### Changed
- Rename "Regular" in Diffusion profile UI "Thick Object"
- Changed VBuffer depth parametrization for volumetric from distanceRange to depthExtent - Require update of volumetric settings - Fog start at near plan
- SpotLight with box shape use Lux unit only

## [5.1.0-preview] - 2018-11-19

### Added

- Added a separate Editor resources file for resources Unity does not take when it builds a Player.
- You can now disable SSR on Materials in Shader Graph.
- Added support for MSAA when the Supported Lit Shader Mode is set to Both. Previously HDRP only supported MSAA for Forward mode.
- You can now override the emissive color of a Material when in debug mode.
- Exposed max light for Light Loop Settings in HDRP asset UI.
- HDRP no longer performs a NormalDBuffer pass update if there are no decals in the Scene.
- Added distant (fall-back) volumetric fog and improved the fog evaluation precision.
- Added an option to reflect sky in SSR.
- Added a y-axis offset for the PlanarReflectionProbe and offset tool.
- Exposed the option to run SSR and SSAO on async compute.
- Added support for the _GlossMapScale parameter in the Legacy to HDRP Material converter.
- Added wave intrinsic instructions for use in Shaders (for AMD GCN).


### Fixed
- Fixed sphere shaped influence handles clamping in Reflection Probes.
- Fixed Reflection Probe data migration for projects created before using HDRP.
- Fixed UI of Layered Material where Unity previously rendered the scrollbar above the Copy button.
- Fixed Material tessellations parameters Start fade distance and End fade distance. Originally, Unity clamped these values when you modified them.
- Fixed various distortion and refraction issues - handle a better fall-back.
- Fixed SSR for multiple views.
- Fixed SSR issues related to self-intersections.
- Fixed shape density volume handle speed.
- Fixed density volume shape handle moving too fast.
- Fixed the Camera velocity pass that we removed by mistake.
- Fixed some null pointer exceptions when disabling motion vectors support.
- Fixed viewports for both the Subsurface Scattering combine pass and the transparent depth prepass.
- Fixed the blend mode pop-up in the UI. It previously did not appear when you enabled pre-refraction.
- Fixed some null pointer exceptions that previously occurred when you disabled motion vectors support.
- Fixed Layered Lit UI issue with scrollbar.
- Fixed cubemap assignation on custom ReflectionProbe.
- Fixed Reflection Probes’ capture settings' shadow distance.
- Fixed an issue with the SRP batcher and Shader variables declaration.
- Fixed thickness and subsurface slots for fabric Shader master node that wasn't appearing with the right combination of flags.
- Fixed d3d debug layer warning.
- Fixed PCSS sampling quality.
- Fixed the Subsurface and transmission Material feature enabling for fabric Shader.
- Fixed the Shader Graph UV node’s dimensions when using it in a vertex Shader.
- Fixed the planar reflection mirror gizmo's rotation.
- Fixed HDRenderPipelineAsset's FrameSettings not showing the selected enum in the Inspector drop-down.
- Fixed an error with async compute.
- MSAA now supports transparency.
- The HDRP Material upgrader tool now converts metallic values correctly.
- Volumetrics now render in Reflection Probes.
- Fixed a crash that occurred whenever you set a viewport size to 0.
- Fixed the Camera physic parameter that the UI previously did not display.
- Fixed issue in pyramid shaped spotlight handles manipulation

### Changed

- Renamed Line shaped Lights to Tube Lights.
- HDRP now uses mean height fog parametrization.
- Shadow quality settings are set to All when you use HDRP (This setting is not visible in the UI when using SRP). This avoids Legacy Graphics Quality Settings disabling the shadows and give SRP full control over the Shadows instead.
- HDRP now internally uses premultiplied alpha for all fog.
- Updated default FrameSettings used for realtime Reflection Probes when you create a new HDRenderPipelineAsset.
- Remove multi-camera support. LWRP and HDRP will not support multi-camera layered rendering.
- Updated Shader Graph subshaders to use the new instancing define.
- Changed fog distance calculation from distance to plane to distance to sphere.
- Optimized forward rendering using AMD GCN by scalarizing the light loop.
- Changed the UI of the Light Editor.
- Change ordering of includes in HDRP Materials in order to reduce iteration time for faster compilation.
- Added a StackLit master node replacing the InspectorUI version. IMPORTANT: All previously authored StackLit Materials will be lost. You need to recreate them with the master node.

## [5.0.0-preview] - 2018-09-28

### Added
- Added occlusion mesh to depth prepass for VR (VR still disabled for now)
- Added a debug mode to display only one shadow at once
- Added controls for the highlight created by directional lights
- Added a light radius setting to punctual lights to soften light attenuation and simulate fill lighting
- Added a 'minRoughness' parameter to all non-area lights (was previously only available for certain light types)
- Added separate volumetric light/shadow dimmers
- Added per-pixel jitter to volumetrics to reduce aliasing artifacts
- Added a SurfaceShading.hlsl file, which implements material-agnostic shading functionality in an efficient manner
- Added support for shadow bias for thin object transmission
- Added FrameSettings to control realtime planar reflection
- Added control for SRPBatcher on HDRP Asset
- Added an option to clear the shadow atlases in the debug menu
- Added a color visualization of the shadow atlas rescale in debug mode
- Added support for disabling SSR on materials
- Added intrinsic for XBone
- Added new light volume debugging tool
- Added a new SSR debug view mode
- Added translaction's scale invariance on DensityVolume
- Added multiple supported LitShadermode and per renderer choice in case of both Forward and Deferred supported
- Added custom specular occlusion mode to Lit Shader Graph Master node

### Fixed
- Fixed a normal bias issue with Stacklit (Was causing light leaking)
- Fixed camera preview outputing an error when both scene and game view where display and play and exit was call
- Fixed override debug mode not apply correctly on static GI
- Fixed issue where XRGraphicsConfig values set in the asset inspector GUI weren't propagating correctly (VR still disabled for now)
- Fixed issue with tangent that was using SurfaceGradient instead of regular normal decoding
- Fixed wrong error message display when switching to unsupported target like IOS
- Fixed an issue with ambient occlusion texture sometimes not being created properly causing broken rendering
- Shadow near plane is no longer limited at 0.1
- Fixed decal draw order on transparent material
- Fixed an issue where sometime the lookup texture used for GGX convolution was broken, causing broken rendering
- Fixed an issue where you wouldn't see any fog for certain pipeline/scene configurations
- Fixed an issue with volumetric lighting where the anisotropy value of 0 would not result in perfectly isotropic lighting
- Fixed shadow bias when the atlas is rescaled
- Fixed shadow cascade sampling outside of the atlas when cascade count is inferior to 4
- Fixed shadow filter width in deferred rendering not matching shader config
- Fixed stereo sampling of depth texture in MSAA DepthValues.shader
- Fixed box light UI which allowed negative and zero sizes, thus causing NaNs
- Fixed stereo rendering in HDRISky.shader (VR)
- Fixed normal blend and blend sphere influence for reflection probe
- Fixed distortion filtering (was point filtering, now trilinear)
- Fixed contact shadow for large distance
- Fixed depth pyramid debug view mode
- Fixed sphere shaped influence handles clamping in reflection probes
- Fixed reflection probes data migration for project created before using hdrp
- Fixed ambient occlusion for Lit Master Node when slot is connected

### Changed
- Use samplerunity_ShadowMask instead of samplerunity_samplerLightmap for shadow mask
- Allow to resize reflection probe gizmo's size
- Improve quality of screen space shadow
- Remove support of projection model for ScreenSpaceLighting (SSR always use HiZ and refraction always Proxy)
- Remove all the debug mode from SSR that are obsolete now
- Expose frameSettings and Capture settings for reflection and planar probe
- Update UI for reflection probe, planar probe, camera and HDRP Asset
- Implement proper linear blending for volumetric lighting via deep compositing as described in the paper "Deep Compositing Using Lie Algebras"
- Changed  planar mapping to match terrain convention (XZ instead of ZX)
- XRGraphicsConfig is no longer Read/Write. Instead, it's read-only. This improves consistency of XR behavior between the legacy render pipeline and SRP
- Change reflection probe data migration code (to update old reflection probe to new one)
- Updated gizmo for ReflectionProbes
- Updated UI and Gizmo of DensityVolume

## [4.0.0-preview] - 2018-09-28

### Added
- Added a new TerrainLit shader that supports rendering of Unity terrains.
- Added controls for linear fade at the boundary of density volumes
- Added new API to control decals without monobehaviour object
- Improve Decal Gizmo
- Implement Screen Space Reflections (SSR) (alpha version, highly experimental)
- Add an option to invert the fade parameter on a Density Volume
- Added a Fabric shader (experimental) handling cotton and silk
- Added support for MSAA in forward only for opaque only
- Implement smoothness fade for SSR
- Added support for AxF shader (X-rite format - require special AxF importer from Unity not part of HDRP)
- Added control for sundisc on directional light (hack)
- Added a new HD Lit Master node that implements Lit shader support for Shader Graph
- Added Micro shadowing support (hack)
- Added an event on HDAdditionalCameraData for custom rendering
- HDRP Shader Graph shaders now support 4-channel UVs.

### Fixed
- Fixed an issue where sometimes the deferred shadow texture would not be valid, causing wrong rendering.
- Stencil test during decals normal buffer update is now properly applied
- Decals corectly update normal buffer in forward
- Fixed a normalization problem in reflection probe face fading causing artefacts in some cases
- Fix multi-selection behavior of Density Volumes overwriting the albedo value
- Fixed support of depth texture for RenderTexture. HDRP now correctly output depth to user depth buffer if RenderTexture request it.
- Fixed multi-selection behavior of Density Volumes overwriting the albedo value
- Fixed support of depth for RenderTexture. HDRP now correctly output depth to user depth buffer if RenderTexture request it.
- Fixed support of Gizmo in game view in the editor
- Fixed gizmo for spot light type
- Fixed issue with TileViewDebug mode being inversed in gameview
- Fixed an issue with SAMPLE_TEXTURECUBE_SHADOW macro
- Fixed issue with color picker not display correctly when game and scene view are visible at the same time
- Fixed an issue with reflection probe face fading
- Fixed camera motion vectors shader and associated matrices to update correctly for single-pass double-wide stereo rendering
- Fixed light attenuation functions when range attenuation is disabled
- Fixed shadow component algorithm fixup not dirtying the scene, so changes can be saved to disk.
- Fixed some GC leaks for HDRP
- Fixed contact shadow not affected by shadow dimmer
- Fixed GGX that works correctly for the roughness value of 0 (mean specular highlgiht will disappeard for perfect mirror, we rely on maxSmoothness instead to always have a highlight even on mirror surface)
- Add stereo support to ShaderPassForward.hlsl. Forward rendering now seems passable in limited test scenes with camera-relative rendering disabled.
- Add stereo support to ProceduralSky.shader and OpaqueAtmosphericScattering.shader.
- Added CullingGroupManager to fix more GC.Alloc's in HDRP
- Fixed rendering when multiple cameras render into the same render texture

### Changed
- Changed the way depth & color pyramids are built to be faster and better quality, thus improving the look of distortion and refraction.
- Stabilize the dithered LOD transition mask with respect to the camera rotation.
- Avoid multiple depth buffer copies when decals are present
- Refactor code related to the RT handle system (No more normal buffer manager)
- Remove deferred directional shadow and move evaluation before lightloop
- Add a function GetNormalForShadowBias() that material need to implement to return the normal used for normal shadow biasing
- Remove Jimenez Subsurface scattering code (This code was disabled by default, now remove to ease maintenance)
- Change Decal API, decal contribution is now done in Material. Require update of material using decal
- Move a lot of files from CoreRP to HDRP/CoreRP. All moved files weren't used by Ligthweight pipeline. Long term they could move back to CoreRP after CoreRP become out of preview
- Updated camera inspector UI
- Updated decal gizmo
- Optimization: The objects that are rendered in the Motion Vector Pass are not rendered in the prepass anymore
- Removed setting shader inclue path via old API, use package shader include paths
- The default value of 'maxSmoothness' for punctual lights has been changed to 0.99
- Modified deferred compute and vert/frag shaders for first steps towards stereo support
- Moved material specific Shader Graph files into corresponding material folders.
- Hide environment lighting settings when enabling HDRP (Settings are control from sceneSettings)
- Update all shader includes to use absolute path (allow users to create material in their Asset folder)
- Done a reorganization of the files (Move ShaderPass to RenderPipeline folder, Move all shadow related files to Lighting/Shadow and others)
- Improved performance and quality of Screen Space Shadows

## [3.3.0-preview] - 2018-01-01

### Added
- Added an error message to say to use Metal or Vulkan when trying to use OpenGL API
- Added a new Fabric shader model that supports Silk and Cotton/Wool
- Added a new HDRP Lighting Debug mode to visualize Light Volumes for Point, Spot, Line, Rectangular and Reflection Probes
- Add support for reflection probe light layers
- Improve quality of anisotropic on IBL

### Fixed
- Fix an issue where the screen where darken when rendering camera preview
- Fix display correct target platform when showing message to inform user that a platform is not supported
- Remove workaround for metal and vulkan in normal buffer encoding/decoding
- Fixed an issue with color picker not working in forward
- Fixed an issue where reseting HDLight do not reset all of its parameters
- Fixed shader compile warning in DebugLightVolumes.shader

### Changed
- Changed default reflection probe to be 256x256x6 and array size to be 64
- Removed dependence on the NdotL for thickness evaluation for translucency (based on artist's input)
- Increased the precision when comparing Planar or HD reflection probe volumes
- Remove various GC alloc in C#. Slightly better performance

## [3.2.0-preview] - 2018-01-01

### Added
- Added a luminance meter in the debug menu
- Added support of Light, reflection probe, emissive material, volume settings related to lighting to Lighting explorer
- Added support for 16bit shadows

### Fixed
- Fix issue with package upgrading (HDRP resources asset is now versionned to worarkound package manager limitation)
- Fix HDReflectionProbe offset displayed in gizmo different than what is affected.
- Fix decals getting into a state where they could not be removed or disabled.
- Fix lux meter mode - The lux meter isn't affected by the sky anymore
- Fix area light size reset when multi-selected
- Fix filter pass number in HDUtils.BlitQuad
- Fix Lux meter mode that was applying SSS
- Fix planar reflections that were not working with tile/cluster (olbique matrix)
- Fix debug menu at runtime not working after nested prefab PR come to trunk
- Fix scrolling issue in density volume

### Changed
- Shader code refactor: Split MaterialUtilities file in two parts BuiltinUtilities (independent of FragInputs) and MaterialUtilities (Dependent of FragInputs)
- Change screen space shadow rendertarget format from ARGB32 to RG16

## [3.1.0-preview] - 2018-01-01

### Added
- Decal now support per channel selection mask. There is now two mode. One with BaseColor, Normal and Smoothness and another one more expensive with BaseColor, Normal, Smoothness, Metal and AO. Control is on HDRP Asset. This may require to launch an update script for old scene: 'Edit/Render Pipeline/Single step upgrade script/Upgrade all DecalMaterial MaskBlendMode'.
- Decal now supports depth bias for decal mesh, to prevent z-fighting
- Decal material now supports draw order for decal projectors
- Added LightLayers support (Base on mask from renderers name RenderingLayers and mask from light name LightLayers - if they match, the light apply) - cost an extra GBuffer in deferred (more bandwidth)
- When LightLayers is enabled, the AmbientOclusion is store in the GBuffer in deferred path allowing to avoid double occlusion with SSAO. In forward the double occlusion is now always avoided.
- Added the possibility to add an override transform on the camera for volume interpolation
- Added desired lux intensity and auto multiplier for HDRI sky
- Added an option to disable light by type in the debug menu
- Added gradient sky
- Split EmissiveColor and bakeDiffuseLighting in forward avoiding the emissiveColor to be affect by SSAO
- Added a volume to control indirect light intensity
- Added EV 100 intensity unit for area lights
- Added support for RendererPriority on Renderer. This allow to control order of transparent rendering manually. HDRP have now two stage of sorting for transparent in addition to bact to front. Material have a priority then Renderer have a priority.
- Add Coupling of (HD)Camera and HDAdditionalCameraData for reset and remove in inspector contextual menu of Camera
- Add Coupling of (HD)ReflectionProbe and HDAdditionalReflectionData for reset and remove in inspector contextual menu of ReflectoinProbe
- Add macro to forbid unity_ObjectToWorld/unity_WorldToObject to be use as it doesn't handle camera relative rendering
- Add opacity control on contact shadow

### Fixed
- Fixed an issue with PreIntegratedFGD texture being sometimes destroyed and not regenerated causing rendering to break
- PostProcess input buffers are not copied anymore on PC if the viewport size matches the final render target size
- Fixed an issue when manipulating a lot of decals, it was displaying a lot of errors in the inspector
- Fixed capture material with reflection probe
- Refactored Constant Buffers to avoid hitting the maximum number of bound CBs in some cases.
- Fixed the light range affecting the transform scale when changed.
- Snap to grid now works for Decal projector resizing.
- Added a warning for 128x128 cookie texture without mipmaps
- Replace the sampler used for density volumes for correct wrap mode handling

### Changed
- Move Render Pipeline Debug "Windows from Windows->General-> Render Pipeline debug windows" to "Windows from Windows->Analysis-> Render Pipeline debug windows"
- Update detail map formula for smoothness and albedo, goal it to bright and dark perceptually and scale factor is use to control gradient speed
- Refactor the Upgrade material system. Now a material can be update from older version at any time. Call Edit/Render Pipeline/Upgrade all Materials to newer version
- Change name EnableDBuffer to EnableDecals at several place (shader, hdrp asset...), this require a call to Edit/Render Pipeline/Upgrade all Materials to newer version to have up to date material.
- Refactor shader code: BakeLightingData structure have been replace by BuiltinData. Lot of shader code have been remove/change.
- Refactor shader code: All GBuffer are now handled by the deferred material. Mean ShadowMask and LightLayers are control by lit material in lit.hlsl and not outside anymore. Lot of shader code have been remove/change.
- Refactor shader code: Rename GetBakedDiffuseLighting to ModifyBakedDiffuseLighting. This function now handle lighting model for transmission too. Lux meter debug mode is factor outisde.
- Refactor shader code: GetBakedDiffuseLighting is not call anymore in GBuffer or forward pass, including the ConvertSurfaceDataToBSDFData and GetPreLightData, this is done in ModifyBakedDiffuseLighting now
- Refactor shader code: Added a backBakeDiffuseLighting to BuiltinData to handle lighting for transmission
- Refactor shader code: Material must now call InitBuiltinData (Init all to zero + init bakeDiffuseLighting and backBakeDiffuseLighting ) and PostInitBuiltinData

## [3.0.0-preview] - 2018-01-01

### Fixed
- Fixed an issue with distortion that was using previous frame instead of current frame
- Fixed an issue where disabled light where not upgrade correctly to the new physical light unit system introduce in 2.0.5-preview

### Changed
- Update assembly definitions to output assemblies that match Unity naming convention (Unity.*).

## [2.0.5-preview] - 2018-01-01

### Added
- Add option supportDitheringCrossFade on HDRP Asset to allow to remove shader variant during player build if needed
- Add contact shadows for punctual lights (in additional shadow settings), only one light is allowed to cast contact shadows at the same time and so at each frame a dominant light is choosed among all light with contact shadows enabled.
- Add PCSS shadow filter support (from SRP Core)
- Exposed shadow budget parameters in HDRP asset
- Add an option to generate an emissive mesh for area lights (currently rectangle light only). The mesh fits the size, intensity and color of the light.
- Add an option to the HDRP asset to increase the resolution of volumetric lighting.
- Add additional ligth unit support for punctual light (Lumens, Candela) and area lights (Lumens, Luminance)
- Add dedicated Gizmo for the box Influence volume of HDReflectionProbe / PlanarReflectionProbe

### Changed
- Re-enable shadow mask mode in debug view
- SSS and Transmission code have been refactored to be able to share it between various material. Guidelines are in SubsurfaceScattering.hlsl
- Change code in area light with LTC for Lit shader. Magnitude is now take from FGD texture instead of a separate texture
- Improve camera relative rendering: We now apply camera translation on the model matrix, so before the TransformObjectToWorld(). Note: unity_WorldToObject and unity_ObjectToWorld must never be used directly.
- Rename positionWS to positionRWS (Camera relative world position) at a lot of places (mainly in interpolator and FragInputs). In case of custom shader user will be required to update their code.
- Rename positionWS, capturePositionWS, proxyPositionWS, influencePositionWS to positionRWS, capturePositionRWS, proxyPositionRWS, influencePositionRWS (Camera relative world position) in LightDefinition struct.
- Improve the quality of trilinear filtering of density volume textures.
- Improve UI for HDReflectionProbe / PlanarReflectionProbe

### Fixed
- Fixed a shader preprocessor issue when compiling DebugViewMaterialGBuffer.shader against Metal target
- Added a temporary workaround to Lit.hlsl to avoid broken lighting code with Metal/AMD
- Fixed issue when using more than one volume texture mask with density volumes.
- Fixed an error which prevented volumetric lighting from working if no density volumes with 3D textures were present.
- Fix contact shadows applied on transmission
- Fix issue with forward opaque lit shader variant being removed by the shader preprocessor
- Fixed compilation errors on Nintendo Switch (limited XRSetting support).
- Fixed apply range attenuation option on punctual light
- Fixed issue with color temperature not take correctly into account with static lighting
- Don't display fog when diffuse lighting, specular lighting, or lux meter debug mode are enabled.

## [2.0.4-preview] - 2018-01-01

### Fixed
- Fix issue when disabling rough refraction and building a player. Was causing a crash.

## [2.0.3-preview] - 2018-01-01

### Added
- Increased debug color picker limit up to 260k lux

## [2.0.2-preview] - 2018-01-01

### Added
- Add Light -> Planar Reflection Probe command
- Added a false color mode in rendering debug
- Add support for mesh decals
- Add flag to disable projector decals on transparent geometry to save performance and decal texture atlas space
- Add ability to use decal diffuse map as mask only
- Add visualize all shadow masks in lighting debug
- Add export of normal and roughness buffer for forwardOnly and when in supportOnlyForward mode for forward
- Provide a define in lit.hlsl (FORWARD_MATERIAL_READ_FROM_WRITTEN_NORMAL_BUFFER) when output buffer normal is used to read the normal and roughness instead of caclulating it (can save performance, but lower quality due to compression)
- Add color swatch to decal material

### Changed
- Change Render -> Planar Reflection creation to 3D Object -> Mirror
- Change "Enable Reflector" name on SpotLight to "Angle Affect Intensity"
- Change prototype of BSDFData ConvertSurfaceDataToBSDFData(SurfaceData surfaceData) to BSDFData ConvertSurfaceDataToBSDFData(uint2 positionSS, SurfaceData surfaceData)

### Fixed
- Fix issue with StackLit in deferred mode with deferredDirectionalShadow due to GBuffer not being cleared. Gbuffer is still not clear and issue was fix with the new Output of normal buffer.
- Fixed an issue where interpolation volumes were not updated correctly for reflection captures.
- Fixed an exception in Light Loop settings UI

## [2.0.1-preview] - 2018-01-01

### Added
- Add stripper of shader variant when building a player. Save shader compile time.
- Disable per-object culling that was executed in C++ in HD whereas it was not used (Optimization)
- Enable texture streaming debugging (was not working before 2018.2)
- Added Screen Space Reflection with Proxy Projection Model
- Support correctly scene selection for alpha tested object
- Add per light shadow mask mode control (i.e shadow mask distance and shadow mask). It use the option NonLightmappedOnly
- Add geometric filtering to Lit shader (allow to reduce specular aliasing)
- Add shortcut to create DensityVolume and PlanarReflection in hierarchy
- Add a DefaultHDMirrorMaterial material for PlanarReflection
- Added a script to be able to upgrade material to newer version of HDRP
- Removed useless duplication of ForwardError passes.
- Add option to not compile any DEBUG_DISPLAY shader in the player (Faster build) call Support Runtime Debug display

### Changed
- Changed SupportForwardOnly to SupportOnlyForward in render pipeline settings
- Changed versioning variable name in HDAdditionalXXXData from m_version to version
- Create unique name when creating a game object in the rendering menu (i.e Density Volume(2))
- Re-organize various files and folder location to clean the repository
- Change Debug windows name and location. Now located at:  Windows -> General -> Render Pipeline Debug

### Removed
- Removed GlobalLightLoopSettings.maxPlanarReflectionProbes and instead use value of GlobalLightLoopSettings.planarReflectionProbeCacheSize
- Remove EmissiveIntensity parameter and change EmissiveColor to be HDR (Matching Builtin Unity behavior) - Data need to be updated - Launch Edit -> Single Step Upgrade Script -> Upgrade all Materials emissionColor

### Fixed
- Fix issue with LOD transition and instancing
- Fix discrepency between object motion vector and camera motion vector
- Fix issue with spot and dir light gizmo axis not highlighted correctly
- Fix potential crash while register debug windows inputs at startup
- Fix warning when creating Planar reflection
- Fix specular lighting debug mode (was rendering black)
- Allow projector decal with null material to allow to configure decal when HDRP is not set
- Decal atlas texture offset/scale is updated after allocations (used to be before so it was using date from previous frame)

## [0.0.0-preview] - 2018-01-01

### Added
- Configure the VolumetricLightingSystem code path to be on by default
- Trigger a build exception when trying to build an unsupported platform
- Introduce the VolumetricLightingController component, which can (and should) be placed on the camera, and allows one to control the near and the far plane of the V-Buffer (volumetric "froxel" buffer) along with the depth distribution (from logarithmic to linear)
- Add 3D texture support for DensityVolumes
- Add a better mapping of roughness to mipmap for planar reflection
- The VolumetricLightingSystem now uses RTHandles, which allows to save memory by sharing buffers between different cameras (history buffers are not shared), and reduce reallocation frequency by reallocating buffers only if the rendering resolution increases (and suballocating within existing buffers if the rendering resolution decreases)
- Add a Volumetric Dimmer slider to lights to control the intensity of the scattered volumetric lighting
- Add UV tiling and offset support for decals.
- Add mipmapping support for volume 3D mask textures

### Changed
- Default number of planar reflection change from 4 to 2
- Rename _MainDepthTexture to _CameraDepthTexture
- The VolumetricLightingController has been moved to the Interpolation Volume framework and now functions similarly to the VolumetricFog settings
- Update of UI of cookie, CubeCookie, Reflection probe and planar reflection probe to combo box
- Allow enabling/disabling shadows for area lights when they are set to baked.
- Hide applyRangeAttenuation and FadeDistance for directional shadow as they are not used

### Removed
- Remove Resource folder of PreIntegratedFGD and add the resource to RenderPipeline Asset

### Fixed
- Fix ConvertPhysicalLightIntensityToLightIntensity() function used when creating light from script to match HDLightEditor behavior
- Fix numerical issues with the default value of mean free path of volumetric fog
- Fix the bug preventing decals from coexisting with density volumes
- Fix issue with alpha tested geometry using planar/triplanar mapping not render correctly or flickering (due to being wrongly alpha tested in depth prepass)
- Fix meta pass with triplanar (was not handling correctly the normal)
- Fix preview when a planar reflection is present
- Fix Camera preview, it is now a Preview cameraType (was a SceneView)
- Fix handling unknown GPUShadowTypes in the shadow manager.
- Fix area light shapes sent as point lights to the baking backends when they are set to baked.
- Fix unnecessary division by PI for baked area lights.
- Fix line lights sent to the lightmappers. The backends don't support this light type.
- Fix issue with shadow mask framesettings not correctly taken into account when shadow mask is enabled for lighting.
- Fix directional light and shadow mask transition, they are now matching making smooth transition
- Fix banding issues caused by high intensity volumetric lighting
- Fix the debug window being emptied on SRP asset reload
- Fix issue with debug mode not correctly clearing the GBuffer in editor after a resize
- Fix issue with ResetMaterialKeyword not resetting correctly ToggleOff/Roggle Keyword
- Fix issue with motion vector not render correctly if there is no depth prepass in deferred

## [0.0.0-preview] - 2018-01-01

### Added
- Screen Space Refraction projection model (Proxy raycasting, HiZ raymarching)
- Screen Space Refraction settings as volume component
- Added buffered frame history per camera
- Port Global Density Volumes to the Interpolation Volume System.
- Optimize ImportanceSampleLambert() to not require the tangent frame.
- Generalize SampleVBuffer() to handle different sampling and reconstruction methods.
- Improve the quality of volumetric lighting reprojection.
- Optimize Morton Order code in the Subsurface Scattering pass.
- Planar Reflection Probe support roughness (gaussian convolution of captured probe)
- Use an atlas instead of a texture array for cluster transparent decals
- Add a debug view to visualize the decal atlas
- Only store decal textures to atlas if decal is visible, debounce out of memory decal atlas warning.
- Add manipulator gizmo on decal to improve authoring workflow
- Add a minimal StackLit material (work in progress, this version can be used as template to add new material)

### Changed
- EnableShadowMask in FrameSettings (But shadowMaskSupport still disable by default)
- Forced Planar Probe update modes to (Realtime, Every Update, Mirror Camera)
- Screen Space Refraction proxy model uses the proxy of the first environment light (Reflection probe/Planar probe) or the sky
- Moved RTHandle static methods to RTHandles
- Renamed RTHandle to RTHandleSystem.RTHandle
- Move code for PreIntegratedFDG (Lit.shader) into its dedicated folder to be share with other material
- Move code for LTCArea (Lit.shader) into its dedicated folder to be share with other material

### Removed
- Removed Planar Probe mirror plane position and normal fields in inspector, always display mirror plane and normal gizmos

### Fixed
- Fix fog flags in scene view is now taken into account
- Fix sky in preview windows that were disappearing after a load of a new level
- Fix numerical issues in IntersectRayAABB().
- Fix alpha blending of volumetric lighting with transparent objects.
- Fix the near plane of the V-Buffer causing out-of-bounds look-ups in the clustered data structure.
- Depth and color pyramid are properly computed and sampled when the camera renders inside a viewport of a RTHandle.
- Fix decal atlas debug view to work correctly when shadow atlas view is also enabled
- Fix TransparentSSR with non-rendergraph.
- Fix shader compilation warning on SSR compute shader.<|MERGE_RESOLUTION|>--- conflicted
+++ resolved
@@ -7,11 +7,8 @@
 ## [12.0.0] - 2021-01-11
 
 ### Fixed
-<<<<<<< HEAD
+- Fixed GC allocations from XR occlusion mesh when using multipass.
 - Fixed XR depth copy when using MSAA.
-=======
-- Fixed GC allocations from XR occlusion mesh when using multipass.
->>>>>>> 9e43c61e
 
 ## [11.0.0] - 2020-10-21
 
