# Changelog
All notable changes to this package will be documented in this file.

The format is based on [Keep a Changelog](http://keepachangelog.com/en/1.0.0/)
and this project adheres to [Semantic Versioning](http://semver.org/spec/v2.0.0.html).

## [11.0.0] - 2020-10-21

Version Updated
The version number for this package has increased due to a version update of a related graphics package.

## [10.2.0] - 2020-10-19

### Added
- Added a rough distortion frame setting and and info box on distortion materials.
- Adding support of 4 channel tex coords for ray tracing (case 1265309).
- Added a help button on the volume component toolbar for documentation.
- Added range remapping to metallic property for Lit and Decal shaders.
- Exposed the API to access HDRP shader pass names.
- Added the status check of default camera frame settings in the DXR wizard.
- Added frame setting for Virtual Texturing. 
- Added a fade distance for light influencing volumetric lighting.
- Adding an "Include For Ray Tracing" toggle on lights to allow the user to exclude them when ray tracing is enabled in the frame settings of a camera.
- Added fog volumetric scattering support for path tracing.
- Added new algorithm for SSR with temporal accumulation
- Added quality preset of the new volumetric fog parameters.
- Added missing documentation for unsupported SG RT nodes and light's include for raytracing attrbute.

### Fixed
- Fixed an issue where the Exposure Shader Graph node had clipped text. (case 1265057)
- Fixed an issue when rendering into texture where alpha would not default to 1.0 when using 11_11_10 color buffer in non-dev builds.
- Fixed issues with reordering and hiding graphics compositor layers (cases 1283903, 1285282, 1283886).
- Fixed the possibility to have a shader with a pre-refraction render queue and refraction enabled at the same time.
- Fixed a migration issue with the rendering queue in ShaderGraph when upgrading to 10.x;
- Fixed the object space matrices in shader graph for ray tracing.
- Changed the cornea refraction function to take a view dir in object space.
- Fixed upside down XR occlusion mesh.
- Fixed precision issue with the atmospheric fog.
- Fixed issue with TAA and no motion vectors.
- Fixed the stripping not working the terrain alphatest feature required for terrain holes (case 1205902).
- Fixed bounding box generation that resulted in incorrect light culling (case 3875925).
- VFX : Fix Emissive writing in Opaque Lit Output with PSSL platforms (case 273378).
- Fixed issue where pivot of DecalProjector was not aligned anymore on Transform position when manipulating the size of the projector from the Inspector.
- Fixed a null reference exception when creating a diffusion profile asset.
- Fixed the diffusion profile not being registered as a dependency of the ShaderGraph.
- Fixing exceptions in the console when putting the SSGI in low quality mode (render graph).
- Fixed NullRef Exception when decals are in the scene, no asset is set and HDRP wizard is run.
- Fixed issue with TAA causing bleeding of a view into another when multiple views are visible.
- Fix an issue that caused issues of usability of editor if a very high resolution is set by mistake and then reverted back to a smaller resolution.
- Fixed issue where Default Volume Profile Asset change in project settings was not added to the undo stack (case 1285268).
- Fixed undo after enabling compositor.
- Fixed the ray tracing shadow UI being displayed while it shouldn't (case 1286391).
- Fixed issues with physically-based DoF, improved speed and robustness 
- Fixed a warning happening when putting the range of lights to 0.
- Fixed issue when null parameters in a volume component would spam null reference errors. Produce a warning instead.
- Fixed volument component creation via script.
- Fixed GC allocs in render graph.
- Fixed scene picking passes.
- Fixed broken ray tracing light cluster full screen debug.
- Fixed dead code causing error.
- Fixed issue when dragging slider in inspector for ProjectionDepth.
- Fixed issue when resizing Inspector window that make the DecalProjector editor flickers.
- Fixed issue in DecalProjector editor when the Inspector window have a too small width: the size appears on 2 lines but the editor not let place for the second one.
- Fixed issue (null reference in console) when selecting a DensityVolume with rectangle selection.
- Fixed issue when linking the field of view with the focal length in physical camera
- Fixed supported platform build and error message.
- Fixed exceptions occuring when selecting mulitple decal projectors without materials assigned (case 1283659).
- Fixed LookDev error message when pipeline is not loaded.
- Properly reject history when enabling seond denoiser for RTGI.
- Fixed an issue that could cause objects to not be rendered when using Vulkan API.
- Fixed issue with lookdev shadows looking wrong upon exiting playmode. 
- Fixed temporary Editor freeze when selecting AOV output in graphics compositor (case 1288744).
- Fixed normal flip with double sided materials.
- Fixed shadow resolution settings level in the light explorer.
- Fixed the ShaderGraph being dirty after the first save.
- Fixed XR shadows culling
- Fixed stylesheet reloading for LookDev window and Wizard window.
- Fixed Nans happening when upscaling the RTGI.
- Fixed the adjust weight operation not being done for the non-rendergraph pipeline.
- Fixed overlap with SSR Transparent default frame settings message on DXR Wizard.
- Fixed alpha channel in the stop NaNs and motion blur shaders.
- Fixed undo of duplicate environments in the look dev environment library.
- Fixed a ghosting issue with RTShadows (Sun, Point and Spot), RTAO and RTGI when the camera is moving fast.
- Fixed a SSGI denoiser bug for large scenes.
- Fixed a Nan issue with SSGI.
<<<<<<< HEAD
- Fixed CustomPassUtils.RenderFrom* functions and CustomPassUtils.DisableSinglePassRendering struct in VR.
- Fixed custom pass markers not recorded when render graph was enabled.
=======
- Fixed an issue with IsFrontFace node in Shader Graph not working properly
>>>>>>> 3dc0fc76

### Changed
- Combined occlusion meshes into one to reduce draw calls and state changes with XR single-pass.
- Claryfied doc for the LayeredLit material.
- Various improvements for the Volumetric Fog.
- Use draggable fields for float scalable settings
- Migrated the fabric & hair shadergraph samples directly into the renderpipeline resources.
- Removed green coloration of the UV on the DecalProjector gizmo.
- Removed _BLENDMODE_PRESERVE_SPECULAR_LIGHTING keyword from shaders.
- Now the DXR wizard displays the name of the target asset that needs to be changed.
- Standardized naming for the option regarding Transparent objects being able to receive Screen Space Reflections.
- Making the reflection and refractions of cubemaps distance based.
- Changed Receive SSR to also controls Receive SSGI on opaque objects.
- Improved the punctual light shadow rescale algorithm.
- Changed the names of some of the parameters for the Eye Utils SG Nodes.
- Restored frame setting for async compute of contact shadows.
- Removed the possibility to have MSAA (through the frame settings) when ray tracing is active.
- Range handles for decal projector angle fading.
- Smoother angle fading for decal projector.

## [10.1.0] - 2020-10-12

### Added
- Added an option to have only the metering mask displayed in the debug mode.
- Added a new mode to cluster visualization debug where users can see a slice instead of the cluster on opaque objects.
- Added ray traced reflection support for the render graph version of the pipeline.
- Added render graph support of RTAO and required denoisers.
- Added render graph support of RTGI.
- Added support of RTSSS and Recursive Rendering in the render graph mode.
- Added support of RT and screen space shadow for render graph.
- Added tooltips with the full name of the (graphics) compositor properties to properly show large names that otherwise are clipped by the UI (case 1263590)
- Added error message if a callback AOV allocation fail
- Added marker for all AOV request operation on GPU
- Added remapping options for Depth Pyramid debug view mode
- Added an option to support AOV shader at runtime in HDRP settings (case 1265070)
- Added support of SSGI in the render graph mode.
- Added option for 11-11-10 format for cube reflection probes.
- Added an optional check in the HDRP DXR Wizard to verify 64 bits target architecture
- Added option to display timing stats in the debug menu as an average over 1 second. 
- Added a light unit slider to provide users more context when authoring physically based values.
- Added a way to check the normals through the material views.
- Added Simple mode to Earth Preset for PBR Sky
- Added the export of normals during the prepass for shadow matte for proper SSAO calculation.
- Added the usage of SSAO for shadow matte unlit shader graph.
- Added the support of input system V2
- Added a new volume component parameter to control the max ray length of directional lights(case 1279849).
- Added support for 'Pyramid' and 'Box' spot light shapes in path tracing.
- Added high quality prefiltering option for Bloom.
- Added support for camera relative ray tracing (and keeping non-camera relative ray tracing working)
- Added a rough refraction option on planar reflections.
- Added scalability settings for the planar reflection resolution.
- Added tests for AOV stacking and UI rendering in the graphics compositor.
- Added a new ray tracing only function that samples the specular part of the materials.
- Adding missing marker for ray tracing profiling (RaytracingDeferredLighting)
- Added the support of eye shader for ray tracing.
- Exposed Refraction Model to the material UI when using a Lit ShaderGraph.
- Added bounding sphere support to screen-space axis-aligned bounding box generation pass.

### Fixed
- Fixed several issues with physically-based DoF (TAA ghosting of the CoC buffer, smooth layer transitions, etc)
- Fixed GPU hang on D3D12 on xbox. 
- Fixed game view artifacts on resizing when hardware dynamic resolution was enabled
- Fixed black line artifacts occurring when Lanczos upsampling was set for dynamic resolution
- Fixed Amplitude -> Min/Max parametrization conversion
- Fixed CoatMask block appearing when creating lit master node (case 1264632)
- Fixed issue with SceneEV100 debug mode indicator when rescaling the window.
- Fixed issue with PCSS filter being wrong on first frame. 
- Fixed issue with emissive mesh for area light not appearing in playmode if Reload Scene option is disabled in Enter Playmode Settings.
- Fixed issue when Reflection Probes are set to OnEnable and are never rendered if the probe is enabled when the camera is farther than the probe fade distance. 
- Fixed issue with sun icon being clipped in the look dev window. 
- Fixed error about layers when disabling emissive mesh for area lights.
- Fixed issue when the user deletes the composition graph or .asset in runtime (case 1263319)
- Fixed assertion failure when changing resolution to compositor layers after using AOVs (case 1265023) 
- Fixed flickering layers in graphics compositor (case 1264552)
- Fixed issue causing the editor field not updating the disc area light radius.
- Fixed issues that lead to cookie atlas to be updated every frame even if cached data was valid.
- Fixed an issue where world space UI was not emitted for reflection cameras in HDRP
- Fixed an issue with cookie texture atlas that would cause realtime textures to always update in the atlas even when the content did not change.
- Fixed an issue where only one of the two lookdev views would update when changing the default lookdev volume profile.
- Fixed a bug related to light cluster invalidation.
- Fixed shader warning in DofGather (case 1272931)
- Fixed AOV export of depth buffer which now correctly export linear depth (case 1265001)
- Fixed issue that caused the decal atlas to not be updated upon changing of the decal textures content.
- Fixed "Screen position out of view frustum" error when camera is at exactly the planar reflection probe location.
- Fixed Amplitude -> Min/Max parametrization conversion
- Fixed issue that allocated a small cookie for normal spot lights.
- Fixed issue when undoing a change in diffuse profile list after deleting the volume profile.
- Fixed custom pass re-ordering and removing.
- Fixed TAA issue and hardware dynamic resolution.
- Fixed a static lighting flickering issue caused by having an active planar probe in the scene while rendering inspector preview.
- Fixed an issue where even when set to OnDemand, the sky lighting would still be updated when changing sky parameters.
- Fixed an error message trigerred when a mesh has more than 32 sub-meshes (case 1274508).
- Fixed RTGI getting noisy for grazying angle geometry (case 1266462).
- Fixed an issue with TAA history management on pssl.
- Fixed the global illumination volume override having an unwanted advanced mode (case 1270459).
- Fixed screen space shadow option displayed on directional shadows while they shouldn't (case 1270537).
- Fixed the handling of undo and redo actions in the graphics compositor (cases 1268149, 1266212, 1265028)
- Fixed issue with composition graphs that include virtual textures, cubemaps and other non-2D textures (cases 1263347, 1265638).
- Fixed issues when selecting a new composition graph or setting it to None (cases 1263350, 1266202)
- Fixed ArgumentNullException when saving shader graphs after removing the compositor from the scene (case 1268658)
- Fixed issue with updating the compositor output when not in play mode (case 1266216)
- Fixed warning with area mesh (case 1268379)
- Fixed issue with diffusion profile not being updated upon reset of the editor. 
- Fixed an issue that lead to corrupted refraction in some scenarios on xbox.
- Fixed for light loop scalarization not happening. 
- Fixed issue with stencil not being set in rendergraph mode.
- Fixed for post process being overridable in reflection probes even though it is not supported.
- Fixed RTGI in performance mode when light layers are enabled on the asset.
- Fixed SSS materials appearing black in matcap mode.
- Fixed a collision in the interaction of RTR and RTGI.
- Fix for lookdev toggling renderers that are set to non editable or are hidden in the inspector.
- Fixed issue with mipmap debug mode not properly resetting full screen mode (and viceversa). 
- Added unsupported message when using tile debug mode with MSAA.
- Fixed SSGI compilation issues on PS4.
- Fixed "Screen position out of view frustum" error when camera is on exactly the planar reflection probe plane.
- Workaround issue that caused objects using eye shader to not be rendered on xbox.
- Fixed GC allocation when using XR single-pass test mode.
- Fixed text in cascades shadow split being truncated.
- Fixed rendering of custom passes in the Custom Pass Volume inspector
- Force probe to render again if first time was during async shader compilation to avoid having cyan objects.
- Fixed for lookdev library field not being refreshed upon opening a library from the environment library inspector.
- Fixed serialization issue with matcap scale intensity.
- Close Add Override popup of Volume Inspector when the popup looses focus (case 1258571)
- Light quality setting for contact shadow set to on for High quality by default.
- Fixed an exception thrown when closing the look dev because there is no active SRP anymore.
- Fixed alignment of framesettings in HDRP Default Settings
- Fixed an exception thrown when closing the look dev because there is no active SRP anymore.
- Fixed an issue where entering playmode would close the LookDev window.
- Fixed issue with rendergraph on console failing on SSS pass.
- Fixed Cutoff not working properly with ray tracing shaders default and SG (case 1261292).
- Fixed shader compilation issue with Hair shader and debug display mode
- Fixed cubemap static preview not updated when the asset is imported.
- Fixed wizard DXR setup on non-DXR compatible devices.
- Fixed Custom Post Processes affecting preview cameras.
- Fixed issue with lens distortion breaking rendering.
- Fixed save popup appearing twice due to HDRP wizard.
- Fixed error when changing planar probe resolution.
- Fixed the dependecy of FrameSettings (MSAA, ClearGBuffer, DepthPrepassWithDeferred) (case 1277620).
- Fixed the usage of GUIEnable for volume components (case 1280018).
- Fixed the diffusion profile becoming invalid when hitting the reset (case 1269462).
- Fixed issue with MSAA resolve killing the alpha channel.
- Fixed a warning in materialevalulation
- Fixed an error when building the player.
- Fixed issue with box light not visible if range is below one and range attenuation is off.
- Fixed an issue that caused a null reference when deleting camera component in a prefab. (case 1244430)
- Fixed issue with bloom showing a thin black line after rescaling window. 
- Fixed rendergraph motion vector resolve.
- Fixed the Ray-Tracing related Debug Display not working in render graph mode.
- Fix nan in pbr sky
- Fixed Light skin not properly applied on the LookDev when switching from Dark Skin (case 1278802)
- Fixed accumulation on DX11
- Fixed issue with screen space UI not drawing on the graphics compositor (case 1279272).
- Fixed error Maximum allowed thread group count is 65535 when resolution is very high. 
- LOD meshes are now properly stripped based on the maximum lod value parameters contained in the HDRP asset.
- Fixed an inconsistency in the LOD group UI where LOD bias was not the right one.
- Fixed outlines in transitions between post-processed and plain regions in the graphics compositor (case 1278775).
- Fix decal being applied twice with LOD Crossfade.
- Fixed camera stacking for AOVs in the graphics compositor (case 1273223).
- Fixed backface selection on some shader not ignore correctly.
- Disable quad overdraw on ps4.
- Fixed error when resizing the graphics compositor's output and when re-adding a compositor in the scene
- Fixed issues with bloom, alpha and HDR layers in the compositor (case 1272621).
- Fixed alpha not having TAA applied to it.
- Fix issue with alpha output in forward.
- Fix compilation issue on Vulkan for shaders using high quality shadows in XR mode.
- Fixed wrong error message when fixing DXR resources from Wizard.
- Fixed compilation error of quad overdraw with double sided materials
- Fixed screen corruption on xbox when using TAA and Motion Blur with rendergraph. 
- Fixed UX issue in the graphics compositor related to clear depth and the defaults for new layers, add better tooltips and fix minor bugs (case 1283904)
- Fixed scene visibility not working for custom pass volumes.
- Fixed issue with several override entries in the runtime debug menu. 
- Fixed issue with rendergraph failing to execute every 30 minutes. 
- Fixed Lit ShaderGraph surface option property block to only display transmission and energy conserving specular color options for their proper material mode (case 1257050)
- Fixed nan in reflection probe when volumetric fog filtering is enabled, causing the whole probe to be invalid.
- Fixed Debug Color pixel became grey
- Fixed TAA flickering on the very edge of screen. 
- Fixed profiling scope for quality RTGI.
- Fixed the denoising and multi-sample not being used for smooth multibounce RTReflections.
- Fixed issue where multiple cameras would cause GC each frame.
- Fixed after post process rendering pass options not showing for unlit ShaderGraphs.
- Fixed null reference in the Undo callback of the graphics compositor 
- Fixed cullmode for SceneSelectionPass.
- Fixed issue that caused non-static object to not render at times in OnEnable reflection probes.
- Baked reflection probes now correctly use static sky for ambient lighting.

### Changed
- Preparation pass for RTSSShadows to be supported by render graph.
- Add tooltips with the full name of the (graphics) compositor properties to properly show large names that otherwise are clipped by the UI (case 1263590)
- Composition profile .asset files cannot be manually edited/reset by users (to avoid breaking things - case 1265631)
- Preparation pass for RTSSShadows to be supported by render graph.
- Changed the way the ray tracing property is displayed on the material (QOL 1265297).
- Exposed lens attenuation mode in default settings and remove it as a debug mode.
- Composition layers without any sub layers are now cleared to black to avoid confusion (case 1265061).
- Slight reduction of VGPR used by area light code.
- Changed thread group size for contact shadows (save 1.1ms on PS4)
- Make sure distortion stencil test happens before pixel shader is run.
- Small optimization that allows to skip motion vector prepping when the whole wave as velocity of 0.
- Improved performance to avoid generating coarse stencil buffer when not needed.
- Remove HTile generation for decals (faster without).
- Improving SSGI Filtering and fixing a blend issue with RTGI.
- Changed the Trackball UI so that it allows explicit numeric values.
- Reduce the G-buffer footprint of anisotropic materials
- Moved SSGI out of preview.
- Skip an unneeded depth buffer copy on consoles. 
- Replaced the Density Volume Texture Tool with the new 3D Texture Importer.
- Rename Raytracing Node to Raytracing Quality Keyword and rename high and low inputs as default and raytraced. All raytracing effects now use the raytraced mode but path tracing.
- Moved diffusion profile list to the HDRP default settings panel.
- Skip biquadratic resampling of vbuffer when volumetric fog filtering is enabled.
- Optimized Grain and sRGB Dithering.
- On platforms that allow it skip the first mip of the depth pyramid and compute it alongside the depth buffer used for low res transparents.
- When trying to install the local configuration package, if another one is already present the user is now asked whether they want to keep it or not.
- Improved MSAA color resolve to fix issues when very bright and very dark samples are resolved together.
- Improve performance of GPU light AABB generation
- Removed the max clamp value for the RTR, RTAO and RTGI's ray length (case 1279849).
- Meshes assigned with a decal material are not visible anymore in ray-tracing or path-tracing.
- Removed BLEND shader keywords.
- Remove a rendergraph debug option to clear resources on release from UI.
- added SV_PrimitiveID in the VaryingMesh structure for fulldebugscreenpass as well as primitiveID in FragInputs
- Changed which local frame is used for multi-bounce RTReflections.
- Move System Generated Values semantics out of VaryingsMesh structure.
- Other forms of FSAA are silently deactivated, when path tracing is on.
- Removed XRSystemTests. The GC verification is now done during playmode tests (case 1285012).
- SSR now uses the pre-refraction color pyramid.
- Various improvements for the Volumetric Fog.
- Optimizations for volumetric fog.

## [10.0.0] - 2019-06-10

### Added
- Ray tracing support for VR single-pass
- Added sharpen filter shader parameter and UI for TemporalAA to control image quality instead of hardcoded value
- Added frame settings option for custom post process and custom passes as well as custom color buffer format option.
- Add check in wizard on SRP Batcher enabled.
- Added default implementations of OnPreprocessMaterialDescription for FBX, Obj, Sketchup and 3DS file formats.
- Added custom pass fade radius
- Added after post process injection point for custom passes
- Added basic alpha compositing support - Alpha is available afterpostprocess when using FP16 buffer format.
- Added falloff distance on Reflection Probe and Planar Reflection Probe
- Added Backplate projection from the HDRISky
- Added Shadow Matte in UnlitMasterNode, which only received shadow without lighting
- Added hability to name LightLayers in HDRenderPipelineAsset
- Added a range compression factor for Reflection Probe and Planar Reflection Probe to avoid saturation of colors.
- Added path tracing support for directional, point and spot lights, as well as emission from Lit and Unlit.
- Added non temporal version of SSAO.
- Added more detailed ray tracing stats in the debug window
- Added Disc area light (bake only)
- Added a warning in the material UI to prevent transparent + subsurface-scattering combination.
- Added XR single-pass setting into HDRP asset
- Added a penumbra tint option for lights
- Added support for depth copy with XR SDK
- Added debug setting to Render Pipeline Debug Window to list the active XR views
- Added an option to filter the result of the volumetric lighting (off by default).
- Added a transmission multiplier for directional lights
- Added XR single-pass test mode to Render Pipeline Debug Window
- Added debug setting to Render Pipeline Window to list the active XR views
- Added a new refraction mode for the Lit shader (thin). Which is a box refraction with small thickness values
- Added the code to support Barn Doors for Area Lights based on a shaderconfig option.
- Added HDRPCameraBinder property binder for Visual Effect Graph
- Added "Celestial Body" controls to the Directional Light
- Added new parameters to the Physically Based Sky
- Added Reflections to the DXR Wizard
- Added the possibility to have ray traced colored and semi-transparent shadows on directional lights.
- Added a check in the custom post process template to throw an error if the default shader is not found.
- Exposed the debug overlay ratio in the debug menu.
- Added a separate frame settings for tonemapping alongside color grading.
- Added the receive fog option in the material UI for ShaderGraphs.
- Added a public virtual bool in the custom post processes API to specify if a post processes should be executed in the scene view.
- Added a menu option that checks scene issues with ray tracing. Also removed the previously existing warning at runtime.
- Added Contrast Adaptive Sharpen (CAS) Upscaling effect.
- Added APIs to update probe settings at runtime.
- Added documentation for the rayTracingSupported method in HDRP
- Added user-selectable format for the post processing passes.
- Added support for alpha channel in some post-processing passes (DoF, TAA, Uber).
- Added warnings in FrameSettings inspector when using DXR and atempting to use Asynchronous Execution.
- Exposed Stencil bits that can be used by the user.
- Added history rejection based on velocity of intersected objects for directional, point and spot lights.
- Added a affectsVolumetric field to the HDAdditionalLightData API to know if light affects volumetric fog.
- Add OS and Hardware check in the Wizard fixes for DXR.
- Added option to exclude camera motion from motion blur.
- Added semi-transparent shadows for point and spot lights.
- Added support for semi-transparent shadow for unlit shader and unlit shader graph.
- Added the alpha clip enabled toggle to the material UI for all HDRP shader graphs.
- Added Material Samples to explain how to use the lit shader features
- Added an initial implementation of ray traced sub surface scattering
- Added AssetPostprocessors and Shadergraphs to handle Arnold Standard Surface and 3DsMax Physical material import from FBX.
- Added support for Smoothness Fade start work when enabling ray traced reflections.
- Added Contact shadow, Micro shadows and Screen space refraction API documentation.
- Added script documentation for SSR, SSAO (ray tracing), GI, Light Cluster, RayTracingSettings, Ray Counters, etc.
- Added path tracing support for refraction and internal reflections.
- Added support for Thin Refraction Model and Lit's Clear Coat in Path Tracing.
- Added the Tint parameter to Sky Colored Fog.
- Added of Screen Space Reflections for Transparent materials
- Added a fallback for ray traced area light shadows in case the material is forward or the lit mode is forward.
- Added a new debug mode for light layers.
- Added an "enable" toggle to the SSR volume component.
- Added support for anisotropic specular lobes in path tracing.
- Added support for alpha clipping in path tracing.
- Added support for light cookies in path tracing.
- Added support for transparent shadows in path tracing.
- Added support for iridescence in path tracing.
- Added support for background color in path tracing.
- Added a path tracing test to the test suite.
- Added a warning and workaround instructions that appear when you enable XR single-pass after the first frame with the XR SDK.
- Added the exposure sliders to the planar reflection probe preview
- Added support for subsurface scattering in path tracing.
- Added a new mode that improves the filtering of ray traced shadows (directional, point and spot) based on the distance to the occluder.
- Added support of cookie baking and add support on Disc light.
- Added support for fog attenuation in path tracing.
- Added a new debug panel for volumes
- Added XR setting to control camera jitter for temporal effects
- Added an error message in the DrawRenderers custom pass when rendering opaque objects with an HDRP asset in DeferredOnly mode.
- Added API to enable proper recording of path traced scenes (with the Unity recorder or other tools).
- Added support for fog in Recursive rendering, ray traced reflections and ray traced indirect diffuse.
- Added an alpha blend option for recursive rendering
- Added support for stack lit for ray tracing effects.
- Added support for hair for ray tracing effects.
- Added support for alpha to coverage for HDRP shaders and shader graph
- Added support for Quality Levels to Subsurface Scattering.
- Added option to disable XR rendering on the camera settings.
- Added support for specular AA from geometric curvature in AxF
- Added support for baked AO (no input for now) in AxF
- Added an info box to warn about depth test artifacts when rendering object twice in custom passes with MSAA.
- Added a frame setting for alpha to mask.
- Added support for custom passes in the AOV API
- Added Light decomposition lighting debugging modes and support in AOV
- Added exposure compensation to Fixed exposure mode
- Added support for rasterized area light shadows in StackLit
- Added support for texture-weighted automatic exposure
- Added support for POM for emissive map
- Added alpha channel support in motion blur pass.
- Added the HDRP Compositor Tool (in Preview).
- Added a ray tracing mode option in the HDRP asset that allows to override and shader stripping.
- Added support for arbitrary resolution scaling of Volumetric Lighting to the Fog volume component.
- Added range attenuation for box-shaped spotlights.
- Added scenes for hair and fabric and decals with material samples
- Added fabric materials and textures
- Added information for fabric materials in fabric scene
- Added a DisplayInfo attribute to specify a name override and a display order for Volume Component fields (used only in default inspector for now).
- Added Min distance to contact shadows.
- Added support for Depth of Field in path tracing (by sampling the lens aperture).
- Added an API in HDRP to override the camera within the rendering of a frame (mainly for custom pass).
- Added a function (HDRenderPipeline.ResetRTHandleReferenceSize) to reset the reference size of RTHandle systems.
- Added support for AxF measurements importing into texture resources tilings.
- Added Layer parameter on Area Light to modify Layer of generated Emissive Mesh
- Added a flow map parameter to HDRI Sky
- Implemented ray traced reflections for transparent objects.
- Add a new parameter to control reflections in recursive rendering.
- Added an initial version of SSGI.
- Added Virtual Texturing cache settings to control the size of the Streaming Virtual Texturing caches.
- Added back-compatibility with builtin stereo matrices.
- Added CustomPassUtils API to simplify Blur, Copy and DrawRenderers custom passes.
- Added Histogram guided automatic exposure.
- Added few exposure debug modes.
- Added support for multiple path-traced views at once (e.g., scene and game views).
- Added support for 3DsMax's 2021 Simplified Physical Material from FBX files in the Model Importer.
- Added custom target mid grey for auto exposure.
- Added CustomPassUtils API to simplify Blur, Copy and DrawRenderers custom passes.
- Added an API in HDRP to override the camera within the rendering of a frame (mainly for custom pass).
- Added more custom pass API functions, mainly to render objects from another camera.
- Added support for transparent Unlit in path tracing.
- Added a minimal lit used for RTGI in peformance mode.
- Added procedural metering mask that can follow an object
- Added presets quality settings for RTAO and RTGI.
- Added an override for the shadow culling that allows better directional shadow maps in ray tracing effects (RTR, RTGI, RTSSS and RR).
- Added a Cloud Layer volume override.
- Added Fast Memory support for platform that support it.
- Added CPU and GPU timings for ray tracing effects.
- Added support to combine RTSSS and RTGI (1248733).
- Added IES Profile support for Point, Spot and Rectangular-Area lights
- Added support for multiple mapping modes in AxF.
- Add support of lightlayers on indirect lighting controller
- Added compute shader stripping.
- Added Cull Mode option for opaque materials and ShaderGraphs. 
- Added scene view exposure override.
- Added support for exposure curve remapping for min/max limits.
- Added presets for ray traced reflections.
- Added final image histogram debug view (both luminance and RGB).
- Added an example texture and rotation to the Cloud Layer volume override.
- Added an option to extend the camera culling for skinned mesh animation in ray tracing effects (1258547).
- Added decal layer system similar to light layer. Mesh will receive a decal when both decal layer mask matches.
- Added shader graph nodes for rendering a complex eye shader.
- Added more controls to contact shadows and increased quality in some parts. 
- Added a physically based option in DoF volume.
- Added API to check if a Camera, Light or ReflectionProbe is compatible with HDRP.
- Added path tracing test scene for normal mapping.
- Added missing API documentation.
- Remove CloudLayer
- Added quad overdraw and vertex density debug modes.

### Fixed
- fix when saved HDWizard window tab index out of range (1260273)
- Fix when rescale probe all direction below zero (1219246)
- Update documentation of HDRISky-Backplate, precise how to have Ambient Occlusion on the Backplate
- Sorting, undo, labels, layout in the Lighting Explorer.
- Fixed sky settings and materials in Shader Graph Samples package
- Fix/workaround a probable graphics driver bug in the GTAO shader.
- Fixed Hair and PBR shader graphs double sided modes
- Fixed an issue where updating an HDRP asset in the Quality setting panel would not recreate the pipeline.
- Fixed issue with point lights being considered even when occupying less than a pixel on screen (case 1183196)
- Fix a potential NaN source with iridescence (case 1183216)
- Fixed issue of spotlight breaking when minimizing the cone angle via the gizmo (case 1178279)
- Fixed issue that caused decals not to modify the roughness in the normal buffer, causing SSR to not behave correctly (case 1178336)
- Fixed lit transparent refraction with XR single-pass rendering
- Removed extra jitter for TemporalAA in VR
- Fixed ShaderGraph time in main preview
- Fixed issue on some UI elements in HDRP asset not expanding when clicking the arrow (case 1178369)
- Fixed alpha blending in custom post process
- Fixed the modification of the _AlphaCutoff property in the material UI when exposed with a ShaderGraph parameter.
- Fixed HDRP test `1218_Lit_DiffusionProfiles` on Vulkan.
- Fixed an issue where building a player in non-dev mode would generate render target error logs every frame
- Fixed crash when upgrading version of HDRP
- Fixed rendering issues with material previews
- Fixed NPE when using light module in Shuriken particle systems (1173348).
- Refresh cached shadow on editor changes
- Fixed light supported units caching (1182266)
- Fixed an issue where SSAO (that needs temporal reprojection) was still being rendered when Motion Vectors were not available (case 1184998)
- Fixed a nullref when modifying the height parameters inside the layered lit shader UI.
- Fixed Decal gizmo that become white after exiting play mode
- Fixed Decal pivot position to behave like a spotlight
- Fixed an issue where using the LightingOverrideMask would break sky reflection for regular cameras
- Fix DebugMenu FrameSettingsHistory persistency on close
- Fix DensityVolume, ReflectionProbe aned PlanarReflectionProbe advancedControl display
- Fix DXR scene serialization in wizard
- Fixed an issue where Previews would reallocate History Buffers every frame
- Fixed the SetLightLayer function in HDAdditionalLightData setting the wrong light layer
- Fix error first time a preview is created for planar
- Fixed an issue where SSR would use an incorrect roughness value on ForwardOnly (StackLit, AxF, Fabric, etc.) materials when the pipeline is configured to also allow deferred Lit.
- Fixed issues with light explorer (cases 1183468, 1183269)
- Fix dot colors in LayeredLit material inspector
- Fix undo not resetting all value when undoing the material affectation in LayerLit material
- Fix for issue that caused gizmos to render in render textures (case 1174395)
- Fixed the light emissive mesh not updated when the light was disabled/enabled
- Fixed light and shadow layer sync when setting the HDAdditionalLightData.lightlayersMask property
- Fixed a nullref when a custom post process component that was in the HDRP PP list is removed from the project
- Fixed issue that prevented decals from modifying specular occlusion (case 1178272).
- Fixed exposure of volumetric reprojection
- Fixed multi selection support for Scalable Settings in lights
- Fixed font shaders in test projects for VR by using a Shader Graph version
- Fixed refresh of baked cubemap by incrementing updateCount at the end of the bake (case 1158677).
- Fixed issue with rectangular area light when seen from the back
- Fixed decals not affecting lightmap/lightprobe
- Fixed zBufferParams with XR single-pass rendering
- Fixed moving objects not rendered in custom passes
- Fixed abstract classes listed in the + menu of the custom pass list
- Fixed custom pass that was rendered in previews
- Fixed precision error in zero value normals when applying decals (case 1181639)
- Fixed issue that triggered No Scene Lighting view in game view as well (case 1156102)
- Assign default volume profile when creating a new HDRP Asset
- Fixed fov to 0 in planar probe breaking the projection matrix (case 1182014)
- Fixed bugs with shadow caching
- Reassign the same camera for a realtime probe face render request to have appropriate history buffer during realtime probe rendering.
- Fixed issue causing wrong shading when normal map mode is Object space, no normal map is set, but a detail map is present (case 1143352)
- Fixed issue with decal and htile optimization
- Fixed TerrainLit shader compilation error regarding `_Control0_TexelSize` redefinition (case 1178480).
- Fixed warning about duplicate HDRuntimeReflectionSystem when configuring play mode without domain reload.
- Fixed an editor crash when multiple decal projectors were selected and some had null material
- Added all relevant fix actions to FixAll button in Wizard
- Moved FixAll button on top of the Wizard
- Fixed an issue where fog color was not pre-exposed correctly
- Fix priority order when custom passes are overlapping
- Fix cleanup not called when the custom pass GameObject is destroyed
- Replaced most instances of GraphicsSettings.renderPipelineAsset by GraphicsSettings.currentRenderPipeline. This should fix some parameters not working on Quality Settings overrides.
- Fixed an issue with Realtime GI not working on upgraded projects.
- Fixed issue with screen space shadows fallback texture was not set as a texture array.
- Fixed Pyramid Lights bounding box
- Fixed terrain heightmap default/null values and epsilons
- Fixed custom post-processing effects breaking when an abstract class inherited from `CustomPostProcessVolumeComponent`
- Fixed XR single-pass rendering in Editor by using ShaderConfig.s_XrMaxViews to allocate matrix array
- Multiple different skies rendered at the same time by different cameras are now handled correctly without flickering
- Fixed flickering issue happening when different volumes have shadow settings and multiple cameras are present.
- Fixed issue causing planar probes to disappear if there is no light in the scene.
- Fixed a number of issues with the prefab isolation mode (Volumes leaking from the main scene and reflection not working properly)
- Fixed an issue with fog volume component upgrade not working properly
- Fixed Spot light Pyramid Shape has shadow artifacts on aspect ratio values lower than 1
- Fixed issue with AO upsampling in XR
- Fixed camera without HDAdditionalCameraData component not rendering
- Removed the macro ENABLE_RAYTRACING for most of the ray tracing code
- Fixed prefab containing camera reloading in loop while selected in the Project view
- Fixed issue causing NaN wheh the Z scale of an object is set to 0.
- Fixed DXR shader passes attempting to render before pipeline loaded
- Fixed black ambient sky issue when importing a project after deleting Library.
- Fixed issue when upgrading a Standard transparent material (case 1186874)
- Fixed area light cookies not working properly with stack lit
- Fixed material render queue not updated when the shader is changed in the material inspector.
- Fixed a number of issues with full screen debug modes not reseting correctly when setting another mutually exclusive mode
- Fixed compile errors for platforms with no VR support
- Fixed an issue with volumetrics and RTHandle scaling (case 1155236)
- Fixed an issue where sky lighting might be updated uselessly
- Fixed issue preventing to allow setting decal material to none (case 1196129)
- Fixed XR multi-pass decals rendering
- Fixed several fields on Light Inspector that not supported Prefab overrides
- Fixed EOL for some files
- Fixed scene view rendering with volumetrics and XR enabled
- Fixed decals to work with multiple cameras
- Fixed optional clear of GBuffer (Was always on)
- Fixed render target clears with XR single-pass rendering
- Fixed HDRP samples file hierarchy
- Fixed Light units not matching light type
- Fixed QualitySettings panel not displaying HDRP Asset
- Fixed black reflection probes the first time loading a project
- Fixed y-flip in scene view with XR SDK
- Fixed Decal projectors do not immediately respond when parent object layer mask is changed in editor.
- Fixed y-flip in scene view with XR SDK
- Fixed a number of issues with Material Quality setting
- Fixed the transparent Cull Mode option in HD unlit master node settings only visible if double sided is ticked.
- Fixed an issue causing shadowed areas by contact shadows at the edge of far clip plane if contact shadow length is very close to far clip plane.
- Fixed editing a scalable settings will edit all loaded asset in memory instead of targetted asset.
- Fixed Planar reflection default viewer FOV
- Fixed flickering issues when moving the mouse in the editor with ray tracing on.
- Fixed the ShaderGraph main preview being black after switching to SSS in the master node settings
- Fixed custom fullscreen passes in VR
- Fixed camera culling masks not taken in account in custom pass volumes
- Fixed object not drawn in custom pass when using a DrawRenderers with an HDRP shader in a build.
- Fixed injection points for Custom Passes (AfterDepthAndNormal and BeforePreRefraction were missing)
- Fixed a enum to choose shader tags used for drawing objects (DepthPrepass or Forward) when there is no override material.
- Fixed lit objects in the BeforePreRefraction, BeforeTransparent and BeforePostProcess.
- Fixed the None option when binding custom pass render targets to allow binding only depth or color.
- Fixed custom pass buffers allocation so they are not allocated if they're not used.
- Fixed the Custom Pass entry in the volume create asset menu items.
- Fixed Prefab Overrides workflow on Camera.
- Fixed alignment issue in Preset for Camera.
- Fixed alignment issue in Physical part for Camera.
- Fixed FrameSettings multi-edition.
- Fixed a bug happening when denoising multiple ray traced light shadows
- Fixed minor naming issues in ShaderGraph settings
- VFX: Removed z-fight glitches that could appear when using deferred depth prepass and lit quad primitives
- VFX: Preserve specular option for lit outputs (matches HDRP lit shader)
- Fixed an issue with Metal Shader Compiler and GTAO shader for metal
- Fixed resources load issue while upgrading HDRP package.
- Fix LOD fade mask by accounting for field of view
- Fixed spot light missing from ray tracing indirect effects.
- Fixed a UI bug in the diffusion profile list after fixing them from the wizard.
- Fixed the hash collision when creating new diffusion profile assets.
- Fixed a light leaking issue with box light casting shadows (case 1184475)
- Fixed Cookie texture type in the cookie slot of lights (Now displays a warning because it is not supported).
- Fixed a nullref that happens when using the Shuriken particle light module
- Fixed alignment in Wizard
- Fixed text overflow in Wizard's helpbox
- Fixed Wizard button fix all that was not automatically grab all required fixes
- Fixed VR tab for MacOS in Wizard
- Fixed local config package workflow in Wizard
- Fixed issue with contact shadows shifting when MSAA is enabled.
- Fixed EV100 in the PBR sky
- Fixed an issue In URP where sometime the camera is not passed to the volume system and causes a null ref exception (case 1199388)
- Fixed nullref when releasing HDRP with custom pass disabled
- Fixed performance issue derived from copying stencil buffer.
- Fixed an editor freeze when importing a diffusion profile asset from a unity package.
- Fixed an exception when trying to reload a builtin resource.
- Fixed the light type intensity unit reset when switching the light type.
- Fixed compilation error related to define guards and CreateLayoutFromXrSdk()
- Fixed documentation link on CustomPassVolume.
- Fixed player build when HDRP is in the project but not assigned in the graphic settings.
- Fixed an issue where ambient probe would be black for the first face of a baked reflection probe
- VFX: Fixed Missing Reference to Visual Effect Graph Runtime Assembly
- Fixed an issue where rendering done by users in EndCameraRendering would be executed before the main render loop.
- Fixed Prefab Override in main scope of Volume.
- Fixed alignment issue in Presset of main scope of Volume.
- Fixed persistence of ShowChromeGizmo and moved it to toolbar for coherency in ReflectionProbe and PlanarReflectionProbe.
- Fixed Alignement issue in ReflectionProbe and PlanarReflectionProbe.
- Fixed Prefab override workflow issue in ReflectionProbe and PlanarReflectionProbe.
- Fixed empty MoreOptions and moved AdvancedManipulation in a dedicated location for coherency in ReflectionProbe and PlanarReflectionProbe.
- Fixed Prefab override workflow issue in DensityVolume.
- Fixed empty MoreOptions and moved AdvancedManipulation in a dedicated location for coherency in DensityVolume.
- Fix light limit counts specified on the HDRP asset
- Fixed Quality Settings for SSR, Contact Shadows and Ambient Occlusion volume components
- Fixed decalui deriving from hdshaderui instead of just shaderui
- Use DelayedIntField instead of IntField for scalable settings
- Fixed init of debug for FrameSettingsHistory on SceneView camera
- Added a fix script to handle the warning 'referenced script in (GameObject 'SceneIDMap') is missing'
- Fix Wizard load when none selected for RenderPipelineAsset
- Fixed TerrainLitGUI when per-pixel normal property is not present.
- Fixed rendering errors when enabling debug modes with custom passes
- Fix an issue that made PCSS dependent on Atlas resolution (not shadow map res)
- Fixing a bug whith histories when n>4 for ray traced shadows
- Fixing wrong behavior in ray traced shadows for mesh renderers if their cast shadow is shadow only or double sided
- Only tracing rays for shadow if the point is inside the code for spotlight shadows
- Only tracing rays if the point is inside the range for point lights
- Fixing ghosting issues when the screen space shadow  indexes change for a light with ray traced shadows
- Fixed an issue with stencil management and Xbox One build that caused corrupted output in deferred mode.
- Fixed a mismatch in behavior between the culling of shadow maps and ray traced point and spot light shadows
- Fixed recursive ray tracing not working anymore after intermediate buffer refactor.
- Fixed ray traced shadow denoising not working (history rejected all the time).
- Fixed shader warning on xbox one
- Fixed cookies not working for spot lights in ray traced reflections, ray traced GI and recursive rendering
- Fixed an inverted handling of CoatSmoothness for SSR in StackLit.
- Fixed missing distortion inputs in Lit and Unlit material UI.
- Fixed issue that propagated NaNs across multiple frames through the exposure texture.
- Fixed issue with Exclude from TAA stencil ignored.
- Fixed ray traced reflection exposure issue.
- Fixed issue with TAA history not initialising corretly scale factor for first frame
- Fixed issue with stencil test of material classification not using the correct Mask (causing false positive and bad performance with forward material in deferred)
- Fixed issue with History not reset when chaning antialiasing mode on camera
- Fixed issue with volumetric data not being initialized if default settings have volumetric and reprojection off.
- Fixed ray tracing reflection denoiser not applied in tier 1
- Fixed the vibility of ray tracing related methods.
- Fixed the diffusion profile list not saved when clicking the fix button in the material UI.
- Fixed crash when pushing bounce count higher than 1 for ray traced GI or reflections
- Fixed PCSS softness scale so that it better match ray traced reference for punctual lights.
- Fixed exposure management for the path tracer
- Fixed AxF material UI containing two advanced options settings.
- Fixed an issue where cached sky contexts were being destroyed wrongly, breaking lighting in the LookDev
- Fixed issue that clamped PCSS softness too early and not after distance scale.
- Fixed fog affect transparent on HD unlit master node
- Fixed custom post processes re-ordering not saved.
- Fixed NPE when using scalable settings
- Fixed an issue where PBR sky precomputation was reset incorrectly in some cases causing bad performance.
- Fixed a bug due to depth history begin overriden too soon
- Fixed CustomPassSampleCameraColor scale issue when called from Before Transparent injection point.
- Fixed corruption of AO in baked probes.
- Fixed issue with upgrade of projects that still had Very High as shadow filtering quality.
- Fixed issue that caused Distortion UI to appear in Lit.
- Fixed several issues with decal duplicating when editing them.
- Fixed initialization of volumetric buffer params (1204159)
- Fixed an issue where frame count was incorrectly reset for the game view, causing temporal processes to fail.
- Fixed Culling group was not disposed error.
- Fixed issues on some GPU that do not support gathers on integer textures.
- Fixed an issue with ambient probe not being initialized for the first frame after a domain reload for volumetric fog.
- Fixed the scene visibility of decal projectors and density volumes
- Fixed a leak in sky manager.
- Fixed an issue where entering playmode while the light editor is opened would produce null reference exceptions.
- Fixed the debug overlay overlapping the debug menu at runtime.
- Fixed an issue with the framecount when changing scene.
- Fixed errors that occurred when using invalid near and far clip plane values for planar reflections.
- Fixed issue with motion blur sample weighting function.
- Fixed motion vectors in MSAA.
- Fixed sun flare blending (case 1205862).
- Fixed a lot of issues related to ray traced screen space shadows.
- Fixed memory leak caused by apply distortion material not being disposed.
- Fixed Reflection probe incorrectly culled when moving its parent (case 1207660)
- Fixed a nullref when upgrading the Fog volume components while the volume is opened in the inspector.
- Fix issues where decals on PS4 would not correctly write out the tile mask causing bits of the decal to go missing.
- Use appropriate label width and text content so the label is completely visible
- Fixed an issue where final post process pass would not output the default alpha value of 1.0 when using 11_11_10 color buffer format.
- Fixed SSR issue after the MSAA Motion Vector fix.
- Fixed an issue with PCSS on directional light if punctual shadow atlas was not allocated.
- Fixed an issue where shadow resolution would be wrong on the first face of a baked reflection probe.
- Fixed issue with PCSS softness being incorrect for cascades different than the first one.
- Fixed custom post process not rendering when using multiple HDRP asset in quality settings
- Fixed probe gizmo missing id (case 1208975)
- Fixed a warning in raytracingshadowfilter.compute
- Fixed issue with AO breaking with small near plane values.
- Fixed custom post process Cleanup function not called in some cases.
- Fixed shader warning in AO code.
- Fixed a warning in simpledenoiser.compute
- Fixed tube and rectangle light culling to use their shape instead of their range as a bounding box.
- Fixed caused by using gather on a UINT texture in motion blur.
- Fix issue with ambient occlusion breaking when dynamic resolution is active.
- Fixed some possible NaN causes in Depth of Field.
- Fixed Custom Pass nullref due to the new Profiling Sample API changes
- Fixed the black/grey screen issue on after post process Custom Passes in non dev builds.
- Fixed particle lights.
- Improved behavior of lights and probe going over the HDRP asset limits.
- Fixed issue triggered when last punctual light is disabled and more than one camera is used.
- Fixed Custom Pass nullref due to the new Profiling Sample API changes
- Fixed the black/grey screen issue on after post process Custom Passes in non dev builds.
- Fixed XR rendering locked to vsync of main display with Standalone Player.
- Fixed custom pass cleanup not called at the right time when using multiple volumes.
- Fixed an issue on metal with edge of decal having artifact by delaying discard of fragments during decal projection
- Fixed various shader warning
- Fixing unnecessary memory allocations in the ray tracing cluster build
- Fixed duplicate column labels in LightEditor's light tab
- Fixed white and dark flashes on scenes with very high or very low exposure when Automatic Exposure is being used.
- Fixed an issue where passing a null ProfilingSampler would cause a null ref exception.
- Fixed memory leak in Sky when in matcap mode.
- Fixed compilation issues on platform that don't support VR.
- Fixed migration code called when we create a new HDRP asset.
- Fixed RemoveComponent on Camera contextual menu to not remove Camera while a component depend on it.
- Fixed an issue where ambient occlusion and screen space reflections editors would generate null ref exceptions when HDRP was not set as the current pipeline.
- Fixed a null reference exception in the probe UI when no HDRP asset is present.
- Fixed the outline example in the doc (sampling range was dependent on screen resolution)
- Fixed a null reference exception in the HDRI Sky editor when no HDRP asset is present.
- Fixed an issue where Decal Projectors created from script where rotated around the X axis by 90°.
- Fixed frustum used to compute Density Volumes visibility when projection matrix is oblique.
- Fixed a null reference exception in Path Tracing, Recursive Rendering and raytraced Global Illumination editors when no HDRP asset is present.
- Fix for NaNs on certain geometry with Lit shader -- [case 1210058](https://fogbugz.unity3d.com/f/cases/1210058/)
- Fixed an issue where ambient occlusion and screen space reflections editors would generate null ref exceptions when HDRP was not set as the current pipeline.
- Fixed a null reference exception in the probe UI when no HDRP asset is present.
- Fixed the outline example in the doc (sampling range was dependent on screen resolution)
- Fixed a null reference exception in the HDRI Sky editor when no HDRP asset is present.
- Fixed an issue where materials newly created from the contextual menu would have an invalid state, causing various problems until it was edited.
- Fixed transparent material created with ZWrite enabled (now it is disabled by default for new transparent materials)
- Fixed mouseover on Move and Rotate tool while DecalProjector is selected.
- Fixed wrong stencil state on some of the pixel shader versions of deferred shader.
- Fixed an issue where creating decals at runtime could cause a null reference exception.
- Fixed issue that displayed material migration dialog on the creation of new project.
- Fixed various issues with time and animated materials (cases 1210068, 1210064).
- Updated light explorer with latest changes to the Fog and fixed issues when no visual environment was present.
- Fixed not handleling properly the recieve SSR feature with ray traced reflections
- Shadow Atlas is no longer allocated for area lights when they are disabled in the shader config file.
- Avoid MRT Clear on PS4 as it is not implemented yet.
- Fixed runtime debug menu BitField control.
- Fixed the radius value used for ray traced directional light.
- Fixed compilation issues with the layered lit in ray tracing shaders.
- Fixed XR autotests viewport size rounding
- Fixed mip map slider knob displayed when cubemap have no mipmap
- Remove unnecessary skip of material upgrade dialog box.
- Fixed the profiling sample mismatch errors when enabling the profiler in play mode
- Fixed issue that caused NaNs in reflection probes on consoles.
- Fixed adjusting positive axis of Blend Distance slides the negative axis in the density volume component.
- Fixed the blend of reflections based on the weight.
- Fixed fallback for ray traced reflections when denoising is enabled.
- Fixed error spam issue with terrain detail terrainDetailUnsupported (cases 1211848)
- Fixed hardware dynamic resolution causing cropping/scaling issues in scene view (case 1158661)
- Fixed Wizard check order for `Hardware and OS` and `Direct3D12`
- Fix AO issue turning black when Far/Near plane distance is big.
- Fixed issue when opening lookdev and the lookdev volume have not been assigned yet.
- Improved memory usage of the sky system.
- Updated label in HDRP quality preference settings (case 1215100)
- Fixed Decal Projector gizmo not undoing properly (case 1216629)
- Fix a leak in the denoising of ray traced reflections.
- Fixed Alignment issue in Light Preset
- Fixed Environment Header in LightingWindow
- Fixed an issue where hair shader could write garbage in the diffuse lighting buffer, causing NaNs.
- Fixed an exposure issue with ray traced sub-surface scattering.
- Fixed runtime debug menu light hierarchy None not doing anything.
- Fixed the broken ShaderGraph preview when creating a new Lit graph.
- Fix indentation issue in preset of LayeredLit material.
- Fixed minor issues with cubemap preview in the inspector.
- Fixed wrong build error message when building for android on mac.
- Fixed an issue related to denoising ray trace area shadows.
- Fixed wrong build error message when building for android on mac.
- Fixed Wizard persistency of Direct3D12 change on domain reload.
- Fixed Wizard persistency of FixAll on domain reload.
- Fixed Wizard behaviour on domain reload.
- Fixed a potential source of NaN in planar reflection probe atlas.
- Fixed an issue with MipRatio debug mode showing _DebugMatCapTexture not being set.
- Fixed missing initialization of input params in Blit for VR.
- Fix Inf source in LTC for area lights.
- Fix issue with AO being misaligned when multiple view are visible.
- Fix issue that caused the clamp of camera rotation motion for motion blur to be ineffective.
- Fixed issue with AssetPostprocessors dependencies causing models to be imported twice when upgrading the package version.
- Fixed culling of lights with XR SDK
- Fixed memory stomp in shadow caching code, leading to overflow of Shadow request array and runtime errors.
- Fixed an issue related to transparent objects reading the ray traced indirect diffuse buffer
- Fixed an issue with filtering ray traced area lights when the intensity is high or there is an exposure.
- Fixed ill-formed include path in Depth Of Field shader.
- Fixed shader graph and ray tracing after the shader target PR.
- Fixed a bug in semi-transparent shadows (object further than the light casting shadows)
- Fix state enabled of default volume profile when in package.
- Fixed removal of MeshRenderer and MeshFilter on adding Light component.
- Fixed Ray Traced SubSurface Scattering not working with ray traced area lights
- Fixed Ray Traced SubSurface Scattering not working in forward mode.
- Fixed a bug in debug light volumes.
- Fixed a bug related to ray traced area light shadow history.
- Fixed an issue where fog sky color mode could sample NaNs in the sky cubemap.
- Fixed a leak in the PBR sky renderer.
- Added a tooltip to the Ambient Mode parameter in the Visual Envionment volume component.
- Static lighting sky now takes the default volume into account (this fixes discrepancies between baked and realtime lighting).
- Fixed a leak in the sky system.
- Removed MSAA Buffers allocation when lit shader mode is set to "deferred only".
- Fixed invalid cast for realtime reflection probes (case 1220504)
- Fixed invalid game view rendering when disabling all cameras in the scene (case 1105163)
- Hide reflection probes in the renderer components.
- Fixed infinite reload loop while displaying Light's Shadow's Link Light Layer in Inspector of Prefab Asset.
- Fixed the culling was not disposed error in build log.
- Fixed the cookie atlas size and planar atlas size being too big after an upgrade of the HDRP asset.
- Fixed transparent SSR for shader graph.
- Fixed an issue with emissive light meshes not being in the RAS.
- Fixed DXR player build
- Fixed the HDRP asset migration code not being called after an upgrade of the package
- Fixed draw renderers custom pass out of bound exception
- Fixed the PBR shader rendering in deferred
- Fixed some typos in debug menu (case 1224594)
- Fixed ray traced point and spot lights shadows not rejecting istory when semi-transparent or colored.
- Fixed a warning due to StaticLightingSky when reloading domain in some cases.
- Fixed the MaxLightCount being displayed when the light volume debug menu is on ColorAndEdge.
- Fixed issue with unclear naming of debug menu for decals.
- Fixed z-fighting in scene view when scene lighting is off (case 1203927)
- Fixed issue that prevented cubemap thumbnails from rendering (only on D3D11 and Metal).
- Fixed ray tracing with VR single-pass
- Fix an exception in ray tracing that happens if two LOD levels are using the same mesh renderer.
- Fixed error in the console when switching shader to decal in the material UI.
- Fixed an issue with refraction model and ray traced recursive rendering (case 1198578).
- Fixed an issue where a dynamic sky changing any frame may not update the ambient probe.
- Fixed cubemap thumbnail generation at project load time.
- Fixed cubemap thumbnail generation at project load time. 
- Fixed XR culling with multiple cameras
- Fixed XR single-pass with Mock HMD plugin
- Fixed sRGB mismatch with XR SDK
- Fixed an issue where default volume would not update when switching profile.
- Fixed issue with uncached reflection probe cameras reseting the debug mode (case 1224601) 
- Fixed an issue where AO override would not override specular occlusion.
- Fixed an issue where Volume inspector might not refresh correctly in some cases.
- Fixed render texture with XR
- Fixed issue with resources being accessed before initialization process has been performed completely. 
- Half fixed shuriken particle light that cast shadows (only the first one will be correct)
- Fixed issue with atmospheric fog turning black if a planar reflection probe is placed below ground level. (case 1226588)
- Fixed custom pass GC alloc issue in CustomPassVolume.GetActiveVolumes().
- Fixed a bug where instanced shadergraph shaders wouldn't compile on PS4.
- Fixed an issue related to the envlightdatasrt not being bound in recursive rendering.
- Fixed shadow cascade tooltip when using the metric mode (case 1229232)
- Fixed how the area light influence volume is computed to match rasterization.
- Focus on Decal uses the extends of the projectors
- Fixed usage of light size data that are not available at runtime.
- Fixed the depth buffer copy made before custom pass after opaque and normal injection point.
- Fix for issue that prevented scene from being completely saved when baked reflection probes are present and lighting is set to auto generate.
- Fixed drag area width at left of Light's intensity field in Inspector.
- Fixed light type resolution when performing a reset on HDAdditionalLightData (case 1220931)
- Fixed reliance on atan2 undefined behavior in motion vector debug shader.
- Fixed an usage of a a compute buffer not bound (1229964)
- Fixed an issue where changing the default volume profile from another inspector would not update the default volume editor.
- Fix issues in the post process system with RenderTexture being invalid in some cases, causing rendering problems.
- Fixed an issue where unncessarily serialized members in StaticLightingSky component would change each time the scene is changed.
- Fixed a weird behavior in the scalable settings drawing when the space becomes tiny (1212045).
- Fixed a regression in the ray traced indirect diffuse due to the new probe system.
- Fix for range compression factor for probes going negative (now clamped to positive values).
- Fixed path validation when creating new volume profile (case 1229933)
- Fixed a bug where Decal Shader Graphs would not recieve reprojected Position, Normal, or Bitangent data. (1239921)
- Fix reflection hierarchy for CARPAINT in AxF.
- Fix precise fresnel for delta lights for SVBRDF in AxF.
- Fixed the debug exposure mode for display sky reflection and debug view baked lighting
- Fixed MSAA depth resolve when there is no motion vectors
- Fixed various object leaks in HDRP.
- Fixed compile error with XR SubsystemManager.
- Fix for assertion triggering sometimes when saving a newly created lit shader graph (case 1230996)
- Fixed culling of planar reflection probes that change position (case 1218651)
- Fixed null reference when processing lightprobe (case 1235285)
- Fix issue causing wrong planar reflection rendering when more than one camera is present.
- Fix black screen in XR when HDRP package is present but not used.
- Fixed an issue with the specularFGD term being used when the material has a clear coat (lit shader).
- Fixed white flash happening with auto-exposure in some cases (case 1223774)
- Fixed NaN which can appear with real time reflection and inf value
- Fixed an issue that was collapsing the volume components in the HDRP default settings
- Fixed warning about missing bound decal buffer
- Fixed shader warning on Xbox for ResolveStencilBuffer.compute. 
- Fixed PBR shader ZTest rendering in deferred.
- Replaced commands incompatible with async compute in light list build process.
- Diffusion Profile and Material references in HDRP materials are now correctly exported to unity packages. Note that the diffusion profile or the material references need to be edited once before this can work properly.
- Fix MaterialBalls having same guid issue
- Fix spelling and grammatical errors in material samples
- Fixed unneeded cookie texture allocation for cone stop lights.
- Fixed scalarization code for contact shadows.
- Fixed volume debug in playmode
- Fixed issue when toggling anything in HDRP asset that will produce an error (case 1238155)
- Fixed shader warning in PCSS code when using Vulkan.
- Fixed decal that aren't working without Metal and Ambient Occlusion option enabled.
- Fixed an error about procedural sky being logged by mistake.
- Fixed shadowmask UI now correctly showing shadowmask disable
- Made more explicit the warning about raytracing and asynchronous compute. Also fixed the condition in which it appears.
- Fixed a null ref exception in static sky when the default volume profile is invalid.
- DXR: Fixed shader compilation error with shader graph and pathtracer
- Fixed SceneView Draw Modes not being properly updated after opening new scene view panels or changing the editor layout.
- VFX: Removed irrelevant queues in render queue selection from HDRP outputs
- VFX: Motion Vector are correctly renderered with MSAA [Case 1240754](https://issuetracker.unity3d.com/product/unity/issues/guid/1240754/)
- Fixed a cause of NaN when a normal of 0-length is generated (usually via shadergraph). 
- Fixed issue with screen-space shadows not enabled properly when RT is disabled (case 1235821)
- Fixed a performance issue with stochastic ray traced area shadows.
- Fixed cookie texture not updated when changing an import settings (srgb for example).
- Fixed flickering of the game/scene view when lookdev is running.
- Fixed issue with reflection probes in realtime time mode with OnEnable baking having wrong lighting with sky set to dynamic (case 1238047).
- Fixed transparent motion vectors not working when in MSAA.
- Fix error when removing DecalProjector from component contextual menu (case 1243960)
- Fixed issue with post process when running in RGBA16 and an object with additive blending is in the scene.
- Fixed corrupted values on LayeredLit when using Vertex Color multiply mode to multiply and MSAA is activated. 
- Fix conflicts with Handles manipulation when performing a Reset in DecalComponent (case 1238833)
- Fixed depth prepass and postpass being disabled after changing the shader in the material UI.
- Fixed issue with sceneview camera settings not being saved after Editor restart.
- Fixed issue when switching back to custom sensor type in physical camera settings (case 1244350).
- Fixed a null ref exception when running playmode tests with the render pipeline debug window opened.
- Fixed some GCAlloc in the debug window.
- Fixed shader graphs not casting semi-transparent and color shadows (case 1242617)
- Fixed thin refraction mode not working properly.
- Fixed assert on tests caused by probe culling results being requested when culling did not happen. (case 1246169) 
- Fixed over consumption of GPU memory by the Physically Based Sky.
- Fixed an invalid rotation in Planar Reflection Probe editor display, that was causing an error message (case 1182022)
- Put more information in Camera background type tooltip and fixed inconsistent exposure behavior when changing bg type.
- Fixed issue that caused not all baked reflection to be deleted upon clicking "Clear Baked Data" in the lighting menu (case 1136080)
- Fixed an issue where asset preview could be rendered white because of static lighting sky.
- Fixed an issue where static lighting was not updated when removing the static lighting sky profile.
- Fixed the show cookie atlas debug mode not displaying correctly when enabling the clear cookie atlas option.
- Fixed various multi-editing issues when changing Emission parameters.
- Fixed error when undo a Reflection Probe removal in a prefab instance. (case 1244047)
- Fixed Microshadow not working correctly in deferred with LightLayers
- Tentative fix for missing include in depth of field shaders.
- Fixed the light overlap scene view draw mode (wasn't working at all).
- Fixed taaFrameIndex and XR tests 4052 and 4053
- Fixed the prefab integration of custom passes (Prefab Override Highlight not working as expected).
- Cloned volume profile from read only assets are created in the root of the project. (case 1154961)
- Fixed Wizard check on default volume profile to also check it is not the default one in package.
- Fix erroneous central depth sampling in TAA.
- Fixed light layers not correctly disabled when the lightlayers is set to Nothing and Lightlayers isn't enabled in HDRP Asset
- Fixed issue with Model Importer materials falling back to the Legacy default material instead of HDRP's default material when import happens at Editor startup.
- Fixed a wrong condition in CameraSwitcher, potentially causing out of bound exceptions.
- Fixed an issue where editing the Look Dev default profile would not reflect directly in the Look Dev window.
- Fixed a bug where the light list is not cleared but still used when resizing the RT.
- Fixed exposure debug shader with XR single-pass rendering.
- Fixed issues with scene view and transparent motion vectors.
- Fixed black screens for linux/HDRP (1246407)
- Fixed a vulkan and metal warning in the SSGI compute shader.
- Fixed an exception due to the color pyramid not allocated when SSGI is enabled.
- Fixed an issue with the first Depth history was incorrectly copied.
- Fixed path traced DoF focusing issue
- Fix an issue with the half resolution Mode (performance)
- Fix an issue with the color intensity of emissive for performance rtgi
- Fixed issue with rendering being mostly broken when target platform disables VR. 
- Workaround an issue caused by GetKernelThreadGroupSizes  failing to retrieve correct group size. 
- Fix issue with fast memory and rendergraph. 
- Fixed transparent motion vector framesetting not sanitized.
- Fixed wrong order of post process frame settings.
- Fixed white flash when enabling SSR or SSGI.
- The ray traced indrect diffuse and RTGI were combined wrongly with the rest of the lighting (1254318).
- Fixed an exception happening when using RTSSS without using RTShadows.
- Fix inconsistencies with transparent motion vectors and opaque by allowing camera only transparent motion vectors.
- Fix reflection probe frame settings override
- Fixed certain shadow bias artifacts present in volumetric lighting (case 1231885).
- Fixed area light cookie not updated when switch the light type from a spot that had a cookie.
- Fixed issue with dynamic resolution updating when not in play mode.
- Fixed issue with Contrast Adaptive Sharpening upsample mode and preview camera.
- Fix issue causing blocky artifacts when decals affect metallic and are applied on material with specular color workflow.
- Fixed issue with depth pyramid generation and dynamic resolution.
- Fixed an issue where decals were duplicated in prefab isolation mode.
- Fixed an issue where rendering preview with MSAA might generate render graph errors.
- Fixed compile error in PS4 for planar reflection filtering.
- Fixed issue with blue line in prefabs for volume mode.
- Fixing the internsity being applied to RTAO too early leading to unexpected results (1254626).
- Fix issue that caused sky to incorrectly render when using a custom projection matrix.
- Fixed null reference exception when using depth pre/post pass in shadergraph with alpha clip in the material.
- Appropriately constraint blend distance of reflection probe while editing with the inspector (case 1248931)
- Fixed AxF handling of roughness for Blinn-Phong type materials
- Fixed AxF UI errors when surface type is switched to transparent
- Fixed a serialization issue, preventing quality level parameters to undo/redo and update scene view on change.
- Fixed an exception occuring when a camera doesn't have an HDAdditionalCameraData (1254383).
- Fixed ray tracing with XR single-pass.
- Fixed warning in HDAdditionalLightData OnValidate (cases 1250864, 1244578)
- Fixed a bug related to denoising ray traced reflections.
- Fixed nullref in the layered lit material inspector.
- Fixed an issue where manipulating the color wheels in a volume component would reset the cursor every time.
- Fixed an issue where static sky lighting would not be updated for a new scene until it's reloaded at least once.
- Fixed culling for decals when used in prefabs and edited in context.
- Force to rebake probe with missing baked texture. (1253367)
- Fix supported Mac platform detection to handle new major version (11.0) properly
- Fixed typo in the Render Pipeline Wizard under HDRP+VR
- Change transparent SSR name in frame settings to avoid clipping. 
- Fixed missing include guards in shadow hlsl files.
- Repaint the scene view whenever the scene exposure override is changed.
- Fixed an error when clearing the SSGI history texture at creation time (1259930).
- Fixed alpha to mask reset when toggling alpha test in the material UI.
- Fixed an issue where opening the look dev window with the light theme would make the window blink and eventually crash unity.
- Fixed fallback for ray tracing and light layers (1258837).
- Fixed Sorting Priority not displayed correctly in the DrawRenderers custom pass UI.
- Fixed glitch in Project settings window when selecting diffusion profiles in material section (case 1253090)
- Fixed issue with light layers bigger than 8 (and above the supported range). 
- Fixed issue with culling layer mask of area light's emissive mesh 
- Fixed overused the atlas for Animated/Render Target Cookies (1259930).
- Fixed errors when switching area light to disk shape while an area emissive mesh was displayed.
- Fixed default frame settings MSAA toggle for reflection probes (case 1247631)
- Fixed the transparent SSR dependency not being properly disabled according to the asset dependencies (1260271).
- Fixed issue with completely black AO on double sided materials when normal mode is set to None.
- Fixed UI drawing of the quaternion (1251235)
- Fix an issue with the quality mode and perf mode on RTR and RTGI and getting rid of unwanted nans (1256923).
- Fixed unitialized ray tracing resources when using non-default HDRP asset (case 1259467).
- Fixed overused the atlas for Animated/Render Target Cookies (1259930).
- Fixed sky asserts with XR multipass
- Fixed for area light not updating baked light result when modifying with gizmo.
- Fixed robustness issue with GetOddNegativeScale() in ray tracing, which was impacting normal mapping (1261160).
- Fixed regression where moving face of the probe gizmo was not moving its position anymore.
- Fixed XR single-pass macros in tessellation shaders.
- Fixed path-traced subsurface scattering mixing with diffuse and specular BRDFs (1250601).
- Fixed custom pass re-ordering issues.
- Improved robustness of normal mapping when scale is 0, and mapping is extreme (normals in or below the tangent plane).
- Fixed XR Display providers not getting zNear and zFar plane distances passed to them when in HDRP.
- Fixed rendering breaking when disabling tonemapping in the frame settings.
- Fixed issue with serialization of exposure modes in volume profiles not being consistent between HDRP versions (case 1261385).
- Fixed issue with duplicate names in newly created sub-layers in the graphics compositor (case 1263093).
- Remove MSAA debug mode when renderpipeline asset has no MSAA
- Fixed some post processing using motion vectors when they are disabled
- Fixed the multiplier of the environement lights being overriden with a wrong value for ray tracing (1260311).
- Fixed a series of exceptions happening when trying to load an asset during wizard execution (1262171).
- Fixed an issue with Stacklit shader not compiling correctly in player with debug display on (1260579)
- Fixed couple issues in the dependence of building the ray tracing acceleration structure.
- Fix sun disk intensity
- Fixed unwanted ghosting for smooth surfaces.
- Fixing an issue in the recursive rendering flag texture usage.
- Fixed a missing dependecy for choosing to evaluate transparent SSR.
- Fixed issue that failed compilation when XR is disabled.
- Fixed a compilation error in the IES code.
- Fixed issue with dynamic resolution handler when no OnResolutionChange callback is specified. 
- Fixed multiple volumes, planar reflection, and decal projector position when creating them from the menu.
- Reduced the number of global keyword used in deferredTile.shader
- Fixed incorrect processing of Ambient occlusion probe (9% error was introduced)
- Fixed multiedition of framesettings drop down (case 1270044)
- Fixed planar probe gizmo

### Changed
- Improve MIP selection for decals on Transparents
- Color buffer pyramid is not allocated anymore if neither refraction nor distortion are enabled
- Rename Emission Radius to Radius in UI in Point, Spot
- Angular Diameter parameter for directional light is no longuer an advanced property
- DXR: Remove Light Radius and Angular Diamater of Raytrace shadow. Angular Diameter and Radius are used instead.
- Remove MaxSmoothness parameters from UI for point, spot and directional light. The MaxSmoothness is now deduce from Radius Parameters
- DXR: Remove the Ray Tracing Environement Component. Add a Layer Mask to the ray Tracing volume components to define which objects are taken into account for each effect.
- Removed second cubemaps used for shadowing in lookdev
- Disable Physically Based Sky below ground
- Increase max limit of area light and reflection probe to 128
- Change default texture for detailmap to grey
- Optimize Shadow RT load on Tile based architecture platforms.
- Improved quality of SSAO.
- Moved RequestShadowMapRendering() back to public API.
- Update HDRP DXR Wizard with an option to automatically clone the hdrp config package and setup raytracing to 1 in shaders file.
- Added SceneSelection pass for TerrainLit shader.
- Simplified Light's type API regrouping the logic in one place (Check type in HDAdditionalLightData)
- The support of LOD CrossFade (Dithering transition) in master nodes now required to enable it in the master node settings (Save variant)
- Improved shadow bias, by removing constant depth bias and substituting it with slope-scale bias.
- Fix the default stencil values when a material is created from a SSS ShaderGraph.
- Tweak test asset to be compatible with XR: unlit SG material for canvas and double-side font material
- Slightly tweaked the behaviour of bloom when resolution is low to reduce artifacts.
- Hidden fields in Light Inspector that is not relevant while in BakingOnly mode.
- Changed parametrization of PCSS, now softness is derived from angular diameter (for directional lights) or shape radius (for point/spot lights) and min filter size is now in the [0..1] range.
- Moved the copy of the geometry history buffers to right after the depth mip chain generation.
- Rename "Luminance" to "Nits" in UX for physical light unit
- Rename FrameSettings "SkyLighting" to "SkyReflection"
- Reworked XR automated tests
- The ray traced screen space shadow history for directional, spot and point lights is discarded if the light transform has changed.
- Changed the behavior for ray tracing in case a mesh renderer has both transparent and opaque submeshes.
- Improve history buffer management
- Replaced PlayerSettings.virtualRealitySupported with XRGraphics.tryEnable.
- Remove redundant FrameSettings RealTimePlanarReflection
- Improved a bit the GC calls generated during the rendering.
- Material update is now only triggered when the relevant settings are touched in the shader graph master nodes
- Changed the way Sky Intensity (on Sky volume components) is handled. It's now a combo box where users can choose between Exposure, Multiplier or Lux (for HDRI sky only) instead of both multiplier and exposure being applied all the time. Added a new menu item to convert old profiles.
- Change how method for specular occlusions is decided on inspector shader (Lit, LitTesselation, LayeredLit, LayeredLitTessellation)
- Unlocked SSS, SSR, Motion Vectors and Distortion frame settings for reflections probes.
- Hide unused LOD settings in Quality Settings legacy window.
- Reduced the constrained distance for temporal reprojection of ray tracing denoising
- Removed shadow near plane from the Directional Light Shadow UI.
- Improved the performances of custom pass culling.
- The scene view camera now replicates the physical parameters from the camera tagged as "MainCamera".
- Reduced the number of GC.Alloc calls, one simple scene without plarnar / probes, it should be 0B.
- Renamed ProfilingSample to ProfilingScope and unified API. Added GPU Timings.
- Updated macros to be compatible with the new shader preprocessor.
- Ray tracing reflection temporal filtering is now done in pre-exposed space
- Search field selects the appropriate fields in both project settings panels 'HDRP Default Settings' and 'Quality/HDRP'
- Disabled the refraction and transmission map keywords if the material is opaque.
- Keep celestial bodies outside the atmosphere.
- Updated the MSAA documentation to specify what features HDRP supports MSAA for and what features it does not.
- Shader use for Runtime Debug Display are now correctly stripper when doing a release build
- Now each camera has its own Volume Stack. This allows Volume Parameters to be updated as early as possible and be ready for the whole frame without conflicts between cameras.
- Disable Async for SSR, SSAO and Contact shadow when aggregated ray tracing frame setting is on.
- Improved performance when entering play mode without domain reload by a factor of ~25
- Renamed the camera profiling sample to include the camera name
- Discarding the ray tracing history for AO, reflection, diffuse shadows and GI when the viewport size changes.
- Renamed the camera profiling sample to include the camera name
- Renamed the post processing graphic formats to match the new convention.
- The restart in Wizard for DXR will always be last fix from now on
- Refactoring pre-existing materials to share more shader code between rasterization and ray tracing.
- Setting a material's Refraction Model to Thin does not overwrite the Thickness and Transmission Absorption Distance anymore.
- Removed Wind textures from runtime as wind is no longer built into the pipeline
- Changed Shader Graph titles of master nodes to be more easily searchable ("HDRP/x" -> "x (HDRP)")
- Expose StartSinglePass() and StopSinglePass() as public interface for XRPass
- Replaced the Texture array for 2D cookies (spot, area and directional lights) and for planar reflections by an atlas.
- Moved the tier defining from the asset to the concerned volume components.
- Changing from a tier management to a "mode" management for reflection and GI and removing the ability to enable/disable deferred and ray bining (they are now implied by performance mode)
- The default FrameSettings for ScreenSpaceShadows is set to true for Camera in order to give a better workflow for DXR.
- Refactor internal usage of Stencil bits.
- Changed how the material upgrader works and added documentation for it.
- Custom passes now disable the stencil when overwriting the depth and not writing into it.
- Renamed the camera profiling sample to include the camera name
- Changed the way the shadow casting property of transparent and tranmissive materials is handeled for ray tracing.
- Changed inspector materials stencil setting code to have more sharing.
- Updated the default scene and default DXR scene and DefaultVolumeProfile.
- Changed the way the length parameter is used for ray traced contact shadows.
- Improved the coherency of PCSS blur between cascades.
- Updated VR checks in Wizard to reflect new XR System.
- Removing unused alpha threshold depth prepass and post pass for fabric shader graph.
- Transform result from CIE XYZ to sRGB color space in EvalSensitivity for iridescence.
- Moved BeginCameraRendering callback right before culling.
- Changed the visibility of the Indirect Lighting Controller component to public.
- Renamed the cubemap used for diffuse convolution to a more explicit name for the memory profiler.
- Improved behaviour of transmission color on transparent surfaces in path tracing.
- Light dimmer can now get values higher than one and was renamed to multiplier in the UI.
- Removed info box requesting volume component for Visual Environment and updated the documentation with the relevant information.
- Improved light selection oracle for light sampling in path tracing.
- Stripped ray tracing subsurface passes with ray tracing is not enabled.
- Remove LOD cross fade code for ray tracing shaders
- Removed legacy VR code
- Add range-based clipping to box lights (case 1178780)
- Improve area light culling (case 1085873)
- Light Hierarchy debug mode can now adjust Debug Exposure for visualizing high exposure scenes.
- Rejecting history for ray traced reflections based on a threshold evaluated on the neighborhood of the sampled history.
- Renamed "Environment" to "Reflection Probes" in tile/cluster debug menu.
- Utilities namespace is obsolete, moved its content to UnityEngine.Rendering (case 1204677)
- Obsolete Utilities namespace was removed, instead use UnityEngine.Rendering (case 1204677)
- Moved most of the compute shaders to the multi_compile API instead of multiple kernels.
- Use multi_compile API for deferred compute shader with shadow mask.
- Remove the raytracing rendering queue system to make recursive raytraced material work when raytracing is disabled
- Changed a few resources used by ray tracing shaders to be global resources (using register space1) for improved CPU performance.
- All custom pass volumes are now executed for one injection point instead of the first one.
- Hidden unsupported choice in emission in Materials
- Temporal Anti aliasing improvements.
- Optimized PrepareLightsForGPU (cost reduced by over 25%) and PrepareGPULightData (around twice as fast now).
- Moved scene view camera settings for HDRP from the preferences window to the scene view camera settings window.
- Updated shaders to be compatible with Microsoft's DXC.
- Debug exposure in debug menu have been replace to debug exposure compensation in EV100 space and is always visible.
- Further optimized PrepareLightsForGPU (3x faster with few shadows, 1.4x faster with a lot of shadows or equivalently cost reduced by 68% to 37%).
- Raytracing: Replaced the DIFFUSE_LIGHTING_ONLY multicompile by a uniform.
- Raytracing: Removed the dynamic lightmap multicompile.
- Raytracing: Remove the LOD cross fade multi compile for ray tracing.
- Cookie are now supported in lightmaper. All lights casting cookie and baked will now include cookie influence.
- Avoid building the mip chain a second time for SSR for transparent objects.
- Replaced "High Quality" Subsurface Scattering with a set of Quality Levels.
- Replaced "High Quality" Volumetric Lighting with "Screen Resolution Percentage" and "Volume Slice Count" on the Fog volume component.
- Merged material samples and shader samples
- Update material samples scene visuals
- Use multi_compile API for deferred compute shader with shadow mask.
- Made the StaticLightingSky class public so that users can change it by script for baking purpose.
- Shadowmask and realtime reflectoin probe property are hide in Quality settings
- Improved performance of reflection probe management when using a lot of probes.
- Ignoring the disable SSR flags for recursive rendering.
- Removed logic in the UI to disable parameters for contact shadows and fog volume components as it was going against the concept of the volume system.
- Fixed the sub surface mask not being taken into account when computing ray traced sub surface scattering.
- MSAA Within Forward Frame Setting is now enabled by default on Cameras when new Render Pipeline Asset is created
- Slightly changed the TAA anti-flicker mechanism so that it is more aggressive on almost static images (only on High preset for now).
- Changed default exposure compensation to 0.
- Refactored shadow caching system.
- Removed experimental namespace for ray tracing code.
- Increase limit for max numbers of lights in UX
- Removed direct use of BSDFData in the path tracing pass, delegated to the material instead.
- Pre-warm the RTHandle system to reduce the amount of memory allocations and the total memory needed at all points. 
- DXR: Only read the geometric attributes that are required using the share pass info and shader graph defines.
- DXR: Dispatch binned rays in 1D instead of 2D.
- Lit and LayeredLit tessellation cross lod fade don't used dithering anymore between LOD but fade the tessellation height instead. Allow a smoother transition
- Changed the way planar reflections are filtered in order to be a bit more "physically based".
- Increased path tracing BSDFs roughness range from [0.001, 0.999] to [0.00001, 0.99999].
- Changing the default SSGI radius for the all configurations.
- Changed the default parameters for quality RTGI to match expected behavior.
- Add color clear pass while rendering XR occlusion mesh to avoid leaks.
- Only use one texture for ray traced reflection upscaling.
- Adjust the upscale radius based on the roughness value.
- DXR: Changed the way the filter size is decided for directional, point and spot shadows.
- Changed the default exposure mode to "Automatic (Histogram)", along with "Limit Min" to -4 and "Limit Max" to 16.
- Replaced the default scene system with the builtin Scene Template feature.
- Changed extensions of shader CAS include files.
- Making the planar probe atlas's format match the color buffer's format.
- Removing the planarReflectionCacheCompressed setting from asset.
- SHADERPASS for TransparentDepthPrepass and TransparentDepthPostpass identification is using respectively SHADERPASS_TRANSPARENT_DEPTH_PREPASS and SHADERPASS_TRANSPARENT_DEPTH_POSTPASS
- Moved the Parallax Occlusion Mapping node into Shader Graph.
- Renamed the debug name from SSAO to ScreenSpaceAmbientOcclusion (1254974).
- Added missing tooltips and improved the UI of the aperture control (case 1254916).
- Fixed wrong tooltips in the Dof Volume (case 1256641).
- The `CustomPassLoadCameraColor` and `CustomPassSampleCameraColor` functions now returns the correct color buffer when used in after post process instead of the color pyramid (which didn't had post processes).
- PBR Sky now doesn't go black when going below sea level, but it instead freezes calculation as if on the horizon. 
- Fixed an issue with quality setting foldouts not opening when clicking on them (1253088).
- Shutter speed can now be changed by dragging the mouse over the UI label (case 1245007).
- Remove the 'Point Cube Size' for cookie, use the Cubemap size directly.
- VFXTarget with Unlit now allows EmissiveColor output to be consistent with HDRP unlit.
- Only building the RTAS if there is an effect that will require it (1262217).
- Fixed the first ray tracing frame not having the light cluster being set up properly (1260311).
- Render graph pre-setup for ray traced ambient occlusion.
- Avoid casting multiple rays and denoising for hard directional, point and spot ray traced shadows (1261040).
- Making sure the preview cameras do not use ray tracing effects due to a by design issue to build ray tracing acceleration structures (1262166).
- Preparing ray traced reflections for the render graph support (performance and quality).
- Preparing recursive rendering for the render graph port.
- Preparation pass for RTGI, temporal filter and diffuse denoiser for render graph.
- Updated the documentation for the DXR implementation.
- Changed the DXR wizard to support optional checks.
- Changed the DXR wizard steps.
- Preparation pass for RTSSS to be supported by render graph.
- Changed the color space of EmissiveColorLDR property on all shader. Was linear but should have been sRGB. Auto upgrade script handle the conversion.

## [7.1.1] - 2019-09-05

### Added
- Transparency Overdraw debug mode. Allows to visualize transparent objects draw calls as an "heat map".
- Enabled single-pass instancing support for XR SDK with new API cmd.SetInstanceMultiplier()
- XR settings are now available in the HDRP asset
- Support for Material Quality in Shader Graph
- Material Quality support selection in HDRP Asset
- Renamed XR shader macro from UNITY_STEREO_ASSIGN_COMPUTE_EYE_INDEX to UNITY_XR_ASSIGN_VIEW_INDEX
- Raytracing ShaderGraph node for HDRP shaders
- Custom passes volume component with 3 injection points: Before Rendering, Before Transparent and Before Post Process
- Alpha channel is now properly exported to camera render textures when using FP16 color buffer format
- Support for XR SDK mirror view modes
- HD Master nodes in Shader Graph now support Normal and Tangent modification in vertex stage.
- DepthOfFieldCoC option in the fullscreen debug modes.
- Added override Ambient Occlusion option on debug windows
- Added Custom Post Processes with 3 injection points: Before Transparent, Before Post Process and After Post Process
- Added draft of minimal interactive path tracing (experimental) based on DXR API - Support only 4 area light, lit and unlit shader (non-shadergraph)
- Small adjustments to TAA anti flicker (more aggressive on high values).

### Fixed
- Fixed wizard infinite loop on cancellation
- Fixed with compute shader error about too many threads in threadgroup on low GPU
- Fixed invalid contact shadow shaders being created on metal
- Fixed a bug where if Assembly.GetTypes throws an exception due to mis-versioned dlls, then no preprocessors are used in the shader stripper
- Fixed typo in AXF decal property preventing to compile
- Fixed reflection probe with XR single-pass and FPTL
- Fixed force gizmo shown when selecting camera in hierarchy
- Fixed issue with XR occlusion mesh and dynamic resolution
- Fixed an issue where lighting compute buffers were re-created with the wrong size when resizing the window, causing tile artefacts at the top of the screen.
- Fix FrameSettings names and tooltips
- Fixed error with XR SDK when the Editor is not in focus
- Fixed errors with RenderGraph, XR SDK and occlusion mesh
- Fixed shadow routines compilation errors when "real" type is a typedef on "half".
- Fixed toggle volumetric lighting in the light UI
- Fixed post-processing history reset handling rt-scale incorrectly
- Fixed crash with terrain and XR multi-pass
- Fixed ShaderGraph material synchronization issues
- Fixed a null reference exception when using an Emissive texture with Unlit shader (case 1181335)
- Fixed an issue where area lights and point lights where not counted separately with regards to max lights on screen (case 1183196)
- Fixed an SSR and Subsurface Scattering issue (appearing black) when using XR.

### Changed
- Update Wizard layout.
- Remove almost all Garbage collection call within a frame.
- Rename property AdditionalVeclocityChange to AddPrecomputeVelocity
- Call the End/Begin camera rendering callbacks for camera with customRender enabled
- Changeg framesettings migration order of postprocess flags as a pr for reflection settings flags have been backported to 2019.2
- Replaced usage of ENABLE_VR in XRSystem.cs by version defines based on the presence of the built-in VR and XR modules
- Added an update virtual function to the SkyRenderer class. This is called once per frame. This allows a given renderer to amortize heavy computation at the rate it chooses. Currently only the physically based sky implements this.
- Removed mandatory XRPass argument in HDCamera.GetOrCreate()
- Restored the HDCamera parameter to the sky rendering builtin parameters.
- Removed usage of StructuredBuffer for XR View Constants
- Expose Direct Specular Lighting control in FrameSettings
- Deprecated ExponentialFog and VolumetricFog volume components. Now there is only one exponential fog component (Fog) which can add Volumetric Fog as an option. Added a script in Edit -> Render Pipeline -> Upgrade Fog Volume Components.

## [7.0.1] - 2019-07-25

### Added
- Added option in the config package to disable globally Area Lights and to select shadow quality settings for the deferred pipeline.
- When shader log stripping is enabled, shader stripper statistics will be written at `Temp/shader-strip.json`
- Occlusion mesh support from XR SDK

### Fixed
- Fixed XR SDK mirror view blit, cleanup some XRTODO and removed XRDebug.cs
- Fixed culling for volumetrics with XR single-pass rendering
- Fix shadergraph material pass setup not called
- Fixed documentation links in component's Inspector header bar
- Cookies using the render texture output from a camera are now properly updated
- Allow in ShaderGraph to enable pre/post pass when the alpha clip is disabled

### Changed
- RenderQueue for Opaque now start at Background instead of Geometry.
- Clamp the area light size for scripting API when we change the light type
- Added a warning in the material UI when the diffusion profile assigned is not in the HDRP asset


## [7.0.0] - 2019-07-17

### Added
- `Fixed`, `Viewer`, and `Automatic` modes to compute the FOV used when rendering a `PlanarReflectionProbe`
- A checkbox to toggle the chrome gizmo of `ReflectionProbe`and `PlanarReflectionProbe`
- Added a Light layer in shadows that allow for objects to cast shadows without being affected by light (and vice versa).
- You can now access ShaderGraph blend states from the Material UI (for example, **Surface Type**, **Sorting Priority**, and **Blending Mode**). This change may break Materials that use a ShaderGraph, to fix them, select **Edit > Render Pipeline > Reset all ShaderGraph Scene Materials BlendStates**. This syncs the blendstates of you ShaderGraph master nodes with the Material properties.
- You can now control ZTest, ZWrite, and CullMode for transparent Materials.
- Materials that use Unlit Shaders or Unlit Master Node Shaders now cast shadows.
- Added an option to enable the ztest on **After Post Process** materials when TAA is disabled.
- Added a new SSAO (based on Ground Truth Ambient Occlusion algorithm) to replace the previous one.
- Added support for shadow tint on light
- BeginCameraRendering and EndCameraRendering callbacks are now called with probes
- Adding option to update shadow maps only On Enable and On Demand.
- Shader Graphs that use time-dependent vertex modification now generate correct motion vectors.
- Added option to allow a custom spot angle for spot light shadow maps.
- Added frame settings for individual post-processing effects
- Added dither transition between cascades for Low and Medium quality settings
- Added single-pass instancing support with XR SDK
- Added occlusion mesh support with XR SDK
- Added support of Alembic velocity to various shaders
- Added support for more than 2 views for single-pass instancing
- Added support for per punctual/directional light min roughness in StackLit
- Added mirror view support with XR SDK
- Added VR verification in HDRPWizard
- Added DXR verification in HDRPWizard
- Added feedbacks in UI of Volume regarding skies
- Cube LUT support in Tonemapping. Cube LUT helpers for external grading are available in the Post-processing Sample package.

### Fixed
- Fixed an issue with history buffers causing effects like TAA or auto exposure to flicker when more than one camera was visible in the editor
- The correct preview is displayed when selecting multiple `PlanarReflectionProbe`s
- Fixed volumetric rendering with camera-relative code and XR stereo instancing
- Fixed issue with flashing cyan due to async compilation of shader when selecting a mesh
- Fix texture type mismatch when the contact shadow are disabled (causing errors on IOS devices)
- Fixed Generate Shader Includes while in package
- Fixed issue when texture where deleted in ShadowCascadeGUI
- Fixed issue in FrameSettingsHistory when disabling a camera several time without enabling it in between.
- Fixed volumetric reprojection with camera-relative code and XR stereo instancing
- Added custom BaseShaderPreprocessor in HDEditorUtils.GetBaseShaderPreprocessorList()
- Fixed compile issue when USE_XR_SDK is not defined
- Fixed procedural sky sun disk intensity for high directional light intensities
- Fixed Decal mip level when using texture mip map streaming to avoid dropping to lowest permitted mip (now loading all mips)
- Fixed deferred shading for XR single-pass instancing after lightloop refactor
- Fixed cluster and material classification debug (material classification now works with compute as pixel shader lighting)
- Fixed IOS Nan by adding a maximun epsilon definition REAL_EPS that uses HALF_EPS when fp16 are used
- Removed unnecessary GC allocation in motion blur code
- Fixed locked UI with advanded influence volume inspector for probes
- Fixed invalid capture direction when rendering planar reflection probes
- Fixed Decal HTILE optimization with platform not supporting texture atomatic (Disable it)
- Fixed a crash in the build when the contact shadows are disabled
- Fixed camera rendering callbacks order (endCameraRendering was being called before the actual rendering)
- Fixed issue with wrong opaque blending settings for After Postprocess
- Fixed issue with Low resolution transparency on PS4
- Fixed a memory leak on volume profiles
- Fixed The Parallax Occlusion Mappping node in shader graph and it's UV input slot
- Fixed lighting with XR single-pass instancing by disabling deferred tiles
- Fixed the Bloom prefiltering pass
- Fixed post-processing effect relying on Unity's random number generator
- Fixed camera flickering when using TAA and selecting the camera in the editor
- Fixed issue with single shadow debug view and volumetrics
- Fixed most of the problems with light animation and timeline
- Fixed indirect deferred compute with XR single-pass instancing
- Fixed a slight omission in anisotropy calculations derived from HazeMapping in StackLit
- Improved stack computation numerical stability in StackLit
- Fix PBR master node always opaque (wrong blend modes for forward pass)
- Fixed TAA with XR single-pass instancing (missing macros)
- Fixed an issue causing Scene View selection wire gizmo to not appear when using HDRP Shader Graphs.
- Fixed wireframe rendering mode (case 1083989)
- Fixed the renderqueue not updated when the alpha clip is modified in the material UI.
- Fixed the PBR master node preview
- Remove the ReadOnly flag on Reflection Probe's cubemap assets during bake when there are no VCS active.
- Fixed an issue where setting a material debug view would not reset the other exclusive modes
- Spot light shapes are now correctly taken into account when baking
- Now the static lighting sky will correctly take the default values for non-overridden properties
- Fixed material albedo affecting the lux meter
- Extra test in deferred compute shading to avoid shading pixels that were not rendered by the current camera (for camera stacking)

### Changed
- Optimization: Reduce the group size of the deferred lighting pass from 16x16 to 8x8
- Replaced HDCamera.computePassCount by viewCount
- Removed xrInstancing flag in RTHandles (replaced by TextureXR.slices and TextureXR.dimensions)
- Refactor the HDRenderPipeline and lightloop code to preprare for high level rendergraph
- Removed the **Back Then Front Rendering** option in the fabric Master Node settings. Enabling this option previously did nothing.
- Shader type Real translates to FP16 precision on Nintendo Switch.
- Shader framework refactor: Introduce CBSDF, EvaluateBSDF, IsNonZeroBSDF to replace BSDF functions
- Shader framework refactor:  GetBSDFAngles, LightEvaluation and SurfaceShading functions
- Replace ComputeMicroShadowing by GetAmbientOcclusionForMicroShadowing
- Rename WorldToTangent to TangentToWorld as it was incorrectly named
- Remove SunDisk and Sun Halo size from directional light
- Remove all obsolete wind code from shader
- Renamed DecalProjectorComponent into DecalProjector for API alignment.
- Improved the Volume UI and made them Global by default
- Remove very high quality shadow option
- Change default for shadow quality in Deferred to Medium
- Enlighten now use inverse squared falloff (before was using builtin falloff)
- Enlighten is now deprecated. Please use CPU or GPU lightmaper instead.
- Remove the name in the diffusion profile UI
- Changed how shadow map resolution scaling with distance is computed. Now it uses screen space area rather than light range.
- Updated MoreOptions display in UI
- Moved Display Area Light Emissive Mesh script API functions in the editor namespace
- direct strenght properties in ambient occlusion now affect direct specular as well
- Removed advanced Specular Occlusion control in StackLit: SSAO based SO control is hidden and fixed to behave like Lit, SPTD is the only HQ technique shown for baked SO.
- Shader framework refactor: Changed ClampRoughness signature to include PreLightData access.
- HDRPWizard window is now in Window > General > HD Render Pipeline Wizard
- Moved StaticLightingSky to LightingWindow
- Removes the current "Scene Settings" and replace them with "Sky & Fog Settings" (with Physically Based Sky and Volumetric Fog).
- Changed how cached shadow maps are placed inside the atlas to minimize re-rendering of them.

## [6.7.0-preview] - 2019-05-16

### Added
- Added ViewConstants StructuredBuffer to simplify XR rendering
- Added API to render specific settings during a frame
- Added stadia to the supported platforms (2019.3)
- Enabled cascade blends settings in the HD Shadow component
- Added Hardware Dynamic Resolution support.
- Added MatCap debug view to replace the no scene lighting debug view.
- Added clear GBuffer option in FrameSettings (default to false)
- Added preview for decal shader graph (Only albedo, normal and emission)
- Added exposure weight control for decal
- Screen Space Directional Shadow under a define option. Activated for ray tracing
- Added a new abstraction for RendererList that will help transition to Render Graph and future RendererList API
- Added multipass support for VR
- Added XR SDK integration (multipass only)
- Added Shader Graph samples for Hair, Fabric and Decal master nodes.
- Add fade distance, shadow fade distance and light layers to light explorer
- Add method to draw light layer drawer in a rect to HDEditorUtils

### Fixed
- Fixed deserialization crash at runtime
- Fixed for ShaderGraph Unlit masternode not writing velocity
- Fixed a crash when assiging a new HDRP asset with the 'Verify Saving Assets' option enabled
- Fixed exposure to properly support TEXTURE2D_X
- Fixed TerrainLit basemap texture generation
- Fixed a bug that caused nans when material classification was enabled and a tile contained one standard material + a material with transmission.
- Fixed gradient sky hash that was not using the exposure hash
- Fixed displayed default FrameSettings in HDRenderPipelineAsset wrongly updated on scripts reload.
- Fixed gradient sky hash that was not using the exposure hash.
- Fixed visualize cascade mode with exposure.
- Fixed (enabled) exposure on override lighting debug modes.
- Fixed issue with LightExplorer when volume have no profile
- Fixed issue with SSR for negative, infinite and NaN history values
- Fixed LightLayer in HDReflectionProbe and PlanarReflectionProbe inspector that was not displayed as a mask.
- Fixed NaN in transmission when the thickness and a color component of the scattering distance was to 0
- Fixed Light's ShadowMask multi-edition.
- Fixed motion blur and SMAA with VR single-pass instancing
- Fixed NaNs generated by phase functionsin volumetric lighting
- Fixed NaN issue with refraction effect and IOR of 1 at extreme grazing angle
- Fixed nan tracker not using the exposure
- Fixed sorting priority on lit and unlit materials
- Fixed null pointer exception when there are no AOVRequests defined on a camera
- Fixed dirty state of prefab using disabled ReflectionProbes
- Fixed an issue where gizmos and editor grid were not correctly depth tested
- Fixed created default scene prefab non editable due to wrong file extension.
- Fixed an issue where sky convolution was recomputed for nothing when a preview was visible (causing extreme slowness when fabric convolution is enabled)
- Fixed issue with decal that wheren't working currently in player
- Fixed missing stereo rendering macros in some fragment shaders
- Fixed exposure for ReflectionProbe and PlanarReflectionProbe gizmos
- Fixed single-pass instancing on PSVR
- Fixed Vulkan shader issue with Texture2DArray in ScreenSpaceShadow.compute by re-arranging code (workaround)
- Fixed camera-relative issue with lights and XR single-pass instancing
- Fixed single-pass instancing on Vulkan
- Fixed htile synchronization issue with shader graph decal
- Fixed Gizmos are not drawn in Camera preview
- Fixed pre-exposure for emissive decal
- Fixed wrong values computed in PreIntegrateFGD and in the generation of volumetric lighting data by forcing the use of fp32.
- Fixed NaNs arising during the hair lighting pass
- Fixed synchronization issue in decal HTile that occasionally caused rendering artifacts around decal borders
- Fixed QualitySettings getting marked as modified by HDRP (and thus checked out in Perforce)
- Fixed a bug with uninitialized values in light explorer
- Fixed issue with LOD transition
- Fixed shader warnings related to raytracing and TEXTURE2D_X

### Changed
- Refactor PixelCoordToViewDirWS to be VR compatible and to compute it only once per frame
- Modified the variants stripper to take in account multiple HDRP assets used in the build.
- Improve the ray biasing code to avoid self-intersections during the SSR traversal
- Update Pyramid Spot Light to better match emitted light volume.
- Moved _XRViewConstants out of UnityPerPassStereo constant buffer to fix issues with PSSL
- Removed GetPositionInput_Stereo() and single-pass (double-wide) rendering mode
- Changed label width of the frame settings to accommodate better existing options.
- SSR's Default FrameSettings for camera is now enable.
- Re-enabled the sharpening filter on Temporal Anti-aliasing
- Exposed HDEditorUtils.LightLayerMaskDrawer for integration in other packages and user scripting.
- Rename atmospheric scattering in FrameSettings to Fog
- The size modifier in the override for the culling sphere in Shadow Cascades now defaults to 0.6, which is the same as the formerly hardcoded value.
- Moved LOD Bias and Maximum LOD Level from Frame Setting section `Other` to `Rendering`
- ShaderGraph Decal that affect only emissive, only draw in emissive pass (was drawing in dbuffer pass too)
- Apply decal projector fade factor correctly on all attribut and for shader graph decal
- Move RenderTransparentDepthPostpass after all transparent
- Update exposure prepass to interleave XR single-pass instancing views in a checkerboard pattern
- Removed ScriptRuntimeVersion check in wizard.

## [6.6.0-preview] - 2019-04-01

### Added
- Added preliminary changes for XR deferred shading
- Added support of 111110 color buffer
- Added proper support for Recorder in HDRP
- Added depth offset input in shader graph master nodes
- Added a Parallax Occlusion Mapping node
- Added SMAA support
- Added Homothety and Symetry quick edition modifier on volume used in ReflectionProbe, PlanarReflectionProbe and DensityVolume
- Added multi-edition support for DecalProjectorComponent
- Improve hair shader
- Added the _ScreenToTargetScaleHistory uniform variable to be used when sampling HDRP RTHandle history buffers.
- Added settings in `FrameSettings` to change `QualitySettings.lodBias` and `QualitySettings.maximumLODLevel` during a rendering
- Added an exposure node to retrieve the current, inverse and previous frame exposure value.
- Added an HD scene color node which allow to sample the scene color with mips and a toggle to remove the exposure.
- Added safeguard on HD scene creation if default scene not set in the wizard
- Added Low res transparency rendering pass.

### Fixed
- Fixed HDRI sky intensity lux mode
- Fixed dynamic resolution for XR
- Fixed instance identifier semantic string used by Shader Graph
- Fixed null culling result occuring when changing scene that was causing crashes
- Fixed multi-edition light handles and inspector shapes
- Fixed light's LightLayer field when multi-editing
- Fixed normal blend edition handles on DensityVolume
- Fixed an issue with layered lit shader and height based blend where inactive layers would still have influence over the result
- Fixed multi-selection handles color for DensityVolume
- Fixed multi-edition inspector's blend distances for HDReflectionProbe, PlanarReflectionProbe and DensityVolume
- Fixed metric distance that changed along size in DensityVolume
- Fixed DensityVolume shape handles that have not same behaviour in advance and normal edition mode
- Fixed normal map blending in TerrainLit by only blending the derivatives
- Fixed Xbox One rendering just a grey screen instead of the scene
- Fixed probe handles for multiselection
- Fixed baked cubemap import settings for convolution
- Fixed regression causing crash when attempting to open HDRenderPipelineWizard without an HDRenderPipelineAsset setted
- Fixed FullScreenDebug modes: SSAO, SSR, Contact shadow, Prerefraction Color Pyramid, Final Color Pyramid
- Fixed volumetric rendering with stereo instancing
- Fixed shader warning
- Fixed missing resources in existing asset when updating package
- Fixed PBR master node preview in forward rendering or transparent surface
- Fixed deferred shading with stereo instancing
- Fixed "look at" edition mode of Rotation tool for DecalProjectorComponent
- Fixed issue when switching mode in ReflectionProbe and PlanarReflectionProbe
- Fixed issue where migratable component version where not always serialized when part of prefab's instance
- Fixed an issue where shadow would not be rendered properly when light layer are not enabled
- Fixed exposure weight on unlit materials
- Fixed Light intensity not played in the player when recorded with animation/timeline
- Fixed some issues when multi editing HDRenderPipelineAsset
- Fixed emission node breaking the main shader graph preview in certain conditions.
- Fixed checkout of baked probe asset when baking probes.
- Fixed invalid gizmo position for rotated ReflectionProbe
- Fixed multi-edition of material's SurfaceType and RenderingPath
- Fixed whole pipeline reconstruction on selecting for the first time or modifying other than the currently used HDRenderPipelineAsset
- Fixed single shadow debug mode
- Fixed global scale factor debug mode when scale > 1
- Fixed debug menu material overrides not getting applied to the Terrain Lit shader
- Fixed typo in computeLightVariants
- Fixed deferred pass with XR instancing by disabling ComputeLightEvaluation
- Fixed bloom resolution independence
- Fixed lens dirt intensity not behaving properly
- Fixed the Stop NaN feature
- Fixed some resources to handle more than 2 instanced views for XR
- Fixed issue with black screen (NaN) produced on old GPU hardware or intel GPU hardware with gaussian pyramid
- Fixed issue with disabled punctual light would still render when only directional light is present

### Changed
- DensityVolume scripting API will no longuer allow to change between advance and normal edition mode
- Disabled depth of field, lens distortion and panini projection in the scene view
- TerrainLit shaders and includes are reorganized and made simpler.
- TerrainLit shader GUI now allows custom properties to be displayed in the Terrain fold-out section.
- Optimize distortion pass with stencil
- Disable SceneSelectionPass in shader graph preview
- Control punctual light and area light shadow atlas separately
- Move SMAA anti-aliasing option to after Temporal Anti Aliasing one, to avoid problem with previously serialized project settings
- Optimize rendering with static only lighting and when no cullable lights/decals/density volumes are present.
- Updated handles for DecalProjectorComponent for enhanced spacial position readability and have edition mode for better SceneView management
- DecalProjectorComponent are now scale independent in order to have reliable metric unit (see new Size field for changing the size of the volume)
- Restructure code from HDCamera.Update() by adding UpdateAntialiasing() and UpdateViewConstants()
- Renamed velocity to motion vectors
- Objects rendered during the After Post Process pass while TAA is enabled will not benefit from existing depth buffer anymore. This is done to fix an issue where those object would wobble otherwise
- Removed usage of builtin unity matrix for shadow, shadow now use same constant than other view
- The default volume layer mask for cameras & probes is now `Default` instead of `Everything`

## [6.5.0-preview] - 2019-03-07

### Added
- Added depth-of-field support with stereo instancing
- Adding real time area light shadow support
- Added a new FrameSettings: Specular Lighting to toggle the specular during the rendering

### Fixed
- Fixed diffusion profile upgrade breaking package when upgrading to a new version
- Fixed decals cropped by gizmo not updating correctly if prefab
- Fixed an issue when enabling SSR on multiple view
- Fixed edition of the intensity's unit field while selecting multiple lights
- Fixed wrong calculation in soft voxelization for density volume
- Fixed gizmo not working correctly with pre-exposure
- Fixed issue with setting a not available RT when disabling motion vectors
- Fixed planar reflection when looking at mirror normal
- Fixed mutiselection issue with HDLight Inspector
- Fixed HDAdditionalCameraData data migration
- Fixed failing builds when light explorer window is open
- Fixed cascade shadows border sometime causing artefacts between cascades
- Restored shadows in the Cascade Shadow debug visualization
- `camera.RenderToCubemap` use proper face culling

### Changed
- When rendering reflection probe disable all specular lighting and for metals use fresnelF0 as diffuse color for bake lighting.

## [6.4.0-preview] - 2019-02-21

### Added
- VR: Added TextureXR system to selectively expand TEXTURE2D macros to texture array for single-pass stereo instancing + Convert textures call to these macros
- Added an unit selection dropdown next to shutter speed (camera)
- Added error helpbox when trying to use a sub volume component that require the current HDRenderPipelineAsset to support a feature that it is not supporting.
- Add mesh for tube light when display emissive mesh is enabled

### Fixed
- Fixed Light explorer. The volume explorer used `profile` instead of `sharedProfile` which instantiate a custom volume profile instead of editing the asset itself.
- Fixed UI issue where all is displayed using metric unit in shadow cascade and Percent is set in the unit field (happening when opening the inspector).
- Fixed inspector event error when double clicking on an asset (diffusion profile/material).
- Fixed nullref on layered material UI when the material is not an asset.
- Fixed nullref exception when undo/redo a light property.
- Fixed visual bug when area light handle size is 0.

### Changed
- Update UI for 32bit/16bit shadow precision settings in HDRP asset
- Object motion vectors have been disabled in all but the game view. Camera motion vectors are still enabled everywhere, allowing TAA and Motion Blur to work on static objects.
- Enable texture array by default for most rendering code on DX11 and unlock stereo instancing (DX11 only for now)

## [6.3.0-preview] - 2019-02-18

### Added
- Added emissive property for shader graph decals
- Added a diffusion profile override volume so the list of diffusion profile assets to use can be chanaged without affecting the HDRP asset
- Added a "Stop NaNs" option on cameras and in the Scene View preferences.
- Added metric display option in HDShadowSettings and improve clamping
- Added shader parameter mapping in DebugMenu
- Added scripting API to configure DebugData for DebugMenu

### Fixed
- Fixed decals in forward
- Fixed issue with stencil not correctly setup for various master node and shader for the depth pass, motion vector pass and GBuffer/Forward pass
- Fixed SRP batcher and metal
- Fixed culling and shadows for Pyramid, Box, Rectangle and Tube lights
- Fixed an issue where scissor render state leaking from the editor code caused partially black rendering

### Changed
- When a lit material has a clear coat mask that is not null, we now use the clear coat roughness to compute the screen space reflection.
- Diffusion profiles are now limited to one per asset and can be referenced in materials, shader graphs and vfx graphs. Materials will be upgraded automatically except if they are using a shader graph, in this case it will display an error message.

## [6.2.0-preview] - 2019-02-15

### Added
- Added help box listing feature supported in a given HDRenderPipelineAsset alongs with the drawbacks implied.
- Added cascade visualizer, supporting disabled handles when not overriding.

### Fixed
- Fixed post processing with stereo double-wide
- Fixed issue with Metal: Use sign bit to find the cache type instead of lowest bit.
- Fixed invalid state when creating a planar reflection for the first time
- Fix FrameSettings's LitShaderMode not restrained by supported LitShaderMode regression.

### Changed
- The default value roughness value for the clearcoat has been changed from 0.03 to 0.01
- Update default value of based color for master node
- Update Fabric Charlie Sheen lighting model - Remove Fresnel component that wasn't part of initial model + Remap smoothness to [0.0 - 0.6] range for more artist friendly parameter

### Changed
- Code refactor: all macros with ARGS have been swapped with macros with PARAM. This is because the ARGS macros were incorrectly named.

## [6.1.0-preview] - 2019-02-13

### Added
- Added support for post-processing anti-aliasing in the Scene View (FXAA and TAA). These can be set in Preferences.
- Added emissive property for decal material (non-shader graph)

### Fixed
- Fixed a few UI bugs with the color grading curves.
- Fixed "Post Processing" in the scene view not toggling post-processing effects
- Fixed bake only object with flag `ReflectionProbeStaticFlag` when baking a `ReflectionProbe`

### Changed
- Removed unsupported Clear Depth checkbox in Camera inspector
- Updated the toggle for advanced mode in inspectors.

## [6.0.0-preview] - 2019-02-23

### Added
- Added new API to perform a camera rendering
- Added support for hair master node (Double kajiya kay - Lambert)
- Added Reset behaviour in DebugMenu (ingame mapping is right joystick + B)
- Added Default HD scene at new scene creation while in HDRP
- Added Wizard helping to configure HDRP project
- Added new UI for decal material to allow remapping and scaling of some properties
- Added cascade shadow visualisation toggle in HD shadow settings
- Added icons for assets
- Added replace blending mode for distortion
- Added basic distance fade for density volumes
- Added decal master node for shader graph
- Added HD unlit master node (Cross Pipeline version is name Unlit)
- Added new Rendering Queue in materials
- Added post-processing V3 framework embed in HDRP, remove postprocess V2 framework
- Post-processing now uses the generic volume framework
-   New depth-of-field, bloom, panini projection effects, motion blur
-   Exposure is now done as a pre-exposition pass, the whole system has been revamped
-   Exposure now use EV100 everywhere in the UI (Sky, Emissive Light)
- Added emissive intensity (Luminance and EV100 control) control for Emissive
- Added pre-exposure weigth for Emissive
- Added an emissive color node and a slider to control the pre-exposure percentage of emission color
- Added physical camera support where applicable
- Added more color grading tools
- Added changelog level for Shader Variant stripping
- Added Debug mode for validation of material albedo and metalness/specularColor values
- Added a new dynamic mode for ambient probe and renamed BakingSky to StaticLightingSky
- Added command buffer parameter to all Bind() method of material
- Added Material validator in Render Pipeline Debug
- Added code to future support of DXR (not enabled)
- Added support of multiviewport
- Added HDRenderPipeline.RequestSkyEnvironmentUpdate function to force an update from script when sky is set to OnDemand
- Added a Lighting and BackLighting slots in Lit, StackLit, Fabric and Hair master nodes
- Added support for overriding terrain detail rendering shaders, via the render pipeline editor resources asset
- Added xrInstancing flag support to RTHandle
- Added support for cullmask for decal projectors
- Added software dynamic resolution support
- Added support for "After Post-Process" render pass for unlit shader
- Added support for textured rectangular area lights
- Added stereo instancing macros to MSAA shaders
- Added support for Quarter Res Raytraced Reflections (not enabled)
- Added fade factor for decal projectors.
- Added stereo instancing macros to most shaders used in VR
- Added multi edition support for HDRenderPipelineAsset

### Fixed
- Fixed logic to disable FPTL with stereo rendering
- Fixed stacklit transmission and sun highlight
- Fixed decals with stereo rendering
- Fixed sky with stereo rendering
- Fixed flip logic for postprocessing + VR
- Fixed copyStencilBuffer pass for Switch
- Fixed point light shadow map culling that wasn't taking into account far plane
- Fixed usage of SSR with transparent on all master node
- Fixed SSR and microshadowing on fabric material
- Fixed blit pass for stereo rendering
- Fixed lightlist bounds for stereo rendering
- Fixed windows and in-game DebugMenu sync.
- Fixed FrameSettings' LitShaderMode sync when opening DebugMenu.
- Fixed Metal specific issues with decals, hitting a sampler limit and compiling AxF shader
- Fixed an issue with flipped depth buffer during postprocessing
- Fixed normal map use for shadow bias with forward lit - now use geometric normal
- Fixed transparent depth prepass and postpass access so they can be use without alpha clipping for lit shader
- Fixed support of alpha clip shadow for lit master node
- Fixed unlit master node not compiling
- Fixed issue with debug display of reflection probe
- Fixed issue with phong tessellations not working with lit shader
- Fixed issue with vertex displacement being affected by heightmap setting even if not heightmap where assign
- Fixed issue with density mode on Lit terrain producing NaN
- Fixed issue when going back and forth from Lit to LitTesselation for displacement mode
- Fixed issue with ambient occlusion incorrectly applied to emissiveColor with light layers in deferred
- Fixed issue with fabric convolution not using the correct convolved texture when fabric convolution is enabled
- Fixed issue with Thick mode for Transmission that was disabling transmission with directional light
- Fixed shutdown edge cases with HDRP tests
- Fixed slowdow when enabling Fabric convolution in HDRP asset
- Fixed specularAA not compiling in StackLit Master node
- Fixed material debug view with stereo rendering
- Fixed material's RenderQueue edition in default view.
- Fixed banding issues within volumetric density buffer
- Fixed missing multicompile for MSAA for AxF
- Fixed camera-relative support for stereo rendering
- Fixed remove sync with render thread when updating decal texture atlas.
- Fixed max number of keyword reach [256] issue. Several shader feature are now local
- Fixed Scene Color and Depth nodes
- Fixed SSR in forward
- Fixed custom editor of Unlit, HD Unlit and PBR shader graph master node
- Fixed issue with NewFrame not correctly calculated in Editor when switching scene
- Fixed issue with TerrainLit not compiling with depth only pass and normal buffer
- Fixed geometric normal use for shadow bias with PBR master node in forward
- Fixed instancing macro usage for decals
- Fixed error message when having more than one directional light casting shadow
- Fixed error when trying to display preview of Camera or PlanarReflectionProbe
- Fixed LOAD_TEXTURE2D_ARRAY_MSAA macro
- Fixed min-max and amplitude clamping value in inspector of vertex displacement materials
- Fixed issue with alpha shadow clip (was incorrectly clipping object shadow)
- Fixed an issue where sky cubemap would not be cleared correctly when setting the current sky to None
- Fixed a typo in Static Lighting Sky component UI
- Fixed issue with incorrect reset of RenderQueue when switching shader in inspector GUI
- Fixed issue with variant stripper stripping incorrectly some variants
- Fixed a case of ambient lighting flickering because of previews
- Fixed Decals when rendering multiple camera in a single frame
- Fixed cascade shadow count in shader
- Fixed issue with Stacklit shader with Haze effect
- Fixed an issue with the max sample count for the TAA
- Fixed post-process guard band for XR
- Fixed exposure of emissive of Unlit
- Fixed depth only and motion vector pass for Unlit not working correctly with MSAA
- Fixed an issue with stencil buffer copy causing unnecessary compute dispatches for lighting
- Fixed multi edition issue in FrameSettings
- Fixed issue with SRP batcher and DebugDisplay variant of lit shader
- Fixed issue with debug material mode not doing alpha test
- Fixed "Attempting to draw with missing UAV bindings" errors on Vulkan
- Fixed pre-exposure incorrectly apply to preview
- Fixed issue with duplicate 3D texture in 3D texture altas of volumetric?
- Fixed Camera rendering order (base on the depth parameter)
- Fixed shader graph decals not being cropped by gizmo
- Fixed "Attempting to draw with missing UAV bindings" errors on Vulkan.


### Changed
- ColorPyramid compute shader passes is swapped to pixel shader passes on platforms where the later is faster (Nintendo Switch).
- Removing the simple lightloop used by the simple lit shader
- Whole refactor of reflection system: Planar and reflection probe
- Separated Passthrough from other RenderingPath
- Update several properties naming and caption based on feedback from documentation team
- Remove tile shader variant for transparent backface pass of lit shader
- Rename all HDRenderPipeline to HDRP folder for shaders
- Rename decal property label (based on doc team feedback)
- Lit shader mode now default to Deferred to reduce build time
- Update UI of Emission parameters in shaders
- Improve shader variant stripping including shader graph variant
- Refactored render loop to render realtime probes visible per camera
- Enable SRP batcher by default
- Shader code refactor: Rename LIGHTLOOP_SINGLE_PASS => LIGHTLOOP_DISABLE_TILE_AND_CLUSTER and clean all usage of LIGHTLOOP_TILE_PASS
- Shader code refactor: Move pragma definition of vertex and pixel shader inside pass + Move SURFACE_GRADIENT definition in XXXData.hlsl
- Micro-shadowing in Lit forward now use ambientOcclusion instead of SpecularOcclusion
- Upgraded FrameSettings workflow, DebugMenu and Inspector part relative to it
- Update build light list shader code to support 32 threads in wavefronts on Switch
- LayeredLit layers' foldout are now grouped in one main foldout per layer
- Shadow alpha clip can now be enabled on lit shader and haor shader enven for opaque
- Temporal Antialiasing optimization for Xbox One X
- Parameter depthSlice on SetRenderTarget functions now defaults to -1 to bind the entire resource
- Rename SampleCameraDepth() functions to LoadCameraDepth() and SampleCameraDepth(), same for SampleCameraColor() functions
- Improved Motion Blur quality.
- Update stereo frame settings values for single-pass instancing and double-wide
- Rearrange FetchDepth functions to prepare for stereo-instancing
- Remove unused _ComputeEyeIndex
- Updated HDRenderPipelineAsset inspector
- Re-enable SRP batcher for metal

## [5.2.0-preview] - 2018-11-27

### Added
- Added option to run Contact Shadows and Volumetrics Voxelization stage in Async Compute
- Added camera freeze debug mode - Allow to visually see culling result for a camera
- Added support of Gizmo rendering before and after postprocess in Editor
- Added support of LuxAtDistance for punctual lights

### Fixed
- Fixed Debug.DrawLine and Debug.Ray call to work in game view
- Fixed DebugMenu's enum resetted on change
- Fixed divide by 0 in refraction causing NaN
- Fixed disable rough refraction support
- Fixed refraction, SSS and atmospheric scattering for VR
- Fixed forward clustered lighting for VR (double-wide).
- Fixed Light's UX to not allow negative intensity
- Fixed HDRenderPipelineAsset inspector broken when displaying its FrameSettings from project windows.
- Fixed forward clustered lighting for VR (double-wide).
- Fixed HDRenderPipelineAsset inspector broken when displaying its FrameSettings from project windows.
- Fixed Decals and SSR diable flags for all shader graph master node (Lit, Fabric, StackLit, PBR)
- Fixed Distortion blend mode for shader graph master node (Lit, StackLit)
- Fixed bent Normal for Fabric master node in shader graph
- Fixed PBR master node lightlayers
- Fixed shader stripping for built-in lit shaders.

### Changed
- Rename "Regular" in Diffusion profile UI "Thick Object"
- Changed VBuffer depth parametrization for volumetric from distanceRange to depthExtent - Require update of volumetric settings - Fog start at near plan
- SpotLight with box shape use Lux unit only

## [5.1.0-preview] - 2018-11-19

### Added

- Added a separate Editor resources file for resources Unity does not take when it builds a Player.
- You can now disable SSR on Materials in Shader Graph.
- Added support for MSAA when the Supported Lit Shader Mode is set to Both. Previously HDRP only supported MSAA for Forward mode.
- You can now override the emissive color of a Material when in debug mode.
- Exposed max light for Light Loop Settings in HDRP asset UI.
- HDRP no longer performs a NormalDBuffer pass update if there are no decals in the Scene.
- Added distant (fall-back) volumetric fog and improved the fog evaluation precision.
- Added an option to reflect sky in SSR.
- Added a y-axis offset for the PlanarReflectionProbe and offset tool.
- Exposed the option to run SSR and SSAO on async compute.
- Added support for the _GlossMapScale parameter in the Legacy to HDRP Material converter.
- Added wave intrinsic instructions for use in Shaders (for AMD GCN).


### Fixed
- Fixed sphere shaped influence handles clamping in Reflection Probes.
- Fixed Reflection Probe data migration for projects created before using HDRP.
- Fixed UI of Layered Material where Unity previously rendered the scrollbar above the Copy button.
- Fixed Material tessellations parameters Start fade distance and End fade distance. Originally, Unity clamped these values when you modified them.
- Fixed various distortion and refraction issues - handle a better fall-back.
- Fixed SSR for multiple views.
- Fixed SSR issues related to self-intersections.
- Fixed shape density volume handle speed.
- Fixed density volume shape handle moving too fast.
- Fixed the Camera velocity pass that we removed by mistake.
- Fixed some null pointer exceptions when disabling motion vectors support.
- Fixed viewports for both the Subsurface Scattering combine pass and the transparent depth prepass.
- Fixed the blend mode pop-up in the UI. It previously did not appear when you enabled pre-refraction.
- Fixed some null pointer exceptions that previously occurred when you disabled motion vectors support.
- Fixed Layered Lit UI issue with scrollbar.
- Fixed cubemap assignation on custom ReflectionProbe.
- Fixed Reflection Probes’ capture settings' shadow distance.
- Fixed an issue with the SRP batcher and Shader variables declaration.
- Fixed thickness and subsurface slots for fabric Shader master node that wasn't appearing with the right combination of flags.
- Fixed d3d debug layer warning.
- Fixed PCSS sampling quality.
- Fixed the Subsurface and transmission Material feature enabling for fabric Shader.
- Fixed the Shader Graph UV node’s dimensions when using it in a vertex Shader.
- Fixed the planar reflection mirror gizmo's rotation.
- Fixed HDRenderPipelineAsset's FrameSettings not showing the selected enum in the Inspector drop-down.
- Fixed an error with async compute.
- MSAA now supports transparency.
- The HDRP Material upgrader tool now converts metallic values correctly.
- Volumetrics now render in Reflection Probes.
- Fixed a crash that occurred whenever you set a viewport size to 0.
- Fixed the Camera physic parameter that the UI previously did not display.
- Fixed issue in pyramid shaped spotlight handles manipulation

### Changed

- Renamed Line shaped Lights to Tube Lights.
- HDRP now uses mean height fog parametrization.
- Shadow quality settings are set to All when you use HDRP (This setting is not visible in the UI when using SRP). This avoids Legacy Graphics Quality Settings disabling the shadows and give SRP full control over the Shadows instead.
- HDRP now internally uses premultiplied alpha for all fog.
- Updated default FrameSettings used for realtime Reflection Probes when you create a new HDRenderPipelineAsset.
- Remove multi-camera support. LWRP and HDRP will not support multi-camera layered rendering.
- Updated Shader Graph subshaders to use the new instancing define.
- Changed fog distance calculation from distance to plane to distance to sphere.
- Optimized forward rendering using AMD GCN by scalarizing the light loop.
- Changed the UI of the Light Editor.
- Change ordering of includes in HDRP Materials in order to reduce iteration time for faster compilation.
- Added a StackLit master node replacing the InspectorUI version. IMPORTANT: All previously authored StackLit Materials will be lost. You need to recreate them with the master node.

## [5.0.0-preview] - 2018-09-28

### Added
- Added occlusion mesh to depth prepass for VR (VR still disabled for now)
- Added a debug mode to display only one shadow at once
- Added controls for the highlight created by directional lights
- Added a light radius setting to punctual lights to soften light attenuation and simulate fill lighting
- Added a 'minRoughness' parameter to all non-area lights (was previously only available for certain light types)
- Added separate volumetric light/shadow dimmers
- Added per-pixel jitter to volumetrics to reduce aliasing artifacts
- Added a SurfaceShading.hlsl file, which implements material-agnostic shading functionality in an efficient manner
- Added support for shadow bias for thin object transmission
- Added FrameSettings to control realtime planar reflection
- Added control for SRPBatcher on HDRP Asset
- Added an option to clear the shadow atlases in the debug menu
- Added a color visualization of the shadow atlas rescale in debug mode
- Added support for disabling SSR on materials
- Added intrinsic for XBone
- Added new light volume debugging tool
- Added a new SSR debug view mode
- Added translaction's scale invariance on DensityVolume
- Added multiple supported LitShadermode and per renderer choice in case of both Forward and Deferred supported
- Added custom specular occlusion mode to Lit Shader Graph Master node

### Fixed
- Fixed a normal bias issue with Stacklit (Was causing light leaking)
- Fixed camera preview outputing an error when both scene and game view where display and play and exit was call
- Fixed override debug mode not apply correctly on static GI
- Fixed issue where XRGraphicsConfig values set in the asset inspector GUI weren't propagating correctly (VR still disabled for now)
- Fixed issue with tangent that was using SurfaceGradient instead of regular normal decoding
- Fixed wrong error message display when switching to unsupported target like IOS
- Fixed an issue with ambient occlusion texture sometimes not being created properly causing broken rendering
- Shadow near plane is no longer limited at 0.1
- Fixed decal draw order on transparent material
- Fixed an issue where sometime the lookup texture used for GGX convolution was broken, causing broken rendering
- Fixed an issue where you wouldn't see any fog for certain pipeline/scene configurations
- Fixed an issue with volumetric lighting where the anisotropy value of 0 would not result in perfectly isotropic lighting
- Fixed shadow bias when the atlas is rescaled
- Fixed shadow cascade sampling outside of the atlas when cascade count is inferior to 4
- Fixed shadow filter width in deferred rendering not matching shader config
- Fixed stereo sampling of depth texture in MSAA DepthValues.shader
- Fixed box light UI which allowed negative and zero sizes, thus causing NaNs
- Fixed stereo rendering in HDRISky.shader (VR)
- Fixed normal blend and blend sphere influence for reflection probe
- Fixed distortion filtering (was point filtering, now trilinear)
- Fixed contact shadow for large distance
- Fixed depth pyramid debug view mode
- Fixed sphere shaped influence handles clamping in reflection probes
- Fixed reflection probes data migration for project created before using hdrp
- Fixed ambient occlusion for Lit Master Node when slot is connected

### Changed
- Use samplerunity_ShadowMask instead of samplerunity_samplerLightmap for shadow mask
- Allow to resize reflection probe gizmo's size
- Improve quality of screen space shadow
- Remove support of projection model for ScreenSpaceLighting (SSR always use HiZ and refraction always Proxy)
- Remove all the debug mode from SSR that are obsolete now
- Expose frameSettings and Capture settings for reflection and planar probe
- Update UI for reflection probe, planar probe, camera and HDRP Asset
- Implement proper linear blending for volumetric lighting via deep compositing as described in the paper "Deep Compositing Using Lie Algebras"
- Changed  planar mapping to match terrain convention (XZ instead of ZX)
- XRGraphicsConfig is no longer Read/Write. Instead, it's read-only. This improves consistency of XR behavior between the legacy render pipeline and SRP
- Change reflection probe data migration code (to update old reflection probe to new one)
- Updated gizmo for ReflectionProbes
- Updated UI and Gizmo of DensityVolume

## [4.0.0-preview] - 2018-09-28

### Added
- Added a new TerrainLit shader that supports rendering of Unity terrains.
- Added controls for linear fade at the boundary of density volumes
- Added new API to control decals without monobehaviour object
- Improve Decal Gizmo
- Implement Screen Space Reflections (SSR) (alpha version, highly experimental)
- Add an option to invert the fade parameter on a Density Volume
- Added a Fabric shader (experimental) handling cotton and silk
- Added support for MSAA in forward only for opaque only
- Implement smoothness fade for SSR
- Added support for AxF shader (X-rite format - require special AxF importer from Unity not part of HDRP)
- Added control for sundisc on directional light (hack)
- Added a new HD Lit Master node that implements Lit shader support for Shader Graph
- Added Micro shadowing support (hack)
- Added an event on HDAdditionalCameraData for custom rendering
- HDRP Shader Graph shaders now support 4-channel UVs.

### Fixed
- Fixed an issue where sometimes the deferred shadow texture would not be valid, causing wrong rendering.
- Stencil test during decals normal buffer update is now properly applied
- Decals corectly update normal buffer in forward
- Fixed a normalization problem in reflection probe face fading causing artefacts in some cases
- Fix multi-selection behavior of Density Volumes overwriting the albedo value
- Fixed support of depth texture for RenderTexture. HDRP now correctly output depth to user depth buffer if RenderTexture request it.
- Fixed multi-selection behavior of Density Volumes overwriting the albedo value
- Fixed support of depth for RenderTexture. HDRP now correctly output depth to user depth buffer if RenderTexture request it.
- Fixed support of Gizmo in game view in the editor
- Fixed gizmo for spot light type
- Fixed issue with TileViewDebug mode being inversed in gameview
- Fixed an issue with SAMPLE_TEXTURECUBE_SHADOW macro
- Fixed issue with color picker not display correctly when game and scene view are visible at the same time
- Fixed an issue with reflection probe face fading
- Fixed camera motion vectors shader and associated matrices to update correctly for single-pass double-wide stereo rendering
- Fixed light attenuation functions when range attenuation is disabled
- Fixed shadow component algorithm fixup not dirtying the scene, so changes can be saved to disk.
- Fixed some GC leaks for HDRP
- Fixed contact shadow not affected by shadow dimmer
- Fixed GGX that works correctly for the roughness value of 0 (mean specular highlgiht will disappeard for perfect mirror, we rely on maxSmoothness instead to always have a highlight even on mirror surface)
- Add stereo support to ShaderPassForward.hlsl. Forward rendering now seems passable in limited test scenes with camera-relative rendering disabled.
- Add stereo support to ProceduralSky.shader and OpaqueAtmosphericScattering.shader.
- Added CullingGroupManager to fix more GC.Alloc's in HDRP
- Fixed rendering when multiple cameras render into the same render texture

### Changed
- Changed the way depth & color pyramids are built to be faster and better quality, thus improving the look of distortion and refraction.
- Stabilize the dithered LOD transition mask with respect to the camera rotation.
- Avoid multiple depth buffer copies when decals are present
- Refactor code related to the RT handle system (No more normal buffer manager)
- Remove deferred directional shadow and move evaluation before lightloop
- Add a function GetNormalForShadowBias() that material need to implement to return the normal used for normal shadow biasing
- Remove Jimenez Subsurface scattering code (This code was disabled by default, now remove to ease maintenance)
- Change Decal API, decal contribution is now done in Material. Require update of material using decal
- Move a lot of files from CoreRP to HDRP/CoreRP. All moved files weren't used by Ligthweight pipeline. Long term they could move back to CoreRP after CoreRP become out of preview
- Updated camera inspector UI
- Updated decal gizmo
- Optimization: The objects that are rendered in the Motion Vector Pass are not rendered in the prepass anymore
- Removed setting shader inclue path via old API, use package shader include paths
- The default value of 'maxSmoothness' for punctual lights has been changed to 0.99
- Modified deferred compute and vert/frag shaders for first steps towards stereo support
- Moved material specific Shader Graph files into corresponding material folders.
- Hide environment lighting settings when enabling HDRP (Settings are control from sceneSettings)
- Update all shader includes to use absolute path (allow users to create material in their Asset folder)
- Done a reorganization of the files (Move ShaderPass to RenderPipeline folder, Move all shadow related files to Lighting/Shadow and others)
- Improved performance and quality of Screen Space Shadows

## [3.3.0-preview] - 2018-01-01

### Added
- Added an error message to say to use Metal or Vulkan when trying to use OpenGL API
- Added a new Fabric shader model that supports Silk and Cotton/Wool
- Added a new HDRP Lighting Debug mode to visualize Light Volumes for Point, Spot, Line, Rectangular and Reflection Probes
- Add support for reflection probe light layers
- Improve quality of anisotropic on IBL

### Fixed
- Fix an issue where the screen where darken when rendering camera preview
- Fix display correct target platform when showing message to inform user that a platform is not supported
- Remove workaround for metal and vulkan in normal buffer encoding/decoding
- Fixed an issue with color picker not working in forward
- Fixed an issue where reseting HDLight do not reset all of its parameters
- Fixed shader compile warning in DebugLightVolumes.shader

### Changed
- Changed default reflection probe to be 256x256x6 and array size to be 64
- Removed dependence on the NdotL for thickness evaluation for translucency (based on artist's input)
- Increased the precision when comparing Planar or HD reflection probe volumes
- Remove various GC alloc in C#. Slightly better performance

## [3.2.0-preview] - 2018-01-01

### Added
- Added a luminance meter in the debug menu
- Added support of Light, reflection probe, emissive material, volume settings related to lighting to Lighting explorer
- Added support for 16bit shadows

### Fixed
- Fix issue with package upgrading (HDRP resources asset is now versionned to worarkound package manager limitation)
- Fix HDReflectionProbe offset displayed in gizmo different than what is affected.
- Fix decals getting into a state where they could not be removed or disabled.
- Fix lux meter mode - The lux meter isn't affected by the sky anymore
- Fix area light size reset when multi-selected
- Fix filter pass number in HDUtils.BlitQuad
- Fix Lux meter mode that was applying SSS
- Fix planar reflections that were not working with tile/cluster (olbique matrix)
- Fix debug menu at runtime not working after nested prefab PR come to trunk
- Fix scrolling issue in density volume

### Changed
- Shader code refactor: Split MaterialUtilities file in two parts BuiltinUtilities (independent of FragInputs) and MaterialUtilities (Dependent of FragInputs)
- Change screen space shadow rendertarget format from ARGB32 to RG16

## [3.1.0-preview] - 2018-01-01

### Added
- Decal now support per channel selection mask. There is now two mode. One with BaseColor, Normal and Smoothness and another one more expensive with BaseColor, Normal, Smoothness, Metal and AO. Control is on HDRP Asset. This may require to launch an update script for old scene: 'Edit/Render Pipeline/Single step upgrade script/Upgrade all DecalMaterial MaskBlendMode'.
- Decal now supports depth bias for decal mesh, to prevent z-fighting
- Decal material now supports draw order for decal projectors
- Added LightLayers support (Base on mask from renderers name RenderingLayers and mask from light name LightLayers - if they match, the light apply) - cost an extra GBuffer in deferred (more bandwidth)
- When LightLayers is enabled, the AmbientOclusion is store in the GBuffer in deferred path allowing to avoid double occlusion with SSAO. In forward the double occlusion is now always avoided.
- Added the possibility to add an override transform on the camera for volume interpolation
- Added desired lux intensity and auto multiplier for HDRI sky
- Added an option to disable light by type in the debug menu
- Added gradient sky
- Split EmissiveColor and bakeDiffuseLighting in forward avoiding the emissiveColor to be affect by SSAO
- Added a volume to control indirect light intensity
- Added EV 100 intensity unit for area lights
- Added support for RendererPriority on Renderer. This allow to control order of transparent rendering manually. HDRP have now two stage of sorting for transparent in addition to bact to front. Material have a priority then Renderer have a priority.
- Add Coupling of (HD)Camera and HDAdditionalCameraData for reset and remove in inspector contextual menu of Camera
- Add Coupling of (HD)ReflectionProbe and HDAdditionalReflectionData for reset and remove in inspector contextual menu of ReflectoinProbe
- Add macro to forbid unity_ObjectToWorld/unity_WorldToObject to be use as it doesn't handle camera relative rendering
- Add opacity control on contact shadow

### Fixed
- Fixed an issue with PreIntegratedFGD texture being sometimes destroyed and not regenerated causing rendering to break
- PostProcess input buffers are not copied anymore on PC if the viewport size matches the final render target size
- Fixed an issue when manipulating a lot of decals, it was displaying a lot of errors in the inspector
- Fixed capture material with reflection probe
- Refactored Constant Buffers to avoid hitting the maximum number of bound CBs in some cases.
- Fixed the light range affecting the transform scale when changed.
- Snap to grid now works for Decal projector resizing.
- Added a warning for 128x128 cookie texture without mipmaps
- Replace the sampler used for density volumes for correct wrap mode handling

### Changed
- Move Render Pipeline Debug "Windows from Windows->General-> Render Pipeline debug windows" to "Windows from Windows->Analysis-> Render Pipeline debug windows"
- Update detail map formula for smoothness and albedo, goal it to bright and dark perceptually and scale factor is use to control gradient speed
- Refactor the Upgrade material system. Now a material can be update from older version at any time. Call Edit/Render Pipeline/Upgrade all Materials to newer version
- Change name EnableDBuffer to EnableDecals at several place (shader, hdrp asset...), this require a call to Edit/Render Pipeline/Upgrade all Materials to newer version to have up to date material.
- Refactor shader code: BakeLightingData structure have been replace by BuiltinData. Lot of shader code have been remove/change.
- Refactor shader code: All GBuffer are now handled by the deferred material. Mean ShadowMask and LightLayers are control by lit material in lit.hlsl and not outside anymore. Lot of shader code have been remove/change.
- Refactor shader code: Rename GetBakedDiffuseLighting to ModifyBakedDiffuseLighting. This function now handle lighting model for transmission too. Lux meter debug mode is factor outisde.
- Refactor shader code: GetBakedDiffuseLighting is not call anymore in GBuffer or forward pass, including the ConvertSurfaceDataToBSDFData and GetPreLightData, this is done in ModifyBakedDiffuseLighting now
- Refactor shader code: Added a backBakeDiffuseLighting to BuiltinData to handle lighting for transmission
- Refactor shader code: Material must now call InitBuiltinData (Init all to zero + init bakeDiffuseLighting and backBakeDiffuseLighting ) and PostInitBuiltinData

## [3.0.0-preview] - 2018-01-01

### Fixed
- Fixed an issue with distortion that was using previous frame instead of current frame
- Fixed an issue where disabled light where not upgrade correctly to the new physical light unit system introduce in 2.0.5-preview

### Changed
- Update assembly definitions to output assemblies that match Unity naming convention (Unity.*).

## [2.0.5-preview] - 2018-01-01

### Added
- Add option supportDitheringCrossFade on HDRP Asset to allow to remove shader variant during player build if needed
- Add contact shadows for punctual lights (in additional shadow settings), only one light is allowed to cast contact shadows at the same time and so at each frame a dominant light is choosed among all light with contact shadows enabled.
- Add PCSS shadow filter support (from SRP Core)
- Exposed shadow budget parameters in HDRP asset
- Add an option to generate an emissive mesh for area lights (currently rectangle light only). The mesh fits the size, intensity and color of the light.
- Add an option to the HDRP asset to increase the resolution of volumetric lighting.
- Add additional ligth unit support for punctual light (Lumens, Candela) and area lights (Lumens, Luminance)
- Add dedicated Gizmo for the box Influence volume of HDReflectionProbe / PlanarReflectionProbe

### Changed
- Re-enable shadow mask mode in debug view
- SSS and Transmission code have been refactored to be able to share it between various material. Guidelines are in SubsurfaceScattering.hlsl
- Change code in area light with LTC for Lit shader. Magnitude is now take from FGD texture instead of a separate texture
- Improve camera relative rendering: We now apply camera translation on the model matrix, so before the TransformObjectToWorld(). Note: unity_WorldToObject and unity_ObjectToWorld must never be used directly.
- Rename positionWS to positionRWS (Camera relative world position) at a lot of places (mainly in interpolator and FragInputs). In case of custom shader user will be required to update their code.
- Rename positionWS, capturePositionWS, proxyPositionWS, influencePositionWS to positionRWS, capturePositionRWS, proxyPositionRWS, influencePositionRWS (Camera relative world position) in LightDefinition struct.
- Improve the quality of trilinear filtering of density volume textures.
- Improve UI for HDReflectionProbe / PlanarReflectionProbe

### Fixed
- Fixed a shader preprocessor issue when compiling DebugViewMaterialGBuffer.shader against Metal target
- Added a temporary workaround to Lit.hlsl to avoid broken lighting code with Metal/AMD
- Fixed issue when using more than one volume texture mask with density volumes.
- Fixed an error which prevented volumetric lighting from working if no density volumes with 3D textures were present.
- Fix contact shadows applied on transmission
- Fix issue with forward opaque lit shader variant being removed by the shader preprocessor
- Fixed compilation errors on Nintendo Switch (limited XRSetting support).
- Fixed apply range attenuation option on punctual light
- Fixed issue with color temperature not take correctly into account with static lighting
- Don't display fog when diffuse lighting, specular lighting, or lux meter debug mode are enabled.

## [2.0.4-preview] - 2018-01-01

### Fixed
- Fix issue when disabling rough refraction and building a player. Was causing a crash.

## [2.0.3-preview] - 2018-01-01

### Added
- Increased debug color picker limit up to 260k lux

## [2.0.2-preview] - 2018-01-01

### Added
- Add Light -> Planar Reflection Probe command
- Added a false color mode in rendering debug
- Add support for mesh decals
- Add flag to disable projector decals on transparent geometry to save performance and decal texture atlas space
- Add ability to use decal diffuse map as mask only
- Add visualize all shadow masks in lighting debug
- Add export of normal and roughness buffer for forwardOnly and when in supportOnlyForward mode for forward
- Provide a define in lit.hlsl (FORWARD_MATERIAL_READ_FROM_WRITTEN_NORMAL_BUFFER) when output buffer normal is used to read the normal and roughness instead of caclulating it (can save performance, but lower quality due to compression)
- Add color swatch to decal material

### Changed
- Change Render -> Planar Reflection creation to 3D Object -> Mirror
- Change "Enable Reflector" name on SpotLight to "Angle Affect Intensity"
- Change prototype of BSDFData ConvertSurfaceDataToBSDFData(SurfaceData surfaceData) to BSDFData ConvertSurfaceDataToBSDFData(uint2 positionSS, SurfaceData surfaceData)

### Fixed
- Fix issue with StackLit in deferred mode with deferredDirectionalShadow due to GBuffer not being cleared. Gbuffer is still not clear and issue was fix with the new Output of normal buffer.
- Fixed an issue where interpolation volumes were not updated correctly for reflection captures.
- Fixed an exception in Light Loop settings UI

## [2.0.1-preview] - 2018-01-01

### Added
- Add stripper of shader variant when building a player. Save shader compile time.
- Disable per-object culling that was executed in C++ in HD whereas it was not used (Optimization)
- Enable texture streaming debugging (was not working before 2018.2)
- Added Screen Space Reflection with Proxy Projection Model
- Support correctly scene selection for alpha tested object
- Add per light shadow mask mode control (i.e shadow mask distance and shadow mask). It use the option NonLightmappedOnly
- Add geometric filtering to Lit shader (allow to reduce specular aliasing)
- Add shortcut to create DensityVolume and PlanarReflection in hierarchy
- Add a DefaultHDMirrorMaterial material for PlanarReflection
- Added a script to be able to upgrade material to newer version of HDRP
- Removed useless duplication of ForwardError passes.
- Add option to not compile any DEBUG_DISPLAY shader in the player (Faster build) call Support Runtime Debug display

### Changed
- Changed SupportForwardOnly to SupportOnlyForward in render pipeline settings
- Changed versioning variable name in HDAdditionalXXXData from m_version to version
- Create unique name when creating a game object in the rendering menu (i.e Density Volume(2))
- Re-organize various files and folder location to clean the repository
- Change Debug windows name and location. Now located at:  Windows -> General -> Render Pipeline Debug

### Removed
- Removed GlobalLightLoopSettings.maxPlanarReflectionProbes and instead use value of GlobalLightLoopSettings.planarReflectionProbeCacheSize
- Remove EmissiveIntensity parameter and change EmissiveColor to be HDR (Matching Builtin Unity behavior) - Data need to be updated - Launch Edit -> Single Step Upgrade Script -> Upgrade all Materials emissionColor

### Fixed
- Fix issue with LOD transition and instancing
- Fix discrepency between object motion vector and camera motion vector
- Fix issue with spot and dir light gizmo axis not highlighted correctly
- Fix potential crash while register debug windows inputs at startup
- Fix warning when creating Planar reflection
- Fix specular lighting debug mode (was rendering black)
- Allow projector decal with null material to allow to configure decal when HDRP is not set
- Decal atlas texture offset/scale is updated after allocations (used to be before so it was using date from previous frame)

## [0.0.0-preview] - 2018-01-01

### Added
- Configure the VolumetricLightingSystem code path to be on by default
- Trigger a build exception when trying to build an unsupported platform
- Introduce the VolumetricLightingController component, which can (and should) be placed on the camera, and allows one to control the near and the far plane of the V-Buffer (volumetric "froxel" buffer) along with the depth distribution (from logarithmic to linear)
- Add 3D texture support for DensityVolumes
- Add a better mapping of roughness to mipmap for planar reflection
- The VolumetricLightingSystem now uses RTHandles, which allows to save memory by sharing buffers between different cameras (history buffers are not shared), and reduce reallocation frequency by reallocating buffers only if the rendering resolution increases (and suballocating within existing buffers if the rendering resolution decreases)
- Add a Volumetric Dimmer slider to lights to control the intensity of the scattered volumetric lighting
- Add UV tiling and offset support for decals.
- Add mipmapping support for volume 3D mask textures

### Changed
- Default number of planar reflection change from 4 to 2
- Rename _MainDepthTexture to _CameraDepthTexture
- The VolumetricLightingController has been moved to the Interpolation Volume framework and now functions similarly to the VolumetricFog settings
- Update of UI of cookie, CubeCookie, Reflection probe and planar reflection probe to combo box
- Allow enabling/disabling shadows for area lights when they are set to baked.
- Hide applyRangeAttenuation and FadeDistance for directional shadow as they are not used

### Removed
- Remove Resource folder of PreIntegratedFGD and add the resource to RenderPipeline Asset

### Fixed
- Fix ConvertPhysicalLightIntensityToLightIntensity() function used when creating light from script to match HDLightEditor behavior
- Fix numerical issues with the default value of mean free path of volumetric fog
- Fix the bug preventing decals from coexisting with density volumes
- Fix issue with alpha tested geometry using planar/triplanar mapping not render correctly or flickering (due to being wrongly alpha tested in depth prepass)
- Fix meta pass with triplanar (was not handling correctly the normal)
- Fix preview when a planar reflection is present
- Fix Camera preview, it is now a Preview cameraType (was a SceneView)
- Fix handling unknown GPUShadowTypes in the shadow manager.
- Fix area light shapes sent as point lights to the baking backends when they are set to baked.
- Fix unnecessary division by PI for baked area lights.
- Fix line lights sent to the lightmappers. The backends don't support this light type.
- Fix issue with shadow mask framesettings not correctly taken into account when shadow mask is enabled for lighting.
- Fix directional light and shadow mask transition, they are now matching making smooth transition
- Fix banding issues caused by high intensity volumetric lighting
- Fix the debug window being emptied on SRP asset reload
- Fix issue with debug mode not correctly clearing the GBuffer in editor after a resize
- Fix issue with ResetMaterialKeyword not resetting correctly ToggleOff/Roggle Keyword
- Fix issue with motion vector not render correctly if there is no depth prepass in deferred

## [0.0.0-preview] - 2018-01-01

### Added
- Screen Space Refraction projection model (Proxy raycasting, HiZ raymarching)
- Screen Space Refraction settings as volume component
- Added buffered frame history per camera
- Port Global Density Volumes to the Interpolation Volume System.
- Optimize ImportanceSampleLambert() to not require the tangent frame.
- Generalize SampleVBuffer() to handle different sampling and reconstruction methods.
- Improve the quality of volumetric lighting reprojection.
- Optimize Morton Order code in the Subsurface Scattering pass.
- Planar Reflection Probe support roughness (gaussian convolution of captured probe)
- Use an atlas instead of a texture array for cluster transparent decals
- Add a debug view to visualize the decal atlas
- Only store decal textures to atlas if decal is visible, debounce out of memory decal atlas warning.
- Add manipulator gizmo on decal to improve authoring workflow
- Add a minimal StackLit material (work in progress, this version can be used as template to add new material)

### Changed
- EnableShadowMask in FrameSettings (But shadowMaskSupport still disable by default)
- Forced Planar Probe update modes to (Realtime, Every Update, Mirror Camera)
- Screen Space Refraction proxy model uses the proxy of the first environment light (Reflection probe/Planar probe) or the sky
- Moved RTHandle static methods to RTHandles
- Renamed RTHandle to RTHandleSystem.RTHandle
- Move code for PreIntegratedFDG (Lit.shader) into its dedicated folder to be share with other material
- Move code for LTCArea (Lit.shader) into its dedicated folder to be share with other material

### Removed
- Removed Planar Probe mirror plane position and normal fields in inspector, always display mirror plane and normal gizmos

### Fixed
- Fix fog flags in scene view is now taken into account
- Fix sky in preview windows that were disappearing after a load of a new level
- Fix numerical issues in IntersectRayAABB().
- Fix alpha blending of volumetric lighting with transparent objects.
- Fix the near plane of the V-Buffer causing out-of-bounds look-ups in the clustered data structure.
- Depth and color pyramid are properly computed and sampled when the camera renders inside a viewport of a RTHandle.
- Fix decal atlas debug view to work correctly when shadow atlas view is also enabled
- Fix TransparentSSR with non-rendergraph.
- Fix shader compilation warning on SSR compute shader.<|MERGE_RESOLUTION|>--- conflicted
+++ resolved
@@ -83,12 +83,9 @@
 - Fixed a ghosting issue with RTShadows (Sun, Point and Spot), RTAO and RTGI when the camera is moving fast.
 - Fixed a SSGI denoiser bug for large scenes.
 - Fixed a Nan issue with SSGI.
-<<<<<<< HEAD
+- Fixed an issue with IsFrontFace node in Shader Graph not working properly
 - Fixed CustomPassUtils.RenderFrom* functions and CustomPassUtils.DisableSinglePassRendering struct in VR.
 - Fixed custom pass markers not recorded when render graph was enabled.
-=======
-- Fixed an issue with IsFrontFace node in Shader Graph not working properly
->>>>>>> 3dc0fc76
 
 ### Changed
 - Combined occlusion meshes into one to reduce draw calls and state changes with XR single-pass.
