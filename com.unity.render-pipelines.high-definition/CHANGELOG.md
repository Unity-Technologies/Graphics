--- conflicted
+++ resolved
@@ -19,13 +19,10 @@
 - Fixed white flashes on camera cuts on volumetric fog.
 - Fixed light layer issue when performing editing on multiple lights.
 - Fixed an issue where selection in a debug panel would reset when cycling through enum items.
-<<<<<<< HEAD
-- Fixed incorrect debug wireframe overlay on tessellated geometry (using littessellation), caused by the picking pass using an incorrect camera matrix.
-=======
 - Fixed material keywords with fbx importer.
 - Fixed lightmaps not working properly with shader graphs in ray traced reflections (case 1305335).
 - Fixed skybox for ortho cameras.
->>>>>>> 82507790
+- Fixed incorrect debug wireframe overlay on tessellated geometry (using littessellation), caused by the picking pass using an incorrect camera matrix.
 
 ### Changed
 - Removed the material pass probe volumes evaluation mode.
