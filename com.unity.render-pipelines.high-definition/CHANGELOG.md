﻿# Changelog
All notable changes to this package will be documented in this file.

The format is based on [Keep a Changelog](http://keepachangelog.com/en/1.0.0/)
and this project adheres to [Semantic Versioning](http://semver.org/spec/v2.0.0.html).

## [10.1.0] - 2019-08-04

### Added
- Added an option to have only the metering mask displayed in the debug mode.
- Added a new mode to cluster visualization debug where users can see a slice instead of the cluster on opaque objects.
- Added ray traced reflection support for the render graph version of the pipeline.
- Added render graph support of RTAO and required denoisers.
- Added render graph support of RTGI.
- Added support of RTSSS and Recursive Rendering in the render graph mode.
- Added support of RT and screen space shadow for render graph.
- Added tooltips with the full name of the (graphics) compositor properties to properly show large names that otherwise are clipped by the UI (case 1263590)
- Added error message if a callback AOV allocation fail
- Added marker for all AOV request operation on GPU
- Added remapping options for Depth Pyramid debug view mode
- Added an option to support AOV shader at runtime in HDRP settings (case 1265070)
- Added support of SSGI in the render graph mode.
- Added option for 11-11-10 format for cube reflection probes.
- Added an optional check in the HDRP DXR Wizard to verify 64 bits target architecture
- Added option to display timing stats in the debug menu as an average over 1 second. 

### Fixed
- Fixed several issues with physically-based DoF (TAA ghosting of the CoC buffer, smooth layer transitions, etc)
- Fixed GPU hang on D3D12 on xbox. 
- Fixed Amplitude -> Min/Max parametrization conversion
- Fixed CoatMask block appearing when creating lit master node (case 1264632)
- Fixed issue with SceneEV100 debug mode indicator when rescaling the window.
- Fixed issue with PCSS filter being wrong on first frame. 
- Fixed issue with emissive mesh for area light not appearing in playmode if Reload Scene option is disabled in Enter Playmode Settings.
- Fixed issue when Reflection Probes are set to OnEnable and are never rendered if the probe is enabled when the camera is farther than the probe fade distance. 
- Fixed issue with sun icon being clipped in the look dev window. 
- Fixed error about layers when disabling emissive mesh for area lights.
- Fixed issue when the user deletes the composition graph or .asset in runtime (case 1263319)
- Fixed assertion failure when changing resolution to compositor layers after using AOVs (case 1265023) 
- Fixed flickering layers in graphics compositor (case 1264552)
- Fixed issue causing the editor field not updating the disc area light radius.
- Fixed issues that lead to cookie atlas to be updated every frame even if cached data was valid.
- Fixed an issue where world space UI was not emitted for reflection cameras in HDRP
- Fixed an issue with cookie texture atlas that would cause realtime textures to always update in the atlas even when the content did not change.
- Fixed an issue where only one of the two lookdev views would update when changing the default lookdev volume profile.
- Fixed a bug related to light cluster invalidation.
- Fixed shader warning in DofGather (case 1272931)
- Fixed AOV export of depth buffer which now correctly export linear depth (case 1265001)
- Fixed issue that caused the decal atlas to not be updated upon changing of the decal textures content.
- Fixed "Screen position out of view frustum" error when camera is at exactly the planar reflection probe location.
- Fixed Amplitude -> Min/Max parametrization conversion
- Fixed issue that allocated a small cookie for normal spot lights.
- Fixed issue when undoing a change in diffuse profile list after deleting the volume profile.
- Fixed custom pass re-ordering and removing.
- Fixed TAA issue and hardware dynamic resolution.
- Fixed a static lighting flickering issue caused by having an active planar probe in the scene while rendering inspector preview.
- Fixed an issue where even when set to OnDemand, the sky lighting would still be updated when changing sky parameters.
- Fixed an error message trigerred when a mesh has more than 32 sub-meshes (case 1274508).
- Fixed RTGI getting noisy for grazying angle geometry (case 1266462).
- Fixed an issue with TAA history management on pssl.
- Fixed the global illumination volume override having an unwanted advanced mode (case 1270459).
- Fixed screen space shadow option displayed on directional shadows while they shouldn't (case 1270537).
- Fixed the handling of undo and redo actions in the graphics compositor (cases 1268149, 1266212, 1265028)
- Fixed issue with composition graphs that include virtual textures, cubemaps and other non-2D textures (cases 1263347, 1265638).
- Fixed issues when selecting a new composition graph or setting it to None (cases 1263350, 1266202)
- Fixed ArgumentNullException when saving shader graphs after removing the compositor from the scene (case 1268658)
- Fixed issue with updating the compositor output when not in play mode (case 1266216)
- Fixed warning with area mesh (case 1268379)
- Fixed issue with diffusion profile not being updated upon reset of the editor. 
- Fixed an issue that lead to corrupted refraction in some scenarios on xbox.
- Fixed for light loop scalarization not happening. 
- Fixed issue with stencil not being set in rendergraph mode.
- Fixed for post process being overridable in reflection probes even though it is not supported.
- Fixed RTGI in performance mode when light layers are enabled on the asset.
- Fixed SSS materials appearing black in matcap mode.
<<<<<<< HEAD
- Added unsupported message when using tile debug mode with MSAA.
=======
- Fixed a collision in the interaction of RTR and RTGI.
- Fix for lookdev toggling renderers that are set to non editable or are hidden in the inspector.
- Fixed issue with mipmap debug mode not properly resetting full screen mode (and viceversa). 
>>>>>>> 1996f189

### Changed
- Preparation pass for RTSSShadows to be supported by render graph.
- Add tooltips with the full name of the (graphics) compositor properties to properly show large names that otherwise are clipped by the UI (case 1263590)
- Composition profile .asset files cannot be manually edited/reset by users (to avoid breaking things - case 1265631)
- Preparation pass for RTSSShadows to be supported by render graph.
- Changed the way the ray tracing property is displayed on the material (QOL 1265297).
- Exposed lens attenuation mode in default settings and remove it as a debug mode.
- Composition layers without any sub layers are now cleared to black to avoid confusion (case 1265061).
- Slight reduction of VGPR used by area light code.
- Changed thread group size for contact shadows (save 1.1ms on PS4)
- Make sure distortion stencil test happens before pixel shader is run.
- Small optimization that allows to skip motion vector prepping when the whole wave as velocity of 0.
- Improved performance to avoid generating coarse stencil buffer when not needed.
- Remove HTile generation for decals (faster without).
- Improving SSGI Filtering and fixing a blend issue with RTGI.
- Changed the Trackball UI so that it allows explicit numeric values.
- Reduce the G-buffer footprint of anisotropic materials
- Moved SSGI out of preview.
- Skip an unneeded depth buffer copy on consoles. 
- Replaced the Density Volume Texture Tool with the new 3D Texture Importer.

## [10.0.0] - 2019-06-10

### Added
- Ray tracing support for VR single-pass
- Added sharpen filter shader parameter and UI for TemporalAA to control image quality instead of hardcoded value
- Added frame settings option for custom post process and custom passes as well as custom color buffer format option.
- Add check in wizard on SRP Batcher enabled.
- Added default implementations of OnPreprocessMaterialDescription for FBX, Obj, Sketchup and 3DS file formats.
- Added custom pass fade radius
- Added after post process injection point for custom passes
- Added basic alpha compositing support - Alpha is available afterpostprocess when using FP16 buffer format.
- Added falloff distance on Reflection Probe and Planar Reflection Probe
- Added Backplate projection from the HDRISky
- Added Shadow Matte in UnlitMasterNode, which only received shadow without lighting
- Added hability to name LightLayers in HDRenderPipelineAsset
- Added a range compression factor for Reflection Probe and Planar Reflection Probe to avoid saturation of colors.
- Added path tracing support for directional, point and spot lights, as well as emission from Lit and Unlit.
- Added non temporal version of SSAO.
- Added more detailed ray tracing stats in the debug window
- Added Disc area light (bake only)
- Added a warning in the material UI to prevent transparent + subsurface-scattering combination.
- Added XR single-pass setting into HDRP asset
- Added a penumbra tint option for lights
- Added support for depth copy with XR SDK
- Added debug setting to Render Pipeline Debug Window to list the active XR views
- Added an option to filter the result of the volumetric lighting (off by default).
- Added a transmission multiplier for directional lights
- Added XR single-pass test mode to Render Pipeline Debug Window
- Added debug setting to Render Pipeline Window to list the active XR views
- Added a new refraction mode for the Lit shader (thin). Which is a box refraction with small thickness values
- Added the code to support Barn Doors for Area Lights based on a shaderconfig option.
- Added HDRPCameraBinder property binder for Visual Effect Graph
- Added "Celestial Body" controls to the Directional Light
- Added new parameters to the Physically Based Sky
- Added Reflections to the DXR Wizard
- Added the possibility to have ray traced colored and semi-transparent shadows on directional lights.
- Added a check in the custom post process template to throw an error if the default shader is not found.
- Exposed the debug overlay ratio in the debug menu.
- Added a separate frame settings for tonemapping alongside color grading.
- Added the receive fog option in the material UI for ShaderGraphs.
- Added a public virtual bool in the custom post processes API to specify if a post processes should be executed in the scene view.
- Added a menu option that checks scene issues with ray tracing. Also removed the previously existing warning at runtime.
- Added Contrast Adaptive Sharpen (CAS) Upscaling effect.
- Added APIs to update probe settings at runtime.
- Added documentation for the rayTracingSupported method in HDRP
- Added user-selectable format for the post processing passes.
- Added support for alpha channel in some post-processing passes (DoF, TAA, Uber).
- Added warnings in FrameSettings inspector when using DXR and atempting to use Asynchronous Execution.
- Exposed Stencil bits that can be used by the user.
- Added history rejection based on velocity of intersected objects for directional, point and spot lights.
- Added a affectsVolumetric field to the HDAdditionalLightData API to know if light affects volumetric fog.
- Add OS and Hardware check in the Wizard fixes for DXR.
- Added option to exclude camera motion from motion blur.
- Added semi-transparent shadows for point and spot lights.
- Added support for semi-transparent shadow for unlit shader and unlit shader graph.
- Added the alpha clip enabled toggle to the material UI for all HDRP shader graphs.
- Added Material Samples to explain how to use the lit shader features
- Added an initial implementation of ray traced sub surface scattering
- Added AssetPostprocessors and Shadergraphs to handle Arnold Standard Surface and 3DsMax Physical material import from FBX.
- Added support for Smoothness Fade start work when enabling ray traced reflections.
- Added Contact shadow, Micro shadows and Screen space refraction API documentation.
- Added script documentation for SSR, SSAO (ray tracing), GI, Light Cluster, RayTracingSettings, Ray Counters, etc.
- Added path tracing support for refraction and internal reflections.
- Added support for Thin Refraction Model and Lit's Clear Coat in Path Tracing.
- Added the Tint parameter to Sky Colored Fog.
- Added of Screen Space Reflections for Transparent materials
- Added a fallback for ray traced area light shadows in case the material is forward or the lit mode is forward.
- Added a new debug mode for light layers.
- Added an "enable" toggle to the SSR volume component.
- Added support for anisotropic specular lobes in path tracing.
- Added support for alpha clipping in path tracing.
- Added support for light cookies in path tracing.
- Added support for transparent shadows in path tracing.
- Added support for iridescence in path tracing.
- Added support for background color in path tracing.
- Added a path tracing test to the test suite.
- Added a warning and workaround instructions that appear when you enable XR single-pass after the first frame with the XR SDK.
- Added the exposure sliders to the planar reflection probe preview
- Added support for subsurface scattering in path tracing.
- Added a new mode that improves the filtering of ray traced shadows (directional, point and spot) based on the distance to the occluder.
- Added support of cookie baking and add support on Disc light.
- Added support for fog attenuation in path tracing.
- Added a new debug panel for volumes
- Added XR setting to control camera jitter for temporal effects
- Added an error message in the DrawRenderers custom pass when rendering opaque objects with an HDRP asset in DeferredOnly mode.
- Added API to enable proper recording of path traced scenes (with the Unity recorder or other tools).
- Added support for fog in Recursive rendering, ray traced reflections and ray traced indirect diffuse.
- Added an alpha blend option for recursive rendering
- Added support for stack lit for ray tracing effects.
- Added support for hair for ray tracing effects.
- Added support for alpha to coverage for HDRP shaders and shader graph
- Added support for Quality Levels to Subsurface Scattering.
- Added option to disable XR rendering on the camera settings.
- Added support for specular AA from geometric curvature in AxF
- Added support for baked AO (no input for now) in AxF
- Added an info box to warn about depth test artifacts when rendering object twice in custom passes with MSAA.
- Added a frame setting for alpha to mask.
- Added support for custom passes in the AOV API
- Added Light decomposition lighting debugging modes and support in AOV
- Added exposure compensation to Fixed exposure mode
- Added support for rasterized area light shadows in StackLit
- Added support for texture-weighted automatic exposure
- Added support for POM for emissive map
- Added alpha channel support in motion blur pass.
- Added the HDRP Compositor Tool (in Preview).
- Added a ray tracing mode option in the HDRP asset that allows to override and shader stripping.
- Added support for arbitrary resolution scaling of Volumetric Lighting to the Fog volume component.
- Added range attenuation for box-shaped spotlights.
- Added scenes for hair and fabric and decals with material samples
- Added fabric materials and textures
- Added information for fabric materials in fabric scene
- Added a DisplayInfo attribute to specify a name override and a display order for Volume Component fields (used only in default inspector for now).
- Added Min distance to contact shadows.
- Added support for Depth of Field in path tracing (by sampling the lens aperture).
- Added an API in HDRP to override the camera within the rendering of a frame (mainly for custom pass).
- Added a function (HDRenderPipeline.ResetRTHandleReferenceSize) to reset the reference size of RTHandle systems.
- Added support for AxF measurements importing into texture resources tilings.
- Added Layer parameter on Area Light to modify Layer of generated Emissive Mesh
- Added a flow map parameter to HDRI Sky
- Implemented ray traced reflections for transparent objects.
- Add a new parameter to control reflections in recursive rendering.
- Added an initial version of SSGI.
- Added Virtual Texturing cache settings to control the size of the Streaming Virtual Texturing caches.
- Added back-compatibility with builtin stereo matrices.
- Added CustomPassUtils API to simplify Blur, Copy and DrawRenderers custom passes.
- Added Histogram guided automatic exposure.
- Added few exposure debug modes.
- Added support for multiple path-traced views at once (e.g., scene and game views).
- Added support for 3DsMax's 2021 Simplified Physical Material from FBX files in the Model Importer.
- Added custom target mid grey for auto exposure.
- Added CustomPassUtils API to simplify Blur, Copy and DrawRenderers custom passes.
- Added an API in HDRP to override the camera within the rendering of a frame (mainly for custom pass).
- Added more custom pass API functions, mainly to render objects from another camera.
- Added support for transparent Unlit in path tracing.
- Added a minimal lit used for RTGI in peformance mode.
- Added procedural metering mask that can follow an object
- Added presets quality settings for RTAO and RTGI.
- Added an override for the shadow culling that allows better directional shadow maps in ray tracing effects (RTR, RTGI, RTSSS and RR).
- Added a Cloud Layer volume override.
- Added Fast Memory support for platform that support it.
- Added CPU and GPU timings for ray tracing effects.
- Added support to combine RTSSS and RTGI (1248733).
- Added IES Profile support for Point, Spot and Rectangular-Area lights
- Added support for multiple mapping modes in AxF.
- Add support of lightlayers on indirect lighting controller
- Added compute shader stripping.
- Added Cull Mode option for opaque materials and ShaderGraphs. 
- Added scene view exposure override.
- Added support for exposure curve remapping for min/max limits.
- Added presets for ray traced reflections.
- Added final image histogram debug view (both luminance and RGB).
- Added an example texture and rotation to the Cloud Layer volume override.
- Added an option to extend the camera culling for skinned mesh animation in ray tracing effects (1258547).
- Added decal layer system similar to light layer. Mesh will receive a decal when both decal layer mask matches.
- Added shader graph nodes for rendering a complex eye shader.
- Added more controls to contact shadows and increased quality in some parts. 
- Added a physically based option in DoF volume.
- Added API to check if a Camera, Light or ReflectionProbe is compatible with HDRP.
- Added path tracing test scene for normal mapping.
- Added missing API documentation.
- Remove CloudLayer

### Fixed
- Fix when rescale probe all direction below zero (1219246)
- Update documentation of HDRISky-Backplate, precise how to have Ambient Occlusion on the Backplate
- Sorting, undo, labels, layout in the Lighting Explorer.
- Fixed sky settings and materials in Shader Graph Samples package
- Fix/workaround a probable graphics driver bug in the GTAO shader.
- Fixed Hair and PBR shader graphs double sided modes
- Fixed an issue where updating an HDRP asset in the Quality setting panel would not recreate the pipeline.
- Fixed issue with point lights being considered even when occupying less than a pixel on screen (case 1183196)
- Fix a potential NaN source with iridescence (case 1183216)
- Fixed issue of spotlight breaking when minimizing the cone angle via the gizmo (case 1178279)
- Fixed issue that caused decals not to modify the roughness in the normal buffer, causing SSR to not behave correctly (case 1178336)
- Fixed lit transparent refraction with XR single-pass rendering
- Removed extra jitter for TemporalAA in VR
- Fixed ShaderGraph time in main preview
- Fixed issue on some UI elements in HDRP asset not expanding when clicking the arrow (case 1178369)
- Fixed alpha blending in custom post process
- Fixed the modification of the _AlphaCutoff property in the material UI when exposed with a ShaderGraph parameter.
- Fixed HDRP test `1218_Lit_DiffusionProfiles` on Vulkan.
- Fixed an issue where building a player in non-dev mode would generate render target error logs every frame
- Fixed crash when upgrading version of HDRP
- Fixed rendering issues with material previews
- Fixed NPE when using light module in Shuriken particle systems (1173348).
- Refresh cached shadow on editor changes
- Fixed light supported units caching (1182266)
- Fixed an issue where SSAO (that needs temporal reprojection) was still being rendered when Motion Vectors were not available (case 1184998)
- Fixed a nullref when modifying the height parameters inside the layered lit shader UI.
- Fixed Decal gizmo that become white after exiting play mode
- Fixed Decal pivot position to behave like a spotlight
- Fixed an issue where using the LightingOverrideMask would break sky reflection for regular cameras
- Fix DebugMenu FrameSettingsHistory persistency on close
- Fix DensityVolume, ReflectionProbe aned PlanarReflectionProbe advancedControl display
- Fix DXR scene serialization in wizard
- Fixed an issue where Previews would reallocate History Buffers every frame
- Fixed the SetLightLayer function in HDAdditionalLightData setting the wrong light layer
- Fix error first time a preview is created for planar
- Fixed an issue where SSR would use an incorrect roughness value on ForwardOnly (StackLit, AxF, Fabric, etc.) materials when the pipeline is configured to also allow deferred Lit.
- Fixed issues with light explorer (cases 1183468, 1183269)
- Fix dot colors in LayeredLit material inspector
- Fix undo not resetting all value when undoing the material affectation in LayerLit material
- Fix for issue that caused gizmos to render in render textures (case 1174395)
- Fixed the light emissive mesh not updated when the light was disabled/enabled
- Fixed light and shadow layer sync when setting the HDAdditionalLightData.lightlayersMask property
- Fixed a nullref when a custom post process component that was in the HDRP PP list is removed from the project
- Fixed issue that prevented decals from modifying specular occlusion (case 1178272).
- Fixed exposure of volumetric reprojection
- Fixed multi selection support for Scalable Settings in lights
- Fixed font shaders in test projects for VR by using a Shader Graph version
- Fixed refresh of baked cubemap by incrementing updateCount at the end of the bake (case 1158677).
- Fixed issue with rectangular area light when seen from the back
- Fixed decals not affecting lightmap/lightprobe
- Fixed zBufferParams with XR single-pass rendering
- Fixed moving objects not rendered in custom passes
- Fixed abstract classes listed in the + menu of the custom pass list
- Fixed custom pass that was rendered in previews
- Fixed precision error in zero value normals when applying decals (case 1181639)
- Fixed issue that triggered No Scene Lighting view in game view as well (case 1156102)
- Assign default volume profile when creating a new HDRP Asset
- Fixed fov to 0 in planar probe breaking the projection matrix (case 1182014)
- Fixed bugs with shadow caching
- Reassign the same camera for a realtime probe face render request to have appropriate history buffer during realtime probe rendering.
- Fixed issue causing wrong shading when normal map mode is Object space, no normal map is set, but a detail map is present (case 1143352)
- Fixed issue with decal and htile optimization
- Fixed TerrainLit shader compilation error regarding `_Control0_TexelSize` redefinition (case 1178480).
- Fixed warning about duplicate HDRuntimeReflectionSystem when configuring play mode without domain reload.
- Fixed an editor crash when multiple decal projectors were selected and some had null material
- Added all relevant fix actions to FixAll button in Wizard
- Moved FixAll button on top of the Wizard
- Fixed an issue where fog color was not pre-exposed correctly
- Fix priority order when custom passes are overlapping
- Fix cleanup not called when the custom pass GameObject is destroyed
- Replaced most instances of GraphicsSettings.renderPipelineAsset by GraphicsSettings.currentRenderPipeline. This should fix some parameters not working on Quality Settings overrides.
- Fixed an issue with Realtime GI not working on upgraded projects.
- Fixed issue with screen space shadows fallback texture was not set as a texture array.
- Fixed Pyramid Lights bounding box
- Fixed terrain heightmap default/null values and epsilons
- Fixed custom post-processing effects breaking when an abstract class inherited from `CustomPostProcessVolumeComponent`
- Fixed XR single-pass rendering in Editor by using ShaderConfig.s_XrMaxViews to allocate matrix array
- Multiple different skies rendered at the same time by different cameras are now handled correctly without flickering
- Fixed flickering issue happening when different volumes have shadow settings and multiple cameras are present.
- Fixed issue causing planar probes to disappear if there is no light in the scene.
- Fixed a number of issues with the prefab isolation mode (Volumes leaking from the main scene and reflection not working properly)
- Fixed an issue with fog volume component upgrade not working properly
- Fixed Spot light Pyramid Shape has shadow artifacts on aspect ratio values lower than 1
- Fixed issue with AO upsampling in XR
- Fixed camera without HDAdditionalCameraData component not rendering
- Removed the macro ENABLE_RAYTRACING for most of the ray tracing code
- Fixed prefab containing camera reloading in loop while selected in the Project view
- Fixed issue causing NaN wheh the Z scale of an object is set to 0.
- Fixed DXR shader passes attempting to render before pipeline loaded
- Fixed black ambient sky issue when importing a project after deleting Library.
- Fixed issue when upgrading a Standard transparent material (case 1186874)
- Fixed area light cookies not working properly with stack lit
- Fixed material render queue not updated when the shader is changed in the material inspector.
- Fixed a number of issues with full screen debug modes not reseting correctly when setting another mutually exclusive mode
- Fixed compile errors for platforms with no VR support
- Fixed an issue with volumetrics and RTHandle scaling (case 1155236)
- Fixed an issue where sky lighting might be updated uselessly
- Fixed issue preventing to allow setting decal material to none (case 1196129)
- Fixed XR multi-pass decals rendering
- Fixed several fields on Light Inspector that not supported Prefab overrides
- Fixed EOL for some files
- Fixed scene view rendering with volumetrics and XR enabled
- Fixed decals to work with multiple cameras
- Fixed optional clear of GBuffer (Was always on)
- Fixed render target clears with XR single-pass rendering
- Fixed HDRP samples file hierarchy
- Fixed Light units not matching light type
- Fixed QualitySettings panel not displaying HDRP Asset
- Fixed black reflection probes the first time loading a project
- Fixed y-flip in scene view with XR SDK
- Fixed Decal projectors do not immediately respond when parent object layer mask is changed in editor.
- Fixed y-flip in scene view with XR SDK
- Fixed a number of issues with Material Quality setting
- Fixed the transparent Cull Mode option in HD unlit master node settings only visible if double sided is ticked.
- Fixed an issue causing shadowed areas by contact shadows at the edge of far clip plane if contact shadow length is very close to far clip plane.
- Fixed editing a scalable settings will edit all loaded asset in memory instead of targetted asset.
- Fixed Planar reflection default viewer FOV
- Fixed flickering issues when moving the mouse in the editor with ray tracing on.
- Fixed the ShaderGraph main preview being black after switching to SSS in the master node settings
- Fixed custom fullscreen passes in VR
- Fixed camera culling masks not taken in account in custom pass volumes
- Fixed object not drawn in custom pass when using a DrawRenderers with an HDRP shader in a build.
- Fixed injection points for Custom Passes (AfterDepthAndNormal and BeforePreRefraction were missing)
- Fixed a enum to choose shader tags used for drawing objects (DepthPrepass or Forward) when there is no override material.
- Fixed lit objects in the BeforePreRefraction, BeforeTransparent and BeforePostProcess.
- Fixed the None option when binding custom pass render targets to allow binding only depth or color.
- Fixed custom pass buffers allocation so they are not allocated if they're not used.
- Fixed the Custom Pass entry in the volume create asset menu items.
- Fixed Prefab Overrides workflow on Camera.
- Fixed alignment issue in Preset for Camera.
- Fixed alignment issue in Physical part for Camera.
- Fixed FrameSettings multi-edition.
- Fixed a bug happening when denoising multiple ray traced light shadows
- Fixed minor naming issues in ShaderGraph settings
- VFX: Removed z-fight glitches that could appear when using deferred depth prepass and lit quad primitives
- VFX: Preserve specular option for lit outputs (matches HDRP lit shader)
- Fixed an issue with Metal Shader Compiler and GTAO shader for metal
- Fixed resources load issue while upgrading HDRP package.
- Fix LOD fade mask by accounting for field of view
- Fixed spot light missing from ray tracing indirect effects.
- Fixed a UI bug in the diffusion profile list after fixing them from the wizard.
- Fixed the hash collision when creating new diffusion profile assets.
- Fixed a light leaking issue with box light casting shadows (case 1184475)
- Fixed Cookie texture type in the cookie slot of lights (Now displays a warning because it is not supported).
- Fixed a nullref that happens when using the Shuriken particle light module
- Fixed alignment in Wizard
- Fixed text overflow in Wizard's helpbox
- Fixed Wizard button fix all that was not automatically grab all required fixes
- Fixed VR tab for MacOS in Wizard
- Fixed local config package workflow in Wizard
- Fixed issue with contact shadows shifting when MSAA is enabled.
- Fixed EV100 in the PBR sky
- Fixed an issue In URP where sometime the camera is not passed to the volume system and causes a null ref exception (case 1199388)
- Fixed nullref when releasing HDRP with custom pass disabled
- Fixed performance issue derived from copying stencil buffer.
- Fixed an editor freeze when importing a diffusion profile asset from a unity package.
- Fixed an exception when trying to reload a builtin resource.
- Fixed the light type intensity unit reset when switching the light type.
- Fixed compilation error related to define guards and CreateLayoutFromXrSdk()
- Fixed documentation link on CustomPassVolume.
- Fixed player build when HDRP is in the project but not assigned in the graphic settings.
- Fixed an issue where ambient probe would be black for the first face of a baked reflection probe
- VFX: Fixed Missing Reference to Visual Effect Graph Runtime Assembly
- Fixed an issue where rendering done by users in EndCameraRendering would be executed before the main render loop.
- Fixed Prefab Override in main scope of Volume.
- Fixed alignment issue in Presset of main scope of Volume.
- Fixed persistence of ShowChromeGizmo and moved it to toolbar for coherency in ReflectionProbe and PlanarReflectionProbe.
- Fixed Alignement issue in ReflectionProbe and PlanarReflectionProbe.
- Fixed Prefab override workflow issue in ReflectionProbe and PlanarReflectionProbe.
- Fixed empty MoreOptions and moved AdvancedManipulation in a dedicated location for coherency in ReflectionProbe and PlanarReflectionProbe.
- Fixed Prefab override workflow issue in DensityVolume.
- Fixed empty MoreOptions and moved AdvancedManipulation in a dedicated location for coherency in DensityVolume.
- Fix light limit counts specified on the HDRP asset
- Fixed Quality Settings for SSR, Contact Shadows and Ambient Occlusion volume components
- Fixed decalui deriving from hdshaderui instead of just shaderui
- Use DelayedIntField instead of IntField for scalable settings
- Fixed init of debug for FrameSettingsHistory on SceneView camera
- Added a fix script to handle the warning 'referenced script in (GameObject 'SceneIDMap') is missing'
- Fix Wizard load when none selected for RenderPipelineAsset
- Fixed TerrainLitGUI when per-pixel normal property is not present.
- Fixed rendering errors when enabling debug modes with custom passes
- Fix an issue that made PCSS dependent on Atlas resolution (not shadow map res)
- Fixing a bug whith histories when n>4 for ray traced shadows
- Fixing wrong behavior in ray traced shadows for mesh renderers if their cast shadow is shadow only or double sided
- Only tracing rays for shadow if the point is inside the code for spotlight shadows
- Only tracing rays if the point is inside the range for point lights
- Fixing ghosting issues when the screen space shadow  indexes change for a light with ray traced shadows
- Fixed an issue with stencil management and Xbox One build that caused corrupted output in deferred mode.
- Fixed a mismatch in behavior between the culling of shadow maps and ray traced point and spot light shadows
- Fixed recursive ray tracing not working anymore after intermediate buffer refactor.
- Fixed ray traced shadow denoising not working (history rejected all the time).
- Fixed shader warning on xbox one
- Fixed cookies not working for spot lights in ray traced reflections, ray traced GI and recursive rendering
- Fixed an inverted handling of CoatSmoothness for SSR in StackLit.
- Fixed missing distortion inputs in Lit and Unlit material UI.
- Fixed issue that propagated NaNs across multiple frames through the exposure texture.
- Fixed issue with Exclude from TAA stencil ignored.
- Fixed ray traced reflection exposure issue.
- Fixed issue with TAA history not initialising corretly scale factor for first frame
- Fixed issue with stencil test of material classification not using the correct Mask (causing false positive and bad performance with forward material in deferred)
- Fixed issue with History not reset when chaning antialiasing mode on camera
- Fixed issue with volumetric data not being initialized if default settings have volumetric and reprojection off.
- Fixed ray tracing reflection denoiser not applied in tier 1
- Fixed the vibility of ray tracing related methods.
- Fixed the diffusion profile list not saved when clicking the fix button in the material UI.
- Fixed crash when pushing bounce count higher than 1 for ray traced GI or reflections
- Fixed PCSS softness scale so that it better match ray traced reference for punctual lights.
- Fixed exposure management for the path tracer
- Fixed AxF material UI containing two advanced options settings.
- Fixed an issue where cached sky contexts were being destroyed wrongly, breaking lighting in the LookDev
- Fixed issue that clamped PCSS softness too early and not after distance scale.
- Fixed fog affect transparent on HD unlit master node
- Fixed custom post processes re-ordering not saved.
- Fixed NPE when using scalable settings
- Fixed an issue where PBR sky precomputation was reset incorrectly in some cases causing bad performance.
- Fixed a bug due to depth history begin overriden too soon
- Fixed CustomPassSampleCameraColor scale issue when called from Before Transparent injection point.
- Fixed corruption of AO in baked probes.
- Fixed issue with upgrade of projects that still had Very High as shadow filtering quality.
- Fixed issue that caused Distortion UI to appear in Lit.
- Fixed several issues with decal duplicating when editing them.
- Fixed initialization of volumetric buffer params (1204159)
- Fixed an issue where frame count was incorrectly reset for the game view, causing temporal processes to fail.
- Fixed Culling group was not disposed error.
- Fixed issues on some GPU that do not support gathers on integer textures.
- Fixed an issue with ambient probe not being initialized for the first frame after a domain reload for volumetric fog.
- Fixed the scene visibility of decal projectors and density volumes
- Fixed a leak in sky manager.
- Fixed an issue where entering playmode while the light editor is opened would produce null reference exceptions.
- Fixed the debug overlay overlapping the debug menu at runtime.
- Fixed an issue with the framecount when changing scene.
- Fixed errors that occurred when using invalid near and far clip plane values for planar reflections.
- Fixed issue with motion blur sample weighting function.
- Fixed motion vectors in MSAA.
- Fixed sun flare blending (case 1205862).
- Fixed a lot of issues related to ray traced screen space shadows.
- Fixed memory leak caused by apply distortion material not being disposed.
- Fixed Reflection probe incorrectly culled when moving its parent (case 1207660)
- Fixed a nullref when upgrading the Fog volume components while the volume is opened in the inspector.
- Fix issues where decals on PS4 would not correctly write out the tile mask causing bits of the decal to go missing.
- Use appropriate label width and text content so the label is completely visible
- Fixed an issue where final post process pass would not output the default alpha value of 1.0 when using 11_11_10 color buffer format.
- Fixed SSR issue after the MSAA Motion Vector fix.
- Fixed an issue with PCSS on directional light if punctual shadow atlas was not allocated.
- Fixed an issue where shadow resolution would be wrong on the first face of a baked reflection probe.
- Fixed issue with PCSS softness being incorrect for cascades different than the first one.
- Fixed custom post process not rendering when using multiple HDRP asset in quality settings
- Fixed probe gizmo missing id (case 1208975)
- Fixed a warning in raytracingshadowfilter.compute
- Fixed issue with AO breaking with small near plane values.
- Fixed custom post process Cleanup function not called in some cases.
- Fixed shader warning in AO code.
- Fixed a warning in simpledenoiser.compute
- Fixed tube and rectangle light culling to use their shape instead of their range as a bounding box.
- Fixed caused by using gather on a UINT texture in motion blur.
- Fix issue with ambient occlusion breaking when dynamic resolution is active.
- Fixed some possible NaN causes in Depth of Field.
- Fixed Custom Pass nullref due to the new Profiling Sample API changes
- Fixed the black/grey screen issue on after post process Custom Passes in non dev builds.
- Fixed particle lights.
- Improved behavior of lights and probe going over the HDRP asset limits.
- Fixed issue triggered when last punctual light is disabled and more than one camera is used.
- Fixed Custom Pass nullref due to the new Profiling Sample API changes
- Fixed the black/grey screen issue on after post process Custom Passes in non dev builds.
- Fixed XR rendering locked to vsync of main display with Standalone Player.
- Fixed custom pass cleanup not called at the right time when using multiple volumes.
- Fixed an issue on metal with edge of decal having artifact by delaying discard of fragments during decal projection
- Fixed various shader warning
- Fixing unnecessary memory allocations in the ray tracing cluster build
- Fixed duplicate column labels in LightEditor's light tab
- Fixed white and dark flashes on scenes with very high or very low exposure when Automatic Exposure is being used.
- Fixed an issue where passing a null ProfilingSampler would cause a null ref exception.
- Fixed memory leak in Sky when in matcap mode.
- Fixed compilation issues on platform that don't support VR.
- Fixed migration code called when we create a new HDRP asset.
- Fixed RemoveComponent on Camera contextual menu to not remove Camera while a component depend on it.
- Fixed an issue where ambient occlusion and screen space reflections editors would generate null ref exceptions when HDRP was not set as the current pipeline.
- Fixed a null reference exception in the probe UI when no HDRP asset is present.
- Fixed the outline example in the doc (sampling range was dependent on screen resolution)
- Fixed a null reference exception in the HDRI Sky editor when no HDRP asset is present.
- Fixed an issue where Decal Projectors created from script where rotated around the X axis by 90°.
- Fixed frustum used to compute Density Volumes visibility when projection matrix is oblique.
- Fixed a null reference exception in Path Tracing, Recursive Rendering and raytraced Global Illumination editors when no HDRP asset is present.
- Fix for NaNs on certain geometry with Lit shader -- [case 1210058](https://fogbugz.unity3d.com/f/cases/1210058/)
- Fixed an issue where ambient occlusion and screen space reflections editors would generate null ref exceptions when HDRP was not set as the current pipeline.
- Fixed a null reference exception in the probe UI when no HDRP asset is present.
- Fixed the outline example in the doc (sampling range was dependent on screen resolution)
- Fixed a null reference exception in the HDRI Sky editor when no HDRP asset is present.
- Fixed an issue where materials newly created from the contextual menu would have an invalid state, causing various problems until it was edited.
- Fixed transparent material created with ZWrite enabled (now it is disabled by default for new transparent materials)
- Fixed mouseover on Move and Rotate tool while DecalProjector is selected.
- Fixed wrong stencil state on some of the pixel shader versions of deferred shader.
- Fixed an issue where creating decals at runtime could cause a null reference exception.
- Fixed issue that displayed material migration dialog on the creation of new project.
- Fixed various issues with time and animated materials (cases 1210068, 1210064).
- Updated light explorer with latest changes to the Fog and fixed issues when no visual environment was present.
- Fixed not handleling properly the recieve SSR feature with ray traced reflections
- Shadow Atlas is no longer allocated for area lights when they are disabled in the shader config file.
- Avoid MRT Clear on PS4 as it is not implemented yet.
- Fixed runtime debug menu BitField control.
- Fixed the radius value used for ray traced directional light.
- Fixed compilation issues with the layered lit in ray tracing shaders.
- Fixed XR autotests viewport size rounding
- Fixed mip map slider knob displayed when cubemap have no mipmap
- Remove unnecessary skip of material upgrade dialog box.
- Fixed the profiling sample mismatch errors when enabling the profiler in play mode
- Fixed issue that caused NaNs in reflection probes on consoles.
- Fixed adjusting positive axis of Blend Distance slides the negative axis in the density volume component.
- Fixed the blend of reflections based on the weight.
- Fixed fallback for ray traced reflections when denoising is enabled.
- Fixed error spam issue with terrain detail terrainDetailUnsupported (cases 1211848)
- Fixed hardware dynamic resolution causing cropping/scaling issues in scene view (case 1158661)
- Fixed Wizard check order for `Hardware and OS` and `Direct3D12`
- Fix AO issue turning black when Far/Near plane distance is big.
- Fixed issue when opening lookdev and the lookdev volume have not been assigned yet.
- Improved memory usage of the sky system.
- Updated label in HDRP quality preference settings (case 1215100)
- Fixed Decal Projector gizmo not undoing properly (case 1216629)
- Fix a leak in the denoising of ray traced reflections.
- Fixed Alignment issue in Light Preset
- Fixed Environment Header in LightingWindow
- Fixed an issue where hair shader could write garbage in the diffuse lighting buffer, causing NaNs.
- Fixed an exposure issue with ray traced sub-surface scattering.
- Fixed runtime debug menu light hierarchy None not doing anything.
- Fixed the broken ShaderGraph preview when creating a new Lit graph.
- Fix indentation issue in preset of LayeredLit material.
- Fixed minor issues with cubemap preview in the inspector.
- Fixed wrong build error message when building for android on mac.
- Fixed an issue related to denoising ray trace area shadows.
- Fixed wrong build error message when building for android on mac.
- Fixed Wizard persistency of Direct3D12 change on domain reload.
- Fixed Wizard persistency of FixAll on domain reload.
- Fixed Wizard behaviour on domain reload.
- Fixed a potential source of NaN in planar reflection probe atlas.
- Fixed an issue with MipRatio debug mode showing _DebugMatCapTexture not being set.
- Fixed missing initialization of input params in Blit for VR.
- Fix Inf source in LTC for area lights.
- Fix issue with AO being misaligned when multiple view are visible.
- Fix issue that caused the clamp of camera rotation motion for motion blur to be ineffective.
- Fixed issue with AssetPostprocessors dependencies causing models to be imported twice when upgrading the package version.
- Fixed culling of lights with XR SDK
- Fixed memory stomp in shadow caching code, leading to overflow of Shadow request array and runtime errors.
- Fixed an issue related to transparent objects reading the ray traced indirect diffuse buffer
- Fixed an issue with filtering ray traced area lights when the intensity is high or there is an exposure.
- Fixed ill-formed include path in Depth Of Field shader.
- Fixed shader graph and ray tracing after the shader target PR.
- Fixed a bug in semi-transparent shadows (object further than the light casting shadows)
- Fix state enabled of default volume profile when in package.
- Fixed removal of MeshRenderer and MeshFilter on adding Light component.
- Fixed Ray Traced SubSurface Scattering not working with ray traced area lights
- Fixed Ray Traced SubSurface Scattering not working in forward mode.
- Fixed a bug in debug light volumes.
- Fixed a bug related to ray traced area light shadow history.
- Fixed an issue where fog sky color mode could sample NaNs in the sky cubemap.
- Fixed a leak in the PBR sky renderer.
- Added a tooltip to the Ambient Mode parameter in the Visual Envionment volume component.
- Static lighting sky now takes the default volume into account (this fixes discrepancies between baked and realtime lighting).
- Fixed a leak in the sky system.
- Removed MSAA Buffers allocation when lit shader mode is set to "deferred only".
- Fixed invalid cast for realtime reflection probes (case 1220504)
- Fixed invalid game view rendering when disabling all cameras in the scene (case 1105163)
- Hide reflection probes in the renderer components.
- Fixed infinite reload loop while displaying Light's Shadow's Link Light Layer in Inspector of Prefab Asset.
- Fixed the culling was not disposed error in build log.
- Fixed the cookie atlas size and planar atlas size being too big after an upgrade of the HDRP asset.
- Fixed transparent SSR for shader graph.
- Fixed an issue with emissive light meshes not being in the RAS.
- Fixed DXR player build
- Fixed the HDRP asset migration code not being called after an upgrade of the package
- Fixed draw renderers custom pass out of bound exception
- Fixed the PBR shader rendering in deferred
- Fixed some typos in debug menu (case 1224594)
- Fixed ray traced point and spot lights shadows not rejecting istory when semi-transparent or colored.
- Fixed a warning due to StaticLightingSky when reloading domain in some cases.
- Fixed the MaxLightCount being displayed when the light volume debug menu is on ColorAndEdge.
- Fixed issue with unclear naming of debug menu for decals.
- Fixed z-fighting in scene view when scene lighting is off (case 1203927)
- Fixed issue that prevented cubemap thumbnails from rendering (only on D3D11 and Metal).
- Fixed ray tracing with VR single-pass
- Fix an exception in ray tracing that happens if two LOD levels are using the same mesh renderer.
- Fixed error in the console when switching shader to decal in the material UI.
- Fixed an issue with refraction model and ray traced recursive rendering (case 1198578).
- Fixed an issue where a dynamic sky changing any frame may not update the ambient probe.
- Fixed cubemap thumbnail generation at project load time.
- Fixed cubemap thumbnail generation at project load time. 
- Fixed XR culling with multiple cameras
- Fixed XR single-pass with Mock HMD plugin
- Fixed sRGB mismatch with XR SDK
- Fixed an issue where default volume would not update when switching profile.
- Fixed issue with uncached reflection probe cameras reseting the debug mode (case 1224601) 
- Fixed an issue where AO override would not override specular occlusion.
- Fixed an issue where Volume inspector might not refresh correctly in some cases.
- Fixed render texture with XR
- Fixed issue with resources being accessed before initialization process has been performed completely. 
- Half fixed shuriken particle light that cast shadows (only the first one will be correct)
- Fixed issue with atmospheric fog turning black if a planar reflection probe is placed below ground level. (case 1226588)
- Fixed custom pass GC alloc issue in CustomPassVolume.GetActiveVolumes().
- Fixed a bug where instanced shadergraph shaders wouldn't compile on PS4.
- Fixed an issue related to the envlightdatasrt not being bound in recursive rendering.
- Fixed shadow cascade tooltip when using the metric mode (case 1229232)
- Fixed how the area light influence volume is computed to match rasterization.
- Focus on Decal uses the extends of the projectors
- Fixed usage of light size data that are not available at runtime.
- Fixed the depth buffer copy made before custom pass after opaque and normal injection point.
- Fix for issue that prevented scene from being completely saved when baked reflection probes are present and lighting is set to auto generate.
- Fixed drag area width at left of Light's intensity field in Inspector.
- Fixed light type resolution when performing a reset on HDAdditionalLightData (case 1220931)
- Fixed reliance on atan2 undefined behavior in motion vector debug shader.
- Fixed an usage of a a compute buffer not bound (1229964)
- Fixed an issue where changing the default volume profile from another inspector would not update the default volume editor.
- Fix issues in the post process system with RenderTexture being invalid in some cases, causing rendering problems.
- Fixed an issue where unncessarily serialized members in StaticLightingSky component would change each time the scene is changed.
- Fixed a weird behavior in the scalable settings drawing when the space becomes tiny (1212045).
- Fixed a regression in the ray traced indirect diffuse due to the new probe system.
- Fix for range compression factor for probes going negative (now clamped to positive values).
- Fixed path validation when creating new volume profile (case 1229933)
- Fixed a bug where Decal Shader Graphs would not recieve reprojected Position, Normal, or Bitangent data. (1239921)
- Fix reflection hierarchy for CARPAINT in AxF.
- Fix precise fresnel for delta lights for SVBRDF in AxF.
- Fixed the debug exposure mode for display sky reflection and debug view baked lighting
- Fixed MSAA depth resolve when there is no motion vectors
- Fixed various object leaks in HDRP.
- Fixed compile error with XR SubsystemManager.
- Fix for assertion triggering sometimes when saving a newly created lit shader graph (case 1230996)
- Fixed culling of planar reflection probes that change position (case 1218651)
- Fixed null reference when processing lightprobe (case 1235285)
- Fix issue causing wrong planar reflection rendering when more than one camera is present.
- Fix black screen in XR when HDRP package is present but not used.
- Fixed an issue with the specularFGD term being used when the material has a clear coat (lit shader).
- Fixed white flash happening with auto-exposure in some cases (case 1223774)
- Fixed NaN which can appear with real time reflection and inf value
- Fixed an issue that was collapsing the volume components in the HDRP default settings
- Fixed warning about missing bound decal buffer
- Fixed shader warning on Xbox for ResolveStencilBuffer.compute. 
- Fixed PBR shader ZTest rendering in deferred.
- Replaced commands incompatible with async compute in light list build process.
- Diffusion Profile and Material references in HDRP materials are now correctly exported to unity packages. Note that the diffusion profile or the material references need to be edited once before this can work properly.
- Fix MaterialBalls having same guid issue
- Fix spelling and grammatical errors in material samples
- Fixed unneeded cookie texture allocation for cone stop lights.
- Fixed scalarization code for contact shadows.
- Fixed volume debug in playmode
- Fixed issue when toggling anything in HDRP asset that will produce an error (case 1238155)
- Fixed shader warning in PCSS code when using Vulkan.
- Fixed decal that aren't working without Metal and Ambient Occlusion option enabled.
- Fixed an error about procedural sky being logged by mistake.
- Fixed shadowmask UI now correctly showing shadowmask disable
- Made more explicit the warning about raytracing and asynchronous compute. Also fixed the condition in which it appears.
- Fixed a null ref exception in static sky when the default volume profile is invalid.
- DXR: Fixed shader compilation error with shader graph and pathtracer
- Fixed SceneView Draw Modes not being properly updated after opening new scene view panels or changing the editor layout.
- VFX: Removed irrelevant queues in render queue selection from HDRP outputs
- VFX: Motion Vector are correctly renderered with MSAA [Case 1240754](https://issuetracker.unity3d.com/product/unity/issues/guid/1240754/)
- Fixed a cause of NaN when a normal of 0-length is generated (usually via shadergraph). 
- Fixed issue with screen-space shadows not enabled properly when RT is disabled (case 1235821)
- Fixed a performance issue with stochastic ray traced area shadows.
- Fixed cookie texture not updated when changing an import settings (srgb for example).
- Fixed flickering of the game/scene view when lookdev is running.
- Fixed issue with reflection probes in realtime time mode with OnEnable baking having wrong lighting with sky set to dynamic (case 1238047).
- Fixed transparent motion vectors not working when in MSAA.
- Fix error when removing DecalProjector from component contextual menu (case 1243960)
- Fixed issue with post process when running in RGBA16 and an object with additive blending is in the scene.
- Fixed corrupted values on LayeredLit when using Vertex Color multiply mode to multiply and MSAA is activated. 
- Fix conflicts with Handles manipulation when performing a Reset in DecalComponent (case 1238833)
- Fixed depth prepass and postpass being disabled after changing the shader in the material UI.
- Fixed issue with sceneview camera settings not being saved after Editor restart.
- Fixed issue when switching back to custom sensor type in physical camera settings (case 1244350).
- Fixed a null ref exception when running playmode tests with the render pipeline debug window opened.
- Fixed some GCAlloc in the debug window.
- Fixed shader graphs not casting semi-transparent and color shadows (case 1242617)
- Fixed thin refraction mode not working properly.
- Fixed assert on tests caused by probe culling results being requested when culling did not happen. (case 1246169) 
- Fixed over consumption of GPU memory by the Physically Based Sky.
- Fixed an invalid rotation in Planar Reflection Probe editor display, that was causing an error message (case 1182022)
- Put more information in Camera background type tooltip and fixed inconsistent exposure behavior when changing bg type.
- Fixed issue that caused not all baked reflection to be deleted upon clicking "Clear Baked Data" in the lighting menu (case 1136080)
- Fixed an issue where asset preview could be rendered white because of static lighting sky.
- Fixed an issue where static lighting was not updated when removing the static lighting sky profile.
- Fixed the show cookie atlas debug mode not displaying correctly when enabling the clear cookie atlas option.
- Fixed various multi-editing issues when changing Emission parameters.
- Fixed error when undo a Reflection Probe removal in a prefab instance. (case 1244047)
- Fixed Microshadow not working correctly in deferred with LightLayers
- Tentative fix for missing include in depth of field shaders.
- Fixed the light overlap scene view draw mode (wasn't working at all).
- Fixed taaFrameIndex and XR tests 4052 and 4053
- Fixed the prefab integration of custom passes (Prefab Override Highlight not working as expected).
- Cloned volume profile from read only assets are created in the root of the project. (case 1154961)
- Fixed Wizard check on default volume profile to also check it is not the default one in package.
- Fix erroneous central depth sampling in TAA.
- Fixed light layers not correctly disabled when the lightlayers is set to Nothing and Lightlayers isn't enabled in HDRP Asset
- Fixed issue with Model Importer materials falling back to the Legacy default material instead of HDRP's default material when import happens at Editor startup.
- Fixed a wrong condition in CameraSwitcher, potentially causing out of bound exceptions.
- Fixed an issue where editing the Look Dev default profile would not reflect directly in the Look Dev window.
- Fixed a bug where the light list is not cleared but still used when resizing the RT.
- Fixed exposure debug shader with XR single-pass rendering.
- Fixed issues with scene view and transparent motion vectors.
- Fixed black screens for linux/HDRP (1246407)
- Fixed a vulkan and metal warning in the SSGI compute shader.
- Fixed an exception due to the color pyramid not allocated when SSGI is enabled.
- Fixed an issue with the first Depth history was incorrectly copied.
- Fixed path traced DoF focusing issue
- Fix an issue with the half resolution Mode (performance)
- Fix an issue with the color intensity of emissive for performance rtgi
- Fixed issue with rendering being mostly broken when target platform disables VR. 
- Workaround an issue caused by GetKernelThreadGroupSizes  failing to retrieve correct group size. 
- Fix issue with fast memory and rendergraph. 
- Fixed transparent motion vector framesetting not sanitized.
- Fixed wrong order of post process frame settings.
- Fixed white flash when enabling SSR or SSGI.
- The ray traced indrect diffuse and RTGI were combined wrongly with the rest of the lighting (1254318).
- Fixed an exception happening when using RTSSS without using RTShadows.
- Fix inconsistencies with transparent motion vectors and opaque by allowing camera only transparent motion vectors.
- Fix reflection probe frame settings override
- Fixed certain shadow bias artifacts present in volumetric lighting (case 1231885).
- Fixed area light cookie not updated when switch the light type from a spot that had a cookie.
- Fixed issue with dynamic resolution updating when not in play mode.
- Fixed issue with Contrast Adaptive Sharpening upsample mode and preview camera.
- Fix issue causing blocky artifacts when decals affect metallic and are applied on material with specular color workflow.
- Fixed issue with depth pyramid generation and dynamic resolution.
- Fixed an issue where decals were duplicated in prefab isolation mode.
- Fixed an issue where rendering preview with MSAA might generate render graph errors.
- Fixed compile error in PS4 for planar reflection filtering.
- Fixed issue with blue line in prefabs for volume mode.
- Fixing the internsity being applied to RTAO too early leading to unexpected results (1254626).
- Fix issue that caused sky to incorrectly render when using a custom projection matrix.
- Fixed null reference exception when using depth pre/post pass in shadergraph with alpha clip in the material.
- Appropriately constraint blend distance of reflection probe while editing with the inspector (case 1248931)
- Fixed AxF handling of roughness for Blinn-Phong type materials
- Fixed AxF UI errors when surface type is switched to transparent
- Fixed a serialization issue, preventing quality level parameters to undo/redo and update scene view on change.
- Fixed an exception occuring when a camera doesn't have an HDAdditionalCameraData (1254383).
- Fixed ray tracing with XR single-pass.
- Fixed warning in HDAdditionalLightData OnValidate (cases 1250864, 1244578)
- Fixed a bug related to denoising ray traced reflections.
- Fixed nullref in the layered lit material inspector.
- Fixed an issue where manipulating the color wheels in a volume component would reset the cursor every time.
- Fixed an issue where static sky lighting would not be updated for a new scene until it's reloaded at least once.
- Fixed culling for decals when used in prefabs and edited in context.
- Force to rebake probe with missing baked texture. (1253367)
- Fix supported Mac platform detection to handle new major version (11.0) properly
- Fixed typo in the Render Pipeline Wizard under HDRP+VR
- Change transparent SSR name in frame settings to avoid clipping. 
- Fixed missing include guards in shadow hlsl files.
- Repaint the scene view whenever the scene exposure override is changed.
- Fixed an error when clearing the SSGI history texture at creation time (1259930).
- Fixed alpha to mask reset when toggling alpha test in the material UI.
- Fixed an issue where opening the look dev window with the light theme would make the window blink and eventually crash unity.
- Fixed fallback for ray tracing and light layers (1258837).
- Fixed Sorting Priority not displayed correctly in the DrawRenderers custom pass UI.
- Fixed glitch in Project settings window when selecting diffusion profiles in material section (case 1253090)
- Fixed issue with light layers bigger than 8 (and above the supported range). 
- Fixed issue with culling layer mask of area light's emissive mesh 
- Fixed errors when switching area light to disk shape while an area emissive mesh was displayed.
- Fixed default frame settings MSAA toggle for reflection probes (case 1247631)
- Fixed the transparent SSR dependency not being properly disabled according to the asset dependencies (1260271).
- Fixed issue with completely black AO on double sided materials when normal mode is set to None.
- Fixed UI drawing of the quaternion (1251235)
- Fix an issue with the quality mode and perf mode on RTR and RTGI and getting rid of unwanted nans (1256923).
- Fixed unitialized ray tracing resources when using non-default HDRP asset (case 1259467).
- Fixed overused the atlas for Animated/Render Target Cookies (1259930).
- Fixed sky asserts with XR multipass
- Fixed for area light not updating baked light result when modifying with gizmo.
- Fixed robustness issue with GetOddNegativeScale() in ray tracing, which was impacting normal mapping (1261160).
- Fixed regression where moving face of the probe gizmo was not moving its position anymore.
- Fixed XR single-pass macros in tessellation shaders.
- Fixed path-traced subsurface scattering mixing with diffuse and specular BRDFs (1250601).
- Fixed custom pass re-ordering issues.
- Improved robustness of normal mapping when scale is 0, and mapping is extreme (normals in or below the tangent plane).
- Fixed XR Display providers not getting zNear and zFar plane distances passed to them when in HDRP.
- Fixed rendering breaking when disabling tonemapping in the frame settings.
- Fixed issue with serialization of exposure modes in volume profiles not being consistent between HDRP versions (case 1261385).
- Fixed issue with duplicate names in newly created sub-layers in the graphics compositor (case 1263093).
- Remove MSAA debug mode when renderpipeline asset has no MSAA
- Fixed some post processing using motion vectors when they are disabled
- Fixed the multiplier of the environement lights being overriden with a wrong value for ray tracing (1260311).
- Fixed a series of exceptions happening when trying to load an asset during wizard execution (1262171).
- Fixed an issue with Stacklit shader not compiling correctly in player with debug display on (1260579)
- Fixed couple issues in the dependence of building the ray tracing acceleration structure.
- Fix sun disk intensity
- Fixed unwanted ghosting for smooth surfaces.
- Fixing an issue in the recursive rendering flag texture usage.
- Fixed a missing dependecy for choosing to evaluate transparent SSR.
- Fixed issue that failed compilation when XR is disabled.
- Fixed a compilation error in the IES code.
- Fixed issue with dynamic resolution handler when no OnResolutionChange callback is specified. 
- Fixed multiple volumes, planar reflection, and decal projector position when creating them from the menu.
- Reduced the number of global keyword used in deferredTile.shader
- Fixed incorrect processing of Ambient occlusion probe (9% error was introduced)
- Fixed multiedition of framesettings drop down (case 1270044)

### Changed
- Improve MIP selection for decals on Transparents
- Color buffer pyramid is not allocated anymore if neither refraction nor distortion are enabled
- Rename Emission Radius to Radius in UI in Point, Spot
- Angular Diameter parameter for directional light is no longuer an advanced property
- DXR: Remove Light Radius and Angular Diamater of Raytrace shadow. Angular Diameter and Radius are used instead.
- Remove MaxSmoothness parameters from UI for point, spot and directional light. The MaxSmoothness is now deduce from Radius Parameters
- DXR: Remove the Ray Tracing Environement Component. Add a Layer Mask to the ray Tracing volume components to define which objects are taken into account for each effect.
- Removed second cubemaps used for shadowing in lookdev
- Disable Physically Based Sky below ground
- Increase max limit of area light and reflection probe to 128
- Change default texture for detailmap to grey
- Optimize Shadow RT load on Tile based architecture platforms.
- Improved quality of SSAO.
- Moved RequestShadowMapRendering() back to public API.
- Update HDRP DXR Wizard with an option to automatically clone the hdrp config package and setup raytracing to 1 in shaders file.
- Added SceneSelection pass for TerrainLit shader.
- Simplified Light's type API regrouping the logic in one place (Check type in HDAdditionalLightData)
- The support of LOD CrossFade (Dithering transition) in master nodes now required to enable it in the master node settings (Save variant)
- Improved shadow bias, by removing constant depth bias and substituting it with slope-scale bias.
- Fix the default stencil values when a material is created from a SSS ShaderGraph.
- Tweak test asset to be compatible with XR: unlit SG material for canvas and double-side font material
- Slightly tweaked the behaviour of bloom when resolution is low to reduce artifacts.
- Hidden fields in Light Inspector that is not relevant while in BakingOnly mode.
- Changed parametrization of PCSS, now softness is derived from angular diameter (for directional lights) or shape radius (for point/spot lights) and min filter size is now in the [0..1] range.
- Moved the copy of the geometry history buffers to right after the depth mip chain generation.
- Rename "Luminance" to "Nits" in UX for physical light unit
- Rename FrameSettings "SkyLighting" to "SkyReflection"
- Reworked XR automated tests
- The ray traced screen space shadow history for directional, spot and point lights is discarded if the light transform has changed.
- Changed the behavior for ray tracing in case a mesh renderer has both transparent and opaque submeshes.
- Improve history buffer management
- Replaced PlayerSettings.virtualRealitySupported with XRGraphics.tryEnable.
- Remove redundant FrameSettings RealTimePlanarReflection
- Improved a bit the GC calls generated during the rendering.
- Material update is now only triggered when the relevant settings are touched in the shader graph master nodes
- Changed the way Sky Intensity (on Sky volume components) is handled. It's now a combo box where users can choose between Exposure, Multiplier or Lux (for HDRI sky only) instead of both multiplier and exposure being applied all the time. Added a new menu item to convert old profiles.
- Change how method for specular occlusions is decided on inspector shader (Lit, LitTesselation, LayeredLit, LayeredLitTessellation)
- Unlocked SSS, SSR, Motion Vectors and Distortion frame settings for reflections probes.
- Hide unused LOD settings in Quality Settings legacy window.
- Reduced the constrained distance for temporal reprojection of ray tracing denoising
- Removed shadow near plane from the Directional Light Shadow UI.
- Improved the performances of custom pass culling.
- The scene view camera now replicates the physical parameters from the camera tagged as "MainCamera".
- Reduced the number of GC.Alloc calls, one simple scene without plarnar / probes, it should be 0B.
- Renamed ProfilingSample to ProfilingScope and unified API. Added GPU Timings.
- Updated macros to be compatible with the new shader preprocessor.
- Ray tracing reflection temporal filtering is now done in pre-exposed space
- Search field selects the appropriate fields in both project settings panels 'HDRP Default Settings' and 'Quality/HDRP'
- Disabled the refraction and transmission map keywords if the material is opaque.
- Keep celestial bodies outside the atmosphere.
- Updated the MSAA documentation to specify what features HDRP supports MSAA for and what features it does not.
- Shader use for Runtime Debug Display are now correctly stripper when doing a release build
- Now each camera has its own Volume Stack. This allows Volume Parameters to be updated as early as possible and be ready for the whole frame without conflicts between cameras.
- Disable Async for SSR, SSAO and Contact shadow when aggregated ray tracing frame setting is on.
- Improved performance when entering play mode without domain reload by a factor of ~25
- Renamed the camera profiling sample to include the camera name
- Discarding the ray tracing history for AO, reflection, diffuse shadows and GI when the viewport size changes.
- Renamed the camera profiling sample to include the camera name
- Renamed the post processing graphic formats to match the new convention.
- The restart in Wizard for DXR will always be last fix from now on
- Refactoring pre-existing materials to share more shader code between rasterization and ray tracing.
- Setting a material's Refraction Model to Thin does not overwrite the Thickness and Transmission Absorption Distance anymore.
- Removed Wind textures from runtime as wind is no longer built into the pipeline
- Changed Shader Graph titles of master nodes to be more easily searchable ("HDRP/x" -> "x (HDRP)")
- Expose StartSinglePass() and StopSinglePass() as public interface for XRPass
- Replaced the Texture array for 2D cookies (spot, area and directional lights) and for planar reflections by an atlas.
- Moved the tier defining from the asset to the concerned volume components.
- Changing from a tier management to a "mode" management for reflection and GI and removing the ability to enable/disable deferred and ray bining (they are now implied by performance mode)
- The default FrameSettings for ScreenSpaceShadows is set to true for Camera in order to give a better workflow for DXR.
- Refactor internal usage of Stencil bits.
- Changed how the material upgrader works and added documentation for it.
- Custom passes now disable the stencil when overwriting the depth and not writing into it.
- Renamed the camera profiling sample to include the camera name
- Changed the way the shadow casting property of transparent and tranmissive materials is handeled for ray tracing.
- Changed inspector materials stencil setting code to have more sharing.
- Updated the default scene and default DXR scene and DefaultVolumeProfile.
- Changed the way the length parameter is used for ray traced contact shadows.
- Improved the coherency of PCSS blur between cascades.
- Updated VR checks in Wizard to reflect new XR System.
- Removing unused alpha threshold depth prepass and post pass for fabric shader graph.
- Transform result from CIE XYZ to sRGB color space in EvalSensitivity for iridescence.
- Moved BeginCameraRendering callback right before culling.
- Changed the visibility of the Indirect Lighting Controller component to public.
- Renamed the cubemap used for diffuse convolution to a more explicit name for the memory profiler.
- Improved behaviour of transmission color on transparent surfaces in path tracing.
- Light dimmer can now get values higher than one and was renamed to multiplier in the UI.
- Removed info box requesting volume component for Visual Environment and updated the documentation with the relevant information.
- Improved light selection oracle for light sampling in path tracing.
- Stripped ray tracing subsurface passes with ray tracing is not enabled.
- Remove LOD cross fade code for ray tracing shaders
- Removed legacy VR code
- Add range-based clipping to box lights (case 1178780)
- Improve area light culling (case 1085873)
- Light Hierarchy debug mode can now adjust Debug Exposure for visualizing high exposure scenes.
- Rejecting history for ray traced reflections based on a threshold evaluated on the neighborhood of the sampled history.
- Renamed "Environment" to "Reflection Probes" in tile/cluster debug menu.
- Utilities namespace is obsolete, moved its content to UnityEngine.Rendering (case 1204677)
- Obsolete Utilities namespace was removed, instead use UnityEngine.Rendering (case 1204677)
- Moved most of the compute shaders to the multi_compile API instead of multiple kernels.
- Use multi_compile API for deferred compute shader with shadow mask.
- Remove the raytracing rendering queue system to make recursive raytraced material work when raytracing is disabled
- Changed a few resources used by ray tracing shaders to be global resources (using register space1) for improved CPU performance.
- All custom pass volumes are now executed for one injection point instead of the first one.
- Hidden unsupported choice in emission in Materials
- Temporal Anti aliasing improvements.
- Optimized PrepareLightsForGPU (cost reduced by over 25%) and PrepareGPULightData (around twice as fast now).
- Moved scene view camera settings for HDRP from the preferences window to the scene view camera settings window.
- Updated shaders to be compatible with Microsoft's DXC.
- Debug exposure in debug menu have been replace to debug exposure compensation in EV100 space and is always visible.
- Further optimized PrepareLightsForGPU (3x faster with few shadows, 1.4x faster with a lot of shadows or equivalently cost reduced by 68% to 37%).
- Raytracing: Replaced the DIFFUSE_LIGHTING_ONLY multicompile by a uniform.
- Raytracing: Removed the dynamic lightmap multicompile.
- Raytracing: Remove the LOD cross fade multi compile for ray tracing.
- Cookie are now supported in lightmaper. All lights casting cookie and baked will now include cookie influence.
- Avoid building the mip chain a second time for SSR for transparent objects.
- Replaced "High Quality" Subsurface Scattering with a set of Quality Levels.
- Replaced "High Quality" Volumetric Lighting with "Screen Resolution Percentage" and "Volume Slice Count" on the Fog volume component.
- Merged material samples and shader samples
- Update material samples scene visuals
- Use multi_compile API for deferred compute shader with shadow mask.
- Made the StaticLightingSky class public so that users can change it by script for baking purpose.
- Shadowmask and realtime reflectoin probe property are hide in Quality settings
- Improved performance of reflection probe management when using a lot of probes.
- Ignoring the disable SSR flags for recursive rendering.
- Removed logic in the UI to disable parameters for contact shadows and fog volume components as it was going against the concept of the volume system.
- Fixed the sub surface mask not being taken into account when computing ray traced sub surface scattering.
- MSAA Within Forward Frame Setting is now enabled by default on Cameras when new Render Pipeline Asset is created
- Slightly changed the TAA anti-flicker mechanism so that it is more aggressive on almost static images (only on High preset for now).
- Changed default exposure compensation to 0.
- Refactored shadow caching system.
- Removed experimental namespace for ray tracing code.
- Increase limit for max numbers of lights in UX
- Removed direct use of BSDFData in the path tracing pass, delegated to the material instead.
- Pre-warm the RTHandle system to reduce the amount of memory allocations and the total memory needed at all points. 
- DXR: Only read the geometric attributes that are required using the share pass info and shader graph defines.
- DXR: Dispatch binned rays in 1D instead of 2D.
- Lit and LayeredLit tessellation cross lod fade don't used dithering anymore between LOD but fade the tessellation height instead. Allow a smoother transition
- Changed the way planar reflections are filtered in order to be a bit more "physically based".
- Increased path tracing BSDFs roughness range from [0.001, 0.999] to [0.00001, 0.99999].
- Changing the default SSGI radius for the all configurations.
- Changed the default parameters for quality RTGI to match expected behavior.
- Add color clear pass while rendering XR occlusion mesh to avoid leaks.
- Only use one texture for ray traced reflection upscaling.
- Adjust the upscale radius based on the roughness value.
- DXR: Changed the way the filter size is decided for directional, point and spot shadows.
- Changed the default exposure mode to "Automatic (Histogram)", along with "Limit Min" to -4 and "Limit Max" to 16.
- Replaced the default scene system with the builtin Scene Template feature.
- Changed extensions of shader CAS include files.
- Making the planar probe atlas's format match the color buffer's format.
- Removing the planarReflectionCacheCompressed setting from asset.
- SHADERPASS for TransparentDepthPrepass and TransparentDepthPostpass identification is using respectively SHADERPASS_TRANSPARENT_DEPTH_PREPASS and SHADERPASS_TRANSPARENT_DEPTH_POSTPASS
- Moved the Parallax Occlusion Mapping node into Shader Graph.
- Renamed the debug name from SSAO to ScreenSpaceAmbientOcclusion (1254974).
- Added missing tooltips and improved the UI of the aperture control (case 1254916).
- Fixed wrong tooltips in the Dof Volume (case 1256641).
- The `CustomPassLoadCameraColor` and `CustomPassSampleCameraColor` functions now returns the correct color buffer when used in after post process instead of the color pyramid (which didn't had post processes).
- PBR Sky now doesn't go black when going below sea level, but it instead freezes calculation as if on the horizon. 
- Fixed an issue with quality setting foldouts not opening when clicking on them (1253088).
- Shutter speed can now be changed by dragging the mouse over the UI label (case 1245007).
- Remove the 'Point Cube Size' for cookie, use the Cubemap size directly.
- VFXTarget with Unlit now allows EmissiveColor output to be consistent with HDRP unlit.
- Only building the RTAS if there is an effect that will require it (1262217).
- Fixed the first ray tracing frame not having the light cluster being set up properly (1260311).
- Render graph pre-setup for ray traced ambient occlusion.
- Avoid casting multiple rays and denoising for hard directional, point and spot ray traced shadows (1261040).
- Making sure the preview cameras do not use ray tracing effects due to a by design issue to build ray tracing acceleration structures (1262166).
- Preparing ray traced reflections for the render graph support (performance and quality).
- Preparing recursive rendering for the render graph port.
- Preparation pass for RTGI, temporal filter and diffuse denoiser for render graph.
- Updated the documentation for the DXR implementation.
- Changed the DXR wizard to support optional checks.
- Changed the DXR wizard steps.
- Preparation pass for RTSSS to be supported by render graph.
- Changed the color space of EmissiveColorLDR property on all shader. Was linear but should have been sRGB. Auto upgrade script handle the conversion.

## [7.1.1] - 2019-09-05

### Added
- Transparency Overdraw debug mode. Allows to visualize transparent objects draw calls as an "heat map".
- Enabled single-pass instancing support for XR SDK with new API cmd.SetInstanceMultiplier()
- XR settings are now available in the HDRP asset
- Support for Material Quality in Shader Graph
- Material Quality support selection in HDRP Asset
- Renamed XR shader macro from UNITY_STEREO_ASSIGN_COMPUTE_EYE_INDEX to UNITY_XR_ASSIGN_VIEW_INDEX
- Raytracing ShaderGraph node for HDRP shaders
- Custom passes volume component with 3 injection points: Before Rendering, Before Transparent and Before Post Process
- Alpha channel is now properly exported to camera render textures when using FP16 color buffer format
- Support for XR SDK mirror view modes
- HD Master nodes in Shader Graph now support Normal and Tangent modification in vertex stage.
- DepthOfFieldCoC option in the fullscreen debug modes.
- Added override Ambient Occlusion option on debug windows
- Added Custom Post Processes with 3 injection points: Before Transparent, Before Post Process and After Post Process
- Added draft of minimal interactive path tracing (experimental) based on DXR API - Support only 4 area light, lit and unlit shader (non-shadergraph)
- Small adjustments to TAA anti flicker (more aggressive on high values).

### Fixed
- Fixed wizard infinite loop on cancellation
- Fixed with compute shader error about too many threads in threadgroup on low GPU
- Fixed invalid contact shadow shaders being created on metal
- Fixed a bug where if Assembly.GetTypes throws an exception due to mis-versioned dlls, then no preprocessors are used in the shader stripper
- Fixed typo in AXF decal property preventing to compile
- Fixed reflection probe with XR single-pass and FPTL
- Fixed force gizmo shown when selecting camera in hierarchy
- Fixed issue with XR occlusion mesh and dynamic resolution
- Fixed an issue where lighting compute buffers were re-created with the wrong size when resizing the window, causing tile artefacts at the top of the screen.
- Fix FrameSettings names and tooltips
- Fixed error with XR SDK when the Editor is not in focus
- Fixed errors with RenderGraph, XR SDK and occlusion mesh
- Fixed shadow routines compilation errors when "real" type is a typedef on "half".
- Fixed toggle volumetric lighting in the light UI
- Fixed post-processing history reset handling rt-scale incorrectly
- Fixed crash with terrain and XR multi-pass
- Fixed ShaderGraph material synchronization issues
- Fixed a null reference exception when using an Emissive texture with Unlit shader (case 1181335)
- Fixed an issue where area lights and point lights where not counted separately with regards to max lights on screen (case 1183196)
- Fixed an SSR and Subsurface Scattering issue (appearing black) when using XR.

### Changed
- Update Wizard layout.
- Remove almost all Garbage collection call within a frame.
- Rename property AdditionalVeclocityChange to AddPrecomputeVelocity
- Call the End/Begin camera rendering callbacks for camera with customRender enabled
- Changeg framesettings migration order of postprocess flags as a pr for reflection settings flags have been backported to 2019.2
- Replaced usage of ENABLE_VR in XRSystem.cs by version defines based on the presence of the built-in VR and XR modules
- Added an update virtual function to the SkyRenderer class. This is called once per frame. This allows a given renderer to amortize heavy computation at the rate it chooses. Currently only the physically based sky implements this.
- Removed mandatory XRPass argument in HDCamera.GetOrCreate()
- Restored the HDCamera parameter to the sky rendering builtin parameters.
- Removed usage of StructuredBuffer for XR View Constants
- Expose Direct Specular Lighting control in FrameSettings
- Deprecated ExponentialFog and VolumetricFog volume components. Now there is only one exponential fog component (Fog) which can add Volumetric Fog as an option. Added a script in Edit -> Render Pipeline -> Upgrade Fog Volume Components.

## [7.0.1] - 2019-07-25

### Added
- Added option in the config package to disable globally Area Lights and to select shadow quality settings for the deferred pipeline.
- When shader log stripping is enabled, shader stripper statistics will be written at `Temp/shader-strip.json`
- Occlusion mesh support from XR SDK

### Fixed
- Fixed XR SDK mirror view blit, cleanup some XRTODO and removed XRDebug.cs
- Fixed culling for volumetrics with XR single-pass rendering
- Fix shadergraph material pass setup not called
- Fixed documentation links in component's Inspector header bar
- Cookies using the render texture output from a camera are now properly updated
- Allow in ShaderGraph to enable pre/post pass when the alpha clip is disabled

### Changed
- RenderQueue for Opaque now start at Background instead of Geometry.
- Clamp the area light size for scripting API when we change the light type
- Added a warning in the material UI when the diffusion profile assigned is not in the HDRP asset


## [7.0.0] - 2019-07-17

### Added
- `Fixed`, `Viewer`, and `Automatic` modes to compute the FOV used when rendering a `PlanarReflectionProbe`
- A checkbox to toggle the chrome gizmo of `ReflectionProbe`and `PlanarReflectionProbe`
- Added a Light layer in shadows that allow for objects to cast shadows without being affected by light (and vice versa).
- You can now access ShaderGraph blend states from the Material UI (for example, **Surface Type**, **Sorting Priority**, and **Blending Mode**). This change may break Materials that use a ShaderGraph, to fix them, select **Edit > Render Pipeline > Reset all ShaderGraph Scene Materials BlendStates**. This syncs the blendstates of you ShaderGraph master nodes with the Material properties.
- You can now control ZTest, ZWrite, and CullMode for transparent Materials.
- Materials that use Unlit Shaders or Unlit Master Node Shaders now cast shadows.
- Added an option to enable the ztest on **After Post Process** materials when TAA is disabled.
- Added a new SSAO (based on Ground Truth Ambient Occlusion algorithm) to replace the previous one.
- Added support for shadow tint on light
- BeginCameraRendering and EndCameraRendering callbacks are now called with probes
- Adding option to update shadow maps only On Enable and On Demand.
- Shader Graphs that use time-dependent vertex modification now generate correct motion vectors.
- Added option to allow a custom spot angle for spot light shadow maps.
- Added frame settings for individual post-processing effects
- Added dither transition between cascades for Low and Medium quality settings
- Added single-pass instancing support with XR SDK
- Added occlusion mesh support with XR SDK
- Added support of Alembic velocity to various shaders
- Added support for more than 2 views for single-pass instancing
- Added support for per punctual/directional light min roughness in StackLit
- Added mirror view support with XR SDK
- Added VR verification in HDRPWizard
- Added DXR verification in HDRPWizard
- Added feedbacks in UI of Volume regarding skies
- Cube LUT support in Tonemapping. Cube LUT helpers for external grading are available in the Post-processing Sample package.

### Fixed
- Fixed an issue with history buffers causing effects like TAA or auto exposure to flicker when more than one camera was visible in the editor
- The correct preview is displayed when selecting multiple `PlanarReflectionProbe`s
- Fixed volumetric rendering with camera-relative code and XR stereo instancing
- Fixed issue with flashing cyan due to async compilation of shader when selecting a mesh
- Fix texture type mismatch when the contact shadow are disabled (causing errors on IOS devices)
- Fixed Generate Shader Includes while in package
- Fixed issue when texture where deleted in ShadowCascadeGUI
- Fixed issue in FrameSettingsHistory when disabling a camera several time without enabling it in between.
- Fixed volumetric reprojection with camera-relative code and XR stereo instancing
- Added custom BaseShaderPreprocessor in HDEditorUtils.GetBaseShaderPreprocessorList()
- Fixed compile issue when USE_XR_SDK is not defined
- Fixed procedural sky sun disk intensity for high directional light intensities
- Fixed Decal mip level when using texture mip map streaming to avoid dropping to lowest permitted mip (now loading all mips)
- Fixed deferred shading for XR single-pass instancing after lightloop refactor
- Fixed cluster and material classification debug (material classification now works with compute as pixel shader lighting)
- Fixed IOS Nan by adding a maximun epsilon definition REAL_EPS that uses HALF_EPS when fp16 are used
- Removed unnecessary GC allocation in motion blur code
- Fixed locked UI with advanded influence volume inspector for probes
- Fixed invalid capture direction when rendering planar reflection probes
- Fixed Decal HTILE optimization with platform not supporting texture atomatic (Disable it)
- Fixed a crash in the build when the contact shadows are disabled
- Fixed camera rendering callbacks order (endCameraRendering was being called before the actual rendering)
- Fixed issue with wrong opaque blending settings for After Postprocess
- Fixed issue with Low resolution transparency on PS4
- Fixed a memory leak on volume profiles
- Fixed The Parallax Occlusion Mappping node in shader graph and it's UV input slot
- Fixed lighting with XR single-pass instancing by disabling deferred tiles
- Fixed the Bloom prefiltering pass
- Fixed post-processing effect relying on Unity's random number generator
- Fixed camera flickering when using TAA and selecting the camera in the editor
- Fixed issue with single shadow debug view and volumetrics
- Fixed most of the problems with light animation and timeline
- Fixed indirect deferred compute with XR single-pass instancing
- Fixed a slight omission in anisotropy calculations derived from HazeMapping in StackLit
- Improved stack computation numerical stability in StackLit
- Fix PBR master node always opaque (wrong blend modes for forward pass)
- Fixed TAA with XR single-pass instancing (missing macros)
- Fixed an issue causing Scene View selection wire gizmo to not appear when using HDRP Shader Graphs.
- Fixed wireframe rendering mode (case 1083989)
- Fixed the renderqueue not updated when the alpha clip is modified in the material UI.
- Fixed the PBR master node preview
- Remove the ReadOnly flag on Reflection Probe's cubemap assets during bake when there are no VCS active.
- Fixed an issue where setting a material debug view would not reset the other exclusive modes
- Spot light shapes are now correctly taken into account when baking
- Now the static lighting sky will correctly take the default values for non-overridden properties
- Fixed material albedo affecting the lux meter
- Extra test in deferred compute shading to avoid shading pixels that were not rendered by the current camera (for camera stacking)

### Changed
- Optimization: Reduce the group size of the deferred lighting pass from 16x16 to 8x8
- Replaced HDCamera.computePassCount by viewCount
- Removed xrInstancing flag in RTHandles (replaced by TextureXR.slices and TextureXR.dimensions)
- Refactor the HDRenderPipeline and lightloop code to preprare for high level rendergraph
- Removed the **Back Then Front Rendering** option in the fabric Master Node settings. Enabling this option previously did nothing.
- Shader type Real translates to FP16 precision on Nintendo Switch.
- Shader framework refactor: Introduce CBSDF, EvaluateBSDF, IsNonZeroBSDF to replace BSDF functions
- Shader framework refactor:  GetBSDFAngles, LightEvaluation and SurfaceShading functions
- Replace ComputeMicroShadowing by GetAmbientOcclusionForMicroShadowing
- Rename WorldToTangent to TangentToWorld as it was incorrectly named
- Remove SunDisk and Sun Halo size from directional light
- Remove all obsolete wind code from shader
- Renamed DecalProjectorComponent into DecalProjector for API alignment.
- Improved the Volume UI and made them Global by default
- Remove very high quality shadow option
- Change default for shadow quality in Deferred to Medium
- Enlighten now use inverse squared falloff (before was using builtin falloff)
- Enlighten is now deprecated. Please use CPU or GPU lightmaper instead.
- Remove the name in the diffusion profile UI
- Changed how shadow map resolution scaling with distance is computed. Now it uses screen space area rather than light range.
- Updated MoreOptions display in UI
- Moved Display Area Light Emissive Mesh script API functions in the editor namespace
- direct strenght properties in ambient occlusion now affect direct specular as well
- Removed advanced Specular Occlusion control in StackLit: SSAO based SO control is hidden and fixed to behave like Lit, SPTD is the only HQ technique shown for baked SO.
- Shader framework refactor: Changed ClampRoughness signature to include PreLightData access.
- HDRPWizard window is now in Window > General > HD Render Pipeline Wizard
- Moved StaticLightingSky to LightingWindow
- Removes the current "Scene Settings" and replace them with "Sky & Fog Settings" (with Physically Based Sky and Volumetric Fog).
- Changed how cached shadow maps are placed inside the atlas to minimize re-rendering of them.

## [6.7.0-preview] - 2019-05-16

### Added
- Added ViewConstants StructuredBuffer to simplify XR rendering
- Added API to render specific settings during a frame
- Added stadia to the supported platforms (2019.3)
- Enabled cascade blends settings in the HD Shadow component
- Added Hardware Dynamic Resolution support.
- Added MatCap debug view to replace the no scene lighting debug view.
- Added clear GBuffer option in FrameSettings (default to false)
- Added preview for decal shader graph (Only albedo, normal and emission)
- Added exposure weight control for decal
- Screen Space Directional Shadow under a define option. Activated for ray tracing
- Added a new abstraction for RendererList that will help transition to Render Graph and future RendererList API
- Added multipass support for VR
- Added XR SDK integration (multipass only)
- Added Shader Graph samples for Hair, Fabric and Decal master nodes.
- Add fade distance, shadow fade distance and light layers to light explorer
- Add method to draw light layer drawer in a rect to HDEditorUtils

### Fixed
- Fixed deserialization crash at runtime
- Fixed for ShaderGraph Unlit masternode not writing velocity
- Fixed a crash when assiging a new HDRP asset with the 'Verify Saving Assets' option enabled
- Fixed exposure to properly support TEXTURE2D_X
- Fixed TerrainLit basemap texture generation
- Fixed a bug that caused nans when material classification was enabled and a tile contained one standard material + a material with transmission.
- Fixed gradient sky hash that was not using the exposure hash
- Fixed displayed default FrameSettings in HDRenderPipelineAsset wrongly updated on scripts reload.
- Fixed gradient sky hash that was not using the exposure hash.
- Fixed visualize cascade mode with exposure.
- Fixed (enabled) exposure on override lighting debug modes.
- Fixed issue with LightExplorer when volume have no profile
- Fixed issue with SSR for negative, infinite and NaN history values
- Fixed LightLayer in HDReflectionProbe and PlanarReflectionProbe inspector that was not displayed as a mask.
- Fixed NaN in transmission when the thickness and a color component of the scattering distance was to 0
- Fixed Light's ShadowMask multi-edition.
- Fixed motion blur and SMAA with VR single-pass instancing
- Fixed NaNs generated by phase functionsin volumetric lighting
- Fixed NaN issue with refraction effect and IOR of 1 at extreme grazing angle
- Fixed nan tracker not using the exposure
- Fixed sorting priority on lit and unlit materials
- Fixed null pointer exception when there are no AOVRequests defined on a camera
- Fixed dirty state of prefab using disabled ReflectionProbes
- Fixed an issue where gizmos and editor grid were not correctly depth tested
- Fixed created default scene prefab non editable due to wrong file extension.
- Fixed an issue where sky convolution was recomputed for nothing when a preview was visible (causing extreme slowness when fabric convolution is enabled)
- Fixed issue with decal that wheren't working currently in player
- Fixed missing stereo rendering macros in some fragment shaders
- Fixed exposure for ReflectionProbe and PlanarReflectionProbe gizmos
- Fixed single-pass instancing on PSVR
- Fixed Vulkan shader issue with Texture2DArray in ScreenSpaceShadow.compute by re-arranging code (workaround)
- Fixed camera-relative issue with lights and XR single-pass instancing
- Fixed single-pass instancing on Vulkan
- Fixed htile synchronization issue with shader graph decal
- Fixed Gizmos are not drawn in Camera preview
- Fixed pre-exposure for emissive decal
- Fixed wrong values computed in PreIntegrateFGD and in the generation of volumetric lighting data by forcing the use of fp32.
- Fixed NaNs arising during the hair lighting pass
- Fixed synchronization issue in decal HTile that occasionally caused rendering artifacts around decal borders
- Fixed QualitySettings getting marked as modified by HDRP (and thus checked out in Perforce)
- Fixed a bug with uninitialized values in light explorer
- Fixed issue with LOD transition
- Fixed shader warnings related to raytracing and TEXTURE2D_X

### Changed
- Refactor PixelCoordToViewDirWS to be VR compatible and to compute it only once per frame
- Modified the variants stripper to take in account multiple HDRP assets used in the build.
- Improve the ray biasing code to avoid self-intersections during the SSR traversal
- Update Pyramid Spot Light to better match emitted light volume.
- Moved _XRViewConstants out of UnityPerPassStereo constant buffer to fix issues with PSSL
- Removed GetPositionInput_Stereo() and single-pass (double-wide) rendering mode
- Changed label width of the frame settings to accommodate better existing options.
- SSR's Default FrameSettings for camera is now enable.
- Re-enabled the sharpening filter on Temporal Anti-aliasing
- Exposed HDEditorUtils.LightLayerMaskDrawer for integration in other packages and user scripting.
- Rename atmospheric scattering in FrameSettings to Fog
- The size modifier in the override for the culling sphere in Shadow Cascades now defaults to 0.6, which is the same as the formerly hardcoded value.
- Moved LOD Bias and Maximum LOD Level from Frame Setting section `Other` to `Rendering`
- ShaderGraph Decal that affect only emissive, only draw in emissive pass (was drawing in dbuffer pass too)
- Apply decal projector fade factor correctly on all attribut and for shader graph decal
- Move RenderTransparentDepthPostpass after all transparent
- Update exposure prepass to interleave XR single-pass instancing views in a checkerboard pattern
- Removed ScriptRuntimeVersion check in wizard.

## [6.6.0-preview] - 2019-04-01

### Added
- Added preliminary changes for XR deferred shading
- Added support of 111110 color buffer
- Added proper support for Recorder in HDRP
- Added depth offset input in shader graph master nodes
- Added a Parallax Occlusion Mapping node
- Added SMAA support
- Added Homothety and Symetry quick edition modifier on volume used in ReflectionProbe, PlanarReflectionProbe and DensityVolume
- Added multi-edition support for DecalProjectorComponent
- Improve hair shader
- Added the _ScreenToTargetScaleHistory uniform variable to be used when sampling HDRP RTHandle history buffers.
- Added settings in `FrameSettings` to change `QualitySettings.lodBias` and `QualitySettings.maximumLODLevel` during a rendering
- Added an exposure node to retrieve the current, inverse and previous frame exposure value.
- Added an HD scene color node which allow to sample the scene color with mips and a toggle to remove the exposure.
- Added safeguard on HD scene creation if default scene not set in the wizard
- Added Low res transparency rendering pass.

### Fixed
- Fixed HDRI sky intensity lux mode
- Fixed dynamic resolution for XR
- Fixed instance identifier semantic string used by Shader Graph
- Fixed null culling result occuring when changing scene that was causing crashes
- Fixed multi-edition light handles and inspector shapes
- Fixed light's LightLayer field when multi-editing
- Fixed normal blend edition handles on DensityVolume
- Fixed an issue with layered lit shader and height based blend where inactive layers would still have influence over the result
- Fixed multi-selection handles color for DensityVolume
- Fixed multi-edition inspector's blend distances for HDReflectionProbe, PlanarReflectionProbe and DensityVolume
- Fixed metric distance that changed along size in DensityVolume
- Fixed DensityVolume shape handles that have not same behaviour in advance and normal edition mode
- Fixed normal map blending in TerrainLit by only blending the derivatives
- Fixed Xbox One rendering just a grey screen instead of the scene
- Fixed probe handles for multiselection
- Fixed baked cubemap import settings for convolution
- Fixed regression causing crash when attempting to open HDRenderPipelineWizard without an HDRenderPipelineAsset setted
- Fixed FullScreenDebug modes: SSAO, SSR, Contact shadow, Prerefraction Color Pyramid, Final Color Pyramid
- Fixed volumetric rendering with stereo instancing
- Fixed shader warning
- Fixed missing resources in existing asset when updating package
- Fixed PBR master node preview in forward rendering or transparent surface
- Fixed deferred shading with stereo instancing
- Fixed "look at" edition mode of Rotation tool for DecalProjectorComponent
- Fixed issue when switching mode in ReflectionProbe and PlanarReflectionProbe
- Fixed issue where migratable component version where not always serialized when part of prefab's instance
- Fixed an issue where shadow would not be rendered properly when light layer are not enabled
- Fixed exposure weight on unlit materials
- Fixed Light intensity not played in the player when recorded with animation/timeline
- Fixed some issues when multi editing HDRenderPipelineAsset
- Fixed emission node breaking the main shader graph preview in certain conditions.
- Fixed checkout of baked probe asset when baking probes.
- Fixed invalid gizmo position for rotated ReflectionProbe
- Fixed multi-edition of material's SurfaceType and RenderingPath
- Fixed whole pipeline reconstruction on selecting for the first time or modifying other than the currently used HDRenderPipelineAsset
- Fixed single shadow debug mode
- Fixed global scale factor debug mode when scale > 1
- Fixed debug menu material overrides not getting applied to the Terrain Lit shader
- Fixed typo in computeLightVariants
- Fixed deferred pass with XR instancing by disabling ComputeLightEvaluation
- Fixed bloom resolution independence
- Fixed lens dirt intensity not behaving properly
- Fixed the Stop NaN feature
- Fixed some resources to handle more than 2 instanced views for XR
- Fixed issue with black screen (NaN) produced on old GPU hardware or intel GPU hardware with gaussian pyramid
- Fixed issue with disabled punctual light would still render when only directional light is present

### Changed
- DensityVolume scripting API will no longuer allow to change between advance and normal edition mode
- Disabled depth of field, lens distortion and panini projection in the scene view
- TerrainLit shaders and includes are reorganized and made simpler.
- TerrainLit shader GUI now allows custom properties to be displayed in the Terrain fold-out section.
- Optimize distortion pass with stencil
- Disable SceneSelectionPass in shader graph preview
- Control punctual light and area light shadow atlas separately
- Move SMAA anti-aliasing option to after Temporal Anti Aliasing one, to avoid problem with previously serialized project settings
- Optimize rendering with static only lighting and when no cullable lights/decals/density volumes are present.
- Updated handles for DecalProjectorComponent for enhanced spacial position readability and have edition mode for better SceneView management
- DecalProjectorComponent are now scale independent in order to have reliable metric unit (see new Size field for changing the size of the volume)
- Restructure code from HDCamera.Update() by adding UpdateAntialiasing() and UpdateViewConstants()
- Renamed velocity to motion vectors
- Objects rendered during the After Post Process pass while TAA is enabled will not benefit from existing depth buffer anymore. This is done to fix an issue where those object would wobble otherwise
- Removed usage of builtin unity matrix for shadow, shadow now use same constant than other view
- The default volume layer mask for cameras & probes is now `Default` instead of `Everything`

## [6.5.0-preview] - 2019-03-07

### Added
- Added depth-of-field support with stereo instancing
- Adding real time area light shadow support
- Added a new FrameSettings: Specular Lighting to toggle the specular during the rendering

### Fixed
- Fixed diffusion profile upgrade breaking package when upgrading to a new version
- Fixed decals cropped by gizmo not updating correctly if prefab
- Fixed an issue when enabling SSR on multiple view
- Fixed edition of the intensity's unit field while selecting multiple lights
- Fixed wrong calculation in soft voxelization for density volume
- Fixed gizmo not working correctly with pre-exposure
- Fixed issue with setting a not available RT when disabling motion vectors
- Fixed planar reflection when looking at mirror normal
- Fixed mutiselection issue with HDLight Inspector
- Fixed HDAdditionalCameraData data migration
- Fixed failing builds when light explorer window is open
- Fixed cascade shadows border sometime causing artefacts between cascades
- Restored shadows in the Cascade Shadow debug visualization
- `camera.RenderToCubemap` use proper face culling

### Changed
- When rendering reflection probe disable all specular lighting and for metals use fresnelF0 as diffuse color for bake lighting.

## [6.4.0-preview] - 2019-02-21

### Added
- VR: Added TextureXR system to selectively expand TEXTURE2D macros to texture array for single-pass stereo instancing + Convert textures call to these macros
- Added an unit selection dropdown next to shutter speed (camera)
- Added error helpbox when trying to use a sub volume component that require the current HDRenderPipelineAsset to support a feature that it is not supporting.
- Add mesh for tube light when display emissive mesh is enabled

### Fixed
- Fixed Light explorer. The volume explorer used `profile` instead of `sharedProfile` which instantiate a custom volume profile instead of editing the asset itself.
- Fixed UI issue where all is displayed using metric unit in shadow cascade and Percent is set in the unit field (happening when opening the inspector).
- Fixed inspector event error when double clicking on an asset (diffusion profile/material).
- Fixed nullref on layered material UI when the material is not an asset.
- Fixed nullref exception when undo/redo a light property.
- Fixed visual bug when area light handle size is 0.

### Changed
- Update UI for 32bit/16bit shadow precision settings in HDRP asset
- Object motion vectors have been disabled in all but the game view. Camera motion vectors are still enabled everywhere, allowing TAA and Motion Blur to work on static objects.
- Enable texture array by default for most rendering code on DX11 and unlock stereo instancing (DX11 only for now)

## [6.3.0-preview] - 2019-02-18

### Added
- Added emissive property for shader graph decals
- Added a diffusion profile override volume so the list of diffusion profile assets to use can be chanaged without affecting the HDRP asset
- Added a "Stop NaNs" option on cameras and in the Scene View preferences.
- Added metric display option in HDShadowSettings and improve clamping
- Added shader parameter mapping in DebugMenu
- Added scripting API to configure DebugData for DebugMenu

### Fixed
- Fixed decals in forward
- Fixed issue with stencil not correctly setup for various master node and shader for the depth pass, motion vector pass and GBuffer/Forward pass
- Fixed SRP batcher and metal
- Fixed culling and shadows for Pyramid, Box, Rectangle and Tube lights
- Fixed an issue where scissor render state leaking from the editor code caused partially black rendering

### Changed
- When a lit material has a clear coat mask that is not null, we now use the clear coat roughness to compute the screen space reflection.
- Diffusion profiles are now limited to one per asset and can be referenced in materials, shader graphs and vfx graphs. Materials will be upgraded automatically except if they are using a shader graph, in this case it will display an error message.

## [6.2.0-preview] - 2019-02-15

### Added
- Added help box listing feature supported in a given HDRenderPipelineAsset alongs with the drawbacks implied.
- Added cascade visualizer, supporting disabled handles when not overriding.

### Fixed
- Fixed post processing with stereo double-wide
- Fixed issue with Metal: Use sign bit to find the cache type instead of lowest bit.
- Fixed invalid state when creating a planar reflection for the first time
- Fix FrameSettings's LitShaderMode not restrained by supported LitShaderMode regression.

### Changed
- The default value roughness value for the clearcoat has been changed from 0.03 to 0.01
- Update default value of based color for master node
- Update Fabric Charlie Sheen lighting model - Remove Fresnel component that wasn't part of initial model + Remap smoothness to [0.0 - 0.6] range for more artist friendly parameter

### Changed
- Code refactor: all macros with ARGS have been swapped with macros with PARAM. This is because the ARGS macros were incorrectly named.

## [6.1.0-preview] - 2019-02-13

### Added
- Added support for post-processing anti-aliasing in the Scene View (FXAA and TAA). These can be set in Preferences.
- Added emissive property for decal material (non-shader graph)

### Fixed
- Fixed a few UI bugs with the color grading curves.
- Fixed "Post Processing" in the scene view not toggling post-processing effects
- Fixed bake only object with flag `ReflectionProbeStaticFlag` when baking a `ReflectionProbe`

### Changed
- Removed unsupported Clear Depth checkbox in Camera inspector
- Updated the toggle for advanced mode in inspectors.

## [6.0.0-preview] - 2019-02-23

### Added
- Added new API to perform a camera rendering
- Added support for hair master node (Double kajiya kay - Lambert)
- Added Reset behaviour in DebugMenu (ingame mapping is right joystick + B)
- Added Default HD scene at new scene creation while in HDRP
- Added Wizard helping to configure HDRP project
- Added new UI for decal material to allow remapping and scaling of some properties
- Added cascade shadow visualisation toggle in HD shadow settings
- Added icons for assets
- Added replace blending mode for distortion
- Added basic distance fade for density volumes
- Added decal master node for shader graph
- Added HD unlit master node (Cross Pipeline version is name Unlit)
- Added new Rendering Queue in materials
- Added post-processing V3 framework embed in HDRP, remove postprocess V2 framework
- Post-processing now uses the generic volume framework
-   New depth-of-field, bloom, panini projection effects, motion blur
-   Exposure is now done as a pre-exposition pass, the whole system has been revamped
-   Exposure now use EV100 everywhere in the UI (Sky, Emissive Light)
- Added emissive intensity (Luminance and EV100 control) control for Emissive
- Added pre-exposure weigth for Emissive
- Added an emissive color node and a slider to control the pre-exposure percentage of emission color
- Added physical camera support where applicable
- Added more color grading tools
- Added changelog level for Shader Variant stripping
- Added Debug mode for validation of material albedo and metalness/specularColor values
- Added a new dynamic mode for ambient probe and renamed BakingSky to StaticLightingSky
- Added command buffer parameter to all Bind() method of material
- Added Material validator in Render Pipeline Debug
- Added code to future support of DXR (not enabled)
- Added support of multiviewport
- Added HDRenderPipeline.RequestSkyEnvironmentUpdate function to force an update from script when sky is set to OnDemand
- Added a Lighting and BackLighting slots in Lit, StackLit, Fabric and Hair master nodes
- Added support for overriding terrain detail rendering shaders, via the render pipeline editor resources asset
- Added xrInstancing flag support to RTHandle
- Added support for cullmask for decal projectors
- Added software dynamic resolution support
- Added support for "After Post-Process" render pass for unlit shader
- Added support for textured rectangular area lights
- Added stereo instancing macros to MSAA shaders
- Added support for Quarter Res Raytraced Reflections (not enabled)
- Added fade factor for decal projectors.
- Added stereo instancing macros to most shaders used in VR
- Added multi edition support for HDRenderPipelineAsset

### Fixed
- Fixed logic to disable FPTL with stereo rendering
- Fixed stacklit transmission and sun highlight
- Fixed decals with stereo rendering
- Fixed sky with stereo rendering
- Fixed flip logic for postprocessing + VR
- Fixed copyStencilBuffer pass for Switch
- Fixed point light shadow map culling that wasn't taking into account far plane
- Fixed usage of SSR with transparent on all master node
- Fixed SSR and microshadowing on fabric material
- Fixed blit pass for stereo rendering
- Fixed lightlist bounds for stereo rendering
- Fixed windows and in-game DebugMenu sync.
- Fixed FrameSettings' LitShaderMode sync when opening DebugMenu.
- Fixed Metal specific issues with decals, hitting a sampler limit and compiling AxF shader
- Fixed an issue with flipped depth buffer during postprocessing
- Fixed normal map use for shadow bias with forward lit - now use geometric normal
- Fixed transparent depth prepass and postpass access so they can be use without alpha clipping for lit shader
- Fixed support of alpha clip shadow for lit master node
- Fixed unlit master node not compiling
- Fixed issue with debug display of reflection probe
- Fixed issue with phong tessellations not working with lit shader
- Fixed issue with vertex displacement being affected by heightmap setting even if not heightmap where assign
- Fixed issue with density mode on Lit terrain producing NaN
- Fixed issue when going back and forth from Lit to LitTesselation for displacement mode
- Fixed issue with ambient occlusion incorrectly applied to emissiveColor with light layers in deferred
- Fixed issue with fabric convolution not using the correct convolved texture when fabric convolution is enabled
- Fixed issue with Thick mode for Transmission that was disabling transmission with directional light
- Fixed shutdown edge cases with HDRP tests
- Fixed slowdow when enabling Fabric convolution in HDRP asset
- Fixed specularAA not compiling in StackLit Master node
- Fixed material debug view with stereo rendering
- Fixed material's RenderQueue edition in default view.
- Fixed banding issues within volumetric density buffer
- Fixed missing multicompile for MSAA for AxF
- Fixed camera-relative support for stereo rendering
- Fixed remove sync with render thread when updating decal texture atlas.
- Fixed max number of keyword reach [256] issue. Several shader feature are now local
- Fixed Scene Color and Depth nodes
- Fixed SSR in forward
- Fixed custom editor of Unlit, HD Unlit and PBR shader graph master node
- Fixed issue with NewFrame not correctly calculated in Editor when switching scene
- Fixed issue with TerrainLit not compiling with depth only pass and normal buffer
- Fixed geometric normal use for shadow bias with PBR master node in forward
- Fixed instancing macro usage for decals
- Fixed error message when having more than one directional light casting shadow
- Fixed error when trying to display preview of Camera or PlanarReflectionProbe
- Fixed LOAD_TEXTURE2D_ARRAY_MSAA macro
- Fixed min-max and amplitude clamping value in inspector of vertex displacement materials
- Fixed issue with alpha shadow clip (was incorrectly clipping object shadow)
- Fixed an issue where sky cubemap would not be cleared correctly when setting the current sky to None
- Fixed a typo in Static Lighting Sky component UI
- Fixed issue with incorrect reset of RenderQueue when switching shader in inspector GUI
- Fixed issue with variant stripper stripping incorrectly some variants
- Fixed a case of ambient lighting flickering because of previews
- Fixed Decals when rendering multiple camera in a single frame
- Fixed cascade shadow count in shader
- Fixed issue with Stacklit shader with Haze effect
- Fixed an issue with the max sample count for the TAA
- Fixed post-process guard band for XR
- Fixed exposure of emissive of Unlit
- Fixed depth only and motion vector pass for Unlit not working correctly with MSAA
- Fixed an issue with stencil buffer copy causing unnecessary compute dispatches for lighting
- Fixed multi edition issue in FrameSettings
- Fixed issue with SRP batcher and DebugDisplay variant of lit shader
- Fixed issue with debug material mode not doing alpha test
- Fixed "Attempting to draw with missing UAV bindings" errors on Vulkan
- Fixed pre-exposure incorrectly apply to preview
- Fixed issue with duplicate 3D texture in 3D texture altas of volumetric?
- Fixed Camera rendering order (base on the depth parameter)
- Fixed shader graph decals not being cropped by gizmo
- Fixed "Attempting to draw with missing UAV bindings" errors on Vulkan.


### Changed
- ColorPyramid compute shader passes is swapped to pixel shader passes on platforms where the later is faster (Nintendo Switch).
- Removing the simple lightloop used by the simple lit shader
- Whole refactor of reflection system: Planar and reflection probe
- Separated Passthrough from other RenderingPath
- Update several properties naming and caption based on feedback from documentation team
- Remove tile shader variant for transparent backface pass of lit shader
- Rename all HDRenderPipeline to HDRP folder for shaders
- Rename decal property label (based on doc team feedback)
- Lit shader mode now default to Deferred to reduce build time
- Update UI of Emission parameters in shaders
- Improve shader variant stripping including shader graph variant
- Refactored render loop to render realtime probes visible per camera
- Enable SRP batcher by default
- Shader code refactor: Rename LIGHTLOOP_SINGLE_PASS => LIGHTLOOP_DISABLE_TILE_AND_CLUSTER and clean all usage of LIGHTLOOP_TILE_PASS
- Shader code refactor: Move pragma definition of vertex and pixel shader inside pass + Move SURFACE_GRADIENT definition in XXXData.hlsl
- Micro-shadowing in Lit forward now use ambientOcclusion instead of SpecularOcclusion
- Upgraded FrameSettings workflow, DebugMenu and Inspector part relative to it
- Update build light list shader code to support 32 threads in wavefronts on Switch
- LayeredLit layers' foldout are now grouped in one main foldout per layer
- Shadow alpha clip can now be enabled on lit shader and haor shader enven for opaque
- Temporal Antialiasing optimization for Xbox One X
- Parameter depthSlice on SetRenderTarget functions now defaults to -1 to bind the entire resource
- Rename SampleCameraDepth() functions to LoadCameraDepth() and SampleCameraDepth(), same for SampleCameraColor() functions
- Improved Motion Blur quality.
- Update stereo frame settings values for single-pass instancing and double-wide
- Rearrange FetchDepth functions to prepare for stereo-instancing
- Remove unused _ComputeEyeIndex
- Updated HDRenderPipelineAsset inspector
- Re-enable SRP batcher for metal

## [5.2.0-preview] - 2018-11-27

### Added
- Added option to run Contact Shadows and Volumetrics Voxelization stage in Async Compute
- Added camera freeze debug mode - Allow to visually see culling result for a camera
- Added support of Gizmo rendering before and after postprocess in Editor
- Added support of LuxAtDistance for punctual lights

### Fixed
- Fixed Debug.DrawLine and Debug.Ray call to work in game view
- Fixed DebugMenu's enum resetted on change
- Fixed divide by 0 in refraction causing NaN
- Fixed disable rough refraction support
- Fixed refraction, SSS and atmospheric scattering for VR
- Fixed forward clustered lighting for VR (double-wide).
- Fixed Light's UX to not allow negative intensity
- Fixed HDRenderPipelineAsset inspector broken when displaying its FrameSettings from project windows.
- Fixed forward clustered lighting for VR (double-wide).
- Fixed HDRenderPipelineAsset inspector broken when displaying its FrameSettings from project windows.
- Fixed Decals and SSR diable flags for all shader graph master node (Lit, Fabric, StackLit, PBR)
- Fixed Distortion blend mode for shader graph master node (Lit, StackLit)
- Fixed bent Normal for Fabric master node in shader graph
- Fixed PBR master node lightlayers
- Fixed shader stripping for built-in lit shaders.

### Changed
- Rename "Regular" in Diffusion profile UI "Thick Object"
- Changed VBuffer depth parametrization for volumetric from distanceRange to depthExtent - Require update of volumetric settings - Fog start at near plan
- SpotLight with box shape use Lux unit only

## [5.1.0-preview] - 2018-11-19

### Added

- Added a separate Editor resources file for resources Unity does not take when it builds a Player.
- You can now disable SSR on Materials in Shader Graph.
- Added support for MSAA when the Supported Lit Shader Mode is set to Both. Previously HDRP only supported MSAA for Forward mode.
- You can now override the emissive color of a Material when in debug mode.
- Exposed max light for Light Loop Settings in HDRP asset UI.
- HDRP no longer performs a NormalDBuffer pass update if there are no decals in the Scene.
- Added distant (fall-back) volumetric fog and improved the fog evaluation precision.
- Added an option to reflect sky in SSR.
- Added a y-axis offset for the PlanarReflectionProbe and offset tool.
- Exposed the option to run SSR and SSAO on async compute.
- Added support for the _GlossMapScale parameter in the Legacy to HDRP Material converter.
- Added wave intrinsic instructions for use in Shaders (for AMD GCN).


### Fixed
- Fixed sphere shaped influence handles clamping in Reflection Probes.
- Fixed Reflection Probe data migration for projects created before using HDRP.
- Fixed UI of Layered Material where Unity previously rendered the scrollbar above the Copy button.
- Fixed Material tessellations parameters Start fade distance and End fade distance. Originally, Unity clamped these values when you modified them.
- Fixed various distortion and refraction issues - handle a better fall-back.
- Fixed SSR for multiple views.
- Fixed SSR issues related to self-intersections.
- Fixed shape density volume handle speed.
- Fixed density volume shape handle moving too fast.
- Fixed the Camera velocity pass that we removed by mistake.
- Fixed some null pointer exceptions when disabling motion vectors support.
- Fixed viewports for both the Subsurface Scattering combine pass and the transparent depth prepass.
- Fixed the blend mode pop-up in the UI. It previously did not appear when you enabled pre-refraction.
- Fixed some null pointer exceptions that previously occurred when you disabled motion vectors support.
- Fixed Layered Lit UI issue with scrollbar.
- Fixed cubemap assignation on custom ReflectionProbe.
- Fixed Reflection Probes’ capture settings' shadow distance.
- Fixed an issue with the SRP batcher and Shader variables declaration.
- Fixed thickness and subsurface slots for fabric Shader master node that wasn't appearing with the right combination of flags.
- Fixed d3d debug layer warning.
- Fixed PCSS sampling quality.
- Fixed the Subsurface and transmission Material feature enabling for fabric Shader.
- Fixed the Shader Graph UV node’s dimensions when using it in a vertex Shader.
- Fixed the planar reflection mirror gizmo's rotation.
- Fixed HDRenderPipelineAsset's FrameSettings not showing the selected enum in the Inspector drop-down.
- Fixed an error with async compute.
- MSAA now supports transparency.
- The HDRP Material upgrader tool now converts metallic values correctly.
- Volumetrics now render in Reflection Probes.
- Fixed a crash that occurred whenever you set a viewport size to 0.
- Fixed the Camera physic parameter that the UI previously did not display.
- Fixed issue in pyramid shaped spotlight handles manipulation

### Changed

- Renamed Line shaped Lights to Tube Lights.
- HDRP now uses mean height fog parametrization.
- Shadow quality settings are set to All when you use HDRP (This setting is not visible in the UI when using SRP). This avoids Legacy Graphics Quality Settings disabling the shadows and give SRP full control over the Shadows instead.
- HDRP now internally uses premultiplied alpha for all fog.
- Updated default FrameSettings used for realtime Reflection Probes when you create a new HDRenderPipelineAsset.
- Remove multi-camera support. LWRP and HDRP will not support multi-camera layered rendering.
- Updated Shader Graph subshaders to use the new instancing define.
- Changed fog distance calculation from distance to plane to distance to sphere.
- Optimized forward rendering using AMD GCN by scalarizing the light loop.
- Changed the UI of the Light Editor.
- Change ordering of includes in HDRP Materials in order to reduce iteration time for faster compilation.
- Added a StackLit master node replacing the InspectorUI version. IMPORTANT: All previously authored StackLit Materials will be lost. You need to recreate them with the master node.

## [5.0.0-preview] - 2018-09-28

### Added
- Added occlusion mesh to depth prepass for VR (VR still disabled for now)
- Added a debug mode to display only one shadow at once
- Added controls for the highlight created by directional lights
- Added a light radius setting to punctual lights to soften light attenuation and simulate fill lighting
- Added a 'minRoughness' parameter to all non-area lights (was previously only available for certain light types)
- Added separate volumetric light/shadow dimmers
- Added per-pixel jitter to volumetrics to reduce aliasing artifacts
- Added a SurfaceShading.hlsl file, which implements material-agnostic shading functionality in an efficient manner
- Added support for shadow bias for thin object transmission
- Added FrameSettings to control realtime planar reflection
- Added control for SRPBatcher on HDRP Asset
- Added an option to clear the shadow atlases in the debug menu
- Added a color visualization of the shadow atlas rescale in debug mode
- Added support for disabling SSR on materials
- Added intrinsic for XBone
- Added new light volume debugging tool
- Added a new SSR debug view mode
- Added translaction's scale invariance on DensityVolume
- Added multiple supported LitShadermode and per renderer choice in case of both Forward and Deferred supported
- Added custom specular occlusion mode to Lit Shader Graph Master node

### Fixed
- Fixed a normal bias issue with Stacklit (Was causing light leaking)
- Fixed camera preview outputing an error when both scene and game view where display and play and exit was call
- Fixed override debug mode not apply correctly on static GI
- Fixed issue where XRGraphicsConfig values set in the asset inspector GUI weren't propagating correctly (VR still disabled for now)
- Fixed issue with tangent that was using SurfaceGradient instead of regular normal decoding
- Fixed wrong error message display when switching to unsupported target like IOS
- Fixed an issue with ambient occlusion texture sometimes not being created properly causing broken rendering
- Shadow near plane is no longer limited at 0.1
- Fixed decal draw order on transparent material
- Fixed an issue where sometime the lookup texture used for GGX convolution was broken, causing broken rendering
- Fixed an issue where you wouldn't see any fog for certain pipeline/scene configurations
- Fixed an issue with volumetric lighting where the anisotropy value of 0 would not result in perfectly isotropic lighting
- Fixed shadow bias when the atlas is rescaled
- Fixed shadow cascade sampling outside of the atlas when cascade count is inferior to 4
- Fixed shadow filter width in deferred rendering not matching shader config
- Fixed stereo sampling of depth texture in MSAA DepthValues.shader
- Fixed box light UI which allowed negative and zero sizes, thus causing NaNs
- Fixed stereo rendering in HDRISky.shader (VR)
- Fixed normal blend and blend sphere influence for reflection probe
- Fixed distortion filtering (was point filtering, now trilinear)
- Fixed contact shadow for large distance
- Fixed depth pyramid debug view mode
- Fixed sphere shaped influence handles clamping in reflection probes
- Fixed reflection probes data migration for project created before using hdrp
- Fixed ambient occlusion for Lit Master Node when slot is connected

### Changed
- Use samplerunity_ShadowMask instead of samplerunity_samplerLightmap for shadow mask
- Allow to resize reflection probe gizmo's size
- Improve quality of screen space shadow
- Remove support of projection model for ScreenSpaceLighting (SSR always use HiZ and refraction always Proxy)
- Remove all the debug mode from SSR that are obsolete now
- Expose frameSettings and Capture settings for reflection and planar probe
- Update UI for reflection probe, planar probe, camera and HDRP Asset
- Implement proper linear blending for volumetric lighting via deep compositing as described in the paper "Deep Compositing Using Lie Algebras"
- Changed  planar mapping to match terrain convention (XZ instead of ZX)
- XRGraphicsConfig is no longer Read/Write. Instead, it's read-only. This improves consistency of XR behavior between the legacy render pipeline and SRP
- Change reflection probe data migration code (to update old reflection probe to new one)
- Updated gizmo for ReflectionProbes
- Updated UI and Gizmo of DensityVolume

## [4.0.0-preview] - 2018-09-28

### Added
- Added a new TerrainLit shader that supports rendering of Unity terrains.
- Added controls for linear fade at the boundary of density volumes
- Added new API to control decals without monobehaviour object
- Improve Decal Gizmo
- Implement Screen Space Reflections (SSR) (alpha version, highly experimental)
- Add an option to invert the fade parameter on a Density Volume
- Added a Fabric shader (experimental) handling cotton and silk
- Added support for MSAA in forward only for opaque only
- Implement smoothness fade for SSR
- Added support for AxF shader (X-rite format - require special AxF importer from Unity not part of HDRP)
- Added control for sundisc on directional light (hack)
- Added a new HD Lit Master node that implements Lit shader support for Shader Graph
- Added Micro shadowing support (hack)
- Added an event on HDAdditionalCameraData for custom rendering
- HDRP Shader Graph shaders now support 4-channel UVs.

### Fixed
- Fixed an issue where sometimes the deferred shadow texture would not be valid, causing wrong rendering.
- Stencil test during decals normal buffer update is now properly applied
- Decals corectly update normal buffer in forward
- Fixed a normalization problem in reflection probe face fading causing artefacts in some cases
- Fix multi-selection behavior of Density Volumes overwriting the albedo value
- Fixed support of depth texture for RenderTexture. HDRP now correctly output depth to user depth buffer if RenderTexture request it.
- Fixed multi-selection behavior of Density Volumes overwriting the albedo value
- Fixed support of depth for RenderTexture. HDRP now correctly output depth to user depth buffer if RenderTexture request it.
- Fixed support of Gizmo in game view in the editor
- Fixed gizmo for spot light type
- Fixed issue with TileViewDebug mode being inversed in gameview
- Fixed an issue with SAMPLE_TEXTURECUBE_SHADOW macro
- Fixed issue with color picker not display correctly when game and scene view are visible at the same time
- Fixed an issue with reflection probe face fading
- Fixed camera motion vectors shader and associated matrices to update correctly for single-pass double-wide stereo rendering
- Fixed light attenuation functions when range attenuation is disabled
- Fixed shadow component algorithm fixup not dirtying the scene, so changes can be saved to disk.
- Fixed some GC leaks for HDRP
- Fixed contact shadow not affected by shadow dimmer
- Fixed GGX that works correctly for the roughness value of 0 (mean specular highlgiht will disappeard for perfect mirror, we rely on maxSmoothness instead to always have a highlight even on mirror surface)
- Add stereo support to ShaderPassForward.hlsl. Forward rendering now seems passable in limited test scenes with camera-relative rendering disabled.
- Add stereo support to ProceduralSky.shader and OpaqueAtmosphericScattering.shader.
- Added CullingGroupManager to fix more GC.Alloc's in HDRP
- Fixed rendering when multiple cameras render into the same render texture

### Changed
- Changed the way depth & color pyramids are built to be faster and better quality, thus improving the look of distortion and refraction.
- Stabilize the dithered LOD transition mask with respect to the camera rotation.
- Avoid multiple depth buffer copies when decals are present
- Refactor code related to the RT handle system (No more normal buffer manager)
- Remove deferred directional shadow and move evaluation before lightloop
- Add a function GetNormalForShadowBias() that material need to implement to return the normal used for normal shadow biasing
- Remove Jimenez Subsurface scattering code (This code was disabled by default, now remove to ease maintenance)
- Change Decal API, decal contribution is now done in Material. Require update of material using decal
- Move a lot of files from CoreRP to HDRP/CoreRP. All moved files weren't used by Ligthweight pipeline. Long term they could move back to CoreRP after CoreRP become out of preview
- Updated camera inspector UI
- Updated decal gizmo
- Optimization: The objects that are rendered in the Motion Vector Pass are not rendered in the prepass anymore
- Removed setting shader inclue path via old API, use package shader include paths
- The default value of 'maxSmoothness' for punctual lights has been changed to 0.99
- Modified deferred compute and vert/frag shaders for first steps towards stereo support
- Moved material specific Shader Graph files into corresponding material folders.
- Hide environment lighting settings when enabling HDRP (Settings are control from sceneSettings)
- Update all shader includes to use absolute path (allow users to create material in their Asset folder)
- Done a reorganization of the files (Move ShaderPass to RenderPipeline folder, Move all shadow related files to Lighting/Shadow and others)
- Improved performance and quality of Screen Space Shadows

## [3.3.0-preview] - 2018-01-01

### Added
- Added an error message to say to use Metal or Vulkan when trying to use OpenGL API
- Added a new Fabric shader model that supports Silk and Cotton/Wool
- Added a new HDRP Lighting Debug mode to visualize Light Volumes for Point, Spot, Line, Rectangular and Reflection Probes
- Add support for reflection probe light layers
- Improve quality of anisotropic on IBL

### Fixed
- Fix an issue where the screen where darken when rendering camera preview
- Fix display correct target platform when showing message to inform user that a platform is not supported
- Remove workaround for metal and vulkan in normal buffer encoding/decoding
- Fixed an issue with color picker not working in forward
- Fixed an issue where reseting HDLight do not reset all of its parameters
- Fixed shader compile warning in DebugLightVolumes.shader

### Changed
- Changed default reflection probe to be 256x256x6 and array size to be 64
- Removed dependence on the NdotL for thickness evaluation for translucency (based on artist's input)
- Increased the precision when comparing Planar or HD reflection probe volumes
- Remove various GC alloc in C#. Slightly better performance

## [3.2.0-preview] - 2018-01-01

### Added
- Added a luminance meter in the debug menu
- Added support of Light, reflection probe, emissive material, volume settings related to lighting to Lighting explorer
- Added support for 16bit shadows

### Fixed
- Fix issue with package upgrading (HDRP resources asset is now versionned to worarkound package manager limitation)
- Fix HDReflectionProbe offset displayed in gizmo different than what is affected.
- Fix decals getting into a state where they could not be removed or disabled.
- Fix lux meter mode - The lux meter isn't affected by the sky anymore
- Fix area light size reset when multi-selected
- Fix filter pass number in HDUtils.BlitQuad
- Fix Lux meter mode that was applying SSS
- Fix planar reflections that were not working with tile/cluster (olbique matrix)
- Fix debug menu at runtime not working after nested prefab PR come to trunk
- Fix scrolling issue in density volume

### Changed
- Shader code refactor: Split MaterialUtilities file in two parts BuiltinUtilities (independent of FragInputs) and MaterialUtilities (Dependent of FragInputs)
- Change screen space shadow rendertarget format from ARGB32 to RG16

## [3.1.0-preview] - 2018-01-01

### Added
- Decal now support per channel selection mask. There is now two mode. One with BaseColor, Normal and Smoothness and another one more expensive with BaseColor, Normal, Smoothness, Metal and AO. Control is on HDRP Asset. This may require to launch an update script for old scene: 'Edit/Render Pipeline/Single step upgrade script/Upgrade all DecalMaterial MaskBlendMode'.
- Decal now supports depth bias for decal mesh, to prevent z-fighting
- Decal material now supports draw order for decal projectors
- Added LightLayers support (Base on mask from renderers name RenderingLayers and mask from light name LightLayers - if they match, the light apply) - cost an extra GBuffer in deferred (more bandwidth)
- When LightLayers is enabled, the AmbientOclusion is store in the GBuffer in deferred path allowing to avoid double occlusion with SSAO. In forward the double occlusion is now always avoided.
- Added the possibility to add an override transform on the camera for volume interpolation
- Added desired lux intensity and auto multiplier for HDRI sky
- Added an option to disable light by type in the debug menu
- Added gradient sky
- Split EmissiveColor and bakeDiffuseLighting in forward avoiding the emissiveColor to be affect by SSAO
- Added a volume to control indirect light intensity
- Added EV 100 intensity unit for area lights
- Added support for RendererPriority on Renderer. This allow to control order of transparent rendering manually. HDRP have now two stage of sorting for transparent in addition to bact to front. Material have a priority then Renderer have a priority.
- Add Coupling of (HD)Camera and HDAdditionalCameraData for reset and remove in inspector contextual menu of Camera
- Add Coupling of (HD)ReflectionProbe and HDAdditionalReflectionData for reset and remove in inspector contextual menu of ReflectoinProbe
- Add macro to forbid unity_ObjectToWorld/unity_WorldToObject to be use as it doesn't handle camera relative rendering
- Add opacity control on contact shadow

### Fixed
- Fixed an issue with PreIntegratedFGD texture being sometimes destroyed and not regenerated causing rendering to break
- PostProcess input buffers are not copied anymore on PC if the viewport size matches the final render target size
- Fixed an issue when manipulating a lot of decals, it was displaying a lot of errors in the inspector
- Fixed capture material with reflection probe
- Refactored Constant Buffers to avoid hitting the maximum number of bound CBs in some cases.
- Fixed the light range affecting the transform scale when changed.
- Snap to grid now works for Decal projector resizing.
- Added a warning for 128x128 cookie texture without mipmaps
- Replace the sampler used for density volumes for correct wrap mode handling

### Changed
- Move Render Pipeline Debug "Windows from Windows->General-> Render Pipeline debug windows" to "Windows from Windows->Analysis-> Render Pipeline debug windows"
- Update detail map formula for smoothness and albedo, goal it to bright and dark perceptually and scale factor is use to control gradient speed
- Refactor the Upgrade material system. Now a material can be update from older version at any time. Call Edit/Render Pipeline/Upgrade all Materials to newer version
- Change name EnableDBuffer to EnableDecals at several place (shader, hdrp asset...), this require a call to Edit/Render Pipeline/Upgrade all Materials to newer version to have up to date material.
- Refactor shader code: BakeLightingData structure have been replace by BuiltinData. Lot of shader code have been remove/change.
- Refactor shader code: All GBuffer are now handled by the deferred material. Mean ShadowMask and LightLayers are control by lit material in lit.hlsl and not outside anymore. Lot of shader code have been remove/change.
- Refactor shader code: Rename GetBakedDiffuseLighting to ModifyBakedDiffuseLighting. This function now handle lighting model for transmission too. Lux meter debug mode is factor outisde.
- Refactor shader code: GetBakedDiffuseLighting is not call anymore in GBuffer or forward pass, including the ConvertSurfaceDataToBSDFData and GetPreLightData, this is done in ModifyBakedDiffuseLighting now
- Refactor shader code: Added a backBakeDiffuseLighting to BuiltinData to handle lighting for transmission
- Refactor shader code: Material must now call InitBuiltinData (Init all to zero + init bakeDiffuseLighting and backBakeDiffuseLighting ) and PostInitBuiltinData

## [3.0.0-preview] - 2018-01-01

### Fixed
- Fixed an issue with distortion that was using previous frame instead of current frame
- Fixed an issue where disabled light where not upgrade correctly to the new physical light unit system introduce in 2.0.5-preview

### Changed
- Update assembly definitions to output assemblies that match Unity naming convention (Unity.*).

## [2.0.5-preview] - 2018-01-01

### Added
- Add option supportDitheringCrossFade on HDRP Asset to allow to remove shader variant during player build if needed
- Add contact shadows for punctual lights (in additional shadow settings), only one light is allowed to cast contact shadows at the same time and so at each frame a dominant light is choosed among all light with contact shadows enabled.
- Add PCSS shadow filter support (from SRP Core)
- Exposed shadow budget parameters in HDRP asset
- Add an option to generate an emissive mesh for area lights (currently rectangle light only). The mesh fits the size, intensity and color of the light.
- Add an option to the HDRP asset to increase the resolution of volumetric lighting.
- Add additional ligth unit support for punctual light (Lumens, Candela) and area lights (Lumens, Luminance)
- Add dedicated Gizmo for the box Influence volume of HDReflectionProbe / PlanarReflectionProbe

### Changed
- Re-enable shadow mask mode in debug view
- SSS and Transmission code have been refactored to be able to share it between various material. Guidelines are in SubsurfaceScattering.hlsl
- Change code in area light with LTC for Lit shader. Magnitude is now take from FGD texture instead of a separate texture
- Improve camera relative rendering: We now apply camera translation on the model matrix, so before the TransformObjectToWorld(). Note: unity_WorldToObject and unity_ObjectToWorld must never be used directly.
- Rename positionWS to positionRWS (Camera relative world position) at a lot of places (mainly in interpolator and FragInputs). In case of custom shader user will be required to update their code.
- Rename positionWS, capturePositionWS, proxyPositionWS, influencePositionWS to positionRWS, capturePositionRWS, proxyPositionRWS, influencePositionRWS (Camera relative world position) in LightDefinition struct.
- Improve the quality of trilinear filtering of density volume textures.
- Improve UI for HDReflectionProbe / PlanarReflectionProbe

### Fixed
- Fixed a shader preprocessor issue when compiling DebugViewMaterialGBuffer.shader against Metal target
- Added a temporary workaround to Lit.hlsl to avoid broken lighting code with Metal/AMD
- Fixed issue when using more than one volume texture mask with density volumes.
- Fixed an error which prevented volumetric lighting from working if no density volumes with 3D textures were present.
- Fix contact shadows applied on transmission
- Fix issue with forward opaque lit shader variant being removed by the shader preprocessor
- Fixed compilation errors on Nintendo Switch (limited XRSetting support).
- Fixed apply range attenuation option on punctual light
- Fixed issue with color temperature not take correctly into account with static lighting
- Don't display fog when diffuse lighting, specular lighting, or lux meter debug mode are enabled.

## [2.0.4-preview] - 2018-01-01

### Fixed
- Fix issue when disabling rough refraction and building a player. Was causing a crash.

## [2.0.3-preview] - 2018-01-01

### Added
- Increased debug color picker limit up to 260k lux

## [2.0.2-preview] - 2018-01-01

### Added
- Add Light -> Planar Reflection Probe command
- Added a false color mode in rendering debug
- Add support for mesh decals
- Add flag to disable projector decals on transparent geometry to save performance and decal texture atlas space
- Add ability to use decal diffuse map as mask only
- Add visualize all shadow masks in lighting debug
- Add export of normal and roughness buffer for forwardOnly and when in supportOnlyForward mode for forward
- Provide a define in lit.hlsl (FORWARD_MATERIAL_READ_FROM_WRITTEN_NORMAL_BUFFER) when output buffer normal is used to read the normal and roughness instead of caclulating it (can save performance, but lower quality due to compression)
- Add color swatch to decal material

### Changed
- Change Render -> Planar Reflection creation to 3D Object -> Mirror
- Change "Enable Reflector" name on SpotLight to "Angle Affect Intensity"
- Change prototype of BSDFData ConvertSurfaceDataToBSDFData(SurfaceData surfaceData) to BSDFData ConvertSurfaceDataToBSDFData(uint2 positionSS, SurfaceData surfaceData)

### Fixed
- Fix issue with StackLit in deferred mode with deferredDirectionalShadow due to GBuffer not being cleared. Gbuffer is still not clear and issue was fix with the new Output of normal buffer.
- Fixed an issue where interpolation volumes were not updated correctly for reflection captures.
- Fixed an exception in Light Loop settings UI

## [2.0.1-preview] - 2018-01-01

### Added
- Add stripper of shader variant when building a player. Save shader compile time.
- Disable per-object culling that was executed in C++ in HD whereas it was not used (Optimization)
- Enable texture streaming debugging (was not working before 2018.2)
- Added Screen Space Reflection with Proxy Projection Model
- Support correctly scene selection for alpha tested object
- Add per light shadow mask mode control (i.e shadow mask distance and shadow mask). It use the option NonLightmappedOnly
- Add geometric filtering to Lit shader (allow to reduce specular aliasing)
- Add shortcut to create DensityVolume and PlanarReflection in hierarchy
- Add a DefaultHDMirrorMaterial material for PlanarReflection
- Added a script to be able to upgrade material to newer version of HDRP
- Removed useless duplication of ForwardError passes.
- Add option to not compile any DEBUG_DISPLAY shader in the player (Faster build) call Support Runtime Debug display

### Changed
- Changed SupportForwardOnly to SupportOnlyForward in render pipeline settings
- Changed versioning variable name in HDAdditionalXXXData from m_version to version
- Create unique name when creating a game object in the rendering menu (i.e Density Volume(2))
- Re-organize various files and folder location to clean the repository
- Change Debug windows name and location. Now located at:  Windows -> General -> Render Pipeline Debug

### Removed
- Removed GlobalLightLoopSettings.maxPlanarReflectionProbes and instead use value of GlobalLightLoopSettings.planarReflectionProbeCacheSize
- Remove EmissiveIntensity parameter and change EmissiveColor to be HDR (Matching Builtin Unity behavior) - Data need to be updated - Launch Edit -> Single Step Upgrade Script -> Upgrade all Materials emissionColor

### Fixed
- Fix issue with LOD transition and instancing
- Fix discrepency between object motion vector and camera motion vector
- Fix issue with spot and dir light gizmo axis not highlighted correctly
- Fix potential crash while register debug windows inputs at startup
- Fix warning when creating Planar reflection
- Fix specular lighting debug mode (was rendering black)
- Allow projector decal with null material to allow to configure decal when HDRP is not set
- Decal atlas texture offset/scale is updated after allocations (used to be before so it was using date from previous frame)

## [0.0.0-preview] - 2018-01-01

### Added
- Configure the VolumetricLightingSystem code path to be on by default
- Trigger a build exception when trying to build an unsupported platform
- Introduce the VolumetricLightingController component, which can (and should) be placed on the camera, and allows one to control the near and the far plane of the V-Buffer (volumetric "froxel" buffer) along with the depth distribution (from logarithmic to linear)
- Add 3D texture support for DensityVolumes
- Add a better mapping of roughness to mipmap for planar reflection
- The VolumetricLightingSystem now uses RTHandles, which allows to save memory by sharing buffers between different cameras (history buffers are not shared), and reduce reallocation frequency by reallocating buffers only if the rendering resolution increases (and suballocating within existing buffers if the rendering resolution decreases)
- Add a Volumetric Dimmer slider to lights to control the intensity of the scattered volumetric lighting
- Add UV tiling and offset support for decals.
- Add mipmapping support for volume 3D mask textures

### Changed
- Default number of planar reflection change from 4 to 2
- Rename _MainDepthTexture to _CameraDepthTexture
- The VolumetricLightingController has been moved to the Interpolation Volume framework and now functions similarly to the VolumetricFog settings
- Update of UI of cookie, CubeCookie, Reflection probe and planar reflection probe to combo box
- Allow enabling/disabling shadows for area lights when they are set to baked.
- Hide applyRangeAttenuation and FadeDistance for directional shadow as they are not used

### Removed
- Remove Resource folder of PreIntegratedFGD and add the resource to RenderPipeline Asset

### Fixed
- Fix ConvertPhysicalLightIntensityToLightIntensity() function used when creating light from script to match HDLightEditor behavior
- Fix numerical issues with the default value of mean free path of volumetric fog
- Fix the bug preventing decals from coexisting with density volumes
- Fix issue with alpha tested geometry using planar/triplanar mapping not render correctly or flickering (due to being wrongly alpha tested in depth prepass)
- Fix meta pass with triplanar (was not handling correctly the normal)
- Fix preview when a planar reflection is present
- Fix Camera preview, it is now a Preview cameraType (was a SceneView)
- Fix handling unknown GPUShadowTypes in the shadow manager.
- Fix area light shapes sent as point lights to the baking backends when they are set to baked.
- Fix unnecessary division by PI for baked area lights.
- Fix line lights sent to the lightmappers. The backends don't support this light type.
- Fix issue with shadow mask framesettings not correctly taken into account when shadow mask is enabled for lighting.
- Fix directional light and shadow mask transition, they are now matching making smooth transition
- Fix banding issues caused by high intensity volumetric lighting
- Fix the debug window being emptied on SRP asset reload
- Fix issue with debug mode not correctly clearing the GBuffer in editor after a resize
- Fix issue with ResetMaterialKeyword not resetting correctly ToggleOff/Roggle Keyword
- Fix issue with motion vector not render correctly if there is no depth prepass in deferred

## [0.0.0-preview] - 2018-01-01

### Added
- Screen Space Refraction projection model (Proxy raycasting, HiZ raymarching)
- Screen Space Refraction settings as volume component
- Added buffered frame history per camera
- Port Global Density Volumes to the Interpolation Volume System.
- Optimize ImportanceSampleLambert() to not require the tangent frame.
- Generalize SampleVBuffer() to handle different sampling and reconstruction methods.
- Improve the quality of volumetric lighting reprojection.
- Optimize Morton Order code in the Subsurface Scattering pass.
- Planar Reflection Probe support roughness (gaussian convolution of captured probe)
- Use an atlas instead of a texture array for cluster transparent decals
- Add a debug view to visualize the decal atlas
- Only store decal textures to atlas if decal is visible, debounce out of memory decal atlas warning.
- Add manipulator gizmo on decal to improve authoring workflow
- Add a minimal StackLit material (work in progress, this version can be used as template to add new material)

### Changed
- EnableShadowMask in FrameSettings (But shadowMaskSupport still disable by default)
- Forced Planar Probe update modes to (Realtime, Every Update, Mirror Camera)
- Screen Space Refraction proxy model uses the proxy of the first environment light (Reflection probe/Planar probe) or the sky
- Moved RTHandle static methods to RTHandles
- Renamed RTHandle to RTHandleSystem.RTHandle
- Move code for PreIntegratedFDG (Lit.shader) into its dedicated folder to be share with other material
- Move code for LTCArea (Lit.shader) into its dedicated folder to be share with other material

### Removed
- Removed Planar Probe mirror plane position and normal fields in inspector, always display mirror plane and normal gizmos

### Fixed
- Fix fog flags in scene view is now taken into account
- Fix sky in preview windows that were disappearing after a load of a new level
- Fix numerical issues in IntersectRayAABB().
- Fix alpha blending of volumetric lighting with transparent objects.
- Fix the near plane of the V-Buffer causing out-of-bounds look-ups in the clustered data structure.
- Depth and color pyramid are properly computed and sampled when the camera renders inside a viewport of a RTHandle.
- Fix decal atlas debug view to work correctly when shadow atlas view is also enabled<|MERGE_RESOLUTION|>--- conflicted
+++ resolved
@@ -73,13 +73,10 @@
 - Fixed for post process being overridable in reflection probes even though it is not supported.
 - Fixed RTGI in performance mode when light layers are enabled on the asset.
 - Fixed SSS materials appearing black in matcap mode.
-<<<<<<< HEAD
-- Added unsupported message when using tile debug mode with MSAA.
-=======
 - Fixed a collision in the interaction of RTR and RTGI.
 - Fix for lookdev toggling renderers that are set to non editable or are hidden in the inspector.
 - Fixed issue with mipmap debug mode not properly resetting full screen mode (and viceversa). 
->>>>>>> 1996f189
+- Added unsupported message when using tile debug mode with MSAA.
 
 ### Changed
 - Preparation pass for RTSSShadows to be supported by render graph.
