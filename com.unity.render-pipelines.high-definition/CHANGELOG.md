# Changelog
All notable changes to this package will be documented in this file.

The format is based on [Keep a Changelog](http://keepachangelog.com/en/1.0.0/)
and this project adheres to [Semantic Versioning](http://semver.org/spec/v2.0.0.html).

## [10.0.0] - 2019-06-10

### Added
- Ray tracing support for VR single-pass
- Added sharpen filter shader parameter and UI for TemporalAA to control image quality instead of hardcoded value
- Added frame settings option for custom post process and custom passes as well as custom color buffer format option.
- Add check in wizard on SRP Batcher enabled.
- Added default implementations of OnPreprocessMaterialDescription for FBX, Obj, Sketchup and 3DS file formats.
- Added custom pass fade radius
- Added after post process injection point for custom passes
- Added basic alpha compositing support - Alpha is available afterpostprocess when using FP16 buffer format.
- Added falloff distance on Reflection Probe and Planar Reflection Probe
- Added Backplate projection from the HDRISky
- Added Shadow Matte in UnlitMasterNode, which only received shadow without lighting
- Added hability to name LightLayers in HDRenderPipelineAsset
- Added a range compression factor for Reflection Probe and Planar Reflection Probe to avoid saturation of colors.
- Added path tracing support for directional, point and spot lights, as well as emission from Lit and Unlit.
- Added non temporal version of SSAO.
- Added more detailed ray tracing stats in the debug window
- Added Disc area light (bake only)
- Added a warning in the material UI to prevent transparent + subsurface-scattering combination.
- Added XR single-pass setting into HDRP asset
- Added a penumbra tint option for lights
- Added support for depth copy with XR SDK
- Added debug setting to Render Pipeline Debug Window to list the active XR views
- Added an option to filter the result of the volumetric lighting (off by default).
- Added a transmission multiplier for directional lights
- Added XR single-pass test mode to Render Pipeline Debug Window
- Added debug setting to Render Pipeline Window to list the active XR views
- Added a new refraction mode for the Lit shader (thin). Which is a box refraction with small thickness values
- Added the code to support Barn Doors for Area Lights based on a shaderconfig option.
- Added HDRPCameraBinder property binder for Visual Effect Graph
- Added "Celestial Body" controls to the Directional Light
- Added new parameters to the Physically Based Sky
- Added Reflections to the DXR Wizard
- Added the possibility to have ray traced colored and semi-transparent shadows on directional lights.
- Added a check in the custom post process template to throw an error if the default shader is not found.
- Exposed the debug overlay ratio in the debug menu.
- Added a separate frame settings for tonemapping alongside color grading.
- Added the receive fog option in the material UI for ShaderGraphs.
- Added a public virtual bool in the custom post processes API to specify if a post processes should be executed in the scene view.
- Added a menu option that checks scene issues with ray tracing. Also removed the previously existing warning at runtime.
- Added Contrast Adaptive Sharpen (CAS) Upscaling effect.
- Added APIs to update probe settings at runtime.
- Added documentation for the rayTracingSupported method in HDRP
- Added user-selectable format for the post processing passes.
- Added support for alpha channel in some post-processing passes (DoF, TAA, Uber).
- Added warnings in FrameSettings inspector when using DXR and atempting to use Asynchronous Execution.
- Exposed Stencil bits that can be used by the user.
- Added history rejection based on velocity of intersected objects for directional, point and spot lights.
- Added a affectsVolumetric field to the HDAdditionalLightData API to know if light affects volumetric fog.
- Add OS and Hardware check in the Wizard fixes for DXR.
- Added option to exclude camera motion from motion blur.
- Added semi-transparent shadows for point and spot lights.
- Added support for semi-transparent shadow for unlit shader and unlit shader graph.
- Added the alpha clip enabled toggle to the material UI for all HDRP shader graphs.
- Added Material Samples to explain how to use the lit shader features
- Added an initial implementation of ray traced sub surface scattering
- Added AssetPostprocessors and Shadergraphs to handle Arnold Standard Surface and 3DsMax Physical material import from FBX.
- Added support for Smoothness Fade start work when enabling ray traced reflections.
- Added Contact shadow, Micro shadows and Screen space refraction API documentation.
- Added script documentation for SSR, SSAO (ray tracing), GI, Light Cluster, RayTracingSettings, Ray Counters, etc.
- Added path tracing support for refraction and internal reflections.
- Added support for Thin Refraction Model and Lit's Clear Coat in Path Tracing.
- Added the Tint parameter to Sky Colored Fog.
- Added of Screen Space Reflections for Transparent materials
- Added a fallback for ray traced area light shadows in case the material is forward or the lit mode is forward.
- Added a new debug mode for light layers.
- Added an "enable" toggle to the SSR volume component.
- Added support for anisotropic specular lobes in path tracing.
- Added support for alpha clipping in path tracing.
- Added support for light cookies in path tracing.
- Added support for transparent shadows in path tracing.
- Added support for iridescence in path tracing.
- Added support for background color in path tracing.
- Added a path tracing test to the test suite.
- Added a warning and workaround instructions that appear when you enable XR single-pass after the first frame with the XR SDK.
- Added the exposure sliders to the planar reflection probe preview
- Added support for subsurface scattering in path tracing.
- Added a new mode that improves the filtering of ray traced shadows (directional, point and spot) based on the distance to the occluder.
- Added support of cookie baking and add support on Disc light.
- Added support for fog attenuation in path tracing.
- Added a new debug panel for volumes
- Added XR setting to control camera jitter for temporal effects
- Added an error message in the DrawRenderers custom pass when rendering opaque objects with an HDRP asset in DeferredOnly mode.
- Added API to enable proper recording of path traced scenes (with the Unity recorder or other tools).
- Added support for fog in Recursive rendering, ray traced reflections and ray traced indirect diffuse.
- Added an alpha blend option for recursive rendering
- Added support for stack lit for ray tracing effects.
- Added support for hair for ray tracing effects.
- Added support for alpha to coverage for HDRP shaders and shader graph
- Added support for Quality Levels to Subsurface Scattering.
- Added option to disable XR rendering on the camera settings.
- Added support for specular AA from geometric curvature in AxF
- Added support for baked AO (no input for now) in AxF
- Added an info box to warn about depth test artifacts when rendering object twice in custom passes with MSAA.
- Added a frame setting for alpha to mask.
- Added support for custom passes in the AOV API
- Added Light decomposition lighting debugging modes and support in AOV
- Added exposure compensation to Fixed exposure mode
- Added support for rasterized area light shadows in StackLit
- Added support for texture-weighted automatic exposure
- Added support for POM for emissive map
- Added alpha channel support in motion blur pass.
- Added the HDRP Compositor Tool (in Preview).
- Added a ray tracing mode option in the HDRP asset that allows to override and shader stripping.
- Added support for arbitrary resolution scaling of Volumetric Lighting to the Fog volume component.
- Added range attenuation for box-shaped spotlights.
- Added scenes for hair and fabric and decals with material samples
- Added fabric materials and textures
- Added information for fabric materials in fabric scene
- Added a DisplayInfo attribute to specify a name override and a display order for Volume Component fields (used only in default inspector for now).
- Added Min distance to contact shadows.
- Added support for Depth of Field in path tracing (by sampling the lens aperture).
- Added an API in HDRP to override the camera within the rendering of a frame (mainly for custom pass).
- Added a function (HDRenderPipeline.ResetRTHandleReferenceSize) to reset the reference size of RTHandle systems.
- Added support for AxF measurements importing into texture resources tilings.
- Added Layer parameter on Area Light to modify Layer of generated Emissive Mesh
- Added a flow map parameter to HDRI Sky
- Implemented ray traced reflections for transparent objects.
- Add a new parameter to control reflections in recursive rendering.
- Added an initial version of SSGI.
- Added Virtual Texturing cache settings to control the size of the Streaming Virtual Texturing caches.
- Added back-compatibility with builtin stereo matrices.
- Added CustomPassUtils API to simplify Blur, Copy and DrawRenderers custom passes.
- Added Histogram guided automatic exposure.
- Added few exposure debug modes.
- Added support for multiple path-traced views at once (e.g., scene and game views).
- Added support for 3DsMax's 2021 Simplified Physical Material from FBX files in the Model Importer.
- Added custom target mid grey for auto exposure.
- Added CustomPassUtils API to simplify Blur, Copy and DrawRenderers custom passes.
- Added an API in HDRP to override the camera within the rendering of a frame (mainly for custom pass).
- Added more custom pass API functions, mainly to render objects from another camera.
- Added support for transparent Unlit in path tracing.
- Added a minimal lit used for RTGI in peformance mode.
- Added procedural metering mask that can follow an object
- Added presets quality settings for RTAO and RTGI.
- Added an override for the shadow culling that allows better directional shadow maps in ray tracing effects (RTR, RTGI, RTSSS and RR).
- Added a Cloud Layer volume override.
- Added Fast Memory support for platform that support it.
- Added CPU and GPU timings for ray tracing effects.
- Added support to combine RTSSS and RTGI (1248733).
- Added IES Profile support for Point, Spot and Rectangular-Area lights
- Added support for multiple mapping modes in AxF.
- Add support of lightlayers on indirect lighting controller
- Added compute shader stripping.
- Added Cull Mode option for opaque materials and ShaderGraphs. 
- Added scene view exposure override.
- Added support for exposure curve remapping for min/max limits.
- Added presets for ray traced reflections.
- Added final image histogram debug view (both luminance and RGB).
- Added an example texture and rotation to the Cloud Layer volume override.
- Added an option to extend the camera culling for skinned mesh animation in ray tracing effects (1258547).
- Added decal layer system similar to light layer. Mesh will receive a decal when both decal layer mask matches.
- Added shader graph nodes for rendering a complex eye shader.
- Added more controls to contact shadows and increased quality in some parts. 
- Added a physically based option in DoF volume.
- Added API to check if a Camera, Light or ReflectionProbe is compatible with HDRP.
- Added path tracing test scene for normal mapping.
- Added missing API documentation.

### Fixed
- Fix when rescale probe all direction below zero (1219246)
- Update documentation of HDRISky-Backplate, precise how to have Ambient Occlusion on the Backplate
- Sorting, undo, labels, layout in the Lighting Explorer.
- Fixed sky settings and materials in Shader Graph Samples package
- Fix/workaround a probable graphics driver bug in the GTAO shader.
- Fixed Hair and PBR shader graphs double sided modes
- Fixed an issue where updating an HDRP asset in the Quality setting panel would not recreate the pipeline.
- Fixed issue with point lights being considered even when occupying less than a pixel on screen (case 1183196)
- Fix a potential NaN source with iridescence (case 1183216)
- Fixed issue of spotlight breaking when minimizing the cone angle via the gizmo (case 1178279)
- Fixed issue that caused decals not to modify the roughness in the normal buffer, causing SSR to not behave correctly (case 1178336)
- Fixed lit transparent refraction with XR single-pass rendering
- Removed extra jitter for TemporalAA in VR
- Fixed ShaderGraph time in main preview
- Fixed issue on some UI elements in HDRP asset not expanding when clicking the arrow (case 1178369)
- Fixed alpha blending in custom post process
- Fixed the modification of the _AlphaCutoff property in the material UI when exposed with a ShaderGraph parameter.
- Fixed HDRP test `1218_Lit_DiffusionProfiles` on Vulkan.
- Fixed an issue where building a player in non-dev mode would generate render target error logs every frame
- Fixed crash when upgrading version of HDRP
- Fixed rendering issues with material previews
- Fixed NPE when using light module in Shuriken particle systems (1173348).
- Refresh cached shadow on editor changes
- Fixed light supported units caching (1182266)
- Fixed an issue where SSAO (that needs temporal reprojection) was still being rendered when Motion Vectors were not available (case 1184998)
- Fixed a nullref when modifying the height parameters inside the layered lit shader UI.
- Fixed Decal gizmo that become white after exiting play mode
- Fixed Decal pivot position to behave like a spotlight
- Fixed an issue where using the LightingOverrideMask would break sky reflection for regular cameras
- Fix DebugMenu FrameSettingsHistory persistency on close
- Fix DensityVolume, ReflectionProbe aned PlanarReflectionProbe advancedControl display
- Fix DXR scene serialization in wizard
- Fixed an issue where Previews would reallocate History Buffers every frame
- Fixed the SetLightLayer function in HDAdditionalLightData setting the wrong light layer
- Fix error first time a preview is created for planar
- Fixed an issue where SSR would use an incorrect roughness value on ForwardOnly (StackLit, AxF, Fabric, etc.) materials when the pipeline is configured to also allow deferred Lit.
- Fixed issues with light explorer (cases 1183468, 1183269)
- Fix dot colors in LayeredLit material inspector
- Fix undo not resetting all value when undoing the material affectation in LayerLit material
- Fix for issue that caused gizmos to render in render textures (case 1174395)
- Fixed the light emissive mesh not updated when the light was disabled/enabled
- Fixed light and shadow layer sync when setting the HDAdditionalLightData.lightlayersMask property
- Fixed a nullref when a custom post process component that was in the HDRP PP list is removed from the project
- Fixed issue that prevented decals from modifying specular occlusion (case 1178272).
- Fixed exposure of volumetric reprojection
- Fixed multi selection support for Scalable Settings in lights
- Fixed font shaders in test projects for VR by using a Shader Graph version
- Fixed refresh of baked cubemap by incrementing updateCount at the end of the bake (case 1158677).
- Fixed issue with rectangular area light when seen from the back
- Fixed decals not affecting lightmap/lightprobe
- Fixed zBufferParams with XR single-pass rendering
- Fixed moving objects not rendered in custom passes
- Fixed abstract classes listed in the + menu of the custom pass list
- Fixed custom pass that was rendered in previews
- Fixed precision error in zero value normals when applying decals (case 1181639)
- Fixed issue that triggered No Scene Lighting view in game view as well (case 1156102)
- Assign default volume profile when creating a new HDRP Asset
- Fixed fov to 0 in planar probe breaking the projection matrix (case 1182014)
- Fixed bugs with shadow caching
- Reassign the same camera for a realtime probe face render request to have appropriate history buffer during realtime probe rendering.
- Fixed issue causing wrong shading when normal map mode is Object space, no normal map is set, but a detail map is present (case 1143352)
- Fixed issue with decal and htile optimization
- Fixed TerrainLit shader compilation error regarding `_Control0_TexelSize` redefinition (case 1178480).
- Fixed warning about duplicate HDRuntimeReflectionSystem when configuring play mode without domain reload.
- Fixed an editor crash when multiple decal projectors were selected and some had null material
- Added all relevant fix actions to FixAll button in Wizard
- Moved FixAll button on top of the Wizard
- Fixed an issue where fog color was not pre-exposed correctly
- Fix priority order when custom passes are overlapping
- Fix cleanup not called when the custom pass GameObject is destroyed
- Replaced most instances of GraphicsSettings.renderPipelineAsset by GraphicsSettings.currentRenderPipeline. This should fix some parameters not working on Quality Settings overrides.
- Fixed an issue with Realtime GI not working on upgraded projects.
- Fixed issue with screen space shadows fallback texture was not set as a texture array.
- Fixed Pyramid Lights bounding box
- Fixed terrain heightmap default/null values and epsilons
- Fixed custom post-processing effects breaking when an abstract class inherited from `CustomPostProcessVolumeComponent`
- Fixed XR single-pass rendering in Editor by using ShaderConfig.s_XrMaxViews to allocate matrix array
- Multiple different skies rendered at the same time by different cameras are now handled correctly without flickering
- Fixed flickering issue happening when different volumes have shadow settings and multiple cameras are present.
- Fixed issue causing planar probes to disappear if there is no light in the scene.
- Fixed a number of issues with the prefab isolation mode (Volumes leaking from the main scene and reflection not working properly)
- Fixed an issue with fog volume component upgrade not working properly
- Fixed Spot light Pyramid Shape has shadow artifacts on aspect ratio values lower than 1
- Fixed issue with AO upsampling in XR
- Fixed camera without HDAdditionalCameraData component not rendering
- Removed the macro ENABLE_RAYTRACING for most of the ray tracing code
- Fixed prefab containing camera reloading in loop while selected in the Project view
- Fixed issue causing NaN wheh the Z scale of an object is set to 0.
- Fixed DXR shader passes attempting to render before pipeline loaded
- Fixed black ambient sky issue when importing a project after deleting Library.
- Fixed issue when upgrading a Standard transparent material (case 1186874)
- Fixed area light cookies not working properly with stack lit
- Fixed material render queue not updated when the shader is changed in the material inspector.
- Fixed a number of issues with full screen debug modes not reseting correctly when setting another mutually exclusive mode
- Fixed compile errors for platforms with no VR support
- Fixed an issue with volumetrics and RTHandle scaling (case 1155236)
- Fixed an issue where sky lighting might be updated uselessly
- Fixed issue preventing to allow setting decal material to none (case 1196129)
- Fixed XR multi-pass decals rendering
- Fixed several fields on Light Inspector that not supported Prefab overrides
- Fixed EOL for some files
- Fixed scene view rendering with volumetrics and XR enabled
- Fixed decals to work with multiple cameras
- Fixed optional clear of GBuffer (Was always on)
- Fixed render target clears with XR single-pass rendering
- Fixed HDRP samples file hierarchy
- Fixed Light units not matching light type
- Fixed QualitySettings panel not displaying HDRP Asset
- Fixed black reflection probes the first time loading a project
- Fixed y-flip in scene view with XR SDK
- Fixed Decal projectors do not immediately respond when parent object layer mask is changed in editor.
- Fixed y-flip in scene view with XR SDK
- Fixed a number of issues with Material Quality setting
- Fixed the transparent Cull Mode option in HD unlit master node settings only visible if double sided is ticked.
- Fixed an issue causing shadowed areas by contact shadows at the edge of far clip plane if contact shadow length is very close to far clip plane.
- Fixed editing a scalable settings will edit all loaded asset in memory instead of targetted asset.
- Fixed Planar reflection default viewer FOV
- Fixed flickering issues when moving the mouse in the editor with ray tracing on.
- Fixed the ShaderGraph main preview being black after switching to SSS in the master node settings
- Fixed custom fullscreen passes in VR
- Fixed camera culling masks not taken in account in custom pass volumes
- Fixed object not drawn in custom pass when using a DrawRenderers with an HDRP shader in a build.
- Fixed injection points for Custom Passes (AfterDepthAndNormal and BeforePreRefraction were missing)
- Fixed a enum to choose shader tags used for drawing objects (DepthPrepass or Forward) when there is no override material.
- Fixed lit objects in the BeforePreRefraction, BeforeTransparent and BeforePostProcess.
- Fixed the None option when binding custom pass render targets to allow binding only depth or color.
- Fixed custom pass buffers allocation so they are not allocated if they're not used.
- Fixed the Custom Pass entry in the volume create asset menu items.
- Fixed Prefab Overrides workflow on Camera.
- Fixed alignment issue in Preset for Camera.
- Fixed alignment issue in Physical part for Camera.
- Fixed FrameSettings multi-edition.
- Fixed a bug happening when denoising multiple ray traced light shadows
- Fixed minor naming issues in ShaderGraph settings
- VFX: Removed z-fight glitches that could appear when using deferred depth prepass and lit quad primitives
- VFX: Preserve specular option for lit outputs (matches HDRP lit shader)
- Fixed an issue with Metal Shader Compiler and GTAO shader for metal
- Fixed resources load issue while upgrading HDRP package.
- Fix LOD fade mask by accounting for field of view
- Fixed spot light missing from ray tracing indirect effects.
- Fixed a UI bug in the diffusion profile list after fixing them from the wizard.
- Fixed the hash collision when creating new diffusion profile assets.
- Fixed a light leaking issue with box light casting shadows (case 1184475)
- Fixed Cookie texture type in the cookie slot of lights (Now displays a warning because it is not supported).
- Fixed a nullref that happens when using the Shuriken particle light module
- Fixed alignment in Wizard
- Fixed text overflow in Wizard's helpbox
- Fixed Wizard button fix all that was not automatically grab all required fixes
- Fixed VR tab for MacOS in Wizard
- Fixed local config package workflow in Wizard
- Fixed issue with contact shadows shifting when MSAA is enabled.
- Fixed EV100 in the PBR sky
- Fixed an issue In URP where sometime the camera is not passed to the volume system and causes a null ref exception (case 1199388)
- Fixed nullref when releasing HDRP with custom pass disabled
- Fixed performance issue derived from copying stencil buffer.
- Fixed an editor freeze when importing a diffusion profile asset from a unity package.
- Fixed an exception when trying to reload a builtin resource.
- Fixed the light type intensity unit reset when switching the light type.
- Fixed compilation error related to define guards and CreateLayoutFromXrSdk()
- Fixed documentation link on CustomPassVolume.
- Fixed player build when HDRP is in the project but not assigned in the graphic settings.
- Fixed an issue where ambient probe would be black for the first face of a baked reflection probe
- VFX: Fixed Missing Reference to Visual Effect Graph Runtime Assembly
- Fixed an issue where rendering done by users in EndCameraRendering would be executed before the main render loop.
- Fixed Prefab Override in main scope of Volume.
- Fixed alignment issue in Presset of main scope of Volume.
- Fixed persistence of ShowChromeGizmo and moved it to toolbar for coherency in ReflectionProbe and PlanarReflectionProbe.
- Fixed Alignement issue in ReflectionProbe and PlanarReflectionProbe.
- Fixed Prefab override workflow issue in ReflectionProbe and PlanarReflectionProbe.
- Fixed empty MoreOptions and moved AdvancedManipulation in a dedicated location for coherency in ReflectionProbe and PlanarReflectionProbe.
- Fixed Prefab override workflow issue in DensityVolume.
- Fixed empty MoreOptions and moved AdvancedManipulation in a dedicated location for coherency in DensityVolume.
- Fix light limit counts specified on the HDRP asset
- Fixed Quality Settings for SSR, Contact Shadows and Ambient Occlusion volume components
- Fixed decalui deriving from hdshaderui instead of just shaderui
- Use DelayedIntField instead of IntField for scalable settings
- Fixed init of debug for FrameSettingsHistory on SceneView camera
- Added a fix script to handle the warning 'referenced script in (GameObject 'SceneIDMap') is missing'
- Fix Wizard load when none selected for RenderPipelineAsset
- Fixed TerrainLitGUI when per-pixel normal property is not present.
- Fixed rendering errors when enabling debug modes with custom passes
- Fix an issue that made PCSS dependent on Atlas resolution (not shadow map res)
- Fixing a bug whith histories when n>4 for ray traced shadows
- Fixing wrong behavior in ray traced shadows for mesh renderers if their cast shadow is shadow only or double sided
- Only tracing rays for shadow if the point is inside the code for spotlight shadows
- Only tracing rays if the point is inside the range for point lights
- Fixing ghosting issues when the screen space shadow  indexes change for a light with ray traced shadows
- Fixed an issue with stencil management and Xbox One build that caused corrupted output in deferred mode.
- Fixed a mismatch in behavior between the culling of shadow maps and ray traced point and spot light shadows
- Fixed recursive ray tracing not working anymore after intermediate buffer refactor.
- Fixed ray traced shadow denoising not working (history rejected all the time).
- Fixed shader warning on xbox one
- Fixed cookies not working for spot lights in ray traced reflections, ray traced GI and recursive rendering
- Fixed an inverted handling of CoatSmoothness for SSR in StackLit.
- Fixed missing distortion inputs in Lit and Unlit material UI.
- Fixed issue that propagated NaNs across multiple frames through the exposure texture.
- Fixed issue with Exclude from TAA stencil ignored.
- Fixed ray traced reflection exposure issue.
- Fixed issue with TAA history not initialising corretly scale factor for first frame
- Fixed issue with stencil test of material classification not using the correct Mask (causing false positive and bad performance with forward material in deferred)
- Fixed issue with History not reset when chaning antialiasing mode on camera
- Fixed issue with volumetric data not being initialized if default settings have volumetric and reprojection off.
- Fixed ray tracing reflection denoiser not applied in tier 1
- Fixed the vibility of ray tracing related methods.
- Fixed the diffusion profile list not saved when clicking the fix button in the material UI.
- Fixed crash when pushing bounce count higher than 1 for ray traced GI or reflections
- Fixed PCSS softness scale so that it better match ray traced reference for punctual lights.
- Fixed exposure management for the path tracer
- Fixed AxF material UI containing two advanced options settings.
- Fixed an issue where cached sky contexts were being destroyed wrongly, breaking lighting in the LookDev
- Fixed issue that clamped PCSS softness too early and not after distance scale.
- Fixed fog affect transparent on HD unlit master node
- Fixed custom post processes re-ordering not saved.
- Fixed NPE when using scalable settings
- Fixed an issue where PBR sky precomputation was reset incorrectly in some cases causing bad performance.
- Fixed a bug due to depth history begin overriden too soon
- Fixed CustomPassSampleCameraColor scale issue when called from Before Transparent injection point.
- Fixed corruption of AO in baked probes.
- Fixed issue with upgrade of projects that still had Very High as shadow filtering quality.
- Fixed issue that caused Distortion UI to appear in Lit.
- Fixed several issues with decal duplicating when editing them.
- Fixed initialization of volumetric buffer params (1204159)
- Fixed an issue where frame count was incorrectly reset for the game view, causing temporal processes to fail.
- Fixed Culling group was not disposed error.
- Fixed issues on some GPU that do not support gathers on integer textures.
- Fixed an issue with ambient probe not being initialized for the first frame after a domain reload for volumetric fog.
- Fixed the scene visibility of decal projectors and density volumes
- Fixed a leak in sky manager.
- Fixed an issue where entering playmode while the light editor is opened would produce null reference exceptions.
- Fixed the debug overlay overlapping the debug menu at runtime.
- Fixed an issue with the framecount when changing scene.
- Fixed errors that occurred when using invalid near and far clip plane values for planar reflections.
- Fixed issue with motion blur sample weighting function.
- Fixed motion vectors in MSAA.
- Fixed sun flare blending (case 1205862).
- Fixed a lot of issues related to ray traced screen space shadows.
- Fixed memory leak caused by apply distortion material not being disposed.
- Fixed Reflection probe incorrectly culled when moving its parent (case 1207660)
- Fixed a nullref when upgrading the Fog volume components while the volume is opened in the inspector.
- Fix issues where decals on PS4 would not correctly write out the tile mask causing bits of the decal to go missing.
- Use appropriate label width and text content so the label is completely visible
- Fixed an issue where final post process pass would not output the default alpha value of 1.0 when using 11_11_10 color buffer format.
- Fixed SSR issue after the MSAA Motion Vector fix.
- Fixed an issue with PCSS on directional light if punctual shadow atlas was not allocated.
- Fixed an issue where shadow resolution would be wrong on the first face of a baked reflection probe.
- Fixed issue with PCSS softness being incorrect for cascades different than the first one.
- Fixed custom post process not rendering when using multiple HDRP asset in quality settings
- Fixed probe gizmo missing id (case 1208975)
- Fixed a warning in raytracingshadowfilter.compute
- Fixed issue with AO breaking with small near plane values.
- Fixed custom post process Cleanup function not called in some cases.
- Fixed shader warning in AO code.
- Fixed a warning in simpledenoiser.compute
- Fixed tube and rectangle light culling to use their shape instead of their range as a bounding box.
- Fixed caused by using gather on a UINT texture in motion blur.
- Fix issue with ambient occlusion breaking when dynamic resolution is active.
- Fixed some possible NaN causes in Depth of Field.
- Fixed Custom Pass nullref due to the new Profiling Sample API changes
- Fixed the black/grey screen issue on after post process Custom Passes in non dev builds.
- Fixed particle lights.
- Improved behavior of lights and probe going over the HDRP asset limits.
- Fixed issue triggered when last punctual light is disabled and more than one camera is used.
- Fixed Custom Pass nullref due to the new Profiling Sample API changes
- Fixed the black/grey screen issue on after post process Custom Passes in non dev builds.
- Fixed XR rendering locked to vsync of main display with Standalone Player.
- Fixed custom pass cleanup not called at the right time when using multiple volumes.
- Fixed an issue on metal with edge of decal having artifact by delaying discard of fragments during decal projection
- Fixed various shader warning
- Fixing unnecessary memory allocations in the ray tracing cluster build
- Fixed duplicate column labels in LightEditor's light tab
- Fixed white and dark flashes on scenes with very high or very low exposure when Automatic Exposure is being used.
- Fixed an issue where passing a null ProfilingSampler would cause a null ref exception.
- Fixed memory leak in Sky when in matcap mode.
- Fixed compilation issues on platform that don't support VR.
- Fixed migration code called when we create a new HDRP asset.
- Fixed RemoveComponent on Camera contextual menu to not remove Camera while a component depend on it.
- Fixed an issue where ambient occlusion and screen space reflections editors would generate null ref exceptions when HDRP was not set as the current pipeline.
- Fixed a null reference exception in the probe UI when no HDRP asset is present.
- Fixed the outline example in the doc (sampling range was dependent on screen resolution)
- Fixed a null reference exception in the HDRI Sky editor when no HDRP asset is present.
- Fixed an issue where Decal Projectors created from script where rotated around the X axis by 90°.
- Fixed frustum used to compute Density Volumes visibility when projection matrix is oblique.
- Fixed a null reference exception in Path Tracing, Recursive Rendering and raytraced Global Illumination editors when no HDRP asset is present.
- Fix for NaNs on certain geometry with Lit shader -- [case 1210058](https://fogbugz.unity3d.com/f/cases/1210058/)
- Fixed an issue where ambient occlusion and screen space reflections editors would generate null ref exceptions when HDRP was not set as the current pipeline.
- Fixed a null reference exception in the probe UI when no HDRP asset is present.
- Fixed the outline example in the doc (sampling range was dependent on screen resolution)
- Fixed a null reference exception in the HDRI Sky editor when no HDRP asset is present.
- Fixed an issue where materials newly created from the contextual menu would have an invalid state, causing various problems until it was edited.
- Fixed transparent material created with ZWrite enabled (now it is disabled by default for new transparent materials)
- Fixed mouseover on Move and Rotate tool while DecalProjector is selected.
- Fixed wrong stencil state on some of the pixel shader versions of deferred shader.
- Fixed an issue where creating decals at runtime could cause a null reference exception.
- Fixed issue that displayed material migration dialog on the creation of new project.
- Fixed various issues with time and animated materials (cases 1210068, 1210064).
- Updated light explorer with latest changes to the Fog and fixed issues when no visual environment was present.
- Fixed not handleling properly the recieve SSR feature with ray traced reflections
- Shadow Atlas is no longer allocated for area lights when they are disabled in the shader config file.
- Avoid MRT Clear on PS4 as it is not implemented yet.
- Fixed runtime debug menu BitField control.
- Fixed the radius value used for ray traced directional light.
- Fixed compilation issues with the layered lit in ray tracing shaders.
- Fixed XR autotests viewport size rounding
- Fixed mip map slider knob displayed when cubemap have no mipmap
- Remove unnecessary skip of material upgrade dialog box.
- Fixed the profiling sample mismatch errors when enabling the profiler in play mode
- Fixed issue that caused NaNs in reflection probes on consoles.
- Fixed adjusting positive axis of Blend Distance slides the negative axis in the density volume component.
- Fixed the blend of reflections based on the weight.
- Fixed fallback for ray traced reflections when denoising is enabled.
- Fixed error spam issue with terrain detail terrainDetailUnsupported (cases 1211848)
- Fixed hardware dynamic resolution causing cropping/scaling issues in scene view (case 1158661)
- Fixed Wizard check order for `Hardware and OS` and `Direct3D12`
- Fix AO issue turning black when Far/Near plane distance is big.
- Fixed issue when opening lookdev and the lookdev volume have not been assigned yet.
- Improved memory usage of the sky system.
- Updated label in HDRP quality preference settings (case 1215100)
- Fixed Decal Projector gizmo not undoing properly (case 1216629)
- Fix a leak in the denoising of ray traced reflections.
- Fixed Alignment issue in Light Preset
- Fixed Environment Header in LightingWindow
- Fixed an issue where hair shader could write garbage in the diffuse lighting buffer, causing NaNs.
- Fixed an exposure issue with ray traced sub-surface scattering.
- Fixed runtime debug menu light hierarchy None not doing anything.
- Fixed the broken ShaderGraph preview when creating a new Lit graph.
- Fix indentation issue in preset of LayeredLit material.
- Fixed minor issues with cubemap preview in the inspector.
- Fixed wrong build error message when building for android on mac.
- Fixed an issue related to denoising ray trace area shadows.
- Fixed wrong build error message when building for android on mac.
- Fixed Wizard persistency of Direct3D12 change on domain reload.
- Fixed Wizard persistency of FixAll on domain reload.
- Fixed Wizard behaviour on domain reload.
- Fixed a potential source of NaN in planar reflection probe atlas.
- Fixed an issue with MipRatio debug mode showing _DebugMatCapTexture not being set.
- Fixed missing initialization of input params in Blit for VR.
- Fix Inf source in LTC for area lights.
- Fix issue with AO being misaligned when multiple view are visible.
- Fix issue that caused the clamp of camera rotation motion for motion blur to be ineffective.
- Fixed issue with AssetPostprocessors dependencies causing models to be imported twice when upgrading the package version.
- Fixed culling of lights with XR SDK
- Fixed memory stomp in shadow caching code, leading to overflow of Shadow request array and runtime errors.
- Fixed an issue related to transparent objects reading the ray traced indirect diffuse buffer
- Fixed an issue with filtering ray traced area lights when the intensity is high or there is an exposure.
- Fixed ill-formed include path in Depth Of Field shader.
- Fixed shader graph and ray tracing after the shader target PR.
- Fixed a bug in semi-transparent shadows (object further than the light casting shadows)
- Fix state enabled of default volume profile when in package.
- Fixed removal of MeshRenderer and MeshFilter on adding Light component.
- Fixed Ray Traced SubSurface Scattering not working with ray traced area lights
- Fixed Ray Traced SubSurface Scattering not working in forward mode.
- Fixed a bug in debug light volumes.
- Fixed a bug related to ray traced area light shadow history.
- Fixed an issue where fog sky color mode could sample NaNs in the sky cubemap.
- Fixed a leak in the PBR sky renderer.
- Added a tooltip to the Ambient Mode parameter in the Visual Envionment volume component.
- Static lighting sky now takes the default volume into account (this fixes discrepancies between baked and realtime lighting).
- Fixed a leak in the sky system.
- Removed MSAA Buffers allocation when lit shader mode is set to "deferred only".
- Fixed invalid cast for realtime reflection probes (case 1220504)
- Fixed invalid game view rendering when disabling all cameras in the scene (case 1105163)
- Hide reflection probes in the renderer components.
- Fixed infinite reload loop while displaying Light's Shadow's Link Light Layer in Inspector of Prefab Asset.
- Fixed the culling was not disposed error in build log.
- Fixed the cookie atlas size and planar atlas size being too big after an upgrade of the HDRP asset.
- Fixed transparent SSR for shader graph.
- Fixed an issue with emissive light meshes not being in the RAS.
- Fixed DXR player build
- Fixed the HDRP asset migration code not being called after an upgrade of the package
- Fixed draw renderers custom pass out of bound exception
- Fixed the PBR shader rendering in deferred
- Fixed some typos in debug menu (case 1224594)
- Fixed ray traced point and spot lights shadows not rejecting istory when semi-transparent or colored.
- Fixed a warning due to StaticLightingSky when reloading domain in some cases.
- Fixed the MaxLightCount being displayed when the light volume debug menu is on ColorAndEdge.
- Fixed issue with unclear naming of debug menu for decals.
- Fixed z-fighting in scene view when scene lighting is off (case 1203927)
- Fixed issue that prevented cubemap thumbnails from rendering (only on D3D11 and Metal).
- Fixed ray tracing with VR single-pass
- Fix an exception in ray tracing that happens if two LOD levels are using the same mesh renderer.
- Fixed error in the console when switching shader to decal in the material UI.
- Fixed an issue with refraction model and ray traced recursive rendering (case 1198578).
- Fixed an issue where a dynamic sky changing any frame may not update the ambient probe.
- Fixed cubemap thumbnail generation at project load time.
- Fixed cubemap thumbnail generation at project load time. 
- Fixed XR culling with multiple cameras
- Fixed XR single-pass with Mock HMD plugin
- Fixed sRGB mismatch with XR SDK
- Fixed an issue where default volume would not update when switching profile.
- Fixed issue with uncached reflection probe cameras reseting the debug mode (case 1224601) 
- Fixed an issue where AO override would not override specular occlusion.
- Fixed an issue where Volume inspector might not refresh correctly in some cases.
- Fixed render texture with XR
- Fixed issue with resources being accessed before initialization process has been performed completely. 
- Half fixed shuriken particle light that cast shadows (only the first one will be correct)
- Fixed issue with atmospheric fog turning black if a planar reflection probe is placed below ground level. (case 1226588)
- Fixed custom pass GC alloc issue in CustomPassVolume.GetActiveVolumes().
- Fixed a bug where instanced shadergraph shaders wouldn't compile on PS4.
- Fixed an issue related to the envlightdatasrt not being bound in recursive rendering.
- Fixed shadow cascade tooltip when using the metric mode (case 1229232)
- Fixed how the area light influence volume is computed to match rasterization.
- Focus on Decal uses the extends of the projectors
- Fixed usage of light size data that are not available at runtime.
- Fixed the depth buffer copy made before custom pass after opaque and normal injection point.
- Fix for issue that prevented scene from being completely saved when baked reflection probes are present and lighting is set to auto generate.
- Fixed drag area width at left of Light's intensity field in Inspector.
- Fixed light type resolution when performing a reset on HDAdditionalLightData (case 1220931)
- Fixed reliance on atan2 undefined behavior in motion vector debug shader.
- Fixed an usage of a a compute buffer not bound (1229964)
- Fixed an issue where changing the default volume profile from another inspector would not update the default volume editor.
- Fix issues in the post process system with RenderTexture being invalid in some cases, causing rendering problems.
- Fixed an issue where unncessarily serialized members in StaticLightingSky component would change each time the scene is changed.
- Fixed a weird behavior in the scalable settings drawing when the space becomes tiny (1212045).
- Fixed a regression in the ray traced indirect diffuse due to the new probe system.
- Fix for range compression factor for probes going negative (now clamped to positive values).
- Fixed path validation when creating new volume profile (case 1229933)
- Fixed a bug where Decal Shader Graphs would not recieve reprojected Position, Normal, or Bitangent data. (1239921)
- Fix reflection hierarchy for CARPAINT in AxF.
- Fix precise fresnel for delta lights for SVBRDF in AxF.
- Fixed the debug exposure mode for display sky reflection and debug view baked lighting
- Fixed MSAA depth resolve when there is no motion vectors
- Fixed various object leaks in HDRP.
- Fixed compile error with XR SubsystemManager.
- Fix for assertion triggering sometimes when saving a newly created lit shader graph (case 1230996)
- Fixed culling of planar reflection probes that change position (case 1218651)
- Fixed null reference when processing lightprobe (case 1235285)
- Fix issue causing wrong planar reflection rendering when more than one camera is present.
- Fix black screen in XR when HDRP package is present but not used.
- Fixed an issue with the specularFGD term being used when the material has a clear coat (lit shader).
- Fixed white flash happening with auto-exposure in some cases (case 1223774)
- Fixed NaN which can appear with real time reflection and inf value
- Fixed an issue that was collapsing the volume components in the HDRP default settings
- Fixed warning about missing bound decal buffer
- Fixed shader warning on Xbox for ResolveStencilBuffer.compute. 
- Fixed PBR shader ZTest rendering in deferred.
- Replaced commands incompatible with async compute in light list build process.
- Diffusion Profile and Material references in HDRP materials are now correctly exported to unity packages. Note that the diffusion profile or the material references need to be edited once before this can work properly.
- Fix MaterialBalls having same guid issue
- Fix spelling and grammatical errors in material samples
- Fixed unneeded cookie texture allocation for cone stop lights.
- Fixed scalarization code for contact shadows.
- Fixed volume debug in playmode
- Fixed issue when toggling anything in HDRP asset that will produce an error (case 1238155)
- Fixed shader warning in PCSS code when using Vulkan.
- Fixed decal that aren't working without Metal and Ambient Occlusion option enabled.
- Fixed an error about procedural sky being logged by mistake.
- Fixed shadowmask UI now correctly showing shadowmask disable
- Made more explicit the warning about raytracing and asynchronous compute. Also fixed the condition in which it appears.
- Fixed a null ref exception in static sky when the default volume profile is invalid.
- DXR: Fixed shader compilation error with shader graph and pathtracer
- Fixed SceneView Draw Modes not being properly updated after opening new scene view panels or changing the editor layout.
- VFX: Removed irrelevant queues in render queue selection from HDRP outputs
- VFX: Motion Vector are correctly renderered with MSAA [Case 1240754](https://issuetracker.unity3d.com/product/unity/issues/guid/1240754/)
- Fixed a cause of NaN when a normal of 0-length is generated (usually via shadergraph). 
- Fixed issue with screen-space shadows not enabled properly when RT is disabled (case 1235821)
- Fixed a performance issue with stochastic ray traced area shadows.
- Fixed cookie texture not updated when changing an import settings (srgb for example).
- Fixed flickering of the game/scene view when lookdev is running.
- Fixed issue with reflection probes in realtime time mode with OnEnable baking having wrong lighting with sky set to dynamic (case 1238047).
- Fixed transparent motion vectors not working when in MSAA.
- Fix error when removing DecalProjector from component contextual menu (case 1243960)
- Fixed issue with post process when running in RGBA16 and an object with additive blending is in the scene.
- Fixed corrupted values on LayeredLit when using Vertex Color multiply mode to multiply and MSAA is activated. 
- Fix conflicts with Handles manipulation when performing a Reset in DecalComponent (case 1238833)
- Fixed depth prepass and postpass being disabled after changing the shader in the material UI.
- Fixed issue with sceneview camera settings not being saved after Editor restart.
- Fixed issue when switching back to custom sensor type in physical camera settings (case 1244350).
- Fixed a null ref exception when running playmode tests with the render pipeline debug window opened.
- Fixed some GCAlloc in the debug window.
- Fixed shader graphs not casting semi-transparent and color shadows (case 1242617)
- Fixed thin refraction mode not working properly.
- Fixed assert on tests caused by probe culling results being requested when culling did not happen. (case 1246169) 
- Fixed over consumption of GPU memory by the Physically Based Sky.
- Fixed an invalid rotation in Planar Reflection Probe editor display, that was causing an error message (case 1182022)
- Put more information in Camera background type tooltip and fixed inconsistent exposure behavior when changing bg type.
- Fixed issue that caused not all baked reflection to be deleted upon clicking "Clear Baked Data" in the lighting menu (case 1136080)
- Fixed an issue where asset preview could be rendered white because of static lighting sky.
- Fixed an issue where static lighting was not updated when removing the static lighting sky profile.
- Fixed the show cookie atlas debug mode not displaying correctly when enabling the clear cookie atlas option.
- Fixed various multi-editing issues when changing Emission parameters.
- Fixed error when undo a Reflection Probe removal in a prefab instance. (case 1244047)
- Fixed Microshadow not working correctly in deferred with LightLayers
- Tentative fix for missing include in depth of field shaders.
- Fixed the light overlap scene view draw mode (wasn't working at all).
- Fixed taaFrameIndex and XR tests 4052 and 4053
- Fixed the prefab integration of custom passes (Prefab Override Highlight not working as expected).
- Cloned volume profile from read only assets are created in the root of the project. (case 1154961)
- Fixed Wizard check on default volume profile to also check it is not the default one in package.
- Fix erroneous central depth sampling in TAA.
- Fixed light layers not correctly disabled when the lightlayers is set to Nothing and Lightlayers isn't enabled in HDRP Asset
- Fixed issue with Model Importer materials falling back to the Legacy default material instead of HDRP's default material when import happens at Editor startup.
- Fixed a wrong condition in CameraSwitcher, potentially causing out of bound exceptions.
- Fixed an issue where editing the Look Dev default profile would not reflect directly in the Look Dev window.
- Fixed a bug where the light list is not cleared but still used when resizing the RT.
- Fixed exposure debug shader with XR single-pass rendering.
- Fixed issues with scene view and transparent motion vectors.
- Fixed black screens for linux/HDRP (1246407)
- Fixed a vulkan and metal warning in the SSGI compute shader.
- Fixed an exception due to the color pyramid not allocated when SSGI is enabled.
- Fixed an issue with the first Depth history was incorrectly copied.
- Fixed path traced DoF focusing issue
- Fix an issue with the half resolution Mode (performance)
- Fix an issue with the color intensity of emissive for performance rtgi
- Fixed issue with rendering being mostly broken when target platform disables VR. 
- Workaround an issue caused by GetKernelThreadGroupSizes  failing to retrieve correct group size. 
- Fix issue with fast memory and rendergraph. 
- Fixed transparent motion vector framesetting not sanitized.
- Fixed wrong order of post process frame settings.
- Fixed white flash when enabling SSR or SSGI.
- The ray traced indrect diffuse and RTGI were combined wrongly with the rest of the lighting (1254318).
- Fixed an exception happening when using RTSSS without using RTShadows.
- Fix inconsistencies with transparent motion vectors and opaque by allowing camera only transparent motion vectors.
- Fix reflection probe frame settings override
- Fixed certain shadow bias artifacts present in volumetric lighting (case 1231885).
- Fixed area light cookie not updated when switch the light type from a spot that had a cookie.
- Fixed issue with dynamic resolution updating when not in play mode.
- Fixed issue with Contrast Adaptive Sharpening upsample mode and preview camera.
- Fix issue causing blocky artifacts when decals affect metallic and are applied on material with specular color workflow.
- Fixed issue with depth pyramid generation and dynamic resolution.
- Fixed an issue where decals were duplicated in prefab isolation mode.
- Fixed an issue where rendering preview with MSAA might generate render graph errors.
- Fixed compile error in PS4 for planar reflection filtering.
- Fixed issue with blue line in prefabs for volume mode.
- Fixing the internsity being applied to RTAO too early leading to unexpected results (1254626).
- Fix issue that caused sky to incorrectly render when using a custom projection matrix.
- Fixed null reference exception when using depth pre/post pass in shadergraph with alpha clip in the material.
- Appropriately constraint blend distance of reflection probe while editing with the inspector (case 1248931)
- Fixed AxF handling of roughness for Blinn-Phong type materials
- Fixed AxF UI errors when surface type is switched to transparent
- Fixed a serialization issue, preventing quality level parameters to undo/redo and update scene view on change.
- Fixed an exception occuring when a camera doesn't have an HDAdditionalCameraData (1254383).
- Fixed ray tracing with XR single-pass.
- Fixed warning in HDAdditionalLightData OnValidate (cases 1250864, 1244578)
- Fixed a bug related to denoising ray traced reflections.
- Fixed nullref in the layered lit material inspector.
- Fixed an issue where manipulating the color wheels in a volume component would reset the cursor every time.
- Fixed an issue where static sky lighting would not be updated for a new scene until it's reloaded at least once.
- Fixed culling for decals when used in prefabs and edited in context.
- Force to rebake probe with missing baked texture. (1253367)
- Fix supported Mac platform detection to handle new major version (11.0) properly
- Fixed typo in the Render Pipeline Wizard under HDRP+VR
- Change transparent SSR name in frame settings to avoid clipping. 
- Fixed missing include guards in shadow hlsl files.
- Repaint the scene view whenever the scene exposure override is changed.
- Fixed an error when clearing the SSGI history texture at creation time (1259930).
- Fixed alpha to mask reset when toggling alpha test in the material UI.
- Fixed an issue where opening the look dev window with the light theme would make the window blink and eventually crash unity.
- Fixed fallback for ray tracing and light layers (1258837).
- Fixed Sorting Priority not displayed correctly in the DrawRenderers custom pass UI.
- Fixed glitch in Project settings window when selecting diffusion profiles in material section (case 1253090)
- Fixed issue with light layers bigger than 8 (and above the supported range). 
- Fixed issue with culling layer mask of area light's emissive mesh 
- Fixed errors when switching area light to disk shape while an area emissive mesh was displayed.
- Fixed default frame settings MSAA toggle for reflection probes (case 1247631)
- Fixed the transparent SSR dependency not being properly disabled according to the asset dependencies (1260271).
- Fixed issue with completely black AO on double sided materials when normal mode is set to None.
- Fixed UI drawing of the quaternion (1251235)
- Fix an issue with the quality mode and perf mode on RTR and RTGI and getting rid of unwanted nans (1256923).
- Fixed unitialized ray tracing resources when using non-default HDRP asset (case 1259467).
- Fixed overused the atlas for Animated/Render Target Cookies (1259930).
- Fixed sky asserts with XR multipass
- Fixed for area light not updating baked light result when modifying with gizmo.
- Fixed robustness issue with GetOddNegativeScale() in ray tracing, which was impacting normal mapping (1261160).
- Fixed regression where moving face of the probe gizmo was not moving its position anymore.
- Fixed XR single-pass macros in tessellation shaders.
- Fixed path-traced subsurface scattering mixing with diffuse and specular BRDFs (1250601).
- Fixed custom pass re-ordering issues.
- Improved robustness of normal mapping when scale is 0, and mapping is extreme (normals in or below the tangent plane).
- Fixed XR Display providers not getting zNear and zFar plane distances passed to them when in HDRP.
- Fixed rendering breaking when disabling tonemapping in the frame settings.
- Fixed issue with serialization of exposure modes in volume profiles not being consistent between HDRP versions (case 1261385).
- Fixed issue with duplicate names in newly created sub-layers in the graphics compositor (case 1263093).
- Remove MSAA debug mode when renderpipeline asset has no MSAA
- Fixed some post processing using motion vectors when they are disabled
- Fixed the multiplier of the environement lights being overriden with a wrong value for ray tracing (1260311).
- Fixed a series of exceptions happening when trying to load an asset during wizard execution (1262171).
- Fixed an issue with Stacklit shader not compiling correctly in player with debug display on (1260579)
- Fixed couple issues in the dependence of building the ray tracing acceleration structure.
- Fix sun disk intensity
- Fixed unwanted ghosting for smooth surfaces.
- Fixing an issue in the recursive rendering flag texture usage.
- Fixed a missing dependecy for choosing to evaluate transparent SSR.
- Fixed issue that failed compilation when XR is disabled.
- Fixed a compilation error in the IES code.
- Fixed issue with dynamic resolution handler when no OnResolutionChange callback is specified. 
- Fixed multiple volumes, planar reflection, and decal projector position when creating them from the menu.
<<<<<<< HEAD
- Fixed incorrect processing of Ambient occlusion probe (9% error was introduced)
=======
- Reduced the number of global keyword used in deferredTile.shader
>>>>>>> 824d9930

### Changed
- Improve MIP selection for decals on Transparents
- Color buffer pyramid is not allocated anymore if neither refraction nor distortion are enabled
- Rename Emission Radius to Radius in UI in Point, Spot
- Angular Diameter parameter for directional light is no longuer an advanced property
- DXR: Remove Light Radius and Angular Diamater of Raytrace shadow. Angular Diameter and Radius are used instead.
- Remove MaxSmoothness parameters from UI for point, spot and directional light. The MaxSmoothness is now deduce from Radius Parameters
- DXR: Remove the Ray Tracing Environement Component. Add a Layer Mask to the ray Tracing volume components to define which objects are taken into account for each effect.
- Removed second cubemaps used for shadowing in lookdev
- Disable Physically Based Sky below ground
- Increase max limit of area light and reflection probe to 128
- Change default texture for detailmap to grey
- Optimize Shadow RT load on Tile based architecture platforms.
- Improved quality of SSAO.
- Moved RequestShadowMapRendering() back to public API.
- Update HDRP DXR Wizard with an option to automatically clone the hdrp config package and setup raytracing to 1 in shaders file.
- Added SceneSelection pass for TerrainLit shader.
- Simplified Light's type API regrouping the logic in one place (Check type in HDAdditionalLightData)
- The support of LOD CrossFade (Dithering transition) in master nodes now required to enable it in the master node settings (Save variant)
- Improved shadow bias, by removing constant depth bias and substituting it with slope-scale bias.
- Fix the default stencil values when a material is created from a SSS ShaderGraph.
- Tweak test asset to be compatible with XR: unlit SG material for canvas and double-side font material
- Slightly tweaked the behaviour of bloom when resolution is low to reduce artifacts.
- Hidden fields in Light Inspector that is not relevant while in BakingOnly mode.
- Changed parametrization of PCSS, now softness is derived from angular diameter (for directional lights) or shape radius (for point/spot lights) and min filter size is now in the [0..1] range.
- Moved the copy of the geometry history buffers to right after the depth mip chain generation.
- Rename "Luminance" to "Nits" in UX for physical light unit
- Rename FrameSettings "SkyLighting" to "SkyReflection"
- Reworked XR automated tests
- The ray traced screen space shadow history for directional, spot and point lights is discarded if the light transform has changed.
- Changed the behavior for ray tracing in case a mesh renderer has both transparent and opaque submeshes.
- Improve history buffer management
- Replaced PlayerSettings.virtualRealitySupported with XRGraphics.tryEnable.
- Remove redundant FrameSettings RealTimePlanarReflection
- Improved a bit the GC calls generated during the rendering.
- Material update is now only triggered when the relevant settings are touched in the shader graph master nodes
- Changed the way Sky Intensity (on Sky volume components) is handled. It's now a combo box where users can choose between Exposure, Multiplier or Lux (for HDRI sky only) instead of both multiplier and exposure being applied all the time. Added a new menu item to convert old profiles.
- Change how method for specular occlusions is decided on inspector shader (Lit, LitTesselation, LayeredLit, LayeredLitTessellation)
- Unlocked SSS, SSR, Motion Vectors and Distortion frame settings for reflections probes.
- Hide unused LOD settings in Quality Settings legacy window.
- Reduced the constrained distance for temporal reprojection of ray tracing denoising
- Removed shadow near plane from the Directional Light Shadow UI.
- Improved the performances of custom pass culling.
- The scene view camera now replicates the physical parameters from the camera tagged as "MainCamera".
- Reduced the number of GC.Alloc calls, one simple scene without plarnar / probes, it should be 0B.
- Renamed ProfilingSample to ProfilingScope and unified API. Added GPU Timings.
- Updated macros to be compatible with the new shader preprocessor.
- Ray tracing reflection temporal filtering is now done in pre-exposed space
- Search field selects the appropriate fields in both project settings panels 'HDRP Default Settings' and 'Quality/HDRP'
- Disabled the refraction and transmission map keywords if the material is opaque.
- Keep celestial bodies outside the atmosphere.
- Updated the MSAA documentation to specify what features HDRP supports MSAA for and what features it does not.
- Shader use for Runtime Debug Display are now correctly stripper when doing a release build
- Now each camera has its own Volume Stack. This allows Volume Parameters to be updated as early as possible and be ready for the whole frame without conflicts between cameras.
- Disable Async for SSR, SSAO and Contact shadow when aggregated ray tracing frame setting is on.
- Improved performance when entering play mode without domain reload by a factor of ~25
- Renamed the camera profiling sample to include the camera name
- Discarding the ray tracing history for AO, reflection, diffuse shadows and GI when the viewport size changes.
- Renamed the camera profiling sample to include the camera name
- Renamed the post processing graphic formats to match the new convention.
- The restart in Wizard for DXR will always be last fix from now on
- Refactoring pre-existing materials to share more shader code between rasterization and ray tracing.
- Setting a material's Refraction Model to Thin does not overwrite the Thickness and Transmission Absorption Distance anymore.
- Removed Wind textures from runtime as wind is no longer built into the pipeline
- Changed Shader Graph titles of master nodes to be more easily searchable ("HDRP/x" -> "x (HDRP)")
- Expose StartSinglePass() and StopSinglePass() as public interface for XRPass
- Replaced the Texture array for 2D cookies (spot, area and directional lights) and for planar reflections by an atlas.
- Moved the tier defining from the asset to the concerned volume components.
- Changing from a tier management to a "mode" management for reflection and GI and removing the ability to enable/disable deferred and ray bining (they are now implied by performance mode)
- The default FrameSettings for ScreenSpaceShadows is set to true for Camera in order to give a better workflow for DXR.
- Refactor internal usage of Stencil bits.
- Changed how the material upgrader works and added documentation for it.
- Custom passes now disable the stencil when overwriting the depth and not writing into it.
- Renamed the camera profiling sample to include the camera name
- Changed the way the shadow casting property of transparent and tranmissive materials is handeled for ray tracing.
- Changed inspector materials stencil setting code to have more sharing.
- Updated the default scene and default DXR scene and DefaultVolumeProfile.
- Changed the way the length parameter is used for ray traced contact shadows.
- Improved the coherency of PCSS blur between cascades.
- Updated VR checks in Wizard to reflect new XR System.
- Removing unused alpha threshold depth prepass and post pass for fabric shader graph.
- Transform result from CIE XYZ to sRGB color space in EvalSensitivity for iridescence.
- Moved BeginCameraRendering callback right before culling.
- Changed the visibility of the Indirect Lighting Controller component to public.
- Renamed the cubemap used for diffuse convolution to a more explicit name for the memory profiler.
- Improved behaviour of transmission color on transparent surfaces in path tracing.
- Light dimmer can now get values higher than one and was renamed to multiplier in the UI.
- Removed info box requesting volume component for Visual Environment and updated the documentation with the relevant information.
- Improved light selection oracle for light sampling in path tracing.
- Stripped ray tracing subsurface passes with ray tracing is not enabled.
- Remove LOD cross fade code for ray tracing shaders
- Removed legacy VR code
- Add range-based clipping to box lights (case 1178780)
- Improve area light culling (case 1085873)
- Light Hierarchy debug mode can now adjust Debug Exposure for visualizing high exposure scenes.
- Rejecting history for ray traced reflections based on a threshold evaluated on the neighborhood of the sampled history.
- Renamed "Environment" to "Reflection Probes" in tile/cluster debug menu.
- Utilities namespace is obsolete, moved its content to UnityEngine.Rendering (case 1204677)
- Obsolete Utilities namespace was removed, instead use UnityEngine.Rendering (case 1204677)
- Moved most of the compute shaders to the multi_compile API instead of multiple kernels.
- Use multi_compile API for deferred compute shader with shadow mask.
- Remove the raytracing rendering queue system to make recursive raytraced material work when raytracing is disabled
- Changed a few resources used by ray tracing shaders to be global resources (using register space1) for improved CPU performance.
- All custom pass volumes are now executed for one injection point instead of the first one.
- Hidden unsupported choice in emission in Materials
- Temporal Anti aliasing improvements.
- Optimized PrepareLightsForGPU (cost reduced by over 25%) and PrepareGPULightData (around twice as fast now).
- Moved scene view camera settings for HDRP from the preferences window to the scene view camera settings window.
- Updated shaders to be compatible with Microsoft's DXC.
- Debug exposure in debug menu have been replace to debug exposure compensation in EV100 space and is always visible.
- Further optimized PrepareLightsForGPU (3x faster with few shadows, 1.4x faster with a lot of shadows or equivalently cost reduced by 68% to 37%).
- Raytracing: Replaced the DIFFUSE_LIGHTING_ONLY multicompile by a uniform.
- Raytracing: Removed the dynamic lightmap multicompile.
- Raytracing: Remove the LOD cross fade multi compile for ray tracing.
- Cookie are now supported in lightmaper. All lights casting cookie and baked will now include cookie influence.
- Avoid building the mip chain a second time for SSR for transparent objects.
- Replaced "High Quality" Subsurface Scattering with a set of Quality Levels.
- Replaced "High Quality" Volumetric Lighting with "Screen Resolution Percentage" and "Volume Slice Count" on the Fog volume component.
- Merged material samples and shader samples
- Update material samples scene visuals
- Use multi_compile API for deferred compute shader with shadow mask.
- Made the StaticLightingSky class public so that users can change it by script for baking purpose.
- Shadowmask and realtime reflectoin probe property are hide in Quality settings
- Improved performance of reflection probe management when using a lot of probes.
- Ignoring the disable SSR flags for recursive rendering.
- Removed logic in the UI to disable parameters for contact shadows and fog volume components as it was going against the concept of the volume system.
- Fixed the sub surface mask not being taken into account when computing ray traced sub surface scattering.
- MSAA Within Forward Frame Setting is now enabled by default on Cameras when new Render Pipeline Asset is created
- Slightly changed the TAA anti-flicker mechanism so that it is more aggressive on almost static images (only on High preset for now).
- Changed default exposure compensation to 0.
- Refactored shadow caching system.
- Removed experimental namespace for ray tracing code.
- Increase limit for max numbers of lights in UX
- Removed direct use of BSDFData in the path tracing pass, delegated to the material instead.
- Pre-warm the RTHandle system to reduce the amount of memory allocations and the total memory needed at all points. 
- DXR: Only read the geometric attributes that are required using the share pass info and shader graph defines.
- DXR: Dispatch binned rays in 1D instead of 2D.
- Lit and LayeredLit tessellation cross lod fade don't used dithering anymore between LOD but fade the tessellation height instead. Allow a smoother transition
- Changed the way planar reflections are filtered in order to be a bit more "physically based".
- Increased path tracing BSDFs roughness range from [0.001, 0.999] to [0.00001, 0.99999].
- Changing the default SSGI radius for the all configurations.
- Changed the default parameters for quality RTGI to match expected behavior.
- Add color clear pass while rendering XR occlusion mesh to avoid leaks.
- Only use one texture for ray traced reflection upscaling.
- Adjust the upscale radius based on the roughness value.
- DXR: Changed the way the filter size is decided for directional, point and spot shadows.
- Changed the default exposure mode to "Automatic (Histogram)", along with "Limit Min" to -4 and "Limit Max" to 16.
- Replaced the default scene system with the builtin Scene Template feature.
- Changed extensions of shader CAS include files.
- Making the planar probe atlas's format match the color buffer's format.
- Removing the planarReflectionCacheCompressed setting from asset.
- SHADERPASS for TransparentDepthPrepass and TransparentDepthPostpass identification is using respectively SHADERPASS_TRANSPARENT_DEPTH_PREPASS and SHADERPASS_TRANSPARENT_DEPTH_POSTPASS
- Renamed the debug name from SSAO to ScreenSpaceAmbientOcclusion (1254974).
- Added missing tooltips and improved the UI of the aperture control (case 1254916).
- Fixed wrong tooltips in the Dof Volume (case 1256641).
- The `CustomPassLoadCameraColor` and `CustomPassSampleCameraColor` functions now returns the correct color buffer when used in after post process instead of the color pyramid (which didn't had post processes).
- PBR Sky now doesn't go black when going below sea level, but it instead freezes calculation as if on the horizon. 
- Fixed an issue with quality setting foldouts not opening when clicking on them (1253088).
- Shutter speed can now be changed by dragging the mouse over the UI label (case 1245007).
- Remove the 'Point Cube Size' for cookie, use the Cubemap size directly.
- VFXTarget with Unlit now allows EmissiveColor output to be consistent with HDRP unlit.
- Only building the RTAS if there is an effect that will require it (1262217).
- Fixed the first ray tracing frame not having the light cluster being set up properly (1260311).
- Render graph pre-setup for ray traced ambient occlusion.
- Avoid casting multiple rays and denoising for hard directional, point and spot ray traced shadows (1261040).
- Making sure the preview cameras do not use ray tracing effects due to a by design issue to build ray tracing acceleration structures (1262166).
- Preparing ray traced reflections for the render graph support (performance and quality).
- Preparing recursive rendering for the render graph port.
- Preparation pass for RTGI, temporal filter and diffuse denoiser for render graph.
- Updated the documentation for the DXR implementation.
- Changed the DXR wizard to support optional checks.
- Changed the DXR wizard steps.
- Preparation pass for RTSSS to be supported by render graph.
- Changed the color space of EmissiveColorLDR property on all shader. Was linear but should have been sRGB. Auto upgrade script handle the conversion.

## [7.1.1] - 2019-09-05

### Added
- Transparency Overdraw debug mode. Allows to visualize transparent objects draw calls as an "heat map".
- Enabled single-pass instancing support for XR SDK with new API cmd.SetInstanceMultiplier()
- XR settings are now available in the HDRP asset
- Support for Material Quality in Shader Graph
- Material Quality support selection in HDRP Asset
- Renamed XR shader macro from UNITY_STEREO_ASSIGN_COMPUTE_EYE_INDEX to UNITY_XR_ASSIGN_VIEW_INDEX
- Raytracing ShaderGraph node for HDRP shaders
- Custom passes volume component with 3 injection points: Before Rendering, Before Transparent and Before Post Process
- Alpha channel is now properly exported to camera render textures when using FP16 color buffer format
- Support for XR SDK mirror view modes
- HD Master nodes in Shader Graph now support Normal and Tangent modification in vertex stage.
- DepthOfFieldCoC option in the fullscreen debug modes.
- Added override Ambient Occlusion option on debug windows
- Added Custom Post Processes with 3 injection points: Before Transparent, Before Post Process and After Post Process
- Added draft of minimal interactive path tracing (experimental) based on DXR API - Support only 4 area light, lit and unlit shader (non-shadergraph)
- Small adjustments to TAA anti flicker (more aggressive on high values).

### Fixed
- Fixed wizard infinite loop on cancellation
- Fixed with compute shader error about too many threads in threadgroup on low GPU
- Fixed invalid contact shadow shaders being created on metal
- Fixed a bug where if Assembly.GetTypes throws an exception due to mis-versioned dlls, then no preprocessors are used in the shader stripper
- Fixed typo in AXF decal property preventing to compile
- Fixed reflection probe with XR single-pass and FPTL
- Fixed force gizmo shown when selecting camera in hierarchy
- Fixed issue with XR occlusion mesh and dynamic resolution
- Fixed an issue where lighting compute buffers were re-created with the wrong size when resizing the window, causing tile artefacts at the top of the screen.
- Fix FrameSettings names and tooltips
- Fixed error with XR SDK when the Editor is not in focus
- Fixed errors with RenderGraph, XR SDK and occlusion mesh
- Fixed shadow routines compilation errors when "real" type is a typedef on "half".
- Fixed toggle volumetric lighting in the light UI
- Fixed post-processing history reset handling rt-scale incorrectly
- Fixed crash with terrain and XR multi-pass
- Fixed ShaderGraph material synchronization issues
- Fixed a null reference exception when using an Emissive texture with Unlit shader (case 1181335)
- Fixed an issue where area lights and point lights where not counted separately with regards to max lights on screen (case 1183196)
- Fixed an SSR and Subsurface Scattering issue (appearing black) when using XR.

### Changed
- Update Wizard layout.
- Remove almost all Garbage collection call within a frame.
- Rename property AdditionalVeclocityChange to AddPrecomputeVelocity
- Call the End/Begin camera rendering callbacks for camera with customRender enabled
- Changeg framesettings migration order of postprocess flags as a pr for reflection settings flags have been backported to 2019.2
- Replaced usage of ENABLE_VR in XRSystem.cs by version defines based on the presence of the built-in VR and XR modules
- Added an update virtual function to the SkyRenderer class. This is called once per frame. This allows a given renderer to amortize heavy computation at the rate it chooses. Currently only the physically based sky implements this.
- Removed mandatory XRPass argument in HDCamera.GetOrCreate()
- Restored the HDCamera parameter to the sky rendering builtin parameters.
- Removed usage of StructuredBuffer for XR View Constants
- Expose Direct Specular Lighting control in FrameSettings
- Deprecated ExponentialFog and VolumetricFog volume components. Now there is only one exponential fog component (Fog) which can add Volumetric Fog as an option. Added a script in Edit -> Render Pipeline -> Upgrade Fog Volume Components.

## [7.0.1] - 2019-07-25

### Added
- Added option in the config package to disable globally Area Lights and to select shadow quality settings for the deferred pipeline.
- When shader log stripping is enabled, shader stripper statistics will be written at `Temp/shader-strip.json`
- Occlusion mesh support from XR SDK

### Fixed
- Fixed XR SDK mirror view blit, cleanup some XRTODO and removed XRDebug.cs
- Fixed culling for volumetrics with XR single-pass rendering
- Fix shadergraph material pass setup not called
- Fixed documentation links in component's Inspector header bar
- Cookies using the render texture output from a camera are now properly updated
- Allow in ShaderGraph to enable pre/post pass when the alpha clip is disabled

### Changed
- RenderQueue for Opaque now start at Background instead of Geometry.
- Clamp the area light size for scripting API when we change the light type
- Added a warning in the material UI when the diffusion profile assigned is not in the HDRP asset


## [7.0.0] - 2019-07-17

### Added
- `Fixed`, `Viewer`, and `Automatic` modes to compute the FOV used when rendering a `PlanarReflectionProbe`
- A checkbox to toggle the chrome gizmo of `ReflectionProbe`and `PlanarReflectionProbe`
- Added a Light layer in shadows that allow for objects to cast shadows without being affected by light (and vice versa).
- You can now access ShaderGraph blend states from the Material UI (for example, **Surface Type**, **Sorting Priority**, and **Blending Mode**). This change may break Materials that use a ShaderGraph, to fix them, select **Edit > Render Pipeline > Reset all ShaderGraph Scene Materials BlendStates**. This syncs the blendstates of you ShaderGraph master nodes with the Material properties.
- You can now control ZTest, ZWrite, and CullMode for transparent Materials.
- Materials that use Unlit Shaders or Unlit Master Node Shaders now cast shadows.
- Added an option to enable the ztest on **After Post Process** materials when TAA is disabled.
- Added a new SSAO (based on Ground Truth Ambient Occlusion algorithm) to replace the previous one.
- Added support for shadow tint on light
- BeginCameraRendering and EndCameraRendering callbacks are now called with probes
- Adding option to update shadow maps only On Enable and On Demand.
- Shader Graphs that use time-dependent vertex modification now generate correct motion vectors.
- Added option to allow a custom spot angle for spot light shadow maps.
- Added frame settings for individual post-processing effects
- Added dither transition between cascades for Low and Medium quality settings
- Added single-pass instancing support with XR SDK
- Added occlusion mesh support with XR SDK
- Added support of Alembic velocity to various shaders
- Added support for more than 2 views for single-pass instancing
- Added support for per punctual/directional light min roughness in StackLit
- Added mirror view support with XR SDK
- Added VR verification in HDRPWizard
- Added DXR verification in HDRPWizard
- Added feedbacks in UI of Volume regarding skies
- Cube LUT support in Tonemapping. Cube LUT helpers for external grading are available in the Post-processing Sample package.

### Fixed
- Fixed an issue with history buffers causing effects like TAA or auto exposure to flicker when more than one camera was visible in the editor
- The correct preview is displayed when selecting multiple `PlanarReflectionProbe`s
- Fixed volumetric rendering with camera-relative code and XR stereo instancing
- Fixed issue with flashing cyan due to async compilation of shader when selecting a mesh
- Fix texture type mismatch when the contact shadow are disabled (causing errors on IOS devices)
- Fixed Generate Shader Includes while in package
- Fixed issue when texture where deleted in ShadowCascadeGUI
- Fixed issue in FrameSettingsHistory when disabling a camera several time without enabling it in between.
- Fixed volumetric reprojection with camera-relative code and XR stereo instancing
- Added custom BaseShaderPreprocessor in HDEditorUtils.GetBaseShaderPreprocessorList()
- Fixed compile issue when USE_XR_SDK is not defined
- Fixed procedural sky sun disk intensity for high directional light intensities
- Fixed Decal mip level when using texture mip map streaming to avoid dropping to lowest permitted mip (now loading all mips)
- Fixed deferred shading for XR single-pass instancing after lightloop refactor
- Fixed cluster and material classification debug (material classification now works with compute as pixel shader lighting)
- Fixed IOS Nan by adding a maximun epsilon definition REAL_EPS that uses HALF_EPS when fp16 are used
- Removed unnecessary GC allocation in motion blur code
- Fixed locked UI with advanded influence volume inspector for probes
- Fixed invalid capture direction when rendering planar reflection probes
- Fixed Decal HTILE optimization with platform not supporting texture atomatic (Disable it)
- Fixed a crash in the build when the contact shadows are disabled
- Fixed camera rendering callbacks order (endCameraRendering was being called before the actual rendering)
- Fixed issue with wrong opaque blending settings for After Postprocess
- Fixed issue with Low resolution transparency on PS4
- Fixed a memory leak on volume profiles
- Fixed The Parallax Occlusion Mappping node in shader graph and it's UV input slot
- Fixed lighting with XR single-pass instancing by disabling deferred tiles
- Fixed the Bloom prefiltering pass
- Fixed post-processing effect relying on Unity's random number generator
- Fixed camera flickering when using TAA and selecting the camera in the editor
- Fixed issue with single shadow debug view and volumetrics
- Fixed most of the problems with light animation and timeline
- Fixed indirect deferred compute with XR single-pass instancing
- Fixed a slight omission in anisotropy calculations derived from HazeMapping in StackLit
- Improved stack computation numerical stability in StackLit
- Fix PBR master node always opaque (wrong blend modes for forward pass)
- Fixed TAA with XR single-pass instancing (missing macros)
- Fixed an issue causing Scene View selection wire gizmo to not appear when using HDRP Shader Graphs.
- Fixed wireframe rendering mode (case 1083989)
- Fixed the renderqueue not updated when the alpha clip is modified in the material UI.
- Fixed the PBR master node preview
- Remove the ReadOnly flag on Reflection Probe's cubemap assets during bake when there are no VCS active.
- Fixed an issue where setting a material debug view would not reset the other exclusive modes
- Spot light shapes are now correctly taken into account when baking
- Now the static lighting sky will correctly take the default values for non-overridden properties
- Fixed material albedo affecting the lux meter
- Extra test in deferred compute shading to avoid shading pixels that were not rendered by the current camera (for camera stacking)

### Changed
- Optimization: Reduce the group size of the deferred lighting pass from 16x16 to 8x8
- Replaced HDCamera.computePassCount by viewCount
- Removed xrInstancing flag in RTHandles (replaced by TextureXR.slices and TextureXR.dimensions)
- Refactor the HDRenderPipeline and lightloop code to preprare for high level rendergraph
- Removed the **Back Then Front Rendering** option in the fabric Master Node settings. Enabling this option previously did nothing.
- Shader type Real translates to FP16 precision on Nintendo Switch.
- Shader framework refactor: Introduce CBSDF, EvaluateBSDF, IsNonZeroBSDF to replace BSDF functions
- Shader framework refactor:  GetBSDFAngles, LightEvaluation and SurfaceShading functions
- Replace ComputeMicroShadowing by GetAmbientOcclusionForMicroShadowing
- Rename WorldToTangent to TangentToWorld as it was incorrectly named
- Remove SunDisk and Sun Halo size from directional light
- Remove all obsolete wind code from shader
- Renamed DecalProjectorComponent into DecalProjector for API alignment.
- Improved the Volume UI and made them Global by default
- Remove very high quality shadow option
- Change default for shadow quality in Deferred to Medium
- Enlighten now use inverse squared falloff (before was using builtin falloff)
- Enlighten is now deprecated. Please use CPU or GPU lightmaper instead.
- Remove the name in the diffusion profile UI
- Changed how shadow map resolution scaling with distance is computed. Now it uses screen space area rather than light range.
- Updated MoreOptions display in UI
- Moved Display Area Light Emissive Mesh script API functions in the editor namespace
- direct strenght properties in ambient occlusion now affect direct specular as well
- Removed advanced Specular Occlusion control in StackLit: SSAO based SO control is hidden and fixed to behave like Lit, SPTD is the only HQ technique shown for baked SO.
- Shader framework refactor: Changed ClampRoughness signature to include PreLightData access.
- HDRPWizard window is now in Window > General > HD Render Pipeline Wizard
- Moved StaticLightingSky to LightingWindow
- Removes the current "Scene Settings" and replace them with "Sky & Fog Settings" (with Physically Based Sky and Volumetric Fog).
- Changed how cached shadow maps are placed inside the atlas to minimize re-rendering of them.

## [6.7.0-preview] - 2019-05-16

### Added
- Added ViewConstants StructuredBuffer to simplify XR rendering
- Added API to render specific settings during a frame
- Added stadia to the supported platforms (2019.3)
- Enabled cascade blends settings in the HD Shadow component
- Added Hardware Dynamic Resolution support.
- Added MatCap debug view to replace the no scene lighting debug view.
- Added clear GBuffer option in FrameSettings (default to false)
- Added preview for decal shader graph (Only albedo, normal and emission)
- Added exposure weight control for decal
- Screen Space Directional Shadow under a define option. Activated for ray tracing
- Added a new abstraction for RendererList that will help transition to Render Graph and future RendererList API
- Added multipass support for VR
- Added XR SDK integration (multipass only)
- Added Shader Graph samples for Hair, Fabric and Decal master nodes.
- Add fade distance, shadow fade distance and light layers to light explorer
- Add method to draw light layer drawer in a rect to HDEditorUtils

### Fixed
- Fixed deserialization crash at runtime
- Fixed for ShaderGraph Unlit masternode not writing velocity
- Fixed a crash when assiging a new HDRP asset with the 'Verify Saving Assets' option enabled
- Fixed exposure to properly support TEXTURE2D_X
- Fixed TerrainLit basemap texture generation
- Fixed a bug that caused nans when material classification was enabled and a tile contained one standard material + a material with transmission.
- Fixed gradient sky hash that was not using the exposure hash
- Fixed displayed default FrameSettings in HDRenderPipelineAsset wrongly updated on scripts reload.
- Fixed gradient sky hash that was not using the exposure hash.
- Fixed visualize cascade mode with exposure.
- Fixed (enabled) exposure on override lighting debug modes.
- Fixed issue with LightExplorer when volume have no profile
- Fixed issue with SSR for negative, infinite and NaN history values
- Fixed LightLayer in HDReflectionProbe and PlanarReflectionProbe inspector that was not displayed as a mask.
- Fixed NaN in transmission when the thickness and a color component of the scattering distance was to 0
- Fixed Light's ShadowMask multi-edition.
- Fixed motion blur and SMAA with VR single-pass instancing
- Fixed NaNs generated by phase functionsin volumetric lighting
- Fixed NaN issue with refraction effect and IOR of 1 at extreme grazing angle
- Fixed nan tracker not using the exposure
- Fixed sorting priority on lit and unlit materials
- Fixed null pointer exception when there are no AOVRequests defined on a camera
- Fixed dirty state of prefab using disabled ReflectionProbes
- Fixed an issue where gizmos and editor grid were not correctly depth tested
- Fixed created default scene prefab non editable due to wrong file extension.
- Fixed an issue where sky convolution was recomputed for nothing when a preview was visible (causing extreme slowness when fabric convolution is enabled)
- Fixed issue with decal that wheren't working currently in player
- Fixed missing stereo rendering macros in some fragment shaders
- Fixed exposure for ReflectionProbe and PlanarReflectionProbe gizmos
- Fixed single-pass instancing on PSVR
- Fixed Vulkan shader issue with Texture2DArray in ScreenSpaceShadow.compute by re-arranging code (workaround)
- Fixed camera-relative issue with lights and XR single-pass instancing
- Fixed single-pass instancing on Vulkan
- Fixed htile synchronization issue with shader graph decal
- Fixed Gizmos are not drawn in Camera preview
- Fixed pre-exposure for emissive decal
- Fixed wrong values computed in PreIntegrateFGD and in the generation of volumetric lighting data by forcing the use of fp32.
- Fixed NaNs arising during the hair lighting pass
- Fixed synchronization issue in decal HTile that occasionally caused rendering artifacts around decal borders
- Fixed QualitySettings getting marked as modified by HDRP (and thus checked out in Perforce)
- Fixed a bug with uninitialized values in light explorer
- Fixed issue with LOD transition
- Fixed shader warnings related to raytracing and TEXTURE2D_X

### Changed
- Refactor PixelCoordToViewDirWS to be VR compatible and to compute it only once per frame
- Modified the variants stripper to take in account multiple HDRP assets used in the build.
- Improve the ray biasing code to avoid self-intersections during the SSR traversal
- Update Pyramid Spot Light to better match emitted light volume.
- Moved _XRViewConstants out of UnityPerPassStereo constant buffer to fix issues with PSSL
- Removed GetPositionInput_Stereo() and single-pass (double-wide) rendering mode
- Changed label width of the frame settings to accommodate better existing options.
- SSR's Default FrameSettings for camera is now enable.
- Re-enabled the sharpening filter on Temporal Anti-aliasing
- Exposed HDEditorUtils.LightLayerMaskDrawer for integration in other packages and user scripting.
- Rename atmospheric scattering in FrameSettings to Fog
- The size modifier in the override for the culling sphere in Shadow Cascades now defaults to 0.6, which is the same as the formerly hardcoded value.
- Moved LOD Bias and Maximum LOD Level from Frame Setting section `Other` to `Rendering`
- ShaderGraph Decal that affect only emissive, only draw in emissive pass (was drawing in dbuffer pass too)
- Apply decal projector fade factor correctly on all attribut and for shader graph decal
- Move RenderTransparentDepthPostpass after all transparent
- Update exposure prepass to interleave XR single-pass instancing views in a checkerboard pattern
- Removed ScriptRuntimeVersion check in wizard.

## [6.6.0-preview] - 2019-04-01

### Added
- Added preliminary changes for XR deferred shading
- Added support of 111110 color buffer
- Added proper support for Recorder in HDRP
- Added depth offset input in shader graph master nodes
- Added a Parallax Occlusion Mapping node
- Added SMAA support
- Added Homothety and Symetry quick edition modifier on volume used in ReflectionProbe, PlanarReflectionProbe and DensityVolume
- Added multi-edition support for DecalProjectorComponent
- Improve hair shader
- Added the _ScreenToTargetScaleHistory uniform variable to be used when sampling HDRP RTHandle history buffers.
- Added settings in `FrameSettings` to change `QualitySettings.lodBias` and `QualitySettings.maximumLODLevel` during a rendering
- Added an exposure node to retrieve the current, inverse and previous frame exposure value.
- Added an HD scene color node which allow to sample the scene color with mips and a toggle to remove the exposure.
- Added safeguard on HD scene creation if default scene not set in the wizard
- Added Low res transparency rendering pass.

### Fixed
- Fixed HDRI sky intensity lux mode
- Fixed dynamic resolution for XR
- Fixed instance identifier semantic string used by Shader Graph
- Fixed null culling result occuring when changing scene that was causing crashes
- Fixed multi-edition light handles and inspector shapes
- Fixed light's LightLayer field when multi-editing
- Fixed normal blend edition handles on DensityVolume
- Fixed an issue with layered lit shader and height based blend where inactive layers would still have influence over the result
- Fixed multi-selection handles color for DensityVolume
- Fixed multi-edition inspector's blend distances for HDReflectionProbe, PlanarReflectionProbe and DensityVolume
- Fixed metric distance that changed along size in DensityVolume
- Fixed DensityVolume shape handles that have not same behaviour in advance and normal edition mode
- Fixed normal map blending in TerrainLit by only blending the derivatives
- Fixed Xbox One rendering just a grey screen instead of the scene
- Fixed probe handles for multiselection
- Fixed baked cubemap import settings for convolution
- Fixed regression causing crash when attempting to open HDRenderPipelineWizard without an HDRenderPipelineAsset setted
- Fixed FullScreenDebug modes: SSAO, SSR, Contact shadow, Prerefraction Color Pyramid, Final Color Pyramid
- Fixed volumetric rendering with stereo instancing
- Fixed shader warning
- Fixed missing resources in existing asset when updating package
- Fixed PBR master node preview in forward rendering or transparent surface
- Fixed deferred shading with stereo instancing
- Fixed "look at" edition mode of Rotation tool for DecalProjectorComponent
- Fixed issue when switching mode in ReflectionProbe and PlanarReflectionProbe
- Fixed issue where migratable component version where not always serialized when part of prefab's instance
- Fixed an issue where shadow would not be rendered properly when light layer are not enabled
- Fixed exposure weight on unlit materials
- Fixed Light intensity not played in the player when recorded with animation/timeline
- Fixed some issues when multi editing HDRenderPipelineAsset
- Fixed emission node breaking the main shader graph preview in certain conditions.
- Fixed checkout of baked probe asset when baking probes.
- Fixed invalid gizmo position for rotated ReflectionProbe
- Fixed multi-edition of material's SurfaceType and RenderingPath
- Fixed whole pipeline reconstruction on selecting for the first time or modifying other than the currently used HDRenderPipelineAsset
- Fixed single shadow debug mode
- Fixed global scale factor debug mode when scale > 1
- Fixed debug menu material overrides not getting applied to the Terrain Lit shader
- Fixed typo in computeLightVariants
- Fixed deferred pass with XR instancing by disabling ComputeLightEvaluation
- Fixed bloom resolution independence
- Fixed lens dirt intensity not behaving properly
- Fixed the Stop NaN feature
- Fixed some resources to handle more than 2 instanced views for XR
- Fixed issue with black screen (NaN) produced on old GPU hardware or intel GPU hardware with gaussian pyramid
- Fixed issue with disabled punctual light would still render when only directional light is present

### Changed
- DensityVolume scripting API will no longuer allow to change between advance and normal edition mode
- Disabled depth of field, lens distortion and panini projection in the scene view
- TerrainLit shaders and includes are reorganized and made simpler.
- TerrainLit shader GUI now allows custom properties to be displayed in the Terrain fold-out section.
- Optimize distortion pass with stencil
- Disable SceneSelectionPass in shader graph preview
- Control punctual light and area light shadow atlas separately
- Move SMAA anti-aliasing option to after Temporal Anti Aliasing one, to avoid problem with previously serialized project settings
- Optimize rendering with static only lighting and when no cullable lights/decals/density volumes are present.
- Updated handles for DecalProjectorComponent for enhanced spacial position readability and have edition mode for better SceneView management
- DecalProjectorComponent are now scale independent in order to have reliable metric unit (see new Size field for changing the size of the volume)
- Restructure code from HDCamera.Update() by adding UpdateAntialiasing() and UpdateViewConstants()
- Renamed velocity to motion vectors
- Objects rendered during the After Post Process pass while TAA is enabled will not benefit from existing depth buffer anymore. This is done to fix an issue where those object would wobble otherwise
- Removed usage of builtin unity matrix for shadow, shadow now use same constant than other view
- The default volume layer mask for cameras & probes is now `Default` instead of `Everything`

## [6.5.0-preview] - 2019-03-07

### Added
- Added depth-of-field support with stereo instancing
- Adding real time area light shadow support
- Added a new FrameSettings: Specular Lighting to toggle the specular during the rendering

### Fixed
- Fixed diffusion profile upgrade breaking package when upgrading to a new version
- Fixed decals cropped by gizmo not updating correctly if prefab
- Fixed an issue when enabling SSR on multiple view
- Fixed edition of the intensity's unit field while selecting multiple lights
- Fixed wrong calculation in soft voxelization for density volume
- Fixed gizmo not working correctly with pre-exposure
- Fixed issue with setting a not available RT when disabling motion vectors
- Fixed planar reflection when looking at mirror normal
- Fixed mutiselection issue with HDLight Inspector
- Fixed HDAdditionalCameraData data migration
- Fixed failing builds when light explorer window is open
- Fixed cascade shadows border sometime causing artefacts between cascades
- Restored shadows in the Cascade Shadow debug visualization
- `camera.RenderToCubemap` use proper face culling

### Changed
- When rendering reflection probe disable all specular lighting and for metals use fresnelF0 as diffuse color for bake lighting.

## [6.4.0-preview] - 2019-02-21

### Added
- VR: Added TextureXR system to selectively expand TEXTURE2D macros to texture array for single-pass stereo instancing + Convert textures call to these macros
- Added an unit selection dropdown next to shutter speed (camera)
- Added error helpbox when trying to use a sub volume component that require the current HDRenderPipelineAsset to support a feature that it is not supporting.
- Add mesh for tube light when display emissive mesh is enabled

### Fixed
- Fixed Light explorer. The volume explorer used `profile` instead of `sharedProfile` which instantiate a custom volume profile instead of editing the asset itself.
- Fixed UI issue where all is displayed using metric unit in shadow cascade and Percent is set in the unit field (happening when opening the inspector).
- Fixed inspector event error when double clicking on an asset (diffusion profile/material).
- Fixed nullref on layered material UI when the material is not an asset.
- Fixed nullref exception when undo/redo a light property.
- Fixed visual bug when area light handle size is 0.

### Changed
- Update UI for 32bit/16bit shadow precision settings in HDRP asset
- Object motion vectors have been disabled in all but the game view. Camera motion vectors are still enabled everywhere, allowing TAA and Motion Blur to work on static objects.
- Enable texture array by default for most rendering code on DX11 and unlock stereo instancing (DX11 only for now)

## [6.3.0-preview] - 2019-02-18

### Added
- Added emissive property for shader graph decals
- Added a diffusion profile override volume so the list of diffusion profile assets to use can be chanaged without affecting the HDRP asset
- Added a "Stop NaNs" option on cameras and in the Scene View preferences.
- Added metric display option in HDShadowSettings and improve clamping
- Added shader parameter mapping in DebugMenu
- Added scripting API to configure DebugData for DebugMenu

### Fixed
- Fixed decals in forward
- Fixed issue with stencil not correctly setup for various master node and shader for the depth pass, motion vector pass and GBuffer/Forward pass
- Fixed SRP batcher and metal
- Fixed culling and shadows for Pyramid, Box, Rectangle and Tube lights
- Fixed an issue where scissor render state leaking from the editor code caused partially black rendering

### Changed
- When a lit material has a clear coat mask that is not null, we now use the clear coat roughness to compute the screen space reflection.
- Diffusion profiles are now limited to one per asset and can be referenced in materials, shader graphs and vfx graphs. Materials will be upgraded automatically except if they are using a shader graph, in this case it will display an error message.

## [6.2.0-preview] - 2019-02-15

### Added
- Added help box listing feature supported in a given HDRenderPipelineAsset alongs with the drawbacks implied.
- Added cascade visualizer, supporting disabled handles when not overriding.

### Fixed
- Fixed post processing with stereo double-wide
- Fixed issue with Metal: Use sign bit to find the cache type instead of lowest bit.
- Fixed invalid state when creating a planar reflection for the first time
- Fix FrameSettings's LitShaderMode not restrained by supported LitShaderMode regression.

### Changed
- The default value roughness value for the clearcoat has been changed from 0.03 to 0.01
- Update default value of based color for master node
- Update Fabric Charlie Sheen lighting model - Remove Fresnel component that wasn't part of initial model + Remap smoothness to [0.0 - 0.6] range for more artist friendly parameter

### Changed
- Code refactor: all macros with ARGS have been swapped with macros with PARAM. This is because the ARGS macros were incorrectly named.

## [6.1.0-preview] - 2019-02-13

### Added
- Added support for post-processing anti-aliasing in the Scene View (FXAA and TAA). These can be set in Preferences.
- Added emissive property for decal material (non-shader graph)

### Fixed
- Fixed a few UI bugs with the color grading curves.
- Fixed "Post Processing" in the scene view not toggling post-processing effects
- Fixed bake only object with flag `ReflectionProbeStaticFlag` when baking a `ReflectionProbe`

### Changed
- Removed unsupported Clear Depth checkbox in Camera inspector
- Updated the toggle for advanced mode in inspectors.

## [6.0.0-preview] - 2019-02-23

### Added
- Added new API to perform a camera rendering
- Added support for hair master node (Double kajiya kay - Lambert)
- Added Reset behaviour in DebugMenu (ingame mapping is right joystick + B)
- Added Default HD scene at new scene creation while in HDRP
- Added Wizard helping to configure HDRP project
- Added new UI for decal material to allow remapping and scaling of some properties
- Added cascade shadow visualisation toggle in HD shadow settings
- Added icons for assets
- Added replace blending mode for distortion
- Added basic distance fade for density volumes
- Added decal master node for shader graph
- Added HD unlit master node (Cross Pipeline version is name Unlit)
- Added new Rendering Queue in materials
- Added post-processing V3 framework embed in HDRP, remove postprocess V2 framework
- Post-processing now uses the generic volume framework
-   New depth-of-field, bloom, panini projection effects, motion blur
-   Exposure is now done as a pre-exposition pass, the whole system has been revamped
-   Exposure now use EV100 everywhere in the UI (Sky, Emissive Light)
- Added emissive intensity (Luminance and EV100 control) control for Emissive
- Added pre-exposure weigth for Emissive
- Added an emissive color node and a slider to control the pre-exposure percentage of emission color
- Added physical camera support where applicable
- Added more color grading tools
- Added changelog level for Shader Variant stripping
- Added Debug mode for validation of material albedo and metalness/specularColor values
- Added a new dynamic mode for ambient probe and renamed BakingSky to StaticLightingSky
- Added command buffer parameter to all Bind() method of material
- Added Material validator in Render Pipeline Debug
- Added code to future support of DXR (not enabled)
- Added support of multiviewport
- Added HDRenderPipeline.RequestSkyEnvironmentUpdate function to force an update from script when sky is set to OnDemand
- Added a Lighting and BackLighting slots in Lit, StackLit, Fabric and Hair master nodes
- Added support for overriding terrain detail rendering shaders, via the render pipeline editor resources asset
- Added xrInstancing flag support to RTHandle
- Added support for cullmask for decal projectors
- Added software dynamic resolution support
- Added support for "After Post-Process" render pass for unlit shader
- Added support for textured rectangular area lights
- Added stereo instancing macros to MSAA shaders
- Added support for Quarter Res Raytraced Reflections (not enabled)
- Added fade factor for decal projectors.
- Added stereo instancing macros to most shaders used in VR
- Added multi edition support for HDRenderPipelineAsset

### Fixed
- Fixed logic to disable FPTL with stereo rendering
- Fixed stacklit transmission and sun highlight
- Fixed decals with stereo rendering
- Fixed sky with stereo rendering
- Fixed flip logic for postprocessing + VR
- Fixed copyStencilBuffer pass for Switch
- Fixed point light shadow map culling that wasn't taking into account far plane
- Fixed usage of SSR with transparent on all master node
- Fixed SSR and microshadowing on fabric material
- Fixed blit pass for stereo rendering
- Fixed lightlist bounds for stereo rendering
- Fixed windows and in-game DebugMenu sync.
- Fixed FrameSettings' LitShaderMode sync when opening DebugMenu.
- Fixed Metal specific issues with decals, hitting a sampler limit and compiling AxF shader
- Fixed an issue with flipped depth buffer during postprocessing
- Fixed normal map use for shadow bias with forward lit - now use geometric normal
- Fixed transparent depth prepass and postpass access so they can be use without alpha clipping for lit shader
- Fixed support of alpha clip shadow for lit master node
- Fixed unlit master node not compiling
- Fixed issue with debug display of reflection probe
- Fixed issue with phong tessellations not working with lit shader
- Fixed issue with vertex displacement being affected by heightmap setting even if not heightmap where assign
- Fixed issue with density mode on Lit terrain producing NaN
- Fixed issue when going back and forth from Lit to LitTesselation for displacement mode
- Fixed issue with ambient occlusion incorrectly applied to emissiveColor with light layers in deferred
- Fixed issue with fabric convolution not using the correct convolved texture when fabric convolution is enabled
- Fixed issue with Thick mode for Transmission that was disabling transmission with directional light
- Fixed shutdown edge cases with HDRP tests
- Fixed slowdow when enabling Fabric convolution in HDRP asset
- Fixed specularAA not compiling in StackLit Master node
- Fixed material debug view with stereo rendering
- Fixed material's RenderQueue edition in default view.
- Fixed banding issues within volumetric density buffer
- Fixed missing multicompile for MSAA for AxF
- Fixed camera-relative support for stereo rendering
- Fixed remove sync with render thread when updating decal texture atlas.
- Fixed max number of keyword reach [256] issue. Several shader feature are now local
- Fixed Scene Color and Depth nodes
- Fixed SSR in forward
- Fixed custom editor of Unlit, HD Unlit and PBR shader graph master node
- Fixed issue with NewFrame not correctly calculated in Editor when switching scene
- Fixed issue with TerrainLit not compiling with depth only pass and normal buffer
- Fixed geometric normal use for shadow bias with PBR master node in forward
- Fixed instancing macro usage for decals
- Fixed error message when having more than one directional light casting shadow
- Fixed error when trying to display preview of Camera or PlanarReflectionProbe
- Fixed LOAD_TEXTURE2D_ARRAY_MSAA macro
- Fixed min-max and amplitude clamping value in inspector of vertex displacement materials
- Fixed issue with alpha shadow clip (was incorrectly clipping object shadow)
- Fixed an issue where sky cubemap would not be cleared correctly when setting the current sky to None
- Fixed a typo in Static Lighting Sky component UI
- Fixed issue with incorrect reset of RenderQueue when switching shader in inspector GUI
- Fixed issue with variant stripper stripping incorrectly some variants
- Fixed a case of ambient lighting flickering because of previews
- Fixed Decals when rendering multiple camera in a single frame
- Fixed cascade shadow count in shader
- Fixed issue with Stacklit shader with Haze effect
- Fixed an issue with the max sample count for the TAA
- Fixed post-process guard band for XR
- Fixed exposure of emissive of Unlit
- Fixed depth only and motion vector pass for Unlit not working correctly with MSAA
- Fixed an issue with stencil buffer copy causing unnecessary compute dispatches for lighting
- Fixed multi edition issue in FrameSettings
- Fixed issue with SRP batcher and DebugDisplay variant of lit shader
- Fixed issue with debug material mode not doing alpha test
- Fixed "Attempting to draw with missing UAV bindings" errors on Vulkan
- Fixed pre-exposure incorrectly apply to preview
- Fixed issue with duplicate 3D texture in 3D texture altas of volumetric?
- Fixed Camera rendering order (base on the depth parameter)
- Fixed shader graph decals not being cropped by gizmo
- Fixed "Attempting to draw with missing UAV bindings" errors on Vulkan.


### Changed
- ColorPyramid compute shader passes is swapped to pixel shader passes on platforms where the later is faster (Nintendo Switch).
- Removing the simple lightloop used by the simple lit shader
- Whole refactor of reflection system: Planar and reflection probe
- Separated Passthrough from other RenderingPath
- Update several properties naming and caption based on feedback from documentation team
- Remove tile shader variant for transparent backface pass of lit shader
- Rename all HDRenderPipeline to HDRP folder for shaders
- Rename decal property label (based on doc team feedback)
- Lit shader mode now default to Deferred to reduce build time
- Update UI of Emission parameters in shaders
- Improve shader variant stripping including shader graph variant
- Refactored render loop to render realtime probes visible per camera
- Enable SRP batcher by default
- Shader code refactor: Rename LIGHTLOOP_SINGLE_PASS => LIGHTLOOP_DISABLE_TILE_AND_CLUSTER and clean all usage of LIGHTLOOP_TILE_PASS
- Shader code refactor: Move pragma definition of vertex and pixel shader inside pass + Move SURFACE_GRADIENT definition in XXXData.hlsl
- Micro-shadowing in Lit forward now use ambientOcclusion instead of SpecularOcclusion
- Upgraded FrameSettings workflow, DebugMenu and Inspector part relative to it
- Update build light list shader code to support 32 threads in wavefronts on Switch
- LayeredLit layers' foldout are now grouped in one main foldout per layer
- Shadow alpha clip can now be enabled on lit shader and haor shader enven for opaque
- Temporal Antialiasing optimization for Xbox One X
- Parameter depthSlice on SetRenderTarget functions now defaults to -1 to bind the entire resource
- Rename SampleCameraDepth() functions to LoadCameraDepth() and SampleCameraDepth(), same for SampleCameraColor() functions
- Improved Motion Blur quality.
- Update stereo frame settings values for single-pass instancing and double-wide
- Rearrange FetchDepth functions to prepare for stereo-instancing
- Remove unused _ComputeEyeIndex
- Updated HDRenderPipelineAsset inspector
- Re-enable SRP batcher for metal

## [5.2.0-preview] - 2018-11-27

### Added
- Added option to run Contact Shadows and Volumetrics Voxelization stage in Async Compute
- Added camera freeze debug mode - Allow to visually see culling result for a camera
- Added support of Gizmo rendering before and after postprocess in Editor
- Added support of LuxAtDistance for punctual lights

### Fixed
- Fixed Debug.DrawLine and Debug.Ray call to work in game view
- Fixed DebugMenu's enum resetted on change
- Fixed divide by 0 in refraction causing NaN
- Fixed disable rough refraction support
- Fixed refraction, SSS and atmospheric scattering for VR
- Fixed forward clustered lighting for VR (double-wide).
- Fixed Light's UX to not allow negative intensity
- Fixed HDRenderPipelineAsset inspector broken when displaying its FrameSettings from project windows.
- Fixed forward clustered lighting for VR (double-wide).
- Fixed HDRenderPipelineAsset inspector broken when displaying its FrameSettings from project windows.
- Fixed Decals and SSR diable flags for all shader graph master node (Lit, Fabric, StackLit, PBR)
- Fixed Distortion blend mode for shader graph master node (Lit, StackLit)
- Fixed bent Normal for Fabric master node in shader graph
- Fixed PBR master node lightlayers
- Fixed shader stripping for built-in lit shaders.

### Changed
- Rename "Regular" in Diffusion profile UI "Thick Object"
- Changed VBuffer depth parametrization for volumetric from distanceRange to depthExtent - Require update of volumetric settings - Fog start at near plan
- SpotLight with box shape use Lux unit only

## [5.1.0-preview] - 2018-11-19

### Added

- Added a separate Editor resources file for resources Unity does not take when it builds a Player.
- You can now disable SSR on Materials in Shader Graph.
- Added support for MSAA when the Supported Lit Shader Mode is set to Both. Previously HDRP only supported MSAA for Forward mode.
- You can now override the emissive color of a Material when in debug mode.
- Exposed max light for Light Loop Settings in HDRP asset UI.
- HDRP no longer performs a NormalDBuffer pass update if there are no decals in the Scene.
- Added distant (fall-back) volumetric fog and improved the fog evaluation precision.
- Added an option to reflect sky in SSR.
- Added a y-axis offset for the PlanarReflectionProbe and offset tool.
- Exposed the option to run SSR and SSAO on async compute.
- Added support for the _GlossMapScale parameter in the Legacy to HDRP Material converter.
- Added wave intrinsic instructions for use in Shaders (for AMD GCN).


### Fixed
- Fixed sphere shaped influence handles clamping in Reflection Probes.
- Fixed Reflection Probe data migration for projects created before using HDRP.
- Fixed UI of Layered Material where Unity previously rendered the scrollbar above the Copy button.
- Fixed Material tessellations parameters Start fade distance and End fade distance. Originally, Unity clamped these values when you modified them.
- Fixed various distortion and refraction issues - handle a better fall-back.
- Fixed SSR for multiple views.
- Fixed SSR issues related to self-intersections.
- Fixed shape density volume handle speed.
- Fixed density volume shape handle moving too fast.
- Fixed the Camera velocity pass that we removed by mistake.
- Fixed some null pointer exceptions when disabling motion vectors support.
- Fixed viewports for both the Subsurface Scattering combine pass and the transparent depth prepass.
- Fixed the blend mode pop-up in the UI. It previously did not appear when you enabled pre-refraction.
- Fixed some null pointer exceptions that previously occurred when you disabled motion vectors support.
- Fixed Layered Lit UI issue with scrollbar.
- Fixed cubemap assignation on custom ReflectionProbe.
- Fixed Reflection Probes’ capture settings' shadow distance.
- Fixed an issue with the SRP batcher and Shader variables declaration.
- Fixed thickness and subsurface slots for fabric Shader master node that wasn't appearing with the right combination of flags.
- Fixed d3d debug layer warning.
- Fixed PCSS sampling quality.
- Fixed the Subsurface and transmission Material feature enabling for fabric Shader.
- Fixed the Shader Graph UV node’s dimensions when using it in a vertex Shader.
- Fixed the planar reflection mirror gizmo's rotation.
- Fixed HDRenderPipelineAsset's FrameSettings not showing the selected enum in the Inspector drop-down.
- Fixed an error with async compute.
- MSAA now supports transparency.
- The HDRP Material upgrader tool now converts metallic values correctly.
- Volumetrics now render in Reflection Probes.
- Fixed a crash that occurred whenever you set a viewport size to 0.
- Fixed the Camera physic parameter that the UI previously did not display.
- Fixed issue in pyramid shaped spotlight handles manipulation

### Changed

- Renamed Line shaped Lights to Tube Lights.
- HDRP now uses mean height fog parametrization.
- Shadow quality settings are set to All when you use HDRP (This setting is not visible in the UI when using SRP). This avoids Legacy Graphics Quality Settings disabling the shadows and give SRP full control over the Shadows instead.
- HDRP now internally uses premultiplied alpha for all fog.
- Updated default FrameSettings used for realtime Reflection Probes when you create a new HDRenderPipelineAsset.
- Remove multi-camera support. LWRP and HDRP will not support multi-camera layered rendering.
- Updated Shader Graph subshaders to use the new instancing define.
- Changed fog distance calculation from distance to plane to distance to sphere.
- Optimized forward rendering using AMD GCN by scalarizing the light loop.
- Changed the UI of the Light Editor.
- Change ordering of includes in HDRP Materials in order to reduce iteration time for faster compilation.
- Added a StackLit master node replacing the InspectorUI version. IMPORTANT: All previously authored StackLit Materials will be lost. You need to recreate them with the master node.

## [5.0.0-preview] - 2018-09-28

### Added
- Added occlusion mesh to depth prepass for VR (VR still disabled for now)
- Added a debug mode to display only one shadow at once
- Added controls for the highlight created by directional lights
- Added a light radius setting to punctual lights to soften light attenuation and simulate fill lighting
- Added a 'minRoughness' parameter to all non-area lights (was previously only available for certain light types)
- Added separate volumetric light/shadow dimmers
- Added per-pixel jitter to volumetrics to reduce aliasing artifacts
- Added a SurfaceShading.hlsl file, which implements material-agnostic shading functionality in an efficient manner
- Added support for shadow bias for thin object transmission
- Added FrameSettings to control realtime planar reflection
- Added control for SRPBatcher on HDRP Asset
- Added an option to clear the shadow atlases in the debug menu
- Added a color visualization of the shadow atlas rescale in debug mode
- Added support for disabling SSR on materials
- Added intrinsic for XBone
- Added new light volume debugging tool
- Added a new SSR debug view mode
- Added translaction's scale invariance on DensityVolume
- Added multiple supported LitShadermode and per renderer choice in case of both Forward and Deferred supported
- Added custom specular occlusion mode to Lit Shader Graph Master node

### Fixed
- Fixed a normal bias issue with Stacklit (Was causing light leaking)
- Fixed camera preview outputing an error when both scene and game view where display and play and exit was call
- Fixed override debug mode not apply correctly on static GI
- Fixed issue where XRGraphicsConfig values set in the asset inspector GUI weren't propagating correctly (VR still disabled for now)
- Fixed issue with tangent that was using SurfaceGradient instead of regular normal decoding
- Fixed wrong error message display when switching to unsupported target like IOS
- Fixed an issue with ambient occlusion texture sometimes not being created properly causing broken rendering
- Shadow near plane is no longer limited at 0.1
- Fixed decal draw order on transparent material
- Fixed an issue where sometime the lookup texture used for GGX convolution was broken, causing broken rendering
- Fixed an issue where you wouldn't see any fog for certain pipeline/scene configurations
- Fixed an issue with volumetric lighting where the anisotropy value of 0 would not result in perfectly isotropic lighting
- Fixed shadow bias when the atlas is rescaled
- Fixed shadow cascade sampling outside of the atlas when cascade count is inferior to 4
- Fixed shadow filter width in deferred rendering not matching shader config
- Fixed stereo sampling of depth texture in MSAA DepthValues.shader
- Fixed box light UI which allowed negative and zero sizes, thus causing NaNs
- Fixed stereo rendering in HDRISky.shader (VR)
- Fixed normal blend and blend sphere influence for reflection probe
- Fixed distortion filtering (was point filtering, now trilinear)
- Fixed contact shadow for large distance
- Fixed depth pyramid debug view mode
- Fixed sphere shaped influence handles clamping in reflection probes
- Fixed reflection probes data migration for project created before using hdrp
- Fixed ambient occlusion for Lit Master Node when slot is connected

### Changed
- Use samplerunity_ShadowMask instead of samplerunity_samplerLightmap for shadow mask
- Allow to resize reflection probe gizmo's size
- Improve quality of screen space shadow
- Remove support of projection model for ScreenSpaceLighting (SSR always use HiZ and refraction always Proxy)
- Remove all the debug mode from SSR that are obsolete now
- Expose frameSettings and Capture settings for reflection and planar probe
- Update UI for reflection probe, planar probe, camera and HDRP Asset
- Implement proper linear blending for volumetric lighting via deep compositing as described in the paper "Deep Compositing Using Lie Algebras"
- Changed  planar mapping to match terrain convention (XZ instead of ZX)
- XRGraphicsConfig is no longer Read/Write. Instead, it's read-only. This improves consistency of XR behavior between the legacy render pipeline and SRP
- Change reflection probe data migration code (to update old reflection probe to new one)
- Updated gizmo for ReflectionProbes
- Updated UI and Gizmo of DensityVolume

## [4.0.0-preview] - 2018-09-28

### Added
- Added a new TerrainLit shader that supports rendering of Unity terrains.
- Added controls for linear fade at the boundary of density volumes
- Added new API to control decals without monobehaviour object
- Improve Decal Gizmo
- Implement Screen Space Reflections (SSR) (alpha version, highly experimental)
- Add an option to invert the fade parameter on a Density Volume
- Added a Fabric shader (experimental) handling cotton and silk
- Added support for MSAA in forward only for opaque only
- Implement smoothness fade for SSR
- Added support for AxF shader (X-rite format - require special AxF importer from Unity not part of HDRP)
- Added control for sundisc on directional light (hack)
- Added a new HD Lit Master node that implements Lit shader support for Shader Graph
- Added Micro shadowing support (hack)
- Added an event on HDAdditionalCameraData for custom rendering
- HDRP Shader Graph shaders now support 4-channel UVs.

### Fixed
- Fixed an issue where sometimes the deferred shadow texture would not be valid, causing wrong rendering.
- Stencil test during decals normal buffer update is now properly applied
- Decals corectly update normal buffer in forward
- Fixed a normalization problem in reflection probe face fading causing artefacts in some cases
- Fix multi-selection behavior of Density Volumes overwriting the albedo value
- Fixed support of depth texture for RenderTexture. HDRP now correctly output depth to user depth buffer if RenderTexture request it.
- Fixed multi-selection behavior of Density Volumes overwriting the albedo value
- Fixed support of depth for RenderTexture. HDRP now correctly output depth to user depth buffer if RenderTexture request it.
- Fixed support of Gizmo in game view in the editor
- Fixed gizmo for spot light type
- Fixed issue with TileViewDebug mode being inversed in gameview
- Fixed an issue with SAMPLE_TEXTURECUBE_SHADOW macro
- Fixed issue with color picker not display correctly when game and scene view are visible at the same time
- Fixed an issue with reflection probe face fading
- Fixed camera motion vectors shader and associated matrices to update correctly for single-pass double-wide stereo rendering
- Fixed light attenuation functions when range attenuation is disabled
- Fixed shadow component algorithm fixup not dirtying the scene, so changes can be saved to disk.
- Fixed some GC leaks for HDRP
- Fixed contact shadow not affected by shadow dimmer
- Fixed GGX that works correctly for the roughness value of 0 (mean specular highlgiht will disappeard for perfect mirror, we rely on maxSmoothness instead to always have a highlight even on mirror surface)
- Add stereo support to ShaderPassForward.hlsl. Forward rendering now seems passable in limited test scenes with camera-relative rendering disabled.
- Add stereo support to ProceduralSky.shader and OpaqueAtmosphericScattering.shader.
- Added CullingGroupManager to fix more GC.Alloc's in HDRP
- Fixed rendering when multiple cameras render into the same render texture

### Changed
- Changed the way depth & color pyramids are built to be faster and better quality, thus improving the look of distortion and refraction.
- Stabilize the dithered LOD transition mask with respect to the camera rotation.
- Avoid multiple depth buffer copies when decals are present
- Refactor code related to the RT handle system (No more normal buffer manager)
- Remove deferred directional shadow and move evaluation before lightloop
- Add a function GetNormalForShadowBias() that material need to implement to return the normal used for normal shadow biasing
- Remove Jimenez Subsurface scattering code (This code was disabled by default, now remove to ease maintenance)
- Change Decal API, decal contribution is now done in Material. Require update of material using decal
- Move a lot of files from CoreRP to HDRP/CoreRP. All moved files weren't used by Ligthweight pipeline. Long term they could move back to CoreRP after CoreRP become out of preview
- Updated camera inspector UI
- Updated decal gizmo
- Optimization: The objects that are rendered in the Motion Vector Pass are not rendered in the prepass anymore
- Removed setting shader inclue path via old API, use package shader include paths
- The default value of 'maxSmoothness' for punctual lights has been changed to 0.99
- Modified deferred compute and vert/frag shaders for first steps towards stereo support
- Moved material specific Shader Graph files into corresponding material folders.
- Hide environment lighting settings when enabling HDRP (Settings are control from sceneSettings)
- Update all shader includes to use absolute path (allow users to create material in their Asset folder)
- Done a reorganization of the files (Move ShaderPass to RenderPipeline folder, Move all shadow related files to Lighting/Shadow and others)
- Improved performance and quality of Screen Space Shadows

## [3.3.0-preview] - 2018-01-01

### Added
- Added an error message to say to use Metal or Vulkan when trying to use OpenGL API
- Added a new Fabric shader model that supports Silk and Cotton/Wool
- Added a new HDRP Lighting Debug mode to visualize Light Volumes for Point, Spot, Line, Rectangular and Reflection Probes
- Add support for reflection probe light layers
- Improve quality of anisotropic on IBL

### Fixed
- Fix an issue where the screen where darken when rendering camera preview
- Fix display correct target platform when showing message to inform user that a platform is not supported
- Remove workaround for metal and vulkan in normal buffer encoding/decoding
- Fixed an issue with color picker not working in forward
- Fixed an issue where reseting HDLight do not reset all of its parameters
- Fixed shader compile warning in DebugLightVolumes.shader

### Changed
- Changed default reflection probe to be 256x256x6 and array size to be 64
- Removed dependence on the NdotL for thickness evaluation for translucency (based on artist's input)
- Increased the precision when comparing Planar or HD reflection probe volumes
- Remove various GC alloc in C#. Slightly better performance

## [3.2.0-preview] - 2018-01-01

### Added
- Added a luminance meter in the debug menu
- Added support of Light, reflection probe, emissive material, volume settings related to lighting to Lighting explorer
- Added support for 16bit shadows

### Fixed
- Fix issue with package upgrading (HDRP resources asset is now versionned to worarkound package manager limitation)
- Fix HDReflectionProbe offset displayed in gizmo different than what is affected.
- Fix decals getting into a state where they could not be removed or disabled.
- Fix lux meter mode - The lux meter isn't affected by the sky anymore
- Fix area light size reset when multi-selected
- Fix filter pass number in HDUtils.BlitQuad
- Fix Lux meter mode that was applying SSS
- Fix planar reflections that were not working with tile/cluster (olbique matrix)
- Fix debug menu at runtime not working after nested prefab PR come to trunk
- Fix scrolling issue in density volume

### Changed
- Shader code refactor: Split MaterialUtilities file in two parts BuiltinUtilities (independent of FragInputs) and MaterialUtilities (Dependent of FragInputs)
- Change screen space shadow rendertarget format from ARGB32 to RG16

## [3.1.0-preview] - 2018-01-01

### Added
- Decal now support per channel selection mask. There is now two mode. One with BaseColor, Normal and Smoothness and another one more expensive with BaseColor, Normal, Smoothness, Metal and AO. Control is on HDRP Asset. This may require to launch an update script for old scene: 'Edit/Render Pipeline/Single step upgrade script/Upgrade all DecalMaterial MaskBlendMode'.
- Decal now supports depth bias for decal mesh, to prevent z-fighting
- Decal material now supports draw order for decal projectors
- Added LightLayers support (Base on mask from renderers name RenderingLayers and mask from light name LightLayers - if they match, the light apply) - cost an extra GBuffer in deferred (more bandwidth)
- When LightLayers is enabled, the AmbientOclusion is store in the GBuffer in deferred path allowing to avoid double occlusion with SSAO. In forward the double occlusion is now always avoided.
- Added the possibility to add an override transform on the camera for volume interpolation
- Added desired lux intensity and auto multiplier for HDRI sky
- Added an option to disable light by type in the debug menu
- Added gradient sky
- Split EmissiveColor and bakeDiffuseLighting in forward avoiding the emissiveColor to be affect by SSAO
- Added a volume to control indirect light intensity
- Added EV 100 intensity unit for area lights
- Added support for RendererPriority on Renderer. This allow to control order of transparent rendering manually. HDRP have now two stage of sorting for transparent in addition to bact to front. Material have a priority then Renderer have a priority.
- Add Coupling of (HD)Camera and HDAdditionalCameraData for reset and remove in inspector contextual menu of Camera
- Add Coupling of (HD)ReflectionProbe and HDAdditionalReflectionData for reset and remove in inspector contextual menu of ReflectoinProbe
- Add macro to forbid unity_ObjectToWorld/unity_WorldToObject to be use as it doesn't handle camera relative rendering
- Add opacity control on contact shadow

### Fixed
- Fixed an issue with PreIntegratedFGD texture being sometimes destroyed and not regenerated causing rendering to break
- PostProcess input buffers are not copied anymore on PC if the viewport size matches the final render target size
- Fixed an issue when manipulating a lot of decals, it was displaying a lot of errors in the inspector
- Fixed capture material with reflection probe
- Refactored Constant Buffers to avoid hitting the maximum number of bound CBs in some cases.
- Fixed the light range affecting the transform scale when changed.
- Snap to grid now works for Decal projector resizing.
- Added a warning for 128x128 cookie texture without mipmaps
- Replace the sampler used for density volumes for correct wrap mode handling

### Changed
- Move Render Pipeline Debug "Windows from Windows->General-> Render Pipeline debug windows" to "Windows from Windows->Analysis-> Render Pipeline debug windows"
- Update detail map formula for smoothness and albedo, goal it to bright and dark perceptually and scale factor is use to control gradient speed
- Refactor the Upgrade material system. Now a material can be update from older version at any time. Call Edit/Render Pipeline/Upgrade all Materials to newer version
- Change name EnableDBuffer to EnableDecals at several place (shader, hdrp asset...), this require a call to Edit/Render Pipeline/Upgrade all Materials to newer version to have up to date material.
- Refactor shader code: BakeLightingData structure have been replace by BuiltinData. Lot of shader code have been remove/change.
- Refactor shader code: All GBuffer are now handled by the deferred material. Mean ShadowMask and LightLayers are control by lit material in lit.hlsl and not outside anymore. Lot of shader code have been remove/change.
- Refactor shader code: Rename GetBakedDiffuseLighting to ModifyBakedDiffuseLighting. This function now handle lighting model for transmission too. Lux meter debug mode is factor outisde.
- Refactor shader code: GetBakedDiffuseLighting is not call anymore in GBuffer or forward pass, including the ConvertSurfaceDataToBSDFData and GetPreLightData, this is done in ModifyBakedDiffuseLighting now
- Refactor shader code: Added a backBakeDiffuseLighting to BuiltinData to handle lighting for transmission
- Refactor shader code: Material must now call InitBuiltinData (Init all to zero + init bakeDiffuseLighting and backBakeDiffuseLighting ) and PostInitBuiltinData

## [3.0.0-preview] - 2018-01-01

### Fixed
- Fixed an issue with distortion that was using previous frame instead of current frame
- Fixed an issue where disabled light where not upgrade correctly to the new physical light unit system introduce in 2.0.5-preview

### Changed
- Update assembly definitions to output assemblies that match Unity naming convention (Unity.*).

## [2.0.5-preview] - 2018-01-01

### Added
- Add option supportDitheringCrossFade on HDRP Asset to allow to remove shader variant during player build if needed
- Add contact shadows for punctual lights (in additional shadow settings), only one light is allowed to cast contact shadows at the same time and so at each frame a dominant light is choosed among all light with contact shadows enabled.
- Add PCSS shadow filter support (from SRP Core)
- Exposed shadow budget parameters in HDRP asset
- Add an option to generate an emissive mesh for area lights (currently rectangle light only). The mesh fits the size, intensity and color of the light.
- Add an option to the HDRP asset to increase the resolution of volumetric lighting.
- Add additional ligth unit support for punctual light (Lumens, Candela) and area lights (Lumens, Luminance)
- Add dedicated Gizmo for the box Influence volume of HDReflectionProbe / PlanarReflectionProbe

### Changed
- Re-enable shadow mask mode in debug view
- SSS and Transmission code have been refactored to be able to share it between various material. Guidelines are in SubsurfaceScattering.hlsl
- Change code in area light with LTC for Lit shader. Magnitude is now take from FGD texture instead of a separate texture
- Improve camera relative rendering: We now apply camera translation on the model matrix, so before the TransformObjectToWorld(). Note: unity_WorldToObject and unity_ObjectToWorld must never be used directly.
- Rename positionWS to positionRWS (Camera relative world position) at a lot of places (mainly in interpolator and FragInputs). In case of custom shader user will be required to update their code.
- Rename positionWS, capturePositionWS, proxyPositionWS, influencePositionWS to positionRWS, capturePositionRWS, proxyPositionRWS, influencePositionRWS (Camera relative world position) in LightDefinition struct.
- Improve the quality of trilinear filtering of density volume textures.
- Improve UI for HDReflectionProbe / PlanarReflectionProbe

### Fixed
- Fixed a shader preprocessor issue when compiling DebugViewMaterialGBuffer.shader against Metal target
- Added a temporary workaround to Lit.hlsl to avoid broken lighting code with Metal/AMD
- Fixed issue when using more than one volume texture mask with density volumes.
- Fixed an error which prevented volumetric lighting from working if no density volumes with 3D textures were present.
- Fix contact shadows applied on transmission
- Fix issue with forward opaque lit shader variant being removed by the shader preprocessor
- Fixed compilation errors on Nintendo Switch (limited XRSetting support).
- Fixed apply range attenuation option on punctual light
- Fixed issue with color temperature not take correctly into account with static lighting
- Don't display fog when diffuse lighting, specular lighting, or lux meter debug mode are enabled.

## [2.0.4-preview] - 2018-01-01

### Fixed
- Fix issue when disabling rough refraction and building a player. Was causing a crash.

## [2.0.3-preview] - 2018-01-01

### Added
- Increased debug color picker limit up to 260k lux

## [2.0.2-preview] - 2018-01-01

### Added
- Add Light -> Planar Reflection Probe command
- Added a false color mode in rendering debug
- Add support for mesh decals
- Add flag to disable projector decals on transparent geometry to save performance and decal texture atlas space
- Add ability to use decal diffuse map as mask only
- Add visualize all shadow masks in lighting debug
- Add export of normal and roughness buffer for forwardOnly and when in supportOnlyForward mode for forward
- Provide a define in lit.hlsl (FORWARD_MATERIAL_READ_FROM_WRITTEN_NORMAL_BUFFER) when output buffer normal is used to read the normal and roughness instead of caclulating it (can save performance, but lower quality due to compression)
- Add color swatch to decal material

### Changed
- Change Render -> Planar Reflection creation to 3D Object -> Mirror
- Change "Enable Reflector" name on SpotLight to "Angle Affect Intensity"
- Change prototype of BSDFData ConvertSurfaceDataToBSDFData(SurfaceData surfaceData) to BSDFData ConvertSurfaceDataToBSDFData(uint2 positionSS, SurfaceData surfaceData)

### Fixed
- Fix issue with StackLit in deferred mode with deferredDirectionalShadow due to GBuffer not being cleared. Gbuffer is still not clear and issue was fix with the new Output of normal buffer.
- Fixed an issue where interpolation volumes were not updated correctly for reflection captures.
- Fixed an exception in Light Loop settings UI

## [2.0.1-preview] - 2018-01-01

### Added
- Add stripper of shader variant when building a player. Save shader compile time.
- Disable per-object culling that was executed in C++ in HD whereas it was not used (Optimization)
- Enable texture streaming debugging (was not working before 2018.2)
- Added Screen Space Reflection with Proxy Projection Model
- Support correctly scene selection for alpha tested object
- Add per light shadow mask mode control (i.e shadow mask distance and shadow mask). It use the option NonLightmappedOnly
- Add geometric filtering to Lit shader (allow to reduce specular aliasing)
- Add shortcut to create DensityVolume and PlanarReflection in hierarchy
- Add a DefaultHDMirrorMaterial material for PlanarReflection
- Added a script to be able to upgrade material to newer version of HDRP
- Removed useless duplication of ForwardError passes.
- Add option to not compile any DEBUG_DISPLAY shader in the player (Faster build) call Support Runtime Debug display

### Changed
- Changed SupportForwardOnly to SupportOnlyForward in render pipeline settings
- Changed versioning variable name in HDAdditionalXXXData from m_version to version
- Create unique name when creating a game object in the rendering menu (i.e Density Volume(2))
- Re-organize various files and folder location to clean the repository
- Change Debug windows name and location. Now located at:  Windows -> General -> Render Pipeline Debug

### Removed
- Removed GlobalLightLoopSettings.maxPlanarReflectionProbes and instead use value of GlobalLightLoopSettings.planarReflectionProbeCacheSize
- Remove EmissiveIntensity parameter and change EmissiveColor to be HDR (Matching Builtin Unity behavior) - Data need to be updated - Launch Edit -> Single Step Upgrade Script -> Upgrade all Materials emissionColor

### Fixed
- Fix issue with LOD transition and instancing
- Fix discrepency between object motion vector and camera motion vector
- Fix issue with spot and dir light gizmo axis not highlighted correctly
- Fix potential crash while register debug windows inputs at startup
- Fix warning when creating Planar reflection
- Fix specular lighting debug mode (was rendering black)
- Allow projector decal with null material to allow to configure decal when HDRP is not set
- Decal atlas texture offset/scale is updated after allocations (used to be before so it was using date from previous frame)

## [0.0.0-preview] - 2018-01-01

### Added
- Configure the VolumetricLightingSystem code path to be on by default
- Trigger a build exception when trying to build an unsupported platform
- Introduce the VolumetricLightingController component, which can (and should) be placed on the camera, and allows one to control the near and the far plane of the V-Buffer (volumetric "froxel" buffer) along with the depth distribution (from logarithmic to linear)
- Add 3D texture support for DensityVolumes
- Add a better mapping of roughness to mipmap for planar reflection
- The VolumetricLightingSystem now uses RTHandles, which allows to save memory by sharing buffers between different cameras (history buffers are not shared), and reduce reallocation frequency by reallocating buffers only if the rendering resolution increases (and suballocating within existing buffers if the rendering resolution decreases)
- Add a Volumetric Dimmer slider to lights to control the intensity of the scattered volumetric lighting
- Add UV tiling and offset support for decals.
- Add mipmapping support for volume 3D mask textures

### Changed
- Default number of planar reflection change from 4 to 2
- Rename _MainDepthTexture to _CameraDepthTexture
- The VolumetricLightingController has been moved to the Interpolation Volume framework and now functions similarly to the VolumetricFog settings
- Update of UI of cookie, CubeCookie, Reflection probe and planar reflection probe to combo box
- Allow enabling/disabling shadows for area lights when they are set to baked.
- Hide applyRangeAttenuation and FadeDistance for directional shadow as they are not used

### Removed
- Remove Resource folder of PreIntegratedFGD and add the resource to RenderPipeline Asset

### Fixed
- Fix ConvertPhysicalLightIntensityToLightIntensity() function used when creating light from script to match HDLightEditor behavior
- Fix numerical issues with the default value of mean free path of volumetric fog
- Fix the bug preventing decals from coexisting with density volumes
- Fix issue with alpha tested geometry using planar/triplanar mapping not render correctly or flickering (due to being wrongly alpha tested in depth prepass)
- Fix meta pass with triplanar (was not handling correctly the normal)
- Fix preview when a planar reflection is present
- Fix Camera preview, it is now a Preview cameraType (was a SceneView)
- Fix handling unknown GPUShadowTypes in the shadow manager.
- Fix area light shapes sent as point lights to the baking backends when they are set to baked.
- Fix unnecessary division by PI for baked area lights.
- Fix line lights sent to the lightmappers. The backends don't support this light type.
- Fix issue with shadow mask framesettings not correctly taken into account when shadow mask is enabled for lighting.
- Fix directional light and shadow mask transition, they are now matching making smooth transition
- Fix banding issues caused by high intensity volumetric lighting
- Fix the debug window being emptied on SRP asset reload
- Fix issue with debug mode not correctly clearing the GBuffer in editor after a resize
- Fix issue with ResetMaterialKeyword not resetting correctly ToggleOff/Roggle Keyword
- Fix issue with motion vector not render correctly if there is no depth prepass in deferred

## [0.0.0-preview] - 2018-01-01

### Added
- Screen Space Refraction projection model (Proxy raycasting, HiZ raymarching)
- Screen Space Refraction settings as volume component
- Added buffered frame history per camera
- Port Global Density Volumes to the Interpolation Volume System.
- Optimize ImportanceSampleLambert() to not require the tangent frame.
- Generalize SampleVBuffer() to handle different sampling and reconstruction methods.
- Improve the quality of volumetric lighting reprojection.
- Optimize Morton Order code in the Subsurface Scattering pass.
- Planar Reflection Probe support roughness (gaussian convolution of captured probe)
- Use an atlas instead of a texture array for cluster transparent decals
- Add a debug view to visualize the decal atlas
- Only store decal textures to atlas if decal is visible, debounce out of memory decal atlas warning.
- Add manipulator gizmo on decal to improve authoring workflow
- Add a minimal StackLit material (work in progress, this version can be used as template to add new material)

### Changed
- EnableShadowMask in FrameSettings (But shadowMaskSupport still disable by default)
- Forced Planar Probe update modes to (Realtime, Every Update, Mirror Camera)
- Screen Space Refraction proxy model uses the proxy of the first environment light (Reflection probe/Planar probe) or the sky
- Moved RTHandle static methods to RTHandles
- Renamed RTHandle to RTHandleSystem.RTHandle
- Move code for PreIntegratedFDG (Lit.shader) into its dedicated folder to be share with other material
- Move code for LTCArea (Lit.shader) into its dedicated folder to be share with other material

### Removed
- Removed Planar Probe mirror plane position and normal fields in inspector, always display mirror plane and normal gizmos

### Fixed
- Fix fog flags in scene view is now taken into account
- Fix sky in preview windows that were disappearing after a load of a new level
- Fix numerical issues in IntersectRayAABB().
- Fix alpha blending of volumetric lighting with transparent objects.
- Fix the near plane of the V-Buffer causing out-of-bounds look-ups in the clustered data structure.
- Depth and color pyramid are properly computed and sampled when the camera renders inside a viewport of a RTHandle.
- Fix decal atlas debug view to work correctly when shadow atlas view is also enabled<|MERGE_RESOLUTION|>--- conflicted
+++ resolved
@@ -752,11 +752,8 @@
 - Fixed a compilation error in the IES code.
 - Fixed issue with dynamic resolution handler when no OnResolutionChange callback is specified. 
 - Fixed multiple volumes, planar reflection, and decal projector position when creating them from the menu.
-<<<<<<< HEAD
+- Reduced the number of global keyword used in deferredTile.shader
 - Fixed incorrect processing of Ambient occlusion probe (9% error was introduced)
-=======
-- Reduced the number of global keyword used in deferredTile.shader
->>>>>>> 824d9930
 
 ### Changed
 - Improve MIP selection for decals on Transparents
