# Changelog
All notable changes to this package will be documented in this file.

The format is based on [Keep a Changelog](http://keepachangelog.com/en/1.0.0/)
and this project adheres to [Semantic Versioning](http://semver.org/spec/v2.0.0.html).

## [11.0.0] - 2020-10-21

Version Updated
The version number for this package has increased due to a version update of a related graphics package.

## [10.2.0] - 2020-10-19

### Added
- Added a rough distortion frame setting and and info box on distortion materials.
- Adding support of 4 channel tex coords for ray tracing (case 1265309).

### Fixed
- Fixed an issue where the Exposure Shader Graph node had clipped text. (case 1265057)
- Fixed an issue when rendering into texture where alpha would not default to 1.0 when using 11_11_10 color buffer in non-dev builds.
- Fixed issues with reordering and hiding graphics compositor layers (cases 1283903, 1285282, 1283886).
- Fixed the possibility to have a shader with a pre-refraction render queue and refraction enabled at the same time.
- Fixed a migration issue with the rendering queue in ShaderGraph when upgrading to 10.x;
- Fixed upside down XR occlusion mesh.
- Fixed precision issue with the atmospheric fog.
- Fixed issue with TAA and no motion vectors.

### Changed
- Combined occlusion meshes into one to reduce draw calls and state changes with XR single-pass.
- Claryfied doc for the LayeredLit material.

## [10.1.0] - 2020-10-12

### Added
- Added an option to have only the metering mask displayed in the debug mode.
- Added a new mode to cluster visualization debug where users can see a slice instead of the cluster on opaque objects.
- Added ray traced reflection support for the render graph version of the pipeline.
- Added render graph support of RTAO and required denoisers.
- Added render graph support of RTGI.
- Added support of RTSSS and Recursive Rendering in the render graph mode.
- Added support of RT and screen space shadow for render graph.
- Added tooltips with the full name of the (graphics) compositor properties to properly show large names that otherwise are clipped by the UI (case 1263590)
- Added error message if a callback AOV allocation fail
- Added marker for all AOV request operation on GPU
- Added remapping options for Depth Pyramid debug view mode
- Added an option to support AOV shader at runtime in HDRP settings (case 1265070)
- Added support of SSGI in the render graph mode.
- Added option for 11-11-10 format for cube reflection probes.
- Added an optional check in the HDRP DXR Wizard to verify 64 bits target architecture
- Added option to display timing stats in the debug menu as an average over 1 second. 
- Added a light unit slider to provide users more context when authoring physically based values.
- Added a way to check the normals through the material views.
- Added Simple mode to Earth Preset for PBR Sky
- Added the export of normals during the prepass for shadow matte for proper SSAO calculation.
- Added the usage of SSAO for shadow matte unlit shader graph.
- Added the support of input system V2
- Added a new volume component parameter to control the max ray length of directional lights(case 1279849).
- Added support for 'Pyramid' and 'Box' spot light shapes in path tracing.
- Added high quality prefiltering option for Bloom.
- Added support for camera relative ray tracing (and keeping non-camera relative ray tracing working)
- Added a rough refraction option on planar reflections.
- Added scalability settings for the planar reflection resolution.
- Added tests for AOV stacking and UI rendering in the graphics compositor.
- Added a new ray tracing only function that samples the specular part of the materials.
- Adding missing marker for ray tracing profiling (RaytracingDeferredLighting)
- Added the support of eye shader for ray tracing.
- Exposed Refraction Model to the material UI when using a Lit ShaderGraph.

### Fixed
- Fixed several issues with physically-based DoF (TAA ghosting of the CoC buffer, smooth layer transitions, etc)
- Fixed GPU hang on D3D12 on xbox. 
- Fixed game view artifacts on resizing when hardware dynamic resolution was enabled
- Fixed black line artifacts occurring when Lanczos upsampling was set for dynamic resolution
- Fixed Amplitude -> Min/Max parametrization conversion
- Fixed CoatMask block appearing when creating lit master node (case 1264632)
- Fixed issue with SceneEV100 debug mode indicator when rescaling the window.
- Fixed issue with PCSS filter being wrong on first frame. 
- Fixed issue with emissive mesh for area light not appearing in playmode if Reload Scene option is disabled in Enter Playmode Settings.
- Fixed issue when Reflection Probes are set to OnEnable and are never rendered if the probe is enabled when the camera is farther than the probe fade distance. 
- Fixed issue with sun icon being clipped in the look dev window. 
- Fixed error about layers when disabling emissive mesh for area lights.
- Fixed issue when the user deletes the composition graph or .asset in runtime (case 1263319)
- Fixed assertion failure when changing resolution to compositor layers after using AOVs (case 1265023) 
- Fixed flickering layers in graphics compositor (case 1264552)
- Fixed issue causing the editor field not updating the disc area light radius.
- Fixed issues that lead to cookie atlas to be updated every frame even if cached data was valid.
- Fixed an issue where world space UI was not emitted for reflection cameras in HDRP
- Fixed an issue with cookie texture atlas that would cause realtime textures to always update in the atlas even when the content did not change.
- Fixed an issue where only one of the two lookdev views would update when changing the default lookdev volume profile.
- Fixed a bug related to light cluster invalidation.
- Fixed shader warning in DofGather (case 1272931)
- Fixed AOV export of depth buffer which now correctly export linear depth (case 1265001)
- Fixed issue that caused the decal atlas to not be updated upon changing of the decal textures content.
- Fixed "Screen position out of view frustum" error when camera is at exactly the planar reflection probe location.
- Fixed Amplitude -> Min/Max parametrization conversion
- Fixed issue that allocated a small cookie for normal spot lights.
- Fixed issue when undoing a change in diffuse profile list after deleting the volume profile.
- Fixed custom pass re-ordering and removing.
- Fixed TAA issue and hardware dynamic resolution.
- Fixed a static lighting flickering issue caused by having an active planar probe in the scene while rendering inspector preview.
- Fixed an issue where even when set to OnDemand, the sky lighting would still be updated when changing sky parameters.
- Fixed an error message trigerred when a mesh has more than 32 sub-meshes (case 1274508).
- Fixed RTGI getting noisy for grazying angle geometry (case 1266462).
- Fixed an issue with TAA history management on pssl.
- Fixed the global illumination volume override having an unwanted advanced mode (case 1270459).
- Fixed screen space shadow option displayed on directional shadows while they shouldn't (case 1270537).
- Fixed the handling of undo and redo actions in the graphics compositor (cases 1268149, 1266212, 1265028)
- Fixed issue with composition graphs that include virtual textures, cubemaps and other non-2D textures (cases 1263347, 1265638).
- Fixed issues when selecting a new composition graph or setting it to None (cases 1263350, 1266202)
- Fixed ArgumentNullException when saving shader graphs after removing the compositor from the scene (case 1268658)
- Fixed issue with updating the compositor output when not in play mode (case 1266216)
- Fixed warning with area mesh (case 1268379)
- Fixed issue with diffusion profile not being updated upon reset of the editor. 
- Fixed an issue that lead to corrupted refraction in some scenarios on xbox.
- Fixed for light loop scalarization not happening. 
- Fixed issue with stencil not being set in rendergraph mode.
- Fixed for post process being overridable in reflection probes even though it is not supported.
- Fixed RTGI in performance mode when light layers are enabled on the asset.
- Fixed SSS materials appearing black in matcap mode.
- Fixed a collision in the interaction of RTR and RTGI.
- Fix for lookdev toggling renderers that are set to non editable or are hidden in the inspector.
- Fixed issue with mipmap debug mode not properly resetting full screen mode (and viceversa). 
- Added unsupported message when using tile debug mode with MSAA.
- Fixed SSGI compilation issues on PS4.
- Fixed "Screen position out of view frustum" error when camera is on exactly the planar reflection probe plane.
- Workaround issue that caused objects using eye shader to not be rendered on xbox.
- Fixed GC allocation when using XR single-pass test mode.
- Fixed text in cascades shadow split being truncated.
- Fixed rendering of custom passes in the Custom Pass Volume inspector
- Force probe to render again if first time was during async shader compilation to avoid having cyan objects.
- Fixed for lookdev library field not being refreshed upon opening a library from the environment library inspector.
- Fixed serialization issue with matcap scale intensity.
- Close Add Override popup of Volume Inspector when the popup looses focus (case 1258571)
- Light quality setting for contact shadow set to on for High quality by default.
- Fixed an exception thrown when closing the look dev because there is no active SRP anymore.
- Fixed alignment of framesettings in HDRP Default Settings
- Fixed an exception thrown when closing the look dev because there is no active SRP anymore.
- Fixed an issue where entering playmode would close the LookDev window.
- Fixed issue with rendergraph on console failing on SSS pass.
- Fixed Cutoff not working properly with ray tracing shaders default and SG (case 1261292).
- Fixed shader compilation issue with Hair shader and debug display mode
- Fixed cubemap static preview not updated when the asset is imported.
- Fixed wizard DXR setup on non-DXR compatible devices.
- Fixed Custom Post Processes affecting preview cameras.
- Fixed issue with lens distortion breaking rendering.
- Fixed save popup appearing twice due to HDRP wizard.
- Fixed error when changing planar probe resolution.
- Fixed the dependecy of FrameSettings (MSAA, ClearGBuffer, DepthPrepassWithDeferred) (case 1277620).
- Fixed the usage of GUIEnable for volume components (case 1280018).
- Fixed the diffusion profile becoming invalid when hitting the reset (case 1269462).
- Fixed issue with MSAA resolve killing the alpha channel.
- Fixed a warning in materialevalulation
- Fixed an error when building the player.
- Fixed issue with box light not visible if range is below one and range attenuation is off.
- Fixed an issue that caused a null reference when deleting camera component in a prefab. (case 1244430)
- Fixed issue with bloom showing a thin black line after rescaling window. 
- Fixed rendergraph motion vector resolve.
- Fixed the Ray-Tracing related Debug Display not working in render graph mode.
- Fix nan in pbr sky
- Fixed Light skin not properly applied on the LookDev when switching from Dark Skin (case 1278802)
- Fixed accumulation on DX11
- Fixed issue with screen space UI not drawing on the graphics compositor (case 1279272).
- Fixed error Maximum allowed thread group count is 65535 when resolution is very high. 
- LOD meshes are now properly stripped based on the maximum lod value parameters contained in the HDRP asset.
- Fixed an inconsistency in the LOD group UI where LOD bias was not the right one.
- Fixed outlines in transitions between post-processed and plain regions in the graphics compositor (case 1278775).
- Fix decal being applied twice with LOD Crossfade.
- Fixed camera stacking for AOVs in the graphics compositor (case 1273223).
- Fixed backface selection on some shader not ignore correctly.
- Disable quad overdraw on ps4.
- Fixed error when resizing the graphics compositor's output and when re-adding a compositor in the scene
- Fixed issues with bloom, alpha and HDR layers in the compositor (case 1272621).
- Fixed alpha not having TAA applied to it.
- Fix issue with alpha output in forward.
- Fix compilation issue on Vulkan for shaders using high quality shadows in XR mode.
- Fixed wrong error message when fixing DXR resources from Wizard.
- Fixed compilation error of quad overdraw with double sided materials
- Fixed screen corruption on xbox when using TAA and Motion Blur with rendergraph. 
- Fixed UX issue in the graphics compositor related to clear depth and the defaults for new layers, add better tooltips and fix minor bugs (case 1283904)
- Fixed scene visibility not working for custom pass volumes.
- Fixed issue with several override entries in the runtime debug menu. 
- Fixed issue with rendergraph failing to execute every 30 minutes. 
- Fixed Lit ShaderGraph surface option property block to only display transmission and energy conserving specular color options for their proper material mode (case 1257050)
- Fixed nan in reflection probe when volumetric fog filtering is enabled, causing the whole probe to be invalid.
- Fixed Debug Color pixel became grey
- Fixed TAA flickering on the very edge of screen. 
- Fixed profiling scope for quality RTGI.
- Fixed the denoising and multi-sample not being used for smooth multibounce RTReflections.
- Fixed issue where multiple cameras would cause GC each frame.
- Fixed after post process rendering pass options not showing for unlit ShaderGraphs.
- Fixed null reference in the Undo callback of the graphics compositor 
- Fixed cullmode for SceneSelectionPass.
- Fixed issue that caused non-static object to not render at times in OnEnable reflection probes.
- Baked reflection probes now correctly use static sky for ambient lighting.
- Use draggable fields for float scalable settings

### Changed
- Preparation pass for RTSSShadows to be supported by render graph.
- Add tooltips with the full name of the (graphics) compositor properties to properly show large names that otherwise are clipped by the UI (case 1263590)
- Composition profile .asset files cannot be manually edited/reset by users (to avoid breaking things - case 1265631)
- Preparation pass for RTSSShadows to be supported by render graph.
- Changed the way the ray tracing property is displayed on the material (QOL 1265297).
- Exposed lens attenuation mode in default settings and remove it as a debug mode.
- Composition layers without any sub layers are now cleared to black to avoid confusion (case 1265061).
- Slight reduction of VGPR used by area light code.
- Changed thread group size for contact shadows (save 1.1ms on PS4)
- Make sure distortion stencil test happens before pixel shader is run.
- Small optimization that allows to skip motion vector prepping when the whole wave as velocity of 0.
- Improved performance to avoid generating coarse stencil buffer when not needed.
- Remove HTile generation for decals (faster without).
- Improving SSGI Filtering and fixing a blend issue with RTGI.
- Changed the Trackball UI so that it allows explicit numeric values.
- Reduce the G-buffer footprint of anisotropic materials
- Moved SSGI out of preview.
- Skip an unneeded depth buffer copy on consoles. 
- Replaced the Density Volume Texture Tool with the new 3D Texture Importer.
- Rename Raytracing Node to Raytracing Quality Keyword and rename high and low inputs as default and raytraced. All raytracing effects now use the raytraced mode but path tracing.
- Moved diffusion profile list to the HDRP default settings panel.
- Skip biquadratic resampling of vbuffer when volumetric fog filtering is enabled.
- Optimized Grain and sRGB Dithering.
- On platforms that allow it skip the first mip of the depth pyramid and compute it alongside the depth buffer used for low res transparents.
- When trying to install the local configuration package, if another one is already present the user is now asked whether they want to keep it or not.
- Improved MSAA color resolve to fix issues when very bright and very dark samples are resolved together.
- Improve performance of GPU light AABB generation
- Removed the max clamp value for the RTR, RTAO and RTGI's ray length (case 1279849).
- Meshes assigned with a decal material are not visible anymore in ray-tracing or path-tracing.
- Removed BLEND shader keywords.
- Remove a rendergraph debug option to clear resources on release from UI.
- added SV_PrimitiveID in the VaryingMesh structure for fulldebugscreenpass as well as primitiveID in FragInputs
- Changed which local frame is used for multi-bounce RTReflections.
- Move System Generated Values semantics out of VaryingsMesh structure.
- Other forms of FSAA are silently deactivated, when path tracing is on.
- Removed XRSystemTests. The GC verification is now done during playmode tests (case 1285012).
<<<<<<< HEAD
- Various improvements for the Volumetric Fog.
=======
- SSR now uses the pre-refraction color pyramid.
>>>>>>> 8bc58a48

## [10.0.0] - 2019-06-10

### Added
- Ray tracing support for VR single-pass
- Added sharpen filter shader parameter and UI for TemporalAA to control image quality instead of hardcoded value
- Added frame settings option for custom post process and custom passes as well as custom color buffer format option.
- Add check in wizard on SRP Batcher enabled.
- Added default implementations of OnPreprocessMaterialDescription for FBX, Obj, Sketchup and 3DS file formats.
- Added custom pass fade radius
- Added after post process injection point for custom passes
- Added basic alpha compositing support - Alpha is available afterpostprocess when using FP16 buffer format.
- Added falloff distance on Reflection Probe and Planar Reflection Probe
- Added Backplate projection from the HDRISky
- Added Shadow Matte in UnlitMasterNode, which only received shadow without lighting
- Added hability to name LightLayers in HDRenderPipelineAsset
- Added a range compression factor for Reflection Probe and Planar Reflection Probe to avoid saturation of colors.
- Added path tracing support for directional, point and spot lights, as well as emission from Lit and Unlit.
- Added non temporal version of SSAO.
- Added more detailed ray tracing stats in the debug window
- Added Disc area light (bake only)
- Added a warning in the material UI to prevent transparent + subsurface-scattering combination.
- Added XR single-pass setting into HDRP asset
- Added a penumbra tint option for lights
- Added support for depth copy with XR SDK
- Added debug setting to Render Pipeline Debug Window to list the active XR views
- Added an option to filter the result of the volumetric lighting (off by default).
- Added a transmission multiplier for directional lights
- Added XR single-pass test mode to Render Pipeline Debug Window
- Added debug setting to Render Pipeline Window to list the active XR views
- Added a new refraction mode for the Lit shader (thin). Which is a box refraction with small thickness values
- Added the code to support Barn Doors for Area Lights based on a shaderconfig option.
- Added HDRPCameraBinder property binder for Visual Effect Graph
- Added "Celestial Body" controls to the Directional Light
- Added new parameters to the Physically Based Sky
- Added Reflections to the DXR Wizard
- Added the possibility to have ray traced colored and semi-transparent shadows on directional lights.
- Added a check in the custom post process template to throw an error if the default shader is not found.
- Exposed the debug overlay ratio in the debug menu.
- Added a separate frame settings for tonemapping alongside color grading.
- Added the receive fog option in the material UI for ShaderGraphs.
- Added a public virtual bool in the custom post processes API to specify if a post processes should be executed in the scene view.
- Added a menu option that checks scene issues with ray tracing. Also removed the previously existing warning at runtime.
- Added Contrast Adaptive Sharpen (CAS) Upscaling effect.
- Added APIs to update probe settings at runtime.
- Added documentation for the rayTracingSupported method in HDRP
- Added user-selectable format for the post processing passes.
- Added support for alpha channel in some post-processing passes (DoF, TAA, Uber).
- Added warnings in FrameSettings inspector when using DXR and atempting to use Asynchronous Execution.
- Exposed Stencil bits that can be used by the user.
- Added history rejection based on velocity of intersected objects for directional, point and spot lights.
- Added a affectsVolumetric field to the HDAdditionalLightData API to know if light affects volumetric fog.
- Add OS and Hardware check in the Wizard fixes for DXR.
- Added option to exclude camera motion from motion blur.
- Added semi-transparent shadows for point and spot lights.
- Added support for semi-transparent shadow for unlit shader and unlit shader graph.
- Added the alpha clip enabled toggle to the material UI for all HDRP shader graphs.
- Added Material Samples to explain how to use the lit shader features
- Added an initial implementation of ray traced sub surface scattering
- Added AssetPostprocessors and Shadergraphs to handle Arnold Standard Surface and 3DsMax Physical material import from FBX.
- Added support for Smoothness Fade start work when enabling ray traced reflections.
- Added Contact shadow, Micro shadows and Screen space refraction API documentation.
- Added script documentation for SSR, SSAO (ray tracing), GI, Light Cluster, RayTracingSettings, Ray Counters, etc.
- Added path tracing support for refraction and internal reflections.
- Added support for Thin Refraction Model and Lit's Clear Coat in Path Tracing.
- Added the Tint parameter to Sky Colored Fog.
- Added of Screen Space Reflections for Transparent materials
- Added a fallback for ray traced area light shadows in case the material is forward or the lit mode is forward.
- Added a new debug mode for light layers.
- Added an "enable" toggle to the SSR volume component.
- Added support for anisotropic specular lobes in path tracing.
- Added support for alpha clipping in path tracing.
- Added support for light cookies in path tracing.
- Added support for transparent shadows in path tracing.
- Added support for iridescence in path tracing.
- Added support for background color in path tracing.
- Added a path tracing test to the test suite.
- Added a warning and workaround instructions that appear when you enable XR single-pass after the first frame with the XR SDK.
- Added the exposure sliders to the planar reflection probe preview
- Added support for subsurface scattering in path tracing.
- Added a new mode that improves the filtering of ray traced shadows (directional, point and spot) based on the distance to the occluder.
- Added support of cookie baking and add support on Disc light.
- Added support for fog attenuation in path tracing.
- Added a new debug panel for volumes
- Added XR setting to control camera jitter for temporal effects
- Added an error message in the DrawRenderers custom pass when rendering opaque objects with an HDRP asset in DeferredOnly mode.
- Added API to enable proper recording of path traced scenes (with the Unity recorder or other tools).
- Added support for fog in Recursive rendering, ray traced reflections and ray traced indirect diffuse.
- Added an alpha blend option for recursive rendering
- Added support for stack lit for ray tracing effects.
- Added support for hair for ray tracing effects.
- Added support for alpha to coverage for HDRP shaders and shader graph
- Added support for Quality Levels to Subsurface Scattering.
- Added option to disable XR rendering on the camera settings.
- Added support for specular AA from geometric curvature in AxF
- Added support for baked AO (no input for now) in AxF
- Added an info box to warn about depth test artifacts when rendering object twice in custom passes with MSAA.
- Added a frame setting for alpha to mask.
- Added support for custom passes in the AOV API
- Added Light decomposition lighting debugging modes and support in AOV
- Added exposure compensation to Fixed exposure mode
- Added support for rasterized area light shadows in StackLit
- Added support for texture-weighted automatic exposure
- Added support for POM for emissive map
- Added alpha channel support in motion blur pass.
- Added the HDRP Compositor Tool (in Preview).
- Added a ray tracing mode option in the HDRP asset that allows to override and shader stripping.
- Added support for arbitrary resolution scaling of Volumetric Lighting to the Fog volume component.
- Added range attenuation for box-shaped spotlights.
- Added scenes for hair and fabric and decals with material samples
- Added fabric materials and textures
- Added information for fabric materials in fabric scene
- Added a DisplayInfo attribute to specify a name override and a display order for Volume Component fields (used only in default inspector for now).
- Added Min distance to contact shadows.
- Added support for Depth of Field in path tracing (by sampling the lens aperture).
- Added an API in HDRP to override the camera within the rendering of a frame (mainly for custom pass).
- Added a function (HDRenderPipeline.ResetRTHandleReferenceSize) to reset the reference size of RTHandle systems.
- Added support for AxF measurements importing into texture resources tilings.
- Added Layer parameter on Area Light to modify Layer of generated Emissive Mesh
- Added a flow map parameter to HDRI Sky
- Implemented ray traced reflections for transparent objects.
- Add a new parameter to control reflections in recursive rendering.
- Added an initial version of SSGI.
- Added Virtual Texturing cache settings to control the size of the Streaming Virtual Texturing caches.
- Added back-compatibility with builtin stereo matrices.
- Added CustomPassUtils API to simplify Blur, Copy and DrawRenderers custom passes.
- Added Histogram guided automatic exposure.
- Added few exposure debug modes.
- Added support for multiple path-traced views at once (e.g., scene and game views).
- Added support for 3DsMax's 2021 Simplified Physical Material from FBX files in the Model Importer.
- Added custom target mid grey for auto exposure.
- Added CustomPassUtils API to simplify Blur, Copy and DrawRenderers custom passes.
- Added an API in HDRP to override the camera within the rendering of a frame (mainly for custom pass).
- Added more custom pass API functions, mainly to render objects from another camera.
- Added support for transparent Unlit in path tracing.
- Added a minimal lit used for RTGI in peformance mode.
- Added procedural metering mask that can follow an object
- Added presets quality settings for RTAO and RTGI.
- Added an override for the shadow culling that allows better directional shadow maps in ray tracing effects (RTR, RTGI, RTSSS and RR).
- Added a Cloud Layer volume override.
- Added Fast Memory support for platform that support it.
- Added CPU and GPU timings for ray tracing effects.
- Added support to combine RTSSS and RTGI (1248733).
- Added IES Profile support for Point, Spot and Rectangular-Area lights
- Added support for multiple mapping modes in AxF.
- Add support of lightlayers on indirect lighting controller
- Added compute shader stripping.
- Added Cull Mode option for opaque materials and ShaderGraphs. 
- Added scene view exposure override.
- Added support for exposure curve remapping for min/max limits.
- Added presets for ray traced reflections.
- Added final image histogram debug view (both luminance and RGB).
- Added an example texture and rotation to the Cloud Layer volume override.
- Added an option to extend the camera culling for skinned mesh animation in ray tracing effects (1258547).
- Added decal layer system similar to light layer. Mesh will receive a decal when both decal layer mask matches.
- Added shader graph nodes for rendering a complex eye shader.
- Added more controls to contact shadows and increased quality in some parts. 
- Added a physically based option in DoF volume.
- Added API to check if a Camera, Light or ReflectionProbe is compatible with HDRP.
- Added path tracing test scene for normal mapping.
- Added missing API documentation.
- Remove CloudLayer
- Added quad overdraw and vertex density debug modes.

### Fixed
- fix when saved HDWizard window tab index out of range (1260273)
- Fix when rescale probe all direction below zero (1219246)
- Update documentation of HDRISky-Backplate, precise how to have Ambient Occlusion on the Backplate
- Sorting, undo, labels, layout in the Lighting Explorer.
- Fixed sky settings and materials in Shader Graph Samples package
- Fix/workaround a probable graphics driver bug in the GTAO shader.
- Fixed Hair and PBR shader graphs double sided modes
- Fixed an issue where updating an HDRP asset in the Quality setting panel would not recreate the pipeline.
- Fixed issue with point lights being considered even when occupying less than a pixel on screen (case 1183196)
- Fix a potential NaN source with iridescence (case 1183216)
- Fixed issue of spotlight breaking when minimizing the cone angle via the gizmo (case 1178279)
- Fixed issue that caused decals not to modify the roughness in the normal buffer, causing SSR to not behave correctly (case 1178336)
- Fixed lit transparent refraction with XR single-pass rendering
- Removed extra jitter for TemporalAA in VR
- Fixed ShaderGraph time in main preview
- Fixed issue on some UI elements in HDRP asset not expanding when clicking the arrow (case 1178369)
- Fixed alpha blending in custom post process
- Fixed the modification of the _AlphaCutoff property in the material UI when exposed with a ShaderGraph parameter.
- Fixed HDRP test `1218_Lit_DiffusionProfiles` on Vulkan.
- Fixed an issue where building a player in non-dev mode would generate render target error logs every frame
- Fixed crash when upgrading version of HDRP
- Fixed rendering issues with material previews
- Fixed NPE when using light module in Shuriken particle systems (1173348).
- Refresh cached shadow on editor changes
- Fixed light supported units caching (1182266)
- Fixed an issue where SSAO (that needs temporal reprojection) was still being rendered when Motion Vectors were not available (case 1184998)
- Fixed a nullref when modifying the height parameters inside the layered lit shader UI.
- Fixed Decal gizmo that become white after exiting play mode
- Fixed Decal pivot position to behave like a spotlight
- Fixed an issue where using the LightingOverrideMask would break sky reflection for regular cameras
- Fix DebugMenu FrameSettingsHistory persistency on close
- Fix DensityVolume, ReflectionProbe aned PlanarReflectionProbe advancedControl display
- Fix DXR scene serialization in wizard
- Fixed an issue where Previews would reallocate History Buffers every frame
- Fixed the SetLightLayer function in HDAdditionalLightData setting the wrong light layer
- Fix error first time a preview is created for planar
- Fixed an issue where SSR would use an incorrect roughness value on ForwardOnly (StackLit, AxF, Fabric, etc.) materials when the pipeline is configured to also allow deferred Lit.
- Fixed issues with light explorer (cases 1183468, 1183269)
- Fix dot colors in LayeredLit material inspector
- Fix undo not resetting all value when undoing the material affectation in LayerLit material
- Fix for issue that caused gizmos to render in render textures (case 1174395)
- Fixed the light emissive mesh not updated when the light was disabled/enabled
- Fixed light and shadow layer sync when setting the HDAdditionalLightData.lightlayersMask property
- Fixed a nullref when a custom post process component that was in the HDRP PP list is removed from the project
- Fixed issue that prevented decals from modifying specular occlusion (case 1178272).
- Fixed exposure of volumetric reprojection
- Fixed multi selection support for Scalable Settings in lights
- Fixed font shaders in test projects for VR by using a Shader Graph version
- Fixed refresh of baked cubemap by incrementing updateCount at the end of the bake (case 1158677).
- Fixed issue with rectangular area light when seen from the back
- Fixed decals not affecting lightmap/lightprobe
- Fixed zBufferParams with XR single-pass rendering
- Fixed moving objects not rendered in custom passes
- Fixed abstract classes listed in the + menu of the custom pass list
- Fixed custom pass that was rendered in previews
- Fixed precision error in zero value normals when applying decals (case 1181639)
- Fixed issue that triggered No Scene Lighting view in game view as well (case 1156102)
- Assign default volume profile when creating a new HDRP Asset
- Fixed fov to 0 in planar probe breaking the projection matrix (case 1182014)
- Fixed bugs with shadow caching
- Reassign the same camera for a realtime probe face render request to have appropriate history buffer during realtime probe rendering.
- Fixed issue causing wrong shading when normal map mode is Object space, no normal map is set, but a detail map is present (case 1143352)
- Fixed issue with decal and htile optimization
- Fixed TerrainLit shader compilation error regarding `_Control0_TexelSize` redefinition (case 1178480).
- Fixed warning about duplicate HDRuntimeReflectionSystem when configuring play mode without domain reload.
- Fixed an editor crash when multiple decal projectors were selected and some had null material
- Added all relevant fix actions to FixAll button in Wizard
- Moved FixAll button on top of the Wizard
- Fixed an issue where fog color was not pre-exposed correctly
- Fix priority order when custom passes are overlapping
- Fix cleanup not called when the custom pass GameObject is destroyed
- Replaced most instances of GraphicsSettings.renderPipelineAsset by GraphicsSettings.currentRenderPipeline. This should fix some parameters not working on Quality Settings overrides.
- Fixed an issue with Realtime GI not working on upgraded projects.
- Fixed issue with screen space shadows fallback texture was not set as a texture array.
- Fixed Pyramid Lights bounding box
- Fixed terrain heightmap default/null values and epsilons
- Fixed custom post-processing effects breaking when an abstract class inherited from `CustomPostProcessVolumeComponent`
- Fixed XR single-pass rendering in Editor by using ShaderConfig.s_XrMaxViews to allocate matrix array
- Multiple different skies rendered at the same time by different cameras are now handled correctly without flickering
- Fixed flickering issue happening when different volumes have shadow settings and multiple cameras are present.
- Fixed issue causing planar probes to disappear if there is no light in the scene.
- Fixed a number of issues with the prefab isolation mode (Volumes leaking from the main scene and reflection not working properly)
- Fixed an issue with fog volume component upgrade not working properly
- Fixed Spot light Pyramid Shape has shadow artifacts on aspect ratio values lower than 1
- Fixed issue with AO upsampling in XR
- Fixed camera without HDAdditionalCameraData component not rendering
- Removed the macro ENABLE_RAYTRACING for most of the ray tracing code
- Fixed prefab containing camera reloading in loop while selected in the Project view
- Fixed issue causing NaN wheh the Z scale of an object is set to 0.
- Fixed DXR shader passes attempting to render before pipeline loaded
- Fixed black ambient sky issue when importing a project after deleting Library.
- Fixed issue when upgrading a Standard transparent material (case 1186874)
- Fixed area light cookies not working properly with stack lit
- Fixed material render queue not updated when the shader is changed in the material inspector.
- Fixed a number of issues with full screen debug modes not reseting correctly when setting another mutually exclusive mode
- Fixed compile errors for platforms with no VR support
- Fixed an issue with volumetrics and RTHandle scaling (case 1155236)
- Fixed an issue where sky lighting might be updated uselessly
- Fixed issue preventing to allow setting decal material to none (case 1196129)
- Fixed XR multi-pass decals rendering
- Fixed several fields on Light Inspector that not supported Prefab overrides
- Fixed EOL for some files
- Fixed scene view rendering with volumetrics and XR enabled
- Fixed decals to work with multiple cameras
- Fixed optional clear of GBuffer (Was always on)
- Fixed render target clears with XR single-pass rendering
- Fixed HDRP samples file hierarchy
- Fixed Light units not matching light type
- Fixed QualitySettings panel not displaying HDRP Asset
- Fixed black reflection probes the first time loading a project
- Fixed y-flip in scene view with XR SDK
- Fixed Decal projectors do not immediately respond when parent object layer mask is changed in editor.
- Fixed y-flip in scene view with XR SDK
- Fixed a number of issues with Material Quality setting
- Fixed the transparent Cull Mode option in HD unlit master node settings only visible if double sided is ticked.
- Fixed an issue causing shadowed areas by contact shadows at the edge of far clip plane if contact shadow length is very close to far clip plane.
- Fixed editing a scalable settings will edit all loaded asset in memory instead of targetted asset.
- Fixed Planar reflection default viewer FOV
- Fixed flickering issues when moving the mouse in the editor with ray tracing on.
- Fixed the ShaderGraph main preview being black after switching to SSS in the master node settings
- Fixed custom fullscreen passes in VR
- Fixed camera culling masks not taken in account in custom pass volumes
- Fixed object not drawn in custom pass when using a DrawRenderers with an HDRP shader in a build.
- Fixed injection points for Custom Passes (AfterDepthAndNormal and BeforePreRefraction were missing)
- Fixed a enum to choose shader tags used for drawing objects (DepthPrepass or Forward) when there is no override material.
- Fixed lit objects in the BeforePreRefraction, BeforeTransparent and BeforePostProcess.
- Fixed the None option when binding custom pass render targets to allow binding only depth or color.
- Fixed custom pass buffers allocation so they are not allocated if they're not used.
- Fixed the Custom Pass entry in the volume create asset menu items.
- Fixed Prefab Overrides workflow on Camera.
- Fixed alignment issue in Preset for Camera.
- Fixed alignment issue in Physical part for Camera.
- Fixed FrameSettings multi-edition.
- Fixed a bug happening when denoising multiple ray traced light shadows
- Fixed minor naming issues in ShaderGraph settings
- VFX: Removed z-fight glitches that could appear when using deferred depth prepass and lit quad primitives
- VFX: Preserve specular option for lit outputs (matches HDRP lit shader)
- Fixed an issue with Metal Shader Compiler and GTAO shader for metal
- Fixed resources load issue while upgrading HDRP package.
- Fix LOD fade mask by accounting for field of view
- Fixed spot light missing from ray tracing indirect effects.
- Fixed a UI bug in the diffusion profile list after fixing them from the wizard.
- Fixed the hash collision when creating new diffusion profile assets.
- Fixed a light leaking issue with box light casting shadows (case 1184475)
- Fixed Cookie texture type in the cookie slot of lights (Now displays a warning because it is not supported).
- Fixed a nullref that happens when using the Shuriken particle light module
- Fixed alignment in Wizard
- Fixed text overflow in Wizard's helpbox
- Fixed Wizard button fix all that was not automatically grab all required fixes
- Fixed VR tab for MacOS in Wizard
- Fixed local config package workflow in Wizard
- Fixed issue with contact shadows shifting when MSAA is enabled.
- Fixed EV100 in the PBR sky
- Fixed an issue In URP where sometime the camera is not passed to the volume system and causes a null ref exception (case 1199388)
- Fixed nullref when releasing HDRP with custom pass disabled
- Fixed performance issue derived from copying stencil buffer.
- Fixed an editor freeze when importing a diffusion profile asset from a unity package.
- Fixed an exception when trying to reload a builtin resource.
- Fixed the light type intensity unit reset when switching the light type.
- Fixed compilation error related to define guards and CreateLayoutFromXrSdk()
- Fixed documentation link on CustomPassVolume.
- Fixed player build when HDRP is in the project but not assigned in the graphic settings.
- Fixed an issue where ambient probe would be black for the first face of a baked reflection probe
- VFX: Fixed Missing Reference to Visual Effect Graph Runtime Assembly
- Fixed an issue where rendering done by users in EndCameraRendering would be executed before the main render loop.
- Fixed Prefab Override in main scope of Volume.
- Fixed alignment issue in Presset of main scope of Volume.
- Fixed persistence of ShowChromeGizmo and moved it to toolbar for coherency in ReflectionProbe and PlanarReflectionProbe.
- Fixed Alignement issue in ReflectionProbe and PlanarReflectionProbe.
- Fixed Prefab override workflow issue in ReflectionProbe and PlanarReflectionProbe.
- Fixed empty MoreOptions and moved AdvancedManipulation in a dedicated location for coherency in ReflectionProbe and PlanarReflectionProbe.
- Fixed Prefab override workflow issue in DensityVolume.
- Fixed empty MoreOptions and moved AdvancedManipulation in a dedicated location for coherency in DensityVolume.
- Fix light limit counts specified on the HDRP asset
- Fixed Quality Settings for SSR, Contact Shadows and Ambient Occlusion volume components
- Fixed decalui deriving from hdshaderui instead of just shaderui
- Use DelayedIntField instead of IntField for scalable settings
- Fixed init of debug for FrameSettingsHistory on SceneView camera
- Added a fix script to handle the warning 'referenced script in (GameObject 'SceneIDMap') is missing'
- Fix Wizard load when none selected for RenderPipelineAsset
- Fixed TerrainLitGUI when per-pixel normal property is not present.
- Fixed rendering errors when enabling debug modes with custom passes
- Fix an issue that made PCSS dependent on Atlas resolution (not shadow map res)
- Fixing a bug whith histories when n>4 for ray traced shadows
- Fixing wrong behavior in ray traced shadows for mesh renderers if their cast shadow is shadow only or double sided
- Only tracing rays for shadow if the point is inside the code for spotlight shadows
- Only tracing rays if the point is inside the range for point lights
- Fixing ghosting issues when the screen space shadow  indexes change for a light with ray traced shadows
- Fixed an issue with stencil management and Xbox One build that caused corrupted output in deferred mode.
- Fixed a mismatch in behavior between the culling of shadow maps and ray traced point and spot light shadows
- Fixed recursive ray tracing not working anymore after intermediate buffer refactor.
- Fixed ray traced shadow denoising not working (history rejected all the time).
- Fixed shader warning on xbox one
- Fixed cookies not working for spot lights in ray traced reflections, ray traced GI and recursive rendering
- Fixed an inverted handling of CoatSmoothness for SSR in StackLit.
- Fixed missing distortion inputs in Lit and Unlit material UI.
- Fixed issue that propagated NaNs across multiple frames through the exposure texture.
- Fixed issue with Exclude from TAA stencil ignored.
- Fixed ray traced reflection exposure issue.
- Fixed issue with TAA history not initialising corretly scale factor for first frame
- Fixed issue with stencil test of material classification not using the correct Mask (causing false positive and bad performance with forward material in deferred)
- Fixed issue with History not reset when chaning antialiasing mode on camera
- Fixed issue with volumetric data not being initialized if default settings have volumetric and reprojection off.
- Fixed ray tracing reflection denoiser not applied in tier 1
- Fixed the vibility of ray tracing related methods.
- Fixed the diffusion profile list not saved when clicking the fix button in the material UI.
- Fixed crash when pushing bounce count higher than 1 for ray traced GI or reflections
- Fixed PCSS softness scale so that it better match ray traced reference for punctual lights.
- Fixed exposure management for the path tracer
- Fixed AxF material UI containing two advanced options settings.
- Fixed an issue where cached sky contexts were being destroyed wrongly, breaking lighting in the LookDev
- Fixed issue that clamped PCSS softness too early and not after distance scale.
- Fixed fog affect transparent on HD unlit master node
- Fixed custom post processes re-ordering not saved.
- Fixed NPE when using scalable settings
- Fixed an issue where PBR sky precomputation was reset incorrectly in some cases causing bad performance.
- Fixed a bug due to depth history begin overriden too soon
- Fixed CustomPassSampleCameraColor scale issue when called from Before Transparent injection point.
- Fixed corruption of AO in baked probes.
- Fixed issue with upgrade of projects that still had Very High as shadow filtering quality.
- Fixed issue that caused Distortion UI to appear in Lit.
- Fixed several issues with decal duplicating when editing them.
- Fixed initialization of volumetric buffer params (1204159)
- Fixed an issue where frame count was incorrectly reset for the game view, causing temporal processes to fail.
- Fixed Culling group was not disposed error.
- Fixed issues on some GPU that do not support gathers on integer textures.
- Fixed an issue with ambient probe not being initialized for the first frame after a domain reload for volumetric fog.
- Fixed the scene visibility of decal projectors and density volumes
- Fixed a leak in sky manager.
- Fixed an issue where entering playmode while the light editor is opened would produce null reference exceptions.
- Fixed the debug overlay overlapping the debug menu at runtime.
- Fixed an issue with the framecount when changing scene.
- Fixed errors that occurred when using invalid near and far clip plane values for planar reflections.
- Fixed issue with motion blur sample weighting function.
- Fixed motion vectors in MSAA.
- Fixed sun flare blending (case 1205862).
- Fixed a lot of issues related to ray traced screen space shadows.
- Fixed memory leak caused by apply distortion material not being disposed.
- Fixed Reflection probe incorrectly culled when moving its parent (case 1207660)
- Fixed a nullref when upgrading the Fog volume components while the volume is opened in the inspector.
- Fix issues where decals on PS4 would not correctly write out the tile mask causing bits of the decal to go missing.
- Use appropriate label width and text content so the label is completely visible
- Fixed an issue where final post process pass would not output the default alpha value of 1.0 when using 11_11_10 color buffer format.
- Fixed SSR issue after the MSAA Motion Vector fix.
- Fixed an issue with PCSS on directional light if punctual shadow atlas was not allocated.
- Fixed an issue where shadow resolution would be wrong on the first face of a baked reflection probe.
- Fixed issue with PCSS softness being incorrect for cascades different than the first one.
- Fixed custom post process not rendering when using multiple HDRP asset in quality settings
- Fixed probe gizmo missing id (case 1208975)
- Fixed a warning in raytracingshadowfilter.compute
- Fixed issue with AO breaking with small near plane values.
- Fixed custom post process Cleanup function not called in some cases.
- Fixed shader warning in AO code.
- Fixed a warning in simpledenoiser.compute
- Fixed tube and rectangle light culling to use their shape instead of their range as a bounding box.
- Fixed caused by using gather on a UINT texture in motion blur.
- Fix issue with ambient occlusion breaking when dynamic resolution is active.
- Fixed some possible NaN causes in Depth of Field.
- Fixed Custom Pass nullref due to the new Profiling Sample API changes
- Fixed the black/grey screen issue on after post process Custom Passes in non dev builds.
- Fixed particle lights.
- Improved behavior of lights and probe going over the HDRP asset limits.
- Fixed issue triggered when last punctual light is disabled and more than one camera is used.
- Fixed Custom Pass nullref due to the new Profiling Sample API changes
- Fixed the black/grey screen issue on after post process Custom Passes in non dev builds.
- Fixed XR rendering locked to vsync of main display with Standalone Player.
- Fixed custom pass cleanup not called at the right time when using multiple volumes.
- Fixed an issue on metal with edge of decal having artifact by delaying discard of fragments during decal projection
- Fixed various shader warning
- Fixing unnecessary memory allocations in the ray tracing cluster build
- Fixed duplicate column labels in LightEditor's light tab
- Fixed white and dark flashes on scenes with very high or very low exposure when Automatic Exposure is being used.
- Fixed an issue where passing a null ProfilingSampler would cause a null ref exception.
- Fixed memory leak in Sky when in matcap mode.
- Fixed compilation issues on platform that don't support VR.
- Fixed migration code called when we create a new HDRP asset.
- Fixed RemoveComponent on Camera contextual menu to not remove Camera while a component depend on it.
- Fixed an issue where ambient occlusion and screen space reflections editors would generate null ref exceptions when HDRP was not set as the current pipeline.
- Fixed a null reference exception in the probe UI when no HDRP asset is present.
- Fixed the outline example in the doc (sampling range was dependent on screen resolution)
- Fixed a null reference exception in the HDRI Sky editor when no HDRP asset is present.
- Fixed an issue where Decal Projectors created from script where rotated around the X axis by 90°.
- Fixed frustum used to compute Density Volumes visibility when projection matrix is oblique.
- Fixed a null reference exception in Path Tracing, Recursive Rendering and raytraced Global Illumination editors when no HDRP asset is present.
- Fix for NaNs on certain geometry with Lit shader -- [case 1210058](https://fogbugz.unity3d.com/f/cases/1210058/)
- Fixed an issue where ambient occlusion and screen space reflections editors would generate null ref exceptions when HDRP was not set as the current pipeline.
- Fixed a null reference exception in the probe UI when no HDRP asset is present.
- Fixed the outline example in the doc (sampling range was dependent on screen resolution)
- Fixed a null reference exception in the HDRI Sky editor when no HDRP asset is present.
- Fixed an issue where materials newly created from the contextual menu would have an invalid state, causing various problems until it was edited.
- Fixed transparent material created with ZWrite enabled (now it is disabled by default for new transparent materials)
- Fixed mouseover on Move and Rotate tool while DecalProjector is selected.
- Fixed wrong stencil state on some of the pixel shader versions of deferred shader.
- Fixed an issue where creating decals at runtime could cause a null reference exception.
- Fixed issue that displayed material migration dialog on the creation of new project.
- Fixed various issues with time and animated materials (cases 1210068, 1210064).
- Updated light explorer with latest changes to the Fog and fixed issues when no visual environment was present.
- Fixed not handleling properly the recieve SSR feature with ray traced reflections
- Shadow Atlas is no longer allocated for area lights when they are disabled in the shader config file.
- Avoid MRT Clear on PS4 as it is not implemented yet.
- Fixed runtime debug menu BitField control.
- Fixed the radius value used for ray traced directional light.
- Fixed compilation issues with the layered lit in ray tracing shaders.
- Fixed XR autotests viewport size rounding
- Fixed mip map slider knob displayed when cubemap have no mipmap
- Remove unnecessary skip of material upgrade dialog box.
- Fixed the profiling sample mismatch errors when enabling the profiler in play mode
- Fixed issue that caused NaNs in reflection probes on consoles.
- Fixed adjusting positive axis of Blend Distance slides the negative axis in the density volume component.
- Fixed the blend of reflections based on the weight.
- Fixed fallback for ray traced reflections when denoising is enabled.
- Fixed error spam issue with terrain detail terrainDetailUnsupported (cases 1211848)
- Fixed hardware dynamic resolution causing cropping/scaling issues in scene view (case 1158661)
- Fixed Wizard check order for `Hardware and OS` and `Direct3D12`
- Fix AO issue turning black when Far/Near plane distance is big.
- Fixed issue when opening lookdev and the lookdev volume have not been assigned yet.
- Improved memory usage of the sky system.
- Updated label in HDRP quality preference settings (case 1215100)
- Fixed Decal Projector gizmo not undoing properly (case 1216629)
- Fix a leak in the denoising of ray traced reflections.
- Fixed Alignment issue in Light Preset
- Fixed Environment Header in LightingWindow
- Fixed an issue where hair shader could write garbage in the diffuse lighting buffer, causing NaNs.
- Fixed an exposure issue with ray traced sub-surface scattering.
- Fixed runtime debug menu light hierarchy None not doing anything.
- Fixed the broken ShaderGraph preview when creating a new Lit graph.
- Fix indentation issue in preset of LayeredLit material.
- Fixed minor issues with cubemap preview in the inspector.
- Fixed wrong build error message when building for android on mac.
- Fixed an issue related to denoising ray trace area shadows.
- Fixed wrong build error message when building for android on mac.
- Fixed Wizard persistency of Direct3D12 change on domain reload.
- Fixed Wizard persistency of FixAll on domain reload.
- Fixed Wizard behaviour on domain reload.
- Fixed a potential source of NaN in planar reflection probe atlas.
- Fixed an issue with MipRatio debug mode showing _DebugMatCapTexture not being set.
- Fixed missing initialization of input params in Blit for VR.
- Fix Inf source in LTC for area lights.
- Fix issue with AO being misaligned when multiple view are visible.
- Fix issue that caused the clamp of camera rotation motion for motion blur to be ineffective.
- Fixed issue with AssetPostprocessors dependencies causing models to be imported twice when upgrading the package version.
- Fixed culling of lights with XR SDK
- Fixed memory stomp in shadow caching code, leading to overflow of Shadow request array and runtime errors.
- Fixed an issue related to transparent objects reading the ray traced indirect diffuse buffer
- Fixed an issue with filtering ray traced area lights when the intensity is high or there is an exposure.
- Fixed ill-formed include path in Depth Of Field shader.
- Fixed shader graph and ray tracing after the shader target PR.
- Fixed a bug in semi-transparent shadows (object further than the light casting shadows)
- Fix state enabled of default volume profile when in package.
- Fixed removal of MeshRenderer and MeshFilter on adding Light component.
- Fixed Ray Traced SubSurface Scattering not working with ray traced area lights
- Fixed Ray Traced SubSurface Scattering not working in forward mode.
- Fixed a bug in debug light volumes.
- Fixed a bug related to ray traced area light shadow history.
- Fixed an issue where fog sky color mode could sample NaNs in the sky cubemap.
- Fixed a leak in the PBR sky renderer.
- Added a tooltip to the Ambient Mode parameter in the Visual Envionment volume component.
- Static lighting sky now takes the default volume into account (this fixes discrepancies between baked and realtime lighting).
- Fixed a leak in the sky system.
- Removed MSAA Buffers allocation when lit shader mode is set to "deferred only".
- Fixed invalid cast for realtime reflection probes (case 1220504)
- Fixed invalid game view rendering when disabling all cameras in the scene (case 1105163)
- Hide reflection probes in the renderer components.
- Fixed infinite reload loop while displaying Light's Shadow's Link Light Layer in Inspector of Prefab Asset.
- Fixed the culling was not disposed error in build log.
- Fixed the cookie atlas size and planar atlas size being too big after an upgrade of the HDRP asset.
- Fixed transparent SSR for shader graph.
- Fixed an issue with emissive light meshes not being in the RAS.
- Fixed DXR player build
- Fixed the HDRP asset migration code not being called after an upgrade of the package
- Fixed draw renderers custom pass out of bound exception
- Fixed the PBR shader rendering in deferred
- Fixed some typos in debug menu (case 1224594)
- Fixed ray traced point and spot lights shadows not rejecting istory when semi-transparent or colored.
- Fixed a warning due to StaticLightingSky when reloading domain in some cases.
- Fixed the MaxLightCount being displayed when the light volume debug menu is on ColorAndEdge.
- Fixed issue with unclear naming of debug menu for decals.
- Fixed z-fighting in scene view when scene lighting is off (case 1203927)
- Fixed issue that prevented cubemap thumbnails from rendering (only on D3D11 and Metal).
- Fixed ray tracing with VR single-pass
- Fix an exception in ray tracing that happens if two LOD levels are using the same mesh renderer.
- Fixed error in the console when switching shader to decal in the material UI.
- Fixed an issue with refraction model and ray traced recursive rendering (case 1198578).
- Fixed an issue where a dynamic sky changing any frame may not update the ambient probe.
- Fixed cubemap thumbnail generation at project load time.
- Fixed cubemap thumbnail generation at project load time. 
- Fixed XR culling with multiple cameras
- Fixed XR single-pass with Mock HMD plugin
- Fixed sRGB mismatch with XR SDK
- Fixed an issue where default volume would not update when switching profile.
- Fixed issue with uncached reflection probe cameras reseting the debug mode (case 1224601) 
- Fixed an issue where AO override would not override specular occlusion.
- Fixed an issue where Volume inspector might not refresh correctly in some cases.
- Fixed render texture with XR
- Fixed issue with resources being accessed before initialization process has been performed completely. 
- Half fixed shuriken particle light that cast shadows (only the first one will be correct)
- Fixed issue with atmospheric fog turning black if a planar reflection probe is placed below ground level. (case 1226588)
- Fixed custom pass GC alloc issue in CustomPassVolume.GetActiveVolumes().
- Fixed a bug where instanced shadergraph shaders wouldn't compile on PS4.
- Fixed an issue related to the envlightdatasrt not being bound in recursive rendering.
- Fixed shadow cascade tooltip when using the metric mode (case 1229232)
- Fixed how the area light influence volume is computed to match rasterization.
- Focus on Decal uses the extends of the projectors
- Fixed usage of light size data that are not available at runtime.
- Fixed the depth buffer copy made before custom pass after opaque and normal injection point.
- Fix for issue that prevented scene from being completely saved when baked reflection probes are present and lighting is set to auto generate.
- Fixed drag area width at left of Light's intensity field in Inspector.
- Fixed light type resolution when performing a reset on HDAdditionalLightData (case 1220931)
- Fixed reliance on atan2 undefined behavior in motion vector debug shader.
- Fixed an usage of a a compute buffer not bound (1229964)
- Fixed an issue where changing the default volume profile from another inspector would not update the default volume editor.
- Fix issues in the post process system with RenderTexture being invalid in some cases, causing rendering problems.
- Fixed an issue where unncessarily serialized members in StaticLightingSky component would change each time the scene is changed.
- Fixed a weird behavior in the scalable settings drawing when the space becomes tiny (1212045).
- Fixed a regression in the ray traced indirect diffuse due to the new probe system.
- Fix for range compression factor for probes going negative (now clamped to positive values).
- Fixed path validation when creating new volume profile (case 1229933)
- Fixed a bug where Decal Shader Graphs would not recieve reprojected Position, Normal, or Bitangent data. (1239921)
- Fix reflection hierarchy for CARPAINT in AxF.
- Fix precise fresnel for delta lights for SVBRDF in AxF.
- Fixed the debug exposure mode for display sky reflection and debug view baked lighting
- Fixed MSAA depth resolve when there is no motion vectors
- Fixed various object leaks in HDRP.
- Fixed compile error with XR SubsystemManager.
- Fix for assertion triggering sometimes when saving a newly created lit shader graph (case 1230996)
- Fixed culling of planar reflection probes that change position (case 1218651)
- Fixed null reference when processing lightprobe (case 1235285)
- Fix issue causing wrong planar reflection rendering when more than one camera is present.
- Fix black screen in XR when HDRP package is present but not used.
- Fixed an issue with the specularFGD term being used when the material has a clear coat (lit shader).
- Fixed white flash happening with auto-exposure in some cases (case 1223774)
- Fixed NaN which can appear with real time reflection and inf value
- Fixed an issue that was collapsing the volume components in the HDRP default settings
- Fixed warning about missing bound decal buffer
- Fixed shader warning on Xbox for ResolveStencilBuffer.compute. 
- Fixed PBR shader ZTest rendering in deferred.
- Replaced commands incompatible with async compute in light list build process.
- Diffusion Profile and Material references in HDRP materials are now correctly exported to unity packages. Note that the diffusion profile or the material references need to be edited once before this can work properly.
- Fix MaterialBalls having same guid issue
- Fix spelling and grammatical errors in material samples
- Fixed unneeded cookie texture allocation for cone stop lights.
- Fixed scalarization code for contact shadows.
- Fixed volume debug in playmode
- Fixed issue when toggling anything in HDRP asset that will produce an error (case 1238155)
- Fixed shader warning in PCSS code when using Vulkan.
- Fixed decal that aren't working without Metal and Ambient Occlusion option enabled.
- Fixed an error about procedural sky being logged by mistake.
- Fixed shadowmask UI now correctly showing shadowmask disable
- Made more explicit the warning about raytracing and asynchronous compute. Also fixed the condition in which it appears.
- Fixed a null ref exception in static sky when the default volume profile is invalid.
- DXR: Fixed shader compilation error with shader graph and pathtracer
- Fixed SceneView Draw Modes not being properly updated after opening new scene view panels or changing the editor layout.
- VFX: Removed irrelevant queues in render queue selection from HDRP outputs
- VFX: Motion Vector are correctly renderered with MSAA [Case 1240754](https://issuetracker.unity3d.com/product/unity/issues/guid/1240754/)
- Fixed a cause of NaN when a normal of 0-length is generated (usually via shadergraph). 
- Fixed issue with screen-space shadows not enabled properly when RT is disabled (case 1235821)
- Fixed a performance issue with stochastic ray traced area shadows.
- Fixed cookie texture not updated when changing an import settings (srgb for example).
- Fixed flickering of the game/scene view when lookdev is running.
- Fixed issue with reflection probes in realtime time mode with OnEnable baking having wrong lighting with sky set to dynamic (case 1238047).
- Fixed transparent motion vectors not working when in MSAA.
- Fix error when removing DecalProjector from component contextual menu (case 1243960)
- Fixed issue with post process when running in RGBA16 and an object with additive blending is in the scene.
- Fixed corrupted values on LayeredLit when using Vertex Color multiply mode to multiply and MSAA is activated. 
- Fix conflicts with Handles manipulation when performing a Reset in DecalComponent (case 1238833)
- Fixed depth prepass and postpass being disabled after changing the shader in the material UI.
- Fixed issue with sceneview camera settings not being saved after Editor restart.
- Fixed issue when switching back to custom sensor type in physical camera settings (case 1244350).
- Fixed a null ref exception when running playmode tests with the render pipeline debug window opened.
- Fixed some GCAlloc in the debug window.
- Fixed shader graphs not casting semi-transparent and color shadows (case 1242617)
- Fixed thin refraction mode not working properly.
- Fixed assert on tests caused by probe culling results being requested when culling did not happen. (case 1246169) 
- Fixed over consumption of GPU memory by the Physically Based Sky.
- Fixed an invalid rotation in Planar Reflection Probe editor display, that was causing an error message (case 1182022)
- Put more information in Camera background type tooltip and fixed inconsistent exposure behavior when changing bg type.
- Fixed issue that caused not all baked reflection to be deleted upon clicking "Clear Baked Data" in the lighting menu (case 1136080)
- Fixed an issue where asset preview could be rendered white because of static lighting sky.
- Fixed an issue where static lighting was not updated when removing the static lighting sky profile.
- Fixed the show cookie atlas debug mode not displaying correctly when enabling the clear cookie atlas option.
- Fixed various multi-editing issues when changing Emission parameters.
- Fixed error when undo a Reflection Probe removal in a prefab instance. (case 1244047)
- Fixed Microshadow not working correctly in deferred with LightLayers
- Tentative fix for missing include in depth of field shaders.
- Fixed the light overlap scene view draw mode (wasn't working at all).
- Fixed taaFrameIndex and XR tests 4052 and 4053
- Fixed the prefab integration of custom passes (Prefab Override Highlight not working as expected).
- Cloned volume profile from read only assets are created in the root of the project. (case 1154961)
- Fixed Wizard check on default volume profile to also check it is not the default one in package.
- Fix erroneous central depth sampling in TAA.
- Fixed light layers not correctly disabled when the lightlayers is set to Nothing and Lightlayers isn't enabled in HDRP Asset
- Fixed issue with Model Importer materials falling back to the Legacy default material instead of HDRP's default material when import happens at Editor startup.
- Fixed a wrong condition in CameraSwitcher, potentially causing out of bound exceptions.
- Fixed an issue where editing the Look Dev default profile would not reflect directly in the Look Dev window.
- Fixed a bug where the light list is not cleared but still used when resizing the RT.
- Fixed exposure debug shader with XR single-pass rendering.
- Fixed issues with scene view and transparent motion vectors.
- Fixed black screens for linux/HDRP (1246407)
- Fixed a vulkan and metal warning in the SSGI compute shader.
- Fixed an exception due to the color pyramid not allocated when SSGI is enabled.
- Fixed an issue with the first Depth history was incorrectly copied.
- Fixed path traced DoF focusing issue
- Fix an issue with the half resolution Mode (performance)
- Fix an issue with the color intensity of emissive for performance rtgi
- Fixed issue with rendering being mostly broken when target platform disables VR. 
- Workaround an issue caused by GetKernelThreadGroupSizes  failing to retrieve correct group size. 
- Fix issue with fast memory and rendergraph. 
- Fixed transparent motion vector framesetting not sanitized.
- Fixed wrong order of post process frame settings.
- Fixed white flash when enabling SSR or SSGI.
- The ray traced indrect diffuse and RTGI were combined wrongly with the rest of the lighting (1254318).
- Fixed an exception happening when using RTSSS without using RTShadows.
- Fix inconsistencies with transparent motion vectors and opaque by allowing camera only transparent motion vectors.
- Fix reflection probe frame settings override
- Fixed certain shadow bias artifacts present in volumetric lighting (case 1231885).
- Fixed area light cookie not updated when switch the light type from a spot that had a cookie.
- Fixed issue with dynamic resolution updating when not in play mode.
- Fixed issue with Contrast Adaptive Sharpening upsample mode and preview camera.
- Fix issue causing blocky artifacts when decals affect metallic and are applied on material with specular color workflow.
- Fixed issue with depth pyramid generation and dynamic resolution.
- Fixed an issue where decals were duplicated in prefab isolation mode.
- Fixed an issue where rendering preview with MSAA might generate render graph errors.
- Fixed compile error in PS4 for planar reflection filtering.
- Fixed issue with blue line in prefabs for volume mode.
- Fixing the internsity being applied to RTAO too early leading to unexpected results (1254626).
- Fix issue that caused sky to incorrectly render when using a custom projection matrix.
- Fixed null reference exception when using depth pre/post pass in shadergraph with alpha clip in the material.
- Appropriately constraint blend distance of reflection probe while editing with the inspector (case 1248931)
- Fixed AxF handling of roughness for Blinn-Phong type materials
- Fixed AxF UI errors when surface type is switched to transparent
- Fixed a serialization issue, preventing quality level parameters to undo/redo and update scene view on change.
- Fixed an exception occuring when a camera doesn't have an HDAdditionalCameraData (1254383).
- Fixed ray tracing with XR single-pass.
- Fixed warning in HDAdditionalLightData OnValidate (cases 1250864, 1244578)
- Fixed a bug related to denoising ray traced reflections.
- Fixed nullref in the layered lit material inspector.
- Fixed an issue where manipulating the color wheels in a volume component would reset the cursor every time.
- Fixed an issue where static sky lighting would not be updated for a new scene until it's reloaded at least once.
- Fixed culling for decals when used in prefabs and edited in context.
- Force to rebake probe with missing baked texture. (1253367)
- Fix supported Mac platform detection to handle new major version (11.0) properly
- Fixed typo in the Render Pipeline Wizard under HDRP+VR
- Change transparent SSR name in frame settings to avoid clipping. 
- Fixed missing include guards in shadow hlsl files.
- Repaint the scene view whenever the scene exposure override is changed.
- Fixed an error when clearing the SSGI history texture at creation time (1259930).
- Fixed alpha to mask reset when toggling alpha test in the material UI.
- Fixed an issue where opening the look dev window with the light theme would make the window blink and eventually crash unity.
- Fixed fallback for ray tracing and light layers (1258837).
- Fixed Sorting Priority not displayed correctly in the DrawRenderers custom pass UI.
- Fixed glitch in Project settings window when selecting diffusion profiles in material section (case 1253090)
- Fixed issue with light layers bigger than 8 (and above the supported range). 
- Fixed issue with culling layer mask of area light's emissive mesh 
- Fixed overused the atlas for Animated/Render Target Cookies (1259930).
- Fixed errors when switching area light to disk shape while an area emissive mesh was displayed.
- Fixed default frame settings MSAA toggle for reflection probes (case 1247631)
- Fixed the transparent SSR dependency not being properly disabled according to the asset dependencies (1260271).
- Fixed issue with completely black AO on double sided materials when normal mode is set to None.
- Fixed UI drawing of the quaternion (1251235)
- Fix an issue with the quality mode and perf mode on RTR and RTGI and getting rid of unwanted nans (1256923).
- Fixed unitialized ray tracing resources when using non-default HDRP asset (case 1259467).
- Fixed overused the atlas for Animated/Render Target Cookies (1259930).
- Fixed sky asserts with XR multipass
- Fixed for area light not updating baked light result when modifying with gizmo.
- Fixed robustness issue with GetOddNegativeScale() in ray tracing, which was impacting normal mapping (1261160).
- Fixed regression where moving face of the probe gizmo was not moving its position anymore.
- Fixed XR single-pass macros in tessellation shaders.
- Fixed path-traced subsurface scattering mixing with diffuse and specular BRDFs (1250601).
- Fixed custom pass re-ordering issues.
- Improved robustness of normal mapping when scale is 0, and mapping is extreme (normals in or below the tangent plane).
- Fixed XR Display providers not getting zNear and zFar plane distances passed to them when in HDRP.
- Fixed rendering breaking when disabling tonemapping in the frame settings.
- Fixed issue with serialization of exposure modes in volume profiles not being consistent between HDRP versions (case 1261385).
- Fixed issue with duplicate names in newly created sub-layers in the graphics compositor (case 1263093).
- Remove MSAA debug mode when renderpipeline asset has no MSAA
- Fixed some post processing using motion vectors when they are disabled
- Fixed the multiplier of the environement lights being overriden with a wrong value for ray tracing (1260311).
- Fixed a series of exceptions happening when trying to load an asset during wizard execution (1262171).
- Fixed an issue with Stacklit shader not compiling correctly in player with debug display on (1260579)
- Fixed couple issues in the dependence of building the ray tracing acceleration structure.
- Fix sun disk intensity
- Fixed unwanted ghosting for smooth surfaces.
- Fixing an issue in the recursive rendering flag texture usage.
- Fixed a missing dependecy for choosing to evaluate transparent SSR.
- Fixed issue that failed compilation when XR is disabled.
- Fixed a compilation error in the IES code.
- Fixed issue with dynamic resolution handler when no OnResolutionChange callback is specified. 
- Fixed multiple volumes, planar reflection, and decal projector position when creating them from the menu.
- Reduced the number of global keyword used in deferredTile.shader
- Fixed incorrect processing of Ambient occlusion probe (9% error was introduced)
- Fixed multiedition of framesettings drop down (case 1270044)
- Fixed planar probe gizmo

### Changed
- Improve MIP selection for decals on Transparents
- Color buffer pyramid is not allocated anymore if neither refraction nor distortion are enabled
- Rename Emission Radius to Radius in UI in Point, Spot
- Angular Diameter parameter for directional light is no longuer an advanced property
- DXR: Remove Light Radius and Angular Diamater of Raytrace shadow. Angular Diameter and Radius are used instead.
- Remove MaxSmoothness parameters from UI for point, spot and directional light. The MaxSmoothness is now deduce from Radius Parameters
- DXR: Remove the Ray Tracing Environement Component. Add a Layer Mask to the ray Tracing volume components to define which objects are taken into account for each effect.
- Removed second cubemaps used for shadowing in lookdev
- Disable Physically Based Sky below ground
- Increase max limit of area light and reflection probe to 128
- Change default texture for detailmap to grey
- Optimize Shadow RT load on Tile based architecture platforms.
- Improved quality of SSAO.
- Moved RequestShadowMapRendering() back to public API.
- Update HDRP DXR Wizard with an option to automatically clone the hdrp config package and setup raytracing to 1 in shaders file.
- Added SceneSelection pass for TerrainLit shader.
- Simplified Light's type API regrouping the logic in one place (Check type in HDAdditionalLightData)
- The support of LOD CrossFade (Dithering transition) in master nodes now required to enable it in the master node settings (Save variant)
- Improved shadow bias, by removing constant depth bias and substituting it with slope-scale bias.
- Fix the default stencil values when a material is created from a SSS ShaderGraph.
- Tweak test asset to be compatible with XR: unlit SG material for canvas and double-side font material
- Slightly tweaked the behaviour of bloom when resolution is low to reduce artifacts.
- Hidden fields in Light Inspector that is not relevant while in BakingOnly mode.
- Changed parametrization of PCSS, now softness is derived from angular diameter (for directional lights) or shape radius (for point/spot lights) and min filter size is now in the [0..1] range.
- Moved the copy of the geometry history buffers to right after the depth mip chain generation.
- Rename "Luminance" to "Nits" in UX for physical light unit
- Rename FrameSettings "SkyLighting" to "SkyReflection"
- Reworked XR automated tests
- The ray traced screen space shadow history for directional, spot and point lights is discarded if the light transform has changed.
- Changed the behavior for ray tracing in case a mesh renderer has both transparent and opaque submeshes.
- Improve history buffer management
- Replaced PlayerSettings.virtualRealitySupported with XRGraphics.tryEnable.
- Remove redundant FrameSettings RealTimePlanarReflection
- Improved a bit the GC calls generated during the rendering.
- Material update is now only triggered when the relevant settings are touched in the shader graph master nodes
- Changed the way Sky Intensity (on Sky volume components) is handled. It's now a combo box where users can choose between Exposure, Multiplier or Lux (for HDRI sky only) instead of both multiplier and exposure being applied all the time. Added a new menu item to convert old profiles.
- Change how method for specular occlusions is decided on inspector shader (Lit, LitTesselation, LayeredLit, LayeredLitTessellation)
- Unlocked SSS, SSR, Motion Vectors and Distortion frame settings for reflections probes.
- Hide unused LOD settings in Quality Settings legacy window.
- Reduced the constrained distance for temporal reprojection of ray tracing denoising
- Removed shadow near plane from the Directional Light Shadow UI.
- Improved the performances of custom pass culling.
- The scene view camera now replicates the physical parameters from the camera tagged as "MainCamera".
- Reduced the number of GC.Alloc calls, one simple scene without plarnar / probes, it should be 0B.
- Renamed ProfilingSample to ProfilingScope and unified API. Added GPU Timings.
- Updated macros to be compatible with the new shader preprocessor.
- Ray tracing reflection temporal filtering is now done in pre-exposed space
- Search field selects the appropriate fields in both project settings panels 'HDRP Default Settings' and 'Quality/HDRP'
- Disabled the refraction and transmission map keywords if the material is opaque.
- Keep celestial bodies outside the atmosphere.
- Updated the MSAA documentation to specify what features HDRP supports MSAA for and what features it does not.
- Shader use for Runtime Debug Display are now correctly stripper when doing a release build
- Now each camera has its own Volume Stack. This allows Volume Parameters to be updated as early as possible and be ready for the whole frame without conflicts between cameras.
- Disable Async for SSR, SSAO and Contact shadow when aggregated ray tracing frame setting is on.
- Improved performance when entering play mode without domain reload by a factor of ~25
- Renamed the camera profiling sample to include the camera name
- Discarding the ray tracing history for AO, reflection, diffuse shadows and GI when the viewport size changes.
- Renamed the camera profiling sample to include the camera name
- Renamed the post processing graphic formats to match the new convention.
- The restart in Wizard for DXR will always be last fix from now on
- Refactoring pre-existing materials to share more shader code between rasterization and ray tracing.
- Setting a material's Refraction Model to Thin does not overwrite the Thickness and Transmission Absorption Distance anymore.
- Removed Wind textures from runtime as wind is no longer built into the pipeline
- Changed Shader Graph titles of master nodes to be more easily searchable ("HDRP/x" -> "x (HDRP)")
- Expose StartSinglePass() and StopSinglePass() as public interface for XRPass
- Replaced the Texture array for 2D cookies (spot, area and directional lights) and for planar reflections by an atlas.
- Moved the tier defining from the asset to the concerned volume components.
- Changing from a tier management to a "mode" management for reflection and GI and removing the ability to enable/disable deferred and ray bining (they are now implied by performance mode)
- The default FrameSettings for ScreenSpaceShadows is set to true for Camera in order to give a better workflow for DXR.
- Refactor internal usage of Stencil bits.
- Changed how the material upgrader works and added documentation for it.
- Custom passes now disable the stencil when overwriting the depth and not writing into it.
- Renamed the camera profiling sample to include the camera name
- Changed the way the shadow casting property of transparent and tranmissive materials is handeled for ray tracing.
- Changed inspector materials stencil setting code to have more sharing.
- Updated the default scene and default DXR scene and DefaultVolumeProfile.
- Changed the way the length parameter is used for ray traced contact shadows.
- Improved the coherency of PCSS blur between cascades.
- Updated VR checks in Wizard to reflect new XR System.
- Removing unused alpha threshold depth prepass and post pass for fabric shader graph.
- Transform result from CIE XYZ to sRGB color space in EvalSensitivity for iridescence.
- Moved BeginCameraRendering callback right before culling.
- Changed the visibility of the Indirect Lighting Controller component to public.
- Renamed the cubemap used for diffuse convolution to a more explicit name for the memory profiler.
- Improved behaviour of transmission color on transparent surfaces in path tracing.
- Light dimmer can now get values higher than one and was renamed to multiplier in the UI.
- Removed info box requesting volume component for Visual Environment and updated the documentation with the relevant information.
- Improved light selection oracle for light sampling in path tracing.
- Stripped ray tracing subsurface passes with ray tracing is not enabled.
- Remove LOD cross fade code for ray tracing shaders
- Removed legacy VR code
- Add range-based clipping to box lights (case 1178780)
- Improve area light culling (case 1085873)
- Light Hierarchy debug mode can now adjust Debug Exposure for visualizing high exposure scenes.
- Rejecting history for ray traced reflections based on a threshold evaluated on the neighborhood of the sampled history.
- Renamed "Environment" to "Reflection Probes" in tile/cluster debug menu.
- Utilities namespace is obsolete, moved its content to UnityEngine.Rendering (case 1204677)
- Obsolete Utilities namespace was removed, instead use UnityEngine.Rendering (case 1204677)
- Moved most of the compute shaders to the multi_compile API instead of multiple kernels.
- Use multi_compile API for deferred compute shader with shadow mask.
- Remove the raytracing rendering queue system to make recursive raytraced material work when raytracing is disabled
- Changed a few resources used by ray tracing shaders to be global resources (using register space1) for improved CPU performance.
- All custom pass volumes are now executed for one injection point instead of the first one.
- Hidden unsupported choice in emission in Materials
- Temporal Anti aliasing improvements.
- Optimized PrepareLightsForGPU (cost reduced by over 25%) and PrepareGPULightData (around twice as fast now).
- Moved scene view camera settings for HDRP from the preferences window to the scene view camera settings window.
- Updated shaders to be compatible with Microsoft's DXC.
- Debug exposure in debug menu have been replace to debug exposure compensation in EV100 space and is always visible.
- Further optimized PrepareLightsForGPU (3x faster with few shadows, 1.4x faster with a lot of shadows or equivalently cost reduced by 68% to 37%).
- Raytracing: Replaced the DIFFUSE_LIGHTING_ONLY multicompile by a uniform.
- Raytracing: Removed the dynamic lightmap multicompile.
- Raytracing: Remove the LOD cross fade multi compile for ray tracing.
- Cookie are now supported in lightmaper. All lights casting cookie and baked will now include cookie influence.
- Avoid building the mip chain a second time for SSR for transparent objects.
- Replaced "High Quality" Subsurface Scattering with a set of Quality Levels.
- Replaced "High Quality" Volumetric Lighting with "Screen Resolution Percentage" and "Volume Slice Count" on the Fog volume component.
- Merged material samples and shader samples
- Update material samples scene visuals
- Use multi_compile API for deferred compute shader with shadow mask.
- Made the StaticLightingSky class public so that users can change it by script for baking purpose.
- Shadowmask and realtime reflectoin probe property are hide in Quality settings
- Improved performance of reflection probe management when using a lot of probes.
- Ignoring the disable SSR flags for recursive rendering.
- Removed logic in the UI to disable parameters for contact shadows and fog volume components as it was going against the concept of the volume system.
- Fixed the sub surface mask not being taken into account when computing ray traced sub surface scattering.
- MSAA Within Forward Frame Setting is now enabled by default on Cameras when new Render Pipeline Asset is created
- Slightly changed the TAA anti-flicker mechanism so that it is more aggressive on almost static images (only on High preset for now).
- Changed default exposure compensation to 0.
- Refactored shadow caching system.
- Removed experimental namespace for ray tracing code.
- Increase limit for max numbers of lights in UX
- Removed direct use of BSDFData in the path tracing pass, delegated to the material instead.
- Pre-warm the RTHandle system to reduce the amount of memory allocations and the total memory needed at all points. 
- DXR: Only read the geometric attributes that are required using the share pass info and shader graph defines.
- DXR: Dispatch binned rays in 1D instead of 2D.
- Lit and LayeredLit tessellation cross lod fade don't used dithering anymore between LOD but fade the tessellation height instead. Allow a smoother transition
- Changed the way planar reflections are filtered in order to be a bit more "physically based".
- Increased path tracing BSDFs roughness range from [0.001, 0.999] to [0.00001, 0.99999].
- Changing the default SSGI radius for the all configurations.
- Changed the default parameters for quality RTGI to match expected behavior.
- Add color clear pass while rendering XR occlusion mesh to avoid leaks.
- Only use one texture for ray traced reflection upscaling.
- Adjust the upscale radius based on the roughness value.
- DXR: Changed the way the filter size is decided for directional, point and spot shadows.
- Changed the default exposure mode to "Automatic (Histogram)", along with "Limit Min" to -4 and "Limit Max" to 16.
- Replaced the default scene system with the builtin Scene Template feature.
- Changed extensions of shader CAS include files.
- Making the planar probe atlas's format match the color buffer's format.
- Removing the planarReflectionCacheCompressed setting from asset.
- SHADERPASS for TransparentDepthPrepass and TransparentDepthPostpass identification is using respectively SHADERPASS_TRANSPARENT_DEPTH_PREPASS and SHADERPASS_TRANSPARENT_DEPTH_POSTPASS
- Moved the Parallax Occlusion Mapping node into Shader Graph.
- Renamed the debug name from SSAO to ScreenSpaceAmbientOcclusion (1254974).
- Added missing tooltips and improved the UI of the aperture control (case 1254916).
- Fixed wrong tooltips in the Dof Volume (case 1256641).
- The `CustomPassLoadCameraColor` and `CustomPassSampleCameraColor` functions now returns the correct color buffer when used in after post process instead of the color pyramid (which didn't had post processes).
- PBR Sky now doesn't go black when going below sea level, but it instead freezes calculation as if on the horizon. 
- Fixed an issue with quality setting foldouts not opening when clicking on them (1253088).
- Shutter speed can now be changed by dragging the mouse over the UI label (case 1245007).
- Remove the 'Point Cube Size' for cookie, use the Cubemap size directly.
- VFXTarget with Unlit now allows EmissiveColor output to be consistent with HDRP unlit.
- Only building the RTAS if there is an effect that will require it (1262217).
- Fixed the first ray tracing frame not having the light cluster being set up properly (1260311).
- Render graph pre-setup for ray traced ambient occlusion.
- Avoid casting multiple rays and denoising for hard directional, point and spot ray traced shadows (1261040).
- Making sure the preview cameras do not use ray tracing effects due to a by design issue to build ray tracing acceleration structures (1262166).
- Preparing ray traced reflections for the render graph support (performance and quality).
- Preparing recursive rendering for the render graph port.
- Preparation pass for RTGI, temporal filter and diffuse denoiser for render graph.
- Updated the documentation for the DXR implementation.
- Changed the DXR wizard to support optional checks.
- Changed the DXR wizard steps.
- Preparation pass for RTSSS to be supported by render graph.
- Changed the color space of EmissiveColorLDR property on all shader. Was linear but should have been sRGB. Auto upgrade script handle the conversion.

## [7.1.1] - 2019-09-05

### Added
- Transparency Overdraw debug mode. Allows to visualize transparent objects draw calls as an "heat map".
- Enabled single-pass instancing support for XR SDK with new API cmd.SetInstanceMultiplier()
- XR settings are now available in the HDRP asset
- Support for Material Quality in Shader Graph
- Material Quality support selection in HDRP Asset
- Renamed XR shader macro from UNITY_STEREO_ASSIGN_COMPUTE_EYE_INDEX to UNITY_XR_ASSIGN_VIEW_INDEX
- Raytracing ShaderGraph node for HDRP shaders
- Custom passes volume component with 3 injection points: Before Rendering, Before Transparent and Before Post Process
- Alpha channel is now properly exported to camera render textures when using FP16 color buffer format
- Support for XR SDK mirror view modes
- HD Master nodes in Shader Graph now support Normal and Tangent modification in vertex stage.
- DepthOfFieldCoC option in the fullscreen debug modes.
- Added override Ambient Occlusion option on debug windows
- Added Custom Post Processes with 3 injection points: Before Transparent, Before Post Process and After Post Process
- Added draft of minimal interactive path tracing (experimental) based on DXR API - Support only 4 area light, lit and unlit shader (non-shadergraph)
- Small adjustments to TAA anti flicker (more aggressive on high values).

### Fixed
- Fixed wizard infinite loop on cancellation
- Fixed with compute shader error about too many threads in threadgroup on low GPU
- Fixed invalid contact shadow shaders being created on metal
- Fixed a bug where if Assembly.GetTypes throws an exception due to mis-versioned dlls, then no preprocessors are used in the shader stripper
- Fixed typo in AXF decal property preventing to compile
- Fixed reflection probe with XR single-pass and FPTL
- Fixed force gizmo shown when selecting camera in hierarchy
- Fixed issue with XR occlusion mesh and dynamic resolution
- Fixed an issue where lighting compute buffers were re-created with the wrong size when resizing the window, causing tile artefacts at the top of the screen.
- Fix FrameSettings names and tooltips
- Fixed error with XR SDK when the Editor is not in focus
- Fixed errors with RenderGraph, XR SDK and occlusion mesh
- Fixed shadow routines compilation errors when "real" type is a typedef on "half".
- Fixed toggle volumetric lighting in the light UI
- Fixed post-processing history reset handling rt-scale incorrectly
- Fixed crash with terrain and XR multi-pass
- Fixed ShaderGraph material synchronization issues
- Fixed a null reference exception when using an Emissive texture with Unlit shader (case 1181335)
- Fixed an issue where area lights and point lights where not counted separately with regards to max lights on screen (case 1183196)
- Fixed an SSR and Subsurface Scattering issue (appearing black) when using XR.

### Changed
- Update Wizard layout.
- Remove almost all Garbage collection call within a frame.
- Rename property AdditionalVeclocityChange to AddPrecomputeVelocity
- Call the End/Begin camera rendering callbacks for camera with customRender enabled
- Changeg framesettings migration order of postprocess flags as a pr for reflection settings flags have been backported to 2019.2
- Replaced usage of ENABLE_VR in XRSystem.cs by version defines based on the presence of the built-in VR and XR modules
- Added an update virtual function to the SkyRenderer class. This is called once per frame. This allows a given renderer to amortize heavy computation at the rate it chooses. Currently only the physically based sky implements this.
- Removed mandatory XRPass argument in HDCamera.GetOrCreate()
- Restored the HDCamera parameter to the sky rendering builtin parameters.
- Removed usage of StructuredBuffer for XR View Constants
- Expose Direct Specular Lighting control in FrameSettings
- Deprecated ExponentialFog and VolumetricFog volume components. Now there is only one exponential fog component (Fog) which can add Volumetric Fog as an option. Added a script in Edit -> Render Pipeline -> Upgrade Fog Volume Components.

## [7.0.1] - 2019-07-25

### Added
- Added option in the config package to disable globally Area Lights and to select shadow quality settings for the deferred pipeline.
- When shader log stripping is enabled, shader stripper statistics will be written at `Temp/shader-strip.json`
- Occlusion mesh support from XR SDK

### Fixed
- Fixed XR SDK mirror view blit, cleanup some XRTODO and removed XRDebug.cs
- Fixed culling for volumetrics with XR single-pass rendering
- Fix shadergraph material pass setup not called
- Fixed documentation links in component's Inspector header bar
- Cookies using the render texture output from a camera are now properly updated
- Allow in ShaderGraph to enable pre/post pass when the alpha clip is disabled

### Changed
- RenderQueue for Opaque now start at Background instead of Geometry.
- Clamp the area light size for scripting API when we change the light type
- Added a warning in the material UI when the diffusion profile assigned is not in the HDRP asset


## [7.0.0] - 2019-07-17

### Added
- `Fixed`, `Viewer`, and `Automatic` modes to compute the FOV used when rendering a `PlanarReflectionProbe`
- A checkbox to toggle the chrome gizmo of `ReflectionProbe`and `PlanarReflectionProbe`
- Added a Light layer in shadows that allow for objects to cast shadows without being affected by light (and vice versa).
- You can now access ShaderGraph blend states from the Material UI (for example, **Surface Type**, **Sorting Priority**, and **Blending Mode**). This change may break Materials that use a ShaderGraph, to fix them, select **Edit > Render Pipeline > Reset all ShaderGraph Scene Materials BlendStates**. This syncs the blendstates of you ShaderGraph master nodes with the Material properties.
- You can now control ZTest, ZWrite, and CullMode for transparent Materials.
- Materials that use Unlit Shaders or Unlit Master Node Shaders now cast shadows.
- Added an option to enable the ztest on **After Post Process** materials when TAA is disabled.
- Added a new SSAO (based on Ground Truth Ambient Occlusion algorithm) to replace the previous one.
- Added support for shadow tint on light
- BeginCameraRendering and EndCameraRendering callbacks are now called with probes
- Adding option to update shadow maps only On Enable and On Demand.
- Shader Graphs that use time-dependent vertex modification now generate correct motion vectors.
- Added option to allow a custom spot angle for spot light shadow maps.
- Added frame settings for individual post-processing effects
- Added dither transition between cascades for Low and Medium quality settings
- Added single-pass instancing support with XR SDK
- Added occlusion mesh support with XR SDK
- Added support of Alembic velocity to various shaders
- Added support for more than 2 views for single-pass instancing
- Added support for per punctual/directional light min roughness in StackLit
- Added mirror view support with XR SDK
- Added VR verification in HDRPWizard
- Added DXR verification in HDRPWizard
- Added feedbacks in UI of Volume regarding skies
- Cube LUT support in Tonemapping. Cube LUT helpers for external grading are available in the Post-processing Sample package.

### Fixed
- Fixed an issue with history buffers causing effects like TAA or auto exposure to flicker when more than one camera was visible in the editor
- The correct preview is displayed when selecting multiple `PlanarReflectionProbe`s
- Fixed volumetric rendering with camera-relative code and XR stereo instancing
- Fixed issue with flashing cyan due to async compilation of shader when selecting a mesh
- Fix texture type mismatch when the contact shadow are disabled (causing errors on IOS devices)
- Fixed Generate Shader Includes while in package
- Fixed issue when texture where deleted in ShadowCascadeGUI
- Fixed issue in FrameSettingsHistory when disabling a camera several time without enabling it in between.
- Fixed volumetric reprojection with camera-relative code and XR stereo instancing
- Added custom BaseShaderPreprocessor in HDEditorUtils.GetBaseShaderPreprocessorList()
- Fixed compile issue when USE_XR_SDK is not defined
- Fixed procedural sky sun disk intensity for high directional light intensities
- Fixed Decal mip level when using texture mip map streaming to avoid dropping to lowest permitted mip (now loading all mips)
- Fixed deferred shading for XR single-pass instancing after lightloop refactor
- Fixed cluster and material classification debug (material classification now works with compute as pixel shader lighting)
- Fixed IOS Nan by adding a maximun epsilon definition REAL_EPS that uses HALF_EPS when fp16 are used
- Removed unnecessary GC allocation in motion blur code
- Fixed locked UI with advanded influence volume inspector for probes
- Fixed invalid capture direction when rendering planar reflection probes
- Fixed Decal HTILE optimization with platform not supporting texture atomatic (Disable it)
- Fixed a crash in the build when the contact shadows are disabled
- Fixed camera rendering callbacks order (endCameraRendering was being called before the actual rendering)
- Fixed issue with wrong opaque blending settings for After Postprocess
- Fixed issue with Low resolution transparency on PS4
- Fixed a memory leak on volume profiles
- Fixed The Parallax Occlusion Mappping node in shader graph and it's UV input slot
- Fixed lighting with XR single-pass instancing by disabling deferred tiles
- Fixed the Bloom prefiltering pass
- Fixed post-processing effect relying on Unity's random number generator
- Fixed camera flickering when using TAA and selecting the camera in the editor
- Fixed issue with single shadow debug view and volumetrics
- Fixed most of the problems with light animation and timeline
- Fixed indirect deferred compute with XR single-pass instancing
- Fixed a slight omission in anisotropy calculations derived from HazeMapping in StackLit
- Improved stack computation numerical stability in StackLit
- Fix PBR master node always opaque (wrong blend modes for forward pass)
- Fixed TAA with XR single-pass instancing (missing macros)
- Fixed an issue causing Scene View selection wire gizmo to not appear when using HDRP Shader Graphs.
- Fixed wireframe rendering mode (case 1083989)
- Fixed the renderqueue not updated when the alpha clip is modified in the material UI.
- Fixed the PBR master node preview
- Remove the ReadOnly flag on Reflection Probe's cubemap assets during bake when there are no VCS active.
- Fixed an issue where setting a material debug view would not reset the other exclusive modes
- Spot light shapes are now correctly taken into account when baking
- Now the static lighting sky will correctly take the default values for non-overridden properties
- Fixed material albedo affecting the lux meter
- Extra test in deferred compute shading to avoid shading pixels that were not rendered by the current camera (for camera stacking)

### Changed
- Optimization: Reduce the group size of the deferred lighting pass from 16x16 to 8x8
- Replaced HDCamera.computePassCount by viewCount
- Removed xrInstancing flag in RTHandles (replaced by TextureXR.slices and TextureXR.dimensions)
- Refactor the HDRenderPipeline and lightloop code to preprare for high level rendergraph
- Removed the **Back Then Front Rendering** option in the fabric Master Node settings. Enabling this option previously did nothing.
- Shader type Real translates to FP16 precision on Nintendo Switch.
- Shader framework refactor: Introduce CBSDF, EvaluateBSDF, IsNonZeroBSDF to replace BSDF functions
- Shader framework refactor:  GetBSDFAngles, LightEvaluation and SurfaceShading functions
- Replace ComputeMicroShadowing by GetAmbientOcclusionForMicroShadowing
- Rename WorldToTangent to TangentToWorld as it was incorrectly named
- Remove SunDisk and Sun Halo size from directional light
- Remove all obsolete wind code from shader
- Renamed DecalProjectorComponent into DecalProjector for API alignment.
- Improved the Volume UI and made them Global by default
- Remove very high quality shadow option
- Change default for shadow quality in Deferred to Medium
- Enlighten now use inverse squared falloff (before was using builtin falloff)
- Enlighten is now deprecated. Please use CPU or GPU lightmaper instead.
- Remove the name in the diffusion profile UI
- Changed how shadow map resolution scaling with distance is computed. Now it uses screen space area rather than light range.
- Updated MoreOptions display in UI
- Moved Display Area Light Emissive Mesh script API functions in the editor namespace
- direct strenght properties in ambient occlusion now affect direct specular as well
- Removed advanced Specular Occlusion control in StackLit: SSAO based SO control is hidden and fixed to behave like Lit, SPTD is the only HQ technique shown for baked SO.
- Shader framework refactor: Changed ClampRoughness signature to include PreLightData access.
- HDRPWizard window is now in Window > General > HD Render Pipeline Wizard
- Moved StaticLightingSky to LightingWindow
- Removes the current "Scene Settings" and replace them with "Sky & Fog Settings" (with Physically Based Sky and Volumetric Fog).
- Changed how cached shadow maps are placed inside the atlas to minimize re-rendering of them.

## [6.7.0-preview] - 2019-05-16

### Added
- Added ViewConstants StructuredBuffer to simplify XR rendering
- Added API to render specific settings during a frame
- Added stadia to the supported platforms (2019.3)
- Enabled cascade blends settings in the HD Shadow component
- Added Hardware Dynamic Resolution support.
- Added MatCap debug view to replace the no scene lighting debug view.
- Added clear GBuffer option in FrameSettings (default to false)
- Added preview for decal shader graph (Only albedo, normal and emission)
- Added exposure weight control for decal
- Screen Space Directional Shadow under a define option. Activated for ray tracing
- Added a new abstraction for RendererList that will help transition to Render Graph and future RendererList API
- Added multipass support for VR
- Added XR SDK integration (multipass only)
- Added Shader Graph samples for Hair, Fabric and Decal master nodes.
- Add fade distance, shadow fade distance and light layers to light explorer
- Add method to draw light layer drawer in a rect to HDEditorUtils

### Fixed
- Fixed deserialization crash at runtime
- Fixed for ShaderGraph Unlit masternode not writing velocity
- Fixed a crash when assiging a new HDRP asset with the 'Verify Saving Assets' option enabled
- Fixed exposure to properly support TEXTURE2D_X
- Fixed TerrainLit basemap texture generation
- Fixed a bug that caused nans when material classification was enabled and a tile contained one standard material + a material with transmission.
- Fixed gradient sky hash that was not using the exposure hash
- Fixed displayed default FrameSettings in HDRenderPipelineAsset wrongly updated on scripts reload.
- Fixed gradient sky hash that was not using the exposure hash.
- Fixed visualize cascade mode with exposure.
- Fixed (enabled) exposure on override lighting debug modes.
- Fixed issue with LightExplorer when volume have no profile
- Fixed issue with SSR for negative, infinite and NaN history values
- Fixed LightLayer in HDReflectionProbe and PlanarReflectionProbe inspector that was not displayed as a mask.
- Fixed NaN in transmission when the thickness and a color component of the scattering distance was to 0
- Fixed Light's ShadowMask multi-edition.
- Fixed motion blur and SMAA with VR single-pass instancing
- Fixed NaNs generated by phase functionsin volumetric lighting
- Fixed NaN issue with refraction effect and IOR of 1 at extreme grazing angle
- Fixed nan tracker not using the exposure
- Fixed sorting priority on lit and unlit materials
- Fixed null pointer exception when there are no AOVRequests defined on a camera
- Fixed dirty state of prefab using disabled ReflectionProbes
- Fixed an issue where gizmos and editor grid were not correctly depth tested
- Fixed created default scene prefab non editable due to wrong file extension.
- Fixed an issue where sky convolution was recomputed for nothing when a preview was visible (causing extreme slowness when fabric convolution is enabled)
- Fixed issue with decal that wheren't working currently in player
- Fixed missing stereo rendering macros in some fragment shaders
- Fixed exposure for ReflectionProbe and PlanarReflectionProbe gizmos
- Fixed single-pass instancing on PSVR
- Fixed Vulkan shader issue with Texture2DArray in ScreenSpaceShadow.compute by re-arranging code (workaround)
- Fixed camera-relative issue with lights and XR single-pass instancing
- Fixed single-pass instancing on Vulkan
- Fixed htile synchronization issue with shader graph decal
- Fixed Gizmos are not drawn in Camera preview
- Fixed pre-exposure for emissive decal
- Fixed wrong values computed in PreIntegrateFGD and in the generation of volumetric lighting data by forcing the use of fp32.
- Fixed NaNs arising during the hair lighting pass
- Fixed synchronization issue in decal HTile that occasionally caused rendering artifacts around decal borders
- Fixed QualitySettings getting marked as modified by HDRP (and thus checked out in Perforce)
- Fixed a bug with uninitialized values in light explorer
- Fixed issue with LOD transition
- Fixed shader warnings related to raytracing and TEXTURE2D_X

### Changed
- Refactor PixelCoordToViewDirWS to be VR compatible and to compute it only once per frame
- Modified the variants stripper to take in account multiple HDRP assets used in the build.
- Improve the ray biasing code to avoid self-intersections during the SSR traversal
- Update Pyramid Spot Light to better match emitted light volume.
- Moved _XRViewConstants out of UnityPerPassStereo constant buffer to fix issues with PSSL
- Removed GetPositionInput_Stereo() and single-pass (double-wide) rendering mode
- Changed label width of the frame settings to accommodate better existing options.
- SSR's Default FrameSettings for camera is now enable.
- Re-enabled the sharpening filter on Temporal Anti-aliasing
- Exposed HDEditorUtils.LightLayerMaskDrawer for integration in other packages and user scripting.
- Rename atmospheric scattering in FrameSettings to Fog
- The size modifier in the override for the culling sphere in Shadow Cascades now defaults to 0.6, which is the same as the formerly hardcoded value.
- Moved LOD Bias and Maximum LOD Level from Frame Setting section `Other` to `Rendering`
- ShaderGraph Decal that affect only emissive, only draw in emissive pass (was drawing in dbuffer pass too)
- Apply decal projector fade factor correctly on all attribut and for shader graph decal
- Move RenderTransparentDepthPostpass after all transparent
- Update exposure prepass to interleave XR single-pass instancing views in a checkerboard pattern
- Removed ScriptRuntimeVersion check in wizard.

## [6.6.0-preview] - 2019-04-01

### Added
- Added preliminary changes for XR deferred shading
- Added support of 111110 color buffer
- Added proper support for Recorder in HDRP
- Added depth offset input in shader graph master nodes
- Added a Parallax Occlusion Mapping node
- Added SMAA support
- Added Homothety and Symetry quick edition modifier on volume used in ReflectionProbe, PlanarReflectionProbe and DensityVolume
- Added multi-edition support for DecalProjectorComponent
- Improve hair shader
- Added the _ScreenToTargetScaleHistory uniform variable to be used when sampling HDRP RTHandle history buffers.
- Added settings in `FrameSettings` to change `QualitySettings.lodBias` and `QualitySettings.maximumLODLevel` during a rendering
- Added an exposure node to retrieve the current, inverse and previous frame exposure value.
- Added an HD scene color node which allow to sample the scene color with mips and a toggle to remove the exposure.
- Added safeguard on HD scene creation if default scene not set in the wizard
- Added Low res transparency rendering pass.

### Fixed
- Fixed HDRI sky intensity lux mode
- Fixed dynamic resolution for XR
- Fixed instance identifier semantic string used by Shader Graph
- Fixed null culling result occuring when changing scene that was causing crashes
- Fixed multi-edition light handles and inspector shapes
- Fixed light's LightLayer field when multi-editing
- Fixed normal blend edition handles on DensityVolume
- Fixed an issue with layered lit shader and height based blend where inactive layers would still have influence over the result
- Fixed multi-selection handles color for DensityVolume
- Fixed multi-edition inspector's blend distances for HDReflectionProbe, PlanarReflectionProbe and DensityVolume
- Fixed metric distance that changed along size in DensityVolume
- Fixed DensityVolume shape handles that have not same behaviour in advance and normal edition mode
- Fixed normal map blending in TerrainLit by only blending the derivatives
- Fixed Xbox One rendering just a grey screen instead of the scene
- Fixed probe handles for multiselection
- Fixed baked cubemap import settings for convolution
- Fixed regression causing crash when attempting to open HDRenderPipelineWizard without an HDRenderPipelineAsset setted
- Fixed FullScreenDebug modes: SSAO, SSR, Contact shadow, Prerefraction Color Pyramid, Final Color Pyramid
- Fixed volumetric rendering with stereo instancing
- Fixed shader warning
- Fixed missing resources in existing asset when updating package
- Fixed PBR master node preview in forward rendering or transparent surface
- Fixed deferred shading with stereo instancing
- Fixed "look at" edition mode of Rotation tool for DecalProjectorComponent
- Fixed issue when switching mode in ReflectionProbe and PlanarReflectionProbe
- Fixed issue where migratable component version where not always serialized when part of prefab's instance
- Fixed an issue where shadow would not be rendered properly when light layer are not enabled
- Fixed exposure weight on unlit materials
- Fixed Light intensity not played in the player when recorded with animation/timeline
- Fixed some issues when multi editing HDRenderPipelineAsset
- Fixed emission node breaking the main shader graph preview in certain conditions.
- Fixed checkout of baked probe asset when baking probes.
- Fixed invalid gizmo position for rotated ReflectionProbe
- Fixed multi-edition of material's SurfaceType and RenderingPath
- Fixed whole pipeline reconstruction on selecting for the first time or modifying other than the currently used HDRenderPipelineAsset
- Fixed single shadow debug mode
- Fixed global scale factor debug mode when scale > 1
- Fixed debug menu material overrides not getting applied to the Terrain Lit shader
- Fixed typo in computeLightVariants
- Fixed deferred pass with XR instancing by disabling ComputeLightEvaluation
- Fixed bloom resolution independence
- Fixed lens dirt intensity not behaving properly
- Fixed the Stop NaN feature
- Fixed some resources to handle more than 2 instanced views for XR
- Fixed issue with black screen (NaN) produced on old GPU hardware or intel GPU hardware with gaussian pyramid
- Fixed issue with disabled punctual light would still render when only directional light is present

### Changed
- DensityVolume scripting API will no longuer allow to change between advance and normal edition mode
- Disabled depth of field, lens distortion and panini projection in the scene view
- TerrainLit shaders and includes are reorganized and made simpler.
- TerrainLit shader GUI now allows custom properties to be displayed in the Terrain fold-out section.
- Optimize distortion pass with stencil
- Disable SceneSelectionPass in shader graph preview
- Control punctual light and area light shadow atlas separately
- Move SMAA anti-aliasing option to after Temporal Anti Aliasing one, to avoid problem with previously serialized project settings
- Optimize rendering with static only lighting and when no cullable lights/decals/density volumes are present.
- Updated handles for DecalProjectorComponent for enhanced spacial position readability and have edition mode for better SceneView management
- DecalProjectorComponent are now scale independent in order to have reliable metric unit (see new Size field for changing the size of the volume)
- Restructure code from HDCamera.Update() by adding UpdateAntialiasing() and UpdateViewConstants()
- Renamed velocity to motion vectors
- Objects rendered during the After Post Process pass while TAA is enabled will not benefit from existing depth buffer anymore. This is done to fix an issue where those object would wobble otherwise
- Removed usage of builtin unity matrix for shadow, shadow now use same constant than other view
- The default volume layer mask for cameras & probes is now `Default` instead of `Everything`

## [6.5.0-preview] - 2019-03-07

### Added
- Added depth-of-field support with stereo instancing
- Adding real time area light shadow support
- Added a new FrameSettings: Specular Lighting to toggle the specular during the rendering

### Fixed
- Fixed diffusion profile upgrade breaking package when upgrading to a new version
- Fixed decals cropped by gizmo not updating correctly if prefab
- Fixed an issue when enabling SSR on multiple view
- Fixed edition of the intensity's unit field while selecting multiple lights
- Fixed wrong calculation in soft voxelization for density volume
- Fixed gizmo not working correctly with pre-exposure
- Fixed issue with setting a not available RT when disabling motion vectors
- Fixed planar reflection when looking at mirror normal
- Fixed mutiselection issue with HDLight Inspector
- Fixed HDAdditionalCameraData data migration
- Fixed failing builds when light explorer window is open
- Fixed cascade shadows border sometime causing artefacts between cascades
- Restored shadows in the Cascade Shadow debug visualization
- `camera.RenderToCubemap` use proper face culling

### Changed
- When rendering reflection probe disable all specular lighting and for metals use fresnelF0 as diffuse color for bake lighting.

## [6.4.0-preview] - 2019-02-21

### Added
- VR: Added TextureXR system to selectively expand TEXTURE2D macros to texture array for single-pass stereo instancing + Convert textures call to these macros
- Added an unit selection dropdown next to shutter speed (camera)
- Added error helpbox when trying to use a sub volume component that require the current HDRenderPipelineAsset to support a feature that it is not supporting.
- Add mesh for tube light when display emissive mesh is enabled

### Fixed
- Fixed Light explorer. The volume explorer used `profile` instead of `sharedProfile` which instantiate a custom volume profile instead of editing the asset itself.
- Fixed UI issue where all is displayed using metric unit in shadow cascade and Percent is set in the unit field (happening when opening the inspector).
- Fixed inspector event error when double clicking on an asset (diffusion profile/material).
- Fixed nullref on layered material UI when the material is not an asset.
- Fixed nullref exception when undo/redo a light property.
- Fixed visual bug when area light handle size is 0.

### Changed
- Update UI for 32bit/16bit shadow precision settings in HDRP asset
- Object motion vectors have been disabled in all but the game view. Camera motion vectors are still enabled everywhere, allowing TAA and Motion Blur to work on static objects.
- Enable texture array by default for most rendering code on DX11 and unlock stereo instancing (DX11 only for now)

## [6.3.0-preview] - 2019-02-18

### Added
- Added emissive property for shader graph decals
- Added a diffusion profile override volume so the list of diffusion profile assets to use can be chanaged without affecting the HDRP asset
- Added a "Stop NaNs" option on cameras and in the Scene View preferences.
- Added metric display option in HDShadowSettings and improve clamping
- Added shader parameter mapping in DebugMenu
- Added scripting API to configure DebugData for DebugMenu

### Fixed
- Fixed decals in forward
- Fixed issue with stencil not correctly setup for various master node and shader for the depth pass, motion vector pass and GBuffer/Forward pass
- Fixed SRP batcher and metal
- Fixed culling and shadows for Pyramid, Box, Rectangle and Tube lights
- Fixed an issue where scissor render state leaking from the editor code caused partially black rendering

### Changed
- When a lit material has a clear coat mask that is not null, we now use the clear coat roughness to compute the screen space reflection.
- Diffusion profiles are now limited to one per asset and can be referenced in materials, shader graphs and vfx graphs. Materials will be upgraded automatically except if they are using a shader graph, in this case it will display an error message.

## [6.2.0-preview] - 2019-02-15

### Added
- Added help box listing feature supported in a given HDRenderPipelineAsset alongs with the drawbacks implied.
- Added cascade visualizer, supporting disabled handles when not overriding.

### Fixed
- Fixed post processing with stereo double-wide
- Fixed issue with Metal: Use sign bit to find the cache type instead of lowest bit.
- Fixed invalid state when creating a planar reflection for the first time
- Fix FrameSettings's LitShaderMode not restrained by supported LitShaderMode regression.

### Changed
- The default value roughness value for the clearcoat has been changed from 0.03 to 0.01
- Update default value of based color for master node
- Update Fabric Charlie Sheen lighting model - Remove Fresnel component that wasn't part of initial model + Remap smoothness to [0.0 - 0.6] range for more artist friendly parameter

### Changed
- Code refactor: all macros with ARGS have been swapped with macros with PARAM. This is because the ARGS macros were incorrectly named.

## [6.1.0-preview] - 2019-02-13

### Added
- Added support for post-processing anti-aliasing in the Scene View (FXAA and TAA). These can be set in Preferences.
- Added emissive property for decal material (non-shader graph)

### Fixed
- Fixed a few UI bugs with the color grading curves.
- Fixed "Post Processing" in the scene view not toggling post-processing effects
- Fixed bake only object with flag `ReflectionProbeStaticFlag` when baking a `ReflectionProbe`

### Changed
- Removed unsupported Clear Depth checkbox in Camera inspector
- Updated the toggle for advanced mode in inspectors.

## [6.0.0-preview] - 2019-02-23

### Added
- Added new API to perform a camera rendering
- Added support for hair master node (Double kajiya kay - Lambert)
- Added Reset behaviour in DebugMenu (ingame mapping is right joystick + B)
- Added Default HD scene at new scene creation while in HDRP
- Added Wizard helping to configure HDRP project
- Added new UI for decal material to allow remapping and scaling of some properties
- Added cascade shadow visualisation toggle in HD shadow settings
- Added icons for assets
- Added replace blending mode for distortion
- Added basic distance fade for density volumes
- Added decal master node for shader graph
- Added HD unlit master node (Cross Pipeline version is name Unlit)
- Added new Rendering Queue in materials
- Added post-processing V3 framework embed in HDRP, remove postprocess V2 framework
- Post-processing now uses the generic volume framework
-   New depth-of-field, bloom, panini projection effects, motion blur
-   Exposure is now done as a pre-exposition pass, the whole system has been revamped
-   Exposure now use EV100 everywhere in the UI (Sky, Emissive Light)
- Added emissive intensity (Luminance and EV100 control) control for Emissive
- Added pre-exposure weigth for Emissive
- Added an emissive color node and a slider to control the pre-exposure percentage of emission color
- Added physical camera support where applicable
- Added more color grading tools
- Added changelog level for Shader Variant stripping
- Added Debug mode for validation of material albedo and metalness/specularColor values
- Added a new dynamic mode for ambient probe and renamed BakingSky to StaticLightingSky
- Added command buffer parameter to all Bind() method of material
- Added Material validator in Render Pipeline Debug
- Added code to future support of DXR (not enabled)
- Added support of multiviewport
- Added HDRenderPipeline.RequestSkyEnvironmentUpdate function to force an update from script when sky is set to OnDemand
- Added a Lighting and BackLighting slots in Lit, StackLit, Fabric and Hair master nodes
- Added support for overriding terrain detail rendering shaders, via the render pipeline editor resources asset
- Added xrInstancing flag support to RTHandle
- Added support for cullmask for decal projectors
- Added software dynamic resolution support
- Added support for "After Post-Process" render pass for unlit shader
- Added support for textured rectangular area lights
- Added stereo instancing macros to MSAA shaders
- Added support for Quarter Res Raytraced Reflections (not enabled)
- Added fade factor for decal projectors.
- Added stereo instancing macros to most shaders used in VR
- Added multi edition support for HDRenderPipelineAsset

### Fixed
- Fixed logic to disable FPTL with stereo rendering
- Fixed stacklit transmission and sun highlight
- Fixed decals with stereo rendering
- Fixed sky with stereo rendering
- Fixed flip logic for postprocessing + VR
- Fixed copyStencilBuffer pass for Switch
- Fixed point light shadow map culling that wasn't taking into account far plane
- Fixed usage of SSR with transparent on all master node
- Fixed SSR and microshadowing on fabric material
- Fixed blit pass for stereo rendering
- Fixed lightlist bounds for stereo rendering
- Fixed windows and in-game DebugMenu sync.
- Fixed FrameSettings' LitShaderMode sync when opening DebugMenu.
- Fixed Metal specific issues with decals, hitting a sampler limit and compiling AxF shader
- Fixed an issue with flipped depth buffer during postprocessing
- Fixed normal map use for shadow bias with forward lit - now use geometric normal
- Fixed transparent depth prepass and postpass access so they can be use without alpha clipping for lit shader
- Fixed support of alpha clip shadow for lit master node
- Fixed unlit master node not compiling
- Fixed issue with debug display of reflection probe
- Fixed issue with phong tessellations not working with lit shader
- Fixed issue with vertex displacement being affected by heightmap setting even if not heightmap where assign
- Fixed issue with density mode on Lit terrain producing NaN
- Fixed issue when going back and forth from Lit to LitTesselation for displacement mode
- Fixed issue with ambient occlusion incorrectly applied to emissiveColor with light layers in deferred
- Fixed issue with fabric convolution not using the correct convolved texture when fabric convolution is enabled
- Fixed issue with Thick mode for Transmission that was disabling transmission with directional light
- Fixed shutdown edge cases with HDRP tests
- Fixed slowdow when enabling Fabric convolution in HDRP asset
- Fixed specularAA not compiling in StackLit Master node
- Fixed material debug view with stereo rendering
- Fixed material's RenderQueue edition in default view.
- Fixed banding issues within volumetric density buffer
- Fixed missing multicompile for MSAA for AxF
- Fixed camera-relative support for stereo rendering
- Fixed remove sync with render thread when updating decal texture atlas.
- Fixed max number of keyword reach [256] issue. Several shader feature are now local
- Fixed Scene Color and Depth nodes
- Fixed SSR in forward
- Fixed custom editor of Unlit, HD Unlit and PBR shader graph master node
- Fixed issue with NewFrame not correctly calculated in Editor when switching scene
- Fixed issue with TerrainLit not compiling with depth only pass and normal buffer
- Fixed geometric normal use for shadow bias with PBR master node in forward
- Fixed instancing macro usage for decals
- Fixed error message when having more than one directional light casting shadow
- Fixed error when trying to display preview of Camera or PlanarReflectionProbe
- Fixed LOAD_TEXTURE2D_ARRAY_MSAA macro
- Fixed min-max and amplitude clamping value in inspector of vertex displacement materials
- Fixed issue with alpha shadow clip (was incorrectly clipping object shadow)
- Fixed an issue where sky cubemap would not be cleared correctly when setting the current sky to None
- Fixed a typo in Static Lighting Sky component UI
- Fixed issue with incorrect reset of RenderQueue when switching shader in inspector GUI
- Fixed issue with variant stripper stripping incorrectly some variants
- Fixed a case of ambient lighting flickering because of previews
- Fixed Decals when rendering multiple camera in a single frame
- Fixed cascade shadow count in shader
- Fixed issue with Stacklit shader with Haze effect
- Fixed an issue with the max sample count for the TAA
- Fixed post-process guard band for XR
- Fixed exposure of emissive of Unlit
- Fixed depth only and motion vector pass for Unlit not working correctly with MSAA
- Fixed an issue with stencil buffer copy causing unnecessary compute dispatches for lighting
- Fixed multi edition issue in FrameSettings
- Fixed issue with SRP batcher and DebugDisplay variant of lit shader
- Fixed issue with debug material mode not doing alpha test
- Fixed "Attempting to draw with missing UAV bindings" errors on Vulkan
- Fixed pre-exposure incorrectly apply to preview
- Fixed issue with duplicate 3D texture in 3D texture altas of volumetric?
- Fixed Camera rendering order (base on the depth parameter)
- Fixed shader graph decals not being cropped by gizmo
- Fixed "Attempting to draw with missing UAV bindings" errors on Vulkan.


### Changed
- ColorPyramid compute shader passes is swapped to pixel shader passes on platforms where the later is faster (Nintendo Switch).
- Removing the simple lightloop used by the simple lit shader
- Whole refactor of reflection system: Planar and reflection probe
- Separated Passthrough from other RenderingPath
- Update several properties naming and caption based on feedback from documentation team
- Remove tile shader variant for transparent backface pass of lit shader
- Rename all HDRenderPipeline to HDRP folder for shaders
- Rename decal property label (based on doc team feedback)
- Lit shader mode now default to Deferred to reduce build time
- Update UI of Emission parameters in shaders
- Improve shader variant stripping including shader graph variant
- Refactored render loop to render realtime probes visible per camera
- Enable SRP batcher by default
- Shader code refactor: Rename LIGHTLOOP_SINGLE_PASS => LIGHTLOOP_DISABLE_TILE_AND_CLUSTER and clean all usage of LIGHTLOOP_TILE_PASS
- Shader code refactor: Move pragma definition of vertex and pixel shader inside pass + Move SURFACE_GRADIENT definition in XXXData.hlsl
- Micro-shadowing in Lit forward now use ambientOcclusion instead of SpecularOcclusion
- Upgraded FrameSettings workflow, DebugMenu and Inspector part relative to it
- Update build light list shader code to support 32 threads in wavefronts on Switch
- LayeredLit layers' foldout are now grouped in one main foldout per layer
- Shadow alpha clip can now be enabled on lit shader and haor shader enven for opaque
- Temporal Antialiasing optimization for Xbox One X
- Parameter depthSlice on SetRenderTarget functions now defaults to -1 to bind the entire resource
- Rename SampleCameraDepth() functions to LoadCameraDepth() and SampleCameraDepth(), same for SampleCameraColor() functions
- Improved Motion Blur quality.
- Update stereo frame settings values for single-pass instancing and double-wide
- Rearrange FetchDepth functions to prepare for stereo-instancing
- Remove unused _ComputeEyeIndex
- Updated HDRenderPipelineAsset inspector
- Re-enable SRP batcher for metal

## [5.2.0-preview] - 2018-11-27

### Added
- Added option to run Contact Shadows and Volumetrics Voxelization stage in Async Compute
- Added camera freeze debug mode - Allow to visually see culling result for a camera
- Added support of Gizmo rendering before and after postprocess in Editor
- Added support of LuxAtDistance for punctual lights

### Fixed
- Fixed Debug.DrawLine and Debug.Ray call to work in game view
- Fixed DebugMenu's enum resetted on change
- Fixed divide by 0 in refraction causing NaN
- Fixed disable rough refraction support
- Fixed refraction, SSS and atmospheric scattering for VR
- Fixed forward clustered lighting for VR (double-wide).
- Fixed Light's UX to not allow negative intensity
- Fixed HDRenderPipelineAsset inspector broken when displaying its FrameSettings from project windows.
- Fixed forward clustered lighting for VR (double-wide).
- Fixed HDRenderPipelineAsset inspector broken when displaying its FrameSettings from project windows.
- Fixed Decals and SSR diable flags for all shader graph master node (Lit, Fabric, StackLit, PBR)
- Fixed Distortion blend mode for shader graph master node (Lit, StackLit)
- Fixed bent Normal for Fabric master node in shader graph
- Fixed PBR master node lightlayers
- Fixed shader stripping for built-in lit shaders.

### Changed
- Rename "Regular" in Diffusion profile UI "Thick Object"
- Changed VBuffer depth parametrization for volumetric from distanceRange to depthExtent - Require update of volumetric settings - Fog start at near plan
- SpotLight with box shape use Lux unit only

## [5.1.0-preview] - 2018-11-19

### Added

- Added a separate Editor resources file for resources Unity does not take when it builds a Player.
- You can now disable SSR on Materials in Shader Graph.
- Added support for MSAA when the Supported Lit Shader Mode is set to Both. Previously HDRP only supported MSAA for Forward mode.
- You can now override the emissive color of a Material when in debug mode.
- Exposed max light for Light Loop Settings in HDRP asset UI.
- HDRP no longer performs a NormalDBuffer pass update if there are no decals in the Scene.
- Added distant (fall-back) volumetric fog and improved the fog evaluation precision.
- Added an option to reflect sky in SSR.
- Added a y-axis offset for the PlanarReflectionProbe and offset tool.
- Exposed the option to run SSR and SSAO on async compute.
- Added support for the _GlossMapScale parameter in the Legacy to HDRP Material converter.
- Added wave intrinsic instructions for use in Shaders (for AMD GCN).


### Fixed
- Fixed sphere shaped influence handles clamping in Reflection Probes.
- Fixed Reflection Probe data migration for projects created before using HDRP.
- Fixed UI of Layered Material where Unity previously rendered the scrollbar above the Copy button.
- Fixed Material tessellations parameters Start fade distance and End fade distance. Originally, Unity clamped these values when you modified them.
- Fixed various distortion and refraction issues - handle a better fall-back.
- Fixed SSR for multiple views.
- Fixed SSR issues related to self-intersections.
- Fixed shape density volume handle speed.
- Fixed density volume shape handle moving too fast.
- Fixed the Camera velocity pass that we removed by mistake.
- Fixed some null pointer exceptions when disabling motion vectors support.
- Fixed viewports for both the Subsurface Scattering combine pass and the transparent depth prepass.
- Fixed the blend mode pop-up in the UI. It previously did not appear when you enabled pre-refraction.
- Fixed some null pointer exceptions that previously occurred when you disabled motion vectors support.
- Fixed Layered Lit UI issue with scrollbar.
- Fixed cubemap assignation on custom ReflectionProbe.
- Fixed Reflection Probes’ capture settings' shadow distance.
- Fixed an issue with the SRP batcher and Shader variables declaration.
- Fixed thickness and subsurface slots for fabric Shader master node that wasn't appearing with the right combination of flags.
- Fixed d3d debug layer warning.
- Fixed PCSS sampling quality.
- Fixed the Subsurface and transmission Material feature enabling for fabric Shader.
- Fixed the Shader Graph UV node’s dimensions when using it in a vertex Shader.
- Fixed the planar reflection mirror gizmo's rotation.
- Fixed HDRenderPipelineAsset's FrameSettings not showing the selected enum in the Inspector drop-down.
- Fixed an error with async compute.
- MSAA now supports transparency.
- The HDRP Material upgrader tool now converts metallic values correctly.
- Volumetrics now render in Reflection Probes.
- Fixed a crash that occurred whenever you set a viewport size to 0.
- Fixed the Camera physic parameter that the UI previously did not display.
- Fixed issue in pyramid shaped spotlight handles manipulation

### Changed

- Renamed Line shaped Lights to Tube Lights.
- HDRP now uses mean height fog parametrization.
- Shadow quality settings are set to All when you use HDRP (This setting is not visible in the UI when using SRP). This avoids Legacy Graphics Quality Settings disabling the shadows and give SRP full control over the Shadows instead.
- HDRP now internally uses premultiplied alpha for all fog.
- Updated default FrameSettings used for realtime Reflection Probes when you create a new HDRenderPipelineAsset.
- Remove multi-camera support. LWRP and HDRP will not support multi-camera layered rendering.
- Updated Shader Graph subshaders to use the new instancing define.
- Changed fog distance calculation from distance to plane to distance to sphere.
- Optimized forward rendering using AMD GCN by scalarizing the light loop.
- Changed the UI of the Light Editor.
- Change ordering of includes in HDRP Materials in order to reduce iteration time for faster compilation.
- Added a StackLit master node replacing the InspectorUI version. IMPORTANT: All previously authored StackLit Materials will be lost. You need to recreate them with the master node.

## [5.0.0-preview] - 2018-09-28

### Added
- Added occlusion mesh to depth prepass for VR (VR still disabled for now)
- Added a debug mode to display only one shadow at once
- Added controls for the highlight created by directional lights
- Added a light radius setting to punctual lights to soften light attenuation and simulate fill lighting
- Added a 'minRoughness' parameter to all non-area lights (was previously only available for certain light types)
- Added separate volumetric light/shadow dimmers
- Added per-pixel jitter to volumetrics to reduce aliasing artifacts
- Added a SurfaceShading.hlsl file, which implements material-agnostic shading functionality in an efficient manner
- Added support for shadow bias for thin object transmission
- Added FrameSettings to control realtime planar reflection
- Added control for SRPBatcher on HDRP Asset
- Added an option to clear the shadow atlases in the debug menu
- Added a color visualization of the shadow atlas rescale in debug mode
- Added support for disabling SSR on materials
- Added intrinsic for XBone
- Added new light volume debugging tool
- Added a new SSR debug view mode
- Added translaction's scale invariance on DensityVolume
- Added multiple supported LitShadermode and per renderer choice in case of both Forward and Deferred supported
- Added custom specular occlusion mode to Lit Shader Graph Master node

### Fixed
- Fixed a normal bias issue with Stacklit (Was causing light leaking)
- Fixed camera preview outputing an error when both scene and game view where display and play and exit was call
- Fixed override debug mode not apply correctly on static GI
- Fixed issue where XRGraphicsConfig values set in the asset inspector GUI weren't propagating correctly (VR still disabled for now)
- Fixed issue with tangent that was using SurfaceGradient instead of regular normal decoding
- Fixed wrong error message display when switching to unsupported target like IOS
- Fixed an issue with ambient occlusion texture sometimes not being created properly causing broken rendering
- Shadow near plane is no longer limited at 0.1
- Fixed decal draw order on transparent material
- Fixed an issue where sometime the lookup texture used for GGX convolution was broken, causing broken rendering
- Fixed an issue where you wouldn't see any fog for certain pipeline/scene configurations
- Fixed an issue with volumetric lighting where the anisotropy value of 0 would not result in perfectly isotropic lighting
- Fixed shadow bias when the atlas is rescaled
- Fixed shadow cascade sampling outside of the atlas when cascade count is inferior to 4
- Fixed shadow filter width in deferred rendering not matching shader config
- Fixed stereo sampling of depth texture in MSAA DepthValues.shader
- Fixed box light UI which allowed negative and zero sizes, thus causing NaNs
- Fixed stereo rendering in HDRISky.shader (VR)
- Fixed normal blend and blend sphere influence for reflection probe
- Fixed distortion filtering (was point filtering, now trilinear)
- Fixed contact shadow for large distance
- Fixed depth pyramid debug view mode
- Fixed sphere shaped influence handles clamping in reflection probes
- Fixed reflection probes data migration for project created before using hdrp
- Fixed ambient occlusion for Lit Master Node when slot is connected

### Changed
- Use samplerunity_ShadowMask instead of samplerunity_samplerLightmap for shadow mask
- Allow to resize reflection probe gizmo's size
- Improve quality of screen space shadow
- Remove support of projection model for ScreenSpaceLighting (SSR always use HiZ and refraction always Proxy)
- Remove all the debug mode from SSR that are obsolete now
- Expose frameSettings and Capture settings for reflection and planar probe
- Update UI for reflection probe, planar probe, camera and HDRP Asset
- Implement proper linear blending for volumetric lighting via deep compositing as described in the paper "Deep Compositing Using Lie Algebras"
- Changed  planar mapping to match terrain convention (XZ instead of ZX)
- XRGraphicsConfig is no longer Read/Write. Instead, it's read-only. This improves consistency of XR behavior between the legacy render pipeline and SRP
- Change reflection probe data migration code (to update old reflection probe to new one)
- Updated gizmo for ReflectionProbes
- Updated UI and Gizmo of DensityVolume

## [4.0.0-preview] - 2018-09-28

### Added
- Added a new TerrainLit shader that supports rendering of Unity terrains.
- Added controls for linear fade at the boundary of density volumes
- Added new API to control decals without monobehaviour object
- Improve Decal Gizmo
- Implement Screen Space Reflections (SSR) (alpha version, highly experimental)
- Add an option to invert the fade parameter on a Density Volume
- Added a Fabric shader (experimental) handling cotton and silk
- Added support for MSAA in forward only for opaque only
- Implement smoothness fade for SSR
- Added support for AxF shader (X-rite format - require special AxF importer from Unity not part of HDRP)
- Added control for sundisc on directional light (hack)
- Added a new HD Lit Master node that implements Lit shader support for Shader Graph
- Added Micro shadowing support (hack)
- Added an event on HDAdditionalCameraData for custom rendering
- HDRP Shader Graph shaders now support 4-channel UVs.

### Fixed
- Fixed an issue where sometimes the deferred shadow texture would not be valid, causing wrong rendering.
- Stencil test during decals normal buffer update is now properly applied
- Decals corectly update normal buffer in forward
- Fixed a normalization problem in reflection probe face fading causing artefacts in some cases
- Fix multi-selection behavior of Density Volumes overwriting the albedo value
- Fixed support of depth texture for RenderTexture. HDRP now correctly output depth to user depth buffer if RenderTexture request it.
- Fixed multi-selection behavior of Density Volumes overwriting the albedo value
- Fixed support of depth for RenderTexture. HDRP now correctly output depth to user depth buffer if RenderTexture request it.
- Fixed support of Gizmo in game view in the editor
- Fixed gizmo for spot light type
- Fixed issue with TileViewDebug mode being inversed in gameview
- Fixed an issue with SAMPLE_TEXTURECUBE_SHADOW macro
- Fixed issue with color picker not display correctly when game and scene view are visible at the same time
- Fixed an issue with reflection probe face fading
- Fixed camera motion vectors shader and associated matrices to update correctly for single-pass double-wide stereo rendering
- Fixed light attenuation functions when range attenuation is disabled
- Fixed shadow component algorithm fixup not dirtying the scene, so changes can be saved to disk.
- Fixed some GC leaks for HDRP
- Fixed contact shadow not affected by shadow dimmer
- Fixed GGX that works correctly for the roughness value of 0 (mean specular highlgiht will disappeard for perfect mirror, we rely on maxSmoothness instead to always have a highlight even on mirror surface)
- Add stereo support to ShaderPassForward.hlsl. Forward rendering now seems passable in limited test scenes with camera-relative rendering disabled.
- Add stereo support to ProceduralSky.shader and OpaqueAtmosphericScattering.shader.
- Added CullingGroupManager to fix more GC.Alloc's in HDRP
- Fixed rendering when multiple cameras render into the same render texture

### Changed
- Changed the way depth & color pyramids are built to be faster and better quality, thus improving the look of distortion and refraction.
- Stabilize the dithered LOD transition mask with respect to the camera rotation.
- Avoid multiple depth buffer copies when decals are present
- Refactor code related to the RT handle system (No more normal buffer manager)
- Remove deferred directional shadow and move evaluation before lightloop
- Add a function GetNormalForShadowBias() that material need to implement to return the normal used for normal shadow biasing
- Remove Jimenez Subsurface scattering code (This code was disabled by default, now remove to ease maintenance)
- Change Decal API, decal contribution is now done in Material. Require update of material using decal
- Move a lot of files from CoreRP to HDRP/CoreRP. All moved files weren't used by Ligthweight pipeline. Long term they could move back to CoreRP after CoreRP become out of preview
- Updated camera inspector UI
- Updated decal gizmo
- Optimization: The objects that are rendered in the Motion Vector Pass are not rendered in the prepass anymore
- Removed setting shader inclue path via old API, use package shader include paths
- The default value of 'maxSmoothness' for punctual lights has been changed to 0.99
- Modified deferred compute and vert/frag shaders for first steps towards stereo support
- Moved material specific Shader Graph files into corresponding material folders.
- Hide environment lighting settings when enabling HDRP (Settings are control from sceneSettings)
- Update all shader includes to use absolute path (allow users to create material in their Asset folder)
- Done a reorganization of the files (Move ShaderPass to RenderPipeline folder, Move all shadow related files to Lighting/Shadow and others)
- Improved performance and quality of Screen Space Shadows

## [3.3.0-preview] - 2018-01-01

### Added
- Added an error message to say to use Metal or Vulkan when trying to use OpenGL API
- Added a new Fabric shader model that supports Silk and Cotton/Wool
- Added a new HDRP Lighting Debug mode to visualize Light Volumes for Point, Spot, Line, Rectangular and Reflection Probes
- Add support for reflection probe light layers
- Improve quality of anisotropic on IBL

### Fixed
- Fix an issue where the screen where darken when rendering camera preview
- Fix display correct target platform when showing message to inform user that a platform is not supported
- Remove workaround for metal and vulkan in normal buffer encoding/decoding
- Fixed an issue with color picker not working in forward
- Fixed an issue where reseting HDLight do not reset all of its parameters
- Fixed shader compile warning in DebugLightVolumes.shader

### Changed
- Changed default reflection probe to be 256x256x6 and array size to be 64
- Removed dependence on the NdotL for thickness evaluation for translucency (based on artist's input)
- Increased the precision when comparing Planar or HD reflection probe volumes
- Remove various GC alloc in C#. Slightly better performance

## [3.2.0-preview] - 2018-01-01

### Added
- Added a luminance meter in the debug menu
- Added support of Light, reflection probe, emissive material, volume settings related to lighting to Lighting explorer
- Added support for 16bit shadows

### Fixed
- Fix issue with package upgrading (HDRP resources asset is now versionned to worarkound package manager limitation)
- Fix HDReflectionProbe offset displayed in gizmo different than what is affected.
- Fix decals getting into a state where they could not be removed or disabled.
- Fix lux meter mode - The lux meter isn't affected by the sky anymore
- Fix area light size reset when multi-selected
- Fix filter pass number in HDUtils.BlitQuad
- Fix Lux meter mode that was applying SSS
- Fix planar reflections that were not working with tile/cluster (olbique matrix)
- Fix debug menu at runtime not working after nested prefab PR come to trunk
- Fix scrolling issue in density volume

### Changed
- Shader code refactor: Split MaterialUtilities file in two parts BuiltinUtilities (independent of FragInputs) and MaterialUtilities (Dependent of FragInputs)
- Change screen space shadow rendertarget format from ARGB32 to RG16

## [3.1.0-preview] - 2018-01-01

### Added
- Decal now support per channel selection mask. There is now two mode. One with BaseColor, Normal and Smoothness and another one more expensive with BaseColor, Normal, Smoothness, Metal and AO. Control is on HDRP Asset. This may require to launch an update script for old scene: 'Edit/Render Pipeline/Single step upgrade script/Upgrade all DecalMaterial MaskBlendMode'.
- Decal now supports depth bias for decal mesh, to prevent z-fighting
- Decal material now supports draw order for decal projectors
- Added LightLayers support (Base on mask from renderers name RenderingLayers and mask from light name LightLayers - if they match, the light apply) - cost an extra GBuffer in deferred (more bandwidth)
- When LightLayers is enabled, the AmbientOclusion is store in the GBuffer in deferred path allowing to avoid double occlusion with SSAO. In forward the double occlusion is now always avoided.
- Added the possibility to add an override transform on the camera for volume interpolation
- Added desired lux intensity and auto multiplier for HDRI sky
- Added an option to disable light by type in the debug menu
- Added gradient sky
- Split EmissiveColor and bakeDiffuseLighting in forward avoiding the emissiveColor to be affect by SSAO
- Added a volume to control indirect light intensity
- Added EV 100 intensity unit for area lights
- Added support for RendererPriority on Renderer. This allow to control order of transparent rendering manually. HDRP have now two stage of sorting for transparent in addition to bact to front. Material have a priority then Renderer have a priority.
- Add Coupling of (HD)Camera and HDAdditionalCameraData for reset and remove in inspector contextual menu of Camera
- Add Coupling of (HD)ReflectionProbe and HDAdditionalReflectionData for reset and remove in inspector contextual menu of ReflectoinProbe
- Add macro to forbid unity_ObjectToWorld/unity_WorldToObject to be use as it doesn't handle camera relative rendering
- Add opacity control on contact shadow

### Fixed
- Fixed an issue with PreIntegratedFGD texture being sometimes destroyed and not regenerated causing rendering to break
- PostProcess input buffers are not copied anymore on PC if the viewport size matches the final render target size
- Fixed an issue when manipulating a lot of decals, it was displaying a lot of errors in the inspector
- Fixed capture material with reflection probe
- Refactored Constant Buffers to avoid hitting the maximum number of bound CBs in some cases.
- Fixed the light range affecting the transform scale when changed.
- Snap to grid now works for Decal projector resizing.
- Added a warning for 128x128 cookie texture without mipmaps
- Replace the sampler used for density volumes for correct wrap mode handling

### Changed
- Move Render Pipeline Debug "Windows from Windows->General-> Render Pipeline debug windows" to "Windows from Windows->Analysis-> Render Pipeline debug windows"
- Update detail map formula for smoothness and albedo, goal it to bright and dark perceptually and scale factor is use to control gradient speed
- Refactor the Upgrade material system. Now a material can be update from older version at any time. Call Edit/Render Pipeline/Upgrade all Materials to newer version
- Change name EnableDBuffer to EnableDecals at several place (shader, hdrp asset...), this require a call to Edit/Render Pipeline/Upgrade all Materials to newer version to have up to date material.
- Refactor shader code: BakeLightingData structure have been replace by BuiltinData. Lot of shader code have been remove/change.
- Refactor shader code: All GBuffer are now handled by the deferred material. Mean ShadowMask and LightLayers are control by lit material in lit.hlsl and not outside anymore. Lot of shader code have been remove/change.
- Refactor shader code: Rename GetBakedDiffuseLighting to ModifyBakedDiffuseLighting. This function now handle lighting model for transmission too. Lux meter debug mode is factor outisde.
- Refactor shader code: GetBakedDiffuseLighting is not call anymore in GBuffer or forward pass, including the ConvertSurfaceDataToBSDFData and GetPreLightData, this is done in ModifyBakedDiffuseLighting now
- Refactor shader code: Added a backBakeDiffuseLighting to BuiltinData to handle lighting for transmission
- Refactor shader code: Material must now call InitBuiltinData (Init all to zero + init bakeDiffuseLighting and backBakeDiffuseLighting ) and PostInitBuiltinData

## [3.0.0-preview] - 2018-01-01

### Fixed
- Fixed an issue with distortion that was using previous frame instead of current frame
- Fixed an issue where disabled light where not upgrade correctly to the new physical light unit system introduce in 2.0.5-preview

### Changed
- Update assembly definitions to output assemblies that match Unity naming convention (Unity.*).

## [2.0.5-preview] - 2018-01-01

### Added
- Add option supportDitheringCrossFade on HDRP Asset to allow to remove shader variant during player build if needed
- Add contact shadows for punctual lights (in additional shadow settings), only one light is allowed to cast contact shadows at the same time and so at each frame a dominant light is choosed among all light with contact shadows enabled.
- Add PCSS shadow filter support (from SRP Core)
- Exposed shadow budget parameters in HDRP asset
- Add an option to generate an emissive mesh for area lights (currently rectangle light only). The mesh fits the size, intensity and color of the light.
- Add an option to the HDRP asset to increase the resolution of volumetric lighting.
- Add additional ligth unit support for punctual light (Lumens, Candela) and area lights (Lumens, Luminance)
- Add dedicated Gizmo for the box Influence volume of HDReflectionProbe / PlanarReflectionProbe

### Changed
- Re-enable shadow mask mode in debug view
- SSS and Transmission code have been refactored to be able to share it between various material. Guidelines are in SubsurfaceScattering.hlsl
- Change code in area light with LTC for Lit shader. Magnitude is now take from FGD texture instead of a separate texture
- Improve camera relative rendering: We now apply camera translation on the model matrix, so before the TransformObjectToWorld(). Note: unity_WorldToObject and unity_ObjectToWorld must never be used directly.
- Rename positionWS to positionRWS (Camera relative world position) at a lot of places (mainly in interpolator and FragInputs). In case of custom shader user will be required to update their code.
- Rename positionWS, capturePositionWS, proxyPositionWS, influencePositionWS to positionRWS, capturePositionRWS, proxyPositionRWS, influencePositionRWS (Camera relative world position) in LightDefinition struct.
- Improve the quality of trilinear filtering of density volume textures.
- Improve UI for HDReflectionProbe / PlanarReflectionProbe

### Fixed
- Fixed a shader preprocessor issue when compiling DebugViewMaterialGBuffer.shader against Metal target
- Added a temporary workaround to Lit.hlsl to avoid broken lighting code with Metal/AMD
- Fixed issue when using more than one volume texture mask with density volumes.
- Fixed an error which prevented volumetric lighting from working if no density volumes with 3D textures were present.
- Fix contact shadows applied on transmission
- Fix issue with forward opaque lit shader variant being removed by the shader preprocessor
- Fixed compilation errors on Nintendo Switch (limited XRSetting support).
- Fixed apply range attenuation option on punctual light
- Fixed issue with color temperature not take correctly into account with static lighting
- Don't display fog when diffuse lighting, specular lighting, or lux meter debug mode are enabled.

## [2.0.4-preview] - 2018-01-01

### Fixed
- Fix issue when disabling rough refraction and building a player. Was causing a crash.

## [2.0.3-preview] - 2018-01-01

### Added
- Increased debug color picker limit up to 260k lux

## [2.0.2-preview] - 2018-01-01

### Added
- Add Light -> Planar Reflection Probe command
- Added a false color mode in rendering debug
- Add support for mesh decals
- Add flag to disable projector decals on transparent geometry to save performance and decal texture atlas space
- Add ability to use decal diffuse map as mask only
- Add visualize all shadow masks in lighting debug
- Add export of normal and roughness buffer for forwardOnly and when in supportOnlyForward mode for forward
- Provide a define in lit.hlsl (FORWARD_MATERIAL_READ_FROM_WRITTEN_NORMAL_BUFFER) when output buffer normal is used to read the normal and roughness instead of caclulating it (can save performance, but lower quality due to compression)
- Add color swatch to decal material

### Changed
- Change Render -> Planar Reflection creation to 3D Object -> Mirror
- Change "Enable Reflector" name on SpotLight to "Angle Affect Intensity"
- Change prototype of BSDFData ConvertSurfaceDataToBSDFData(SurfaceData surfaceData) to BSDFData ConvertSurfaceDataToBSDFData(uint2 positionSS, SurfaceData surfaceData)

### Fixed
- Fix issue with StackLit in deferred mode with deferredDirectionalShadow due to GBuffer not being cleared. Gbuffer is still not clear and issue was fix with the new Output of normal buffer.
- Fixed an issue where interpolation volumes were not updated correctly for reflection captures.
- Fixed an exception in Light Loop settings UI

## [2.0.1-preview] - 2018-01-01

### Added
- Add stripper of shader variant when building a player. Save shader compile time.
- Disable per-object culling that was executed in C++ in HD whereas it was not used (Optimization)
- Enable texture streaming debugging (was not working before 2018.2)
- Added Screen Space Reflection with Proxy Projection Model
- Support correctly scene selection for alpha tested object
- Add per light shadow mask mode control (i.e shadow mask distance and shadow mask). It use the option NonLightmappedOnly
- Add geometric filtering to Lit shader (allow to reduce specular aliasing)
- Add shortcut to create DensityVolume and PlanarReflection in hierarchy
- Add a DefaultHDMirrorMaterial material for PlanarReflection
- Added a script to be able to upgrade material to newer version of HDRP
- Removed useless duplication of ForwardError passes.
- Add option to not compile any DEBUG_DISPLAY shader in the player (Faster build) call Support Runtime Debug display

### Changed
- Changed SupportForwardOnly to SupportOnlyForward in render pipeline settings
- Changed versioning variable name in HDAdditionalXXXData from m_version to version
- Create unique name when creating a game object in the rendering menu (i.e Density Volume(2))
- Re-organize various files and folder location to clean the repository
- Change Debug windows name and location. Now located at:  Windows -> General -> Render Pipeline Debug

### Removed
- Removed GlobalLightLoopSettings.maxPlanarReflectionProbes and instead use value of GlobalLightLoopSettings.planarReflectionProbeCacheSize
- Remove EmissiveIntensity parameter and change EmissiveColor to be HDR (Matching Builtin Unity behavior) - Data need to be updated - Launch Edit -> Single Step Upgrade Script -> Upgrade all Materials emissionColor

### Fixed
- Fix issue with LOD transition and instancing
- Fix discrepency between object motion vector and camera motion vector
- Fix issue with spot and dir light gizmo axis not highlighted correctly
- Fix potential crash while register debug windows inputs at startup
- Fix warning when creating Planar reflection
- Fix specular lighting debug mode (was rendering black)
- Allow projector decal with null material to allow to configure decal when HDRP is not set
- Decal atlas texture offset/scale is updated after allocations (used to be before so it was using date from previous frame)

## [0.0.0-preview] - 2018-01-01

### Added
- Configure the VolumetricLightingSystem code path to be on by default
- Trigger a build exception when trying to build an unsupported platform
- Introduce the VolumetricLightingController component, which can (and should) be placed on the camera, and allows one to control the near and the far plane of the V-Buffer (volumetric "froxel" buffer) along with the depth distribution (from logarithmic to linear)
- Add 3D texture support for DensityVolumes
- Add a better mapping of roughness to mipmap for planar reflection
- The VolumetricLightingSystem now uses RTHandles, which allows to save memory by sharing buffers between different cameras (history buffers are not shared), and reduce reallocation frequency by reallocating buffers only if the rendering resolution increases (and suballocating within existing buffers if the rendering resolution decreases)
- Add a Volumetric Dimmer slider to lights to control the intensity of the scattered volumetric lighting
- Add UV tiling and offset support for decals.
- Add mipmapping support for volume 3D mask textures

### Changed
- Default number of planar reflection change from 4 to 2
- Rename _MainDepthTexture to _CameraDepthTexture
- The VolumetricLightingController has been moved to the Interpolation Volume framework and now functions similarly to the VolumetricFog settings
- Update of UI of cookie, CubeCookie, Reflection probe and planar reflection probe to combo box
- Allow enabling/disabling shadows for area lights when they are set to baked.
- Hide applyRangeAttenuation and FadeDistance for directional shadow as they are not used

### Removed
- Remove Resource folder of PreIntegratedFGD and add the resource to RenderPipeline Asset

### Fixed
- Fix ConvertPhysicalLightIntensityToLightIntensity() function used when creating light from script to match HDLightEditor behavior
- Fix numerical issues with the default value of mean free path of volumetric fog
- Fix the bug preventing decals from coexisting with density volumes
- Fix issue with alpha tested geometry using planar/triplanar mapping not render correctly or flickering (due to being wrongly alpha tested in depth prepass)
- Fix meta pass with triplanar (was not handling correctly the normal)
- Fix preview when a planar reflection is present
- Fix Camera preview, it is now a Preview cameraType (was a SceneView)
- Fix handling unknown GPUShadowTypes in the shadow manager.
- Fix area light shapes sent as point lights to the baking backends when they are set to baked.
- Fix unnecessary division by PI for baked area lights.
- Fix line lights sent to the lightmappers. The backends don't support this light type.
- Fix issue with shadow mask framesettings not correctly taken into account when shadow mask is enabled for lighting.
- Fix directional light and shadow mask transition, they are now matching making smooth transition
- Fix banding issues caused by high intensity volumetric lighting
- Fix the debug window being emptied on SRP asset reload
- Fix issue with debug mode not correctly clearing the GBuffer in editor after a resize
- Fix issue with ResetMaterialKeyword not resetting correctly ToggleOff/Roggle Keyword
- Fix issue with motion vector not render correctly if there is no depth prepass in deferred

## [0.0.0-preview] - 2018-01-01

### Added
- Screen Space Refraction projection model (Proxy raycasting, HiZ raymarching)
- Screen Space Refraction settings as volume component
- Added buffered frame history per camera
- Port Global Density Volumes to the Interpolation Volume System.
- Optimize ImportanceSampleLambert() to not require the tangent frame.
- Generalize SampleVBuffer() to handle different sampling and reconstruction methods.
- Improve the quality of volumetric lighting reprojection.
- Optimize Morton Order code in the Subsurface Scattering pass.
- Planar Reflection Probe support roughness (gaussian convolution of captured probe)
- Use an atlas instead of a texture array for cluster transparent decals
- Add a debug view to visualize the decal atlas
- Only store decal textures to atlas if decal is visible, debounce out of memory decal atlas warning.
- Add manipulator gizmo on decal to improve authoring workflow
- Add a minimal StackLit material (work in progress, this version can be used as template to add new material)

### Changed
- EnableShadowMask in FrameSettings (But shadowMaskSupport still disable by default)
- Forced Planar Probe update modes to (Realtime, Every Update, Mirror Camera)
- Screen Space Refraction proxy model uses the proxy of the first environment light (Reflection probe/Planar probe) or the sky
- Moved RTHandle static methods to RTHandles
- Renamed RTHandle to RTHandleSystem.RTHandle
- Move code for PreIntegratedFDG (Lit.shader) into its dedicated folder to be share with other material
- Move code for LTCArea (Lit.shader) into its dedicated folder to be share with other material

### Removed
- Removed Planar Probe mirror plane position and normal fields in inspector, always display mirror plane and normal gizmos

### Fixed
- Fix fog flags in scene view is now taken into account
- Fix sky in preview windows that were disappearing after a load of a new level
- Fix numerical issues in IntersectRayAABB().
- Fix alpha blending of volumetric lighting with transparent objects.
- Fix the near plane of the V-Buffer causing out-of-bounds look-ups in the clustered data structure.
- Depth and color pyramid are properly computed and sampled when the camera renders inside a viewport of a RTHandle.
- Fix decal atlas debug view to work correctly when shadow atlas view is also enabled<|MERGE_RESOLUTION|>--- conflicted
+++ resolved
@@ -27,7 +27,7 @@
 
 ### Changed
 - Combined occlusion meshes into one to reduce draw calls and state changes with XR single-pass.
-- Claryfied doc for the LayeredLit material.
+- Claryfied doc for the LayeredLit material.?- Various improvements for the Volumetric Fog.
 
 ## [10.1.0] - 2020-10-12
 
@@ -231,11 +231,7 @@
 - Move System Generated Values semantics out of VaryingsMesh structure.
 - Other forms of FSAA are silently deactivated, when path tracing is on.
 - Removed XRSystemTests. The GC verification is now done during playmode tests (case 1285012).
-<<<<<<< HEAD
-- Various improvements for the Volumetric Fog.
-=======
 - SSR now uses the pre-refraction color pyramid.
->>>>>>> 8bc58a48
 
 ## [10.0.0] - 2019-06-10
 
