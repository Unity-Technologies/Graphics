--- conflicted
+++ resolved
@@ -36,9 +36,6 @@
 - Fixed depth prepass and postpass being disabled after changing the shader in the material UI.
 - Fix an issue in reading the gbuffer for ray traced subsurface scattering (case 1248358).
 - Fixed an issue where editing the Look Dev default profile would not reflect directly in the Look Dev window.
-<<<<<<< HEAD
-- Fixed issue with white flash when enabling SSR.
-=======
 - Fixed an issue where manipulating the color wheels in a volume component would reset the cursor every time.
 - Fixed an issue where static sky lighting would not be updated for a new scene until it's reloaded at least once.
 - Fixed missing include guards in shadow hlsl files.
@@ -71,7 +68,7 @@
 - Fixed UI drawing of the quaternion (1251235)
 - The `CustomPassLoadCameraColor` and `CustomPassSampleCameraColor` functions now returns the correct color buffer when used in after post process instead of the color pyramid (which didn't had post processes).
 - Fixed for area light not updating baked light result when modifying with gizmo.
->>>>>>> cb7e9add
+- Fixed issue with white flash when enabling SSR.
 
 ### Changed
 - Shadowmask and realtime reflection probe property are hide in Quality settings
