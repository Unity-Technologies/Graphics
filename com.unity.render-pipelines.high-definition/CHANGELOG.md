# Changelog
All notable changes to this package will be documented in this file.

The format is based on [Keep a Changelog](http://keepachangelog.com/en/1.0.0/)
and this project adheres to [Semantic Versioning](http://semver.org/spec/v2.0.0.html).

## [10.1.0] - 2019-08-04

### Added
- Added an option to have only the metering mask displayed in the debug mode.
- Added a new mode to cluster visualization debug where users can see a slice instead of the cluster on opaque objects.
- Added ray traced reflection support for the render graph version of the pipeline.
- Added render graph support of RTAO and required denoisers.
- Added render graph support of RTGI.
- Added support of RTSSS and Recursive Rendering in the render graph mode.
- Added support of RT and screen space shadow for render graph.
- Added tooltips with the full name of the (graphics) compositor properties to properly show large names that otherwise are clipped by the UI (case 1263590)
- Added error message if a callback AOV allocation fail
- Added marker for all AOV request operation on GPU
- Added remapping options for Depth Pyramid debug view mode
- Added an option to support AOV shader at runtime in HDRP settings (case 1265070)
- Added support of SSGI in the render graph mode.
- Added option for 11-11-10 format for cube reflection probes.
- Added an optional check in the HDRP DXR Wizard to verify 64 bits target architecture
- Added option to display timing stats in the debug menu as an average over 1 second. 
- Added a light unit slider to provide users more context when authoring physically based values.
- Added a way to check the normals through the material views.
- Added Simple mode to Earth Preset for PBR Sky

### Fixed
- Fixed several issues with physically-based DoF (TAA ghosting of the CoC buffer, smooth layer transitions, etc)
- Fixed GPU hang on D3D12 on xbox. 
- Fixed game view artifacts on resizing when hardware dynamic resolution was enabled
- Fixed black line artifacts occurring when Lanczos upsampling was set for dynamic resolution
- Fixed Amplitude -> Min/Max parametrization conversion
- Fixed CoatMask block appearing when creating lit master node (case 1264632)
- Fixed issue with SceneEV100 debug mode indicator when rescaling the window.
- Fixed issue with PCSS filter being wrong on first frame. 
- Fixed issue with emissive mesh for area light not appearing in playmode if Reload Scene option is disabled in Enter Playmode Settings.
- Fixed issue when Reflection Probes are set to OnEnable and are never rendered if the probe is enabled when the camera is farther than the probe fade distance. 
- Fixed issue with sun icon being clipped in the look dev window. 
- Fixed error about layers when disabling emissive mesh for area lights.
- Fixed issue when the user deletes the composition graph or .asset in runtime (case 1263319)
- Fixed assertion failure when changing resolution to compositor layers after using AOVs (case 1265023) 
- Fixed flickering layers in graphics compositor (case 1264552)
- Fixed issue causing the editor field not updating the disc area light radius.
- Fixed issues that lead to cookie atlas to be updated every frame even if cached data was valid.
- Fixed an issue where world space UI was not emitted for reflection cameras in HDRP
- Fixed an issue with cookie texture atlas that would cause realtime textures to always update in the atlas even when the content did not change.
- Fixed an issue where only one of the two lookdev views would update when changing the default lookdev volume profile.
- Fixed a bug related to light cluster invalidation.
- Fixed shader warning in DofGather (case 1272931)
- Fixed AOV export of depth buffer which now correctly export linear depth (case 1265001)
- Fixed issue that caused the decal atlas to not be updated upon changing of the decal textures content.
- Fixed "Screen position out of view frustum" error when camera is at exactly the planar reflection probe location.
- Fixed Amplitude -> Min/Max parametrization conversion
- Fixed issue that allocated a small cookie for normal spot lights.
- Fixed issue when undoing a change in diffuse profile list after deleting the volume profile.
- Fixed custom pass re-ordering and removing.
- Fixed TAA issue and hardware dynamic resolution.
- Fixed a static lighting flickering issue caused by having an active planar probe in the scene while rendering inspector preview.
- Fixed an issue where even when set to OnDemand, the sky lighting would still be updated when changing sky parameters.
- Fixed an error message trigerred when a mesh has more than 32 sub-meshes (case 1274508).
- Fixed RTGI getting noisy for grazying angle geometry (case 1266462).
- Fixed an issue with TAA history management on pssl.
- Fixed the global illumination volume override having an unwanted advanced mode (case 1270459).
- Fixed screen space shadow option displayed on directional shadows while they shouldn't (case 1270537).
- Fixed the handling of undo and redo actions in the graphics compositor (cases 1268149, 1266212, 1265028)
- Fixed issue with composition graphs that include virtual textures, cubemaps and other non-2D textures (cases 1263347, 1265638).
- Fixed issues when selecting a new composition graph or setting it to None (cases 1263350, 1266202)
- Fixed ArgumentNullException when saving shader graphs after removing the compositor from the scene (case 1268658)
- Fixed issue with updating the compositor output when not in play mode (case 1266216)
- Fixed warning with area mesh (case 1268379)
- Fixed issue with diffusion profile not being updated upon reset of the editor. 
- Fixed an issue that lead to corrupted refraction in some scenarios on xbox.
- Fixed for light loop scalarization not happening. 
- Fixed issue with stencil not being set in rendergraph mode.
- Fixed for post process being overridable in reflection probes even though it is not supported.
- Fixed RTGI in performance mode when light layers are enabled on the asset.
- Fixed SSS materials appearing black in matcap mode.
- Fixed a collision in the interaction of RTR and RTGI.
- Fix for lookdev toggling renderers that are set to non editable or are hidden in the inspector.
- Fixed issue with mipmap debug mode not properly resetting full screen mode (and viceversa). 
- Added unsupported message when using tile debug mode with MSAA.
- Fixed SSGI compilation issues on PS4.
- Fixed "Screen position out of view frustum" error when camera is on exactly the planar reflection probe plane.
- Workaround issue that caused objects using eye shader to not be rendered on xbox.
- Fixed GC allocation when using XR single-pass test mode.
- Fixed text in cascades shadow split being truncated.
- Fixed rendering of custom passes in the Custom Pass Volume inspector
- Force probe to render again if first time was during async shader compilation to avoid having cyan objects.
- Fixed for lookdev library field not being refreshed upon opening a library from the environment library inspector.
<<<<<<< HEAD
- Improved MSAA color resolve to fix issues when very bright and very dark samples are resolved together.
=======
- Fixed serialization issue with matcap scale intensity.
- Close Add Override popup of Volume Inspector when the popup looses focus (case 1258571)
- Light quality setting for contact shadow set to on for High quality by default.
- Fixed an exception thrown when closing the look dev because there is no active SRP anymore.
- Fixed alignment of framesettings in HDRP Default Settings
- Fixed an exception thrown when closing the look dev because there is no active SRP anymore.
- Fixed an issue where entering playmode would close the LookDev window.
- Fixed shader compilation issue with Hair shader and debug display mode
>>>>>>> 16989c68

### Changed
- Preparation pass for RTSSShadows to be supported by render graph.
- Add tooltips with the full name of the (graphics) compositor properties to properly show large names that otherwise are clipped by the UI (case 1263590)
- Composition profile .asset files cannot be manually edited/reset by users (to avoid breaking things - case 1265631)
- Preparation pass for RTSSShadows to be supported by render graph.
- Changed the way the ray tracing property is displayed on the material (QOL 1265297).
- Exposed lens attenuation mode in default settings and remove it as a debug mode.
- Composition layers without any sub layers are now cleared to black to avoid confusion (case 1265061).
- Slight reduction of VGPR used by area light code.
- Changed thread group size for contact shadows (save 1.1ms on PS4)
- Make sure distortion stencil test happens before pixel shader is run.
- Small optimization that allows to skip motion vector prepping when the whole wave as velocity of 0.
- Improved performance to avoid generating coarse stencil buffer when not needed.
- Remove HTile generation for decals (faster without).
- Improving SSGI Filtering and fixing a blend issue with RTGI.
- Changed the Trackball UI so that it allows explicit numeric values.
- Reduce the G-buffer footprint of anisotropic materials
- Moved SSGI out of preview.
- Skip an unneeded depth buffer copy on consoles. 
- Replaced the Density Volume Texture Tool with the new 3D Texture Importer.
- Rename Raytracing Node to Raytracing Quality Keyword and rename high and low inputs as default and raytraced. All raytracing effects now use the raytraced mode but path tracing.
- Moved diffusion profile list to the HDRP default settings panel.
- Skip biquadratic resampling of vbuffer when volumetric fog filtering is enabled.
- Optimized Grain and sRGB Dithering.
- On platforms that allow it skip the first mip of the depth pyramid and compute it alongside the depth buffer used for low res transparents.
- When trying to install the local configuration package, if another one is already present the user is now asked whether they want to keep it or not.

## [10.0.0] - 2019-06-10

### Added
- Ray tracing support for VR single-pass
- Added sharpen filter shader parameter and UI for TemporalAA to control image quality instead of hardcoded value
- Added frame settings option for custom post process and custom passes as well as custom color buffer format option.
- Add check in wizard on SRP Batcher enabled.
- Added default implementations of OnPreprocessMaterialDescription for FBX, Obj, Sketchup and 3DS file formats.
- Added custom pass fade radius
- Added after post process injection point for custom passes
- Added basic alpha compositing support - Alpha is available afterpostprocess when using FP16 buffer format.
- Added falloff distance on Reflection Probe and Planar Reflection Probe
- Added Backplate projection from the HDRISky
- Added Shadow Matte in UnlitMasterNode, which only received shadow without lighting
- Added hability to name LightLayers in HDRenderPipelineAsset
- Added a range compression factor for Reflection Probe and Planar Reflection Probe to avoid saturation of colors.
- Added path tracing support for directional, point and spot lights, as well as emission from Lit and Unlit.
- Added non temporal version of SSAO.
- Added more detailed ray tracing stats in the debug window
- Added Disc area light (bake only)
- Added a warning in the material UI to prevent transparent + subsurface-scattering combination.
- Added XR single-pass setting into HDRP asset
- Added a penumbra tint option for lights
- Added support for depth copy with XR SDK
- Added debug setting to Render Pipeline Debug Window to list the active XR views
- Added an option to filter the result of the volumetric lighting (off by default).
- Added a transmission multiplier for directional lights
- Added XR single-pass test mode to Render Pipeline Debug Window
- Added debug setting to Render Pipeline Window to list the active XR views
- Added a new refraction mode for the Lit shader (thin). Which is a box refraction with small thickness values
- Added the code to support Barn Doors for Area Lights based on a shaderconfig option.
- Added HDRPCameraBinder property binder for Visual Effect Graph
- Added "Celestial Body" controls to the Directional Light
- Added new parameters to the Physically Based Sky
- Added Reflections to the DXR Wizard
- Added the possibility to have ray traced colored and semi-transparent shadows on directional lights.
- Added a check in the custom post process template to throw an error if the default shader is not found.
- Exposed the debug overlay ratio in the debug menu.
- Added a separate frame settings for tonemapping alongside color grading.
- Added the receive fog option in the material UI for ShaderGraphs.
- Added a public virtual bool in the custom post processes API to specify if a post processes should be executed in the scene view.
- Added a menu option that checks scene issues with ray tracing. Also removed the previously existing warning at runtime.
- Added Contrast Adaptive Sharpen (CAS) Upscaling effect.
- Added APIs to update probe settings at runtime.
- Added documentation for the rayTracingSupported method in HDRP
- Added user-selectable format for the post processing passes.
- Added support for alpha channel in some post-processing passes (DoF, TAA, Uber).
- Added warnings in FrameSettings inspector when using DXR and atempting to use Asynchronous Execution.
- Exposed Stencil bits that can be used by the user.
- Added history rejection based on velocity of intersected objects for directional, point and spot lights.
- Added a affectsVolumetric field to the HDAdditionalLightData API to know if light affects volumetric fog.
- Add OS and Hardware check in the Wizard fixes for DXR.
- Added option to exclude camera motion from motion blur.
- Added semi-transparent shadows for point and spot lights.
- Added support for semi-transparent shadow for unlit shader and unlit shader graph.
- Added the alpha clip enabled toggle to the material UI for all HDRP shader graphs.
- Added Material Samples to explain how to use the lit shader features
- Added an initial implementation of ray traced sub surface scattering
- Added AssetPostprocessors and Shadergraphs to handle Arnold Standard Surface and 3DsMax Physical material import from FBX.
- Added support for Smoothness Fade start work when enabling ray traced reflections.
- Added Contact shadow, Micro shadows and Screen space refraction API documentation.
- Added script documentation for SSR, SSAO (ray tracing), GI, Light Cluster, RayTracingSettings, Ray Counters, etc.
- Added path tracing support for refraction and internal reflections.
- Added support for Thin Refraction Model and Lit's Clear Coat in Path Tracing.
- Added the Tint parameter to Sky Colored Fog.
- Added of Screen Space Reflections for Transparent materials
- Added a fallback for ray traced area light shadows in case the material is forward or the lit mode is forward.
- Added a new debug mode for light layers.
- Added an "enable" toggle to the SSR volume component.
- Added support for anisotropic specular lobes in path tracing.
- Added support for alpha clipping in path tracing.
- Added support for light cookies in path tracing.
- Added support for transparent shadows in path tracing.
- Added support for iridescence in path tracing.
- Added support for background color in path tracing.
- Added a path tracing test to the test suite.
- Added a warning and workaround instructions that appear when you enable XR single-pass after the first frame with the XR SDK.
- Added the exposure sliders to the planar reflection probe preview
- Added support for subsurface scattering in path tracing.
- Added a new mode that improves the filtering of ray traced shadows (directional, point and spot) based on the distance to the occluder.
- Added support of cookie baking and add support on Disc light.
- Added support for fog attenuation in path tracing.
- Added a new debug panel for volumes
- Added XR setting to control camera jitter for temporal effects
- Added an error message in the DrawRenderers custom pass when rendering opaque objects with an HDRP asset in DeferredOnly mode.
- Added API to enable proper recording of path traced scenes (with the Unity recorder or other tools).
- Added support for fog in Recursive rendering, ray traced reflections and ray traced indirect diffuse.
- Added an alpha blend option for recursive rendering
- Added support for stack lit for ray tracing effects.
- Added support for hair for ray tracing effects.
- Added support for alpha to coverage for HDRP shaders and shader graph
- Added support for Quality Levels to Subsurface Scattering.
- Added option to disable XR rendering on the camera settings.
- Added support for specular AA from geometric curvature in AxF
- Added support for baked AO (no input for now) in AxF
- Added an info box to warn about depth test artifacts when rendering object twice in custom passes with MSAA.
- Added a frame setting for alpha to mask.
- Added support for custom passes in the AOV API
- Added Light decomposition lighting debugging modes and support in AOV
- Added exposure compensation to Fixed exposure mode
- Added support for rasterized area light shadows in StackLit
- Added support for texture-weighted automatic exposure
- Added support for POM for emissive map
- Added alpha channel support in motion blur pass.
- Added the HDRP Compositor Tool (in Preview).
- Added a ray tracing mode option in the HDRP asset that allows to override and shader stripping.
- Added support for arbitrary resolution scaling of Volumetric Lighting to the Fog volume component.
- Added range attenuation for box-shaped spotlights.
- Added scenes for hair and fabric and decals with material samples
- Added fabric materials and textures
- Added information for fabric materials in fabric scene
- Added a DisplayInfo attribute to specify a name override and a display order for Volume Component fields (used only in default inspector for now).
- Added Min distance to contact shadows.
- Added support for Depth of Field in path tracing (by sampling the lens aperture).
- Added an API in HDRP to override the camera within the rendering of a frame (mainly for custom pass).
- Added a function (HDRenderPipeline.ResetRTHandleReferenceSize) to reset the reference size of RTHandle systems.
- Added support for AxF measurements importing into texture resources tilings.
- Added Layer parameter on Area Light to modify Layer of generated Emissive Mesh
- Added a flow map parameter to HDRI Sky
- Implemented ray traced reflections for transparent objects.
- Add a new parameter to control reflections in recursive rendering.
- Added an initial version of SSGI.
- Added Virtual Texturing cache settings to control the size of the Streaming Virtual Texturing caches.
- Added back-compatibility with builtin stereo matrices.
- Added CustomPassUtils API to simplify Blur, Copy and DrawRenderers custom passes.
- Added Histogram guided automatic exposure.
- Added few exposure debug modes.
- Added support for multiple path-traced views at once (e.g., scene and game views).
- Added support for 3DsMax's 2021 Simplified Physical Material from FBX files in the Model Importer.
- Added custom target mid grey for auto exposure.
- Added CustomPassUtils API to simplify Blur, Copy and DrawRenderers custom passes.
- Added an API in HDRP to override the camera within the rendering of a frame (mainly for custom pass).
- Added more custom pass API functions, mainly to render objects from another camera.
- Added support for transparent Unlit in path tracing.
- Added a minimal lit used for RTGI in peformance mode.
- Added procedural metering mask that can follow an object
- Added presets quality settings for RTAO and RTGI.
- Added an override for the shadow culling that allows better directional shadow maps in ray tracing effects (RTR, RTGI, RTSSS and RR).
- Added a Cloud Layer volume override.
- Added Fast Memory support for platform that support it.
- Added CPU and GPU timings for ray tracing effects.
- Added support to combine RTSSS and RTGI (1248733).
- Added IES Profile support for Point, Spot and Rectangular-Area lights
- Added support for multiple mapping modes in AxF.
- Add support of lightlayers on indirect lighting controller
- Added compute shader stripping.
- Added Cull Mode option for opaque materials and ShaderGraphs. 
- Added scene view exposure override.
- Added support for exposure curve remapping for min/max limits.
- Added presets for ray traced reflections.
- Added final image histogram debug view (both luminance and RGB).
- Added an example texture and rotation to the Cloud Layer volume override.
- Added an option to extend the camera culling for skinned mesh animation in ray tracing effects (1258547).
- Added decal layer system similar to light layer. Mesh will receive a decal when both decal layer mask matches.
- Added shader graph nodes for rendering a complex eye shader.
- Added more controls to contact shadows and increased quality in some parts. 
- Added a physically based option in DoF volume.
- Added API to check if a Camera, Light or ReflectionProbe is compatible with HDRP.
- Added path tracing test scene for normal mapping.
- Added missing API documentation.
- Remove CloudLayer
- Added quad overdraw and vertex density debug modes.

### Fixed
- fix when saved HDWizard window tab index out of range (1260273)
- Fix when rescale probe all direction below zero (1219246)
- Update documentation of HDRISky-Backplate, precise how to have Ambient Occlusion on the Backplate
- Sorting, undo, labels, layout in the Lighting Explorer.
- Fixed sky settings and materials in Shader Graph Samples package
- Fix/workaround a probable graphics driver bug in the GTAO shader.
- Fixed Hair and PBR shader graphs double sided modes
- Fixed an issue where updating an HDRP asset in the Quality setting panel would not recreate the pipeline.
- Fixed issue with point lights being considered even when occupying less than a pixel on screen (case 1183196)
- Fix a potential NaN source with iridescence (case 1183216)
- Fixed issue of spotlight breaking when minimizing the cone angle via the gizmo (case 1178279)
- Fixed issue that caused decals not to modify the roughness in the normal buffer, causing SSR to not behave correctly (case 1178336)
- Fixed lit transparent refraction with XR single-pass rendering
- Removed extra jitter for TemporalAA in VR
- Fixed ShaderGraph time in main preview
- Fixed issue on some UI elements in HDRP asset not expanding when clicking the arrow (case 1178369)
- Fixed alpha blending in custom post process
- Fixed the modification of the _AlphaCutoff property in the material UI when exposed with a ShaderGraph parameter.
- Fixed HDRP test `1218_Lit_DiffusionProfiles` on Vulkan.
- Fixed an issue where building a player in non-dev mode would generate render target error logs every frame
- Fixed crash when upgrading version of HDRP
- Fixed rendering issues with material previews
- Fixed NPE when using light module in Shuriken particle systems (1173348).
- Refresh cached shadow on editor changes
- Fixed light supported units caching (1182266)
- Fixed an issue where SSAO (that needs temporal reprojection) was still being rendered when Motion Vectors were not available (case 1184998)
- Fixed a nullref when modifying the height parameters inside the layered lit shader UI.
- Fixed Decal gizmo that become white after exiting play mode
- Fixed Decal pivot position to behave like a spotlight
- Fixed an issue where using the LightingOverrideMask would break sky reflection for regular cameras
- Fix DebugMenu FrameSettingsHistory persistency on close
- Fix DensityVolume, ReflectionProbe aned PlanarReflectionProbe advancedControl display
- Fix DXR scene serialization in wizard
- Fixed an issue where Previews would reallocate History Buffers every frame
- Fixed the SetLightLayer function in HDAdditionalLightData setting the wrong light layer
- Fix error first time a preview is created for planar
- Fixed an issue where SSR would use an incorrect roughness value on ForwardOnly (StackLit, AxF, Fabric, etc.) materials when the pipeline is configured to also allow deferred Lit.
- Fixed issues with light explorer (cases 1183468, 1183269)
- Fix dot colors in LayeredLit material inspector
- Fix undo not resetting all value when undoing the material affectation in LayerLit material
- Fix for issue that caused gizmos to render in render textures (case 1174395)
- Fixed the light emissive mesh not updated when the light was disabled/enabled
- Fixed light and shadow layer sync when setting the HDAdditionalLightData.lightlayersMask property
- Fixed a nullref when a custom post process component that was in the HDRP PP list is removed from the project
- Fixed issue that prevented decals from modifying specular occlusion (case 1178272).
- Fixed exposure of volumetric reprojection
- Fixed multi selection support for Scalable Settings in lights
- Fixed font shaders in test projects for VR by using a Shader Graph version
- Fixed refresh of baked cubemap by incrementing updateCount at the end of the bake (case 1158677).
- Fixed issue with rectangular area light when seen from the back
- Fixed decals not affecting lightmap/lightprobe
- Fixed zBufferParams with XR single-pass rendering
- Fixed moving objects not rendered in custom passes
- Fixed abstract classes listed in the + menu of the custom pass list
- Fixed custom pass that was rendered in previews
- Fixed precision error in zero value normals when applying decals (case 1181639)
- Fixed issue that triggered No Scene Lighting view in game view as well (case 1156102)
- Assign default volume profile when creating a new HDRP Asset
- Fixed fov to 0 in planar probe breaking the projection matrix (case 1182014)
- Fixed bugs with shadow caching
- Reassign the same camera for a realtime probe face render request to have appropriate history buffer during realtime probe rendering.
- Fixed issue causing wrong shading when normal map mode is Object space, no normal map is set, but a detail map is present (case 1143352)
- Fixed issue with decal and htile optimization
- Fixed TerrainLit shader compilation error regarding `_Control0_TexelSize` redefinition (case 1178480).
- Fixed warning about duplicate HDRuntimeReflectionSystem when configuring play mode without domain reload.
- Fixed an editor crash when multiple decal projectors were selected and some had null material
- Added all relevant fix actions to FixAll button in Wizard
- Moved FixAll button on top of the Wizard
- Fixed an issue where fog color was not pre-exposed correctly
- Fix priority order when custom passes are overlapping
- Fix cleanup not called when the custom pass GameObject is destroyed
- Replaced most instances of GraphicsSettings.renderPipelineAsset by GraphicsSettings.currentRenderPipeline. This should fix some parameters not working on Quality Settings overrides.
- Fixed an issue with Realtime GI not working on upgraded projects.
- Fixed issue with screen space shadows fallback texture was not set as a texture array.
- Fixed Pyramid Lights bounding box
- Fixed terrain heightmap default/null values and epsilons
- Fixed custom post-processing effects breaking when an abstract class inherited from `CustomPostProcessVolumeComponent`
- Fixed XR single-pass rendering in Editor by using ShaderConfig.s_XrMaxViews to allocate matrix array
- Multiple different skies rendered at the same time by different cameras are now handled correctly without flickering
- Fixed flickering issue happening when different volumes have shadow settings and multiple cameras are present.
- Fixed issue causing planar probes to disappear if there is no light in the scene.
- Fixed a number of issues with the prefab isolation mode (Volumes leaking from the main scene and reflection not working properly)
- Fixed an issue with fog volume component upgrade not working properly
- Fixed Spot light Pyramid Shape has shadow artifacts on aspect ratio values lower than 1
- Fixed issue with AO upsampling in XR
- Fixed camera without HDAdditionalCameraData component not rendering
- Removed the macro ENABLE_RAYTRACING for most of the ray tracing code
- Fixed prefab containing camera reloading in loop while selected in the Project view
- Fixed issue causing NaN wheh the Z scale of an object is set to 0.
- Fixed DXR shader passes attempting to render before pipeline loaded
- Fixed black ambient sky issue when importing a project after deleting Library.
- Fixed issue when upgrading a Standard transparent material (case 1186874)
- Fixed area light cookies not working properly with stack lit
- Fixed material render queue not updated when the shader is changed in the material inspector.
- Fixed a number of issues with full screen debug modes not reseting correctly when setting another mutually exclusive mode
- Fixed compile errors for platforms with no VR support
- Fixed an issue with volumetrics and RTHandle scaling (case 1155236)
- Fixed an issue where sky lighting might be updated uselessly
- Fixed issue preventing to allow setting decal material to none (case 1196129)
- Fixed XR multi-pass decals rendering
- Fixed several fields on Light Inspector that not supported Prefab overrides
- Fixed EOL for some files
- Fixed scene view rendering with volumetrics and XR enabled
- Fixed decals to work with multiple cameras
- Fixed optional clear of GBuffer (Was always on)
- Fixed render target clears with XR single-pass rendering
- Fixed HDRP samples file hierarchy
- Fixed Light units not matching light type
- Fixed QualitySettings panel not displaying HDRP Asset
- Fixed black reflection probes the first time loading a project
- Fixed y-flip in scene view with XR SDK
- Fixed Decal projectors do not immediately respond when parent object layer mask is changed in editor.
- Fixed y-flip in scene view with XR SDK
- Fixed a number of issues with Material Quality setting
- Fixed the transparent Cull Mode option in HD unlit master node settings only visible if double sided is ticked.
- Fixed an issue causing shadowed areas by contact shadows at the edge of far clip plane if contact shadow length is very close to far clip plane.
- Fixed editing a scalable settings will edit all loaded asset in memory instead of targetted asset.
- Fixed Planar reflection default viewer FOV
- Fixed flickering issues when moving the mouse in the editor with ray tracing on.
- Fixed the ShaderGraph main preview being black after switching to SSS in the master node settings
- Fixed custom fullscreen passes in VR
- Fixed camera culling masks not taken in account in custom pass volumes
- Fixed object not drawn in custom pass when using a DrawRenderers with an HDRP shader in a build.
- Fixed injection points for Custom Passes (AfterDepthAndNormal and BeforePreRefraction were missing)
- Fixed a enum to choose shader tags used for drawing objects (DepthPrepass or Forward) when there is no override material.
- Fixed lit objects in the BeforePreRefraction, BeforeTransparent and BeforePostProcess.
- Fixed the None option when binding custom pass render targets to allow binding only depth or color.
- Fixed custom pass buffers allocation so they are not allocated if they're not used.
- Fixed the Custom Pass entry in the volume create asset menu items.
- Fixed Prefab Overrides workflow on Camera.
- Fixed alignment issue in Preset for Camera.
- Fixed alignment issue in Physical part for Camera.
- Fixed FrameSettings multi-edition.
- Fixed a bug happening when denoising multiple ray traced light shadows
- Fixed minor naming issues in ShaderGraph settings
- VFX: Removed z-fight glitches that could appear when using deferred depth prepass and lit quad primitives
- VFX: Preserve specular option for lit outputs (matches HDRP lit shader)
- Fixed an issue with Metal Shader Compiler and GTAO shader for metal
- Fixed resources load issue while upgrading HDRP package.
- Fix LOD fade mask by accounting for field of view
- Fixed spot light missing from ray tracing indirect effects.
- Fixed a UI bug in the diffusion profile list after fixing them from the wizard.
- Fixed the hash collision when creating new diffusion profile assets.
- Fixed a light leaking issue with box light casting shadows (case 1184475)
- Fixed Cookie texture type in the cookie slot of lights (Now displays a warning because it is not supported).
- Fixed a nullref that happens when using the Shuriken particle light module
- Fixed alignment in Wizard
- Fixed text overflow in Wizard's helpbox
- Fixed Wizard button fix all that was not automatically grab all required fixes
- Fixed VR tab for MacOS in Wizard
- Fixed local config package workflow in Wizard
- Fixed issue with contact shadows shifting when MSAA is enabled.
- Fixed EV100 in the PBR sky
- Fixed an issue In URP where sometime the camera is not passed to the volume system and causes a null ref exception (case 1199388)
- Fixed nullref when releasing HDRP with custom pass disabled
- Fixed performance issue derived from copying stencil buffer.
- Fixed an editor freeze when importing a diffusion profile asset from a unity package.
- Fixed an exception when trying to reload a builtin resource.
- Fixed the light type intensity unit reset when switching the light type.
- Fixed compilation error related to define guards and CreateLayoutFromXrSdk()
- Fixed documentation link on CustomPassVolume.
- Fixed player build when HDRP is in the project but not assigned in the graphic settings.
- Fixed an issue where ambient probe would be black for the first face of a baked reflection probe
- VFX: Fixed Missing Reference to Visual Effect Graph Runtime Assembly
- Fixed an issue where rendering done by users in EndCameraRendering would be executed before the main render loop.
- Fixed Prefab Override in main scope of Volume.
- Fixed alignment issue in Presset of main scope of Volume.
- Fixed persistence of ShowChromeGizmo and moved it to toolbar for coherency in ReflectionProbe and PlanarReflectionProbe.
- Fixed Alignement issue in ReflectionProbe and PlanarReflectionProbe.
- Fixed Prefab override workflow issue in ReflectionProbe and PlanarReflectionProbe.
- Fixed empty MoreOptions and moved AdvancedManipulation in a dedicated location for coherency in ReflectionProbe and PlanarReflectionProbe.
- Fixed Prefab override workflow issue in DensityVolume.
- Fixed empty MoreOptions and moved AdvancedManipulation in a dedicated location for coherency in DensityVolume.
- Fix light limit counts specified on the HDRP asset
- Fixed Quality Settings for SSR, Contact Shadows and Ambient Occlusion volume components
- Fixed decalui deriving from hdshaderui instead of just shaderui
- Use DelayedIntField instead of IntField for scalable settings
- Fixed init of debug for FrameSettingsHistory on SceneView camera
- Added a fix script to handle the warning 'referenced script in (GameObject 'SceneIDMap') is missing'
- Fix Wizard load when none selected for RenderPipelineAsset
- Fixed TerrainLitGUI when per-pixel normal property is not present.
- Fixed rendering errors when enabling debug modes with custom passes
- Fix an issue that made PCSS dependent on Atlas resolution (not shadow map res)
- Fixing a bug whith histories when n>4 for ray traced shadows
- Fixing wrong behavior in ray traced shadows for mesh renderers if their cast shadow is shadow only or double sided
- Only tracing rays for shadow if the point is inside the code for spotlight shadows
- Only tracing rays if the point is inside the range for point lights
- Fixing ghosting issues when the screen space shadow  indexes change for a light with ray traced shadows
- Fixed an issue with stencil management and Xbox One build that caused corrupted output in deferred mode.
- Fixed a mismatch in behavior between the culling of shadow maps and ray traced point and spot light shadows
- Fixed recursive ray tracing not working anymore after intermediate buffer refactor.
- Fixed ray traced shadow denoising not working (history rejected all the time).
- Fixed shader warning on xbox one
- Fixed cookies not working for spot lights in ray traced reflections, ray traced GI and recursive rendering
- Fixed an inverted handling of CoatSmoothness for SSR in StackLit.
- Fixed missing distortion inputs in Lit and Unlit material UI.
- Fixed issue that propagated NaNs across multiple frames through the exposure texture.
- Fixed issue with Exclude from TAA stencil ignored.
- Fixed ray traced reflection exposure issue.
- Fixed issue with TAA history not initialising corretly scale factor for first frame
- Fixed issue with stencil test of material classification not using the correct Mask (causing false positive and bad performance with forward material in deferred)
- Fixed issue with History not reset when chaning antialiasing mode on camera
- Fixed issue with volumetric data not being initialized if default settings have volumetric and reprojection off.
- Fixed ray tracing reflection denoiser not applied in tier 1
- Fixed the vibility of ray tracing related methods.
- Fixed the diffusion profile list not saved when clicking the fix button in the material UI.
- Fixed crash when pushing bounce count higher than 1 for ray traced GI or reflections
- Fixed PCSS softness scale so that it better match ray traced reference for punctual lights.
- Fixed exposure management for the path tracer
- Fixed AxF material UI containing two advanced options settings.
- Fixed an issue where cached sky contexts were being destroyed wrongly, breaking lighting in the LookDev
- Fixed issue that clamped PCSS softness too early and not after distance scale.
- Fixed fog affect transparent on HD unlit master node
- Fixed custom post processes re-ordering not saved.
- Fixed NPE when using scalable settings
- Fixed an issue where PBR sky precomputation was reset incorrectly in some cases causing bad performance.
- Fixed a bug due to depth history begin overriden too soon
- Fixed CustomPassSampleCameraColor scale issue when called from Before Transparent injection point.
- Fixed corruption of AO in baked probes.
- Fixed issue with upgrade of projects that still had Very High as shadow filtering quality.
- Fixed issue that caused Distortion UI to appear in Lit.
- Fixed several issues with decal duplicating when editing them.
- Fixed initialization of volumetric buffer params (1204159)
- Fixed an issue where frame count was incorrectly reset for the game view, causing temporal processes to fail.
- Fixed Culling group was not disposed error.
- Fixed issues on some GPU that do not support gathers on integer textures.
- Fixed an issue with ambient probe not being initialized for the first frame after a domain reload for volumetric fog.
- Fixed the scene visibility of decal projectors and density volumes
- Fixed a leak in sky manager.
- Fixed an issue where entering playmode while the light editor is opened would produce null reference exceptions.
- Fixed the debug overlay overlapping the debug menu at runtime.
- Fixed an issue with the framecount when changing scene.
- Fixed errors that occurred when using invalid near and far clip plane values for planar reflections.
- Fixed issue with motion blur sample weighting function.
- Fixed motion vectors in MSAA.
- Fixed sun flare blending (case 1205862).
- Fixed a lot of issues related to ray traced screen space shadows.
- Fixed memory leak caused by apply distortion material not being disposed.
- Fixed Reflection probe incorrectly culled when moving its parent (case 1207660)
- Fixed a nullref when upgrading the Fog volume components while the volume is opened in the inspector.
- Fix issues where decals on PS4 would not correctly write out the tile mask causing bits of the decal to go missing.
- Use appropriate label width and text content so the label is completely visible
- Fixed an issue where final post process pass would not output the default alpha value of 1.0 when using 11_11_10 color buffer format.
- Fixed SSR issue after the MSAA Motion Vector fix.
- Fixed an issue with PCSS on directional light if punctual shadow atlas was not allocated.
- Fixed an issue where shadow resolution would be wrong on the first face of a baked reflection probe.
- Fixed issue with PCSS softness being incorrect for cascades different than the first one.
- Fixed custom post process not rendering when using multiple HDRP asset in quality settings
- Fixed probe gizmo missing id (case 1208975)
- Fixed a warning in raytracingshadowfilter.compute
- Fixed issue with AO breaking with small near plane values.
- Fixed custom post process Cleanup function not called in some cases.
- Fixed shader warning in AO code.
- Fixed a warning in simpledenoiser.compute
- Fixed tube and rectangle light culling to use their shape instead of their range as a bounding box.
- Fixed caused by using gather on a UINT texture in motion blur.
- Fix issue with ambient occlusion breaking when dynamic resolution is active.
- Fixed some possible NaN causes in Depth of Field.
- Fixed Custom Pass nullref due to the new Profiling Sample API changes
- Fixed the black/grey screen issue on after post process Custom Passes in non dev builds.
- Fixed particle lights.
- Improved behavior of lights and probe going over the HDRP asset limits.
- Fixed issue triggered when last punctual light is disabled and more than one camera is used.
- Fixed Custom Pass nullref due to the new Profiling Sample API changes
- Fixed the black/grey screen issue on after post process Custom Passes in non dev builds.
- Fixed XR rendering locked to vsync of main display with Standalone Player.
- Fixed custom pass cleanup not called at the right time when using multiple volumes.
- Fixed an issue on metal with edge of decal having artifact by delaying discard of fragments during decal projection
- Fixed various shader warning
- Fixing unnecessary memory allocations in the ray tracing cluster build
- Fixed duplicate column labels in LightEditor's light tab
- Fixed white and dark flashes on scenes with very high or very low exposure when Automatic Exposure is being used.
- Fixed an issue where passing a null ProfilingSampler would cause a null ref exception.
- Fixed memory leak in Sky when in matcap mode.
- Fixed compilation issues on platform that don't support VR.
- Fixed migration code called when we create a new HDRP asset.
- Fixed RemoveComponent on Camera contextual menu to not remove Camera while a component depend on it.
- Fixed an issue where ambient occlusion and screen space reflections editors would generate null ref exceptions when HDRP was not set as the current pipeline.
- Fixed a null reference exception in the probe UI when no HDRP asset is present.
- Fixed the outline example in the doc (sampling range was dependent on screen resolution)
- Fixed a null reference exception in the HDRI Sky editor when no HDRP asset is present.
- Fixed an issue where Decal Projectors created from script where rotated around the X axis by 90°.
- Fixed frustum used to compute Density Volumes visibility when projection matrix is oblique.
- Fixed a null reference exception in Path Tracing, Recursive Rendering and raytraced Global Illumination editors when no HDRP asset is present.
- Fix for NaNs on certain geometry with Lit shader -- [case 1210058](https://fogbugz.unity3d.com/f/cases/1210058/)
- Fixed an issue where ambient occlusion and screen space reflections editors would generate null ref exceptions when HDRP was not set as the current pipeline.
- Fixed a null reference exception in the probe UI when no HDRP asset is present.
- Fixed the outline example in the doc (sampling range was dependent on screen resolution)
- Fixed a null reference exception in the HDRI Sky editor when no HDRP asset is present.
- Fixed an issue where materials newly created from the contextual menu would have an invalid state, causing various problems until it was edited.
- Fixed transparent material created with ZWrite enabled (now it is disabled by default for new transparent materials)
- Fixed mouseover on Move and Rotate tool while DecalProjector is selected.
- Fixed wrong stencil state on some of the pixel shader versions of deferred shader.
- Fixed an issue where creating decals at runtime could cause a null reference exception.
- Fixed issue that displayed material migration dialog on the creation of new project.
- Fixed various issues with time and animated materials (cases 1210068, 1210064).
- Updated light explorer with latest changes to the Fog and fixed issues when no visual environment was present.
- Fixed not handleling properly the recieve SSR feature with ray traced reflections
- Shadow Atlas is no longer allocated for area lights when they are disabled in the shader config file.
- Avoid MRT Clear on PS4 as it is not implemented yet.
- Fixed runtime debug menu BitField control.
- Fixed the radius value used for ray traced directional light.
- Fixed compilation issues with the layered lit in ray tracing shaders.
- Fixed XR autotests viewport size rounding
- Fixed mip map slider knob displayed when cubemap have no mipmap
- Remove unnecessary skip of material upgrade dialog box.
- Fixed the profiling sample mismatch errors when enabling the profiler in play mode
- Fixed issue that caused NaNs in reflection probes on consoles.
- Fixed adjusting positive axis of Blend Distance slides the negative axis in the density volume component.
- Fixed the blend of reflections based on the weight.
- Fixed fallback for ray traced reflections when denoising is enabled.
- Fixed error spam issue with terrain detail terrainDetailUnsupported (cases 1211848)
- Fixed hardware dynamic resolution causing cropping/scaling issues in scene view (case 1158661)
- Fixed Wizard check order for `Hardware and OS` and `Direct3D12`
- Fix AO issue turning black when Far/Near plane distance is big.
- Fixed issue when opening lookdev and the lookdev volume have not been assigned yet.
- Improved memory usage of the sky system.
- Updated label in HDRP quality preference settings (case 1215100)
- Fixed Decal Projector gizmo not undoing properly (case 1216629)
- Fix a leak in the denoising of ray traced reflections.
- Fixed Alignment issue in Light Preset
- Fixed Environment Header in LightingWindow
- Fixed an issue where hair shader could write garbage in the diffuse lighting buffer, causing NaNs.
- Fixed an exposure issue with ray traced sub-surface scattering.
- Fixed runtime debug menu light hierarchy None not doing anything.
- Fixed the broken ShaderGraph preview when creating a new Lit graph.
- Fix indentation issue in preset of LayeredLit material.
- Fixed minor issues with cubemap preview in the inspector.
- Fixed wrong build error message when building for android on mac.
- Fixed an issue related to denoising ray trace area shadows.
- Fixed wrong build error message when building for android on mac.
- Fixed Wizard persistency of Direct3D12 change on domain reload.
- Fixed Wizard persistency of FixAll on domain reload.
- Fixed Wizard behaviour on domain reload.
- Fixed a potential source of NaN in planar reflection probe atlas.
- Fixed an issue with MipRatio debug mode showing _DebugMatCapTexture not being set.
- Fixed missing initialization of input params in Blit for VR.
- Fix Inf source in LTC for area lights.
- Fix issue with AO being misaligned when multiple view are visible.
- Fix issue that caused the clamp of camera rotation motion for motion blur to be ineffective.
- Fixed issue with AssetPostprocessors dependencies causing models to be imported twice when upgrading the package version.
- Fixed culling of lights with XR SDK
- Fixed memory stomp in shadow caching code, leading to overflow of Shadow request array and runtime errors.
- Fixed an issue related to transparent objects reading the ray traced indirect diffuse buffer
- Fixed an issue with filtering ray traced area lights when the intensity is high or there is an exposure.
- Fixed ill-formed include path in Depth Of Field shader.
- Fixed shader graph and ray tracing after the shader target PR.
- Fixed a bug in semi-transparent shadows (object further than the light casting shadows)
- Fix state enabled of default volume profile when in package.
- Fixed removal of MeshRenderer and MeshFilter on adding Light component.
- Fixed Ray Traced SubSurface Scattering not working with ray traced area lights
- Fixed Ray Traced SubSurface Scattering not working in forward mode.
- Fixed a bug in debug light volumes.
- Fixed a bug related to ray traced area light shadow history.
- Fixed an issue where fog sky color mode could sample NaNs in the sky cubemap.
- Fixed a leak in the PBR sky renderer.
- Added a tooltip to the Ambient Mode parameter in the Visual Envionment volume component.
- Static lighting sky now takes the default volume into account (this fixes discrepancies between baked and realtime lighting).
- Fixed a leak in the sky system.
- Removed MSAA Buffers allocation when lit shader mode is set to "deferred only".
- Fixed invalid cast for realtime reflection probes (case 1220504)
- Fixed invalid game view rendering when disabling all cameras in the scene (case 1105163)
- Hide reflection probes in the renderer components.
- Fixed infinite reload loop while displaying Light's Shadow's Link Light Layer in Inspector of Prefab Asset.
- Fixed the culling was not disposed error in build log.
- Fixed the cookie atlas size and planar atlas size being too big after an upgrade of the HDRP asset.
- Fixed transparent SSR for shader graph.
- Fixed an issue with emissive light meshes not being in the RAS.
- Fixed DXR player build
- Fixed the HDRP asset migration code not being called after an upgrade of the package
- Fixed draw renderers custom pass out of bound exception
- Fixed the PBR shader rendering in deferred
- Fixed some typos in debug menu (case 1224594)
- Fixed ray traced point and spot lights shadows not rejecting istory when semi-transparent or colored.
- Fixed a warning due to StaticLightingSky when reloading domain in some cases.
- Fixed the MaxLightCount being displayed when the light volume debug menu is on ColorAndEdge.
- Fixed issue with unclear naming of debug menu for decals.
- Fixed z-fighting in scene view when scene lighting is off (case 1203927)
- Fixed issue that prevented cubemap thumbnails from rendering (only on D3D11 and Metal).
- Fixed ray tracing with VR single-pass
- Fix an exception in ray tracing that happens if two LOD levels are using the same mesh renderer.
- Fixed error in the console when switching shader to decal in the material UI.
- Fixed an issue with refraction model and ray traced recursive rendering (case 1198578).
- Fixed an issue where a dynamic sky changing any frame may not update the ambient probe.
- Fixed cubemap thumbnail generation at project load time.
- Fixed cubemap thumbnail generation at project load time. 
- Fixed XR culling with multiple cameras
- Fixed XR single-pass with Mock HMD plugin
- Fixed sRGB mismatch with XR SDK
- Fixed an issue where default volume would not update when switching profile.
- Fixed issue with uncached reflection probe cameras reseting the debug mode (case 1224601) 
- Fixed an issue where AO override would not override specular occlusion.
- Fixed an issue where Volume inspector might not refresh correctly in some cases.
- Fixed render texture with XR
- Fixed issue with resources being accessed before initialization process has been performed completely. 
- Half fixed shuriken particle light that cast shadows (only the first one will be correct)
- Fixed issue with atmospheric fog turning black if a planar reflection probe is placed below ground level. (case 1226588)
- Fixed custom pass GC alloc issue in CustomPassVolume.GetActiveVolumes().
- Fixed a bug where instanced shadergraph shaders wouldn't compile on PS4.
- Fixed an issue related to the envlightdatasrt not being bound in recursive rendering.
- Fixed shadow cascade tooltip when using the metric mode (case 1229232)
- Fixed how the area light influence volume is computed to match rasterization.
- Focus on Decal uses the extends of the projectors
- Fixed usage of light size data that are not available at runtime.
- Fixed the depth buffer copy made before custom pass after opaque and normal injection point.
- Fix for issue that prevented scene from being completely saved when baked reflection probes are present and lighting is set to auto generate.
- Fixed drag area width at left of Light's intensity field in Inspector.
- Fixed light type resolution when performing a reset on HDAdditionalLightData (case 1220931)
- Fixed reliance on atan2 undefined behavior in motion vector debug shader.
- Fixed an usage of a a compute buffer not bound (1229964)
- Fixed an issue where changing the default volume profile from another inspector would not update the default volume editor.
- Fix issues in the post process system with RenderTexture being invalid in some cases, causing rendering problems.
- Fixed an issue where unncessarily serialized members in StaticLightingSky component would change each time the scene is changed.
- Fixed a weird behavior in the scalable settings drawing when the space becomes tiny (1212045).
- Fixed a regression in the ray traced indirect diffuse due to the new probe system.
- Fix for range compression factor for probes going negative (now clamped to positive values).
- Fixed path validation when creating new volume profile (case 1229933)
- Fixed a bug where Decal Shader Graphs would not recieve reprojected Position, Normal, or Bitangent data. (1239921)
- Fix reflection hierarchy for CARPAINT in AxF.
- Fix precise fresnel for delta lights for SVBRDF in AxF.
- Fixed the debug exposure mode for display sky reflection and debug view baked lighting
- Fixed MSAA depth resolve when there is no motion vectors
- Fixed various object leaks in HDRP.
- Fixed compile error with XR SubsystemManager.
- Fix for assertion triggering sometimes when saving a newly created lit shader graph (case 1230996)
- Fixed culling of planar reflection probes that change position (case 1218651)
- Fixed null reference when processing lightprobe (case 1235285)
- Fix issue causing wrong planar reflection rendering when more than one camera is present.
- Fix black screen in XR when HDRP package is present but not used.
- Fixed an issue with the specularFGD term being used when the material has a clear coat (lit shader).
- Fixed white flash happening with auto-exposure in some cases (case 1223774)
- Fixed NaN which can appear with real time reflection and inf value
- Fixed an issue that was collapsing the volume components in the HDRP default settings
- Fixed warning about missing bound decal buffer
- Fixed shader warning on Xbox for ResolveStencilBuffer.compute. 
- Fixed PBR shader ZTest rendering in deferred.
- Replaced commands incompatible with async compute in light list build process.
- Diffusion Profile and Material references in HDRP materials are now correctly exported to unity packages. Note that the diffusion profile or the material references need to be edited once before this can work properly.
- Fix MaterialBalls having same guid issue
- Fix spelling and grammatical errors in material samples
- Fixed unneeded cookie texture allocation for cone stop lights.
- Fixed scalarization code for contact shadows.
- Fixed volume debug in playmode
- Fixed issue when toggling anything in HDRP asset that will produce an error (case 1238155)
- Fixed shader warning in PCSS code when using Vulkan.
- Fixed decal that aren't working without Metal and Ambient Occlusion option enabled.
- Fixed an error about procedural sky being logged by mistake.
- Fixed shadowmask UI now correctly showing shadowmask disable
- Made more explicit the warning about raytracing and asynchronous compute. Also fixed the condition in which it appears.
- Fixed a null ref exception in static sky when the default volume profile is invalid.
- DXR: Fixed shader compilation error with shader graph and pathtracer
- Fixed SceneView Draw Modes not being properly updated after opening new scene view panels or changing the editor layout.
- VFX: Removed irrelevant queues in render queue selection from HDRP outputs
- VFX: Motion Vector are correctly renderered with MSAA [Case 1240754](https://issuetracker.unity3d.com/product/unity/issues/guid/1240754/)
- Fixed a cause of NaN when a normal of 0-length is generated (usually via shadergraph). 
- Fixed issue with screen-space shadows not enabled properly when RT is disabled (case 1235821)
- Fixed a performance issue with stochastic ray traced area shadows.
- Fixed cookie texture not updated when changing an import settings (srgb for example).
- Fixed flickering of the game/scene view when lookdev is running.
- Fixed issue with reflection probes in realtime time mode with OnEnable baking having wrong lighting with sky set to dynamic (case 1238047).
- Fixed transparent motion vectors not working when in MSAA.
- Fix error when removing DecalProjector from component contextual menu (case 1243960)
- Fixed issue with post process when running in RGBA16 and an object with additive blending is in the scene.
- Fixed corrupted values on LayeredLit when using Vertex Color multiply mode to multiply and MSAA is activated. 
- Fix conflicts with Handles manipulation when performing a Reset in DecalComponent (case 1238833)
- Fixed depth prepass and postpass being disabled after changing the shader in the material UI.
- Fixed issue with sceneview camera settings not being saved after Editor restart.
- Fixed issue when switching back to custom sensor type in physical camera settings (case 1244350).
- Fixed a null ref exception when running playmode tests with the render pipeline debug window opened.
- Fixed some GCAlloc in the debug window.
- Fixed shader graphs not casting semi-transparent and color shadows (case 1242617)
- Fixed thin refraction mode not working properly.
- Fixed assert on tests caused by probe culling results being requested when culling did not happen. (case 1246169) 
- Fixed over consumption of GPU memory by the Physically Based Sky.
- Fixed an invalid rotation in Planar Reflection Probe editor display, that was causing an error message (case 1182022)
- Put more information in Camera background type tooltip and fixed inconsistent exposure behavior when changing bg type.
- Fixed issue that caused not all baked reflection to be deleted upon clicking "Clear Baked Data" in the lighting menu (case 1136080)
- Fixed an issue where asset preview could be rendered white because of static lighting sky.
- Fixed an issue where static lighting was not updated when removing the static lighting sky profile.
- Fixed the show cookie atlas debug mode not displaying correctly when enabling the clear cookie atlas option.
- Fixed various multi-editing issues when changing Emission parameters.
- Fixed error when undo a Reflection Probe removal in a prefab instance. (case 1244047)
- Fixed Microshadow not working correctly in deferred with LightLayers
- Tentative fix for missing include in depth of field shaders.
- Fixed the light overlap scene view draw mode (wasn't working at all).
- Fixed taaFrameIndex and XR tests 4052 and 4053
- Fixed the prefab integration of custom passes (Prefab Override Highlight not working as expected).
- Cloned volume profile from read only assets are created in the root of the project. (case 1154961)
- Fixed Wizard check on default volume profile to also check it is not the default one in package.
- Fix erroneous central depth sampling in TAA.
- Fixed light layers not correctly disabled when the lightlayers is set to Nothing and Lightlayers isn't enabled in HDRP Asset
- Fixed issue with Model Importer materials falling back to the Legacy default material instead of HDRP's default material when import happens at Editor startup.
- Fixed a wrong condition in CameraSwitcher, potentially causing out of bound exceptions.
- Fixed an issue where editing the Look Dev default profile would not reflect directly in the Look Dev window.
- Fixed a bug where the light list is not cleared but still used when resizing the RT.
- Fixed exposure debug shader with XR single-pass rendering.
- Fixed issues with scene view and transparent motion vectors.
- Fixed black screens for linux/HDRP (1246407)
- Fixed a vulkan and metal warning in the SSGI compute shader.
- Fixed an exception due to the color pyramid not allocated when SSGI is enabled.
- Fixed an issue with the first Depth history was incorrectly copied.
- Fixed path traced DoF focusing issue
- Fix an issue with the half resolution Mode (performance)
- Fix an issue with the color intensity of emissive for performance rtgi
- Fixed issue with rendering being mostly broken when target platform disables VR. 
- Workaround an issue caused by GetKernelThreadGroupSizes  failing to retrieve correct group size. 
- Fix issue with fast memory and rendergraph. 
- Fixed transparent motion vector framesetting not sanitized.
- Fixed wrong order of post process frame settings.
- Fixed white flash when enabling SSR or SSGI.
- The ray traced indrect diffuse and RTGI were combined wrongly with the rest of the lighting (1254318).
- Fixed an exception happening when using RTSSS without using RTShadows.
- Fix inconsistencies with transparent motion vectors and opaque by allowing camera only transparent motion vectors.
- Fix reflection probe frame settings override
- Fixed certain shadow bias artifacts present in volumetric lighting (case 1231885).
- Fixed area light cookie not updated when switch the light type from a spot that had a cookie.
- Fixed issue with dynamic resolution updating when not in play mode.
- Fixed issue with Contrast Adaptive Sharpening upsample mode and preview camera.
- Fix issue causing blocky artifacts when decals affect metallic and are applied on material with specular color workflow.
- Fixed issue with depth pyramid generation and dynamic resolution.
- Fixed an issue where decals were duplicated in prefab isolation mode.
- Fixed an issue where rendering preview with MSAA might generate render graph errors.
- Fixed compile error in PS4 for planar reflection filtering.
- Fixed issue with blue line in prefabs for volume mode.
- Fixing the internsity being applied to RTAO too early leading to unexpected results (1254626).
- Fix issue that caused sky to incorrectly render when using a custom projection matrix.
- Fixed null reference exception when using depth pre/post pass in shadergraph with alpha clip in the material.
- Appropriately constraint blend distance of reflection probe while editing with the inspector (case 1248931)
- Fixed AxF handling of roughness for Blinn-Phong type materials
- Fixed AxF UI errors when surface type is switched to transparent
- Fixed a serialization issue, preventing quality level parameters to undo/redo and update scene view on change.
- Fixed an exception occuring when a camera doesn't have an HDAdditionalCameraData (1254383).
- Fixed ray tracing with XR single-pass.
- Fixed warning in HDAdditionalLightData OnValidate (cases 1250864, 1244578)
- Fixed a bug related to denoising ray traced reflections.
- Fixed nullref in the layered lit material inspector.
- Fixed an issue where manipulating the color wheels in a volume component would reset the cursor every time.
- Fixed an issue where static sky lighting would not be updated for a new scene until it's reloaded at least once.
- Fixed culling for decals when used in prefabs and edited in context.
- Force to rebake probe with missing baked texture. (1253367)
- Fix supported Mac platform detection to handle new major version (11.0) properly
- Fixed typo in the Render Pipeline Wizard under HDRP+VR
- Change transparent SSR name in frame settings to avoid clipping. 
- Fixed missing include guards in shadow hlsl files.
- Repaint the scene view whenever the scene exposure override is changed.
- Fixed an error when clearing the SSGI history texture at creation time (1259930).
- Fixed alpha to mask reset when toggling alpha test in the material UI.
- Fixed an issue where opening the look dev window with the light theme would make the window blink and eventually crash unity.
- Fixed fallback for ray tracing and light layers (1258837).
- Fixed Sorting Priority not displayed correctly in the DrawRenderers custom pass UI.
- Fixed glitch in Project settings window when selecting diffusion profiles in material section (case 1253090)
- Fixed issue with light layers bigger than 8 (and above the supported range). 
- Fixed issue with culling layer mask of area light's emissive mesh 
- Fixed overused the atlas for Animated/Render Target Cookies (1259930).
- Fixed errors when switching area light to disk shape while an area emissive mesh was displayed.
- Fixed default frame settings MSAA toggle for reflection probes (case 1247631)
- Fixed the transparent SSR dependency not being properly disabled according to the asset dependencies (1260271).
- Fixed issue with completely black AO on double sided materials when normal mode is set to None.
- Fixed UI drawing of the quaternion (1251235)
- Fix an issue with the quality mode and perf mode on RTR and RTGI and getting rid of unwanted nans (1256923).
- Fixed unitialized ray tracing resources when using non-default HDRP asset (case 1259467).
- Fixed overused the atlas for Animated/Render Target Cookies (1259930).
- Fixed sky asserts with XR multipass
- Fixed for area light not updating baked light result when modifying with gizmo.
- Fixed robustness issue with GetOddNegativeScale() in ray tracing, which was impacting normal mapping (1261160).
- Fixed regression where moving face of the probe gizmo was not moving its position anymore.
- Fixed XR single-pass macros in tessellation shaders.
- Fixed path-traced subsurface scattering mixing with diffuse and specular BRDFs (1250601).
- Fixed custom pass re-ordering issues.
- Improved robustness of normal mapping when scale is 0, and mapping is extreme (normals in or below the tangent plane).
- Fixed XR Display providers not getting zNear and zFar plane distances passed to them when in HDRP.
- Fixed rendering breaking when disabling tonemapping in the frame settings.
- Fixed issue with serialization of exposure modes in volume profiles not being consistent between HDRP versions (case 1261385).
- Fixed issue with duplicate names in newly created sub-layers in the graphics compositor (case 1263093).
- Remove MSAA debug mode when renderpipeline asset has no MSAA
- Fixed some post processing using motion vectors when they are disabled
- Fixed the multiplier of the environement lights being overriden with a wrong value for ray tracing (1260311).
- Fixed a series of exceptions happening when trying to load an asset during wizard execution (1262171).
- Fixed an issue with Stacklit shader not compiling correctly in player with debug display on (1260579)
- Fixed couple issues in the dependence of building the ray tracing acceleration structure.
- Fix sun disk intensity
- Fixed unwanted ghosting for smooth surfaces.
- Fixing an issue in the recursive rendering flag texture usage.
- Fixed a missing dependecy for choosing to evaluate transparent SSR.
- Fixed issue that failed compilation when XR is disabled.
- Fixed a compilation error in the IES code.
- Fixed issue with dynamic resolution handler when no OnResolutionChange callback is specified. 
- Fixed multiple volumes, planar reflection, and decal projector position when creating them from the menu.
- Reduced the number of global keyword used in deferredTile.shader
- Fixed incorrect processing of Ambient occlusion probe (9% error was introduced)
- Fixed multiedition of framesettings drop down (case 1270044)
- Fixed planar probe gizmo

### Changed
- Improve MIP selection for decals on Transparents
- Color buffer pyramid is not allocated anymore if neither refraction nor distortion are enabled
- Rename Emission Radius to Radius in UI in Point, Spot
- Angular Diameter parameter for directional light is no longuer an advanced property
- DXR: Remove Light Radius and Angular Diamater of Raytrace shadow. Angular Diameter and Radius are used instead.
- Remove MaxSmoothness parameters from UI for point, spot and directional light. The MaxSmoothness is now deduce from Radius Parameters
- DXR: Remove the Ray Tracing Environement Component. Add a Layer Mask to the ray Tracing volume components to define which objects are taken into account for each effect.
- Removed second cubemaps used for shadowing in lookdev
- Disable Physically Based Sky below ground
- Increase max limit of area light and reflection probe to 128
- Change default texture for detailmap to grey
- Optimize Shadow RT load on Tile based architecture platforms.
- Improved quality of SSAO.
- Moved RequestShadowMapRendering() back to public API.
- Update HDRP DXR Wizard with an option to automatically clone the hdrp config package and setup raytracing to 1 in shaders file.
- Added SceneSelection pass for TerrainLit shader.
- Simplified Light's type API regrouping the logic in one place (Check type in HDAdditionalLightData)
- The support of LOD CrossFade (Dithering transition) in master nodes now required to enable it in the master node settings (Save variant)
- Improved shadow bias, by removing constant depth bias and substituting it with slope-scale bias.
- Fix the default stencil values when a material is created from a SSS ShaderGraph.
- Tweak test asset to be compatible with XR: unlit SG material for canvas and double-side font material
- Slightly tweaked the behaviour of bloom when resolution is low to reduce artifacts.
- Hidden fields in Light Inspector that is not relevant while in BakingOnly mode.
- Changed parametrization of PCSS, now softness is derived from angular diameter (for directional lights) or shape radius (for point/spot lights) and min filter size is now in the [0..1] range.
- Moved the copy of the geometry history buffers to right after the depth mip chain generation.
- Rename "Luminance" to "Nits" in UX for physical light unit
- Rename FrameSettings "SkyLighting" to "SkyReflection"
- Reworked XR automated tests
- The ray traced screen space shadow history for directional, spot and point lights is discarded if the light transform has changed.
- Changed the behavior for ray tracing in case a mesh renderer has both transparent and opaque submeshes.
- Improve history buffer management
- Replaced PlayerSettings.virtualRealitySupported with XRGraphics.tryEnable.
- Remove redundant FrameSettings RealTimePlanarReflection
- Improved a bit the GC calls generated during the rendering.
- Material update is now only triggered when the relevant settings are touched in the shader graph master nodes
- Changed the way Sky Intensity (on Sky volume components) is handled. It's now a combo box where users can choose between Exposure, Multiplier or Lux (for HDRI sky only) instead of both multiplier and exposure being applied all the time. Added a new menu item to convert old profiles.
- Change how method for specular occlusions is decided on inspector shader (Lit, LitTesselation, LayeredLit, LayeredLitTessellation)
- Unlocked SSS, SSR, Motion Vectors and Distortion frame settings for reflections probes.
- Hide unused LOD settings in Quality Settings legacy window.
- Reduced the constrained distance for temporal reprojection of ray tracing denoising
- Removed shadow near plane from the Directional Light Shadow UI.
- Improved the performances of custom pass culling.
- The scene view camera now replicates the physical parameters from the camera tagged as "MainCamera".
- Reduced the number of GC.Alloc calls, one simple scene without plarnar / probes, it should be 0B.
- Renamed ProfilingSample to ProfilingScope and unified API. Added GPU Timings.
- Updated macros to be compatible with the new shader preprocessor.
- Ray tracing reflection temporal filtering is now done in pre-exposed space
- Search field selects the appropriate fields in both project settings panels 'HDRP Default Settings' and 'Quality/HDRP'
- Disabled the refraction and transmission map keywords if the material is opaque.
- Keep celestial bodies outside the atmosphere.
- Updated the MSAA documentation to specify what features HDRP supports MSAA for and what features it does not.
- Shader use for Runtime Debug Display are now correctly stripper when doing a release build
- Now each camera has its own Volume Stack. This allows Volume Parameters to be updated as early as possible and be ready for the whole frame without conflicts between cameras.
- Disable Async for SSR, SSAO and Contact shadow when aggregated ray tracing frame setting is on.
- Improved performance when entering play mode without domain reload by a factor of ~25
- Renamed the camera profiling sample to include the camera name
- Discarding the ray tracing history for AO, reflection, diffuse shadows and GI when the viewport size changes.
- Renamed the camera profiling sample to include the camera name
- Renamed the post processing graphic formats to match the new convention.
- The restart in Wizard for DXR will always be last fix from now on
- Refactoring pre-existing materials to share more shader code between rasterization and ray tracing.
- Setting a material's Refraction Model to Thin does not overwrite the Thickness and Transmission Absorption Distance anymore.
- Removed Wind textures from runtime as wind is no longer built into the pipeline
- Changed Shader Graph titles of master nodes to be more easily searchable ("HDRP/x" -> "x (HDRP)")
- Expose StartSinglePass() and StopSinglePass() as public interface for XRPass
- Replaced the Texture array for 2D cookies (spot, area and directional lights) and for planar reflections by an atlas.
- Moved the tier defining from the asset to the concerned volume components.
- Changing from a tier management to a "mode" management for reflection and GI and removing the ability to enable/disable deferred and ray bining (they are now implied by performance mode)
- The default FrameSettings for ScreenSpaceShadows is set to true for Camera in order to give a better workflow for DXR.
- Refactor internal usage of Stencil bits.
- Changed how the material upgrader works and added documentation for it.
- Custom passes now disable the stencil when overwriting the depth and not writing into it.
- Renamed the camera profiling sample to include the camera name
- Changed the way the shadow casting property of transparent and tranmissive materials is handeled for ray tracing.
- Changed inspector materials stencil setting code to have more sharing.
- Updated the default scene and default DXR scene and DefaultVolumeProfile.
- Changed the way the length parameter is used for ray traced contact shadows.
- Improved the coherency of PCSS blur between cascades.
- Updated VR checks in Wizard to reflect new XR System.
- Removing unused alpha threshold depth prepass and post pass for fabric shader graph.
- Transform result from CIE XYZ to sRGB color space in EvalSensitivity for iridescence.
- Moved BeginCameraRendering callback right before culling.
- Changed the visibility of the Indirect Lighting Controller component to public.
- Renamed the cubemap used for diffuse convolution to a more explicit name for the memory profiler.
- Improved behaviour of transmission color on transparent surfaces in path tracing.
- Light dimmer can now get values higher than one and was renamed to multiplier in the UI.
- Removed info box requesting volume component for Visual Environment and updated the documentation with the relevant information.
- Improved light selection oracle for light sampling in path tracing.
- Stripped ray tracing subsurface passes with ray tracing is not enabled.
- Remove LOD cross fade code for ray tracing shaders
- Removed legacy VR code
- Add range-based clipping to box lights (case 1178780)
- Improve area light culling (case 1085873)
- Light Hierarchy debug mode can now adjust Debug Exposure for visualizing high exposure scenes.
- Rejecting history for ray traced reflections based on a threshold evaluated on the neighborhood of the sampled history.
- Renamed "Environment" to "Reflection Probes" in tile/cluster debug menu.
- Utilities namespace is obsolete, moved its content to UnityEngine.Rendering (case 1204677)
- Obsolete Utilities namespace was removed, instead use UnityEngine.Rendering (case 1204677)
- Moved most of the compute shaders to the multi_compile API instead of multiple kernels.
- Use multi_compile API for deferred compute shader with shadow mask.
- Remove the raytracing rendering queue system to make recursive raytraced material work when raytracing is disabled
- Changed a few resources used by ray tracing shaders to be global resources (using register space1) for improved CPU performance.
- All custom pass volumes are now executed for one injection point instead of the first one.
- Hidden unsupported choice in emission in Materials
- Temporal Anti aliasing improvements.
- Optimized PrepareLightsForGPU (cost reduced by over 25%) and PrepareGPULightData (around twice as fast now).
- Moved scene view camera settings for HDRP from the preferences window to the scene view camera settings window.
- Updated shaders to be compatible with Microsoft's DXC.
- Debug exposure in debug menu have been replace to debug exposure compensation in EV100 space and is always visible.
- Further optimized PrepareLightsForGPU (3x faster with few shadows, 1.4x faster with a lot of shadows or equivalently cost reduced by 68% to 37%).
- Raytracing: Replaced the DIFFUSE_LIGHTING_ONLY multicompile by a uniform.
- Raytracing: Removed the dynamic lightmap multicompile.
- Raytracing: Remove the LOD cross fade multi compile for ray tracing.
- Cookie are now supported in lightmaper. All lights casting cookie and baked will now include cookie influence.
- Avoid building the mip chain a second time for SSR for transparent objects.
- Replaced "High Quality" Subsurface Scattering with a set of Quality Levels.
- Replaced "High Quality" Volumetric Lighting with "Screen Resolution Percentage" and "Volume Slice Count" on the Fog volume component.
- Merged material samples and shader samples
- Update material samples scene visuals
- Use multi_compile API for deferred compute shader with shadow mask.
- Made the StaticLightingSky class public so that users can change it by script for baking purpose.
- Shadowmask and realtime reflectoin probe property are hide in Quality settings
- Improved performance of reflection probe management when using a lot of probes.
- Ignoring the disable SSR flags for recursive rendering.
- Removed logic in the UI to disable parameters for contact shadows and fog volume components as it was going against the concept of the volume system.
- Fixed the sub surface mask not being taken into account when computing ray traced sub surface scattering.
- MSAA Within Forward Frame Setting is now enabled by default on Cameras when new Render Pipeline Asset is created
- Slightly changed the TAA anti-flicker mechanism so that it is more aggressive on almost static images (only on High preset for now).
- Changed default exposure compensation to 0.
- Refactored shadow caching system.
- Removed experimental namespace for ray tracing code.
- Increase limit for max numbers of lights in UX
- Removed direct use of BSDFData in the path tracing pass, delegated to the material instead.
- Pre-warm the RTHandle system to reduce the amount of memory allocations and the total memory needed at all points. 
- DXR: Only read the geometric attributes that are required using the share pass info and shader graph defines.
- DXR: Dispatch binned rays in 1D instead of 2D.
- Lit and LayeredLit tessellation cross lod fade don't used dithering anymore between LOD but fade the tessellation height instead. Allow a smoother transition
- Changed the way planar reflections are filtered in order to be a bit more "physically based".
- Increased path tracing BSDFs roughness range from [0.001, 0.999] to [0.00001, 0.99999].
- Changing the default SSGI radius for the all configurations.
- Changed the default parameters for quality RTGI to match expected behavior.
- Add color clear pass while rendering XR occlusion mesh to avoid leaks.
- Only use one texture for ray traced reflection upscaling.
- Adjust the upscale radius based on the roughness value.
- DXR: Changed the way the filter size is decided for directional, point and spot shadows.
- Changed the default exposure mode to "Automatic (Histogram)", along with "Limit Min" to -4 and "Limit Max" to 16.
- Replaced the default scene system with the builtin Scene Template feature.
- Changed extensions of shader CAS include files.
- Making the planar probe atlas's format match the color buffer's format.
- Removing the planarReflectionCacheCompressed setting from asset.
- SHADERPASS for TransparentDepthPrepass and TransparentDepthPostpass identification is using respectively SHADERPASS_TRANSPARENT_DEPTH_PREPASS and SHADERPASS_TRANSPARENT_DEPTH_POSTPASS
- Moved the Parallax Occlusion Mapping node into Shader Graph.
- Renamed the debug name from SSAO to ScreenSpaceAmbientOcclusion (1254974).
- Added missing tooltips and improved the UI of the aperture control (case 1254916).
- Fixed wrong tooltips in the Dof Volume (case 1256641).
- The `CustomPassLoadCameraColor` and `CustomPassSampleCameraColor` functions now returns the correct color buffer when used in after post process instead of the color pyramid (which didn't had post processes).
- PBR Sky now doesn't go black when going below sea level, but it instead freezes calculation as if on the horizon. 
- Fixed an issue with quality setting foldouts not opening when clicking on them (1253088).
- Shutter speed can now be changed by dragging the mouse over the UI label (case 1245007).
- Remove the 'Point Cube Size' for cookie, use the Cubemap size directly.
- VFXTarget with Unlit now allows EmissiveColor output to be consistent with HDRP unlit.
- Only building the RTAS if there is an effect that will require it (1262217).
- Fixed the first ray tracing frame not having the light cluster being set up properly (1260311).
- Render graph pre-setup for ray traced ambient occlusion.
- Avoid casting multiple rays and denoising for hard directional, point and spot ray traced shadows (1261040).
- Making sure the preview cameras do not use ray tracing effects due to a by design issue to build ray tracing acceleration structures (1262166).
- Preparing ray traced reflections for the render graph support (performance and quality).
- Preparing recursive rendering for the render graph port.
- Preparation pass for RTGI, temporal filter and diffuse denoiser for render graph.
- Updated the documentation for the DXR implementation.
- Changed the DXR wizard to support optional checks.
- Changed the DXR wizard steps.
- Preparation pass for RTSSS to be supported by render graph.
- Changed the color space of EmissiveColorLDR property on all shader. Was linear but should have been sRGB. Auto upgrade script handle the conversion.

## [7.1.1] - 2019-09-05

### Added
- Transparency Overdraw debug mode. Allows to visualize transparent objects draw calls as an "heat map".
- Enabled single-pass instancing support for XR SDK with new API cmd.SetInstanceMultiplier()
- XR settings are now available in the HDRP asset
- Support for Material Quality in Shader Graph
- Material Quality support selection in HDRP Asset
- Renamed XR shader macro from UNITY_STEREO_ASSIGN_COMPUTE_EYE_INDEX to UNITY_XR_ASSIGN_VIEW_INDEX
- Raytracing ShaderGraph node for HDRP shaders
- Custom passes volume component with 3 injection points: Before Rendering, Before Transparent and Before Post Process
- Alpha channel is now properly exported to camera render textures when using FP16 color buffer format
- Support for XR SDK mirror view modes
- HD Master nodes in Shader Graph now support Normal and Tangent modification in vertex stage.
- DepthOfFieldCoC option in the fullscreen debug modes.
- Added override Ambient Occlusion option on debug windows
- Added Custom Post Processes with 3 injection points: Before Transparent, Before Post Process and After Post Process
- Added draft of minimal interactive path tracing (experimental) based on DXR API - Support only 4 area light, lit and unlit shader (non-shadergraph)
- Small adjustments to TAA anti flicker (more aggressive on high values).

### Fixed
- Fixed wizard infinite loop on cancellation
- Fixed with compute shader error about too many threads in threadgroup on low GPU
- Fixed invalid contact shadow shaders being created on metal
- Fixed a bug where if Assembly.GetTypes throws an exception due to mis-versioned dlls, then no preprocessors are used in the shader stripper
- Fixed typo in AXF decal property preventing to compile
- Fixed reflection probe with XR single-pass and FPTL
- Fixed force gizmo shown when selecting camera in hierarchy
- Fixed issue with XR occlusion mesh and dynamic resolution
- Fixed an issue where lighting compute buffers were re-created with the wrong size when resizing the window, causing tile artefacts at the top of the screen.
- Fix FrameSettings names and tooltips
- Fixed error with XR SDK when the Editor is not in focus
- Fixed errors with RenderGraph, XR SDK and occlusion mesh
- Fixed shadow routines compilation errors when "real" type is a typedef on "half".
- Fixed toggle volumetric lighting in the light UI
- Fixed post-processing history reset handling rt-scale incorrectly
- Fixed crash with terrain and XR multi-pass
- Fixed ShaderGraph material synchronization issues
- Fixed a null reference exception when using an Emissive texture with Unlit shader (case 1181335)
- Fixed an issue where area lights and point lights where not counted separately with regards to max lights on screen (case 1183196)
- Fixed an SSR and Subsurface Scattering issue (appearing black) when using XR.

### Changed
- Update Wizard layout.
- Remove almost all Garbage collection call within a frame.
- Rename property AdditionalVeclocityChange to AddPrecomputeVelocity
- Call the End/Begin camera rendering callbacks for camera with customRender enabled
- Changeg framesettings migration order of postprocess flags as a pr for reflection settings flags have been backported to 2019.2
- Replaced usage of ENABLE_VR in XRSystem.cs by version defines based on the presence of the built-in VR and XR modules
- Added an update virtual function to the SkyRenderer class. This is called once per frame. This allows a given renderer to amortize heavy computation at the rate it chooses. Currently only the physically based sky implements this.
- Removed mandatory XRPass argument in HDCamera.GetOrCreate()
- Restored the HDCamera parameter to the sky rendering builtin parameters.
- Removed usage of StructuredBuffer for XR View Constants
- Expose Direct Specular Lighting control in FrameSettings
- Deprecated ExponentialFog and VolumetricFog volume components. Now there is only one exponential fog component (Fog) which can add Volumetric Fog as an option. Added a script in Edit -> Render Pipeline -> Upgrade Fog Volume Components.

## [7.0.1] - 2019-07-25

### Added
- Added option in the config package to disable globally Area Lights and to select shadow quality settings for the deferred pipeline.
- When shader log stripping is enabled, shader stripper statistics will be written at `Temp/shader-strip.json`
- Occlusion mesh support from XR SDK

### Fixed
- Fixed XR SDK mirror view blit, cleanup some XRTODO and removed XRDebug.cs
- Fixed culling for volumetrics with XR single-pass rendering
- Fix shadergraph material pass setup not called
- Fixed documentation links in component's Inspector header bar
- Cookies using the render texture output from a camera are now properly updated
- Allow in ShaderGraph to enable pre/post pass when the alpha clip is disabled

### Changed
- RenderQueue for Opaque now start at Background instead of Geometry.
- Clamp the area light size for scripting API when we change the light type
- Added a warning in the material UI when the diffusion profile assigned is not in the HDRP asset


## [7.0.0] - 2019-07-17

### Added
- `Fixed`, `Viewer`, and `Automatic` modes to compute the FOV used when rendering a `PlanarReflectionProbe`
- A checkbox to toggle the chrome gizmo of `ReflectionProbe`and `PlanarReflectionProbe`
- Added a Light layer in shadows that allow for objects to cast shadows without being affected by light (and vice versa).
- You can now access ShaderGraph blend states from the Material UI (for example, **Surface Type**, **Sorting Priority**, and **Blending Mode**). This change may break Materials that use a ShaderGraph, to fix them, select **Edit > Render Pipeline > Reset all ShaderGraph Scene Materials BlendStates**. This syncs the blendstates of you ShaderGraph master nodes with the Material properties.
- You can now control ZTest, ZWrite, and CullMode for transparent Materials.
- Materials that use Unlit Shaders or Unlit Master Node Shaders now cast shadows.
- Added an option to enable the ztest on **After Post Process** materials when TAA is disabled.
- Added a new SSAO (based on Ground Truth Ambient Occlusion algorithm) to replace the previous one.
- Added support for shadow tint on light
- BeginCameraRendering and EndCameraRendering callbacks are now called with probes
- Adding option to update shadow maps only On Enable and On Demand.
- Shader Graphs that use time-dependent vertex modification now generate correct motion vectors.
- Added option to allow a custom spot angle for spot light shadow maps.
- Added frame settings for individual post-processing effects
- Added dither transition between cascades for Low and Medium quality settings
- Added single-pass instancing support with XR SDK
- Added occlusion mesh support with XR SDK
- Added support of Alembic velocity to various shaders
- Added support for more than 2 views for single-pass instancing
- Added support for per punctual/directional light min roughness in StackLit
- Added mirror view support with XR SDK
- Added VR verification in HDRPWizard
- Added DXR verification in HDRPWizard
- Added feedbacks in UI of Volume regarding skies
- Cube LUT support in Tonemapping. Cube LUT helpers for external grading are available in the Post-processing Sample package.

### Fixed
- Fixed an issue with history buffers causing effects like TAA or auto exposure to flicker when more than one camera was visible in the editor
- The correct preview is displayed when selecting multiple `PlanarReflectionProbe`s
- Fixed volumetric rendering with camera-relative code and XR stereo instancing
- Fixed issue with flashing cyan due to async compilation of shader when selecting a mesh
- Fix texture type mismatch when the contact shadow are disabled (causing errors on IOS devices)
- Fixed Generate Shader Includes while in package
- Fixed issue when texture where deleted in ShadowCascadeGUI
- Fixed issue in FrameSettingsHistory when disabling a camera several time without enabling it in between.
- Fixed volumetric reprojection with camera-relative code and XR stereo instancing
- Added custom BaseShaderPreprocessor in HDEditorUtils.GetBaseShaderPreprocessorList()
- Fixed compile issue when USE_XR_SDK is not defined
- Fixed procedural sky sun disk intensity for high directional light intensities
- Fixed Decal mip level when using texture mip map streaming to avoid dropping to lowest permitted mip (now loading all mips)
- Fixed deferred shading for XR single-pass instancing after lightloop refactor
- Fixed cluster and material classification debug (material classification now works with compute as pixel shader lighting)
- Fixed IOS Nan by adding a maximun epsilon definition REAL_EPS that uses HALF_EPS when fp16 are used
- Removed unnecessary GC allocation in motion blur code
- Fixed locked UI with advanded influence volume inspector for probes
- Fixed invalid capture direction when rendering planar reflection probes
- Fixed Decal HTILE optimization with platform not supporting texture atomatic (Disable it)
- Fixed a crash in the build when the contact shadows are disabled
- Fixed camera rendering callbacks order (endCameraRendering was being called before the actual rendering)
- Fixed issue with wrong opaque blending settings for After Postprocess
- Fixed issue with Low resolution transparency on PS4
- Fixed a memory leak on volume profiles
- Fixed The Parallax Occlusion Mappping node in shader graph and it's UV input slot
- Fixed lighting with XR single-pass instancing by disabling deferred tiles
- Fixed the Bloom prefiltering pass
- Fixed post-processing effect relying on Unity's random number generator
- Fixed camera flickering when using TAA and selecting the camera in the editor
- Fixed issue with single shadow debug view and volumetrics
- Fixed most of the problems with light animation and timeline
- Fixed indirect deferred compute with XR single-pass instancing
- Fixed a slight omission in anisotropy calculations derived from HazeMapping in StackLit
- Improved stack computation numerical stability in StackLit
- Fix PBR master node always opaque (wrong blend modes for forward pass)
- Fixed TAA with XR single-pass instancing (missing macros)
- Fixed an issue causing Scene View selection wire gizmo to not appear when using HDRP Shader Graphs.
- Fixed wireframe rendering mode (case 1083989)
- Fixed the renderqueue not updated when the alpha clip is modified in the material UI.
- Fixed the PBR master node preview
- Remove the ReadOnly flag on Reflection Probe's cubemap assets during bake when there are no VCS active.
- Fixed an issue where setting a material debug view would not reset the other exclusive modes
- Spot light shapes are now correctly taken into account when baking
- Now the static lighting sky will correctly take the default values for non-overridden properties
- Fixed material albedo affecting the lux meter
- Extra test in deferred compute shading to avoid shading pixels that were not rendered by the current camera (for camera stacking)

### Changed
- Optimization: Reduce the group size of the deferred lighting pass from 16x16 to 8x8
- Replaced HDCamera.computePassCount by viewCount
- Removed xrInstancing flag in RTHandles (replaced by TextureXR.slices and TextureXR.dimensions)
- Refactor the HDRenderPipeline and lightloop code to preprare for high level rendergraph
- Removed the **Back Then Front Rendering** option in the fabric Master Node settings. Enabling this option previously did nothing.
- Shader type Real translates to FP16 precision on Nintendo Switch.
- Shader framework refactor: Introduce CBSDF, EvaluateBSDF, IsNonZeroBSDF to replace BSDF functions
- Shader framework refactor:  GetBSDFAngles, LightEvaluation and SurfaceShading functions
- Replace ComputeMicroShadowing by GetAmbientOcclusionForMicroShadowing
- Rename WorldToTangent to TangentToWorld as it was incorrectly named
- Remove SunDisk and Sun Halo size from directional light
- Remove all obsolete wind code from shader
- Renamed DecalProjectorComponent into DecalProjector for API alignment.
- Improved the Volume UI and made them Global by default
- Remove very high quality shadow option
- Change default for shadow quality in Deferred to Medium
- Enlighten now use inverse squared falloff (before was using builtin falloff)
- Enlighten is now deprecated. Please use CPU or GPU lightmaper instead.
- Remove the name in the diffusion profile UI
- Changed how shadow map resolution scaling with distance is computed. Now it uses screen space area rather than light range.
- Updated MoreOptions display in UI
- Moved Display Area Light Emissive Mesh script API functions in the editor namespace
- direct strenght properties in ambient occlusion now affect direct specular as well
- Removed advanced Specular Occlusion control in StackLit: SSAO based SO control is hidden and fixed to behave like Lit, SPTD is the only HQ technique shown for baked SO.
- Shader framework refactor: Changed ClampRoughness signature to include PreLightData access.
- HDRPWizard window is now in Window > General > HD Render Pipeline Wizard
- Moved StaticLightingSky to LightingWindow
- Removes the current "Scene Settings" and replace them with "Sky & Fog Settings" (with Physically Based Sky and Volumetric Fog).
- Changed how cached shadow maps are placed inside the atlas to minimize re-rendering of them.

## [6.7.0-preview] - 2019-05-16

### Added
- Added ViewConstants StructuredBuffer to simplify XR rendering
- Added API to render specific settings during a frame
- Added stadia to the supported platforms (2019.3)
- Enabled cascade blends settings in the HD Shadow component
- Added Hardware Dynamic Resolution support.
- Added MatCap debug view to replace the no scene lighting debug view.
- Added clear GBuffer option in FrameSettings (default to false)
- Added preview for decal shader graph (Only albedo, normal and emission)
- Added exposure weight control for decal
- Screen Space Directional Shadow under a define option. Activated for ray tracing
- Added a new abstraction for RendererList that will help transition to Render Graph and future RendererList API
- Added multipass support for VR
- Added XR SDK integration (multipass only)
- Added Shader Graph samples for Hair, Fabric and Decal master nodes.
- Add fade distance, shadow fade distance and light layers to light explorer
- Add method to draw light layer drawer in a rect to HDEditorUtils

### Fixed
- Fixed deserialization crash at runtime
- Fixed for ShaderGraph Unlit masternode not writing velocity
- Fixed a crash when assiging a new HDRP asset with the 'Verify Saving Assets' option enabled
- Fixed exposure to properly support TEXTURE2D_X
- Fixed TerrainLit basemap texture generation
- Fixed a bug that caused nans when material classification was enabled and a tile contained one standard material + a material with transmission.
- Fixed gradient sky hash that was not using the exposure hash
- Fixed displayed default FrameSettings in HDRenderPipelineAsset wrongly updated on scripts reload.
- Fixed gradient sky hash that was not using the exposure hash.
- Fixed visualize cascade mode with exposure.
- Fixed (enabled) exposure on override lighting debug modes.
- Fixed issue with LightExplorer when volume have no profile
- Fixed issue with SSR for negative, infinite and NaN history values
- Fixed LightLayer in HDReflectionProbe and PlanarReflectionProbe inspector that was not displayed as a mask.
- Fixed NaN in transmission when the thickness and a color component of the scattering distance was to 0
- Fixed Light's ShadowMask multi-edition.
- Fixed motion blur and SMAA with VR single-pass instancing
- Fixed NaNs generated by phase functionsin volumetric lighting
- Fixed NaN issue with refraction effect and IOR of 1 at extreme grazing angle
- Fixed nan tracker not using the exposure
- Fixed sorting priority on lit and unlit materials
- Fixed null pointer exception when there are no AOVRequests defined on a camera
- Fixed dirty state of prefab using disabled ReflectionProbes
- Fixed an issue where gizmos and editor grid were not correctly depth tested
- Fixed created default scene prefab non editable due to wrong file extension.
- Fixed an issue where sky convolution was recomputed for nothing when a preview was visible (causing extreme slowness when fabric convolution is enabled)
- Fixed issue with decal that wheren't working currently in player
- Fixed missing stereo rendering macros in some fragment shaders
- Fixed exposure for ReflectionProbe and PlanarReflectionProbe gizmos
- Fixed single-pass instancing on PSVR
- Fixed Vulkan shader issue with Texture2DArray in ScreenSpaceShadow.compute by re-arranging code (workaround)
- Fixed camera-relative issue with lights and XR single-pass instancing
- Fixed single-pass instancing on Vulkan
- Fixed htile synchronization issue with shader graph decal
- Fixed Gizmos are not drawn in Camera preview
- Fixed pre-exposure for emissive decal
- Fixed wrong values computed in PreIntegrateFGD and in the generation of volumetric lighting data by forcing the use of fp32.
- Fixed NaNs arising during the hair lighting pass
- Fixed synchronization issue in decal HTile that occasionally caused rendering artifacts around decal borders
- Fixed QualitySettings getting marked as modified by HDRP (and thus checked out in Perforce)
- Fixed a bug with uninitialized values in light explorer
- Fixed issue with LOD transition
- Fixed shader warnings related to raytracing and TEXTURE2D_X

### Changed
- Refactor PixelCoordToViewDirWS to be VR compatible and to compute it only once per frame
- Modified the variants stripper to take in account multiple HDRP assets used in the build.
- Improve the ray biasing code to avoid self-intersections during the SSR traversal
- Update Pyramid Spot Light to better match emitted light volume.
- Moved _XRViewConstants out of UnityPerPassStereo constant buffer to fix issues with PSSL
- Removed GetPositionInput_Stereo() and single-pass (double-wide) rendering mode
- Changed label width of the frame settings to accommodate better existing options.
- SSR's Default FrameSettings for camera is now enable.
- Re-enabled the sharpening filter on Temporal Anti-aliasing
- Exposed HDEditorUtils.LightLayerMaskDrawer for integration in other packages and user scripting.
- Rename atmospheric scattering in FrameSettings to Fog
- The size modifier in the override for the culling sphere in Shadow Cascades now defaults to 0.6, which is the same as the formerly hardcoded value.
- Moved LOD Bias and Maximum LOD Level from Frame Setting section `Other` to `Rendering`
- ShaderGraph Decal that affect only emissive, only draw in emissive pass (was drawing in dbuffer pass too)
- Apply decal projector fade factor correctly on all attribut and for shader graph decal
- Move RenderTransparentDepthPostpass after all transparent
- Update exposure prepass to interleave XR single-pass instancing views in a checkerboard pattern
- Removed ScriptRuntimeVersion check in wizard.

## [6.6.0-preview] - 2019-04-01

### Added
- Added preliminary changes for XR deferred shading
- Added support of 111110 color buffer
- Added proper support for Recorder in HDRP
- Added depth offset input in shader graph master nodes
- Added a Parallax Occlusion Mapping node
- Added SMAA support
- Added Homothety and Symetry quick edition modifier on volume used in ReflectionProbe, PlanarReflectionProbe and DensityVolume
- Added multi-edition support for DecalProjectorComponent
- Improve hair shader
- Added the _ScreenToTargetScaleHistory uniform variable to be used when sampling HDRP RTHandle history buffers.
- Added settings in `FrameSettings` to change `QualitySettings.lodBias` and `QualitySettings.maximumLODLevel` during a rendering
- Added an exposure node to retrieve the current, inverse and previous frame exposure value.
- Added an HD scene color node which allow to sample the scene color with mips and a toggle to remove the exposure.
- Added safeguard on HD scene creation if default scene not set in the wizard
- Added Low res transparency rendering pass.

### Fixed
- Fixed HDRI sky intensity lux mode
- Fixed dynamic resolution for XR
- Fixed instance identifier semantic string used by Shader Graph
- Fixed null culling result occuring when changing scene that was causing crashes
- Fixed multi-edition light handles and inspector shapes
- Fixed light's LightLayer field when multi-editing
- Fixed normal blend edition handles on DensityVolume
- Fixed an issue with layered lit shader and height based blend where inactive layers would still have influence over the result
- Fixed multi-selection handles color for DensityVolume
- Fixed multi-edition inspector's blend distances for HDReflectionProbe, PlanarReflectionProbe and DensityVolume
- Fixed metric distance that changed along size in DensityVolume
- Fixed DensityVolume shape handles that have not same behaviour in advance and normal edition mode
- Fixed normal map blending in TerrainLit by only blending the derivatives
- Fixed Xbox One rendering just a grey screen instead of the scene
- Fixed probe handles for multiselection
- Fixed baked cubemap import settings for convolution
- Fixed regression causing crash when attempting to open HDRenderPipelineWizard without an HDRenderPipelineAsset setted
- Fixed FullScreenDebug modes: SSAO, SSR, Contact shadow, Prerefraction Color Pyramid, Final Color Pyramid
- Fixed volumetric rendering with stereo instancing
- Fixed shader warning
- Fixed missing resources in existing asset when updating package
- Fixed PBR master node preview in forward rendering or transparent surface
- Fixed deferred shading with stereo instancing
- Fixed "look at" edition mode of Rotation tool for DecalProjectorComponent
- Fixed issue when switching mode in ReflectionProbe and PlanarReflectionProbe
- Fixed issue where migratable component version where not always serialized when part of prefab's instance
- Fixed an issue where shadow would not be rendered properly when light layer are not enabled
- Fixed exposure weight on unlit materials
- Fixed Light intensity not played in the player when recorded with animation/timeline
- Fixed some issues when multi editing HDRenderPipelineAsset
- Fixed emission node breaking the main shader graph preview in certain conditions.
- Fixed checkout of baked probe asset when baking probes.
- Fixed invalid gizmo position for rotated ReflectionProbe
- Fixed multi-edition of material's SurfaceType and RenderingPath
- Fixed whole pipeline reconstruction on selecting for the first time or modifying other than the currently used HDRenderPipelineAsset
- Fixed single shadow debug mode
- Fixed global scale factor debug mode when scale > 1
- Fixed debug menu material overrides not getting applied to the Terrain Lit shader
- Fixed typo in computeLightVariants
- Fixed deferred pass with XR instancing by disabling ComputeLightEvaluation
- Fixed bloom resolution independence
- Fixed lens dirt intensity not behaving properly
- Fixed the Stop NaN feature
- Fixed some resources to handle more than 2 instanced views for XR
- Fixed issue with black screen (NaN) produced on old GPU hardware or intel GPU hardware with gaussian pyramid
- Fixed issue with disabled punctual light would still render when only directional light is present

### Changed
- DensityVolume scripting API will no longuer allow to change between advance and normal edition mode
- Disabled depth of field, lens distortion and panini projection in the scene view
- TerrainLit shaders and includes are reorganized and made simpler.
- TerrainLit shader GUI now allows custom properties to be displayed in the Terrain fold-out section.
- Optimize distortion pass with stencil
- Disable SceneSelectionPass in shader graph preview
- Control punctual light and area light shadow atlas separately
- Move SMAA anti-aliasing option to after Temporal Anti Aliasing one, to avoid problem with previously serialized project settings
- Optimize rendering with static only lighting and when no cullable lights/decals/density volumes are present.
- Updated handles for DecalProjectorComponent for enhanced spacial position readability and have edition mode for better SceneView management
- DecalProjectorComponent are now scale independent in order to have reliable metric unit (see new Size field for changing the size of the volume)
- Restructure code from HDCamera.Update() by adding UpdateAntialiasing() and UpdateViewConstants()
- Renamed velocity to motion vectors
- Objects rendered during the After Post Process pass while TAA is enabled will not benefit from existing depth buffer anymore. This is done to fix an issue where those object would wobble otherwise
- Removed usage of builtin unity matrix for shadow, shadow now use same constant than other view
- The default volume layer mask for cameras & probes is now `Default` instead of `Everything`

## [6.5.0-preview] - 2019-03-07

### Added
- Added depth-of-field support with stereo instancing
- Adding real time area light shadow support
- Added a new FrameSettings: Specular Lighting to toggle the specular during the rendering

### Fixed
- Fixed diffusion profile upgrade breaking package when upgrading to a new version
- Fixed decals cropped by gizmo not updating correctly if prefab
- Fixed an issue when enabling SSR on multiple view
- Fixed edition of the intensity's unit field while selecting multiple lights
- Fixed wrong calculation in soft voxelization for density volume
- Fixed gizmo not working correctly with pre-exposure
- Fixed issue with setting a not available RT when disabling motion vectors
- Fixed planar reflection when looking at mirror normal
- Fixed mutiselection issue with HDLight Inspector
- Fixed HDAdditionalCameraData data migration
- Fixed failing builds when light explorer window is open
- Fixed cascade shadows border sometime causing artefacts between cascades
- Restored shadows in the Cascade Shadow debug visualization
- `camera.RenderToCubemap` use proper face culling

### Changed
- When rendering reflection probe disable all specular lighting and for metals use fresnelF0 as diffuse color for bake lighting.

## [6.4.0-preview] - 2019-02-21

### Added
- VR: Added TextureXR system to selectively expand TEXTURE2D macros to texture array for single-pass stereo instancing + Convert textures call to these macros
- Added an unit selection dropdown next to shutter speed (camera)
- Added error helpbox when trying to use a sub volume component that require the current HDRenderPipelineAsset to support a feature that it is not supporting.
- Add mesh for tube light when display emissive mesh is enabled

### Fixed
- Fixed Light explorer. The volume explorer used `profile` instead of `sharedProfile` which instantiate a custom volume profile instead of editing the asset itself.
- Fixed UI issue where all is displayed using metric unit in shadow cascade and Percent is set in the unit field (happening when opening the inspector).
- Fixed inspector event error when double clicking on an asset (diffusion profile/material).
- Fixed nullref on layered material UI when the material is not an asset.
- Fixed nullref exception when undo/redo a light property.
- Fixed visual bug when area light handle size is 0.

### Changed
- Update UI for 32bit/16bit shadow precision settings in HDRP asset
- Object motion vectors have been disabled in all but the game view. Camera motion vectors are still enabled everywhere, allowing TAA and Motion Blur to work on static objects.
- Enable texture array by default for most rendering code on DX11 and unlock stereo instancing (DX11 only for now)

## [6.3.0-preview] - 2019-02-18

### Added
- Added emissive property for shader graph decals
- Added a diffusion profile override volume so the list of diffusion profile assets to use can be chanaged without affecting the HDRP asset
- Added a "Stop NaNs" option on cameras and in the Scene View preferences.
- Added metric display option in HDShadowSettings and improve clamping
- Added shader parameter mapping in DebugMenu
- Added scripting API to configure DebugData for DebugMenu

### Fixed
- Fixed decals in forward
- Fixed issue with stencil not correctly setup for various master node and shader for the depth pass, motion vector pass and GBuffer/Forward pass
- Fixed SRP batcher and metal
- Fixed culling and shadows for Pyramid, Box, Rectangle and Tube lights
- Fixed an issue where scissor render state leaking from the editor code caused partially black rendering

### Changed
- When a lit material has a clear coat mask that is not null, we now use the clear coat roughness to compute the screen space reflection.
- Diffusion profiles are now limited to one per asset and can be referenced in materials, shader graphs and vfx graphs. Materials will be upgraded automatically except if they are using a shader graph, in this case it will display an error message.

## [6.2.0-preview] - 2019-02-15

### Added
- Added help box listing feature supported in a given HDRenderPipelineAsset alongs with the drawbacks implied.
- Added cascade visualizer, supporting disabled handles when not overriding.

### Fixed
- Fixed post processing with stereo double-wide
- Fixed issue with Metal: Use sign bit to find the cache type instead of lowest bit.
- Fixed invalid state when creating a planar reflection for the first time
- Fix FrameSettings's LitShaderMode not restrained by supported LitShaderMode regression.

### Changed
- The default value roughness value for the clearcoat has been changed from 0.03 to 0.01
- Update default value of based color for master node
- Update Fabric Charlie Sheen lighting model - Remove Fresnel component that wasn't part of initial model + Remap smoothness to [0.0 - 0.6] range for more artist friendly parameter

### Changed
- Code refactor: all macros with ARGS have been swapped with macros with PARAM. This is because the ARGS macros were incorrectly named.

## [6.1.0-preview] - 2019-02-13

### Added
- Added support for post-processing anti-aliasing in the Scene View (FXAA and TAA). These can be set in Preferences.
- Added emissive property for decal material (non-shader graph)

### Fixed
- Fixed a few UI bugs with the color grading curves.
- Fixed "Post Processing" in the scene view not toggling post-processing effects
- Fixed bake only object with flag `ReflectionProbeStaticFlag` when baking a `ReflectionProbe`

### Changed
- Removed unsupported Clear Depth checkbox in Camera inspector
- Updated the toggle for advanced mode in inspectors.

## [6.0.0-preview] - 2019-02-23

### Added
- Added new API to perform a camera rendering
- Added support for hair master node (Double kajiya kay - Lambert)
- Added Reset behaviour in DebugMenu (ingame mapping is right joystick + B)
- Added Default HD scene at new scene creation while in HDRP
- Added Wizard helping to configure HDRP project
- Added new UI for decal material to allow remapping and scaling of some properties
- Added cascade shadow visualisation toggle in HD shadow settings
- Added icons for assets
- Added replace blending mode for distortion
- Added basic distance fade for density volumes
- Added decal master node for shader graph
- Added HD unlit master node (Cross Pipeline version is name Unlit)
- Added new Rendering Queue in materials
- Added post-processing V3 framework embed in HDRP, remove postprocess V2 framework
- Post-processing now uses the generic volume framework
-   New depth-of-field, bloom, panini projection effects, motion blur
-   Exposure is now done as a pre-exposition pass, the whole system has been revamped
-   Exposure now use EV100 everywhere in the UI (Sky, Emissive Light)
- Added emissive intensity (Luminance and EV100 control) control for Emissive
- Added pre-exposure weigth for Emissive
- Added an emissive color node and a slider to control the pre-exposure percentage of emission color
- Added physical camera support where applicable
- Added more color grading tools
- Added changelog level for Shader Variant stripping
- Added Debug mode for validation of material albedo and metalness/specularColor values
- Added a new dynamic mode for ambient probe and renamed BakingSky to StaticLightingSky
- Added command buffer parameter to all Bind() method of material
- Added Material validator in Render Pipeline Debug
- Added code to future support of DXR (not enabled)
- Added support of multiviewport
- Added HDRenderPipeline.RequestSkyEnvironmentUpdate function to force an update from script when sky is set to OnDemand
- Added a Lighting and BackLighting slots in Lit, StackLit, Fabric and Hair master nodes
- Added support for overriding terrain detail rendering shaders, via the render pipeline editor resources asset
- Added xrInstancing flag support to RTHandle
- Added support for cullmask for decal projectors
- Added software dynamic resolution support
- Added support for "After Post-Process" render pass for unlit shader
- Added support for textured rectangular area lights
- Added stereo instancing macros to MSAA shaders
- Added support for Quarter Res Raytraced Reflections (not enabled)
- Added fade factor for decal projectors.
- Added stereo instancing macros to most shaders used in VR
- Added multi edition support for HDRenderPipelineAsset

### Fixed
- Fixed logic to disable FPTL with stereo rendering
- Fixed stacklit transmission and sun highlight
- Fixed decals with stereo rendering
- Fixed sky with stereo rendering
- Fixed flip logic for postprocessing + VR
- Fixed copyStencilBuffer pass for Switch
- Fixed point light shadow map culling that wasn't taking into account far plane
- Fixed usage of SSR with transparent on all master node
- Fixed SSR and microshadowing on fabric material
- Fixed blit pass for stereo rendering
- Fixed lightlist bounds for stereo rendering
- Fixed windows and in-game DebugMenu sync.
- Fixed FrameSettings' LitShaderMode sync when opening DebugMenu.
- Fixed Metal specific issues with decals, hitting a sampler limit and compiling AxF shader
- Fixed an issue with flipped depth buffer during postprocessing
- Fixed normal map use for shadow bias with forward lit - now use geometric normal
- Fixed transparent depth prepass and postpass access so they can be use without alpha clipping for lit shader
- Fixed support of alpha clip shadow for lit master node
- Fixed unlit master node not compiling
- Fixed issue with debug display of reflection probe
- Fixed issue with phong tessellations not working with lit shader
- Fixed issue with vertex displacement being affected by heightmap setting even if not heightmap where assign
- Fixed issue with density mode on Lit terrain producing NaN
- Fixed issue when going back and forth from Lit to LitTesselation for displacement mode
- Fixed issue with ambient occlusion incorrectly applied to emissiveColor with light layers in deferred
- Fixed issue with fabric convolution not using the correct convolved texture when fabric convolution is enabled
- Fixed issue with Thick mode for Transmission that was disabling transmission with directional light
- Fixed shutdown edge cases with HDRP tests
- Fixed slowdow when enabling Fabric convolution in HDRP asset
- Fixed specularAA not compiling in StackLit Master node
- Fixed material debug view with stereo rendering
- Fixed material's RenderQueue edition in default view.
- Fixed banding issues within volumetric density buffer
- Fixed missing multicompile for MSAA for AxF
- Fixed camera-relative support for stereo rendering
- Fixed remove sync with render thread when updating decal texture atlas.
- Fixed max number of keyword reach [256] issue. Several shader feature are now local
- Fixed Scene Color and Depth nodes
- Fixed SSR in forward
- Fixed custom editor of Unlit, HD Unlit and PBR shader graph master node
- Fixed issue with NewFrame not correctly calculated in Editor when switching scene
- Fixed issue with TerrainLit not compiling with depth only pass and normal buffer
- Fixed geometric normal use for shadow bias with PBR master node in forward
- Fixed instancing macro usage for decals
- Fixed error message when having more than one directional light casting shadow
- Fixed error when trying to display preview of Camera or PlanarReflectionProbe
- Fixed LOAD_TEXTURE2D_ARRAY_MSAA macro
- Fixed min-max and amplitude clamping value in inspector of vertex displacement materials
- Fixed issue with alpha shadow clip (was incorrectly clipping object shadow)
- Fixed an issue where sky cubemap would not be cleared correctly when setting the current sky to None
- Fixed a typo in Static Lighting Sky component UI
- Fixed issue with incorrect reset of RenderQueue when switching shader in inspector GUI
- Fixed issue with variant stripper stripping incorrectly some variants
- Fixed a case of ambient lighting flickering because of previews
- Fixed Decals when rendering multiple camera in a single frame
- Fixed cascade shadow count in shader
- Fixed issue with Stacklit shader with Haze effect
- Fixed an issue with the max sample count for the TAA
- Fixed post-process guard band for XR
- Fixed exposure of emissive of Unlit
- Fixed depth only and motion vector pass for Unlit not working correctly with MSAA
- Fixed an issue with stencil buffer copy causing unnecessary compute dispatches for lighting
- Fixed multi edition issue in FrameSettings
- Fixed issue with SRP batcher and DebugDisplay variant of lit shader
- Fixed issue with debug material mode not doing alpha test
- Fixed "Attempting to draw with missing UAV bindings" errors on Vulkan
- Fixed pre-exposure incorrectly apply to preview
- Fixed issue with duplicate 3D texture in 3D texture altas of volumetric?
- Fixed Camera rendering order (base on the depth parameter)
- Fixed shader graph decals not being cropped by gizmo
- Fixed "Attempting to draw with missing UAV bindings" errors on Vulkan.


### Changed
- ColorPyramid compute shader passes is swapped to pixel shader passes on platforms where the later is faster (Nintendo Switch).
- Removing the simple lightloop used by the simple lit shader
- Whole refactor of reflection system: Planar and reflection probe
- Separated Passthrough from other RenderingPath
- Update several properties naming and caption based on feedback from documentation team
- Remove tile shader variant for transparent backface pass of lit shader
- Rename all HDRenderPipeline to HDRP folder for shaders
- Rename decal property label (based on doc team feedback)
- Lit shader mode now default to Deferred to reduce build time
- Update UI of Emission parameters in shaders
- Improve shader variant stripping including shader graph variant
- Refactored render loop to render realtime probes visible per camera
- Enable SRP batcher by default
- Shader code refactor: Rename LIGHTLOOP_SINGLE_PASS => LIGHTLOOP_DISABLE_TILE_AND_CLUSTER and clean all usage of LIGHTLOOP_TILE_PASS
- Shader code refactor: Move pragma definition of vertex and pixel shader inside pass + Move SURFACE_GRADIENT definition in XXXData.hlsl
- Micro-shadowing in Lit forward now use ambientOcclusion instead of SpecularOcclusion
- Upgraded FrameSettings workflow, DebugMenu and Inspector part relative to it
- Update build light list shader code to support 32 threads in wavefronts on Switch
- LayeredLit layers' foldout are now grouped in one main foldout per layer
- Shadow alpha clip can now be enabled on lit shader and haor shader enven for opaque
- Temporal Antialiasing optimization for Xbox One X
- Parameter depthSlice on SetRenderTarget functions now defaults to -1 to bind the entire resource
- Rename SampleCameraDepth() functions to LoadCameraDepth() and SampleCameraDepth(), same for SampleCameraColor() functions
- Improved Motion Blur quality.
- Update stereo frame settings values for single-pass instancing and double-wide
- Rearrange FetchDepth functions to prepare for stereo-instancing
- Remove unused _ComputeEyeIndex
- Updated HDRenderPipelineAsset inspector
- Re-enable SRP batcher for metal

## [5.2.0-preview] - 2018-11-27

### Added
- Added option to run Contact Shadows and Volumetrics Voxelization stage in Async Compute
- Added camera freeze debug mode - Allow to visually see culling result for a camera
- Added support of Gizmo rendering before and after postprocess in Editor
- Added support of LuxAtDistance for punctual lights

### Fixed
- Fixed Debug.DrawLine and Debug.Ray call to work in game view
- Fixed DebugMenu's enum resetted on change
- Fixed divide by 0 in refraction causing NaN
- Fixed disable rough refraction support
- Fixed refraction, SSS and atmospheric scattering for VR
- Fixed forward clustered lighting for VR (double-wide).
- Fixed Light's UX to not allow negative intensity
- Fixed HDRenderPipelineAsset inspector broken when displaying its FrameSettings from project windows.
- Fixed forward clustered lighting for VR (double-wide).
- Fixed HDRenderPipelineAsset inspector broken when displaying its FrameSettings from project windows.
- Fixed Decals and SSR diable flags for all shader graph master node (Lit, Fabric, StackLit, PBR)
- Fixed Distortion blend mode for shader graph master node (Lit, StackLit)
- Fixed bent Normal for Fabric master node in shader graph
- Fixed PBR master node lightlayers
- Fixed shader stripping for built-in lit shaders.

### Changed
- Rename "Regular" in Diffusion profile UI "Thick Object"
- Changed VBuffer depth parametrization for volumetric from distanceRange to depthExtent - Require update of volumetric settings - Fog start at near plan
- SpotLight with box shape use Lux unit only

## [5.1.0-preview] - 2018-11-19

### Added

- Added a separate Editor resources file for resources Unity does not take when it builds a Player.
- You can now disable SSR on Materials in Shader Graph.
- Added support for MSAA when the Supported Lit Shader Mode is set to Both. Previously HDRP only supported MSAA for Forward mode.
- You can now override the emissive color of a Material when in debug mode.
- Exposed max light for Light Loop Settings in HDRP asset UI.
- HDRP no longer performs a NormalDBuffer pass update if there are no decals in the Scene.
- Added distant (fall-back) volumetric fog and improved the fog evaluation precision.
- Added an option to reflect sky in SSR.
- Added a y-axis offset for the PlanarReflectionProbe and offset tool.
- Exposed the option to run SSR and SSAO on async compute.
- Added support for the _GlossMapScale parameter in the Legacy to HDRP Material converter.
- Added wave intrinsic instructions for use in Shaders (for AMD GCN).


### Fixed
- Fixed sphere shaped influence handles clamping in Reflection Probes.
- Fixed Reflection Probe data migration for projects created before using HDRP.
- Fixed UI of Layered Material where Unity previously rendered the scrollbar above the Copy button.
- Fixed Material tessellations parameters Start fade distance and End fade distance. Originally, Unity clamped these values when you modified them.
- Fixed various distortion and refraction issues - handle a better fall-back.
- Fixed SSR for multiple views.
- Fixed SSR issues related to self-intersections.
- Fixed shape density volume handle speed.
- Fixed density volume shape handle moving too fast.
- Fixed the Camera velocity pass that we removed by mistake.
- Fixed some null pointer exceptions when disabling motion vectors support.
- Fixed viewports for both the Subsurface Scattering combine pass and the transparent depth prepass.
- Fixed the blend mode pop-up in the UI. It previously did not appear when you enabled pre-refraction.
- Fixed some null pointer exceptions that previously occurred when you disabled motion vectors support.
- Fixed Layered Lit UI issue with scrollbar.
- Fixed cubemap assignation on custom ReflectionProbe.
- Fixed Reflection Probes’ capture settings' shadow distance.
- Fixed an issue with the SRP batcher and Shader variables declaration.
- Fixed thickness and subsurface slots for fabric Shader master node that wasn't appearing with the right combination of flags.
- Fixed d3d debug layer warning.
- Fixed PCSS sampling quality.
- Fixed the Subsurface and transmission Material feature enabling for fabric Shader.
- Fixed the Shader Graph UV node’s dimensions when using it in a vertex Shader.
- Fixed the planar reflection mirror gizmo's rotation.
- Fixed HDRenderPipelineAsset's FrameSettings not showing the selected enum in the Inspector drop-down.
- Fixed an error with async compute.
- MSAA now supports transparency.
- The HDRP Material upgrader tool now converts metallic values correctly.
- Volumetrics now render in Reflection Probes.
- Fixed a crash that occurred whenever you set a viewport size to 0.
- Fixed the Camera physic parameter that the UI previously did not display.
- Fixed issue in pyramid shaped spotlight handles manipulation

### Changed

- Renamed Line shaped Lights to Tube Lights.
- HDRP now uses mean height fog parametrization.
- Shadow quality settings are set to All when you use HDRP (This setting is not visible in the UI when using SRP). This avoids Legacy Graphics Quality Settings disabling the shadows and give SRP full control over the Shadows instead.
- HDRP now internally uses premultiplied alpha for all fog.
- Updated default FrameSettings used for realtime Reflection Probes when you create a new HDRenderPipelineAsset.
- Remove multi-camera support. LWRP and HDRP will not support multi-camera layered rendering.
- Updated Shader Graph subshaders to use the new instancing define.
- Changed fog distance calculation from distance to plane to distance to sphere.
- Optimized forward rendering using AMD GCN by scalarizing the light loop.
- Changed the UI of the Light Editor.
- Change ordering of includes in HDRP Materials in order to reduce iteration time for faster compilation.
- Added a StackLit master node replacing the InspectorUI version. IMPORTANT: All previously authored StackLit Materials will be lost. You need to recreate them with the master node.

## [5.0.0-preview] - 2018-09-28

### Added
- Added occlusion mesh to depth prepass for VR (VR still disabled for now)
- Added a debug mode to display only one shadow at once
- Added controls for the highlight created by directional lights
- Added a light radius setting to punctual lights to soften light attenuation and simulate fill lighting
- Added a 'minRoughness' parameter to all non-area lights (was previously only available for certain light types)
- Added separate volumetric light/shadow dimmers
- Added per-pixel jitter to volumetrics to reduce aliasing artifacts
- Added a SurfaceShading.hlsl file, which implements material-agnostic shading functionality in an efficient manner
- Added support for shadow bias for thin object transmission
- Added FrameSettings to control realtime planar reflection
- Added control for SRPBatcher on HDRP Asset
- Added an option to clear the shadow atlases in the debug menu
- Added a color visualization of the shadow atlas rescale in debug mode
- Added support for disabling SSR on materials
- Added intrinsic for XBone
- Added new light volume debugging tool
- Added a new SSR debug view mode
- Added translaction's scale invariance on DensityVolume
- Added multiple supported LitShadermode and per renderer choice in case of both Forward and Deferred supported
- Added custom specular occlusion mode to Lit Shader Graph Master node

### Fixed
- Fixed a normal bias issue with Stacklit (Was causing light leaking)
- Fixed camera preview outputing an error when both scene and game view where display and play and exit was call
- Fixed override debug mode not apply correctly on static GI
- Fixed issue where XRGraphicsConfig values set in the asset inspector GUI weren't propagating correctly (VR still disabled for now)
- Fixed issue with tangent that was using SurfaceGradient instead of regular normal decoding
- Fixed wrong error message display when switching to unsupported target like IOS
- Fixed an issue with ambient occlusion texture sometimes not being created properly causing broken rendering
- Shadow near plane is no longer limited at 0.1
- Fixed decal draw order on transparent material
- Fixed an issue where sometime the lookup texture used for GGX convolution was broken, causing broken rendering
- Fixed an issue where you wouldn't see any fog for certain pipeline/scene configurations
- Fixed an issue with volumetric lighting where the anisotropy value of 0 would not result in perfectly isotropic lighting
- Fixed shadow bias when the atlas is rescaled
- Fixed shadow cascade sampling outside of the atlas when cascade count is inferior to 4
- Fixed shadow filter width in deferred rendering not matching shader config
- Fixed stereo sampling of depth texture in MSAA DepthValues.shader
- Fixed box light UI which allowed negative and zero sizes, thus causing NaNs
- Fixed stereo rendering in HDRISky.shader (VR)
- Fixed normal blend and blend sphere influence for reflection probe
- Fixed distortion filtering (was point filtering, now trilinear)
- Fixed contact shadow for large distance
- Fixed depth pyramid debug view mode
- Fixed sphere shaped influence handles clamping in reflection probes
- Fixed reflection probes data migration for project created before using hdrp
- Fixed ambient occlusion for Lit Master Node when slot is connected

### Changed
- Use samplerunity_ShadowMask instead of samplerunity_samplerLightmap for shadow mask
- Allow to resize reflection probe gizmo's size
- Improve quality of screen space shadow
- Remove support of projection model for ScreenSpaceLighting (SSR always use HiZ and refraction always Proxy)
- Remove all the debug mode from SSR that are obsolete now
- Expose frameSettings and Capture settings for reflection and planar probe
- Update UI for reflection probe, planar probe, camera and HDRP Asset
- Implement proper linear blending for volumetric lighting via deep compositing as described in the paper "Deep Compositing Using Lie Algebras"
- Changed  planar mapping to match terrain convention (XZ instead of ZX)
- XRGraphicsConfig is no longer Read/Write. Instead, it's read-only. This improves consistency of XR behavior between the legacy render pipeline and SRP
- Change reflection probe data migration code (to update old reflection probe to new one)
- Updated gizmo for ReflectionProbes
- Updated UI and Gizmo of DensityVolume

## [4.0.0-preview] - 2018-09-28

### Added
- Added a new TerrainLit shader that supports rendering of Unity terrains.
- Added controls for linear fade at the boundary of density volumes
- Added new API to control decals without monobehaviour object
- Improve Decal Gizmo
- Implement Screen Space Reflections (SSR) (alpha version, highly experimental)
- Add an option to invert the fade parameter on a Density Volume
- Added a Fabric shader (experimental) handling cotton and silk
- Added support for MSAA in forward only for opaque only
- Implement smoothness fade for SSR
- Added support for AxF shader (X-rite format - require special AxF importer from Unity not part of HDRP)
- Added control for sundisc on directional light (hack)
- Added a new HD Lit Master node that implements Lit shader support for Shader Graph
- Added Micro shadowing support (hack)
- Added an event on HDAdditionalCameraData for custom rendering
- HDRP Shader Graph shaders now support 4-channel UVs.

### Fixed
- Fixed an issue where sometimes the deferred shadow texture would not be valid, causing wrong rendering.
- Stencil test during decals normal buffer update is now properly applied
- Decals corectly update normal buffer in forward
- Fixed a normalization problem in reflection probe face fading causing artefacts in some cases
- Fix multi-selection behavior of Density Volumes overwriting the albedo value
- Fixed support of depth texture for RenderTexture. HDRP now correctly output depth to user depth buffer if RenderTexture request it.
- Fixed multi-selection behavior of Density Volumes overwriting the albedo value
- Fixed support of depth for RenderTexture. HDRP now correctly output depth to user depth buffer if RenderTexture request it.
- Fixed support of Gizmo in game view in the editor
- Fixed gizmo for spot light type
- Fixed issue with TileViewDebug mode being inversed in gameview
- Fixed an issue with SAMPLE_TEXTURECUBE_SHADOW macro
- Fixed issue with color picker not display correctly when game and scene view are visible at the same time
- Fixed an issue with reflection probe face fading
- Fixed camera motion vectors shader and associated matrices to update correctly for single-pass double-wide stereo rendering
- Fixed light attenuation functions when range attenuation is disabled
- Fixed shadow component algorithm fixup not dirtying the scene, so changes can be saved to disk.
- Fixed some GC leaks for HDRP
- Fixed contact shadow not affected by shadow dimmer
- Fixed GGX that works correctly for the roughness value of 0 (mean specular highlgiht will disappeard for perfect mirror, we rely on maxSmoothness instead to always have a highlight even on mirror surface)
- Add stereo support to ShaderPassForward.hlsl. Forward rendering now seems passable in limited test scenes with camera-relative rendering disabled.
- Add stereo support to ProceduralSky.shader and OpaqueAtmosphericScattering.shader.
- Added CullingGroupManager to fix more GC.Alloc's in HDRP
- Fixed rendering when multiple cameras render into the same render texture

### Changed
- Changed the way depth & color pyramids are built to be faster and better quality, thus improving the look of distortion and refraction.
- Stabilize the dithered LOD transition mask with respect to the camera rotation.
- Avoid multiple depth buffer copies when decals are present
- Refactor code related to the RT handle system (No more normal buffer manager)
- Remove deferred directional shadow and move evaluation before lightloop
- Add a function GetNormalForShadowBias() that material need to implement to return the normal used for normal shadow biasing
- Remove Jimenez Subsurface scattering code (This code was disabled by default, now remove to ease maintenance)
- Change Decal API, decal contribution is now done in Material. Require update of material using decal
- Move a lot of files from CoreRP to HDRP/CoreRP. All moved files weren't used by Ligthweight pipeline. Long term they could move back to CoreRP after CoreRP become out of preview
- Updated camera inspector UI
- Updated decal gizmo
- Optimization: The objects that are rendered in the Motion Vector Pass are not rendered in the prepass anymore
- Removed setting shader inclue path via old API, use package shader include paths
- The default value of 'maxSmoothness' for punctual lights has been changed to 0.99
- Modified deferred compute and vert/frag shaders for first steps towards stereo support
- Moved material specific Shader Graph files into corresponding material folders.
- Hide environment lighting settings when enabling HDRP (Settings are control from sceneSettings)
- Update all shader includes to use absolute path (allow users to create material in their Asset folder)
- Done a reorganization of the files (Move ShaderPass to RenderPipeline folder, Move all shadow related files to Lighting/Shadow and others)
- Improved performance and quality of Screen Space Shadows

## [3.3.0-preview] - 2018-01-01

### Added
- Added an error message to say to use Metal or Vulkan when trying to use OpenGL API
- Added a new Fabric shader model that supports Silk and Cotton/Wool
- Added a new HDRP Lighting Debug mode to visualize Light Volumes for Point, Spot, Line, Rectangular and Reflection Probes
- Add support for reflection probe light layers
- Improve quality of anisotropic on IBL

### Fixed
- Fix an issue where the screen where darken when rendering camera preview
- Fix display correct target platform when showing message to inform user that a platform is not supported
- Remove workaround for metal and vulkan in normal buffer encoding/decoding
- Fixed an issue with color picker not working in forward
- Fixed an issue where reseting HDLight do not reset all of its parameters
- Fixed shader compile warning in DebugLightVolumes.shader

### Changed
- Changed default reflection probe to be 256x256x6 and array size to be 64
- Removed dependence on the NdotL for thickness evaluation for translucency (based on artist's input)
- Increased the precision when comparing Planar or HD reflection probe volumes
- Remove various GC alloc in C#. Slightly better performance

## [3.2.0-preview] - 2018-01-01

### Added
- Added a luminance meter in the debug menu
- Added support of Light, reflection probe, emissive material, volume settings related to lighting to Lighting explorer
- Added support for 16bit shadows

### Fixed
- Fix issue with package upgrading (HDRP resources asset is now versionned to worarkound package manager limitation)
- Fix HDReflectionProbe offset displayed in gizmo different than what is affected.
- Fix decals getting into a state where they could not be removed or disabled.
- Fix lux meter mode - The lux meter isn't affected by the sky anymore
- Fix area light size reset when multi-selected
- Fix filter pass number in HDUtils.BlitQuad
- Fix Lux meter mode that was applying SSS
- Fix planar reflections that were not working with tile/cluster (olbique matrix)
- Fix debug menu at runtime not working after nested prefab PR come to trunk
- Fix scrolling issue in density volume

### Changed
- Shader code refactor: Split MaterialUtilities file in two parts BuiltinUtilities (independent of FragInputs) and MaterialUtilities (Dependent of FragInputs)
- Change screen space shadow rendertarget format from ARGB32 to RG16

## [3.1.0-preview] - 2018-01-01

### Added
- Decal now support per channel selection mask. There is now two mode. One with BaseColor, Normal and Smoothness and another one more expensive with BaseColor, Normal, Smoothness, Metal and AO. Control is on HDRP Asset. This may require to launch an update script for old scene: 'Edit/Render Pipeline/Single step upgrade script/Upgrade all DecalMaterial MaskBlendMode'.
- Decal now supports depth bias for decal mesh, to prevent z-fighting
- Decal material now supports draw order for decal projectors
- Added LightLayers support (Base on mask from renderers name RenderingLayers and mask from light name LightLayers - if they match, the light apply) - cost an extra GBuffer in deferred (more bandwidth)
- When LightLayers is enabled, the AmbientOclusion is store in the GBuffer in deferred path allowing to avoid double occlusion with SSAO. In forward the double occlusion is now always avoided.
- Added the possibility to add an override transform on the camera for volume interpolation
- Added desired lux intensity and auto multiplier for HDRI sky
- Added an option to disable light by type in the debug menu
- Added gradient sky
- Split EmissiveColor and bakeDiffuseLighting in forward avoiding the emissiveColor to be affect by SSAO
- Added a volume to control indirect light intensity
- Added EV 100 intensity unit for area lights
- Added support for RendererPriority on Renderer. This allow to control order of transparent rendering manually. HDRP have now two stage of sorting for transparent in addition to bact to front. Material have a priority then Renderer have a priority.
- Add Coupling of (HD)Camera and HDAdditionalCameraData for reset and remove in inspector contextual menu of Camera
- Add Coupling of (HD)ReflectionProbe and HDAdditionalReflectionData for reset and remove in inspector contextual menu of ReflectoinProbe
- Add macro to forbid unity_ObjectToWorld/unity_WorldToObject to be use as it doesn't handle camera relative rendering
- Add opacity control on contact shadow

### Fixed
- Fixed an issue with PreIntegratedFGD texture being sometimes destroyed and not regenerated causing rendering to break
- PostProcess input buffers are not copied anymore on PC if the viewport size matches the final render target size
- Fixed an issue when manipulating a lot of decals, it was displaying a lot of errors in the inspector
- Fixed capture material with reflection probe
- Refactored Constant Buffers to avoid hitting the maximum number of bound CBs in some cases.
- Fixed the light range affecting the transform scale when changed.
- Snap to grid now works for Decal projector resizing.
- Added a warning for 128x128 cookie texture without mipmaps
- Replace the sampler used for density volumes for correct wrap mode handling

### Changed
- Move Render Pipeline Debug "Windows from Windows->General-> Render Pipeline debug windows" to "Windows from Windows->Analysis-> Render Pipeline debug windows"
- Update detail map formula for smoothness and albedo, goal it to bright and dark perceptually and scale factor is use to control gradient speed
- Refactor the Upgrade material system. Now a material can be update from older version at any time. Call Edit/Render Pipeline/Upgrade all Materials to newer version
- Change name EnableDBuffer to EnableDecals at several place (shader, hdrp asset...), this require a call to Edit/Render Pipeline/Upgrade all Materials to newer version to have up to date material.
- Refactor shader code: BakeLightingData structure have been replace by BuiltinData. Lot of shader code have been remove/change.
- Refactor shader code: All GBuffer are now handled by the deferred material. Mean ShadowMask and LightLayers are control by lit material in lit.hlsl and not outside anymore. Lot of shader code have been remove/change.
- Refactor shader code: Rename GetBakedDiffuseLighting to ModifyBakedDiffuseLighting. This function now handle lighting model for transmission too. Lux meter debug mode is factor outisde.
- Refactor shader code: GetBakedDiffuseLighting is not call anymore in GBuffer or forward pass, including the ConvertSurfaceDataToBSDFData and GetPreLightData, this is done in ModifyBakedDiffuseLighting now
- Refactor shader code: Added a backBakeDiffuseLighting to BuiltinData to handle lighting for transmission
- Refactor shader code: Material must now call InitBuiltinData (Init all to zero + init bakeDiffuseLighting and backBakeDiffuseLighting ) and PostInitBuiltinData

## [3.0.0-preview] - 2018-01-01

### Fixed
- Fixed an issue with distortion that was using previous frame instead of current frame
- Fixed an issue where disabled light where not upgrade correctly to the new physical light unit system introduce in 2.0.5-preview

### Changed
- Update assembly definitions to output assemblies that match Unity naming convention (Unity.*).

## [2.0.5-preview] - 2018-01-01

### Added
- Add option supportDitheringCrossFade on HDRP Asset to allow to remove shader variant during player build if needed
- Add contact shadows for punctual lights (in additional shadow settings), only one light is allowed to cast contact shadows at the same time and so at each frame a dominant light is choosed among all light with contact shadows enabled.
- Add PCSS shadow filter support (from SRP Core)
- Exposed shadow budget parameters in HDRP asset
- Add an option to generate an emissive mesh for area lights (currently rectangle light only). The mesh fits the size, intensity and color of the light.
- Add an option to the HDRP asset to increase the resolution of volumetric lighting.
- Add additional ligth unit support for punctual light (Lumens, Candela) and area lights (Lumens, Luminance)
- Add dedicated Gizmo for the box Influence volume of HDReflectionProbe / PlanarReflectionProbe

### Changed
- Re-enable shadow mask mode in debug view
- SSS and Transmission code have been refactored to be able to share it between various material. Guidelines are in SubsurfaceScattering.hlsl
- Change code in area light with LTC for Lit shader. Magnitude is now take from FGD texture instead of a separate texture
- Improve camera relative rendering: We now apply camera translation on the model matrix, so before the TransformObjectToWorld(). Note: unity_WorldToObject and unity_ObjectToWorld must never be used directly.
- Rename positionWS to positionRWS (Camera relative world position) at a lot of places (mainly in interpolator and FragInputs). In case of custom shader user will be required to update their code.
- Rename positionWS, capturePositionWS, proxyPositionWS, influencePositionWS to positionRWS, capturePositionRWS, proxyPositionRWS, influencePositionRWS (Camera relative world position) in LightDefinition struct.
- Improve the quality of trilinear filtering of density volume textures.
- Improve UI for HDReflectionProbe / PlanarReflectionProbe

### Fixed
- Fixed a shader preprocessor issue when compiling DebugViewMaterialGBuffer.shader against Metal target
- Added a temporary workaround to Lit.hlsl to avoid broken lighting code with Metal/AMD
- Fixed issue when using more than one volume texture mask with density volumes.
- Fixed an error which prevented volumetric lighting from working if no density volumes with 3D textures were present.
- Fix contact shadows applied on transmission
- Fix issue with forward opaque lit shader variant being removed by the shader preprocessor
- Fixed compilation errors on Nintendo Switch (limited XRSetting support).
- Fixed apply range attenuation option on punctual light
- Fixed issue with color temperature not take correctly into account with static lighting
- Don't display fog when diffuse lighting, specular lighting, or lux meter debug mode are enabled.

## [2.0.4-preview] - 2018-01-01

### Fixed
- Fix issue when disabling rough refraction and building a player. Was causing a crash.

## [2.0.3-preview] - 2018-01-01

### Added
- Increased debug color picker limit up to 260k lux

## [2.0.2-preview] - 2018-01-01

### Added
- Add Light -> Planar Reflection Probe command
- Added a false color mode in rendering debug
- Add support for mesh decals
- Add flag to disable projector decals on transparent geometry to save performance and decal texture atlas space
- Add ability to use decal diffuse map as mask only
- Add visualize all shadow masks in lighting debug
- Add export of normal and roughness buffer for forwardOnly and when in supportOnlyForward mode for forward
- Provide a define in lit.hlsl (FORWARD_MATERIAL_READ_FROM_WRITTEN_NORMAL_BUFFER) when output buffer normal is used to read the normal and roughness instead of caclulating it (can save performance, but lower quality due to compression)
- Add color swatch to decal material

### Changed
- Change Render -> Planar Reflection creation to 3D Object -> Mirror
- Change "Enable Reflector" name on SpotLight to "Angle Affect Intensity"
- Change prototype of BSDFData ConvertSurfaceDataToBSDFData(SurfaceData surfaceData) to BSDFData ConvertSurfaceDataToBSDFData(uint2 positionSS, SurfaceData surfaceData)

### Fixed
- Fix issue with StackLit in deferred mode with deferredDirectionalShadow due to GBuffer not being cleared. Gbuffer is still not clear and issue was fix with the new Output of normal buffer.
- Fixed an issue where interpolation volumes were not updated correctly for reflection captures.
- Fixed an exception in Light Loop settings UI

## [2.0.1-preview] - 2018-01-01

### Added
- Add stripper of shader variant when building a player. Save shader compile time.
- Disable per-object culling that was executed in C++ in HD whereas it was not used (Optimization)
- Enable texture streaming debugging (was not working before 2018.2)
- Added Screen Space Reflection with Proxy Projection Model
- Support correctly scene selection for alpha tested object
- Add per light shadow mask mode control (i.e shadow mask distance and shadow mask). It use the option NonLightmappedOnly
- Add geometric filtering to Lit shader (allow to reduce specular aliasing)
- Add shortcut to create DensityVolume and PlanarReflection in hierarchy
- Add a DefaultHDMirrorMaterial material for PlanarReflection
- Added a script to be able to upgrade material to newer version of HDRP
- Removed useless duplication of ForwardError passes.
- Add option to not compile any DEBUG_DISPLAY shader in the player (Faster build) call Support Runtime Debug display

### Changed
- Changed SupportForwardOnly to SupportOnlyForward in render pipeline settings
- Changed versioning variable name in HDAdditionalXXXData from m_version to version
- Create unique name when creating a game object in the rendering menu (i.e Density Volume(2))
- Re-organize various files and folder location to clean the repository
- Change Debug windows name and location. Now located at:  Windows -> General -> Render Pipeline Debug

### Removed
- Removed GlobalLightLoopSettings.maxPlanarReflectionProbes and instead use value of GlobalLightLoopSettings.planarReflectionProbeCacheSize
- Remove EmissiveIntensity parameter and change EmissiveColor to be HDR (Matching Builtin Unity behavior) - Data need to be updated - Launch Edit -> Single Step Upgrade Script -> Upgrade all Materials emissionColor

### Fixed
- Fix issue with LOD transition and instancing
- Fix discrepency between object motion vector and camera motion vector
- Fix issue with spot and dir light gizmo axis not highlighted correctly
- Fix potential crash while register debug windows inputs at startup
- Fix warning when creating Planar reflection
- Fix specular lighting debug mode (was rendering black)
- Allow projector decal with null material to allow to configure decal when HDRP is not set
- Decal atlas texture offset/scale is updated after allocations (used to be before so it was using date from previous frame)

## [0.0.0-preview] - 2018-01-01

### Added
- Configure the VolumetricLightingSystem code path to be on by default
- Trigger a build exception when trying to build an unsupported platform
- Introduce the VolumetricLightingController component, which can (and should) be placed on the camera, and allows one to control the near and the far plane of the V-Buffer (volumetric "froxel" buffer) along with the depth distribution (from logarithmic to linear)
- Add 3D texture support for DensityVolumes
- Add a better mapping of roughness to mipmap for planar reflection
- The VolumetricLightingSystem now uses RTHandles, which allows to save memory by sharing buffers between different cameras (history buffers are not shared), and reduce reallocation frequency by reallocating buffers only if the rendering resolution increases (and suballocating within existing buffers if the rendering resolution decreases)
- Add a Volumetric Dimmer slider to lights to control the intensity of the scattered volumetric lighting
- Add UV tiling and offset support for decals.
- Add mipmapping support for volume 3D mask textures

### Changed
- Default number of planar reflection change from 4 to 2
- Rename _MainDepthTexture to _CameraDepthTexture
- The VolumetricLightingController has been moved to the Interpolation Volume framework and now functions similarly to the VolumetricFog settings
- Update of UI of cookie, CubeCookie, Reflection probe and planar reflection probe to combo box
- Allow enabling/disabling shadows for area lights when they are set to baked.
- Hide applyRangeAttenuation and FadeDistance for directional shadow as they are not used

### Removed
- Remove Resource folder of PreIntegratedFGD and add the resource to RenderPipeline Asset

### Fixed
- Fix ConvertPhysicalLightIntensityToLightIntensity() function used when creating light from script to match HDLightEditor behavior
- Fix numerical issues with the default value of mean free path of volumetric fog
- Fix the bug preventing decals from coexisting with density volumes
- Fix issue with alpha tested geometry using planar/triplanar mapping not render correctly or flickering (due to being wrongly alpha tested in depth prepass)
- Fix meta pass with triplanar (was not handling correctly the normal)
- Fix preview when a planar reflection is present
- Fix Camera preview, it is now a Preview cameraType (was a SceneView)
- Fix handling unknown GPUShadowTypes in the shadow manager.
- Fix area light shapes sent as point lights to the baking backends when they are set to baked.
- Fix unnecessary division by PI for baked area lights.
- Fix line lights sent to the lightmappers. The backends don't support this light type.
- Fix issue with shadow mask framesettings not correctly taken into account when shadow mask is enabled for lighting.
- Fix directional light and shadow mask transition, they are now matching making smooth transition
- Fix banding issues caused by high intensity volumetric lighting
- Fix the debug window being emptied on SRP asset reload
- Fix issue with debug mode not correctly clearing the GBuffer in editor after a resize
- Fix issue with ResetMaterialKeyword not resetting correctly ToggleOff/Roggle Keyword
- Fix issue with motion vector not render correctly if there is no depth prepass in deferred

## [0.0.0-preview] - 2018-01-01

### Added
- Screen Space Refraction projection model (Proxy raycasting, HiZ raymarching)
- Screen Space Refraction settings as volume component
- Added buffered frame history per camera
- Port Global Density Volumes to the Interpolation Volume System.
- Optimize ImportanceSampleLambert() to not require the tangent frame.
- Generalize SampleVBuffer() to handle different sampling and reconstruction methods.
- Improve the quality of volumetric lighting reprojection.
- Optimize Morton Order code in the Subsurface Scattering pass.
- Planar Reflection Probe support roughness (gaussian convolution of captured probe)
- Use an atlas instead of a texture array for cluster transparent decals
- Add a debug view to visualize the decal atlas
- Only store decal textures to atlas if decal is visible, debounce out of memory decal atlas warning.
- Add manipulator gizmo on decal to improve authoring workflow
- Add a minimal StackLit material (work in progress, this version can be used as template to add new material)

### Changed
- EnableShadowMask in FrameSettings (But shadowMaskSupport still disable by default)
- Forced Planar Probe update modes to (Realtime, Every Update, Mirror Camera)
- Screen Space Refraction proxy model uses the proxy of the first environment light (Reflection probe/Planar probe) or the sky
- Moved RTHandle static methods to RTHandles
- Renamed RTHandle to RTHandleSystem.RTHandle
- Move code for PreIntegratedFDG (Lit.shader) into its dedicated folder to be share with other material
- Move code for LTCArea (Lit.shader) into its dedicated folder to be share with other material

### Removed
- Removed Planar Probe mirror plane position and normal fields in inspector, always display mirror plane and normal gizmos

### Fixed
- Fix fog flags in scene view is now taken into account
- Fix sky in preview windows that were disappearing after a load of a new level
- Fix numerical issues in IntersectRayAABB().
- Fix alpha blending of volumetric lighting with transparent objects.
- Fix the near plane of the V-Buffer causing out-of-bounds look-ups in the clustered data structure.
- Depth and color pyramid are properly computed and sampled when the camera renders inside a viewport of a RTHandle.
- Fix decal atlas debug view to work correctly when shadow atlas view is also enabled<|MERGE_RESOLUTION|>--- conflicted
+++ resolved
@@ -90,9 +90,6 @@
 - Fixed rendering of custom passes in the Custom Pass Volume inspector
 - Force probe to render again if first time was during async shader compilation to avoid having cyan objects.
 - Fixed for lookdev library field not being refreshed upon opening a library from the environment library inspector.
-<<<<<<< HEAD
-- Improved MSAA color resolve to fix issues when very bright and very dark samples are resolved together.
-=======
 - Fixed serialization issue with matcap scale intensity.
 - Close Add Override popup of Volume Inspector when the popup looses focus (case 1258571)
 - Light quality setting for contact shadow set to on for High quality by default.
@@ -101,7 +98,6 @@
 - Fixed an exception thrown when closing the look dev because there is no active SRP anymore.
 - Fixed an issue where entering playmode would close the LookDev window.
 - Fixed shader compilation issue with Hair shader and debug display mode
->>>>>>> 16989c68
 
 ### Changed
 - Preparation pass for RTSSShadows to be supported by render graph.
@@ -129,6 +125,7 @@
 - Optimized Grain and sRGB Dithering.
 - On platforms that allow it skip the first mip of the depth pyramid and compute it alongside the depth buffer used for low res transparents.
 - When trying to install the local configuration package, if another one is already present the user is now asked whether they want to keep it or not.
+- Improved MSAA color resolve to fix issues when very bright and very dark samples are resolved together.
 
 ## [10.0.0] - 2019-06-10
 
