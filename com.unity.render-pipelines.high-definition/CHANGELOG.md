# Changelog
All notable changes to this package will be documented in this file.

The format is based on [Keep a Changelog](http://keepachangelog.com/en/1.0.0/)
and this project adheres to [Semantic Versioning](http://semver.org/spec/v2.0.0.html).

## [12.0.0] - 2021-01-11

### Added
- Added pivot point manipulation for Decals (inspector and edit mode).
- Added UV manipulation for Decals (edit mode).
- Added color and intensity customization for Decals.
- Added a history rejection criterion based on if the pixel was moving in world space (case 1302392).

### Fixed
- Fixed an exception when opening the color picker in the material UI (case 1307143).
- Fixed lights shadow frustum near and far planes.
- Fixed various issues with non-temporal SSAO and rendergraph.

### Changed
- Removed the material pass probe volumes evaluation mode.
<<<<<<< HEAD
- Updated the tooltip for the Decal Angle Fade property (requires to enable Decal Layers in both HDRP asset and Frame settings) (case 1308048).
- Fixed skybox for ortho cameras.
=======
- Unifying the history validation pass so that it is only done once for the whole frame and not per effect.
>>>>>>> 91b6557c

## [11.0.0] - 2020-10-21

### Added
- Added a new API to bake HDRP probes from C# (case 1276360)
- Added support for pre-exposure for planar reflections.
- Added support for nested volume components to volume system.
- Added a cameraCullingResult field in Custom Pass Context to give access to both custom pass and camera culling result.
- Added a toggle to allow to include or exclude smooth surfaces from ray traced reflection denoising.
- Added support for raytracing for AxF material
- Added rasterized area light shadows for AxF material
- Added a cloud system and the CloudLayer volume override.
- Added a setting in the HDRP asset to change the Density Volume mask resolution of being locked at 32x32x32 (HDRP Asset > Lighting > Volumetrics > Max Density Volume Size).
- Added a Falloff Mode (Linear or Exponential) in the Density Volume for volume blending with Blend Distance.
- Added per-stage shader keywords.

### Fixed
- Fixed probe volumes debug views.
- Fixed ShaderGraph Decal material not showing exposed properties.
- Fixed couple samplers that had the wrong name in raytracing code
- VFX: Fixed LPPV with lit particles in deferred (case 1293608)
- Fixed the default background color for previews to use the original color.
- Fixed compilation issues on platforms that don't support XR.
- Fixed issue with compute shader stripping for probe volumes variants.
- Fixed issue with an empty index buffer not being released.
- Fixed issue when debug full screen 'Transparent Screen Space Reflection' do not take in consideration debug exposure

### Changed
- Removed the material pass probe volumes evaluation mode.
- Volume parameter of type Cubemap can now accept Cubemap render textures and custom render textures.
- Removed the superior clamping value for the recursive rendering max ray length.
- Removed the superior clamping value for the ray tracing light cluster size.
- Removed the readonly keyword on the cullingResults of the CustomPassContext to allow users to overwrite.
- The DrawRenderers function of CustomPassUtils class now takes a sortingCriteria in parameter.
- When in half res, RTR denoising is executed at half resolution and the upscale happens at the end.
- Removed the upscale radius from the RTR.
- Density Volumes can now take a 3D RenderTexture as mask, the mask can use RGBA format for RGB fog.
- Decreased the minimal Fog Distance value in the Density Volume to 0.05.

## [10.3.0] - 2020-12-01

### Added
- Added a slider to control the fallback value of the directional shadow when the cascade have no coverage.
- Added light unit slider for automatic and automatic histrogram exposure limits.
- Added View Bias for mesh decals.
- Added support for the PlayStation 5 platform.

### Fixed
- Fixed computation of geometric normal in path tracing (case 1293029).
- Fixed issues with path-traced volumetric scattering (cases 1295222, 1295234).
- Fixed issue with faulty shadow transition when view is close to an object under some aspect ratio conditions
- Fixed issue where some ShaderGraph generated shaders were not SRP compatible because of UnityPerMaterial cbuffer layout mismatches [1292501] (https://issuetracker.unity3d.com/issues/a2-some-translucent-plus-alphaclipping-shadergraphs-are-not-srp-batcher-compatible)
- Fixed issues with path-traced volumetric scattering (cases 1295222, 1295234)
- Fixed Rendergraph issue with virtual texturing and debug mode while in forward.
- Fixed wrong coat normal space in shader graph
- Fixed NullPointerException when baking probes from the lighting window (case 1289680)
- Fixed volumetric fog with XR single-pass rendering.
- Fixed issues with first frame rendering when RenderGraph is used (auto exposure, AO)
- Fixed AOV api in render graph (case 1296605)
- Fixed a small discrepancy in the marker placement in light intensity sliders (case 1299750)
- Fixed issue with VT resolve pass rendergraph errors when opaque and transparent are disabled in frame settings.
- Fixed a bug in the sphere-aabb light cluster (case 1294767).
- Fixed issue when submitting SRPContext during EndCameraRendering.
- Fixed baked light being included into the ray tracing light cluster (case 1296203).
- Fixed enums UI for the shadergraph nodes.
- Fixed ShaderGraph stack blocks appearing when opening the settings in Hair and Eye ShaderGraphs.
- Fixed white screen when undoing in the editor.
- Fixed display of LOD Bias and maximum level in frame settings when using Quality Levels
- Fixed an issue when trying to open a look dev env library when Look Dev is not supported.
- Fixed shader graph not supporting indirectdxr multibounce (case 1294694).
- Fixed the planar depth texture not being properly created and rendered to (case 1299617).
- Fixed C# 8 compilation issue with turning on nullable checks (case 1300167)
- Fixed affects AO for deacl materials.
- Fixed case where material keywords would not get setup before usage.
- Fixed an issue with material using distortion from ShaderGraph init after Material creation (case 1294026)
- Fixed Clearcoat on Stacklit or Lit breaks when URP is imported into the project (case 1297806)
- VFX : Debug material view were rendering pink for albedo. (case 1290752)
- Fixed XR depth copy when using MSAA.
- Fixed GC allocations from XR occlusion mesh when using multipass.
- Fixed an issue with the frame count management for the volumetric fog (case 1299251).
- Fixed an issue with half res ssgi upscale.
- Fixed timing issues with accumulation motion blur
- Fixed register spilling on  FXC in light list shaders.
- Fixed issue with shadow mask and area lights.
- Fixed an issue with the capture callback (now includes post processing results).
- Fixed decal draw order for ShaderGraph decal materials.
- Fixed StackLit ShaderGraph surface option property block to only display energy conserving specular color option for the specular parametrization (case 1257050)
- Fixed missing BeginCameraRendering call for custom render mode of a Camera.
- Fixed LayerMask editor for volume parameters.
- Fixed the condition on temporal accumulation in the reflection denoiser (case 1303504).
- Fixed box light attenuation.
- Fixed after post process custom pass scale issue when dynamic resolution is enabled (case 1299194).
- Fixed an issue with light intensity prefab override application not visible in the inspector (case 1299563).
- Fixed Undo/Redo instability of light temperature.
- Fixed label style in pbr sky editor.
- Fixed side effect on styles during compositor rendering.
- Fixed size and spacing of compositor info boxes (case 1305652).
- Fixed spacing of UI widgets in the Graphics Compositor (case 1305638).
- Fixed undo-redo on layered lit editor.
- Fixed tesselation culling, big triangles using lit tesselation shader would dissapear when camera is too close to them (case 1299116)
- Fixed issue with compositor related custom passes still active after disabling the compositor (case 1305330)
- Fixed regression in Wizard that not fix runtime ressource anymore (case 1287627)
- Fixed error in Depth Of Field near radius blur calculation (case 1306228).
- Fixed a reload bug when using objects from the scene in the lookdev (case 1300916).
- Fixed some render texture leaks.
- Fixed light gizmo showing shadow near plane when shadows are disabled.
- Fixed path tracing alpha channel support (case 1304187).
- Fixed shadow matte not working with ambient occlusion when MSAA is enabled
- Fixed issues with compositor's undo (cases 1305633, 1307170).
- VFX : Debug material view incorrect depth test. (case 1293291)
- Fixed wrong shader / properties assignement to materials created from 3DsMax 2021 Physical Material. (case 1293576)
- Fixed Emissive color property from Autodesk Interactive materials not editable in Inspector. (case 1307234)
- Fixed exception when changing the current render pipeline to from HDRP to universal (case 1306291).
- Fixed an issue in shadergraph when switch from a RenderingPass (case 1307653)
- Fixed LookDev environment library assignement after leaving playmode.
- Fixed a locale issue with the diffusion profile property values in ShaderGraph on PC where comma is the decimal separator.
- Fixed error in the RTHandle scale of Depth Of Field when TAA is enabled.
- Fixed Quality Level set to the last one of the list after a Build (case 1307450)
- Fixed XR depth copy (case 1286908).
- Fixed Warnings about "SceneIdMap" missing script in eye material sample scene

### Changed
- Now reflection probes cannot have SSAO, SSGI, SSR, ray tracing effects or volumetric reprojection.
- Rename HDRP sub menu in Assets/Create/Shader to HD Render Pipeline for consistency.
- Improved robustness of volumetric sampling in path tracing (case 1295187).
- Changed the message when the graphics device doesn't support ray tracing (case 1287355).
- When a Custom Pass Volume is disabled, the custom pass Cleanup() function is called, it allows to release resources when the volume isn't used anymore.
- Enable Reflector for Spotlight by default
- Changed the convergence time of ssgi to 16 frames and the preset value
- Changed the clamping approach for RTR and RTGI (in both perf and quality) to improve visual quality.
- Changed the warning message for ray traced area shadows (case 1303410).
- Disabled specular occlusion for what we consider medium and larger scale ao > 1.25 with a 25cm falloff interval.
- Change the source value for the ray tracing frame index iterator from m_FrameCount to the camera frame count (case 1301356).
- Removed backplate from rendering of lighting cubemap as it did not really work conceptually and caused artefacts.
- Transparent materials created by the Model Importer are set to not cast shadows. ( case 1295747)
- Change some light unit slider value ranges to better reflect the lighting scenario.
- Change the tooltip for color shadows and semi-transparent shadows (case 1307704).

## [10.2.1] - 2020-11-30

### Added
- Added a warning when trying to bake with static lighting being in an invalid state.

### Fixed
- Fixed stylesheet reloading for LookDev window and Wizard window.
- Fixed XR single-pass rendering with legacy shaders using unity_StereoWorldSpaceCameraPos.
- Fixed issue displaying wrong debug mode in runtime debug menu UI.
- Fixed useless editor repaint when using lod bias.
- Fixed multi-editing with new light intensity slider.
- Fixed issue with density volumes flickering when editing shape box.
- Fixed issue with image layers in the graphics compositor (case 1289936).
- Fixed issue with angle fading when rotating decal projector.
- Fixed issue with gameview repaint in the graphics compositor (case 1290622).
- Fixed some labels being clipped in the Render Graph Viewer
- Fixed issue when decal projector material is none.
- Fixed the sampling of the normal buffer in the the forward transparent pass.
- Fixed bloom prefiltering tooltip.
- Fixed NullReferenceException when loading multipel scene async
- Fixed missing alpha blend state properties in Axf shader and update default stencil properties
- Fixed normal buffer not bound to custom pass anymore.
- Fixed issues with camera management in the graphics compositor (cases 1292548, 1292549).
- Fixed an issue where a warning about the static sky not being ready was wrongly displayed.
- Fixed the clear coat not being handled properly for SSR and RTR (case 1291654).
- Fixed ghosting in RTGI and RTAO when denoising is enabled and the RTHandle size is not equal to the Viewport size (case 1291654).
- Fixed alpha output when atmospheric scattering is enabled.
- Fixed issue with TAA history sharpening when view is downsampled.
- Fixed lookdev movement.
- Fixed volume component tooltips using the same parameter name.
- Fixed issue with saving some quality settings in volume overrides  (case 1293747)
- Fixed NullReferenceException in HDRenderPipeline.UpgradeResourcesIfNeeded (case 1292524)
- Fixed SSGI texture allocation when not using the RenderGraph.
- Fixed NullReference Exception when setting Max Shadows On Screen to 0 in the HDRP asset.
- Fixed path tracing accumulation not being reset when changing to a different frame of an animation.
- Fixed issue with saving some quality settings in volume overrides  (case 1293747)

### Changed
- Volume Manager now always tests scene culling masks. This was required to fix hybrid workflow.
- Now the screen space shadow is only used if the analytic value is valid.
- Distance based roughness is disabled by default and have a control
- Changed the name from the Depth Buffer Thickness to Depth Tolerance for SSGI (case 1301352).

## [10.2.0] - 2020-10-19

### Added
- Added a rough distortion frame setting and and info box on distortion materials.
- Adding support of 4 channel tex coords for ray tracing (case 1265309).
- Added a help button on the volume component toolbar for documentation.
- Added range remapping to metallic property for Lit and Decal shaders.
- Exposed the API to access HDRP shader pass names.
- Added the status check of default camera frame settings in the DXR wizard.
- Added frame setting for Virtual Texturing.
- Added a fade distance for light influencing volumetric lighting.
- Adding an "Include For Ray Tracing" toggle on lights to allow the user to exclude them when ray tracing is enabled in the frame settings of a camera.
- Added fog volumetric scattering support for path tracing.
- Added new algorithm for SSR with temporal accumulation
- Added quality preset of the new volumetric fog parameters.
- Added missing documentation for unsupported SG RT nodes and light's include for raytracing attrbute.
- Added documentation for LODs not being supported by ray tracing.
- Added more options to control how the component of motion vectors coming from the camera transform will affect the motion blur with new clamping modes.
- Added anamorphism support for phsyical DoF, switched to blue noise sampling and fixed tiling artifacts.

### Fixed
- Fixed an issue where the Exposure Shader Graph node had clipped text. (case 1265057)
- Fixed an issue when rendering into texture where alpha would not default to 1.0 when using 11_11_10 color buffer in non-dev builds.
- Fixed issues with reordering and hiding graphics compositor layers (cases 1283903, 1285282, 1283886).
- Fixed the possibility to have a shader with a pre-refraction render queue and refraction enabled at the same time.
- Fixed a migration issue with the rendering queue in ShaderGraph when upgrading to 10.x;
- Fixed the object space matrices in shader graph for ray tracing.
- Changed the cornea refraction function to take a view dir in object space.
- Fixed upside down XR occlusion mesh.
- Fixed precision issue with the atmospheric fog.
- Fixed issue with TAA and no motion vectors.
- Fixed the stripping not working the terrain alphatest feature required for terrain holes (case 1205902).
- Fixed bounding box generation that resulted in incorrect light culling (case 3875925).
- VFX : Fix Emissive writing in Opaque Lit Output with PSSL platforms (case 273378).
- Fixed issue where pivot of DecalProjector was not aligned anymore on Transform position when manipulating the size of the projector from the Inspector.
- Fixed a null reference exception when creating a diffusion profile asset.
- Fixed the diffusion profile not being registered as a dependency of the ShaderGraph.
- Fixing exceptions in the console when putting the SSGI in low quality mode (render graph).
- Fixed NullRef Exception when decals are in the scene, no asset is set and HDRP wizard is run.
- Fixed issue with TAA causing bleeding of a view into another when multiple views are visible.
- Fix an issue that caused issues of usability of editor if a very high resolution is set by mistake and then reverted back to a smaller resolution.
- Fixed issue where Default Volume Profile Asset change in project settings was not added to the undo stack (case 1285268).
- Fixed undo after enabling compositor.
- Fixed the ray tracing shadow UI being displayed while it shouldn't (case 1286391).
- Fixed issues with physically-based DoF, improved speed and robustness
- Fixed a warning happening when putting the range of lights to 0.
- Fixed issue when null parameters in a volume component would spam null reference errors. Produce a warning instead.
- Fixed volument component creation via script.
- Fixed GC allocs in render graph.
- Fixed scene picking passes.
- Fixed broken ray tracing light cluster full screen debug.
- Fixed dead code causing error.
- Fixed issue when dragging slider in inspector for ProjectionDepth.
- Fixed issue when resizing Inspector window that make the DecalProjector editor flickers.
- Fixed issue in DecalProjector editor when the Inspector window have a too small width: the size appears on 2 lines but the editor not let place for the second one.
- Fixed issue (null reference in console) when selecting a DensityVolume with rectangle selection.
- Fixed issue when linking the field of view with the focal length in physical camera
- Fixed supported platform build and error message.
- Fixed exceptions occuring when selecting mulitple decal projectors without materials assigned (case 1283659).
- Fixed LookDev error message when pipeline is not loaded.
- Properly reject history when enabling seond denoiser for RTGI.
- Fixed an issue that could cause objects to not be rendered when using Vulkan API.
- Fixed issue with lookdev shadows looking wrong upon exiting playmode.
- Fixed temporary Editor freeze when selecting AOV output in graphics compositor (case 1288744).
- Fixed normal flip with double sided materials.
- Fixed shadow resolution settings level in the light explorer.
- Fixed the ShaderGraph being dirty after the first save.
- Fixed XR shadows culling
- Fixed Nans happening when upscaling the RTGI.
- Fixed the adjust weight operation not being done for the non-rendergraph pipeline.
- Fixed overlap with SSR Transparent default frame settings message on DXR Wizard.
- Fixed alpha channel in the stop NaNs and motion blur shaders.
- Fixed undo of duplicate environments in the look dev environment library.
- Fixed a ghosting issue with RTShadows (Sun, Point and Spot), RTAO and RTGI when the camera is moving fast.
- Fixed a SSGI denoiser bug for large scenes.
- Fixed a Nan issue with SSGI.
- Fixed an issue with IsFrontFace node in Shader Graph not working properly
- Fixed CustomPassUtils.RenderFrom* functions and CustomPassUtils.DisableSinglePassRendering struct in VR.
- Fixed custom pass markers not recorded when render graph was enabled.
- Fixed exceptions when unchecking "Big Tile Prepass" on the frame settings with render-graph.
- Fixed an issue causing errors in GenerateMaxZ when opaque objects or decals are disabled.
- Fixed an issue with Bake button of Reflection Probe when in custom mode
- Fixed exceptions related to the debug display settings when changing the default frame settings.
- Fixed picking for materials with depth offset.
- Fixed issue with exposure history being uninitialized on second frame.
- Fixed issue when changing FoV with the physical camera fold-out closed.
- Fixed some labels being clipped in the Render Graph Viewer

### Changed
- Combined occlusion meshes into one to reduce draw calls and state changes with XR single-pass.
- Claryfied doc for the LayeredLit material.
- Various improvements for the Volumetric Fog.
- Use draggable fields for float scalable settings
- Migrated the fabric & hair shadergraph samples directly into the renderpipeline resources.
- Removed green coloration of the UV on the DecalProjector gizmo.
- Removed _BLENDMODE_PRESERVE_SPECULAR_LIGHTING keyword from shaders.
- Now the DXR wizard displays the name of the target asset that needs to be changed.
- Standardized naming for the option regarding Transparent objects being able to receive Screen Space Reflections.
- Making the reflection and refractions of cubemaps distance based.
- Changed Receive SSR to also controls Receive SSGI on opaque objects.
- Improved the punctual light shadow rescale algorithm.
- Changed the names of some of the parameters for the Eye Utils SG Nodes.
- Restored frame setting for async compute of contact shadows.
- Removed the possibility to have MSAA (through the frame settings) when ray tracing is active.
- Range handles for decal projector angle fading.
- Smoother angle fading for decal projector.

## [10.1.0] - 2020-10-12

### Added
- Added an option to have only the metering mask displayed in the debug mode.
- Added a new mode to cluster visualization debug where users can see a slice instead of the cluster on opaque objects.
- Added ray traced reflection support for the render graph version of the pipeline.
- Added render graph support of RTAO and required denoisers.
- Added render graph support of RTGI.
- Added support of RTSSS and Recursive Rendering in the render graph mode.
- Added support of RT and screen space shadow for render graph.
- Added tooltips with the full name of the (graphics) compositor properties to properly show large names that otherwise are clipped by the UI (case 1263590)
- Added error message if a callback AOV allocation fail
- Added marker for all AOV request operation on GPU
- Added remapping options for Depth Pyramid debug view mode
- Added an option to support AOV shader at runtime in HDRP settings (case 1265070)
- Added support of SSGI in the render graph mode.
- Added option for 11-11-10 format for cube reflection probes.
- Added an optional check in the HDRP DXR Wizard to verify 64 bits target architecture
- Added option to display timing stats in the debug menu as an average over 1 second.
- Added a light unit slider to provide users more context when authoring physically based values.
- Added a way to check the normals through the material views.
- Added Simple mode to Earth Preset for PBR Sky
- Added the export of normals during the prepass for shadow matte for proper SSAO calculation.
- Added the usage of SSAO for shadow matte unlit shader graph.
- Added the support of input system V2
- Added a new volume component parameter to control the max ray length of directional lights(case 1279849).
- Added support for 'Pyramid' and 'Box' spot light shapes in path tracing.
- Added high quality prefiltering option for Bloom.
- Added support for camera relative ray tracing (and keeping non-camera relative ray tracing working)
- Added a rough refraction option on planar reflections.
- Added scalability settings for the planar reflection resolution.
- Added tests for AOV stacking and UI rendering in the graphics compositor.
- Added a new ray tracing only function that samples the specular part of the materials.
- Adding missing marker for ray tracing profiling (RaytracingDeferredLighting)
- Added the support of eye shader for ray tracing.
- Exposed Refraction Model to the material UI when using a Lit ShaderGraph.
- Added bounding sphere support to screen-space axis-aligned bounding box generation pass.

### Fixed
- Fixed several issues with physically-based DoF (TAA ghosting of the CoC buffer, smooth layer transitions, etc)
- Fixed GPU hang on D3D12 on xbox.
- Fixed game view artifacts on resizing when hardware dynamic resolution was enabled
- Fixed black line artifacts occurring when Lanczos upsampling was set for dynamic resolution
- Fixed Amplitude -> Min/Max parametrization conversion
- Fixed CoatMask block appearing when creating lit master node (case 1264632)
- Fixed issue with SceneEV100 debug mode indicator when rescaling the window.
- Fixed issue with PCSS filter being wrong on first frame.
- Fixed issue with emissive mesh for area light not appearing in playmode if Reload Scene option is disabled in Enter Playmode Settings.
- Fixed issue when Reflection Probes are set to OnEnable and are never rendered if the probe is enabled when the camera is farther than the probe fade distance.
- Fixed issue with sun icon being clipped in the look dev window.
- Fixed error about layers when disabling emissive mesh for area lights.
- Fixed issue when the user deletes the composition graph or .asset in runtime (case 1263319)
- Fixed assertion failure when changing resolution to compositor layers after using AOVs (case 1265023)
- Fixed flickering layers in graphics compositor (case 1264552)
- Fixed issue causing the editor field not updating the disc area light radius.
- Fixed issues that lead to cookie atlas to be updated every frame even if cached data was valid.
- Fixed an issue where world space UI was not emitted for reflection cameras in HDRP
- Fixed an issue with cookie texture atlas that would cause realtime textures to always update in the atlas even when the content did not change.
- Fixed an issue where only one of the two lookdev views would update when changing the default lookdev volume profile.
- Fixed a bug related to light cluster invalidation.
- Fixed shader warning in DofGather (case 1272931)
- Fixed AOV export of depth buffer which now correctly export linear depth (case 1265001)
- Fixed issue that caused the decal atlas to not be updated upon changing of the decal textures content.
- Fixed "Screen position out of view frustum" error when camera is at exactly the planar reflection probe location.
- Fixed Amplitude -> Min/Max parametrization conversion
- Fixed issue that allocated a small cookie for normal spot lights.
- Fixed issue when undoing a change in diffuse profile list after deleting the volume profile.
- Fixed custom pass re-ordering and removing.
- Fixed TAA issue and hardware dynamic resolution.
- Fixed a static lighting flickering issue caused by having an active planar probe in the scene while rendering inspector preview.
- Fixed an issue where even when set to OnDemand, the sky lighting would still be updated when changing sky parameters.
- Fixed an error message trigerred when a mesh has more than 32 sub-meshes (case 1274508).
- Fixed RTGI getting noisy for grazying angle geometry (case 1266462).
- Fixed an issue with TAA history management on pssl.
- Fixed the global illumination volume override having an unwanted advanced mode (case 1270459).
- Fixed screen space shadow option displayed on directional shadows while they shouldn't (case 1270537).
- Fixed the handling of undo and redo actions in the graphics compositor (cases 1268149, 1266212, 1265028)
- Fixed issue with composition graphs that include virtual textures, cubemaps and other non-2D textures (cases 1263347, 1265638).
- Fixed issues when selecting a new composition graph or setting it to None (cases 1263350, 1266202)
- Fixed ArgumentNullException when saving shader graphs after removing the compositor from the scene (case 1268658)
- Fixed issue with updating the compositor output when not in play mode (case 1266216)
- Fixed warning with area mesh (case 1268379)
- Fixed issue with diffusion profile not being updated upon reset of the editor.
- Fixed an issue that lead to corrupted refraction in some scenarios on xbox.
- Fixed for light loop scalarization not happening.
- Fixed issue with stencil not being set in rendergraph mode.
- Fixed for post process being overridable in reflection probes even though it is not supported.
- Fixed RTGI in performance mode when light layers are enabled on the asset.
- Fixed SSS materials appearing black in matcap mode.
- Fixed a collision in the interaction of RTR and RTGI.
- Fix for lookdev toggling renderers that are set to non editable or are hidden in the inspector.
- Fixed issue with mipmap debug mode not properly resetting full screen mode (and viceversa).
- Added unsupported message when using tile debug mode with MSAA.
- Fixed SSGI compilation issues on PS4.
- Fixed "Screen position out of view frustum" error when camera is on exactly the planar reflection probe plane.
- Workaround issue that caused objects using eye shader to not be rendered on xbox.
- Fixed GC allocation when using XR single-pass test mode.
- Fixed text in cascades shadow split being truncated.
- Fixed rendering of custom passes in the Custom Pass Volume inspector
- Force probe to render again if first time was during async shader compilation to avoid having cyan objects.
- Fixed for lookdev library field not being refreshed upon opening a library from the environment library inspector.
- Fixed serialization issue with matcap scale intensity.
- Close Add Override popup of Volume Inspector when the popup looses focus (case 1258571)
- Light quality setting for contact shadow set to on for High quality by default.
- Fixed an exception thrown when closing the look dev because there is no active SRP anymore.
- Fixed alignment of framesettings in HDRP Default Settings
- Fixed an exception thrown when closing the look dev because there is no active SRP anymore.
- Fixed an issue where entering playmode would close the LookDev window.
- Fixed issue with rendergraph on console failing on SSS pass.
- Fixed Cutoff not working properly with ray tracing shaders default and SG (case 1261292).
- Fixed shader compilation issue with Hair shader and debug display mode
- Fixed cubemap static preview not updated when the asset is imported.
- Fixed wizard DXR setup on non-DXR compatible devices.
- Fixed Custom Post Processes affecting preview cameras.
- Fixed issue with lens distortion breaking rendering.
- Fixed save popup appearing twice due to HDRP wizard.
- Fixed error when changing planar probe resolution.
- Fixed the dependecy of FrameSettings (MSAA, ClearGBuffer, DepthPrepassWithDeferred) (case 1277620).
- Fixed the usage of GUIEnable for volume components (case 1280018).
- Fixed the diffusion profile becoming invalid when hitting the reset (case 1269462).
- Fixed issue with MSAA resolve killing the alpha channel.
- Fixed a warning in materialevalulation
- Fixed an error when building the player.
- Fixed issue with box light not visible if range is below one and range attenuation is off.
- Fixed an issue that caused a null reference when deleting camera component in a prefab. (case 1244430)
- Fixed issue with bloom showing a thin black line after rescaling window.
- Fixed rendergraph motion vector resolve.
- Fixed the Ray-Tracing related Debug Display not working in render graph mode.
- Fix nan in pbr sky
- Fixed Light skin not properly applied on the LookDev when switching from Dark Skin (case 1278802)
- Fixed accumulation on DX11
- Fixed issue with screen space UI not drawing on the graphics compositor (case 1279272).
- Fixed error Maximum allowed thread group count is 65535 when resolution is very high.
- LOD meshes are now properly stripped based on the maximum lod value parameters contained in the HDRP asset.
- Fixed an inconsistency in the LOD group UI where LOD bias was not the right one.
- Fixed outlines in transitions between post-processed and plain regions in the graphics compositor (case 1278775).
- Fix decal being applied twice with LOD Crossfade.
- Fixed camera stacking for AOVs in the graphics compositor (case 1273223).
- Fixed backface selection on some shader not ignore correctly.
- Disable quad overdraw on ps4.
- Fixed error when resizing the graphics compositor's output and when re-adding a compositor in the scene
- Fixed issues with bloom, alpha and HDR layers in the compositor (case 1272621).
- Fixed alpha not having TAA applied to it.
- Fix issue with alpha output in forward.
- Fix compilation issue on Vulkan for shaders using high quality shadows in XR mode.
- Fixed wrong error message when fixing DXR resources from Wizard.
- Fixed compilation error of quad overdraw with double sided materials
- Fixed screen corruption on xbox when using TAA and Motion Blur with rendergraph.
- Fixed UX issue in the graphics compositor related to clear depth and the defaults for new layers, add better tooltips and fix minor bugs (case 1283904)
- Fixed scene visibility not working for custom pass volumes.
- Fixed issue with several override entries in the runtime debug menu.
- Fixed issue with rendergraph failing to execute every 30 minutes.
- Fixed Lit ShaderGraph surface option property block to only display transmission and energy conserving specular color options for their proper material mode (case 1257050)
- Fixed nan in reflection probe when volumetric fog filtering is enabled, causing the whole probe to be invalid.
- Fixed Debug Color pixel became grey
- Fixed TAA flickering on the very edge of screen.
- Fixed profiling scope for quality RTGI.
- Fixed the denoising and multi-sample not being used for smooth multibounce RTReflections.
- Fixed issue where multiple cameras would cause GC each frame.
- Fixed after post process rendering pass options not showing for unlit ShaderGraphs.
- Fixed null reference in the Undo callback of the graphics compositor
- Fixed cullmode for SceneSelectionPass.
- Fixed issue that caused non-static object to not render at times in OnEnable reflection probes.
- Baked reflection probes now correctly use static sky for ambient lighting.

### Changed
- Preparation pass for RTSSShadows to be supported by render graph.
- Add tooltips with the full name of the (graphics) compositor properties to properly show large names that otherwise are clipped by the UI (case 1263590)
- Composition profile .asset files cannot be manually edited/reset by users (to avoid breaking things - case 1265631)
- Preparation pass for RTSSShadows to be supported by render graph.
- Changed the way the ray tracing property is displayed on the material (QOL 1265297).
- Exposed lens attenuation mode in default settings and remove it as a debug mode.
- Composition layers without any sub layers are now cleared to black to avoid confusion (case 1265061).
- Slight reduction of VGPR used by area light code.
- Changed thread group size for contact shadows (save 1.1ms on PS4)
- Make sure distortion stencil test happens before pixel shader is run.
- Small optimization that allows to skip motion vector prepping when the whole wave as velocity of 0.
- Improved performance to avoid generating coarse stencil buffer when not needed.
- Remove HTile generation for decals (faster without).
- Improving SSGI Filtering and fixing a blend issue with RTGI.
- Changed the Trackball UI so that it allows explicit numeric values.
- Reduce the G-buffer footprint of anisotropic materials
- Moved SSGI out of preview.
- Skip an unneeded depth buffer copy on consoles.
- Replaced the Density Volume Texture Tool with the new 3D Texture Importer.
- Rename Raytracing Node to Raytracing Quality Keyword and rename high and low inputs as default and raytraced. All raytracing effects now use the raytraced mode but path tracing.
- Moved diffusion profile list to the HDRP default settings panel.
- Skip biquadratic resampling of vbuffer when volumetric fog filtering is enabled.
- Optimized Grain and sRGB Dithering.
- On platforms that allow it skip the first mip of the depth pyramid and compute it alongside the depth buffer used for low res transparents.
- When trying to install the local configuration package, if another one is already present the user is now asked whether they want to keep it or not.
- Improved MSAA color resolve to fix issues when very bright and very dark samples are resolved together.
- Improve performance of GPU light AABB generation
- Removed the max clamp value for the RTR, RTAO and RTGI's ray length (case 1279849).
- Meshes assigned with a decal material are not visible anymore in ray-tracing or path-tracing.
- Removed BLEND shader keywords.
- Remove a rendergraph debug option to clear resources on release from UI.
- added SV_PrimitiveID in the VaryingMesh structure for fulldebugscreenpass as well as primitiveID in FragInputs
- Changed which local frame is used for multi-bounce RTReflections.
- Move System Generated Values semantics out of VaryingsMesh structure.
- Other forms of FSAA are silently deactivated, when path tracing is on.
- Removed XRSystemTests. The GC verification is now done during playmode tests (case 1285012).
- SSR now uses the pre-refraction color pyramid.
- Various improvements for the Volumetric Fog.
- Optimizations for volumetric fog.

## [10.0.0] - 2019-06-10

### Added
- Ray tracing support for VR single-pass
- Added sharpen filter shader parameter and UI for TemporalAA to control image quality instead of hardcoded value
- Added frame settings option for custom post process and custom passes as well as custom color buffer format option.
- Add check in wizard on SRP Batcher enabled.
- Added default implementations of OnPreprocessMaterialDescription for FBX, Obj, Sketchup and 3DS file formats.
- Added custom pass fade radius
- Added after post process injection point for custom passes
- Added basic alpha compositing support - Alpha is available afterpostprocess when using FP16 buffer format.
- Added falloff distance on Reflection Probe and Planar Reflection Probe
- Added Backplate projection from the HDRISky
- Added Shadow Matte in UnlitMasterNode, which only received shadow without lighting
- Added hability to name LightLayers in HDRenderPipelineAsset
- Added a range compression factor for Reflection Probe and Planar Reflection Probe to avoid saturation of colors.
- Added path tracing support for directional, point and spot lights, as well as emission from Lit and Unlit.
- Added non temporal version of SSAO.
- Added more detailed ray tracing stats in the debug window
- Added Disc area light (bake only)
- Added a warning in the material UI to prevent transparent + subsurface-scattering combination.
- Added XR single-pass setting into HDRP asset
- Added a penumbra tint option for lights
- Added support for depth copy with XR SDK
- Added debug setting to Render Pipeline Debug Window to list the active XR views
- Added an option to filter the result of the volumetric lighting (off by default).
- Added a transmission multiplier for directional lights
- Added XR single-pass test mode to Render Pipeline Debug Window
- Added debug setting to Render Pipeline Window to list the active XR views
- Added a new refraction mode for the Lit shader (thin). Which is a box refraction with small thickness values
- Added the code to support Barn Doors for Area Lights based on a shaderconfig option.
- Added HDRPCameraBinder property binder for Visual Effect Graph
- Added "Celestial Body" controls to the Directional Light
- Added new parameters to the Physically Based Sky
- Added Reflections to the DXR Wizard
- Added the possibility to have ray traced colored and semi-transparent shadows on directional lights.
- Added a check in the custom post process template to throw an error if the default shader is not found.
- Exposed the debug overlay ratio in the debug menu.
- Added a separate frame settings for tonemapping alongside color grading.
- Added the receive fog option in the material UI for ShaderGraphs.
- Added a public virtual bool in the custom post processes API to specify if a post processes should be executed in the scene view.
- Added a menu option that checks scene issues with ray tracing. Also removed the previously existing warning at runtime.
- Added Contrast Adaptive Sharpen (CAS) Upscaling effect.
- Added APIs to update probe settings at runtime.
- Added documentation for the rayTracingSupported method in HDRP
- Added user-selectable format for the post processing passes.
- Added support for alpha channel in some post-processing passes (DoF, TAA, Uber).
- Added warnings in FrameSettings inspector when using DXR and atempting to use Asynchronous Execution.
- Exposed Stencil bits that can be used by the user.
- Added history rejection based on velocity of intersected objects for directional, point and spot lights.
- Added a affectsVolumetric field to the HDAdditionalLightData API to know if light affects volumetric fog.
- Add OS and Hardware check in the Wizard fixes for DXR.
- Added option to exclude camera motion from motion blur.
- Added semi-transparent shadows for point and spot lights.
- Added support for semi-transparent shadow for unlit shader and unlit shader graph.
- Added the alpha clip enabled toggle to the material UI for all HDRP shader graphs.
- Added Material Samples to explain how to use the lit shader features
- Added an initial implementation of ray traced sub surface scattering
- Added AssetPostprocessors and Shadergraphs to handle Arnold Standard Surface and 3DsMax Physical material import from FBX.
- Added support for Smoothness Fade start work when enabling ray traced reflections.
- Added Contact shadow, Micro shadows and Screen space refraction API documentation.
- Added script documentation for SSR, SSAO (ray tracing), GI, Light Cluster, RayTracingSettings, Ray Counters, etc.
- Added path tracing support for refraction and internal reflections.
- Added support for Thin Refraction Model and Lit's Clear Coat in Path Tracing.
- Added the Tint parameter to Sky Colored Fog.
- Added of Screen Space Reflections for Transparent materials
- Added a fallback for ray traced area light shadows in case the material is forward or the lit mode is forward.
- Added a new debug mode for light layers.
- Added an "enable" toggle to the SSR volume component.
- Added support for anisotropic specular lobes in path tracing.
- Added support for alpha clipping in path tracing.
- Added support for light cookies in path tracing.
- Added support for transparent shadows in path tracing.
- Added support for iridescence in path tracing.
- Added support for background color in path tracing.
- Added a path tracing test to the test suite.
- Added a warning and workaround instructions that appear when you enable XR single-pass after the first frame with the XR SDK.
- Added the exposure sliders to the planar reflection probe preview
- Added support for subsurface scattering in path tracing.
- Added a new mode that improves the filtering of ray traced shadows (directional, point and spot) based on the distance to the occluder.
- Added support of cookie baking and add support on Disc light.
- Added support for fog attenuation in path tracing.
- Added a new debug panel for volumes
- Added XR setting to control camera jitter for temporal effects
- Added an error message in the DrawRenderers custom pass when rendering opaque objects with an HDRP asset in DeferredOnly mode.
- Added API to enable proper recording of path traced scenes (with the Unity recorder or other tools).
- Added support for fog in Recursive rendering, ray traced reflections and ray traced indirect diffuse.
- Added an alpha blend option for recursive rendering
- Added support for stack lit for ray tracing effects.
- Added support for hair for ray tracing effects.
- Added support for alpha to coverage for HDRP shaders and shader graph
- Added support for Quality Levels to Subsurface Scattering.
- Added option to disable XR rendering on the camera settings.
- Added support for specular AA from geometric curvature in AxF
- Added support for baked AO (no input for now) in AxF
- Added an info box to warn about depth test artifacts when rendering object twice in custom passes with MSAA.
- Added a frame setting for alpha to mask.
- Added support for custom passes in the AOV API
- Added Light decomposition lighting debugging modes and support in AOV
- Added exposure compensation to Fixed exposure mode
- Added support for rasterized area light shadows in StackLit
- Added support for texture-weighted automatic exposure
- Added support for POM for emissive map
- Added alpha channel support in motion blur pass.
- Added the HDRP Compositor Tool (in Preview).
- Added a ray tracing mode option in the HDRP asset that allows to override and shader stripping.
- Added support for arbitrary resolution scaling of Volumetric Lighting to the Fog volume component.
- Added range attenuation for box-shaped spotlights.
- Added scenes for hair and fabric and decals with material samples
- Added fabric materials and textures
- Added information for fabric materials in fabric scene
- Added a DisplayInfo attribute to specify a name override and a display order for Volume Component fields (used only in default inspector for now).
- Added Min distance to contact shadows.
- Added support for Depth of Field in path tracing (by sampling the lens aperture).
- Added an API in HDRP to override the camera within the rendering of a frame (mainly for custom pass).
- Added a function (HDRenderPipeline.ResetRTHandleReferenceSize) to reset the reference size of RTHandle systems.
- Added support for AxF measurements importing into texture resources tilings.
- Added Layer parameter on Area Light to modify Layer of generated Emissive Mesh
- Added a flow map parameter to HDRI Sky
- Implemented ray traced reflections for transparent objects.
- Add a new parameter to control reflections in recursive rendering.
- Added an initial version of SSGI.
- Added Virtual Texturing cache settings to control the size of the Streaming Virtual Texturing caches.
- Added back-compatibility with builtin stereo matrices.
- Added CustomPassUtils API to simplify Blur, Copy and DrawRenderers custom passes.
- Added Histogram guided automatic exposure.
- Added few exposure debug modes.
- Added support for multiple path-traced views at once (e.g., scene and game views).
- Added support for 3DsMax's 2021 Simplified Physical Material from FBX files in the Model Importer.
- Added custom target mid grey for auto exposure.
- Added CustomPassUtils API to simplify Blur, Copy and DrawRenderers custom passes.
- Added an API in HDRP to override the camera within the rendering of a frame (mainly for custom pass).
- Added more custom pass API functions, mainly to render objects from another camera.
- Added support for transparent Unlit in path tracing.
- Added a minimal lit used for RTGI in peformance mode.
- Added procedural metering mask that can follow an object
- Added presets quality settings for RTAO and RTGI.
- Added an override for the shadow culling that allows better directional shadow maps in ray tracing effects (RTR, RTGI, RTSSS and RR).
- Added a Cloud Layer volume override.
- Added Fast Memory support for platform that support it.
- Added CPU and GPU timings for ray tracing effects.
- Added support to combine RTSSS and RTGI (1248733).
- Added IES Profile support for Point, Spot and Rectangular-Area lights
- Added support for multiple mapping modes in AxF.
- Add support of lightlayers on indirect lighting controller
- Added compute shader stripping.
- Added Cull Mode option for opaque materials and ShaderGraphs.
- Added scene view exposure override.
- Added support for exposure curve remapping for min/max limits.
- Added presets for ray traced reflections.
- Added final image histogram debug view (both luminance and RGB).
- Added an example texture and rotation to the Cloud Layer volume override.
- Added an option to extend the camera culling for skinned mesh animation in ray tracing effects (1258547).
- Added decal layer system similar to light layer. Mesh will receive a decal when both decal layer mask matches.
- Added shader graph nodes for rendering a complex eye shader.
- Added more controls to contact shadows and increased quality in some parts.
- Added a physically based option in DoF volume.
- Added API to check if a Camera, Light or ReflectionProbe is compatible with HDRP.
- Added path tracing test scene for normal mapping.
- Added missing API documentation.
- Remove CloudLayer
- Added quad overdraw and vertex density debug modes.

### Fixed
- fix when saved HDWizard window tab index out of range (1260273)
- Fix when rescale probe all direction below zero (1219246)
- Update documentation of HDRISky-Backplate, precise how to have Ambient Occlusion on the Backplate
- Sorting, undo, labels, layout in the Lighting Explorer.
- Fixed sky settings and materials in Shader Graph Samples package
- Fix/workaround a probable graphics driver bug in the GTAO shader.
- Fixed Hair and PBR shader graphs double sided modes
- Fixed an issue where updating an HDRP asset in the Quality setting panel would not recreate the pipeline.
- Fixed issue with point lights being considered even when occupying less than a pixel on screen (case 1183196)
- Fix a potential NaN source with iridescence (case 1183216)
- Fixed issue of spotlight breaking when minimizing the cone angle via the gizmo (case 1178279)
- Fixed issue that caused decals not to modify the roughness in the normal buffer, causing SSR to not behave correctly (case 1178336)
- Fixed lit transparent refraction with XR single-pass rendering
- Removed extra jitter for TemporalAA in VR
- Fixed ShaderGraph time in main preview
- Fixed issue on some UI elements in HDRP asset not expanding when clicking the arrow (case 1178369)
- Fixed alpha blending in custom post process
- Fixed the modification of the _AlphaCutoff property in the material UI when exposed with a ShaderGraph parameter.
- Fixed HDRP test `1218_Lit_DiffusionProfiles` on Vulkan.
- Fixed an issue where building a player in non-dev mode would generate render target error logs every frame
- Fixed crash when upgrading version of HDRP
- Fixed rendering issues with material previews
- Fixed NPE when using light module in Shuriken particle systems (1173348).
- Refresh cached shadow on editor changes
- Fixed light supported units caching (1182266)
- Fixed an issue where SSAO (that needs temporal reprojection) was still being rendered when Motion Vectors were not available (case 1184998)
- Fixed a nullref when modifying the height parameters inside the layered lit shader UI.
- Fixed Decal gizmo that become white after exiting play mode
- Fixed Decal pivot position to behave like a spotlight
- Fixed an issue where using the LightingOverrideMask would break sky reflection for regular cameras
- Fix DebugMenu FrameSettingsHistory persistency on close
- Fix DensityVolume, ReflectionProbe aned PlanarReflectionProbe advancedControl display
- Fix DXR scene serialization in wizard
- Fixed an issue where Previews would reallocate History Buffers every frame
- Fixed the SetLightLayer function in HDAdditionalLightData setting the wrong light layer
- Fix error first time a preview is created for planar
- Fixed an issue where SSR would use an incorrect roughness value on ForwardOnly (StackLit, AxF, Fabric, etc.) materials when the pipeline is configured to also allow deferred Lit.
- Fixed issues with light explorer (cases 1183468, 1183269)
- Fix dot colors in LayeredLit material inspector
- Fix undo not resetting all value when undoing the material affectation in LayerLit material
- Fix for issue that caused gizmos to render in render textures (case 1174395)
- Fixed the light emissive mesh not updated when the light was disabled/enabled
- Fixed light and shadow layer sync when setting the HDAdditionalLightData.lightlayersMask property
- Fixed a nullref when a custom post process component that was in the HDRP PP list is removed from the project
- Fixed issue that prevented decals from modifying specular occlusion (case 1178272).
- Fixed exposure of volumetric reprojection
- Fixed multi selection support for Scalable Settings in lights
- Fixed font shaders in test projects for VR by using a Shader Graph version
- Fixed refresh of baked cubemap by incrementing updateCount at the end of the bake (case 1158677).
- Fixed issue with rectangular area light when seen from the back
- Fixed decals not affecting lightmap/lightprobe
- Fixed zBufferParams with XR single-pass rendering
- Fixed moving objects not rendered in custom passes
- Fixed abstract classes listed in the + menu of the custom pass list
- Fixed custom pass that was rendered in previews
- Fixed precision error in zero value normals when applying decals (case 1181639)
- Fixed issue that triggered No Scene Lighting view in game view as well (case 1156102)
- Assign default volume profile when creating a new HDRP Asset
- Fixed fov to 0 in planar probe breaking the projection matrix (case 1182014)
- Fixed bugs with shadow caching
- Reassign the same camera for a realtime probe face render request to have appropriate history buffer during realtime probe rendering.
- Fixed issue causing wrong shading when normal map mode is Object space, no normal map is set, but a detail map is present (case 1143352)
- Fixed issue with decal and htile optimization
- Fixed TerrainLit shader compilation error regarding `_Control0_TexelSize` redefinition (case 1178480).
- Fixed warning about duplicate HDRuntimeReflectionSystem when configuring play mode without domain reload.
- Fixed an editor crash when multiple decal projectors were selected and some had null material
- Added all relevant fix actions to FixAll button in Wizard
- Moved FixAll button on top of the Wizard
- Fixed an issue where fog color was not pre-exposed correctly
- Fix priority order when custom passes are overlapping
- Fix cleanup not called when the custom pass GameObject is destroyed
- Replaced most instances of GraphicsSettings.renderPipelineAsset by GraphicsSettings.currentRenderPipeline. This should fix some parameters not working on Quality Settings overrides.
- Fixed an issue with Realtime GI not working on upgraded projects.
- Fixed issue with screen space shadows fallback texture was not set as a texture array.
- Fixed Pyramid Lights bounding box
- Fixed terrain heightmap default/null values and epsilons
- Fixed custom post-processing effects breaking when an abstract class inherited from `CustomPostProcessVolumeComponent`
- Fixed XR single-pass rendering in Editor by using ShaderConfig.s_XrMaxViews to allocate matrix array
- Multiple different skies rendered at the same time by different cameras are now handled correctly without flickering
- Fixed flickering issue happening when different volumes have shadow settings and multiple cameras are present.
- Fixed issue causing planar probes to disappear if there is no light in the scene.
- Fixed a number of issues with the prefab isolation mode (Volumes leaking from the main scene and reflection not working properly)
- Fixed an issue with fog volume component upgrade not working properly
- Fixed Spot light Pyramid Shape has shadow artifacts on aspect ratio values lower than 1
- Fixed issue with AO upsampling in XR
- Fixed camera without HDAdditionalCameraData component not rendering
- Removed the macro ENABLE_RAYTRACING for most of the ray tracing code
- Fixed prefab containing camera reloading in loop while selected in the Project view
- Fixed issue causing NaN wheh the Z scale of an object is set to 0.
- Fixed DXR shader passes attempting to render before pipeline loaded
- Fixed black ambient sky issue when importing a project after deleting Library.
- Fixed issue when upgrading a Standard transparent material (case 1186874)
- Fixed area light cookies not working properly with stack lit
- Fixed material render queue not updated when the shader is changed in the material inspector.
- Fixed a number of issues with full screen debug modes not reseting correctly when setting another mutually exclusive mode
- Fixed compile errors for platforms with no VR support
- Fixed an issue with volumetrics and RTHandle scaling (case 1155236)
- Fixed an issue where sky lighting might be updated uselessly
- Fixed issue preventing to allow setting decal material to none (case 1196129)
- Fixed XR multi-pass decals rendering
- Fixed several fields on Light Inspector that not supported Prefab overrides
- Fixed EOL for some files
- Fixed scene view rendering with volumetrics and XR enabled
- Fixed decals to work with multiple cameras
- Fixed optional clear of GBuffer (Was always on)
- Fixed render target clears with XR single-pass rendering
- Fixed HDRP samples file hierarchy
- Fixed Light units not matching light type
- Fixed QualitySettings panel not displaying HDRP Asset
- Fixed black reflection probes the first time loading a project
- Fixed y-flip in scene view with XR SDK
- Fixed Decal projectors do not immediately respond when parent object layer mask is changed in editor.
- Fixed y-flip in scene view with XR SDK
- Fixed a number of issues with Material Quality setting
- Fixed the transparent Cull Mode option in HD unlit master node settings only visible if double sided is ticked.
- Fixed an issue causing shadowed areas by contact shadows at the edge of far clip plane if contact shadow length is very close to far clip plane.
- Fixed editing a scalable settings will edit all loaded asset in memory instead of targetted asset.
- Fixed Planar reflection default viewer FOV
- Fixed flickering issues when moving the mouse in the editor with ray tracing on.
- Fixed the ShaderGraph main preview being black after switching to SSS in the master node settings
- Fixed custom fullscreen passes in VR
- Fixed camera culling masks not taken in account in custom pass volumes
- Fixed object not drawn in custom pass when using a DrawRenderers with an HDRP shader in a build.
- Fixed injection points for Custom Passes (AfterDepthAndNormal and BeforePreRefraction were missing)
- Fixed a enum to choose shader tags used for drawing objects (DepthPrepass or Forward) when there is no override material.
- Fixed lit objects in the BeforePreRefraction, BeforeTransparent and BeforePostProcess.
- Fixed the None option when binding custom pass render targets to allow binding only depth or color.
- Fixed custom pass buffers allocation so they are not allocated if they're not used.
- Fixed the Custom Pass entry in the volume create asset menu items.
- Fixed Prefab Overrides workflow on Camera.
- Fixed alignment issue in Preset for Camera.
- Fixed alignment issue in Physical part for Camera.
- Fixed FrameSettings multi-edition.
- Fixed a bug happening when denoising multiple ray traced light shadows
- Fixed minor naming issues in ShaderGraph settings
- VFX: Removed z-fight glitches that could appear when using deferred depth prepass and lit quad primitives
- VFX: Preserve specular option for lit outputs (matches HDRP lit shader)
- Fixed an issue with Metal Shader Compiler and GTAO shader for metal
- Fixed resources load issue while upgrading HDRP package.
- Fix LOD fade mask by accounting for field of view
- Fixed spot light missing from ray tracing indirect effects.
- Fixed a UI bug in the diffusion profile list after fixing them from the wizard.
- Fixed the hash collision when creating new diffusion profile assets.
- Fixed a light leaking issue with box light casting shadows (case 1184475)
- Fixed Cookie texture type in the cookie slot of lights (Now displays a warning because it is not supported).
- Fixed a nullref that happens when using the Shuriken particle light module
- Fixed alignment in Wizard
- Fixed text overflow in Wizard's helpbox
- Fixed Wizard button fix all that was not automatically grab all required fixes
- Fixed VR tab for MacOS in Wizard
- Fixed local config package workflow in Wizard
- Fixed issue with contact shadows shifting when MSAA is enabled.
- Fixed EV100 in the PBR sky
- Fixed an issue In URP where sometime the camera is not passed to the volume system and causes a null ref exception (case 1199388)
- Fixed nullref when releasing HDRP with custom pass disabled
- Fixed performance issue derived from copying stencil buffer.
- Fixed an editor freeze when importing a diffusion profile asset from a unity package.
- Fixed an exception when trying to reload a builtin resource.
- Fixed the light type intensity unit reset when switching the light type.
- Fixed compilation error related to define guards and CreateLayoutFromXrSdk()
- Fixed documentation link on CustomPassVolume.
- Fixed player build when HDRP is in the project but not assigned in the graphic settings.
- Fixed an issue where ambient probe would be black for the first face of a baked reflection probe
- VFX: Fixed Missing Reference to Visual Effect Graph Runtime Assembly
- Fixed an issue where rendering done by users in EndCameraRendering would be executed before the main render loop.
- Fixed Prefab Override in main scope of Volume.
- Fixed alignment issue in Presset of main scope of Volume.
- Fixed persistence of ShowChromeGizmo and moved it to toolbar for coherency in ReflectionProbe and PlanarReflectionProbe.
- Fixed Alignement issue in ReflectionProbe and PlanarReflectionProbe.
- Fixed Prefab override workflow issue in ReflectionProbe and PlanarReflectionProbe.
- Fixed empty MoreOptions and moved AdvancedManipulation in a dedicated location for coherency in ReflectionProbe and PlanarReflectionProbe.
- Fixed Prefab override workflow issue in DensityVolume.
- Fixed empty MoreOptions and moved AdvancedManipulation in a dedicated location for coherency in DensityVolume.
- Fix light limit counts specified on the HDRP asset
- Fixed Quality Settings for SSR, Contact Shadows and Ambient Occlusion volume components
- Fixed decalui deriving from hdshaderui instead of just shaderui
- Use DelayedIntField instead of IntField for scalable settings
- Fixed init of debug for FrameSettingsHistory on SceneView camera
- Added a fix script to handle the warning 'referenced script in (GameObject 'SceneIDMap') is missing'
- Fix Wizard load when none selected for RenderPipelineAsset
- Fixed TerrainLitGUI when per-pixel normal property is not present.
- Fixed rendering errors when enabling debug modes with custom passes
- Fix an issue that made PCSS dependent on Atlas resolution (not shadow map res)
- Fixing a bug whith histories when n>4 for ray traced shadows
- Fixing wrong behavior in ray traced shadows for mesh renderers if their cast shadow is shadow only or double sided
- Only tracing rays for shadow if the point is inside the code for spotlight shadows
- Only tracing rays if the point is inside the range for point lights
- Fixing ghosting issues when the screen space shadow  indexes change for a light with ray traced shadows
- Fixed an issue with stencil management and Xbox One build that caused corrupted output in deferred mode.
- Fixed a mismatch in behavior between the culling of shadow maps and ray traced point and spot light shadows
- Fixed recursive ray tracing not working anymore after intermediate buffer refactor.
- Fixed ray traced shadow denoising not working (history rejected all the time).
- Fixed shader warning on xbox one
- Fixed cookies not working for spot lights in ray traced reflections, ray traced GI and recursive rendering
- Fixed an inverted handling of CoatSmoothness for SSR in StackLit.
- Fixed missing distortion inputs in Lit and Unlit material UI.
- Fixed issue that propagated NaNs across multiple frames through the exposure texture.
- Fixed issue with Exclude from TAA stencil ignored.
- Fixed ray traced reflection exposure issue.
- Fixed issue with TAA history not initialising corretly scale factor for first frame
- Fixed issue with stencil test of material classification not using the correct Mask (causing false positive and bad performance with forward material in deferred)
- Fixed issue with History not reset when chaning antialiasing mode on camera
- Fixed issue with volumetric data not being initialized if default settings have volumetric and reprojection off.
- Fixed ray tracing reflection denoiser not applied in tier 1
- Fixed the vibility of ray tracing related methods.
- Fixed the diffusion profile list not saved when clicking the fix button in the material UI.
- Fixed crash when pushing bounce count higher than 1 for ray traced GI or reflections
- Fixed PCSS softness scale so that it better match ray traced reference for punctual lights.
- Fixed exposure management for the path tracer
- Fixed AxF material UI containing two advanced options settings.
- Fixed an issue where cached sky contexts were being destroyed wrongly, breaking lighting in the LookDev
- Fixed issue that clamped PCSS softness too early and not after distance scale.
- Fixed fog affect transparent on HD unlit master node
- Fixed custom post processes re-ordering not saved.
- Fixed NPE when using scalable settings
- Fixed an issue where PBR sky precomputation was reset incorrectly in some cases causing bad performance.
- Fixed a bug due to depth history begin overriden too soon
- Fixed CustomPassSampleCameraColor scale issue when called from Before Transparent injection point.
- Fixed corruption of AO in baked probes.
- Fixed issue with upgrade of projects that still had Very High as shadow filtering quality.
- Fixed issue that caused Distortion UI to appear in Lit.
- Fixed several issues with decal duplicating when editing them.
- Fixed initialization of volumetric buffer params (1204159)
- Fixed an issue where frame count was incorrectly reset for the game view, causing temporal processes to fail.
- Fixed Culling group was not disposed error.
- Fixed issues on some GPU that do not support gathers on integer textures.
- Fixed an issue with ambient probe not being initialized for the first frame after a domain reload for volumetric fog.
- Fixed the scene visibility of decal projectors and density volumes
- Fixed a leak in sky manager.
- Fixed an issue where entering playmode while the light editor is opened would produce null reference exceptions.
- Fixed the debug overlay overlapping the debug menu at runtime.
- Fixed an issue with the framecount when changing scene.
- Fixed errors that occurred when using invalid near and far clip plane values for planar reflections.
- Fixed issue with motion blur sample weighting function.
- Fixed motion vectors in MSAA.
- Fixed sun flare blending (case 1205862).
- Fixed a lot of issues related to ray traced screen space shadows.
- Fixed memory leak caused by apply distortion material not being disposed.
- Fixed Reflection probe incorrectly culled when moving its parent (case 1207660)
- Fixed a nullref when upgrading the Fog volume components while the volume is opened in the inspector.
- Fix issues where decals on PS4 would not correctly write out the tile mask causing bits of the decal to go missing.
- Use appropriate label width and text content so the label is completely visible
- Fixed an issue where final post process pass would not output the default alpha value of 1.0 when using 11_11_10 color buffer format.
- Fixed SSR issue after the MSAA Motion Vector fix.
- Fixed an issue with PCSS on directional light if punctual shadow atlas was not allocated.
- Fixed an issue where shadow resolution would be wrong on the first face of a baked reflection probe.
- Fixed issue with PCSS softness being incorrect for cascades different than the first one.
- Fixed custom post process not rendering when using multiple HDRP asset in quality settings
- Fixed probe gizmo missing id (case 1208975)
- Fixed a warning in raytracingshadowfilter.compute
- Fixed issue with AO breaking with small near plane values.
- Fixed custom post process Cleanup function not called in some cases.
- Fixed shader warning in AO code.
- Fixed a warning in simpledenoiser.compute
- Fixed tube and rectangle light culling to use their shape instead of their range as a bounding box.
- Fixed caused by using gather on a UINT texture in motion blur.
- Fix issue with ambient occlusion breaking when dynamic resolution is active.
- Fixed some possible NaN causes in Depth of Field.
- Fixed Custom Pass nullref due to the new Profiling Sample API changes
- Fixed the black/grey screen issue on after post process Custom Passes in non dev builds.
- Fixed particle lights.
- Improved behavior of lights and probe going over the HDRP asset limits.
- Fixed issue triggered when last punctual light is disabled and more than one camera is used.
- Fixed Custom Pass nullref due to the new Profiling Sample API changes
- Fixed the black/grey screen issue on after post process Custom Passes in non dev builds.
- Fixed XR rendering locked to vsync of main display with Standalone Player.
- Fixed custom pass cleanup not called at the right time when using multiple volumes.
- Fixed an issue on metal with edge of decal having artifact by delaying discard of fragments during decal projection
- Fixed various shader warning
- Fixing unnecessary memory allocations in the ray tracing cluster build
- Fixed duplicate column labels in LightEditor's light tab
- Fixed white and dark flashes on scenes with very high or very low exposure when Automatic Exposure is being used.
- Fixed an issue where passing a null ProfilingSampler would cause a null ref exception.
- Fixed memory leak in Sky when in matcap mode.
- Fixed compilation issues on platform that don't support VR.
- Fixed migration code called when we create a new HDRP asset.
- Fixed RemoveComponent on Camera contextual menu to not remove Camera while a component depend on it.
- Fixed an issue where ambient occlusion and screen space reflections editors would generate null ref exceptions when HDRP was not set as the current pipeline.
- Fixed a null reference exception in the probe UI when no HDRP asset is present.
- Fixed the outline example in the doc (sampling range was dependent on screen resolution)
- Fixed a null reference exception in the HDRI Sky editor when no HDRP asset is present.
- Fixed an issue where Decal Projectors created from script where rotated around the X axis by 90°.
- Fixed frustum used to compute Density Volumes visibility when projection matrix is oblique.
- Fixed a null reference exception in Path Tracing, Recursive Rendering and raytraced Global Illumination editors when no HDRP asset is present.
- Fix for NaNs on certain geometry with Lit shader -- [case 1210058](https://fogbugz.unity3d.com/f/cases/1210058/)
- Fixed an issue where ambient occlusion and screen space reflections editors would generate null ref exceptions when HDRP was not set as the current pipeline.
- Fixed a null reference exception in the probe UI when no HDRP asset is present.
- Fixed the outline example in the doc (sampling range was dependent on screen resolution)
- Fixed a null reference exception in the HDRI Sky editor when no HDRP asset is present.
- Fixed an issue where materials newly created from the contextual menu would have an invalid state, causing various problems until it was edited.
- Fixed transparent material created with ZWrite enabled (now it is disabled by default for new transparent materials)
- Fixed mouseover on Move and Rotate tool while DecalProjector is selected.
- Fixed wrong stencil state on some of the pixel shader versions of deferred shader.
- Fixed an issue where creating decals at runtime could cause a null reference exception.
- Fixed issue that displayed material migration dialog on the creation of new project.
- Fixed various issues with time and animated materials (cases 1210068, 1210064).
- Updated light explorer with latest changes to the Fog and fixed issues when no visual environment was present.
- Fixed not handleling properly the recieve SSR feature with ray traced reflections
- Shadow Atlas is no longer allocated for area lights when they are disabled in the shader config file.
- Avoid MRT Clear on PS4 as it is not implemented yet.
- Fixed runtime debug menu BitField control.
- Fixed the radius value used for ray traced directional light.
- Fixed compilation issues with the layered lit in ray tracing shaders.
- Fixed XR autotests viewport size rounding
- Fixed mip map slider knob displayed when cubemap have no mipmap
- Remove unnecessary skip of material upgrade dialog box.
- Fixed the profiling sample mismatch errors when enabling the profiler in play mode
- Fixed issue that caused NaNs in reflection probes on consoles.
- Fixed adjusting positive axis of Blend Distance slides the negative axis in the density volume component.
- Fixed the blend of reflections based on the weight.
- Fixed fallback for ray traced reflections when denoising is enabled.
- Fixed error spam issue with terrain detail terrainDetailUnsupported (cases 1211848)
- Fixed hardware dynamic resolution causing cropping/scaling issues in scene view (case 1158661)
- Fixed Wizard check order for `Hardware and OS` and `Direct3D12`
- Fix AO issue turning black when Far/Near plane distance is big.
- Fixed issue when opening lookdev and the lookdev volume have not been assigned yet.
- Improved memory usage of the sky system.
- Updated label in HDRP quality preference settings (case 1215100)
- Fixed Decal Projector gizmo not undoing properly (case 1216629)
- Fix a leak in the denoising of ray traced reflections.
- Fixed Alignment issue in Light Preset
- Fixed Environment Header in LightingWindow
- Fixed an issue where hair shader could write garbage in the diffuse lighting buffer, causing NaNs.
- Fixed an exposure issue with ray traced sub-surface scattering.
- Fixed runtime debug menu light hierarchy None not doing anything.
- Fixed the broken ShaderGraph preview when creating a new Lit graph.
- Fix indentation issue in preset of LayeredLit material.
- Fixed minor issues with cubemap preview in the inspector.
- Fixed wrong build error message when building for android on mac.
- Fixed an issue related to denoising ray trace area shadows.
- Fixed wrong build error message when building for android on mac.
- Fixed Wizard persistency of Direct3D12 change on domain reload.
- Fixed Wizard persistency of FixAll on domain reload.
- Fixed Wizard behaviour on domain reload.
- Fixed a potential source of NaN in planar reflection probe atlas.
- Fixed an issue with MipRatio debug mode showing _DebugMatCapTexture not being set.
- Fixed missing initialization of input params in Blit for VR.
- Fix Inf source in LTC for area lights.
- Fix issue with AO being misaligned when multiple view are visible.
- Fix issue that caused the clamp of camera rotation motion for motion blur to be ineffective.
- Fixed issue with AssetPostprocessors dependencies causing models to be imported twice when upgrading the package version.
- Fixed culling of lights with XR SDK
- Fixed memory stomp in shadow caching code, leading to overflow of Shadow request array and runtime errors.
- Fixed an issue related to transparent objects reading the ray traced indirect diffuse buffer
- Fixed an issue with filtering ray traced area lights when the intensity is high or there is an exposure.
- Fixed ill-formed include path in Depth Of Field shader.
- Fixed shader graph and ray tracing after the shader target PR.
- Fixed a bug in semi-transparent shadows (object further than the light casting shadows)
- Fix state enabled of default volume profile when in package.
- Fixed removal of MeshRenderer and MeshFilter on adding Light component.
- Fixed Ray Traced SubSurface Scattering not working with ray traced area lights
- Fixed Ray Traced SubSurface Scattering not working in forward mode.
- Fixed a bug in debug light volumes.
- Fixed a bug related to ray traced area light shadow history.
- Fixed an issue where fog sky color mode could sample NaNs in the sky cubemap.
- Fixed a leak in the PBR sky renderer.
- Added a tooltip to the Ambient Mode parameter in the Visual Envionment volume component.
- Static lighting sky now takes the default volume into account (this fixes discrepancies between baked and realtime lighting).
- Fixed a leak in the sky system.
- Removed MSAA Buffers allocation when lit shader mode is set to "deferred only".
- Fixed invalid cast for realtime reflection probes (case 1220504)
- Fixed invalid game view rendering when disabling all cameras in the scene (case 1105163)
- Hide reflection probes in the renderer components.
- Fixed infinite reload loop while displaying Light's Shadow's Link Light Layer in Inspector of Prefab Asset.
- Fixed the culling was not disposed error in build log.
- Fixed the cookie atlas size and planar atlas size being too big after an upgrade of the HDRP asset.
- Fixed transparent SSR for shader graph.
- Fixed an issue with emissive light meshes not being in the RAS.
- Fixed DXR player build
- Fixed the HDRP asset migration code not being called after an upgrade of the package
- Fixed draw renderers custom pass out of bound exception
- Fixed the PBR shader rendering in deferred
- Fixed some typos in debug menu (case 1224594)
- Fixed ray traced point and spot lights shadows not rejecting istory when semi-transparent or colored.
- Fixed a warning due to StaticLightingSky when reloading domain in some cases.
- Fixed the MaxLightCount being displayed when the light volume debug menu is on ColorAndEdge.
- Fixed issue with unclear naming of debug menu for decals.
- Fixed z-fighting in scene view when scene lighting is off (case 1203927)
- Fixed issue that prevented cubemap thumbnails from rendering (only on D3D11 and Metal).
- Fixed ray tracing with VR single-pass
- Fix an exception in ray tracing that happens if two LOD levels are using the same mesh renderer.
- Fixed error in the console when switching shader to decal in the material UI.
- Fixed an issue with refraction model and ray traced recursive rendering (case 1198578).
- Fixed an issue where a dynamic sky changing any frame may not update the ambient probe.
- Fixed cubemap thumbnail generation at project load time.
- Fixed cubemap thumbnail generation at project load time.
- Fixed XR culling with multiple cameras
- Fixed XR single-pass with Mock HMD plugin
- Fixed sRGB mismatch with XR SDK
- Fixed an issue where default volume would not update when switching profile.
- Fixed issue with uncached reflection probe cameras reseting the debug mode (case 1224601)
- Fixed an issue where AO override would not override specular occlusion.
- Fixed an issue where Volume inspector might not refresh correctly in some cases.
- Fixed render texture with XR
- Fixed issue with resources being accessed before initialization process has been performed completely.
- Half fixed shuriken particle light that cast shadows (only the first one will be correct)
- Fixed issue with atmospheric fog turning black if a planar reflection probe is placed below ground level. (case 1226588)
- Fixed custom pass GC alloc issue in CustomPassVolume.GetActiveVolumes().
- Fixed a bug where instanced shadergraph shaders wouldn't compile on PS4.
- Fixed an issue related to the envlightdatasrt not being bound in recursive rendering.
- Fixed shadow cascade tooltip when using the metric mode (case 1229232)
- Fixed how the area light influence volume is computed to match rasterization.
- Focus on Decal uses the extends of the projectors
- Fixed usage of light size data that are not available at runtime.
- Fixed the depth buffer copy made before custom pass after opaque and normal injection point.
- Fix for issue that prevented scene from being completely saved when baked reflection probes are present and lighting is set to auto generate.
- Fixed drag area width at left of Light's intensity field in Inspector.
- Fixed light type resolution when performing a reset on HDAdditionalLightData (case 1220931)
- Fixed reliance on atan2 undefined behavior in motion vector debug shader.
- Fixed an usage of a a compute buffer not bound (1229964)
- Fixed an issue where changing the default volume profile from another inspector would not update the default volume editor.
- Fix issues in the post process system with RenderTexture being invalid in some cases, causing rendering problems.
- Fixed an issue where unncessarily serialized members in StaticLightingSky component would change each time the scene is changed.
- Fixed a weird behavior in the scalable settings drawing when the space becomes tiny (1212045).
- Fixed a regression in the ray traced indirect diffuse due to the new probe system.
- Fix for range compression factor for probes going negative (now clamped to positive values).
- Fixed path validation when creating new volume profile (case 1229933)
- Fixed a bug where Decal Shader Graphs would not recieve reprojected Position, Normal, or Bitangent data. (1239921)
- Fix reflection hierarchy for CARPAINT in AxF.
- Fix precise fresnel for delta lights for SVBRDF in AxF.
- Fixed the debug exposure mode for display sky reflection and debug view baked lighting
- Fixed MSAA depth resolve when there is no motion vectors
- Fixed various object leaks in HDRP.
- Fixed compile error with XR SubsystemManager.
- Fix for assertion triggering sometimes when saving a newly created lit shader graph (case 1230996)
- Fixed culling of planar reflection probes that change position (case 1218651)
- Fixed null reference when processing lightprobe (case 1235285)
- Fix issue causing wrong planar reflection rendering when more than one camera is present.
- Fix black screen in XR when HDRP package is present but not used.
- Fixed an issue with the specularFGD term being used when the material has a clear coat (lit shader).
- Fixed white flash happening with auto-exposure in some cases (case 1223774)
- Fixed NaN which can appear with real time reflection and inf value
- Fixed an issue that was collapsing the volume components in the HDRP default settings
- Fixed warning about missing bound decal buffer
- Fixed shader warning on Xbox for ResolveStencilBuffer.compute.
- Fixed PBR shader ZTest rendering in deferred.
- Replaced commands incompatible with async compute in light list build process.
- Diffusion Profile and Material references in HDRP materials are now correctly exported to unity packages. Note that the diffusion profile or the material references need to be edited once before this can work properly.
- Fix MaterialBalls having same guid issue
- Fix spelling and grammatical errors in material samples
- Fixed unneeded cookie texture allocation for cone stop lights.
- Fixed scalarization code for contact shadows.
- Fixed volume debug in playmode
- Fixed issue when toggling anything in HDRP asset that will produce an error (case 1238155)
- Fixed shader warning in PCSS code when using Vulkan.
- Fixed decal that aren't working without Metal and Ambient Occlusion option enabled.
- Fixed an error about procedural sky being logged by mistake.
- Fixed shadowmask UI now correctly showing shadowmask disable
- Made more explicit the warning about raytracing and asynchronous compute. Also fixed the condition in which it appears.
- Fixed a null ref exception in static sky when the default volume profile is invalid.
- DXR: Fixed shader compilation error with shader graph and pathtracer
- Fixed SceneView Draw Modes not being properly updated after opening new scene view panels or changing the editor layout.
- VFX: Removed irrelevant queues in render queue selection from HDRP outputs
- VFX: Motion Vector are correctly renderered with MSAA [Case 1240754](https://issuetracker.unity3d.com/product/unity/issues/guid/1240754/)
- Fixed a cause of NaN when a normal of 0-length is generated (usually via shadergraph).
- Fixed issue with screen-space shadows not enabled properly when RT is disabled (case 1235821)
- Fixed a performance issue with stochastic ray traced area shadows.
- Fixed cookie texture not updated when changing an import settings (srgb for example).
- Fixed flickering of the game/scene view when lookdev is running.
- Fixed issue with reflection probes in realtime time mode with OnEnable baking having wrong lighting with sky set to dynamic (case 1238047).
- Fixed transparent motion vectors not working when in MSAA.
- Fix error when removing DecalProjector from component contextual menu (case 1243960)
- Fixed issue with post process when running in RGBA16 and an object with additive blending is in the scene.
- Fixed corrupted values on LayeredLit when using Vertex Color multiply mode to multiply and MSAA is activated.
- Fix conflicts with Handles manipulation when performing a Reset in DecalComponent (case 1238833)
- Fixed depth prepass and postpass being disabled after changing the shader in the material UI.
- Fixed issue with sceneview camera settings not being saved after Editor restart.
- Fixed issue when switching back to custom sensor type in physical camera settings (case 1244350).
- Fixed a null ref exception when running playmode tests with the render pipeline debug window opened.
- Fixed some GCAlloc in the debug window.
- Fixed shader graphs not casting semi-transparent and color shadows (case 1242617)
- Fixed thin refraction mode not working properly.
- Fixed assert on tests caused by probe culling results being requested when culling did not happen. (case 1246169)
- Fixed over consumption of GPU memory by the Physically Based Sky.
- Fixed an invalid rotation in Planar Reflection Probe editor display, that was causing an error message (case 1182022)
- Put more information in Camera background type tooltip and fixed inconsistent exposure behavior when changing bg type.
- Fixed issue that caused not all baked reflection to be deleted upon clicking "Clear Baked Data" in the lighting menu (case 1136080)
- Fixed an issue where asset preview could be rendered white because of static lighting sky.
- Fixed an issue where static lighting was not updated when removing the static lighting sky profile.
- Fixed the show cookie atlas debug mode not displaying correctly when enabling the clear cookie atlas option.
- Fixed various multi-editing issues when changing Emission parameters.
- Fixed error when undo a Reflection Probe removal in a prefab instance. (case 1244047)
- Fixed Microshadow not working correctly in deferred with LightLayers
- Tentative fix for missing include in depth of field shaders.
- Fixed the light overlap scene view draw mode (wasn't working at all).
- Fixed taaFrameIndex and XR tests 4052 and 4053
- Fixed the prefab integration of custom passes (Prefab Override Highlight not working as expected).
- Cloned volume profile from read only assets are created in the root of the project. (case 1154961)
- Fixed Wizard check on default volume profile to also check it is not the default one in package.
- Fix erroneous central depth sampling in TAA.
- Fixed light layers not correctly disabled when the lightlayers is set to Nothing and Lightlayers isn't enabled in HDRP Asset
- Fixed issue with Model Importer materials falling back to the Legacy default material instead of HDRP's default material when import happens at Editor startup.
- Fixed a wrong condition in CameraSwitcher, potentially causing out of bound exceptions.
- Fixed an issue where editing the Look Dev default profile would not reflect directly in the Look Dev window.
- Fixed a bug where the light list is not cleared but still used when resizing the RT.
- Fixed exposure debug shader with XR single-pass rendering.
- Fixed issues with scene view and transparent motion vectors.
- Fixed black screens for linux/HDRP (1246407)
- Fixed a vulkan and metal warning in the SSGI compute shader.
- Fixed an exception due to the color pyramid not allocated when SSGI is enabled.
- Fixed an issue with the first Depth history was incorrectly copied.
- Fixed path traced DoF focusing issue
- Fix an issue with the half resolution Mode (performance)
- Fix an issue with the color intensity of emissive for performance rtgi
- Fixed issue with rendering being mostly broken when target platform disables VR.
- Workaround an issue caused by GetKernelThreadGroupSizes  failing to retrieve correct group size.
- Fix issue with fast memory and rendergraph.
- Fixed transparent motion vector framesetting not sanitized.
- Fixed wrong order of post process frame settings.
- Fixed white flash when enabling SSR or SSGI.
- The ray traced indrect diffuse and RTGI were combined wrongly with the rest of the lighting (1254318).
- Fixed an exception happening when using RTSSS without using RTShadows.
- Fix inconsistencies with transparent motion vectors and opaque by allowing camera only transparent motion vectors.
- Fix reflection probe frame settings override
- Fixed certain shadow bias artifacts present in volumetric lighting (case 1231885).
- Fixed area light cookie not updated when switch the light type from a spot that had a cookie.
- Fixed issue with dynamic resolution updating when not in play mode.
- Fixed issue with Contrast Adaptive Sharpening upsample mode and preview camera.
- Fix issue causing blocky artifacts when decals affect metallic and are applied on material with specular color workflow.
- Fixed issue with depth pyramid generation and dynamic resolution.
- Fixed an issue where decals were duplicated in prefab isolation mode.
- Fixed an issue where rendering preview with MSAA might generate render graph errors.
- Fixed compile error in PS4 for planar reflection filtering.
- Fixed issue with blue line in prefabs for volume mode.
- Fixing the internsity being applied to RTAO too early leading to unexpected results (1254626).
- Fix issue that caused sky to incorrectly render when using a custom projection matrix.
- Fixed null reference exception when using depth pre/post pass in shadergraph with alpha clip in the material.
- Appropriately constraint blend distance of reflection probe while editing with the inspector (case 1248931)
- Fixed AxF handling of roughness for Blinn-Phong type materials
- Fixed AxF UI errors when surface type is switched to transparent
- Fixed a serialization issue, preventing quality level parameters to undo/redo and update scene view on change.
- Fixed an exception occuring when a camera doesn't have an HDAdditionalCameraData (1254383).
- Fixed ray tracing with XR single-pass.
- Fixed warning in HDAdditionalLightData OnValidate (cases 1250864, 1244578)
- Fixed a bug related to denoising ray traced reflections.
- Fixed nullref in the layered lit material inspector.
- Fixed an issue where manipulating the color wheels in a volume component would reset the cursor every time.
- Fixed an issue where static sky lighting would not be updated for a new scene until it's reloaded at least once.
- Fixed culling for decals when used in prefabs and edited in context.
- Force to rebake probe with missing baked texture. (1253367)
- Fix supported Mac platform detection to handle new major version (11.0) properly
- Fixed typo in the Render Pipeline Wizard under HDRP+VR
- Change transparent SSR name in frame settings to avoid clipping.
- Fixed missing include guards in shadow hlsl files.
- Repaint the scene view whenever the scene exposure override is changed.
- Fixed an error when clearing the SSGI history texture at creation time (1259930).
- Fixed alpha to mask reset when toggling alpha test in the material UI.
- Fixed an issue where opening the look dev window with the light theme would make the window blink and eventually crash unity.
- Fixed fallback for ray tracing and light layers (1258837).
- Fixed Sorting Priority not displayed correctly in the DrawRenderers custom pass UI.
- Fixed glitch in Project settings window when selecting diffusion profiles in material section (case 1253090)
- Fixed issue with light layers bigger than 8 (and above the supported range).
- Fixed issue with culling layer mask of area light's emissive mesh
- Fixed overused the atlas for Animated/Render Target Cookies (1259930).
- Fixed errors when switching area light to disk shape while an area emissive mesh was displayed.
- Fixed default frame settings MSAA toggle for reflection probes (case 1247631)
- Fixed the transparent SSR dependency not being properly disabled according to the asset dependencies (1260271).
- Fixed issue with completely black AO on double sided materials when normal mode is set to None.
- Fixed UI drawing of the quaternion (1251235)
- Fix an issue with the quality mode and perf mode on RTR and RTGI and getting rid of unwanted nans (1256923).
- Fixed unitialized ray tracing resources when using non-default HDRP asset (case 1259467).
- Fixed overused the atlas for Animated/Render Target Cookies (1259930).
- Fixed sky asserts with XR multipass
- Fixed for area light not updating baked light result when modifying with gizmo.
- Fixed robustness issue with GetOddNegativeScale() in ray tracing, which was impacting normal mapping (1261160).
- Fixed regression where moving face of the probe gizmo was not moving its position anymore.
- Fixed XR single-pass macros in tessellation shaders.
- Fixed path-traced subsurface scattering mixing with diffuse and specular BRDFs (1250601).
- Fixed custom pass re-ordering issues.
- Improved robustness of normal mapping when scale is 0, and mapping is extreme (normals in or below the tangent plane).
- Fixed XR Display providers not getting zNear and zFar plane distances passed to them when in HDRP.
- Fixed rendering breaking when disabling tonemapping in the frame settings.
- Fixed issue with serialization of exposure modes in volume profiles not being consistent between HDRP versions (case 1261385).
- Fixed issue with duplicate names in newly created sub-layers in the graphics compositor (case 1263093).
- Remove MSAA debug mode when renderpipeline asset has no MSAA
- Fixed some post processing using motion vectors when they are disabled
- Fixed the multiplier of the environement lights being overriden with a wrong value for ray tracing (1260311).
- Fixed a series of exceptions happening when trying to load an asset during wizard execution (1262171).
- Fixed an issue with Stacklit shader not compiling correctly in player with debug display on (1260579)
- Fixed couple issues in the dependence of building the ray tracing acceleration structure.
- Fix sun disk intensity
- Fixed unwanted ghosting for smooth surfaces.
- Fixing an issue in the recursive rendering flag texture usage.
- Fixed a missing dependecy for choosing to evaluate transparent SSR.
- Fixed issue that failed compilation when XR is disabled.
- Fixed a compilation error in the IES code.
- Fixed issue with dynamic resolution handler when no OnResolutionChange callback is specified.
- Fixed multiple volumes, planar reflection, and decal projector position when creating them from the menu.
- Reduced the number of global keyword used in deferredTile.shader
- Fixed incorrect processing of Ambient occlusion probe (9% error was introduced)
- Fixed multiedition of framesettings drop down (case 1270044)
- Fixed planar probe gizmo

### Changed
- Improve MIP selection for decals on Transparents
- Color buffer pyramid is not allocated anymore if neither refraction nor distortion are enabled
- Rename Emission Radius to Radius in UI in Point, Spot
- Angular Diameter parameter for directional light is no longuer an advanced property
- DXR: Remove Light Radius and Angular Diamater of Raytrace shadow. Angular Diameter and Radius are used instead.
- Remove MaxSmoothness parameters from UI for point, spot and directional light. The MaxSmoothness is now deduce from Radius Parameters
- DXR: Remove the Ray Tracing Environement Component. Add a Layer Mask to the ray Tracing volume components to define which objects are taken into account for each effect.
- Removed second cubemaps used for shadowing in lookdev
- Disable Physically Based Sky below ground
- Increase max limit of area light and reflection probe to 128
- Change default texture for detailmap to grey
- Optimize Shadow RT load on Tile based architecture platforms.
- Improved quality of SSAO.
- Moved RequestShadowMapRendering() back to public API.
- Update HDRP DXR Wizard with an option to automatically clone the hdrp config package and setup raytracing to 1 in shaders file.
- Added SceneSelection pass for TerrainLit shader.
- Simplified Light's type API regrouping the logic in one place (Check type in HDAdditionalLightData)
- The support of LOD CrossFade (Dithering transition) in master nodes now required to enable it in the master node settings (Save variant)
- Improved shadow bias, by removing constant depth bias and substituting it with slope-scale bias.
- Fix the default stencil values when a material is created from a SSS ShaderGraph.
- Tweak test asset to be compatible with XR: unlit SG material for canvas and double-side font material
- Slightly tweaked the behaviour of bloom when resolution is low to reduce artifacts.
- Hidden fields in Light Inspector that is not relevant while in BakingOnly mode.
- Changed parametrization of PCSS, now softness is derived from angular diameter (for directional lights) or shape radius (for point/spot lights) and min filter size is now in the [0..1] range.
- Moved the copy of the geometry history buffers to right after the depth mip chain generation.
- Rename "Luminance" to "Nits" in UX for physical light unit
- Rename FrameSettings "SkyLighting" to "SkyReflection"
- Reworked XR automated tests
- The ray traced screen space shadow history for directional, spot and point lights is discarded if the light transform has changed.
- Changed the behavior for ray tracing in case a mesh renderer has both transparent and opaque submeshes.
- Improve history buffer management
- Replaced PlayerSettings.virtualRealitySupported with XRGraphics.tryEnable.
- Remove redundant FrameSettings RealTimePlanarReflection
- Improved a bit the GC calls generated during the rendering.
- Material update is now only triggered when the relevant settings are touched in the shader graph master nodes
- Changed the way Sky Intensity (on Sky volume components) is handled. It's now a combo box where users can choose between Exposure, Multiplier or Lux (for HDRI sky only) instead of both multiplier and exposure being applied all the time. Added a new menu item to convert old profiles.
- Change how method for specular occlusions is decided on inspector shader (Lit, LitTesselation, LayeredLit, LayeredLitTessellation)
- Unlocked SSS, SSR, Motion Vectors and Distortion frame settings for reflections probes.
- Hide unused LOD settings in Quality Settings legacy window.
- Reduced the constrained distance for temporal reprojection of ray tracing denoising
- Removed shadow near plane from the Directional Light Shadow UI.
- Improved the performances of custom pass culling.
- The scene view camera now replicates the physical parameters from the camera tagged as "MainCamera".
- Reduced the number of GC.Alloc calls, one simple scene without plarnar / probes, it should be 0B.
- Renamed ProfilingSample to ProfilingScope and unified API. Added GPU Timings.
- Updated macros to be compatible with the new shader preprocessor.
- Ray tracing reflection temporal filtering is now done in pre-exposed space
- Search field selects the appropriate fields in both project settings panels 'HDRP Default Settings' and 'Quality/HDRP'
- Disabled the refraction and transmission map keywords if the material is opaque.
- Keep celestial bodies outside the atmosphere.
- Updated the MSAA documentation to specify what features HDRP supports MSAA for and what features it does not.
- Shader use for Runtime Debug Display are now correctly stripper when doing a release build
- Now each camera has its own Volume Stack. This allows Volume Parameters to be updated as early as possible and be ready for the whole frame without conflicts between cameras.
- Disable Async for SSR, SSAO and Contact shadow when aggregated ray tracing frame setting is on.
- Improved performance when entering play mode without domain reload by a factor of ~25
- Renamed the camera profiling sample to include the camera name
- Discarding the ray tracing history for AO, reflection, diffuse shadows and GI when the viewport size changes.
- Renamed the camera profiling sample to include the camera name
- Renamed the post processing graphic formats to match the new convention.
- The restart in Wizard for DXR will always be last fix from now on
- Refactoring pre-existing materials to share more shader code between rasterization and ray tracing.
- Setting a material's Refraction Model to Thin does not overwrite the Thickness and Transmission Absorption Distance anymore.
- Removed Wind textures from runtime as wind is no longer built into the pipeline
- Changed Shader Graph titles of master nodes to be more easily searchable ("HDRP/x" -> "x (HDRP)")
- Expose StartSinglePass() and StopSinglePass() as public interface for XRPass
- Replaced the Texture array for 2D cookies (spot, area and directional lights) and for planar reflections by an atlas.
- Moved the tier defining from the asset to the concerned volume components.
- Changing from a tier management to a "mode" management for reflection and GI and removing the ability to enable/disable deferred and ray bining (they are now implied by performance mode)
- The default FrameSettings for ScreenSpaceShadows is set to true for Camera in order to give a better workflow for DXR.
- Refactor internal usage of Stencil bits.
- Changed how the material upgrader works and added documentation for it.
- Custom passes now disable the stencil when overwriting the depth and not writing into it.
- Renamed the camera profiling sample to include the camera name
- Changed the way the shadow casting property of transparent and tranmissive materials is handeled for ray tracing.
- Changed inspector materials stencil setting code to have more sharing.
- Updated the default scene and default DXR scene and DefaultVolumeProfile.
- Changed the way the length parameter is used for ray traced contact shadows.
- Improved the coherency of PCSS blur between cascades.
- Updated VR checks in Wizard to reflect new XR System.
- Removing unused alpha threshold depth prepass and post pass for fabric shader graph.
- Transform result from CIE XYZ to sRGB color space in EvalSensitivity for iridescence.
- Moved BeginCameraRendering callback right before culling.
- Changed the visibility of the Indirect Lighting Controller component to public.
- Renamed the cubemap used for diffuse convolution to a more explicit name for the memory profiler.
- Improved behaviour of transmission color on transparent surfaces in path tracing.
- Light dimmer can now get values higher than one and was renamed to multiplier in the UI.
- Removed info box requesting volume component for Visual Environment and updated the documentation with the relevant information.
- Improved light selection oracle for light sampling in path tracing.
- Stripped ray tracing subsurface passes with ray tracing is not enabled.
- Remove LOD cross fade code for ray tracing shaders
- Removed legacy VR code
- Add range-based clipping to box lights (case 1178780)
- Improve area light culling (case 1085873)
- Light Hierarchy debug mode can now adjust Debug Exposure for visualizing high exposure scenes.
- Rejecting history for ray traced reflections based on a threshold evaluated on the neighborhood of the sampled history.
- Renamed "Environment" to "Reflection Probes" in tile/cluster debug menu.
- Utilities namespace is obsolete, moved its content to UnityEngine.Rendering (case 1204677)
- Obsolete Utilities namespace was removed, instead use UnityEngine.Rendering (case 1204677)
- Moved most of the compute shaders to the multi_compile API instead of multiple kernels.
- Use multi_compile API for deferred compute shader with shadow mask.
- Remove the raytracing rendering queue system to make recursive raytraced material work when raytracing is disabled
- Changed a few resources used by ray tracing shaders to be global resources (using register space1) for improved CPU performance.
- All custom pass volumes are now executed for one injection point instead of the first one.
- Hidden unsupported choice in emission in Materials
- Temporal Anti aliasing improvements.
- Optimized PrepareLightsForGPU (cost reduced by over 25%) and PrepareGPULightData (around twice as fast now).
- Moved scene view camera settings for HDRP from the preferences window to the scene view camera settings window.
- Updated shaders to be compatible with Microsoft's DXC.
- Debug exposure in debug menu have been replace to debug exposure compensation in EV100 space and is always visible.
- Further optimized PrepareLightsForGPU (3x faster with few shadows, 1.4x faster with a lot of shadows or equivalently cost reduced by 68% to 37%).
- Raytracing: Replaced the DIFFUSE_LIGHTING_ONLY multicompile by a uniform.
- Raytracing: Removed the dynamic lightmap multicompile.
- Raytracing: Remove the LOD cross fade multi compile for ray tracing.
- Cookie are now supported in lightmaper. All lights casting cookie and baked will now include cookie influence.
- Avoid building the mip chain a second time for SSR for transparent objects.
- Replaced "High Quality" Subsurface Scattering with a set of Quality Levels.
- Replaced "High Quality" Volumetric Lighting with "Screen Resolution Percentage" and "Volume Slice Count" on the Fog volume component.
- Merged material samples and shader samples
- Update material samples scene visuals
- Use multi_compile API for deferred compute shader with shadow mask.
- Made the StaticLightingSky class public so that users can change it by script for baking purpose.
- Shadowmask and realtime reflectoin probe property are hide in Quality settings
- Improved performance of reflection probe management when using a lot of probes.
- Ignoring the disable SSR flags for recursive rendering.
- Removed logic in the UI to disable parameters for contact shadows and fog volume components as it was going against the concept of the volume system.
- Fixed the sub surface mask not being taken into account when computing ray traced sub surface scattering.
- MSAA Within Forward Frame Setting is now enabled by default on Cameras when new Render Pipeline Asset is created
- Slightly changed the TAA anti-flicker mechanism so that it is more aggressive on almost static images (only on High preset for now).
- Changed default exposure compensation to 0.
- Refactored shadow caching system.
- Removed experimental namespace for ray tracing code.
- Increase limit for max numbers of lights in UX
- Removed direct use of BSDFData in the path tracing pass, delegated to the material instead.
- Pre-warm the RTHandle system to reduce the amount of memory allocations and the total memory needed at all points.
- DXR: Only read the geometric attributes that are required using the share pass info and shader graph defines.
- DXR: Dispatch binned rays in 1D instead of 2D.
- Lit and LayeredLit tessellation cross lod fade don't used dithering anymore between LOD but fade the tessellation height instead. Allow a smoother transition
- Changed the way planar reflections are filtered in order to be a bit more "physically based".
- Increased path tracing BSDFs roughness range from [0.001, 0.999] to [0.00001, 0.99999].
- Changing the default SSGI radius for the all configurations.
- Changed the default parameters for quality RTGI to match expected behavior.
- Add color clear pass while rendering XR occlusion mesh to avoid leaks.
- Only use one texture for ray traced reflection upscaling.
- Adjust the upscale radius based on the roughness value.
- DXR: Changed the way the filter size is decided for directional, point and spot shadows.
- Changed the default exposure mode to "Automatic (Histogram)", along with "Limit Min" to -4 and "Limit Max" to 16.
- Replaced the default scene system with the builtin Scene Template feature.
- Changed extensions of shader CAS include files.
- Making the planar probe atlas's format match the color buffer's format.
- Removing the planarReflectionCacheCompressed setting from asset.
- SHADERPASS for TransparentDepthPrepass and TransparentDepthPostpass identification is using respectively SHADERPASS_TRANSPARENT_DEPTH_PREPASS and SHADERPASS_TRANSPARENT_DEPTH_POSTPASS
- Moved the Parallax Occlusion Mapping node into Shader Graph.
- Renamed the debug name from SSAO to ScreenSpaceAmbientOcclusion (1254974).
- Added missing tooltips and improved the UI of the aperture control (case 1254916).
- Fixed wrong tooltips in the Dof Volume (case 1256641).
- The `CustomPassLoadCameraColor` and `CustomPassSampleCameraColor` functions now returns the correct color buffer when used in after post process instead of the color pyramid (which didn't had post processes).
- PBR Sky now doesn't go black when going below sea level, but it instead freezes calculation as if on the horizon.
- Fixed an issue with quality setting foldouts not opening when clicking on them (1253088).
- Shutter speed can now be changed by dragging the mouse over the UI label (case 1245007).
- Remove the 'Point Cube Size' for cookie, use the Cubemap size directly.
- VFXTarget with Unlit now allows EmissiveColor output to be consistent with HDRP unlit.
- Only building the RTAS if there is an effect that will require it (1262217).
- Fixed the first ray tracing frame not having the light cluster being set up properly (1260311).
- Render graph pre-setup for ray traced ambient occlusion.
- Avoid casting multiple rays and denoising for hard directional, point and spot ray traced shadows (1261040).
- Making sure the preview cameras do not use ray tracing effects due to a by design issue to build ray tracing acceleration structures (1262166).
- Preparing ray traced reflections for the render graph support (performance and quality).
- Preparing recursive rendering for the render graph port.
- Preparation pass for RTGI, temporal filter and diffuse denoiser for render graph.
- Updated the documentation for the DXR implementation.
- Changed the DXR wizard to support optional checks.
- Changed the DXR wizard steps.
- Preparation pass for RTSSS to be supported by render graph.
- Changed the color space of EmissiveColorLDR property on all shader. Was linear but should have been sRGB. Auto upgrade script handle the conversion.

## [7.1.1] - 2019-09-05

### Added
- Transparency Overdraw debug mode. Allows to visualize transparent objects draw calls as an "heat map".
- Enabled single-pass instancing support for XR SDK with new API cmd.SetInstanceMultiplier()
- XR settings are now available in the HDRP asset
- Support for Material Quality in Shader Graph
- Material Quality support selection in HDRP Asset
- Renamed XR shader macro from UNITY_STEREO_ASSIGN_COMPUTE_EYE_INDEX to UNITY_XR_ASSIGN_VIEW_INDEX
- Raytracing ShaderGraph node for HDRP shaders
- Custom passes volume component with 3 injection points: Before Rendering, Before Transparent and Before Post Process
- Alpha channel is now properly exported to camera render textures when using FP16 color buffer format
- Support for XR SDK mirror view modes
- HD Master nodes in Shader Graph now support Normal and Tangent modification in vertex stage.
- DepthOfFieldCoC option in the fullscreen debug modes.
- Added override Ambient Occlusion option on debug windows
- Added Custom Post Processes with 3 injection points: Before Transparent, Before Post Process and After Post Process
- Added draft of minimal interactive path tracing (experimental) based on DXR API - Support only 4 area light, lit and unlit shader (non-shadergraph)
- Small adjustments to TAA anti flicker (more aggressive on high values).

### Fixed
- Fixed wizard infinite loop on cancellation
- Fixed with compute shader error about too many threads in threadgroup on low GPU
- Fixed invalid contact shadow shaders being created on metal
- Fixed a bug where if Assembly.GetTypes throws an exception due to mis-versioned dlls, then no preprocessors are used in the shader stripper
- Fixed typo in AXF decal property preventing to compile
- Fixed reflection probe with XR single-pass and FPTL
- Fixed force gizmo shown when selecting camera in hierarchy
- Fixed issue with XR occlusion mesh and dynamic resolution
- Fixed an issue where lighting compute buffers were re-created with the wrong size when resizing the window, causing tile artefacts at the top of the screen.
- Fix FrameSettings names and tooltips
- Fixed error with XR SDK when the Editor is not in focus
- Fixed errors with RenderGraph, XR SDK and occlusion mesh
- Fixed shadow routines compilation errors when "real" type is a typedef on "half".
- Fixed toggle volumetric lighting in the light UI
- Fixed post-processing history reset handling rt-scale incorrectly
- Fixed crash with terrain and XR multi-pass
- Fixed ShaderGraph material synchronization issues
- Fixed a null reference exception when using an Emissive texture with Unlit shader (case 1181335)
- Fixed an issue where area lights and point lights where not counted separately with regards to max lights on screen (case 1183196)
- Fixed an SSR and Subsurface Scattering issue (appearing black) when using XR.

### Changed
- Update Wizard layout.
- Remove almost all Garbage collection call within a frame.
- Rename property AdditionalVeclocityChange to AddPrecomputeVelocity
- Call the End/Begin camera rendering callbacks for camera with customRender enabled
- Changeg framesettings migration order of postprocess flags as a pr for reflection settings flags have been backported to 2019.2
- Replaced usage of ENABLE_VR in XRSystem.cs by version defines based on the presence of the built-in VR and XR modules
- Added an update virtual function to the SkyRenderer class. This is called once per frame. This allows a given renderer to amortize heavy computation at the rate it chooses. Currently only the physically based sky implements this.
- Removed mandatory XRPass argument in HDCamera.GetOrCreate()
- Restored the HDCamera parameter to the sky rendering builtin parameters.
- Removed usage of StructuredBuffer for XR View Constants
- Expose Direct Specular Lighting control in FrameSettings
- Deprecated ExponentialFog and VolumetricFog volume components. Now there is only one exponential fog component (Fog) which can add Volumetric Fog as an option. Added a script in Edit -> Render Pipeline -> Upgrade Fog Volume Components.

## [7.0.1] - 2019-07-25

### Added
- Added option in the config package to disable globally Area Lights and to select shadow quality settings for the deferred pipeline.
- When shader log stripping is enabled, shader stripper statistics will be written at `Temp/shader-strip.json`
- Occlusion mesh support from XR SDK

### Fixed
- Fixed XR SDK mirror view blit, cleanup some XRTODO and removed XRDebug.cs
- Fixed culling for volumetrics with XR single-pass rendering
- Fix shadergraph material pass setup not called
- Fixed documentation links in component's Inspector header bar
- Cookies using the render texture output from a camera are now properly updated
- Allow in ShaderGraph to enable pre/post pass when the alpha clip is disabled

### Changed
- RenderQueue for Opaque now start at Background instead of Geometry.
- Clamp the area light size for scripting API when we change the light type
- Added a warning in the material UI when the diffusion profile assigned is not in the HDRP asset


## [7.0.0] - 2019-07-17

### Added
- `Fixed`, `Viewer`, and `Automatic` modes to compute the FOV used when rendering a `PlanarReflectionProbe`
- A checkbox to toggle the chrome gizmo of `ReflectionProbe`and `PlanarReflectionProbe`
- Added a Light layer in shadows that allow for objects to cast shadows without being affected by light (and vice versa).
- You can now access ShaderGraph blend states from the Material UI (for example, **Surface Type**, **Sorting Priority**, and **Blending Mode**). This change may break Materials that use a ShaderGraph, to fix them, select **Edit > Render Pipeline > Reset all ShaderGraph Scene Materials BlendStates**. This syncs the blendstates of you ShaderGraph master nodes with the Material properties.
- You can now control ZTest, ZWrite, and CullMode for transparent Materials.
- Materials that use Unlit Shaders or Unlit Master Node Shaders now cast shadows.
- Added an option to enable the ztest on **After Post Process** materials when TAA is disabled.
- Added a new SSAO (based on Ground Truth Ambient Occlusion algorithm) to replace the previous one.
- Added support for shadow tint on light
- BeginCameraRendering and EndCameraRendering callbacks are now called with probes
- Adding option to update shadow maps only On Enable and On Demand.
- Shader Graphs that use time-dependent vertex modification now generate correct motion vectors.
- Added option to allow a custom spot angle for spot light shadow maps.
- Added frame settings for individual post-processing effects
- Added dither transition between cascades for Low and Medium quality settings
- Added single-pass instancing support with XR SDK
- Added occlusion mesh support with XR SDK
- Added support of Alembic velocity to various shaders
- Added support for more than 2 views for single-pass instancing
- Added support for per punctual/directional light min roughness in StackLit
- Added mirror view support with XR SDK
- Added VR verification in HDRPWizard
- Added DXR verification in HDRPWizard
- Added feedbacks in UI of Volume regarding skies
- Cube LUT support in Tonemapping. Cube LUT helpers for external grading are available in the Post-processing Sample package.

### Fixed
- Fixed an issue with history buffers causing effects like TAA or auto exposure to flicker when more than one camera was visible in the editor
- The correct preview is displayed when selecting multiple `PlanarReflectionProbe`s
- Fixed volumetric rendering with camera-relative code and XR stereo instancing
- Fixed issue with flashing cyan due to async compilation of shader when selecting a mesh
- Fix texture type mismatch when the contact shadow are disabled (causing errors on IOS devices)
- Fixed Generate Shader Includes while in package
- Fixed issue when texture where deleted in ShadowCascadeGUI
- Fixed issue in FrameSettingsHistory when disabling a camera several time without enabling it in between.
- Fixed volumetric reprojection with camera-relative code and XR stereo instancing
- Added custom BaseShaderPreprocessor in HDEditorUtils.GetBaseShaderPreprocessorList()
- Fixed compile issue when USE_XR_SDK is not defined
- Fixed procedural sky sun disk intensity for high directional light intensities
- Fixed Decal mip level when using texture mip map streaming to avoid dropping to lowest permitted mip (now loading all mips)
- Fixed deferred shading for XR single-pass instancing after lightloop refactor
- Fixed cluster and material classification debug (material classification now works with compute as pixel shader lighting)
- Fixed IOS Nan by adding a maximun epsilon definition REAL_EPS that uses HALF_EPS when fp16 are used
- Removed unnecessary GC allocation in motion blur code
- Fixed locked UI with advanded influence volume inspector for probes
- Fixed invalid capture direction when rendering planar reflection probes
- Fixed Decal HTILE optimization with platform not supporting texture atomatic (Disable it)
- Fixed a crash in the build when the contact shadows are disabled
- Fixed camera rendering callbacks order (endCameraRendering was being called before the actual rendering)
- Fixed issue with wrong opaque blending settings for After Postprocess
- Fixed issue with Low resolution transparency on PS4
- Fixed a memory leak on volume profiles
- Fixed The Parallax Occlusion Mappping node in shader graph and it's UV input slot
- Fixed lighting with XR single-pass instancing by disabling deferred tiles
- Fixed the Bloom prefiltering pass
- Fixed post-processing effect relying on Unity's random number generator
- Fixed camera flickering when using TAA and selecting the camera in the editor
- Fixed issue with single shadow debug view and volumetrics
- Fixed most of the problems with light animation and timeline
- Fixed indirect deferred compute with XR single-pass instancing
- Fixed a slight omission in anisotropy calculations derived from HazeMapping in StackLit
- Improved stack computation numerical stability in StackLit
- Fix PBR master node always opaque (wrong blend modes for forward pass)
- Fixed TAA with XR single-pass instancing (missing macros)
- Fixed an issue causing Scene View selection wire gizmo to not appear when using HDRP Shader Graphs.
- Fixed wireframe rendering mode (case 1083989)
- Fixed the renderqueue not updated when the alpha clip is modified in the material UI.
- Fixed the PBR master node preview
- Remove the ReadOnly flag on Reflection Probe's cubemap assets during bake when there are no VCS active.
- Fixed an issue where setting a material debug view would not reset the other exclusive modes
- Spot light shapes are now correctly taken into account when baking
- Now the static lighting sky will correctly take the default values for non-overridden properties
- Fixed material albedo affecting the lux meter
- Extra test in deferred compute shading to avoid shading pixels that were not rendered by the current camera (for camera stacking)

### Changed
- Optimization: Reduce the group size of the deferred lighting pass from 16x16 to 8x8
- Replaced HDCamera.computePassCount by viewCount
- Removed xrInstancing flag in RTHandles (replaced by TextureXR.slices and TextureXR.dimensions)
- Refactor the HDRenderPipeline and lightloop code to preprare for high level rendergraph
- Removed the **Back Then Front Rendering** option in the fabric Master Node settings. Enabling this option previously did nothing.
- Changed shader type Real to translate to FP16 precision on some platforms.
- Shader framework refactor: Introduce CBSDF, EvaluateBSDF, IsNonZeroBSDF to replace BSDF functions
- Shader framework refactor:  GetBSDFAngles, LightEvaluation and SurfaceShading functions
- Replace ComputeMicroShadowing by GetAmbientOcclusionForMicroShadowing
- Rename WorldToTangent to TangentToWorld as it was incorrectly named
- Remove SunDisk and Sun Halo size from directional light
- Remove all obsolete wind code from shader
- Renamed DecalProjectorComponent into DecalProjector for API alignment.
- Improved the Volume UI and made them Global by default
- Remove very high quality shadow option
- Change default for shadow quality in Deferred to Medium
- Enlighten now use inverse squared falloff (before was using builtin falloff)
- Enlighten is now deprecated. Please use CPU or GPU lightmaper instead.
- Remove the name in the diffusion profile UI
- Changed how shadow map resolution scaling with distance is computed. Now it uses screen space area rather than light range.
- Updated MoreOptions display in UI
- Moved Display Area Light Emissive Mesh script API functions in the editor namespace
- direct strenght properties in ambient occlusion now affect direct specular as well
- Removed advanced Specular Occlusion control in StackLit: SSAO based SO control is hidden and fixed to behave like Lit, SPTD is the only HQ technique shown for baked SO.
- Shader framework refactor: Changed ClampRoughness signature to include PreLightData access.
- HDRPWizard window is now in Window > General > HD Render Pipeline Wizard
- Moved StaticLightingSky to LightingWindow
- Removes the current "Scene Settings" and replace them with "Sky & Fog Settings" (with Physically Based Sky and Volumetric Fog).
- Changed how cached shadow maps are placed inside the atlas to minimize re-rendering of them.

## [6.7.0-preview] - 2019-05-16

### Added
- Added ViewConstants StructuredBuffer to simplify XR rendering
- Added API to render specific settings during a frame
- Added stadia to the supported platforms (2019.3)
- Enabled cascade blends settings in the HD Shadow component
- Added Hardware Dynamic Resolution support.
- Added MatCap debug view to replace the no scene lighting debug view.
- Added clear GBuffer option in FrameSettings (default to false)
- Added preview for decal shader graph (Only albedo, normal and emission)
- Added exposure weight control for decal
- Screen Space Directional Shadow under a define option. Activated for ray tracing
- Added a new abstraction for RendererList that will help transition to Render Graph and future RendererList API
- Added multipass support for VR
- Added XR SDK integration (multipass only)
- Added Shader Graph samples for Hair, Fabric and Decal master nodes.
- Add fade distance, shadow fade distance and light layers to light explorer
- Add method to draw light layer drawer in a rect to HDEditorUtils

### Fixed
- Fixed deserialization crash at runtime
- Fixed for ShaderGraph Unlit masternode not writing velocity
- Fixed a crash when assiging a new HDRP asset with the 'Verify Saving Assets' option enabled
- Fixed exposure to properly support TEXTURE2D_X
- Fixed TerrainLit basemap texture generation
- Fixed a bug that caused nans when material classification was enabled and a tile contained one standard material + a material with transmission.
- Fixed gradient sky hash that was not using the exposure hash
- Fixed displayed default FrameSettings in HDRenderPipelineAsset wrongly updated on scripts reload.
- Fixed gradient sky hash that was not using the exposure hash.
- Fixed visualize cascade mode with exposure.
- Fixed (enabled) exposure on override lighting debug modes.
- Fixed issue with LightExplorer when volume have no profile
- Fixed issue with SSR for negative, infinite and NaN history values
- Fixed LightLayer in HDReflectionProbe and PlanarReflectionProbe inspector that was not displayed as a mask.
- Fixed NaN in transmission when the thickness and a color component of the scattering distance was to 0
- Fixed Light's ShadowMask multi-edition.
- Fixed motion blur and SMAA with VR single-pass instancing
- Fixed NaNs generated by phase functionsin volumetric lighting
- Fixed NaN issue with refraction effect and IOR of 1 at extreme grazing angle
- Fixed nan tracker not using the exposure
- Fixed sorting priority on lit and unlit materials
- Fixed null pointer exception when there are no AOVRequests defined on a camera
- Fixed dirty state of prefab using disabled ReflectionProbes
- Fixed an issue where gizmos and editor grid were not correctly depth tested
- Fixed created default scene prefab non editable due to wrong file extension.
- Fixed an issue where sky convolution was recomputed for nothing when a preview was visible (causing extreme slowness when fabric convolution is enabled)
- Fixed issue with decal that wheren't working currently in player
- Fixed missing stereo rendering macros in some fragment shaders
- Fixed exposure for ReflectionProbe and PlanarReflectionProbe gizmos
- Fixed single-pass instancing on PSVR
- Fixed Vulkan shader issue with Texture2DArray in ScreenSpaceShadow.compute by re-arranging code (workaround)
- Fixed camera-relative issue with lights and XR single-pass instancing
- Fixed single-pass instancing on Vulkan
- Fixed htile synchronization issue with shader graph decal
- Fixed Gizmos are not drawn in Camera preview
- Fixed pre-exposure for emissive decal
- Fixed wrong values computed in PreIntegrateFGD and in the generation of volumetric lighting data by forcing the use of fp32.
- Fixed NaNs arising during the hair lighting pass
- Fixed synchronization issue in decal HTile that occasionally caused rendering artifacts around decal borders
- Fixed QualitySettings getting marked as modified by HDRP (and thus checked out in Perforce)
- Fixed a bug with uninitialized values in light explorer
- Fixed issue with LOD transition
- Fixed shader warnings related to raytracing and TEXTURE2D_X

### Changed
- Refactor PixelCoordToViewDirWS to be VR compatible and to compute it only once per frame
- Modified the variants stripper to take in account multiple HDRP assets used in the build.
- Improve the ray biasing code to avoid self-intersections during the SSR traversal
- Update Pyramid Spot Light to better match emitted light volume.
- Moved _XRViewConstants out of UnityPerPassStereo constant buffer to fix issues with PSSL
- Removed GetPositionInput_Stereo() and single-pass (double-wide) rendering mode
- Changed label width of the frame settings to accommodate better existing options.
- SSR's Default FrameSettings for camera is now enable.
- Re-enabled the sharpening filter on Temporal Anti-aliasing
- Exposed HDEditorUtils.LightLayerMaskDrawer for integration in other packages and user scripting.
- Rename atmospheric scattering in FrameSettings to Fog
- The size modifier in the override for the culling sphere in Shadow Cascades now defaults to 0.6, which is the same as the formerly hardcoded value.
- Moved LOD Bias and Maximum LOD Level from Frame Setting section `Other` to `Rendering`
- ShaderGraph Decal that affect only emissive, only draw in emissive pass (was drawing in dbuffer pass too)
- Apply decal projector fade factor correctly on all attribut and for shader graph decal
- Move RenderTransparentDepthPostpass after all transparent
- Update exposure prepass to interleave XR single-pass instancing views in a checkerboard pattern
- Removed ScriptRuntimeVersion check in wizard.

## [6.6.0-preview] - 2019-04-01

### Added
- Added preliminary changes for XR deferred shading
- Added support of 111110 color buffer
- Added proper support for Recorder in HDRP
- Added depth offset input in shader graph master nodes
- Added a Parallax Occlusion Mapping node
- Added SMAA support
- Added Homothety and Symetry quick edition modifier on volume used in ReflectionProbe, PlanarReflectionProbe and DensityVolume
- Added multi-edition support for DecalProjectorComponent
- Improve hair shader
- Added the _ScreenToTargetScaleHistory uniform variable to be used when sampling HDRP RTHandle history buffers.
- Added settings in `FrameSettings` to change `QualitySettings.lodBias` and `QualitySettings.maximumLODLevel` during a rendering
- Added an exposure node to retrieve the current, inverse and previous frame exposure value.
- Added an HD scene color node which allow to sample the scene color with mips and a toggle to remove the exposure.
- Added safeguard on HD scene creation if default scene not set in the wizard
- Added Low res transparency rendering pass.

### Fixed
- Fixed HDRI sky intensity lux mode
- Fixed dynamic resolution for XR
- Fixed instance identifier semantic string used by Shader Graph
- Fixed null culling result occuring when changing scene that was causing crashes
- Fixed multi-edition light handles and inspector shapes
- Fixed light's LightLayer field when multi-editing
- Fixed normal blend edition handles on DensityVolume
- Fixed an issue with layered lit shader and height based blend where inactive layers would still have influence over the result
- Fixed multi-selection handles color for DensityVolume
- Fixed multi-edition inspector's blend distances for HDReflectionProbe, PlanarReflectionProbe and DensityVolume
- Fixed metric distance that changed along size in DensityVolume
- Fixed DensityVolume shape handles that have not same behaviour in advance and normal edition mode
- Fixed normal map blending in TerrainLit by only blending the derivatives
- Fixed Xbox One rendering just a grey screen instead of the scene
- Fixed probe handles for multiselection
- Fixed baked cubemap import settings for convolution
- Fixed regression causing crash when attempting to open HDRenderPipelineWizard without an HDRenderPipelineAsset setted
- Fixed FullScreenDebug modes: SSAO, SSR, Contact shadow, Prerefraction Color Pyramid, Final Color Pyramid
- Fixed volumetric rendering with stereo instancing
- Fixed shader warning
- Fixed missing resources in existing asset when updating package
- Fixed PBR master node preview in forward rendering or transparent surface
- Fixed deferred shading with stereo instancing
- Fixed "look at" edition mode of Rotation tool for DecalProjectorComponent
- Fixed issue when switching mode in ReflectionProbe and PlanarReflectionProbe
- Fixed issue where migratable component version where not always serialized when part of prefab's instance
- Fixed an issue where shadow would not be rendered properly when light layer are not enabled
- Fixed exposure weight on unlit materials
- Fixed Light intensity not played in the player when recorded with animation/timeline
- Fixed some issues when multi editing HDRenderPipelineAsset
- Fixed emission node breaking the main shader graph preview in certain conditions.
- Fixed checkout of baked probe asset when baking probes.
- Fixed invalid gizmo position for rotated ReflectionProbe
- Fixed multi-edition of material's SurfaceType and RenderingPath
- Fixed whole pipeline reconstruction on selecting for the first time or modifying other than the currently used HDRenderPipelineAsset
- Fixed single shadow debug mode
- Fixed global scale factor debug mode when scale > 1
- Fixed debug menu material overrides not getting applied to the Terrain Lit shader
- Fixed typo in computeLightVariants
- Fixed deferred pass with XR instancing by disabling ComputeLightEvaluation
- Fixed bloom resolution independence
- Fixed lens dirt intensity not behaving properly
- Fixed the Stop NaN feature
- Fixed some resources to handle more than 2 instanced views for XR
- Fixed issue with black screen (NaN) produced on old GPU hardware or intel GPU hardware with gaussian pyramid
- Fixed issue with disabled punctual light would still render when only directional light is present

### Changed
- DensityVolume scripting API will no longuer allow to change between advance and normal edition mode
- Disabled depth of field, lens distortion and panini projection in the scene view
- TerrainLit shaders and includes are reorganized and made simpler.
- TerrainLit shader GUI now allows custom properties to be displayed in the Terrain fold-out section.
- Optimize distortion pass with stencil
- Disable SceneSelectionPass in shader graph preview
- Control punctual light and area light shadow atlas separately
- Move SMAA anti-aliasing option to after Temporal Anti Aliasing one, to avoid problem with previously serialized project settings
- Optimize rendering with static only lighting and when no cullable lights/decals/density volumes are present.
- Updated handles for DecalProjectorComponent for enhanced spacial position readability and have edition mode for better SceneView management
- DecalProjectorComponent are now scale independent in order to have reliable metric unit (see new Size field for changing the size of the volume)
- Restructure code from HDCamera.Update() by adding UpdateAntialiasing() and UpdateViewConstants()
- Renamed velocity to motion vectors
- Objects rendered during the After Post Process pass while TAA is enabled will not benefit from existing depth buffer anymore. This is done to fix an issue where those object would wobble otherwise
- Removed usage of builtin unity matrix for shadow, shadow now use same constant than other view
- The default volume layer mask for cameras & probes is now `Default` instead of `Everything`

## [6.5.0-preview] - 2019-03-07

### Added
- Added depth-of-field support with stereo instancing
- Adding real time area light shadow support
- Added a new FrameSettings: Specular Lighting to toggle the specular during the rendering

### Fixed
- Fixed diffusion profile upgrade breaking package when upgrading to a new version
- Fixed decals cropped by gizmo not updating correctly if prefab
- Fixed an issue when enabling SSR on multiple view
- Fixed edition of the intensity's unit field while selecting multiple lights
- Fixed wrong calculation in soft voxelization for density volume
- Fixed gizmo not working correctly with pre-exposure
- Fixed issue with setting a not available RT when disabling motion vectors
- Fixed planar reflection when looking at mirror normal
- Fixed mutiselection issue with HDLight Inspector
- Fixed HDAdditionalCameraData data migration
- Fixed failing builds when light explorer window is open
- Fixed cascade shadows border sometime causing artefacts between cascades
- Restored shadows in the Cascade Shadow debug visualization
- `camera.RenderToCubemap` use proper face culling

### Changed
- When rendering reflection probe disable all specular lighting and for metals use fresnelF0 as diffuse color for bake lighting.

## [6.4.0-preview] - 2019-02-21

### Added
- VR: Added TextureXR system to selectively expand TEXTURE2D macros to texture array for single-pass stereo instancing + Convert textures call to these macros
- Added an unit selection dropdown next to shutter speed (camera)
- Added error helpbox when trying to use a sub volume component that require the current HDRenderPipelineAsset to support a feature that it is not supporting.
- Add mesh for tube light when display emissive mesh is enabled

### Fixed
- Fixed Light explorer. The volume explorer used `profile` instead of `sharedProfile` which instantiate a custom volume profile instead of editing the asset itself.
- Fixed UI issue where all is displayed using metric unit in shadow cascade and Percent is set in the unit field (happening when opening the inspector).
- Fixed inspector event error when double clicking on an asset (diffusion profile/material).
- Fixed nullref on layered material UI when the material is not an asset.
- Fixed nullref exception when undo/redo a light property.
- Fixed visual bug when area light handle size is 0.

### Changed
- Update UI for 32bit/16bit shadow precision settings in HDRP asset
- Object motion vectors have been disabled in all but the game view. Camera motion vectors are still enabled everywhere, allowing TAA and Motion Blur to work on static objects.
- Enable texture array by default for most rendering code on DX11 and unlock stereo instancing (DX11 only for now)

## [6.3.0-preview] - 2019-02-18

### Added
- Added emissive property for shader graph decals
- Added a diffusion profile override volume so the list of diffusion profile assets to use can be chanaged without affecting the HDRP asset
- Added a "Stop NaNs" option on cameras and in the Scene View preferences.
- Added metric display option in HDShadowSettings and improve clamping
- Added shader parameter mapping in DebugMenu
- Added scripting API to configure DebugData for DebugMenu

### Fixed
- Fixed decals in forward
- Fixed issue with stencil not correctly setup for various master node and shader for the depth pass, motion vector pass and GBuffer/Forward pass
- Fixed SRP batcher and metal
- Fixed culling and shadows for Pyramid, Box, Rectangle and Tube lights
- Fixed an issue where scissor render state leaking from the editor code caused partially black rendering

### Changed
- When a lit material has a clear coat mask that is not null, we now use the clear coat roughness to compute the screen space reflection.
- Diffusion profiles are now limited to one per asset and can be referenced in materials, shader graphs and vfx graphs. Materials will be upgraded automatically except if they are using a shader graph, in this case it will display an error message.

## [6.2.0-preview] - 2019-02-15

### Added
- Added help box listing feature supported in a given HDRenderPipelineAsset alongs with the drawbacks implied.
- Added cascade visualizer, supporting disabled handles when not overriding.

### Fixed
- Fixed post processing with stereo double-wide
- Fixed issue with Metal: Use sign bit to find the cache type instead of lowest bit.
- Fixed invalid state when creating a planar reflection for the first time
- Fix FrameSettings's LitShaderMode not restrained by supported LitShaderMode regression.

### Changed
- The default value roughness value for the clearcoat has been changed from 0.03 to 0.01
- Update default value of based color for master node
- Update Fabric Charlie Sheen lighting model - Remove Fresnel component that wasn't part of initial model + Remap smoothness to [0.0 - 0.6] range for more artist friendly parameter

### Changed
- Code refactor: all macros with ARGS have been swapped with macros with PARAM. This is because the ARGS macros were incorrectly named.

## [6.1.0-preview] - 2019-02-13

### Added
- Added support for post-processing anti-aliasing in the Scene View (FXAA and TAA). These can be set in Preferences.
- Added emissive property for decal material (non-shader graph)

### Fixed
- Fixed a few UI bugs with the color grading curves.
- Fixed "Post Processing" in the scene view not toggling post-processing effects
- Fixed bake only object with flag `ReflectionProbeStaticFlag` when baking a `ReflectionProbe`

### Changed
- Removed unsupported Clear Depth checkbox in Camera inspector
- Updated the toggle for advanced mode in inspectors.

## [6.0.0-preview] - 2019-02-23

### Added
- Added new API to perform a camera rendering
- Added support for hair master node (Double kajiya kay - Lambert)
- Added Reset behaviour in DebugMenu (ingame mapping is right joystick + B)
- Added Default HD scene at new scene creation while in HDRP
- Added Wizard helping to configure HDRP project
- Added new UI for decal material to allow remapping and scaling of some properties
- Added cascade shadow visualisation toggle in HD shadow settings
- Added icons for assets
- Added replace blending mode for distortion
- Added basic distance fade for density volumes
- Added decal master node for shader graph
- Added HD unlit master node (Cross Pipeline version is name Unlit)
- Added new Rendering Queue in materials
- Added post-processing V3 framework embed in HDRP, remove postprocess V2 framework
- Post-processing now uses the generic volume framework
-   New depth-of-field, bloom, panini projection effects, motion blur
-   Exposure is now done as a pre-exposition pass, the whole system has been revamped
-   Exposure now use EV100 everywhere in the UI (Sky, Emissive Light)
- Added emissive intensity (Luminance and EV100 control) control for Emissive
- Added pre-exposure weigth for Emissive
- Added an emissive color node and a slider to control the pre-exposure percentage of emission color
- Added physical camera support where applicable
- Added more color grading tools
- Added changelog level for Shader Variant stripping
- Added Debug mode for validation of material albedo and metalness/specularColor values
- Added a new dynamic mode for ambient probe and renamed BakingSky to StaticLightingSky
- Added command buffer parameter to all Bind() method of material
- Added Material validator in Render Pipeline Debug
- Added code to future support of DXR (not enabled)
- Added support of multiviewport
- Added HDRenderPipeline.RequestSkyEnvironmentUpdate function to force an update from script when sky is set to OnDemand
- Added a Lighting and BackLighting slots in Lit, StackLit, Fabric and Hair master nodes
- Added support for overriding terrain detail rendering shaders, via the render pipeline editor resources asset
- Added xrInstancing flag support to RTHandle
- Added support for cullmask for decal projectors
- Added software dynamic resolution support
- Added support for "After Post-Process" render pass for unlit shader
- Added support for textured rectangular area lights
- Added stereo instancing macros to MSAA shaders
- Added support for Quarter Res Raytraced Reflections (not enabled)
- Added fade factor for decal projectors.
- Added stereo instancing macros to most shaders used in VR
- Added multi edition support for HDRenderPipelineAsset

### Fixed
- Fixed logic to disable FPTL with stereo rendering
- Fixed stacklit transmission and sun highlight
- Fixed decals with stereo rendering
- Fixed sky with stereo rendering
- Fixed flip logic for postprocessing + VR
- Fixed copyStencilBuffer pass for some specific platforms
- Fixed point light shadow map culling that wasn't taking into account far plane
- Fixed usage of SSR with transparent on all master node
- Fixed SSR and microshadowing on fabric material
- Fixed blit pass for stereo rendering
- Fixed lightlist bounds for stereo rendering
- Fixed windows and in-game DebugMenu sync.
- Fixed FrameSettings' LitShaderMode sync when opening DebugMenu.
- Fixed Metal specific issues with decals, hitting a sampler limit and compiling AxF shader
- Fixed an issue with flipped depth buffer during postprocessing
- Fixed normal map use for shadow bias with forward lit - now use geometric normal
- Fixed transparent depth prepass and postpass access so they can be use without alpha clipping for lit shader
- Fixed support of alpha clip shadow for lit master node
- Fixed unlit master node not compiling
- Fixed issue with debug display of reflection probe
- Fixed issue with phong tessellations not working with lit shader
- Fixed issue with vertex displacement being affected by heightmap setting even if not heightmap where assign
- Fixed issue with density mode on Lit terrain producing NaN
- Fixed issue when going back and forth from Lit to LitTesselation for displacement mode
- Fixed issue with ambient occlusion incorrectly applied to emissiveColor with light layers in deferred
- Fixed issue with fabric convolution not using the correct convolved texture when fabric convolution is enabled
- Fixed issue with Thick mode for Transmission that was disabling transmission with directional light
- Fixed shutdown edge cases with HDRP tests
- Fixed slowdow when enabling Fabric convolution in HDRP asset
- Fixed specularAA not compiling in StackLit Master node
- Fixed material debug view with stereo rendering
- Fixed material's RenderQueue edition in default view.
- Fixed banding issues within volumetric density buffer
- Fixed missing multicompile for MSAA for AxF
- Fixed camera-relative support for stereo rendering
- Fixed remove sync with render thread when updating decal texture atlas.
- Fixed max number of keyword reach [256] issue. Several shader feature are now local
- Fixed Scene Color and Depth nodes
- Fixed SSR in forward
- Fixed custom editor of Unlit, HD Unlit and PBR shader graph master node
- Fixed issue with NewFrame not correctly calculated in Editor when switching scene
- Fixed issue with TerrainLit not compiling with depth only pass and normal buffer
- Fixed geometric normal use for shadow bias with PBR master node in forward
- Fixed instancing macro usage for decals
- Fixed error message when having more than one directional light casting shadow
- Fixed error when trying to display preview of Camera or PlanarReflectionProbe
- Fixed LOAD_TEXTURE2D_ARRAY_MSAA macro
- Fixed min-max and amplitude clamping value in inspector of vertex displacement materials
- Fixed issue with alpha shadow clip (was incorrectly clipping object shadow)
- Fixed an issue where sky cubemap would not be cleared correctly when setting the current sky to None
- Fixed a typo in Static Lighting Sky component UI
- Fixed issue with incorrect reset of RenderQueue when switching shader in inspector GUI
- Fixed issue with variant stripper stripping incorrectly some variants
- Fixed a case of ambient lighting flickering because of previews
- Fixed Decals when rendering multiple camera in a single frame
- Fixed cascade shadow count in shader
- Fixed issue with Stacklit shader with Haze effect
- Fixed an issue with the max sample count for the TAA
- Fixed post-process guard band for XR
- Fixed exposure of emissive of Unlit
- Fixed depth only and motion vector pass for Unlit not working correctly with MSAA
- Fixed an issue with stencil buffer copy causing unnecessary compute dispatches for lighting
- Fixed multi edition issue in FrameSettings
- Fixed issue with SRP batcher and DebugDisplay variant of lit shader
- Fixed issue with debug material mode not doing alpha test
- Fixed "Attempting to draw with missing UAV bindings" errors on Vulkan
- Fixed pre-exposure incorrectly apply to preview
- Fixed issue with duplicate 3D texture in 3D texture altas of volumetric?
- Fixed Camera rendering order (base on the depth parameter)
- Fixed shader graph decals not being cropped by gizmo
- Fixed "Attempting to draw with missing UAV bindings" errors on Vulkan.


### Changed
- ColorPyramid compute shader passes is swapped to pixel shader passes on platforms where the later is faster.
- Removing the simple lightloop used by the simple lit shader
- Whole refactor of reflection system: Planar and reflection probe
- Separated Passthrough from other RenderingPath
- Update several properties naming and caption based on feedback from documentation team
- Remove tile shader variant for transparent backface pass of lit shader
- Rename all HDRenderPipeline to HDRP folder for shaders
- Rename decal property label (based on doc team feedback)
- Lit shader mode now default to Deferred to reduce build time
- Update UI of Emission parameters in shaders
- Improve shader variant stripping including shader graph variant
- Refactored render loop to render realtime probes visible per camera
- Enable SRP batcher by default
- Shader code refactor: Rename LIGHTLOOP_SINGLE_PASS => LIGHTLOOP_DISABLE_TILE_AND_CLUSTER and clean all usage of LIGHTLOOP_TILE_PASS
- Shader code refactor: Move pragma definition of vertex and pixel shader inside pass + Move SURFACE_GRADIENT definition in XXXData.hlsl
- Micro-shadowing in Lit forward now use ambientOcclusion instead of SpecularOcclusion
- Upgraded FrameSettings workflow, DebugMenu and Inspector part relative to it
- Update build light list shader code to support 32 threads in wavefronts on some platforms
- LayeredLit layers' foldout are now grouped in one main foldout per layer
- Shadow alpha clip can now be enabled on lit shader and haor shader enven for opaque
- Temporal Antialiasing optimization for Xbox One X
- Parameter depthSlice on SetRenderTarget functions now defaults to -1 to bind the entire resource
- Rename SampleCameraDepth() functions to LoadCameraDepth() and SampleCameraDepth(), same for SampleCameraColor() functions
- Improved Motion Blur quality.
- Update stereo frame settings values for single-pass instancing and double-wide
- Rearrange FetchDepth functions to prepare for stereo-instancing
- Remove unused _ComputeEyeIndex
- Updated HDRenderPipelineAsset inspector
- Re-enable SRP batcher for metal

## [5.2.0-preview] - 2018-11-27

### Added
- Added option to run Contact Shadows and Volumetrics Voxelization stage in Async Compute
- Added camera freeze debug mode - Allow to visually see culling result for a camera
- Added support of Gizmo rendering before and after postprocess in Editor
- Added support of LuxAtDistance for punctual lights

### Fixed
- Fixed Debug.DrawLine and Debug.Ray call to work in game view
- Fixed DebugMenu's enum resetted on change
- Fixed divide by 0 in refraction causing NaN
- Fixed disable rough refraction support
- Fixed refraction, SSS and atmospheric scattering for VR
- Fixed forward clustered lighting for VR (double-wide).
- Fixed Light's UX to not allow negative intensity
- Fixed HDRenderPipelineAsset inspector broken when displaying its FrameSettings from project windows.
- Fixed forward clustered lighting for VR (double-wide).
- Fixed HDRenderPipelineAsset inspector broken when displaying its FrameSettings from project windows.
- Fixed Decals and SSR diable flags for all shader graph master node (Lit, Fabric, StackLit, PBR)
- Fixed Distortion blend mode for shader graph master node (Lit, StackLit)
- Fixed bent Normal for Fabric master node in shader graph
- Fixed PBR master node lightlayers
- Fixed shader stripping for built-in lit shaders.

### Changed
- Rename "Regular" in Diffusion profile UI "Thick Object"
- Changed VBuffer depth parametrization for volumetric from distanceRange to depthExtent - Require update of volumetric settings - Fog start at near plan
- SpotLight with box shape use Lux unit only

## [5.1.0-preview] - 2018-11-19

### Added

- Added a separate Editor resources file for resources Unity does not take when it builds a Player.
- You can now disable SSR on Materials in Shader Graph.
- Added support for MSAA when the Supported Lit Shader Mode is set to Both. Previously HDRP only supported MSAA for Forward mode.
- You can now override the emissive color of a Material when in debug mode.
- Exposed max light for Light Loop Settings in HDRP asset UI.
- HDRP no longer performs a NormalDBuffer pass update if there are no decals in the Scene.
- Added distant (fall-back) volumetric fog and improved the fog evaluation precision.
- Added an option to reflect sky in SSR.
- Added a y-axis offset for the PlanarReflectionProbe and offset tool.
- Exposed the option to run SSR and SSAO on async compute.
- Added support for the _GlossMapScale parameter in the Legacy to HDRP Material converter.
- Added wave intrinsic instructions for use in Shaders (for AMD GCN).


### Fixed
- Fixed sphere shaped influence handles clamping in Reflection Probes.
- Fixed Reflection Probe data migration for projects created before using HDRP.
- Fixed UI of Layered Material where Unity previously rendered the scrollbar above the Copy button.
- Fixed Material tessellations parameters Start fade distance and End fade distance. Originally, Unity clamped these values when you modified them.
- Fixed various distortion and refraction issues - handle a better fall-back.
- Fixed SSR for multiple views.
- Fixed SSR issues related to self-intersections.
- Fixed shape density volume handle speed.
- Fixed density volume shape handle moving too fast.
- Fixed the Camera velocity pass that we removed by mistake.
- Fixed some null pointer exceptions when disabling motion vectors support.
- Fixed viewports for both the Subsurface Scattering combine pass and the transparent depth prepass.
- Fixed the blend mode pop-up in the UI. It previously did not appear when you enabled pre-refraction.
- Fixed some null pointer exceptions that previously occurred when you disabled motion vectors support.
- Fixed Layered Lit UI issue with scrollbar.
- Fixed cubemap assignation on custom ReflectionProbe.
- Fixed Reflection Probes’ capture settings' shadow distance.
- Fixed an issue with the SRP batcher and Shader variables declaration.
- Fixed thickness and subsurface slots for fabric Shader master node that wasn't appearing with the right combination of flags.
- Fixed d3d debug layer warning.
- Fixed PCSS sampling quality.
- Fixed the Subsurface and transmission Material feature enabling for fabric Shader.
- Fixed the Shader Graph UV node’s dimensions when using it in a vertex Shader.
- Fixed the planar reflection mirror gizmo's rotation.
- Fixed HDRenderPipelineAsset's FrameSettings not showing the selected enum in the Inspector drop-down.
- Fixed an error with async compute.
- MSAA now supports transparency.
- The HDRP Material upgrader tool now converts metallic values correctly.
- Volumetrics now render in Reflection Probes.
- Fixed a crash that occurred whenever you set a viewport size to 0.
- Fixed the Camera physic parameter that the UI previously did not display.
- Fixed issue in pyramid shaped spotlight handles manipulation

### Changed

- Renamed Line shaped Lights to Tube Lights.
- HDRP now uses mean height fog parametrization.
- Shadow quality settings are set to All when you use HDRP (This setting is not visible in the UI when using SRP). This avoids Legacy Graphics Quality Settings disabling the shadows and give SRP full control over the Shadows instead.
- HDRP now internally uses premultiplied alpha for all fog.
- Updated default FrameSettings used for realtime Reflection Probes when you create a new HDRenderPipelineAsset.
- Remove multi-camera support. LWRP and HDRP will not support multi-camera layered rendering.
- Updated Shader Graph subshaders to use the new instancing define.
- Changed fog distance calculation from distance to plane to distance to sphere.
- Optimized forward rendering using AMD GCN by scalarizing the light loop.
- Changed the UI of the Light Editor.
- Change ordering of includes in HDRP Materials in order to reduce iteration time for faster compilation.
- Added a StackLit master node replacing the InspectorUI version. IMPORTANT: All previously authored StackLit Materials will be lost. You need to recreate them with the master node.

## [5.0.0-preview] - 2018-09-28

### Added
- Added occlusion mesh to depth prepass for VR (VR still disabled for now)
- Added a debug mode to display only one shadow at once
- Added controls for the highlight created by directional lights
- Added a light radius setting to punctual lights to soften light attenuation and simulate fill lighting
- Added a 'minRoughness' parameter to all non-area lights (was previously only available for certain light types)
- Added separate volumetric light/shadow dimmers
- Added per-pixel jitter to volumetrics to reduce aliasing artifacts
- Added a SurfaceShading.hlsl file, which implements material-agnostic shading functionality in an efficient manner
- Added support for shadow bias for thin object transmission
- Added FrameSettings to control realtime planar reflection
- Added control for SRPBatcher on HDRP Asset
- Added an option to clear the shadow atlases in the debug menu
- Added a color visualization of the shadow atlas rescale in debug mode
- Added support for disabling SSR on materials
- Added intrinsic for XBone
- Added new light volume debugging tool
- Added a new SSR debug view mode
- Added translaction's scale invariance on DensityVolume
- Added multiple supported LitShadermode and per renderer choice in case of both Forward and Deferred supported
- Added custom specular occlusion mode to Lit Shader Graph Master node

### Fixed
- Fixed a normal bias issue with Stacklit (Was causing light leaking)
- Fixed camera preview outputing an error when both scene and game view where display and play and exit was call
- Fixed override debug mode not apply correctly on static GI
- Fixed issue where XRGraphicsConfig values set in the asset inspector GUI weren't propagating correctly (VR still disabled for now)
- Fixed issue with tangent that was using SurfaceGradient instead of regular normal decoding
- Fixed wrong error message display when switching to unsupported target like IOS
- Fixed an issue with ambient occlusion texture sometimes not being created properly causing broken rendering
- Shadow near plane is no longer limited at 0.1
- Fixed decal draw order on transparent material
- Fixed an issue where sometime the lookup texture used for GGX convolution was broken, causing broken rendering
- Fixed an issue where you wouldn't see any fog for certain pipeline/scene configurations
- Fixed an issue with volumetric lighting where the anisotropy value of 0 would not result in perfectly isotropic lighting
- Fixed shadow bias when the atlas is rescaled
- Fixed shadow cascade sampling outside of the atlas when cascade count is inferior to 4
- Fixed shadow filter width in deferred rendering not matching shader config
- Fixed stereo sampling of depth texture in MSAA DepthValues.shader
- Fixed box light UI which allowed negative and zero sizes, thus causing NaNs
- Fixed stereo rendering in HDRISky.shader (VR)
- Fixed normal blend and blend sphere influence for reflection probe
- Fixed distortion filtering (was point filtering, now trilinear)
- Fixed contact shadow for large distance
- Fixed depth pyramid debug view mode
- Fixed sphere shaped influence handles clamping in reflection probes
- Fixed reflection probes data migration for project created before using hdrp
- Fixed ambient occlusion for Lit Master Node when slot is connected

### Changed
- Use samplerunity_ShadowMask instead of samplerunity_samplerLightmap for shadow mask
- Allow to resize reflection probe gizmo's size
- Improve quality of screen space shadow
- Remove support of projection model for ScreenSpaceLighting (SSR always use HiZ and refraction always Proxy)
- Remove all the debug mode from SSR that are obsolete now
- Expose frameSettings and Capture settings for reflection and planar probe
- Update UI for reflection probe, planar probe, camera and HDRP Asset
- Implement proper linear blending for volumetric lighting via deep compositing as described in the paper "Deep Compositing Using Lie Algebras"
- Changed  planar mapping to match terrain convention (XZ instead of ZX)
- XRGraphicsConfig is no longer Read/Write. Instead, it's read-only. This improves consistency of XR behavior between the legacy render pipeline and SRP
- Change reflection probe data migration code (to update old reflection probe to new one)
- Updated gizmo for ReflectionProbes
- Updated UI and Gizmo of DensityVolume

## [4.0.0-preview] - 2018-09-28

### Added
- Added a new TerrainLit shader that supports rendering of Unity terrains.
- Added controls for linear fade at the boundary of density volumes
- Added new API to control decals without monobehaviour object
- Improve Decal Gizmo
- Implement Screen Space Reflections (SSR) (alpha version, highly experimental)
- Add an option to invert the fade parameter on a Density Volume
- Added a Fabric shader (experimental) handling cotton and silk
- Added support for MSAA in forward only for opaque only
- Implement smoothness fade for SSR
- Added support for AxF shader (X-rite format - require special AxF importer from Unity not part of HDRP)
- Added control for sundisc on directional light (hack)
- Added a new HD Lit Master node that implements Lit shader support for Shader Graph
- Added Micro shadowing support (hack)
- Added an event on HDAdditionalCameraData for custom rendering
- HDRP Shader Graph shaders now support 4-channel UVs.

### Fixed
- Fixed an issue where sometimes the deferred shadow texture would not be valid, causing wrong rendering.
- Stencil test during decals normal buffer update is now properly applied
- Decals corectly update normal buffer in forward
- Fixed a normalization problem in reflection probe face fading causing artefacts in some cases
- Fix multi-selection behavior of Density Volumes overwriting the albedo value
- Fixed support of depth texture for RenderTexture. HDRP now correctly output depth to user depth buffer if RenderTexture request it.
- Fixed multi-selection behavior of Density Volumes overwriting the albedo value
- Fixed support of depth for RenderTexture. HDRP now correctly output depth to user depth buffer if RenderTexture request it.
- Fixed support of Gizmo in game view in the editor
- Fixed gizmo for spot light type
- Fixed issue with TileViewDebug mode being inversed in gameview
- Fixed an issue with SAMPLE_TEXTURECUBE_SHADOW macro
- Fixed issue with color picker not display correctly when game and scene view are visible at the same time
- Fixed an issue with reflection probe face fading
- Fixed camera motion vectors shader and associated matrices to update correctly for single-pass double-wide stereo rendering
- Fixed light attenuation functions when range attenuation is disabled
- Fixed shadow component algorithm fixup not dirtying the scene, so changes can be saved to disk.
- Fixed some GC leaks for HDRP
- Fixed contact shadow not affected by shadow dimmer
- Fixed GGX that works correctly for the roughness value of 0 (mean specular highlgiht will disappeard for perfect mirror, we rely on maxSmoothness instead to always have a highlight even on mirror surface)
- Add stereo support to ShaderPassForward.hlsl. Forward rendering now seems passable in limited test scenes with camera-relative rendering disabled.
- Add stereo support to ProceduralSky.shader and OpaqueAtmosphericScattering.shader.
- Added CullingGroupManager to fix more GC.Alloc's in HDRP
- Fixed rendering when multiple cameras render into the same render texture

### Changed
- Changed the way depth & color pyramids are built to be faster and better quality, thus improving the look of distortion and refraction.
- Stabilize the dithered LOD transition mask with respect to the camera rotation.
- Avoid multiple depth buffer copies when decals are present
- Refactor code related to the RT handle system (No more normal buffer manager)
- Remove deferred directional shadow and move evaluation before lightloop
- Add a function GetNormalForShadowBias() that material need to implement to return the normal used for normal shadow biasing
- Remove Jimenez Subsurface scattering code (This code was disabled by default, now remove to ease maintenance)
- Change Decal API, decal contribution is now done in Material. Require update of material using decal
- Move a lot of files from CoreRP to HDRP/CoreRP. All moved files weren't used by Ligthweight pipeline. Long term they could move back to CoreRP after CoreRP become out of preview
- Updated camera inspector UI
- Updated decal gizmo
- Optimization: The objects that are rendered in the Motion Vector Pass are not rendered in the prepass anymore
- Removed setting shader inclue path via old API, use package shader include paths
- The default value of 'maxSmoothness' for punctual lights has been changed to 0.99
- Modified deferred compute and vert/frag shaders for first steps towards stereo support
- Moved material specific Shader Graph files into corresponding material folders.
- Hide environment lighting settings when enabling HDRP (Settings are control from sceneSettings)
- Update all shader includes to use absolute path (allow users to create material in their Asset folder)
- Done a reorganization of the files (Move ShaderPass to RenderPipeline folder, Move all shadow related files to Lighting/Shadow and others)
- Improved performance and quality of Screen Space Shadows

## [3.3.0-preview] - 2018-01-01

### Added
- Added an error message to say to use Metal or Vulkan when trying to use OpenGL API
- Added a new Fabric shader model that supports Silk and Cotton/Wool
- Added a new HDRP Lighting Debug mode to visualize Light Volumes for Point, Spot, Line, Rectangular and Reflection Probes
- Add support for reflection probe light layers
- Improve quality of anisotropic on IBL

### Fixed
- Fix an issue where the screen where darken when rendering camera preview
- Fix display correct target platform when showing message to inform user that a platform is not supported
- Remove workaround for metal and vulkan in normal buffer encoding/decoding
- Fixed an issue with color picker not working in forward
- Fixed an issue where reseting HDLight do not reset all of its parameters
- Fixed shader compile warning in DebugLightVolumes.shader

### Changed
- Changed default reflection probe to be 256x256x6 and array size to be 64
- Removed dependence on the NdotL for thickness evaluation for translucency (based on artist's input)
- Increased the precision when comparing Planar or HD reflection probe volumes
- Remove various GC alloc in C#. Slightly better performance

## [3.2.0-preview] - 2018-01-01

### Added
- Added a luminance meter in the debug menu
- Added support of Light, reflection probe, emissive material, volume settings related to lighting to Lighting explorer
- Added support for 16bit shadows

### Fixed
- Fix issue with package upgrading (HDRP resources asset is now versionned to worarkound package manager limitation)
- Fix HDReflectionProbe offset displayed in gizmo different than what is affected.
- Fix decals getting into a state where they could not be removed or disabled.
- Fix lux meter mode - The lux meter isn't affected by the sky anymore
- Fix area light size reset when multi-selected
- Fix filter pass number in HDUtils.BlitQuad
- Fix Lux meter mode that was applying SSS
- Fix planar reflections that were not working with tile/cluster (olbique matrix)
- Fix debug menu at runtime not working after nested prefab PR come to trunk
- Fix scrolling issue in density volume

### Changed
- Shader code refactor: Split MaterialUtilities file in two parts BuiltinUtilities (independent of FragInputs) and MaterialUtilities (Dependent of FragInputs)
- Change screen space shadow rendertarget format from ARGB32 to RG16

## [3.1.0-preview] - 2018-01-01

### Added
- Decal now support per channel selection mask. There is now two mode. One with BaseColor, Normal and Smoothness and another one more expensive with BaseColor, Normal, Smoothness, Metal and AO. Control is on HDRP Asset. This may require to launch an update script for old scene: 'Edit/Render Pipeline/Single step upgrade script/Upgrade all DecalMaterial MaskBlendMode'.
- Decal now supports depth bias for decal mesh, to prevent z-fighting
- Decal material now supports draw order for decal projectors
- Added LightLayers support (Base on mask from renderers name RenderingLayers and mask from light name LightLayers - if they match, the light apply) - cost an extra GBuffer in deferred (more bandwidth)
- When LightLayers is enabled, the AmbientOclusion is store in the GBuffer in deferred path allowing to avoid double occlusion with SSAO. In forward the double occlusion is now always avoided.
- Added the possibility to add an override transform on the camera for volume interpolation
- Added desired lux intensity and auto multiplier for HDRI sky
- Added an option to disable light by type in the debug menu
- Added gradient sky
- Split EmissiveColor and bakeDiffuseLighting in forward avoiding the emissiveColor to be affect by SSAO
- Added a volume to control indirect light intensity
- Added EV 100 intensity unit for area lights
- Added support for RendererPriority on Renderer. This allow to control order of transparent rendering manually. HDRP have now two stage of sorting for transparent in addition to bact to front. Material have a priority then Renderer have a priority.
- Add Coupling of (HD)Camera and HDAdditionalCameraData for reset and remove in inspector contextual menu of Camera
- Add Coupling of (HD)ReflectionProbe and HDAdditionalReflectionData for reset and remove in inspector contextual menu of ReflectoinProbe
- Add macro to forbid unity_ObjectToWorld/unity_WorldToObject to be use as it doesn't handle camera relative rendering
- Add opacity control on contact shadow

### Fixed
- Fixed an issue with PreIntegratedFGD texture being sometimes destroyed and not regenerated causing rendering to break
- PostProcess input buffers are not copied anymore on PC if the viewport size matches the final render target size
- Fixed an issue when manipulating a lot of decals, it was displaying a lot of errors in the inspector
- Fixed capture material with reflection probe
- Refactored Constant Buffers to avoid hitting the maximum number of bound CBs in some cases.
- Fixed the light range affecting the transform scale when changed.
- Snap to grid now works for Decal projector resizing.
- Added a warning for 128x128 cookie texture without mipmaps
- Replace the sampler used for density volumes for correct wrap mode handling

### Changed
- Move Render Pipeline Debug "Windows from Windows->General-> Render Pipeline debug windows" to "Windows from Windows->Analysis-> Render Pipeline debug windows"
- Update detail map formula for smoothness and albedo, goal it to bright and dark perceptually and scale factor is use to control gradient speed
- Refactor the Upgrade material system. Now a material can be update from older version at any time. Call Edit/Render Pipeline/Upgrade all Materials to newer version
- Change name EnableDBuffer to EnableDecals at several place (shader, hdrp asset...), this require a call to Edit/Render Pipeline/Upgrade all Materials to newer version to have up to date material.
- Refactor shader code: BakeLightingData structure have been replace by BuiltinData. Lot of shader code have been remove/change.
- Refactor shader code: All GBuffer are now handled by the deferred material. Mean ShadowMask and LightLayers are control by lit material in lit.hlsl and not outside anymore. Lot of shader code have been remove/change.
- Refactor shader code: Rename GetBakedDiffuseLighting to ModifyBakedDiffuseLighting. This function now handle lighting model for transmission too. Lux meter debug mode is factor outisde.
- Refactor shader code: GetBakedDiffuseLighting is not call anymore in GBuffer or forward pass, including the ConvertSurfaceDataToBSDFData and GetPreLightData, this is done in ModifyBakedDiffuseLighting now
- Refactor shader code: Added a backBakeDiffuseLighting to BuiltinData to handle lighting for transmission
- Refactor shader code: Material must now call InitBuiltinData (Init all to zero + init bakeDiffuseLighting and backBakeDiffuseLighting ) and PostInitBuiltinData

## [3.0.0-preview] - 2018-01-01

### Fixed
- Fixed an issue with distortion that was using previous frame instead of current frame
- Fixed an issue where disabled light where not upgrade correctly to the new physical light unit system introduce in 2.0.5-preview

### Changed
- Update assembly definitions to output assemblies that match Unity naming convention (Unity.*).

## [2.0.5-preview] - 2018-01-01

### Added
- Add option supportDitheringCrossFade on HDRP Asset to allow to remove shader variant during player build if needed
- Add contact shadows for punctual lights (in additional shadow settings), only one light is allowed to cast contact shadows at the same time and so at each frame a dominant light is choosed among all light with contact shadows enabled.
- Add PCSS shadow filter support (from SRP Core)
- Exposed shadow budget parameters in HDRP asset
- Add an option to generate an emissive mesh for area lights (currently rectangle light only). The mesh fits the size, intensity and color of the light.
- Add an option to the HDRP asset to increase the resolution of volumetric lighting.
- Add additional ligth unit support for punctual light (Lumens, Candela) and area lights (Lumens, Luminance)
- Add dedicated Gizmo for the box Influence volume of HDReflectionProbe / PlanarReflectionProbe

### Changed
- Re-enable shadow mask mode in debug view
- SSS and Transmission code have been refactored to be able to share it between various material. Guidelines are in SubsurfaceScattering.hlsl
- Change code in area light with LTC for Lit shader. Magnitude is now take from FGD texture instead of a separate texture
- Improve camera relative rendering: We now apply camera translation on the model matrix, so before the TransformObjectToWorld(). Note: unity_WorldToObject and unity_ObjectToWorld must never be used directly.
- Rename positionWS to positionRWS (Camera relative world position) at a lot of places (mainly in interpolator and FragInputs). In case of custom shader user will be required to update their code.
- Rename positionWS, capturePositionWS, proxyPositionWS, influencePositionWS to positionRWS, capturePositionRWS, proxyPositionRWS, influencePositionRWS (Camera relative world position) in LightDefinition struct.
- Improve the quality of trilinear filtering of density volume textures.
- Improve UI for HDReflectionProbe / PlanarReflectionProbe

### Fixed
- Fixed a shader preprocessor issue when compiling DebugViewMaterialGBuffer.shader against Metal target
- Added a temporary workaround to Lit.hlsl to avoid broken lighting code with Metal/AMD
- Fixed issue when using more than one volume texture mask with density volumes.
- Fixed an error which prevented volumetric lighting from working if no density volumes with 3D textures were present.
- Fix contact shadows applied on transmission
- Fix issue with forward opaque lit shader variant being removed by the shader preprocessor
- Fixed compilation errors on platforms with limited XRSetting support.
- Fixed apply range attenuation option on punctual light
- Fixed issue with color temperature not take correctly into account with static lighting
- Don't display fog when diffuse lighting, specular lighting, or lux meter debug mode are enabled.

## [2.0.4-preview] - 2018-01-01

### Fixed
- Fix issue when disabling rough refraction and building a player. Was causing a crash.

## [2.0.3-preview] - 2018-01-01

### Added
- Increased debug color picker limit up to 260k lux

## [2.0.2-preview] - 2018-01-01

### Added
- Add Light -> Planar Reflection Probe command
- Added a false color mode in rendering debug
- Add support for mesh decals
- Add flag to disable projector decals on transparent geometry to save performance and decal texture atlas space
- Add ability to use decal diffuse map as mask only
- Add visualize all shadow masks in lighting debug
- Add export of normal and roughness buffer for forwardOnly and when in supportOnlyForward mode for forward
- Provide a define in lit.hlsl (FORWARD_MATERIAL_READ_FROM_WRITTEN_NORMAL_BUFFER) when output buffer normal is used to read the normal and roughness instead of caclulating it (can save performance, but lower quality due to compression)
- Add color swatch to decal material

### Changed
- Change Render -> Planar Reflection creation to 3D Object -> Mirror
- Change "Enable Reflector" name on SpotLight to "Angle Affect Intensity"
- Change prototype of BSDFData ConvertSurfaceDataToBSDFData(SurfaceData surfaceData) to BSDFData ConvertSurfaceDataToBSDFData(uint2 positionSS, SurfaceData surfaceData)

### Fixed
- Fix issue with StackLit in deferred mode with deferredDirectionalShadow due to GBuffer not being cleared. Gbuffer is still not clear and issue was fix with the new Output of normal buffer.
- Fixed an issue where interpolation volumes were not updated correctly for reflection captures.
- Fixed an exception in Light Loop settings UI

## [2.0.1-preview] - 2018-01-01

### Added
- Add stripper of shader variant when building a player. Save shader compile time.
- Disable per-object culling that was executed in C++ in HD whereas it was not used (Optimization)
- Enable texture streaming debugging (was not working before 2018.2)
- Added Screen Space Reflection with Proxy Projection Model
- Support correctly scene selection for alpha tested object
- Add per light shadow mask mode control (i.e shadow mask distance and shadow mask). It use the option NonLightmappedOnly
- Add geometric filtering to Lit shader (allow to reduce specular aliasing)
- Add shortcut to create DensityVolume and PlanarReflection in hierarchy
- Add a DefaultHDMirrorMaterial material for PlanarReflection
- Added a script to be able to upgrade material to newer version of HDRP
- Removed useless duplication of ForwardError passes.
- Add option to not compile any DEBUG_DISPLAY shader in the player (Faster build) call Support Runtime Debug display

### Changed
- Changed SupportForwardOnly to SupportOnlyForward in render pipeline settings
- Changed versioning variable name in HDAdditionalXXXData from m_version to version
- Create unique name when creating a game object in the rendering menu (i.e Density Volume(2))
- Re-organize various files and folder location to clean the repository
- Change Debug windows name and location. Now located at:  Windows -> General -> Render Pipeline Debug

### Removed
- Removed GlobalLightLoopSettings.maxPlanarReflectionProbes and instead use value of GlobalLightLoopSettings.planarReflectionProbeCacheSize
- Remove EmissiveIntensity parameter and change EmissiveColor to be HDR (Matching Builtin Unity behavior) - Data need to be updated - Launch Edit -> Single Step Upgrade Script -> Upgrade all Materials emissionColor

### Fixed
- Fix issue with LOD transition and instancing
- Fix discrepency between object motion vector and camera motion vector
- Fix issue with spot and dir light gizmo axis not highlighted correctly
- Fix potential crash while register debug windows inputs at startup
- Fix warning when creating Planar reflection
- Fix specular lighting debug mode (was rendering black)
- Allow projector decal with null material to allow to configure decal when HDRP is not set
- Decal atlas texture offset/scale is updated after allocations (used to be before so it was using date from previous frame)

## [0.0.0-preview] - 2018-01-01

### Added
- Configure the VolumetricLightingSystem code path to be on by default
- Trigger a build exception when trying to build an unsupported platform
- Introduce the VolumetricLightingController component, which can (and should) be placed on the camera, and allows one to control the near and the far plane of the V-Buffer (volumetric "froxel" buffer) along with the depth distribution (from logarithmic to linear)
- Add 3D texture support for DensityVolumes
- Add a better mapping of roughness to mipmap for planar reflection
- The VolumetricLightingSystem now uses RTHandles, which allows to save memory by sharing buffers between different cameras (history buffers are not shared), and reduce reallocation frequency by reallocating buffers only if the rendering resolution increases (and suballocating within existing buffers if the rendering resolution decreases)
- Add a Volumetric Dimmer slider to lights to control the intensity of the scattered volumetric lighting
- Add UV tiling and offset support for decals.
- Add mipmapping support for volume 3D mask textures

### Changed
- Default number of planar reflection change from 4 to 2
- Rename _MainDepthTexture to _CameraDepthTexture
- The VolumetricLightingController has been moved to the Interpolation Volume framework and now functions similarly to the VolumetricFog settings
- Update of UI of cookie, CubeCookie, Reflection probe and planar reflection probe to combo box
- Allow enabling/disabling shadows for area lights when they are set to baked.
- Hide applyRangeAttenuation and FadeDistance for directional shadow as they are not used

### Removed
- Remove Resource folder of PreIntegratedFGD and add the resource to RenderPipeline Asset

### Fixed
- Fix ConvertPhysicalLightIntensityToLightIntensity() function used when creating light from script to match HDLightEditor behavior
- Fix numerical issues with the default value of mean free path of volumetric fog
- Fix the bug preventing decals from coexisting with density volumes
- Fix issue with alpha tested geometry using planar/triplanar mapping not render correctly or flickering (due to being wrongly alpha tested in depth prepass)
- Fix meta pass with triplanar (was not handling correctly the normal)
- Fix preview when a planar reflection is present
- Fix Camera preview, it is now a Preview cameraType (was a SceneView)
- Fix handling unknown GPUShadowTypes in the shadow manager.
- Fix area light shapes sent as point lights to the baking backends when they are set to baked.
- Fix unnecessary division by PI for baked area lights.
- Fix line lights sent to the lightmappers. The backends don't support this light type.
- Fix issue with shadow mask framesettings not correctly taken into account when shadow mask is enabled for lighting.
- Fix directional light and shadow mask transition, they are now matching making smooth transition
- Fix banding issues caused by high intensity volumetric lighting
- Fix the debug window being emptied on SRP asset reload
- Fix issue with debug mode not correctly clearing the GBuffer in editor after a resize
- Fix issue with ResetMaterialKeyword not resetting correctly ToggleOff/Roggle Keyword
- Fix issue with motion vector not render correctly if there is no depth prepass in deferred

## [0.0.0-preview] - 2018-01-01

### Added
- Screen Space Refraction projection model (Proxy raycasting, HiZ raymarching)
- Screen Space Refraction settings as volume component
- Added buffered frame history per camera
- Port Global Density Volumes to the Interpolation Volume System.
- Optimize ImportanceSampleLambert() to not require the tangent frame.
- Generalize SampleVBuffer() to handle different sampling and reconstruction methods.
- Improve the quality of volumetric lighting reprojection.
- Optimize Morton Order code in the Subsurface Scattering pass.
- Planar Reflection Probe support roughness (gaussian convolution of captured probe)
- Use an atlas instead of a texture array for cluster transparent decals
- Add a debug view to visualize the decal atlas
- Only store decal textures to atlas if decal is visible, debounce out of memory decal atlas warning.
- Add manipulator gizmo on decal to improve authoring workflow
- Add a minimal StackLit material (work in progress, this version can be used as template to add new material)

### Changed
- EnableShadowMask in FrameSettings (But shadowMaskSupport still disable by default)
- Forced Planar Probe update modes to (Realtime, Every Update, Mirror Camera)
- Screen Space Refraction proxy model uses the proxy of the first environment light (Reflection probe/Planar probe) or the sky
- Moved RTHandle static methods to RTHandles
- Renamed RTHandle to RTHandleSystem.RTHandle
- Move code for PreIntegratedFDG (Lit.shader) into its dedicated folder to be share with other material
- Move code for LTCArea (Lit.shader) into its dedicated folder to be share with other material

### Removed
- Removed Planar Probe mirror plane position and normal fields in inspector, always display mirror plane and normal gizmos

### Fixed
- Fix fog flags in scene view is now taken into account
- Fix sky in preview windows that were disappearing after a load of a new level
- Fix numerical issues in IntersectRayAABB().
- Fix alpha blending of volumetric lighting with transparent objects.
- Fix the near plane of the V-Buffer causing out-of-bounds look-ups in the clustered data structure.
- Depth and color pyramid are properly computed and sampled when the camera renders inside a viewport of a RTHandle.
- Fix decal atlas debug view to work correctly when shadow atlas view is also enabled
- Fix TransparentSSR with non-rendergraph.
- Fix shader compilation warning on SSR compute shader.<|MERGE_RESOLUTION|>--- conflicted
+++ resolved
@@ -19,12 +19,9 @@
 
 ### Changed
 - Removed the material pass probe volumes evaluation mode.
-<<<<<<< HEAD
+- Unifying the history validation pass so that it is only done once for the whole frame and not per effect.
 - Updated the tooltip for the Decal Angle Fade property (requires to enable Decal Layers in both HDRP asset and Frame settings) (case 1308048).
 - Fixed skybox for ortho cameras.
-=======
-- Unifying the history validation pass so that it is only done once for the whole frame and not per effect.
->>>>>>> 91b6557c
 
 ## [11.0.0] - 2020-10-21
 
