--- conflicted
+++ resolved
@@ -14,11 +14,8 @@
 ### Added
 - Added a rough distortion frame setting and and info box on distortion materials.
 - Adding support of 4 channel tex coords for ray tracing (case 1265309).
-<<<<<<< HEAD
+- Added a help button on the volume component toolbar for documentation.
 - Added the status check of default camera frame settings in the DXR wizard.
-=======
-- Added a help button on the volume component toolbar for documentation.
->>>>>>> 72ac0cf7
 
 ### Fixed
 - Fixed an issue where the Exposure Shader Graph node had clipped text. (case 1265057)
@@ -33,12 +30,9 @@
 
 ### Changed
 - Combined occlusion meshes into one to reduce draw calls and state changes with XR single-pass.
-<<<<<<< HEAD
-- Now the DXR wizard displays the name of the target asset that needs to be changed.
-=======
 - Claryfied doc for the LayeredLit material.
 - Various improvements for the Volumetric Fog.
->>>>>>> 72ac0cf7
+- Now the DXR wizard displays the name of the target asset that needs to be changed.
 
 ## [10.1.0] - 2020-10-12
 
