# Changelog
All notable changes to this package will be documented in this file.

The format is based on [Keep a Changelog](http://keepachangelog.com/en/1.0.0/)
and this project adheres to [Semantic Versioning](http://semver.org/spec/v2.0.0.html).

## [10.2.0] - 2020-10-19

### Added

### Fixed
- Fixed an issue where the Exposure Shader Graph node had clipped text. (case 1265057)

### Changed

## [10.1.0] - 2020-10-12

### Added
- Added an option to have only the metering mask displayed in the debug mode.
- Added a new mode to cluster visualization debug where users can see a slice instead of the cluster on opaque objects.
- Added ray traced reflection support for the render graph version of the pipeline.
- Added render graph support of RTAO and required denoisers.
- Added render graph support of RTGI.
- Added support of RTSSS and Recursive Rendering in the render graph mode.
- Added support of RT and screen space shadow for render graph.
- Added tooltips with the full name of the (graphics) compositor properties to properly show large names that otherwise are clipped by the UI (case 1263590)
- Added error message if a callback AOV allocation fail
- Added marker for all AOV request operation on GPU
- Added remapping options for Depth Pyramid debug view mode
- Added an option to support AOV shader at runtime in HDRP settings (case 1265070)
- Added support of SSGI in the render graph mode.
- Added option for 11-11-10 format for cube reflection probes.
- Added an optional check in the HDRP DXR Wizard to verify 64 bits target architecture
- Added option to display timing stats in the debug menu as an average over 1 second. 
- Added a light unit slider to provide users more context when authoring physically based values.
- Added a way to check the normals through the material views.
- Added Simple mode to Earth Preset for PBR Sky
- Added the export of normals during the prepass for shadow matte for proper SSAO calculation.
- Added the usage of SSAO for shadow matte unlit shader graph.
- Added the support of input system V2
- Added a new volume component parameter to control the max ray length of directional lights(case 1279849).
- Added support for 'Pyramid' and 'Box' spot light shapes in path tracing.
- Added high quality prefiltering option for Bloom.
- Added support for camera relative ray tracing (and keeping non-camera relative ray tracing working)
- Added a rough refraction option on planar reflections.
- Added scalability settings for the planar reflection resolution.
- Added tests for AOV stacking and UI rendering in the graphics compositor.
- Added a new ray tracing only function that samples the specular part of the materials.
- Adding missing marker for ray tracing profiling (RaytracingDeferredLighting)
- Added the support of eye shader for ray tracing.

### Fixed
- Fixed several issues with physically-based DoF (TAA ghosting of the CoC buffer, smooth layer transitions, etc)
- Fixed GPU hang on D3D12 on xbox. 
- Fixed game view artifacts on resizing when hardware dynamic resolution was enabled
- Fixed black line artifacts occurring when Lanczos upsampling was set for dynamic resolution
- Fixed Amplitude -> Min/Max parametrization conversion
- Fixed CoatMask block appearing when creating lit master node (case 1264632)
- Fixed issue with SceneEV100 debug mode indicator when rescaling the window.
- Fixed issue with PCSS filter being wrong on first frame. 
- Fixed issue with emissive mesh for area light not appearing in playmode if Reload Scene option is disabled in Enter Playmode Settings.
- Fixed issue when Reflection Probes are set to OnEnable and are never rendered if the probe is enabled when the camera is farther than the probe fade distance. 
- Fixed issue with sun icon being clipped in the look dev window. 
- Fixed error about layers when disabling emissive mesh for area lights.
- Fixed issue when the user deletes the composition graph or .asset in runtime (case 1263319)
- Fixed assertion failure when changing resolution to compositor layers after using AOVs (case 1265023) 
- Fixed flickering layers in graphics compositor (case 1264552)
- Fixed issue causing the editor field not updating the disc area light radius.
- Fixed issues that lead to cookie atlas to be updated every frame even if cached data was valid.
- Fixed an issue where world space UI was not emitted for reflection cameras in HDRP
- Fixed an issue with cookie texture atlas that would cause realtime textures to always update in the atlas even when the content did not change.
- Fixed an issue where only one of the two lookdev views would update when changing the default lookdev volume profile.
- Fixed a bug related to light cluster invalidation.
- Fixed shader warning in DofGather (case 1272931)
- Fixed AOV export of depth buffer which now correctly export linear depth (case 1265001)
- Fixed issue that caused the decal atlas to not be updated upon changing of the decal textures content.
- Fixed "Screen position out of view frustum" error when camera is at exactly the planar reflection probe location.
- Fixed Amplitude -> Min/Max parametrization conversion
- Fixed issue that allocated a small cookie for normal spot lights.
- Fixed issue when undoing a change in diffuse profile list after deleting the volume profile.
- Fixed custom pass re-ordering and removing.
- Fixed TAA issue and hardware dynamic resolution.
- Fixed a static lighting flickering issue caused by having an active planar probe in the scene while rendering inspector preview.
- Fixed an issue where even when set to OnDemand, the sky lighting would still be updated when changing sky parameters.
- Fixed an error message trigerred when a mesh has more than 32 sub-meshes (case 1274508).
- Fixed RTGI getting noisy for grazying angle geometry (case 1266462).
- Fixed an issue with TAA history management on pssl.
- Fixed the global illumination volume override having an unwanted advanced mode (case 1270459).
- Fixed screen space shadow option displayed on directional shadows while they shouldn't (case 1270537).
- Fixed the handling of undo and redo actions in the graphics compositor (cases 1268149, 1266212, 1265028)
- Fixed issue with composition graphs that include virtual textures, cubemaps and other non-2D textures (cases 1263347, 1265638).
- Fixed issues when selecting a new composition graph or setting it to None (cases 1263350, 1266202)
- Fixed ArgumentNullException when saving shader graphs after removing the compositor from the scene (case 1268658)
- Fixed issue with updating the compositor output when not in play mode (case 1266216)
- Fixed warning with area mesh (case 1268379)
- Fixed issue with diffusion profile not being updated upon reset of the editor. 
- Fixed an issue that lead to corrupted refraction in some scenarios on xbox.
- Fixed for light loop scalarization not happening. 
- Fixed issue with stencil not being set in rendergraph mode.
- Fixed for post process being overridable in reflection probes even though it is not supported.
- Fixed RTGI in performance mode when light layers are enabled on the asset.
- Fixed SSS materials appearing black in matcap mode.
- Fixed a collision in the interaction of RTR and RTGI.
- Fix for lookdev toggling renderers that are set to non editable or are hidden in the inspector.
- Fixed issue with mipmap debug mode not properly resetting full screen mode (and viceversa). 
- Added unsupported message when using tile debug mode with MSAA.
- Fixed SSGI compilation issues on PS4.
- Fixed "Screen position out of view frustum" error when camera is on exactly the planar reflection probe plane.
- Workaround issue that caused objects using eye shader to not be rendered on xbox.
- Fixed GC allocation when using XR single-pass test mode.
- Fixed text in cascades shadow split being truncated.
- Fixed rendering of custom passes in the Custom Pass Volume inspector
- Force probe to render again if first time was during async shader compilation to avoid having cyan objects.
- Fixed for lookdev library field not being refreshed upon opening a library from the environment library inspector.
- Fixed serialization issue with matcap scale intensity.
- Close Add Override popup of Volume Inspector when the popup looses focus (case 1258571)
- Light quality setting for contact shadow set to on for High quality by default.
- Fixed an exception thrown when closing the look dev because there is no active SRP anymore.
- Fixed alignment of framesettings in HDRP Default Settings
- Fixed an exception thrown when closing the look dev because there is no active SRP anymore.
- Fixed an issue where entering playmode would close the LookDev window.
- Fixed issue with rendergraph on console failing on SSS pass.
- Fixed Cutoff not working properly with ray tracing shaders default and SG (case 1261292).
- Fixed shader compilation issue with Hair shader and debug display mode
- Fixed cubemap static preview not updated when the asset is imported.
- Fixed wizard DXR setup on non-DXR compatible devices.
- Fixed Custom Post Processes affecting preview cameras.
- Fixed issue with lens distortion breaking rendering.
- Fixed save popup appearing twice due to HDRP wizard.
- Fixed error when changing planar probe resolution.
- Fixed the dependecy of FrameSettings (MSAA, ClearGBuffer, DepthPrepassWithDeferred) (case 1277620).
- Fixed the usage of GUIEnable for volume components (case 1280018).
- Fixed the diffusion profile becoming invalid when hitting the reset (case 1269462).
- Fixed issue with MSAA resolve killing the alpha channel.
- Fixed a warning in materialevalulation
- Fixed an error when building the player.
- Fixed issue with box light not visible if range is below one and range attenuation is off.
- Fixed an issue that caused a null reference when deleting camera component in a prefab. (case 1244430)
- Fixed issue with bloom showing a thin black line after rescaling window. 
- Fixed rendergraph motion vector resolve.
- Fixed the Ray-Tracing related Debug Display not working in render graph mode.
- Fix nan in pbr sky
- Fixed Light skin not properly applied on the LookDev when switching from Dark Skin (case 1278802)
- Fixed accumulation on DX11
- Fixed issue with screen space UI not drawing on the graphics compositor (case 1279272).
- Fixed error Maximum allowed thread group count is 65535 when resolution is very high. 
- LOD meshes are now properly stripped based on the maximum lod value parameters contained in the HDRP asset.
- Fixed an inconsistency in the LOD group UI where LOD bias was not the right one.
- Fixed outlines in transitions between post-processed and plain regions in the graphics compositor (case 1278775).
- Fix decal being applied twice with LOD Crossfade.
- Fixed camera stacking for AOVs in the graphics compositor (case 1273223).
- Fixed backface selection on some shader not ignore correctly.
- Disable quad overdraw on ps4.
- Fixed error when resizing the graphics compositor's output and when re-adding a compositor in the scene
- Fixed issues with bloom, alpha and HDR layers in the compositor (case 1272621).
- Fixed alpha not having TAA applied to it.
- Fix issue with alpha output in forward.
- Fix compilation issue on Vulkan for shaders using high quality shadows in XR mode.
- Fixed wrong error message when fixing DXR resources from Wizard.
- Fixed compilation error of quad overdraw with double sided materials
- Fixed screen corruption on xbox when using TAA and Motion Blur with rendergraph. 
- Fixed UX issue in the graphics compositor related to clear depth and the defaults for new layers, add better tooltips and fix minor bugs (case 1283904)
- Fixed scene visibility not working for custom pass volumes.
- Fixed issue with several override entries in the runtime debug menu. 
- Fixed issue with rendergraph failing to execute every 30 minutes. 
- Fixed Lit ShaderGraph surface option property block to only display transmission and energy conserving specular color options for their proper material mode (case 1257050)
- Fixed nan in reflection probe when volumetric fog filtering is enabled, causing the whole probe to be invalid.
- Fixed Debug Color pixel became grey
- Fixed TAA flickering on the very edge of screen. 
- Fixed profiling scope for quality RTGI.
- Fixed the denoising and multi-sample not being used for smooth multibounce RTReflections.
- Fixed issue where multiple cameras would cause GC each frame.
- Fixed after post process rendering pass options not showing for unlit ShaderGraphs.
- Fixed a migration issue with the rendering queue in ShaderGraph when upgrading to 10.x;
- Fixed null reference in the Undo callback of the graphics compositor 
- Fixed cullmode for SceneSelectionPass.
- Fixed issue that caused non-static object to not render at times in OnEnable reflection probes.
<<<<<<< HEAD
- Fixed XR shadows culling.
- Fixed issue with area light getting culled from tile culling.
=======
>>>>>>> 89aeb4f6

### Changed
- Preparation pass for RTSSShadows to be supported by render graph.
- Add tooltips with the full name of the (graphics) compositor properties to properly show large names that otherwise are clipped by the UI (case 1263590)
- Composition profile .asset files cannot be manually edited/reset by users (to avoid breaking things - case 1265631)
- Preparation pass for RTSSShadows to be supported by render graph.
- Changed the way the ray tracing property is displayed on the material (QOL 1265297).
- Exposed lens attenuation mode in default settings and remove it as a debug mode.
- Composition layers without any sub layers are now cleared to black to avoid confusion (case 1265061).
- Slight reduction of VGPR used by area light code.
- Changed thread group size for contact shadows (save 1.1ms on PS4)
- Make sure distortion stencil test happens before pixel shader is run.
- Small optimization that allows to skip motion vector prepping when the whole wave as velocity of 0.
- Improved performance to avoid generating coarse stencil buffer when not needed.
- Remove HTile generation for decals (faster without).
- Improving SSGI Filtering and fixing a blend issue with RTGI.
- Changed the Trackball UI so that it allows explicit numeric values.
- Reduce the G-buffer footprint of anisotropic materials
- Moved SSGI out of preview.
- Skip an unneeded depth buffer copy on consoles. 
- Replaced the Density Volume Texture Tool with the new 3D Texture Importer.
- Rename Raytracing Node to Raytracing Quality Keyword and rename high and low inputs as default and raytraced. All raytracing effects now use the raytraced mode but path tracing.
- Moved diffusion profile list to the HDRP default settings panel.
- Skip biquadratic resampling of vbuffer when volumetric fog filtering is enabled.
- Optimized Grain and sRGB Dithering.
- On platforms that allow it skip the first mip of the depth pyramid and compute it alongside the depth buffer used for low res transparents.
- When trying to install the local configuration package, if another one is already present the user is now asked whether they want to keep it or not.
- Improved MSAA color resolve to fix issues when very bright and very dark samples are resolved together.
- Improve performance of GPU light AABB generation
- Removed the max clamp value for the RTR, RTAO and RTGI's ray length (case 1279849).
- Meshes assigned with a decal material are not visible anymore in ray-tracing or path-tracing.
- Removed BLEND shader keywords.
- Remove a rendergraph debug option to clear resources on release from UI.
- added SV_PrimitiveID in the VaryingMesh structure for fulldebugscreenpass as well as primitiveID in FragInputs
- Changed which local frame is used for multi-bounce RTReflections.
- Move System Generated Values semantics out of VaryingsMesh structure.
- Other forms of FSAA are silently deactivated, when path tracing is on.
- Removed XRSystemTests. The GC verification is now done during playmode tests (case 1285012).

## [10.0.0] - 2019-06-10

### Added
- Ray tracing support for VR single-pass
- Added sharpen filter shader parameter and UI for TemporalAA to control image quality instead of hardcoded value
- Added frame settings option for custom post process and custom passes as well as custom color buffer format option.
- Add check in wizard on SRP Batcher enabled.
- Added default implementations of OnPreprocessMaterialDescription for FBX, Obj, Sketchup and 3DS file formats.
- Added custom pass fade radius
- Added after post process injection point for custom passes
- Added basic alpha compositing support - Alpha is available afterpostprocess when using FP16 buffer format.
- Added falloff distance on Reflection Probe and Planar Reflection Probe
- Added Backplate projection from the HDRISky
- Added Shadow Matte in UnlitMasterNode, which only received shadow without lighting
- Added hability to name LightLayers in HDRenderPipelineAsset
- Added a range compression factor for Reflection Probe and Planar Reflection Probe to avoid saturation of colors.
- Added path tracing support for directional, point and spot lights, as well as emission from Lit and Unlit.
- Added non temporal version of SSAO.
- Added more detailed ray tracing stats in the debug window
- Added Disc area light (bake only)
- Added a warning in the material UI to prevent transparent + subsurface-scattering combination.
- Added XR single-pass setting into HDRP asset
- Added a penumbra tint option for lights
- Added support for depth copy with XR SDK
- Added debug setting to Render Pipeline Debug Window to list the active XR views
- Added an option to filter the result of the volumetric lighting (off by default).
- Added a transmission multiplier for directional lights
- Added XR single-pass test mode to Render Pipeline Debug Window
- Added debug setting to Render Pipeline Window to list the active XR views
- Added a new refraction mode for the Lit shader (thin). Which is a box refraction with small thickness values
- Added the code to support Barn Doors for Area Lights based on a shaderconfig option.
- Added HDRPCameraBinder property binder for Visual Effect Graph
- Added "Celestial Body" controls to the Directional Light
- Added new parameters to the Physically Based Sky
- Added Reflections to the DXR Wizard
- Added the possibility to have ray traced colored and semi-transparent shadows on directional lights.
- Added a check in the custom post process template to throw an error if the default shader is not found.
- Exposed the debug overlay ratio in the debug menu.
- Added a separate frame settings for tonemapping alongside color grading.
- Added the receive fog option in the material UI for ShaderGraphs.
- Added a public virtual bool in the custom post processes API to specify if a post processes should be executed in the scene view.
- Added a menu option that checks scene issues with ray tracing. Also removed the previously existing warning at runtime.
- Added Contrast Adaptive Sharpen (CAS) Upscaling effect.
- Added APIs to update probe settings at runtime.
- Added documentation for the rayTracingSupported method in HDRP
- Added user-selectable format for the post processing passes.
- Added support for alpha channel in some post-processing passes (DoF, TAA, Uber).
- Added warnings in FrameSettings inspector when using DXR and atempting to use Asynchronous Execution.
- Exposed Stencil bits that can be used by the user.
- Added history rejection based on velocity of intersected objects for directional, point and spot lights.
- Added a affectsVolumetric field to the HDAdditionalLightData API to know if light affects volumetric fog.
- Add OS and Hardware check in the Wizard fixes for DXR.
- Added option to exclude camera motion from motion blur.
- Added semi-transparent shadows for point and spot lights.
- Added support for semi-transparent shadow for unlit shader and unlit shader graph.
- Added the alpha clip enabled toggle to the material UI for all HDRP shader graphs.
- Added Material Samples to explain how to use the lit shader features
- Added an initial implementation of ray traced sub surface scattering
- Added AssetPostprocessors and Shadergraphs to handle Arnold Standard Surface and 3DsMax Physical material import from FBX.
- Added support for Smoothness Fade start work when enabling ray traced reflections.
- Added Contact shadow, Micro shadows and Screen space refraction API documentation.
- Added script documentation for SSR, SSAO (ray tracing), GI, Light Cluster, RayTracingSettings, Ray Counters, etc.
- Added path tracing support for refraction and internal reflections.
- Added support for Thin Refraction Model and Lit's Clear Coat in Path Tracing.
- Added the Tint parameter to Sky Colored Fog.
- Added of Screen Space Reflections for Transparent materials
- Added a fallback for ray traced area light shadows in case the material is forward or the lit mode is forward.
- Added a new debug mode for light layers.
- Added an "enable" toggle to the SSR volume component.
- Added support for anisotropic specular lobes in path tracing.
- Added support for alpha clipping in path tracing.
- Added support for light cookies in path tracing.
- Added support for transparent shadows in path tracing.
- Added support for iridescence in path tracing.
- Added support for background color in path tracing.
- Added a path tracing test to the test suite.
- Added a warning and workaround instructions that appear when you enable XR single-pass after the first frame with the XR SDK.
- Added the exposure sliders to the planar reflection probe preview
- Added support for subsurface scattering in path tracing.
- Added a new mode that improves the filtering of ray traced shadows (directional, point and spot) based on the distance to the occluder.
- Added support of cookie baking and add support on Disc light.
- Added support for fog attenuation in path tracing.
- Added a new debug panel for volumes
- Added XR setting to control camera jitter for temporal effects
- Added an error message in the DrawRenderers custom pass when rendering opaque objects with an HDRP asset in DeferredOnly mode.
- Added API to enable proper recording of path traced scenes (with the Unity recorder or other tools).
- Added support for fog in Recursive rendering, ray traced reflections and ray traced indirect diffuse.
- Added an alpha blend option for recursive rendering
- Added support for stack lit for ray tracing effects.
- Added support for hair for ray tracing effects.
- Added support for alpha to coverage for HDRP shaders and shader graph
- Added support for Quality Levels to Subsurface Scattering.
- Added option to disable XR rendering on the camera settings.
- Added support for specular AA from geometric curvature in AxF
- Added support for baked AO (no input for now) in AxF
- Added an info box to warn about depth test artifacts when rendering object twice in custom passes with MSAA.
- Added a frame setting for alpha to mask.
- Added support for custom passes in the AOV API
- Added Light decomposition lighting debugging modes and support in AOV
- Added exposure compensation to Fixed exposure mode
- Added support for rasterized area light shadows in StackLit
- Added support for texture-weighted automatic exposure
- Added support for POM for emissive map
- Added alpha channel support in motion blur pass.
- Added the HDRP Compositor Tool (in Preview).
- Added a ray tracing mode option in the HDRP asset that allows to override and shader stripping.
- Added support for arbitrary resolution scaling of Volumetric Lighting to the Fog volume component.
- Added range attenuation for box-shaped spotlights.
- Added scenes for hair and fabric and decals with material samples
- Added fabric materials and textures
- Added information for fabric materials in fabric scene
- Added a DisplayInfo attribute to specify a name override and a display order for Volume Component fields (used only in default inspector for now).
- Added Min distance to contact shadows.
- Added support for Depth of Field in path tracing (by sampling the lens aperture).
- Added an API in HDRP to override the camera within the rendering of a frame (mainly for custom pass).
- Added a function (HDRenderPipeline.ResetRTHandleReferenceSize) to reset the reference size of RTHandle systems.
- Added support for AxF measurements importing into texture resources tilings.
- Added Layer parameter on Area Light to modify Layer of generated Emissive Mesh
- Added a flow map parameter to HDRI Sky
- Implemented ray traced reflections for transparent objects.
- Add a new parameter to control reflections in recursive rendering.
- Added an initial version of SSGI.
- Added Virtual Texturing cache settings to control the size of the Streaming Virtual Texturing caches.
- Added back-compatibility with builtin stereo matrices.
- Added CustomPassUtils API to simplify Blur, Copy and DrawRenderers custom passes.
- Added Histogram guided automatic exposure.
- Added few exposure debug modes.
- Added support for multiple path-traced views at once (e.g., scene and game views).
- Added support for 3DsMax's 2021 Simplified Physical Material from FBX files in the Model Importer.
- Added custom target mid grey for auto exposure.
- Added CustomPassUtils API to simplify Blur, Copy and DrawRenderers custom passes.
- Added an API in HDRP to override the camera within the rendering of a frame (mainly for custom pass).
- Added more custom pass API functions, mainly to render objects from another camera.
- Added support for transparent Unlit in path tracing.
- Added a minimal lit used for RTGI in peformance mode.
- Added procedural metering mask that can follow an object
- Added presets quality settings for RTAO and RTGI.
- Added an override for the shadow culling that allows better directional shadow maps in ray tracing effects (RTR, RTGI, RTSSS and RR).
- Added a Cloud Layer volume override.
- Added Fast Memory support for platform that support it.
- Added CPU and GPU timings for ray tracing effects.
- Added support to combine RTSSS and RTGI (1248733).
- Added IES Profile support for Point, Spot and Rectangular-Area lights
- Added support for multiple mapping modes in AxF.
- Add support of lightlayers on indirect lighting controller
- Added compute shader stripping.
- Added Cull Mode option for opaque materials and ShaderGraphs. 
- Added scene view exposure override.
- Added support for exposure curve remapping for min/max limits.
- Added presets for ray traced reflections.
- Added final image histogram debug view (both luminance and RGB).
- Added an example texture and rotation to the Cloud Layer volume override.
- Added an option to extend the camera culling for skinned mesh animation in ray tracing effects (1258547).
- Added decal layer system similar to light layer. Mesh will receive a decal when both decal layer mask matches.
- Added shader graph nodes for rendering a complex eye shader.
- Added more controls to contact shadows and increased quality in some parts. 
- Added a physically based option in DoF volume.
- Added API to check if a Camera, Light or ReflectionProbe is compatible with HDRP.
- Added path tracing test scene for normal mapping.
- Added missing API documentation.
- Remove CloudLayer
- Added quad overdraw and vertex density debug modes.

### Fixed
- fix when saved HDWizard window tab index out of range (1260273)
- Fix when rescale probe all direction below zero (1219246)
- Update documentation of HDRISky-Backplate, precise how to have Ambient Occlusion on the Backplate
- Sorting, undo, labels, layout in the Lighting Explorer.
- Fixed sky settings and materials in Shader Graph Samples package
- Fix/workaround a probable graphics driver bug in the GTAO shader.
- Fixed Hair and PBR shader graphs double sided modes
- Fixed an issue where updating an HDRP asset in the Quality setting panel would not recreate the pipeline.
- Fixed issue with point lights being considered even when occupying less than a pixel on screen (case 1183196)
- Fix a potential NaN source with iridescence (case 1183216)
- Fixed issue of spotlight breaking when minimizing the cone angle via the gizmo (case 1178279)
- Fixed issue that caused decals not to modify the roughness in the normal buffer, causing SSR to not behave correctly (case 1178336)
- Fixed lit transparent refraction with XR single-pass rendering
- Removed extra jitter for TemporalAA in VR
- Fixed ShaderGraph time in main preview
- Fixed issue on some UI elements in HDRP asset not expanding when clicking the arrow (case 1178369)
- Fixed alpha blending in custom post process
- Fixed the modification of the _AlphaCutoff property in the material UI when exposed with a ShaderGraph parameter.
- Fixed HDRP test `1218_Lit_DiffusionProfiles` on Vulkan.
- Fixed an issue where building a player in non-dev mode would generate render target error logs every frame
- Fixed crash when upgrading version of HDRP
- Fixed rendering issues with material previews
- Fixed NPE when using light module in Shuriken particle systems (1173348).
- Refresh cached shadow on editor changes
- Fixed light supported units caching (1182266)
- Fixed an issue where SSAO (that needs temporal reprojection) was still being rendered when Motion Vectors were not available (case 1184998)
- Fixed a nullref when modifying the height parameters inside the layered lit shader UI.
- Fixed Decal gizmo that become white after exiting play mode
- Fixed Decal pivot position to behave like a spotlight
- Fixed an issue where using the LightingOverrideMask would break sky reflection for regular cameras
- Fix DebugMenu FrameSettingsHistory persistency on close
- Fix DensityVolume, ReflectionProbe aned PlanarReflectionProbe advancedControl display
- Fix DXR scene serialization in wizard
- Fixed an issue where Previews would reallocate History Buffers every frame
- Fixed the SetLightLayer function in HDAdditionalLightData setting the wrong light layer
- Fix error first time a preview is created for planar
- Fixed an issue where SSR would use an incorrect roughness value on ForwardOnly (StackLit, AxF, Fabric, etc.) materials when the pipeline is configured to also allow deferred Lit.
- Fixed issues with light explorer (cases 1183468, 1183269)
- Fix dot colors in LayeredLit material inspector
- Fix undo not resetting all value when undoing the material affectation in LayerLit material
- Fix for issue that caused gizmos to render in render textures (case 1174395)
- Fixed the light emissive mesh not updated when the light was disabled/enabled
- Fixed light and shadow layer sync when setting the HDAdditionalLightData.lightlayersMask property
- Fixed a nullref when a custom post process component that was in the HDRP PP list is removed from the project
- Fixed issue that prevented decals from modifying specular occlusion (case 1178272).
- Fixed exposure of volumetric reprojection
- Fixed multi selection support for Scalable Settings in lights
- Fixed font shaders in test projects for VR by using a Shader Graph version
- Fixed refresh of baked cubemap by incrementing updateCount at the end of the bake (case 1158677).
- Fixed issue with rectangular area light when seen from the back
- Fixed decals not affecting lightmap/lightprobe
- Fixed zBufferParams with XR single-pass rendering
- Fixed moving objects not rendered in custom passes
- Fixed abstract classes listed in the + menu of the custom pass list
- Fixed custom pass that was rendered in previews
- Fixed precision error in zero value normals when applying decals (case 1181639)
- Fixed issue that triggered No Scene Lighting view in game view as well (case 1156102)
- Assign default volume profile when creating a new HDRP Asset
- Fixed fov to 0 in planar probe breaking the projection matrix (case 1182014)
- Fixed bugs with shadow caching
- Reassign the same camera for a realtime probe face render request to have appropriate history buffer during realtime probe rendering.
- Fixed issue causing wrong shading when normal map mode is Object space, no normal map is set, but a detail map is present (case 1143352)
- Fixed issue with decal and htile optimization
- Fixed TerrainLit shader compilation error regarding `_Control0_TexelSize` redefinition (case 1178480).
- Fixed warning about duplicate HDRuntimeReflectionSystem when configuring play mode without domain reload.
- Fixed an editor crash when multiple decal projectors were selected and some had null material
- Added all relevant fix actions to FixAll button in Wizard
- Moved FixAll button on top of the Wizard
- Fixed an issue where fog color was not pre-exposed correctly
- Fix priority order when custom passes are overlapping
- Fix cleanup not called when the custom pass GameObject is destroyed
- Replaced most instances of GraphicsSettings.renderPipelineAsset by GraphicsSettings.currentRenderPipeline. This should fix some parameters not working on Quality Settings overrides.
- Fixed an issue with Realtime GI not working on upgraded projects.
- Fixed issue with screen space shadows fallback texture was not set as a texture array.
- Fixed Pyramid Lights bounding box
- Fixed terrain heightmap default/null values and epsilons
- Fixed custom post-processing effects breaking when an abstract class inherited from `CustomPostProcessVolumeComponent`
- Fixed XR single-pass rendering in Editor by using ShaderConfig.s_XrMaxViews to allocate matrix array
- Multiple different skies rendered at the same time by different cameras are now handled correctly without flickering
- Fixed flickering issue happening when different volumes have shadow settings and multiple cameras are present.
- Fixed issue causing planar probes to disappear if there is no light in the scene.
- Fixed a number of issues with the prefab isolation mode (Volumes leaking from the main scene and reflection not working properly)
- Fixed an issue with fog volume component upgrade not working properly
- Fixed Spot light Pyramid Shape has shadow artifacts on aspect ratio values lower than 1
- Fixed issue with AO upsampling in XR
- Fixed camera without HDAdditionalCameraData component not rendering
- Removed the macro ENABLE_RAYTRACING for most of the ray tracing code
- Fixed prefab containing camera reloading in loop while selected in the Project view
- Fixed issue causing NaN wheh the Z scale of an object is set to 0.
- Fixed DXR shader passes attempting to render before pipeline loaded
- Fixed black ambient sky issue when importing a project after deleting Library.
- Fixed issue when upgrading a Standard transparent material (case 1186874)
- Fixed area light cookies not working properly with stack lit
- Fixed material render queue not updated when the shader is changed in the material inspector.
- Fixed a number of issues with full screen debug modes not reseting correctly when setting another mutually exclusive mode
- Fixed compile errors for platforms with no VR support
- Fixed an issue with volumetrics and RTHandle scaling (case 1155236)
- Fixed an issue where sky lighting might be updated uselessly
- Fixed issue preventing to allow setting decal material to none (case 1196129)
- Fixed XR multi-pass decals rendering
- Fixed several fields on Light Inspector that not supported Prefab overrides
- Fixed EOL for some files
- Fixed scene view rendering with volumetrics and XR enabled
- Fixed decals to work with multiple cameras
- Fixed optional clear of GBuffer (Was always on)
- Fixed render target clears with XR single-pass rendering
- Fixed HDRP samples file hierarchy
- Fixed Light units not matching light type
- Fixed QualitySettings panel not displaying HDRP Asset
- Fixed black reflection probes the first time loading a project
- Fixed y-flip in scene view with XR SDK
- Fixed Decal projectors do not immediately respond when parent object layer mask is changed in editor.
- Fixed y-flip in scene view with XR SDK
- Fixed a number of issues with Material Quality setting
- Fixed the transparent Cull Mode option in HD unlit master node settings only visible if double sided is ticked.
- Fixed an issue causing shadowed areas by contact shadows at the edge of far clip plane if contact shadow length is very close to far clip plane.
- Fixed editing a scalable settings will edit all loaded asset in memory instead of targetted asset.
- Fixed Planar reflection default viewer FOV
- Fixed flickering issues when moving the mouse in the editor with ray tracing on.
- Fixed the ShaderGraph main preview being black after switching to SSS in the master node settings
- Fixed custom fullscreen passes in VR
- Fixed camera culling masks not taken in account in custom pass volumes
- Fixed object not drawn in custom pass when using a DrawRenderers with an HDRP shader in a build.
- Fixed injection points for Custom Passes (AfterDepthAndNormal and BeforePreRefraction were missing)
- Fixed a enum to choose shader tags used for drawing objects (DepthPrepass or Forward) when there is no override material.
- Fixed lit objects in the BeforePreRefraction, BeforeTransparent and BeforePostProcess.
- Fixed the None option when binding custom pass render targets to allow binding only depth or color.
- Fixed custom pass buffers allocation so they are not allocated if they're not used.
- Fixed the Custom Pass entry in the volume create asset menu items.
- Fixed Prefab Overrides workflow on Camera.
- Fixed alignment issue in Preset for Camera.
- Fixed alignment issue in Physical part for Camera.
- Fixed FrameSettings multi-edition.
- Fixed a bug happening when denoising multiple ray traced light shadows
- Fixed minor naming issues in ShaderGraph settings
- VFX: Removed z-fight glitches that could appear when using deferred depth prepass and lit quad primitives
- VFX: Preserve specular option for lit outputs (matches HDRP lit shader)
- Fixed an issue with Metal Shader Compiler and GTAO shader for metal
- Fixed resources load issue while upgrading HDRP package.
- Fix LOD fade mask by accounting for field of view
- Fixed spot light missing from ray tracing indirect effects.
- Fixed a UI bug in the diffusion profile list after fixing them from the wizard.
- Fixed the hash collision when creating new diffusion profile assets.
- Fixed a light leaking issue with box light casting shadows (case 1184475)
- Fixed Cookie texture type in the cookie slot of lights (Now displays a warning because it is not supported).
- Fixed a nullref that happens when using the Shuriken particle light module
- Fixed alignment in Wizard
- Fixed text overflow in Wizard's helpbox
- Fixed Wizard button fix all that was not automatically grab all required fixes
- Fixed VR tab for MacOS in Wizard
- Fixed local config package workflow in Wizard
- Fixed issue with contact shadows shifting when MSAA is enabled.
- Fixed EV100 in the PBR sky
- Fixed an issue In URP where sometime the camera is not passed to the volume system and causes a null ref exception (case 1199388)
- Fixed nullref when releasing HDRP with custom pass disabled
- Fixed performance issue derived from copying stencil buffer.
- Fixed an editor freeze when importing a diffusion profile asset from a unity package.
- Fixed an exception when trying to reload a builtin resource.
- Fixed the light type intensity unit reset when switching the light type.
- Fixed compilation error related to define guards and CreateLayoutFromXrSdk()
- Fixed documentation link on CustomPassVolume.
- Fixed player build when HDRP is in the project but not assigned in the graphic settings.
- Fixed an issue where ambient probe would be black for the first face of a baked reflection probe
- VFX: Fixed Missing Reference to Visual Effect Graph Runtime Assembly
- Fixed an issue where rendering done by users in EndCameraRendering would be executed before the main render loop.
- Fixed Prefab Override in main scope of Volume.
- Fixed alignment issue in Presset of main scope of Volume.
- Fixed persistence of ShowChromeGizmo and moved it to toolbar for coherency in ReflectionProbe and PlanarReflectionProbe.
- Fixed Alignement issue in ReflectionProbe and PlanarReflectionProbe.
- Fixed Prefab override workflow issue in ReflectionProbe and PlanarReflectionProbe.
- Fixed empty MoreOptions and moved AdvancedManipulation in a dedicated location for coherency in ReflectionProbe and PlanarReflectionProbe.
- Fixed Prefab override workflow issue in DensityVolume.
- Fixed empty MoreOptions and moved AdvancedManipulation in a dedicated location for coherency in DensityVolume.
- Fix light limit counts specified on the HDRP asset
- Fixed Quality Settings for SSR, Contact Shadows and Ambient Occlusion volume components
- Fixed decalui deriving from hdshaderui instead of just shaderui
- Use DelayedIntField instead of IntField for scalable settings
- Fixed init of debug for FrameSettingsHistory on SceneView camera
- Added a fix script to handle the warning 'referenced script in (GameObject 'SceneIDMap') is missing'
- Fix Wizard load when none selected for RenderPipelineAsset
- Fixed TerrainLitGUI when per-pixel normal property is not present.
- Fixed rendering errors when enabling debug modes with custom passes
- Fix an issue that made PCSS dependent on Atlas resolution (not shadow map res)
- Fixing a bug whith histories when n>4 for ray traced shadows
- Fixing wrong behavior in ray traced shadows for mesh renderers if their cast shadow is shadow only or double sided
- Only tracing rays for shadow if the point is inside the code for spotlight shadows
- Only tracing rays if the point is inside the range for point lights
- Fixing ghosting issues when the screen space shadow  indexes change for a light with ray traced shadows
- Fixed an issue with stencil management and Xbox One build that caused corrupted output in deferred mode.
- Fixed a mismatch in behavior between the culling of shadow maps and ray traced point and spot light shadows
- Fixed recursive ray tracing not working anymore after intermediate buffer refactor.
- Fixed ray traced shadow denoising not working (history rejected all the time).
- Fixed shader warning on xbox one
- Fixed cookies not working for spot lights in ray traced reflections, ray traced GI and recursive rendering
- Fixed an inverted handling of CoatSmoothness for SSR in StackLit.
- Fixed missing distortion inputs in Lit and Unlit material UI.
- Fixed issue that propagated NaNs across multiple frames through the exposure texture.
- Fixed issue with Exclude from TAA stencil ignored.
- Fixed ray traced reflection exposure issue.
- Fixed issue with TAA history not initialising corretly scale factor for first frame
- Fixed issue with stencil test of material classification not using the correct Mask (causing false positive and bad performance with forward material in deferred)
- Fixed issue with History not reset when chaning antialiasing mode on camera
- Fixed issue with volumetric data not being initialized if default settings have volumetric and reprojection off.
- Fixed ray tracing reflection denoiser not applied in tier 1
- Fixed the vibility of ray tracing related methods.
- Fixed the diffusion profile list not saved when clicking the fix button in the material UI.
- Fixed crash when pushing bounce count higher than 1 for ray traced GI or reflections
- Fixed PCSS softness scale so that it better match ray traced reference for punctual lights.
- Fixed exposure management for the path tracer
- Fixed AxF material UI containing two advanced options settings.
- Fixed an issue where cached sky contexts were being destroyed wrongly, breaking lighting in the LookDev
- Fixed issue that clamped PCSS softness too early and not after distance scale.
- Fixed fog affect transparent on HD unlit master node
- Fixed custom post processes re-ordering not saved.
- Fixed NPE when using scalable settings
- Fixed an issue where PBR sky precomputation was reset incorrectly in some cases causing bad performance.
- Fixed a bug due to depth history begin overriden too soon
- Fixed CustomPassSampleCameraColor scale issue when called from Before Transparent injection point.
- Fixed corruption of AO in baked probes.
- Fixed issue with upgrade of projects that still had Very High as shadow filtering quality.
- Fixed issue that caused Distortion UI to appear in Lit.
- Fixed several issues with decal duplicating when editing them.
- Fixed initialization of volumetric buffer params (1204159)
- Fixed an issue where frame count was incorrectly reset for the game view, causing temporal processes to fail.
- Fixed Culling group was not disposed error.
- Fixed issues on some GPU that do not support gathers on integer textures.
- Fixed an issue with ambient probe not being initialized for the first frame after a domain reload for volumetric fog.
- Fixed the scene visibility of decal projectors and density volumes
- Fixed a leak in sky manager.
- Fixed an issue where entering playmode while the light editor is opened would produce null reference exceptions.
- Fixed the debug overlay overlapping the debug menu at runtime.
- Fixed an issue with the framecount when changing scene.
- Fixed errors that occurred when using invalid near and far clip plane values for planar reflections.
- Fixed issue with motion blur sample weighting function.
- Fixed motion vectors in MSAA.
- Fixed sun flare blending (case 1205862).
- Fixed a lot of issues related to ray traced screen space shadows.
- Fixed memory leak caused by apply distortion material not being disposed.
- Fixed Reflection probe incorrectly culled when moving its parent (case 1207660)
- Fixed a nullref when upgrading the Fog volume components while the volume is opened in the inspector.
- Fix issues where decals on PS4 would not correctly write out the tile mask causing bits of the decal to go missing.
- Use appropriate label width and text content so the label is completely visible
- Fixed an issue where final post process pass would not output the default alpha value of 1.0 when using 11_11_10 color buffer format.
- Fixed SSR issue after the MSAA Motion Vector fix.
- Fixed an issue with PCSS on directional light if punctual shadow atlas was not allocated.
- Fixed an issue where shadow resolution would be wrong on the first face of a baked reflection probe.
- Fixed issue with PCSS softness being incorrect for cascades different than the first one.
- Fixed custom post process not rendering when using multiple HDRP asset in quality settings
- Fixed probe gizmo missing id (case 1208975)
- Fixed a warning in raytracingshadowfilter.compute
- Fixed issue with AO breaking with small near plane values.
- Fixed custom post process Cleanup function not called in some cases.
- Fixed shader warning in AO code.
- Fixed a warning in simpledenoiser.compute
- Fixed tube and rectangle light culling to use their shape instead of their range as a bounding box.
- Fixed caused by using gather on a UINT texture in motion blur.
- Fix issue with ambient occlusion breaking when dynamic resolution is active.
- Fixed some possible NaN causes in Depth of Field.
- Fixed Custom Pass nullref due to the new Profiling Sample API changes
- Fixed the black/grey screen issue on after post process Custom Passes in non dev builds.
- Fixed particle lights.
- Improved behavior of lights and probe going over the HDRP asset limits.
- Fixed issue triggered when last punctual light is disabled and more than one camera is used.
- Fixed Custom Pass nullref due to the new Profiling Sample API changes
- Fixed the black/grey screen issue on after post process Custom Passes in non dev builds.
- Fixed XR rendering locked to vsync of main display with Standalone Player.
- Fixed custom pass cleanup not called at the right time when using multiple volumes.
- Fixed an issue on metal with edge of decal having artifact by delaying discard of fragments during decal projection
- Fixed various shader warning
- Fixing unnecessary memory allocations in the ray tracing cluster build
- Fixed duplicate column labels in LightEditor's light tab
- Fixed white and dark flashes on scenes with very high or very low exposure when Automatic Exposure is being used.
- Fixed an issue where passing a null ProfilingSampler would cause a null ref exception.
- Fixed memory leak in Sky when in matcap mode.
- Fixed compilation issues on platform that don't support VR.
- Fixed migration code called when we create a new HDRP asset.
- Fixed RemoveComponent on Camera contextual menu to not remove Camera while a component depend on it.
- Fixed an issue where ambient occlusion and screen space reflections editors would generate null ref exceptions when HDRP was not set as the current pipeline.
- Fixed a null reference exception in the probe UI when no HDRP asset is present.
- Fixed the outline example in the doc (sampling range was dependent on screen resolution)
- Fixed a null reference exception in the HDRI Sky editor when no HDRP asset is present.
- Fixed an issue where Decal Projectors created from script where rotated around the X axis by 90°.
- Fixed frustum used to compute Density Volumes visibility when projection matrix is oblique.
- Fixed a null reference exception in Path Tracing, Recursive Rendering and raytraced Global Illumination editors when no HDRP asset is present.
- Fix for NaNs on certain geometry with Lit shader -- [case 1210058](https://fogbugz.unity3d.com/f/cases/1210058/)
- Fixed an issue where ambient occlusion and screen space reflections editors would generate null ref exceptions when HDRP was not set as the current pipeline.
- Fixed a null reference exception in the probe UI when no HDRP asset is present.
- Fixed the outline example in the doc (sampling range was dependent on screen resolution)
- Fixed a null reference exception in the HDRI Sky editor when no HDRP asset is present.
- Fixed an issue where materials newly created from the contextual menu would have an invalid state, causing various problems until it was edited.
- Fixed transparent material created with ZWrite enabled (now it is disabled by default for new transparent materials)
- Fixed mouseover on Move and Rotate tool while DecalProjector is selected.
- Fixed wrong stencil state on some of the pixel shader versions of deferred shader.
- Fixed an issue where creating decals at runtime could cause a null reference exception.
- Fixed issue that displayed material migration dialog on the creation of new project.
- Fixed various issues with time and animated materials (cases 1210068, 1210064).
- Updated light explorer with latest changes to the Fog and fixed issues when no visual environment was present.
- Fixed not handleling properly the recieve SSR feature with ray traced reflections
- Shadow Atlas is no longer allocated for area lights when they are disabled in the shader config file.
- Avoid MRT Clear on PS4 as it is not implemented yet.
- Fixed runtime debug menu BitField control.
- Fixed the radius value used for ray traced directional light.
- Fixed compilation issues with the layered lit in ray tracing shaders.
- Fixed XR autotests viewport size rounding
- Fixed mip map slider knob displayed when cubemap have no mipmap
- Remove unnecessary skip of material upgrade dialog box.
- Fixed the profiling sample mismatch errors when enabling the profiler in play mode
- Fixed issue that caused NaNs in reflection probes on consoles.
- Fixed adjusting positive axis of Blend Distance slides the negative axis in the density volume component.
- Fixed the blend of reflections based on the weight.
- Fixed fallback for ray traced reflections when denoising is enabled.
- Fixed error spam issue with terrain detail terrainDetailUnsupported (cases 1211848)
- Fixed hardware dynamic resolution causing cropping/scaling issues in scene view (case 1158661)
- Fixed Wizard check order for `Hardware and OS` and `Direct3D12`
- Fix AO issue turning black when Far/Near plane distance is big.
- Fixed issue when opening lookdev and the lookdev volume have not been assigned yet.
- Improved memory usage of the sky system.
- Updated label in HDRP quality preference settings (case 1215100)
- Fixed Decal Projector gizmo not undoing properly (case 1216629)
- Fix a leak in the denoising of ray traced reflections.
- Fixed Alignment issue in Light Preset
- Fixed Environment Header in LightingWindow
- Fixed an issue where hair shader could write garbage in the diffuse lighting buffer, causing NaNs.
- Fixed an exposure issue with ray traced sub-surface scattering.
- Fixed runtime debug menu light hierarchy None not doing anything.
- Fixed the broken ShaderGraph preview when creating a new Lit graph.
- Fix indentation issue in preset of LayeredLit material.
- Fixed minor issues with cubemap preview in the inspector.
- Fixed wrong build error message when building for android on mac.
- Fixed an issue related to denoising ray trace area shadows.
- Fixed wrong build error message when building for android on mac.
- Fixed Wizard persistency of Direct3D12 change on domain reload.
- Fixed Wizard persistency of FixAll on domain reload.
- Fixed Wizard behaviour on domain reload.
- Fixed a potential source of NaN in planar reflection probe atlas.
- Fixed an issue with MipRatio debug mode showing _DebugMatCapTexture not being set.
- Fixed missing initialization of input params in Blit for VR.
- Fix Inf source in LTC for area lights.
- Fix issue with AO being misaligned when multiple view are visible.
- Fix issue that caused the clamp of camera rotation motion for motion blur to be ineffective.
- Fixed issue with AssetPostprocessors dependencies causing models to be imported twice when upgrading the package version.
- Fixed culling of lights with XR SDK
- Fixed memory stomp in shadow caching code, leading to overflow of Shadow request array and runtime errors.
- Fixed an issue related to transparent objects reading the ray traced indirect diffuse buffer
- Fixed an issue with filtering ray traced area lights when the intensity is high or there is an exposure.
- Fixed ill-formed include path in Depth Of Field shader.
- Fixed shader graph and ray tracing after the shader target PR.
- Fixed a bug in semi-transparent shadows (object further than the light casting shadows)
- Fix state enabled of default volume profile when in package.
- Fixed removal of MeshRenderer and MeshFilter on adding Light component.
- Fixed Ray Traced SubSurface Scattering not working with ray traced area lights
- Fixed Ray Traced SubSurface Scattering not working in forward mode.
- Fixed a bug in debug light volumes.
- Fixed a bug related to ray traced area light shadow history.
- Fixed an issue where fog sky color mode could sample NaNs in the sky cubemap.
- Fixed a leak in the PBR sky renderer.
- Added a tooltip to the Ambient Mode parameter in the Visual Envionment volume component.
- Static lighting sky now takes the default volume into account (this fixes discrepancies between baked and realtime lighting).
- Fixed a leak in the sky system.
- Removed MSAA Buffers allocation when lit shader mode is set to "deferred only".
- Fixed invalid cast for realtime reflection probes (case 1220504)
- Fixed invalid game view rendering when disabling all cameras in the scene (case 1105163)
- Hide reflection probes in the renderer components.
- Fixed infinite reload loop while displaying Light's Shadow's Link Light Layer in Inspector of Prefab Asset.
- Fixed the culling was not disposed error in build log.
- Fixed the cookie atlas size and planar atlas size being too big after an upgrade of the HDRP asset.
- Fixed transparent SSR for shader graph.
- Fixed an issue with emissive light meshes not being in the RAS.
- Fixed DXR player build
- Fixed the HDRP asset migration code not being called after an upgrade of the package
- Fixed draw renderers custom pass out of bound exception
- Fixed the PBR shader rendering in deferred
- Fixed some typos in debug menu (case 1224594)
- Fixed ray traced point and spot lights shadows not rejecting istory when semi-transparent or colored.
- Fixed a warning due to StaticLightingSky when reloading domain in some cases.
- Fixed the MaxLightCount being displayed when the light volume debug menu is on ColorAndEdge.
- Fixed issue with unclear naming of debug menu for decals.
- Fixed z-fighting in scene view when scene lighting is off (case 1203927)
- Fixed issue that prevented cubemap thumbnails from rendering (only on D3D11 and Metal).
- Fixed ray tracing with VR single-pass
- Fix an exception in ray tracing that happens if two LOD levels are using the same mesh renderer.
- Fixed error in the console when switching shader to decal in the material UI.
- Fixed an issue with refraction model and ray traced recursive rendering (case 1198578).
- Fixed an issue where a dynamic sky changing any frame may not update the ambient probe.
- Fixed cubemap thumbnail generation at project load time.
- Fixed cubemap thumbnail generation at project load time. 
- Fixed XR culling with multiple cameras
- Fixed XR single-pass with Mock HMD plugin
- Fixed sRGB mismatch with XR SDK
- Fixed an issue where default volume would not update when switching profile.
- Fixed issue with uncached reflection probe cameras reseting the debug mode (case 1224601) 
- Fixed an issue where AO override would not override specular occlusion.
- Fixed an issue where Volume inspector might not refresh correctly in some cases.
- Fixed render texture with XR
- Fixed issue with resources being accessed before initialization process has been performed completely. 
- Half fixed shuriken particle light that cast shadows (only the first one will be correct)
- Fixed issue with atmospheric fog turning black if a planar reflection probe is placed below ground level. (case 1226588)
- Fixed custom pass GC alloc issue in CustomPassVolume.GetActiveVolumes().
- Fixed a bug where instanced shadergraph shaders wouldn't compile on PS4.
- Fixed an issue related to the envlightdatasrt not being bound in recursive rendering.
- Fixed shadow cascade tooltip when using the metric mode (case 1229232)
- Fixed how the area light influence volume is computed to match rasterization.
- Focus on Decal uses the extends of the projectors
- Fixed usage of light size data that are not available at runtime.
- Fixed the depth buffer copy made before custom pass after opaque and normal injection point.
- Fix for issue that prevented scene from being completely saved when baked reflection probes are present and lighting is set to auto generate.
- Fixed drag area width at left of Light's intensity field in Inspector.
- Fixed light type resolution when performing a reset on HDAdditionalLightData (case 1220931)
- Fixed reliance on atan2 undefined behavior in motion vector debug shader.
- Fixed an usage of a a compute buffer not bound (1229964)
- Fixed an issue where changing the default volume profile from another inspector would not update the default volume editor.
- Fix issues in the post process system with RenderTexture being invalid in some cases, causing rendering problems.
- Fixed an issue where unncessarily serialized members in StaticLightingSky component would change each time the scene is changed.
- Fixed a weird behavior in the scalable settings drawing when the space becomes tiny (1212045).
- Fixed a regression in the ray traced indirect diffuse due to the new probe system.
- Fix for range compression factor for probes going negative (now clamped to positive values).
- Fixed path validation when creating new volume profile (case 1229933)
- Fixed a bug where Decal Shader Graphs would not recieve reprojected Position, Normal, or Bitangent data. (1239921)
- Fix reflection hierarchy for CARPAINT in AxF.
- Fix precise fresnel for delta lights for SVBRDF in AxF.
- Fixed the debug exposure mode for display sky reflection and debug view baked lighting
- Fixed MSAA depth resolve when there is no motion vectors
- Fixed various object leaks in HDRP.
- Fixed compile error with XR SubsystemManager.
- Fix for assertion triggering sometimes when saving a newly created lit shader graph (case 1230996)
- Fixed culling of planar reflection probes that change position (case 1218651)
- Fixed null reference when processing lightprobe (case 1235285)
- Fix issue causing wrong planar reflection rendering when more than one camera is present.
- Fix black screen in XR when HDRP package is present but not used.
- Fixed an issue with the specularFGD term being used when the material has a clear coat (lit shader).
- Fixed white flash happening with auto-exposure in some cases (case 1223774)
- Fixed NaN which can appear with real time reflection and inf value
- Fixed an issue that was collapsing the volume components in the HDRP default settings
- Fixed warning about missing bound decal buffer
- Fixed shader warning on Xbox for ResolveStencilBuffer.compute. 
- Fixed PBR shader ZTest rendering in deferred.
- Replaced commands incompatible with async compute in light list build process.
- Diffusion Profile and Material references in HDRP materials are now correctly exported to unity packages. Note that the diffusion profile or the material references need to be edited once before this can work properly.
- Fix MaterialBalls having same guid issue
- Fix spelling and grammatical errors in material samples
- Fixed unneeded cookie texture allocation for cone stop lights.
- Fixed scalarization code for contact shadows.
- Fixed volume debug in playmode
- Fixed issue when toggling anything in HDRP asset that will produce an error (case 1238155)
- Fixed shader warning in PCSS code when using Vulkan.
- Fixed decal that aren't working without Metal and Ambient Occlusion option enabled.
- Fixed an error about procedural sky being logged by mistake.
- Fixed shadowmask UI now correctly showing shadowmask disable
- Made more explicit the warning about raytracing and asynchronous compute. Also fixed the condition in which it appears.
- Fixed a null ref exception in static sky when the default volume profile is invalid.
- DXR: Fixed shader compilation error with shader graph and pathtracer
- Fixed SceneView Draw Modes not being properly updated after opening new scene view panels or changing the editor layout.
- VFX: Removed irrelevant queues in render queue selection from HDRP outputs
- VFX: Motion Vector are correctly renderered with MSAA [Case 1240754](https://issuetracker.unity3d.com/product/unity/issues/guid/1240754/)
- Fixed a cause of NaN when a normal of 0-length is generated (usually via shadergraph). 
- Fixed issue with screen-space shadows not enabled properly when RT is disabled (case 1235821)
- Fixed a performance issue with stochastic ray traced area shadows.
- Fixed cookie texture not updated when changing an import settings (srgb for example).
- Fixed flickering of the game/scene view when lookdev is running.
- Fixed issue with reflection probes in realtime time mode with OnEnable baking having wrong lighting with sky set to dynamic (case 1238047).
- Fixed transparent motion vectors not working when in MSAA.
- Fix error when removing DecalProjector from component contextual menu (case 1243960)
- Fixed issue with post process when running in RGBA16 and an object with additive blending is in the scene.
- Fixed corrupted values on LayeredLit when using Vertex Color multiply mode to multiply and MSAA is activated. 
- Fix conflicts with Handles manipulation when performing a Reset in DecalComponent (case 1238833)
- Fixed depth prepass and postpass being disabled after changing the shader in the material UI.
- Fixed issue with sceneview camera settings not being saved after Editor restart.
- Fixed issue when switching back to custom sensor type in physical camera settings (case 1244350).
- Fixed a null ref exception when running playmode tests with the render pipeline debug window opened.
- Fixed some GCAlloc in the debug window.
- Fixed shader graphs not casting semi-transparent and color shadows (case 1242617)
- Fixed thin refraction mode not working properly.
- Fixed assert on tests caused by probe culling results being requested when culling did not happen. (case 1246169) 
- Fixed over consumption of GPU memory by the Physically Based Sky.
- Fixed an invalid rotation in Planar Reflection Probe editor display, that was causing an error message (case 1182022)
- Put more information in Camera background type tooltip and fixed inconsistent exposure behavior when changing bg type.
- Fixed issue that caused not all baked reflection to be deleted upon clicking "Clear Baked Data" in the lighting menu (case 1136080)
- Fixed an issue where asset preview could be rendered white because of static lighting sky.
- Fixed an issue where static lighting was not updated when removing the static lighting sky profile.
- Fixed the show cookie atlas debug mode not displaying correctly when enabling the clear cookie atlas option.
- Fixed various multi-editing issues when changing Emission parameters.
- Fixed error when undo a Reflection Probe removal in a prefab instance. (case 1244047)
- Fixed Microshadow not working correctly in deferred with LightLayers
- Tentative fix for missing include in depth of field shaders.
- Fixed the light overlap scene view draw mode (wasn't working at all).
- Fixed taaFrameIndex and XR tests 4052 and 4053
- Fixed the prefab integration of custom passes (Prefab Override Highlight not working as expected).
- Cloned volume profile from read only assets are created in the root of the project. (case 1154961)
- Fixed Wizard check on default volume profile to also check it is not the default one in package.
- Fix erroneous central depth sampling in TAA.
- Fixed light layers not correctly disabled when the lightlayers is set to Nothing and Lightlayers isn't enabled in HDRP Asset
- Fixed issue with Model Importer materials falling back to the Legacy default material instead of HDRP's default material when import happens at Editor startup.
- Fixed a wrong condition in CameraSwitcher, potentially causing out of bound exceptions.
- Fixed an issue where editing the Look Dev default profile would not reflect directly in the Look Dev window.
- Fixed a bug where the light list is not cleared but still used when resizing the RT.
- Fixed exposure debug shader with XR single-pass rendering.
- Fixed issues with scene view and transparent motion vectors.
- Fixed black screens for linux/HDRP (1246407)
- Fixed a vulkan and metal warning in the SSGI compute shader.
- Fixed an exception due to the color pyramid not allocated when SSGI is enabled.
- Fixed an issue with the first Depth history was incorrectly copied.
- Fixed path traced DoF focusing issue
- Fix an issue with the half resolution Mode (performance)
- Fix an issue with the color intensity of emissive for performance rtgi
- Fixed issue with rendering being mostly broken when target platform disables VR. 
- Workaround an issue caused by GetKernelThreadGroupSizes  failing to retrieve correct group size. 
- Fix issue with fast memory and rendergraph. 
- Fixed transparent motion vector framesetting not sanitized.
- Fixed wrong order of post process frame settings.
- Fixed white flash when enabling SSR or SSGI.
- The ray traced indrect diffuse and RTGI were combined wrongly with the rest of the lighting (1254318).
- Fixed an exception happening when using RTSSS without using RTShadows.
- Fix inconsistencies with transparent motion vectors and opaque by allowing camera only transparent motion vectors.
- Fix reflection probe frame settings override
- Fixed certain shadow bias artifacts present in volumetric lighting (case 1231885).
- Fixed area light cookie not updated when switch the light type from a spot that had a cookie.
- Fixed issue with dynamic resolution updating when not in play mode.
- Fixed issue with Contrast Adaptive Sharpening upsample mode and preview camera.
- Fix issue causing blocky artifacts when decals affect metallic and are applied on material with specular color workflow.
- Fixed issue with depth pyramid generation and dynamic resolution.
- Fixed an issue where decals were duplicated in prefab isolation mode.
- Fixed an issue where rendering preview with MSAA might generate render graph errors.
- Fixed compile error in PS4 for planar reflection filtering.
- Fixed issue with blue line in prefabs for volume mode.
- Fixing the internsity being applied to RTAO too early leading to unexpected results (1254626).
- Fix issue that caused sky to incorrectly render when using a custom projection matrix.
- Fixed null reference exception when using depth pre/post pass in shadergraph with alpha clip in the material.
- Appropriately constraint blend distance of reflection probe while editing with the inspector (case 1248931)
- Fixed AxF handling of roughness for Blinn-Phong type materials
- Fixed AxF UI errors when surface type is switched to transparent
- Fixed a serialization issue, preventing quality level parameters to undo/redo and update scene view on change.
- Fixed an exception occuring when a camera doesn't have an HDAdditionalCameraData (1254383).
- Fixed ray tracing with XR single-pass.
- Fixed warning in HDAdditionalLightData OnValidate (cases 1250864, 1244578)
- Fixed a bug related to denoising ray traced reflections.
- Fixed nullref in the layered lit material inspector.
- Fixed an issue where manipulating the color wheels in a volume component would reset the cursor every time.
- Fixed an issue where static sky lighting would not be updated for a new scene until it's reloaded at least once.
- Fixed culling for decals when used in prefabs and edited in context.
- Force to rebake probe with missing baked texture. (1253367)
- Fix supported Mac platform detection to handle new major version (11.0) properly
- Fixed typo in the Render Pipeline Wizard under HDRP+VR
- Change transparent SSR name in frame settings to avoid clipping. 
- Fixed missing include guards in shadow hlsl files.
- Repaint the scene view whenever the scene exposure override is changed.
- Fixed an error when clearing the SSGI history texture at creation time (1259930).
- Fixed alpha to mask reset when toggling alpha test in the material UI.
- Fixed an issue where opening the look dev window with the light theme would make the window blink and eventually crash unity.
- Fixed fallback for ray tracing and light layers (1258837).
- Fixed Sorting Priority not displayed correctly in the DrawRenderers custom pass UI.
- Fixed glitch in Project settings window when selecting diffusion profiles in material section (case 1253090)
- Fixed issue with light layers bigger than 8 (and above the supported range). 
- Fixed issue with culling layer mask of area light's emissive mesh 
- Fixed overused the atlas for Animated/Render Target Cookies (1259930).
- Fixed errors when switching area light to disk shape while an area emissive mesh was displayed.
- Fixed default frame settings MSAA toggle for reflection probes (case 1247631)
- Fixed the transparent SSR dependency not being properly disabled according to the asset dependencies (1260271).
- Fixed issue with completely black AO on double sided materials when normal mode is set to None.
- Fixed UI drawing of the quaternion (1251235)
- Fix an issue with the quality mode and perf mode on RTR and RTGI and getting rid of unwanted nans (1256923).
- Fixed unitialized ray tracing resources when using non-default HDRP asset (case 1259467).
- Fixed overused the atlas for Animated/Render Target Cookies (1259930).
- Fixed sky asserts with XR multipass
- Fixed for area light not updating baked light result when modifying with gizmo.
- Fixed robustness issue with GetOddNegativeScale() in ray tracing, which was impacting normal mapping (1261160).
- Fixed regression where moving face of the probe gizmo was not moving its position anymore.
- Fixed XR single-pass macros in tessellation shaders.
- Fixed path-traced subsurface scattering mixing with diffuse and specular BRDFs (1250601).
- Fixed custom pass re-ordering issues.
- Improved robustness of normal mapping when scale is 0, and mapping is extreme (normals in or below the tangent plane).
- Fixed XR Display providers not getting zNear and zFar plane distances passed to them when in HDRP.
- Fixed rendering breaking when disabling tonemapping in the frame settings.
- Fixed issue with serialization of exposure modes in volume profiles not being consistent between HDRP versions (case 1261385).
- Fixed issue with duplicate names in newly created sub-layers in the graphics compositor (case 1263093).
- Remove MSAA debug mode when renderpipeline asset has no MSAA
- Fixed some post processing using motion vectors when they are disabled
- Fixed the multiplier of the environement lights being overriden with a wrong value for ray tracing (1260311).
- Fixed a series of exceptions happening when trying to load an asset during wizard execution (1262171).
- Fixed an issue with Stacklit shader not compiling correctly in player with debug display on (1260579)
- Fixed couple issues in the dependence of building the ray tracing acceleration structure.
- Fix sun disk intensity
- Fixed unwanted ghosting for smooth surfaces.
- Fixing an issue in the recursive rendering flag texture usage.
- Fixed a missing dependecy for choosing to evaluate transparent SSR.
- Fixed issue that failed compilation when XR is disabled.
- Fixed a compilation error in the IES code.
- Fixed issue with dynamic resolution handler when no OnResolutionChange callback is specified. 
- Fixed multiple volumes, planar reflection, and decal projector position when creating them from the menu.
- Reduced the number of global keyword used in deferredTile.shader
- Fixed incorrect processing of Ambient occlusion probe (9% error was introduced)
- Fixed multiedition of framesettings drop down (case 1270044)
- Fixed planar probe gizmo

### Changed
- Improve MIP selection for decals on Transparents
- Color buffer pyramid is not allocated anymore if neither refraction nor distortion are enabled
- Rename Emission Radius to Radius in UI in Point, Spot
- Angular Diameter parameter for directional light is no longuer an advanced property
- DXR: Remove Light Radius and Angular Diamater of Raytrace shadow. Angular Diameter and Radius are used instead.
- Remove MaxSmoothness parameters from UI for point, spot and directional light. The MaxSmoothness is now deduce from Radius Parameters
- DXR: Remove the Ray Tracing Environement Component. Add a Layer Mask to the ray Tracing volume components to define which objects are taken into account for each effect.
- Removed second cubemaps used for shadowing in lookdev
- Disable Physically Based Sky below ground
- Increase max limit of area light and reflection probe to 128
- Change default texture for detailmap to grey
- Optimize Shadow RT load on Tile based architecture platforms.
- Improved quality of SSAO.
- Moved RequestShadowMapRendering() back to public API.
- Update HDRP DXR Wizard with an option to automatically clone the hdrp config package and setup raytracing to 1 in shaders file.
- Added SceneSelection pass for TerrainLit shader.
- Simplified Light's type API regrouping the logic in one place (Check type in HDAdditionalLightData)
- The support of LOD CrossFade (Dithering transition) in master nodes now required to enable it in the master node settings (Save variant)
- Improved shadow bias, by removing constant depth bias and substituting it with slope-scale bias.
- Fix the default stencil values when a material is created from a SSS ShaderGraph.
- Tweak test asset to be compatible with XR: unlit SG material for canvas and double-side font material
- Slightly tweaked the behaviour of bloom when resolution is low to reduce artifacts.
- Hidden fields in Light Inspector that is not relevant while in BakingOnly mode.
- Changed parametrization of PCSS, now softness is derived from angular diameter (for directional lights) or shape radius (for point/spot lights) and min filter size is now in the [0..1] range.
- Moved the copy of the geometry history buffers to right after the depth mip chain generation.
- Rename "Luminance" to "Nits" in UX for physical light unit
- Rename FrameSettings "SkyLighting" to "SkyReflection"
- Reworked XR automated tests
- The ray traced screen space shadow history for directional, spot and point lights is discarded if the light transform has changed.
- Changed the behavior for ray tracing in case a mesh renderer has both transparent and opaque submeshes.
- Improve history buffer management
- Replaced PlayerSettings.virtualRealitySupported with XRGraphics.tryEnable.
- Remove redundant FrameSettings RealTimePlanarReflection
- Improved a bit the GC calls generated during the rendering.
- Material update is now only triggered when the relevant settings are touched in the shader graph master nodes
- Changed the way Sky Intensity (on Sky volume components) is handled. It's now a combo box where users can choose between Exposure, Multiplier or Lux (for HDRI sky only) instead of both multiplier and exposure being applied all the time. Added a new menu item to convert old profiles.
- Change how method for specular occlusions is decided on inspector shader (Lit, LitTesselation, LayeredLit, LayeredLitTessellation)
- Unlocked SSS, SSR, Motion Vectors and Distortion frame settings for reflections probes.
- Hide unused LOD settings in Quality Settings legacy window.
- Reduced the constrained distance for temporal reprojection of ray tracing denoising
- Removed shadow near plane from the Directional Light Shadow UI.
- Improved the performances of custom pass culling.
- The scene view camera now replicates the physical parameters from the camera tagged as "MainCamera".
- Reduced the number of GC.Alloc calls, one simple scene without plarnar / probes, it should be 0B.
- Renamed ProfilingSample to ProfilingScope and unified API. Added GPU Timings.
- Updated macros to be compatible with the new shader preprocessor.
- Ray tracing reflection temporal filtering is now done in pre-exposed space
- Search field selects the appropriate fields in both project settings panels 'HDRP Default Settings' and 'Quality/HDRP'
- Disabled the refraction and transmission map keywords if the material is opaque.
- Keep celestial bodies outside the atmosphere.
- Updated the MSAA documentation to specify what features HDRP supports MSAA for and what features it does not.
- Shader use for Runtime Debug Display are now correctly stripper when doing a release build
- Now each camera has its own Volume Stack. This allows Volume Parameters to be updated as early as possible and be ready for the whole frame without conflicts between cameras.
- Disable Async for SSR, SSAO and Contact shadow when aggregated ray tracing frame setting is on.
- Improved performance when entering play mode without domain reload by a factor of ~25
- Renamed the camera profiling sample to include the camera name
- Discarding the ray tracing history for AO, reflection, diffuse shadows and GI when the viewport size changes.
- Renamed the camera profiling sample to include the camera name
- Renamed the post processing graphic formats to match the new convention.
- The restart in Wizard for DXR will always be last fix from now on
- Refactoring pre-existing materials to share more shader code between rasterization and ray tracing.
- Setting a material's Refraction Model to Thin does not overwrite the Thickness and Transmission Absorption Distance anymore.
- Removed Wind textures from runtime as wind is no longer built into the pipeline
- Changed Shader Graph titles of master nodes to be more easily searchable ("HDRP/x" -> "x (HDRP)")
- Expose StartSinglePass() and StopSinglePass() as public interface for XRPass
- Replaced the Texture array for 2D cookies (spot, area and directional lights) and for planar reflections by an atlas.
- Moved the tier defining from the asset to the concerned volume components.
- Changing from a tier management to a "mode" management for reflection and GI and removing the ability to enable/disable deferred and ray bining (they are now implied by performance mode)
- The default FrameSettings for ScreenSpaceShadows is set to true for Camera in order to give a better workflow for DXR.
- Refactor internal usage of Stencil bits.
- Changed how the material upgrader works and added documentation for it.
- Custom passes now disable the stencil when overwriting the depth and not writing into it.
- Renamed the camera profiling sample to include the camera name
- Changed the way the shadow casting property of transparent and tranmissive materials is handeled for ray tracing.
- Changed inspector materials stencil setting code to have more sharing.
- Updated the default scene and default DXR scene and DefaultVolumeProfile.
- Changed the way the length parameter is used for ray traced contact shadows.
- Improved the coherency of PCSS blur between cascades.
- Updated VR checks in Wizard to reflect new XR System.
- Removing unused alpha threshold depth prepass and post pass for fabric shader graph.
- Transform result from CIE XYZ to sRGB color space in EvalSensitivity for iridescence.
- Moved BeginCameraRendering callback right before culling.
- Changed the visibility of the Indirect Lighting Controller component to public.
- Renamed the cubemap used for diffuse convolution to a more explicit name for the memory profiler.
- Improved behaviour of transmission color on transparent surfaces in path tracing.
- Light dimmer can now get values higher than one and was renamed to multiplier in the UI.
- Removed info box requesting volume component for Visual Environment and updated the documentation with the relevant information.
- Improved light selection oracle for light sampling in path tracing.
- Stripped ray tracing subsurface passes with ray tracing is not enabled.
- Remove LOD cross fade code for ray tracing shaders
- Removed legacy VR code
- Add range-based clipping to box lights (case 1178780)
- Improve area light culling (case 1085873)
- Light Hierarchy debug mode can now adjust Debug Exposure for visualizing high exposure scenes.
- Rejecting history for ray traced reflections based on a threshold evaluated on the neighborhood of the sampled history.
- Renamed "Environment" to "Reflection Probes" in tile/cluster debug menu.
- Utilities namespace is obsolete, moved its content to UnityEngine.Rendering (case 1204677)
- Obsolete Utilities namespace was removed, instead use UnityEngine.Rendering (case 1204677)
- Moved most of the compute shaders to the multi_compile API instead of multiple kernels.
- Use multi_compile API for deferred compute shader with shadow mask.
- Remove the raytracing rendering queue system to make recursive raytraced material work when raytracing is disabled
- Changed a few resources used by ray tracing shaders to be global resources (using register space1) for improved CPU performance.
- All custom pass volumes are now executed for one injection point instead of the first one.
- Hidden unsupported choice in emission in Materials
- Temporal Anti aliasing improvements.
- Optimized PrepareLightsForGPU (cost reduced by over 25%) and PrepareGPULightData (around twice as fast now).
- Moved scene view camera settings for HDRP from the preferences window to the scene view camera settings window.
- Updated shaders to be compatible with Microsoft's DXC.
- Debug exposure in debug menu have been replace to debug exposure compensation in EV100 space and is always visible.
- Further optimized PrepareLightsForGPU (3x faster with few shadows, 1.4x faster with a lot of shadows or equivalently cost reduced by 68% to 37%).
- Raytracing: Replaced the DIFFUSE_LIGHTING_ONLY multicompile by a uniform.
- Raytracing: Removed the dynamic lightmap multicompile.
- Raytracing: Remove the LOD cross fade multi compile for ray tracing.
- Cookie are now supported in lightmaper. All lights casting cookie and baked will now include cookie influence.
- Avoid building the mip chain a second time for SSR for transparent objects.
- Replaced "High Quality" Subsurface Scattering with a set of Quality Levels.
- Replaced "High Quality" Volumetric Lighting with "Screen Resolution Percentage" and "Volume Slice Count" on the Fog volume component.
- Merged material samples and shader samples
- Update material samples scene visuals
- Use multi_compile API for deferred compute shader with shadow mask.
- Made the StaticLightingSky class public so that users can change it by script for baking purpose.
- Shadowmask and realtime reflectoin probe property are hide in Quality settings
- Improved performance of reflection probe management when using a lot of probes.
- Ignoring the disable SSR flags for recursive rendering.
- Removed logic in the UI to disable parameters for contact shadows and fog volume components as it was going against the concept of the volume system.
- Fixed the sub surface mask not being taken into account when computing ray traced sub surface scattering.
- MSAA Within Forward Frame Setting is now enabled by default on Cameras when new Render Pipeline Asset is created
- Slightly changed the TAA anti-flicker mechanism so that it is more aggressive on almost static images (only on High preset for now).
- Changed default exposure compensation to 0.
- Refactored shadow caching system.
- Removed experimental namespace for ray tracing code.
- Increase limit for max numbers of lights in UX
- Removed direct use of BSDFData in the path tracing pass, delegated to the material instead.
- Pre-warm the RTHandle system to reduce the amount of memory allocations and the total memory needed at all points. 
- DXR: Only read the geometric attributes that are required using the share pass info and shader graph defines.
- DXR: Dispatch binned rays in 1D instead of 2D.
- Lit and LayeredLit tessellation cross lod fade don't used dithering anymore between LOD but fade the tessellation height instead. Allow a smoother transition
- Changed the way planar reflections are filtered in order to be a bit more "physically based".
- Increased path tracing BSDFs roughness range from [0.001, 0.999] to [0.00001, 0.99999].
- Changing the default SSGI radius for the all configurations.
- Changed the default parameters for quality RTGI to match expected behavior.
- Add color clear pass while rendering XR occlusion mesh to avoid leaks.
- Only use one texture for ray traced reflection upscaling.
- Adjust the upscale radius based on the roughness value.
- DXR: Changed the way the filter size is decided for directional, point and spot shadows.
- Changed the default exposure mode to "Automatic (Histogram)", along with "Limit Min" to -4 and "Limit Max" to 16.
- Replaced the default scene system with the builtin Scene Template feature.
- Changed extensions of shader CAS include files.
- Making the planar probe atlas's format match the color buffer's format.
- Removing the planarReflectionCacheCompressed setting from asset.
- SHADERPASS for TransparentDepthPrepass and TransparentDepthPostpass identification is using respectively SHADERPASS_TRANSPARENT_DEPTH_PREPASS and SHADERPASS_TRANSPARENT_DEPTH_POSTPASS
- Moved the Parallax Occlusion Mapping node into Shader Graph.
- Renamed the debug name from SSAO to ScreenSpaceAmbientOcclusion (1254974).
- Added missing tooltips and improved the UI of the aperture control (case 1254916).
- Fixed wrong tooltips in the Dof Volume (case 1256641).
- The `CustomPassLoadCameraColor` and `CustomPassSampleCameraColor` functions now returns the correct color buffer when used in after post process instead of the color pyramid (which didn't had post processes).
- PBR Sky now doesn't go black when going below sea level, but it instead freezes calculation as if on the horizon. 
- Fixed an issue with quality setting foldouts not opening when clicking on them (1253088).
- Shutter speed can now be changed by dragging the mouse over the UI label (case 1245007).
- Remove the 'Point Cube Size' for cookie, use the Cubemap size directly.
- VFXTarget with Unlit now allows EmissiveColor output to be consistent with HDRP unlit.
- Only building the RTAS if there is an effect that will require it (1262217).
- Fixed the first ray tracing frame not having the light cluster being set up properly (1260311).
- Render graph pre-setup for ray traced ambient occlusion.
- Avoid casting multiple rays and denoising for hard directional, point and spot ray traced shadows (1261040).
- Making sure the preview cameras do not use ray tracing effects due to a by design issue to build ray tracing acceleration structures (1262166).
- Preparing ray traced reflections for the render graph support (performance and quality).
- Preparing recursive rendering for the render graph port.
- Preparation pass for RTGI, temporal filter and diffuse denoiser for render graph.
- Updated the documentation for the DXR implementation.
- Changed the DXR wizard to support optional checks.
- Changed the DXR wizard steps.
- Preparation pass for RTSSS to be supported by render graph.
- Changed the color space of EmissiveColorLDR property on all shader. Was linear but should have been sRGB. Auto upgrade script handle the conversion.

## [7.1.1] - 2019-09-05

### Added
- Transparency Overdraw debug mode. Allows to visualize transparent objects draw calls as an "heat map".
- Enabled single-pass instancing support for XR SDK with new API cmd.SetInstanceMultiplier()
- XR settings are now available in the HDRP asset
- Support for Material Quality in Shader Graph
- Material Quality support selection in HDRP Asset
- Renamed XR shader macro from UNITY_STEREO_ASSIGN_COMPUTE_EYE_INDEX to UNITY_XR_ASSIGN_VIEW_INDEX
- Raytracing ShaderGraph node for HDRP shaders
- Custom passes volume component with 3 injection points: Before Rendering, Before Transparent and Before Post Process
- Alpha channel is now properly exported to camera render textures when using FP16 color buffer format
- Support for XR SDK mirror view modes
- HD Master nodes in Shader Graph now support Normal and Tangent modification in vertex stage.
- DepthOfFieldCoC option in the fullscreen debug modes.
- Added override Ambient Occlusion option on debug windows
- Added Custom Post Processes with 3 injection points: Before Transparent, Before Post Process and After Post Process
- Added draft of minimal interactive path tracing (experimental) based on DXR API - Support only 4 area light, lit and unlit shader (non-shadergraph)
- Small adjustments to TAA anti flicker (more aggressive on high values).

### Fixed
- Fixed wizard infinite loop on cancellation
- Fixed with compute shader error about too many threads in threadgroup on low GPU
- Fixed invalid contact shadow shaders being created on metal
- Fixed a bug where if Assembly.GetTypes throws an exception due to mis-versioned dlls, then no preprocessors are used in the shader stripper
- Fixed typo in AXF decal property preventing to compile
- Fixed reflection probe with XR single-pass and FPTL
- Fixed force gizmo shown when selecting camera in hierarchy
- Fixed issue with XR occlusion mesh and dynamic resolution
- Fixed an issue where lighting compute buffers were re-created with the wrong size when resizing the window, causing tile artefacts at the top of the screen.
- Fix FrameSettings names and tooltips
- Fixed error with XR SDK when the Editor is not in focus
- Fixed errors with RenderGraph, XR SDK and occlusion mesh
- Fixed shadow routines compilation errors when "real" type is a typedef on "half".
- Fixed toggle volumetric lighting in the light UI
- Fixed post-processing history reset handling rt-scale incorrectly
- Fixed crash with terrain and XR multi-pass
- Fixed ShaderGraph material synchronization issues
- Fixed a null reference exception when using an Emissive texture with Unlit shader (case 1181335)
- Fixed an issue where area lights and point lights where not counted separately with regards to max lights on screen (case 1183196)
- Fixed an SSR and Subsurface Scattering issue (appearing black) when using XR.

### Changed
- Update Wizard layout.
- Remove almost all Garbage collection call within a frame.
- Rename property AdditionalVeclocityChange to AddPrecomputeVelocity
- Call the End/Begin camera rendering callbacks for camera with customRender enabled
- Changeg framesettings migration order of postprocess flags as a pr for reflection settings flags have been backported to 2019.2
- Replaced usage of ENABLE_VR in XRSystem.cs by version defines based on the presence of the built-in VR and XR modules
- Added an update virtual function to the SkyRenderer class. This is called once per frame. This allows a given renderer to amortize heavy computation at the rate it chooses. Currently only the physically based sky implements this.
- Removed mandatory XRPass argument in HDCamera.GetOrCreate()
- Restored the HDCamera parameter to the sky rendering builtin parameters.
- Removed usage of StructuredBuffer for XR View Constants
- Expose Direct Specular Lighting control in FrameSettings
- Deprecated ExponentialFog and VolumetricFog volume components. Now there is only one exponential fog component (Fog) which can add Volumetric Fog as an option. Added a script in Edit -> Render Pipeline -> Upgrade Fog Volume Components.

## [7.0.1] - 2019-07-25

### Added
- Added option in the config package to disable globally Area Lights and to select shadow quality settings for the deferred pipeline.
- When shader log stripping is enabled, shader stripper statistics will be written at `Temp/shader-strip.json`
- Occlusion mesh support from XR SDK

### Fixed
- Fixed XR SDK mirror view blit, cleanup some XRTODO and removed XRDebug.cs
- Fixed culling for volumetrics with XR single-pass rendering
- Fix shadergraph material pass setup not called
- Fixed documentation links in component's Inspector header bar
- Cookies using the render texture output from a camera are now properly updated
- Allow in ShaderGraph to enable pre/post pass when the alpha clip is disabled

### Changed
- RenderQueue for Opaque now start at Background instead of Geometry.
- Clamp the area light size for scripting API when we change the light type
- Added a warning in the material UI when the diffusion profile assigned is not in the HDRP asset


## [7.0.0] - 2019-07-17

### Added
- `Fixed`, `Viewer`, and `Automatic` modes to compute the FOV used when rendering a `PlanarReflectionProbe`
- A checkbox to toggle the chrome gizmo of `ReflectionProbe`and `PlanarReflectionProbe`
- Added a Light layer in shadows that allow for objects to cast shadows without being affected by light (and vice versa).
- You can now access ShaderGraph blend states from the Material UI (for example, **Surface Type**, **Sorting Priority**, and **Blending Mode**). This change may break Materials that use a ShaderGraph, to fix them, select **Edit > Render Pipeline > Reset all ShaderGraph Scene Materials BlendStates**. This syncs the blendstates of you ShaderGraph master nodes with the Material properties.
- You can now control ZTest, ZWrite, and CullMode for transparent Materials.
- Materials that use Unlit Shaders or Unlit Master Node Shaders now cast shadows.
- Added an option to enable the ztest on **After Post Process** materials when TAA is disabled.
- Added a new SSAO (based on Ground Truth Ambient Occlusion algorithm) to replace the previous one.
- Added support for shadow tint on light
- BeginCameraRendering and EndCameraRendering callbacks are now called with probes
- Adding option to update shadow maps only On Enable and On Demand.
- Shader Graphs that use time-dependent vertex modification now generate correct motion vectors.
- Added option to allow a custom spot angle for spot light shadow maps.
- Added frame settings for individual post-processing effects
- Added dither transition between cascades for Low and Medium quality settings
- Added single-pass instancing support with XR SDK
- Added occlusion mesh support with XR SDK
- Added support of Alembic velocity to various shaders
- Added support for more than 2 views for single-pass instancing
- Added support for per punctual/directional light min roughness in StackLit
- Added mirror view support with XR SDK
- Added VR verification in HDRPWizard
- Added DXR verification in HDRPWizard
- Added feedbacks in UI of Volume regarding skies
- Cube LUT support in Tonemapping. Cube LUT helpers for external grading are available in the Post-processing Sample package.

### Fixed
- Fixed an issue with history buffers causing effects like TAA or auto exposure to flicker when more than one camera was visible in the editor
- The correct preview is displayed when selecting multiple `PlanarReflectionProbe`s
- Fixed volumetric rendering with camera-relative code and XR stereo instancing
- Fixed issue with flashing cyan due to async compilation of shader when selecting a mesh
- Fix texture type mismatch when the contact shadow are disabled (causing errors on IOS devices)
- Fixed Generate Shader Includes while in package
- Fixed issue when texture where deleted in ShadowCascadeGUI
- Fixed issue in FrameSettingsHistory when disabling a camera several time without enabling it in between.
- Fixed volumetric reprojection with camera-relative code and XR stereo instancing
- Added custom BaseShaderPreprocessor in HDEditorUtils.GetBaseShaderPreprocessorList()
- Fixed compile issue when USE_XR_SDK is not defined
- Fixed procedural sky sun disk intensity for high directional light intensities
- Fixed Decal mip level when using texture mip map streaming to avoid dropping to lowest permitted mip (now loading all mips)
- Fixed deferred shading for XR single-pass instancing after lightloop refactor
- Fixed cluster and material classification debug (material classification now works with compute as pixel shader lighting)
- Fixed IOS Nan by adding a maximun epsilon definition REAL_EPS that uses HALF_EPS when fp16 are used
- Removed unnecessary GC allocation in motion blur code
- Fixed locked UI with advanded influence volume inspector for probes
- Fixed invalid capture direction when rendering planar reflection probes
- Fixed Decal HTILE optimization with platform not supporting texture atomatic (Disable it)
- Fixed a crash in the build when the contact shadows are disabled
- Fixed camera rendering callbacks order (endCameraRendering was being called before the actual rendering)
- Fixed issue with wrong opaque blending settings for After Postprocess
- Fixed issue with Low resolution transparency on PS4
- Fixed a memory leak on volume profiles
- Fixed The Parallax Occlusion Mappping node in shader graph and it's UV input slot
- Fixed lighting with XR single-pass instancing by disabling deferred tiles
- Fixed the Bloom prefiltering pass
- Fixed post-processing effect relying on Unity's random number generator
- Fixed camera flickering when using TAA and selecting the camera in the editor
- Fixed issue with single shadow debug view and volumetrics
- Fixed most of the problems with light animation and timeline
- Fixed indirect deferred compute with XR single-pass instancing
- Fixed a slight omission in anisotropy calculations derived from HazeMapping in StackLit
- Improved stack computation numerical stability in StackLit
- Fix PBR master node always opaque (wrong blend modes for forward pass)
- Fixed TAA with XR single-pass instancing (missing macros)
- Fixed an issue causing Scene View selection wire gizmo to not appear when using HDRP Shader Graphs.
- Fixed wireframe rendering mode (case 1083989)
- Fixed the renderqueue not updated when the alpha clip is modified in the material UI.
- Fixed the PBR master node preview
- Remove the ReadOnly flag on Reflection Probe's cubemap assets during bake when there are no VCS active.
- Fixed an issue where setting a material debug view would not reset the other exclusive modes
- Spot light shapes are now correctly taken into account when baking
- Now the static lighting sky will correctly take the default values for non-overridden properties
- Fixed material albedo affecting the lux meter
- Extra test in deferred compute shading to avoid shading pixels that were not rendered by the current camera (for camera stacking)

### Changed
- Optimization: Reduce the group size of the deferred lighting pass from 16x16 to 8x8
- Replaced HDCamera.computePassCount by viewCount
- Removed xrInstancing flag in RTHandles (replaced by TextureXR.slices and TextureXR.dimensions)
- Refactor the HDRenderPipeline and lightloop code to preprare for high level rendergraph
- Removed the **Back Then Front Rendering** option in the fabric Master Node settings. Enabling this option previously did nothing.
- Shader type Real translates to FP16 precision on Nintendo Switch.
- Shader framework refactor: Introduce CBSDF, EvaluateBSDF, IsNonZeroBSDF to replace BSDF functions
- Shader framework refactor:  GetBSDFAngles, LightEvaluation and SurfaceShading functions
- Replace ComputeMicroShadowing by GetAmbientOcclusionForMicroShadowing
- Rename WorldToTangent to TangentToWorld as it was incorrectly named
- Remove SunDisk and Sun Halo size from directional light
- Remove all obsolete wind code from shader
- Renamed DecalProjectorComponent into DecalProjector for API alignment.
- Improved the Volume UI and made them Global by default
- Remove very high quality shadow option
- Change default for shadow quality in Deferred to Medium
- Enlighten now use inverse squared falloff (before was using builtin falloff)
- Enlighten is now deprecated. Please use CPU or GPU lightmaper instead.
- Remove the name in the diffusion profile UI
- Changed how shadow map resolution scaling with distance is computed. Now it uses screen space area rather than light range.
- Updated MoreOptions display in UI
- Moved Display Area Light Emissive Mesh script API functions in the editor namespace
- direct strenght properties in ambient occlusion now affect direct specular as well
- Removed advanced Specular Occlusion control in StackLit: SSAO based SO control is hidden and fixed to behave like Lit, SPTD is the only HQ technique shown for baked SO.
- Shader framework refactor: Changed ClampRoughness signature to include PreLightData access.
- HDRPWizard window is now in Window > General > HD Render Pipeline Wizard
- Moved StaticLightingSky to LightingWindow
- Removes the current "Scene Settings" and replace them with "Sky & Fog Settings" (with Physically Based Sky and Volumetric Fog).
- Changed how cached shadow maps are placed inside the atlas to minimize re-rendering of them.

## [6.7.0-preview] - 2019-05-16

### Added
- Added ViewConstants StructuredBuffer to simplify XR rendering
- Added API to render specific settings during a frame
- Added stadia to the supported platforms (2019.3)
- Enabled cascade blends settings in the HD Shadow component
- Added Hardware Dynamic Resolution support.
- Added MatCap debug view to replace the no scene lighting debug view.
- Added clear GBuffer option in FrameSettings (default to false)
- Added preview for decal shader graph (Only albedo, normal and emission)
- Added exposure weight control for decal
- Screen Space Directional Shadow under a define option. Activated for ray tracing
- Added a new abstraction for RendererList that will help transition to Render Graph and future RendererList API
- Added multipass support for VR
- Added XR SDK integration (multipass only)
- Added Shader Graph samples for Hair, Fabric and Decal master nodes.
- Add fade distance, shadow fade distance and light layers to light explorer
- Add method to draw light layer drawer in a rect to HDEditorUtils

### Fixed
- Fixed deserialization crash at runtime
- Fixed for ShaderGraph Unlit masternode not writing velocity
- Fixed a crash when assiging a new HDRP asset with the 'Verify Saving Assets' option enabled
- Fixed exposure to properly support TEXTURE2D_X
- Fixed TerrainLit basemap texture generation
- Fixed a bug that caused nans when material classification was enabled and a tile contained one standard material + a material with transmission.
- Fixed gradient sky hash that was not using the exposure hash
- Fixed displayed default FrameSettings in HDRenderPipelineAsset wrongly updated on scripts reload.
- Fixed gradient sky hash that was not using the exposure hash.
- Fixed visualize cascade mode with exposure.
- Fixed (enabled) exposure on override lighting debug modes.
- Fixed issue with LightExplorer when volume have no profile
- Fixed issue with SSR for negative, infinite and NaN history values
- Fixed LightLayer in HDReflectionProbe and PlanarReflectionProbe inspector that was not displayed as a mask.
- Fixed NaN in transmission when the thickness and a color component of the scattering distance was to 0
- Fixed Light's ShadowMask multi-edition.
- Fixed motion blur and SMAA with VR single-pass instancing
- Fixed NaNs generated by phase functionsin volumetric lighting
- Fixed NaN issue with refraction effect and IOR of 1 at extreme grazing angle
- Fixed nan tracker not using the exposure
- Fixed sorting priority on lit and unlit materials
- Fixed null pointer exception when there are no AOVRequests defined on a camera
- Fixed dirty state of prefab using disabled ReflectionProbes
- Fixed an issue where gizmos and editor grid were not correctly depth tested
- Fixed created default scene prefab non editable due to wrong file extension.
- Fixed an issue where sky convolution was recomputed for nothing when a preview was visible (causing extreme slowness when fabric convolution is enabled)
- Fixed issue with decal that wheren't working currently in player
- Fixed missing stereo rendering macros in some fragment shaders
- Fixed exposure for ReflectionProbe and PlanarReflectionProbe gizmos
- Fixed single-pass instancing on PSVR
- Fixed Vulkan shader issue with Texture2DArray in ScreenSpaceShadow.compute by re-arranging code (workaround)
- Fixed camera-relative issue with lights and XR single-pass instancing
- Fixed single-pass instancing on Vulkan
- Fixed htile synchronization issue with shader graph decal
- Fixed Gizmos are not drawn in Camera preview
- Fixed pre-exposure for emissive decal
- Fixed wrong values computed in PreIntegrateFGD and in the generation of volumetric lighting data by forcing the use of fp32.
- Fixed NaNs arising during the hair lighting pass
- Fixed synchronization issue in decal HTile that occasionally caused rendering artifacts around decal borders
- Fixed QualitySettings getting marked as modified by HDRP (and thus checked out in Perforce)
- Fixed a bug with uninitialized values in light explorer
- Fixed issue with LOD transition
- Fixed shader warnings related to raytracing and TEXTURE2D_X

### Changed
- Refactor PixelCoordToViewDirWS to be VR compatible and to compute it only once per frame
- Modified the variants stripper to take in account multiple HDRP assets used in the build.
- Improve the ray biasing code to avoid self-intersections during the SSR traversal
- Update Pyramid Spot Light to better match emitted light volume.
- Moved _XRViewConstants out of UnityPerPassStereo constant buffer to fix issues with PSSL
- Removed GetPositionInput_Stereo() and single-pass (double-wide) rendering mode
- Changed label width of the frame settings to accommodate better existing options.
- SSR's Default FrameSettings for camera is now enable.
- Re-enabled the sharpening filter on Temporal Anti-aliasing
- Exposed HDEditorUtils.LightLayerMaskDrawer for integration in other packages and user scripting.
- Rename atmospheric scattering in FrameSettings to Fog
- The size modifier in the override for the culling sphere in Shadow Cascades now defaults to 0.6, which is the same as the formerly hardcoded value.
- Moved LOD Bias and Maximum LOD Level from Frame Setting section `Other` to `Rendering`
- ShaderGraph Decal that affect only emissive, only draw in emissive pass (was drawing in dbuffer pass too)
- Apply decal projector fade factor correctly on all attribut and for shader graph decal
- Move RenderTransparentDepthPostpass after all transparent
- Update exposure prepass to interleave XR single-pass instancing views in a checkerboard pattern
- Removed ScriptRuntimeVersion check in wizard.

## [6.6.0-preview] - 2019-04-01

### Added
- Added preliminary changes for XR deferred shading
- Added support of 111110 color buffer
- Added proper support for Recorder in HDRP
- Added depth offset input in shader graph master nodes
- Added a Parallax Occlusion Mapping node
- Added SMAA support
- Added Homothety and Symetry quick edition modifier on volume used in ReflectionProbe, PlanarReflectionProbe and DensityVolume
- Added multi-edition support for DecalProjectorComponent
- Improve hair shader
- Added the _ScreenToTargetScaleHistory uniform variable to be used when sampling HDRP RTHandle history buffers.
- Added settings in `FrameSettings` to change `QualitySettings.lodBias` and `QualitySettings.maximumLODLevel` during a rendering
- Added an exposure node to retrieve the current, inverse and previous frame exposure value.
- Added an HD scene color node which allow to sample the scene color with mips and a toggle to remove the exposure.
- Added safeguard on HD scene creation if default scene not set in the wizard
- Added Low res transparency rendering pass.

### Fixed
- Fixed HDRI sky intensity lux mode
- Fixed dynamic resolution for XR
- Fixed instance identifier semantic string used by Shader Graph
- Fixed null culling result occuring when changing scene that was causing crashes
- Fixed multi-edition light handles and inspector shapes
- Fixed light's LightLayer field when multi-editing
- Fixed normal blend edition handles on DensityVolume
- Fixed an issue with layered lit shader and height based blend where inactive layers would still have influence over the result
- Fixed multi-selection handles color for DensityVolume
- Fixed multi-edition inspector's blend distances for HDReflectionProbe, PlanarReflectionProbe and DensityVolume
- Fixed metric distance that changed along size in DensityVolume
- Fixed DensityVolume shape handles that have not same behaviour in advance and normal edition mode
- Fixed normal map blending in TerrainLit by only blending the derivatives
- Fixed Xbox One rendering just a grey screen instead of the scene
- Fixed probe handles for multiselection
- Fixed baked cubemap import settings for convolution
- Fixed regression causing crash when attempting to open HDRenderPipelineWizard without an HDRenderPipelineAsset setted
- Fixed FullScreenDebug modes: SSAO, SSR, Contact shadow, Prerefraction Color Pyramid, Final Color Pyramid
- Fixed volumetric rendering with stereo instancing
- Fixed shader warning
- Fixed missing resources in existing asset when updating package
- Fixed PBR master node preview in forward rendering or transparent surface
- Fixed deferred shading with stereo instancing
- Fixed "look at" edition mode of Rotation tool for DecalProjectorComponent
- Fixed issue when switching mode in ReflectionProbe and PlanarReflectionProbe
- Fixed issue where migratable component version where not always serialized when part of prefab's instance
- Fixed an issue where shadow would not be rendered properly when light layer are not enabled
- Fixed exposure weight on unlit materials
- Fixed Light intensity not played in the player when recorded with animation/timeline
- Fixed some issues when multi editing HDRenderPipelineAsset
- Fixed emission node breaking the main shader graph preview in certain conditions.
- Fixed checkout of baked probe asset when baking probes.
- Fixed invalid gizmo position for rotated ReflectionProbe
- Fixed multi-edition of material's SurfaceType and RenderingPath
- Fixed whole pipeline reconstruction on selecting for the first time or modifying other than the currently used HDRenderPipelineAsset
- Fixed single shadow debug mode
- Fixed global scale factor debug mode when scale > 1
- Fixed debug menu material overrides not getting applied to the Terrain Lit shader
- Fixed typo in computeLightVariants
- Fixed deferred pass with XR instancing by disabling ComputeLightEvaluation
- Fixed bloom resolution independence
- Fixed lens dirt intensity not behaving properly
- Fixed the Stop NaN feature
- Fixed some resources to handle more than 2 instanced views for XR
- Fixed issue with black screen (NaN) produced on old GPU hardware or intel GPU hardware with gaussian pyramid
- Fixed issue with disabled punctual light would still render when only directional light is present

### Changed
- DensityVolume scripting API will no longuer allow to change between advance and normal edition mode
- Disabled depth of field, lens distortion and panini projection in the scene view
- TerrainLit shaders and includes are reorganized and made simpler.
- TerrainLit shader GUI now allows custom properties to be displayed in the Terrain fold-out section.
- Optimize distortion pass with stencil
- Disable SceneSelectionPass in shader graph preview
- Control punctual light and area light shadow atlas separately
- Move SMAA anti-aliasing option to after Temporal Anti Aliasing one, to avoid problem with previously serialized project settings
- Optimize rendering with static only lighting and when no cullable lights/decals/density volumes are present.
- Updated handles for DecalProjectorComponent for enhanced spacial position readability and have edition mode for better SceneView management
- DecalProjectorComponent are now scale independent in order to have reliable metric unit (see new Size field for changing the size of the volume)
- Restructure code from HDCamera.Update() by adding UpdateAntialiasing() and UpdateViewConstants()
- Renamed velocity to motion vectors
- Objects rendered during the After Post Process pass while TAA is enabled will not benefit from existing depth buffer anymore. This is done to fix an issue where those object would wobble otherwise
- Removed usage of builtin unity matrix for shadow, shadow now use same constant than other view
- The default volume layer mask for cameras & probes is now `Default` instead of `Everything`

## [6.5.0-preview] - 2019-03-07

### Added
- Added depth-of-field support with stereo instancing
- Adding real time area light shadow support
- Added a new FrameSettings: Specular Lighting to toggle the specular during the rendering

### Fixed
- Fixed diffusion profile upgrade breaking package when upgrading to a new version
- Fixed decals cropped by gizmo not updating correctly if prefab
- Fixed an issue when enabling SSR on multiple view
- Fixed edition of the intensity's unit field while selecting multiple lights
- Fixed wrong calculation in soft voxelization for density volume
- Fixed gizmo not working correctly with pre-exposure
- Fixed issue with setting a not available RT when disabling motion vectors
- Fixed planar reflection when looking at mirror normal
- Fixed mutiselection issue with HDLight Inspector
- Fixed HDAdditionalCameraData data migration
- Fixed failing builds when light explorer window is open
- Fixed cascade shadows border sometime causing artefacts between cascades
- Restored shadows in the Cascade Shadow debug visualization
- `camera.RenderToCubemap` use proper face culling

### Changed
- When rendering reflection probe disable all specular lighting and for metals use fresnelF0 as diffuse color for bake lighting.

## [6.4.0-preview] - 2019-02-21

### Added
- VR: Added TextureXR system to selectively expand TEXTURE2D macros to texture array for single-pass stereo instancing + Convert textures call to these macros
- Added an unit selection dropdown next to shutter speed (camera)
- Added error helpbox when trying to use a sub volume component that require the current HDRenderPipelineAsset to support a feature that it is not supporting.
- Add mesh for tube light when display emissive mesh is enabled

### Fixed
- Fixed Light explorer. The volume explorer used `profile` instead of `sharedProfile` which instantiate a custom volume profile instead of editing the asset itself.
- Fixed UI issue where all is displayed using metric unit in shadow cascade and Percent is set in the unit field (happening when opening the inspector).
- Fixed inspector event error when double clicking on an asset (diffusion profile/material).
- Fixed nullref on layered material UI when the material is not an asset.
- Fixed nullref exception when undo/redo a light property.
- Fixed visual bug when area light handle size is 0.

### Changed
- Update UI for 32bit/16bit shadow precision settings in HDRP asset
- Object motion vectors have been disabled in all but the game view. Camera motion vectors are still enabled everywhere, allowing TAA and Motion Blur to work on static objects.
- Enable texture array by default for most rendering code on DX11 and unlock stereo instancing (DX11 only for now)

## [6.3.0-preview] - 2019-02-18

### Added
- Added emissive property for shader graph decals
- Added a diffusion profile override volume so the list of diffusion profile assets to use can be chanaged without affecting the HDRP asset
- Added a "Stop NaNs" option on cameras and in the Scene View preferences.
- Added metric display option in HDShadowSettings and improve clamping
- Added shader parameter mapping in DebugMenu
- Added scripting API to configure DebugData for DebugMenu

### Fixed
- Fixed decals in forward
- Fixed issue with stencil not correctly setup for various master node and shader for the depth pass, motion vector pass and GBuffer/Forward pass
- Fixed SRP batcher and metal
- Fixed culling and shadows for Pyramid, Box, Rectangle and Tube lights
- Fixed an issue where scissor render state leaking from the editor code caused partially black rendering

### Changed
- When a lit material has a clear coat mask that is not null, we now use the clear coat roughness to compute the screen space reflection.
- Diffusion profiles are now limited to one per asset and can be referenced in materials, shader graphs and vfx graphs. Materials will be upgraded automatically except if they are using a shader graph, in this case it will display an error message.

## [6.2.0-preview] - 2019-02-15

### Added
- Added help box listing feature supported in a given HDRenderPipelineAsset alongs with the drawbacks implied.
- Added cascade visualizer, supporting disabled handles when not overriding.

### Fixed
- Fixed post processing with stereo double-wide
- Fixed issue with Metal: Use sign bit to find the cache type instead of lowest bit.
- Fixed invalid state when creating a planar reflection for the first time
- Fix FrameSettings's LitShaderMode not restrained by supported LitShaderMode regression.

### Changed
- The default value roughness value for the clearcoat has been changed from 0.03 to 0.01
- Update default value of based color for master node
- Update Fabric Charlie Sheen lighting model - Remove Fresnel component that wasn't part of initial model + Remap smoothness to [0.0 - 0.6] range for more artist friendly parameter

### Changed
- Code refactor: all macros with ARGS have been swapped with macros with PARAM. This is because the ARGS macros were incorrectly named.

## [6.1.0-preview] - 2019-02-13

### Added
- Added support for post-processing anti-aliasing in the Scene View (FXAA and TAA). These can be set in Preferences.
- Added emissive property for decal material (non-shader graph)

### Fixed
- Fixed a few UI bugs with the color grading curves.
- Fixed "Post Processing" in the scene view not toggling post-processing effects
- Fixed bake only object with flag `ReflectionProbeStaticFlag` when baking a `ReflectionProbe`

### Changed
- Removed unsupported Clear Depth checkbox in Camera inspector
- Updated the toggle for advanced mode in inspectors.

## [6.0.0-preview] - 2019-02-23

### Added
- Added new API to perform a camera rendering
- Added support for hair master node (Double kajiya kay - Lambert)
- Added Reset behaviour in DebugMenu (ingame mapping is right joystick + B)
- Added Default HD scene at new scene creation while in HDRP
- Added Wizard helping to configure HDRP project
- Added new UI for decal material to allow remapping and scaling of some properties
- Added cascade shadow visualisation toggle in HD shadow settings
- Added icons for assets
- Added replace blending mode for distortion
- Added basic distance fade for density volumes
- Added decal master node for shader graph
- Added HD unlit master node (Cross Pipeline version is name Unlit)
- Added new Rendering Queue in materials
- Added post-processing V3 framework embed in HDRP, remove postprocess V2 framework
- Post-processing now uses the generic volume framework
-   New depth-of-field, bloom, panini projection effects, motion blur
-   Exposure is now done as a pre-exposition pass, the whole system has been revamped
-   Exposure now use EV100 everywhere in the UI (Sky, Emissive Light)
- Added emissive intensity (Luminance and EV100 control) control for Emissive
- Added pre-exposure weigth for Emissive
- Added an emissive color node and a slider to control the pre-exposure percentage of emission color
- Added physical camera support where applicable
- Added more color grading tools
- Added changelog level for Shader Variant stripping
- Added Debug mode for validation of material albedo and metalness/specularColor values
- Added a new dynamic mode for ambient probe and renamed BakingSky to StaticLightingSky
- Added command buffer parameter to all Bind() method of material
- Added Material validator in Render Pipeline Debug
- Added code to future support of DXR (not enabled)
- Added support of multiviewport
- Added HDRenderPipeline.RequestSkyEnvironmentUpdate function to force an update from script when sky is set to OnDemand
- Added a Lighting and BackLighting slots in Lit, StackLit, Fabric and Hair master nodes
- Added support for overriding terrain detail rendering shaders, via the render pipeline editor resources asset
- Added xrInstancing flag support to RTHandle
- Added support for cullmask for decal projectors
- Added software dynamic resolution support
- Added support for "After Post-Process" render pass for unlit shader
- Added support for textured rectangular area lights
- Added stereo instancing macros to MSAA shaders
- Added support for Quarter Res Raytraced Reflections (not enabled)
- Added fade factor for decal projectors.
- Added stereo instancing macros to most shaders used in VR
- Added multi edition support for HDRenderPipelineAsset

### Fixed
- Fixed logic to disable FPTL with stereo rendering
- Fixed stacklit transmission and sun highlight
- Fixed decals with stereo rendering
- Fixed sky with stereo rendering
- Fixed flip logic for postprocessing + VR
- Fixed copyStencilBuffer pass for Switch
- Fixed point light shadow map culling that wasn't taking into account far plane
- Fixed usage of SSR with transparent on all master node
- Fixed SSR and microshadowing on fabric material
- Fixed blit pass for stereo rendering
- Fixed lightlist bounds for stereo rendering
- Fixed windows and in-game DebugMenu sync.
- Fixed FrameSettings' LitShaderMode sync when opening DebugMenu.
- Fixed Metal specific issues with decals, hitting a sampler limit and compiling AxF shader
- Fixed an issue with flipped depth buffer during postprocessing
- Fixed normal map use for shadow bias with forward lit - now use geometric normal
- Fixed transparent depth prepass and postpass access so they can be use without alpha clipping for lit shader
- Fixed support of alpha clip shadow for lit master node
- Fixed unlit master node not compiling
- Fixed issue with debug display of reflection probe
- Fixed issue with phong tessellations not working with lit shader
- Fixed issue with vertex displacement being affected by heightmap setting even if not heightmap where assign
- Fixed issue with density mode on Lit terrain producing NaN
- Fixed issue when going back and forth from Lit to LitTesselation for displacement mode
- Fixed issue with ambient occlusion incorrectly applied to emissiveColor with light layers in deferred
- Fixed issue with fabric convolution not using the correct convolved texture when fabric convolution is enabled
- Fixed issue with Thick mode for Transmission that was disabling transmission with directional light
- Fixed shutdown edge cases with HDRP tests
- Fixed slowdow when enabling Fabric convolution in HDRP asset
- Fixed specularAA not compiling in StackLit Master node
- Fixed material debug view with stereo rendering
- Fixed material's RenderQueue edition in default view.
- Fixed banding issues within volumetric density buffer
- Fixed missing multicompile for MSAA for AxF
- Fixed camera-relative support for stereo rendering
- Fixed remove sync with render thread when updating decal texture atlas.
- Fixed max number of keyword reach [256] issue. Several shader feature are now local
- Fixed Scene Color and Depth nodes
- Fixed SSR in forward
- Fixed custom editor of Unlit, HD Unlit and PBR shader graph master node
- Fixed issue with NewFrame not correctly calculated in Editor when switching scene
- Fixed issue with TerrainLit not compiling with depth only pass and normal buffer
- Fixed geometric normal use for shadow bias with PBR master node in forward
- Fixed instancing macro usage for decals
- Fixed error message when having more than one directional light casting shadow
- Fixed error when trying to display preview of Camera or PlanarReflectionProbe
- Fixed LOAD_TEXTURE2D_ARRAY_MSAA macro
- Fixed min-max and amplitude clamping value in inspector of vertex displacement materials
- Fixed issue with alpha shadow clip (was incorrectly clipping object shadow)
- Fixed an issue where sky cubemap would not be cleared correctly when setting the current sky to None
- Fixed a typo in Static Lighting Sky component UI
- Fixed issue with incorrect reset of RenderQueue when switching shader in inspector GUI
- Fixed issue with variant stripper stripping incorrectly some variants
- Fixed a case of ambient lighting flickering because of previews
- Fixed Decals when rendering multiple camera in a single frame
- Fixed cascade shadow count in shader
- Fixed issue with Stacklit shader with Haze effect
- Fixed an issue with the max sample count for the TAA
- Fixed post-process guard band for XR
- Fixed exposure of emissive of Unlit
- Fixed depth only and motion vector pass for Unlit not working correctly with MSAA
- Fixed an issue with stencil buffer copy causing unnecessary compute dispatches for lighting
- Fixed multi edition issue in FrameSettings
- Fixed issue with SRP batcher and DebugDisplay variant of lit shader
- Fixed issue with debug material mode not doing alpha test
- Fixed "Attempting to draw with missing UAV bindings" errors on Vulkan
- Fixed pre-exposure incorrectly apply to preview
- Fixed issue with duplicate 3D texture in 3D texture altas of volumetric?
- Fixed Camera rendering order (base on the depth parameter)
- Fixed shader graph decals not being cropped by gizmo
- Fixed "Attempting to draw with missing UAV bindings" errors on Vulkan.


### Changed
- ColorPyramid compute shader passes is swapped to pixel shader passes on platforms where the later is faster (Nintendo Switch).
- Removing the simple lightloop used by the simple lit shader
- Whole refactor of reflection system: Planar and reflection probe
- Separated Passthrough from other RenderingPath
- Update several properties naming and caption based on feedback from documentation team
- Remove tile shader variant for transparent backface pass of lit shader
- Rename all HDRenderPipeline to HDRP folder for shaders
- Rename decal property label (based on doc team feedback)
- Lit shader mode now default to Deferred to reduce build time
- Update UI of Emission parameters in shaders
- Improve shader variant stripping including shader graph variant
- Refactored render loop to render realtime probes visible per camera
- Enable SRP batcher by default
- Shader code refactor: Rename LIGHTLOOP_SINGLE_PASS => LIGHTLOOP_DISABLE_TILE_AND_CLUSTER and clean all usage of LIGHTLOOP_TILE_PASS
- Shader code refactor: Move pragma definition of vertex and pixel shader inside pass + Move SURFACE_GRADIENT definition in XXXData.hlsl
- Micro-shadowing in Lit forward now use ambientOcclusion instead of SpecularOcclusion
- Upgraded FrameSettings workflow, DebugMenu and Inspector part relative to it
- Update build light list shader code to support 32 threads in wavefronts on Switch
- LayeredLit layers' foldout are now grouped in one main foldout per layer
- Shadow alpha clip can now be enabled on lit shader and haor shader enven for opaque
- Temporal Antialiasing optimization for Xbox One X
- Parameter depthSlice on SetRenderTarget functions now defaults to -1 to bind the entire resource
- Rename SampleCameraDepth() functions to LoadCameraDepth() and SampleCameraDepth(), same for SampleCameraColor() functions
- Improved Motion Blur quality.
- Update stereo frame settings values for single-pass instancing and double-wide
- Rearrange FetchDepth functions to prepare for stereo-instancing
- Remove unused _ComputeEyeIndex
- Updated HDRenderPipelineAsset inspector
- Re-enable SRP batcher for metal

## [5.2.0-preview] - 2018-11-27

### Added
- Added option to run Contact Shadows and Volumetrics Voxelization stage in Async Compute
- Added camera freeze debug mode - Allow to visually see culling result for a camera
- Added support of Gizmo rendering before and after postprocess in Editor
- Added support of LuxAtDistance for punctual lights

### Fixed
- Fixed Debug.DrawLine and Debug.Ray call to work in game view
- Fixed DebugMenu's enum resetted on change
- Fixed divide by 0 in refraction causing NaN
- Fixed disable rough refraction support
- Fixed refraction, SSS and atmospheric scattering for VR
- Fixed forward clustered lighting for VR (double-wide).
- Fixed Light's UX to not allow negative intensity
- Fixed HDRenderPipelineAsset inspector broken when displaying its FrameSettings from project windows.
- Fixed forward clustered lighting for VR (double-wide).
- Fixed HDRenderPipelineAsset inspector broken when displaying its FrameSettings from project windows.
- Fixed Decals and SSR diable flags for all shader graph master node (Lit, Fabric, StackLit, PBR)
- Fixed Distortion blend mode for shader graph master node (Lit, StackLit)
- Fixed bent Normal for Fabric master node in shader graph
- Fixed PBR master node lightlayers
- Fixed shader stripping for built-in lit shaders.

### Changed
- Rename "Regular" in Diffusion profile UI "Thick Object"
- Changed VBuffer depth parametrization for volumetric from distanceRange to depthExtent - Require update of volumetric settings - Fog start at near plan
- SpotLight with box shape use Lux unit only

## [5.1.0-preview] - 2018-11-19

### Added

- Added a separate Editor resources file for resources Unity does not take when it builds a Player.
- You can now disable SSR on Materials in Shader Graph.
- Added support for MSAA when the Supported Lit Shader Mode is set to Both. Previously HDRP only supported MSAA for Forward mode.
- You can now override the emissive color of a Material when in debug mode.
- Exposed max light for Light Loop Settings in HDRP asset UI.
- HDRP no longer performs a NormalDBuffer pass update if there are no decals in the Scene.
- Added distant (fall-back) volumetric fog and improved the fog evaluation precision.
- Added an option to reflect sky in SSR.
- Added a y-axis offset for the PlanarReflectionProbe and offset tool.
- Exposed the option to run SSR and SSAO on async compute.
- Added support for the _GlossMapScale parameter in the Legacy to HDRP Material converter.
- Added wave intrinsic instructions for use in Shaders (for AMD GCN).


### Fixed
- Fixed sphere shaped influence handles clamping in Reflection Probes.
- Fixed Reflection Probe data migration for projects created before using HDRP.
- Fixed UI of Layered Material where Unity previously rendered the scrollbar above the Copy button.
- Fixed Material tessellations parameters Start fade distance and End fade distance. Originally, Unity clamped these values when you modified them.
- Fixed various distortion and refraction issues - handle a better fall-back.
- Fixed SSR for multiple views.
- Fixed SSR issues related to self-intersections.
- Fixed shape density volume handle speed.
- Fixed density volume shape handle moving too fast.
- Fixed the Camera velocity pass that we removed by mistake.
- Fixed some null pointer exceptions when disabling motion vectors support.
- Fixed viewports for both the Subsurface Scattering combine pass and the transparent depth prepass.
- Fixed the blend mode pop-up in the UI. It previously did not appear when you enabled pre-refraction.
- Fixed some null pointer exceptions that previously occurred when you disabled motion vectors support.
- Fixed Layered Lit UI issue with scrollbar.
- Fixed cubemap assignation on custom ReflectionProbe.
- Fixed Reflection Probes’ capture settings' shadow distance.
- Fixed an issue with the SRP batcher and Shader variables declaration.
- Fixed thickness and subsurface slots for fabric Shader master node that wasn't appearing with the right combination of flags.
- Fixed d3d debug layer warning.
- Fixed PCSS sampling quality.
- Fixed the Subsurface and transmission Material feature enabling for fabric Shader.
- Fixed the Shader Graph UV node’s dimensions when using it in a vertex Shader.
- Fixed the planar reflection mirror gizmo's rotation.
- Fixed HDRenderPipelineAsset's FrameSettings not showing the selected enum in the Inspector drop-down.
- Fixed an error with async compute.
- MSAA now supports transparency.
- The HDRP Material upgrader tool now converts metallic values correctly.
- Volumetrics now render in Reflection Probes.
- Fixed a crash that occurred whenever you set a viewport size to 0.
- Fixed the Camera physic parameter that the UI previously did not display.
- Fixed issue in pyramid shaped spotlight handles manipulation

### Changed

- Renamed Line shaped Lights to Tube Lights.
- HDRP now uses mean height fog parametrization.
- Shadow quality settings are set to All when you use HDRP (This setting is not visible in the UI when using SRP). This avoids Legacy Graphics Quality Settings disabling the shadows and give SRP full control over the Shadows instead.
- HDRP now internally uses premultiplied alpha for all fog.
- Updated default FrameSettings used for realtime Reflection Probes when you create a new HDRenderPipelineAsset.
- Remove multi-camera support. LWRP and HDRP will not support multi-camera layered rendering.
- Updated Shader Graph subshaders to use the new instancing define.
- Changed fog distance calculation from distance to plane to distance to sphere.
- Optimized forward rendering using AMD GCN by scalarizing the light loop.
- Changed the UI of the Light Editor.
- Change ordering of includes in HDRP Materials in order to reduce iteration time for faster compilation.
- Added a StackLit master node replacing the InspectorUI version. IMPORTANT: All previously authored StackLit Materials will be lost. You need to recreate them with the master node.

## [5.0.0-preview] - 2018-09-28

### Added
- Added occlusion mesh to depth prepass for VR (VR still disabled for now)
- Added a debug mode to display only one shadow at once
- Added controls for the highlight created by directional lights
- Added a light radius setting to punctual lights to soften light attenuation and simulate fill lighting
- Added a 'minRoughness' parameter to all non-area lights (was previously only available for certain light types)
- Added separate volumetric light/shadow dimmers
- Added per-pixel jitter to volumetrics to reduce aliasing artifacts
- Added a SurfaceShading.hlsl file, which implements material-agnostic shading functionality in an efficient manner
- Added support for shadow bias for thin object transmission
- Added FrameSettings to control realtime planar reflection
- Added control for SRPBatcher on HDRP Asset
- Added an option to clear the shadow atlases in the debug menu
- Added a color visualization of the shadow atlas rescale in debug mode
- Added support for disabling SSR on materials
- Added intrinsic for XBone
- Added new light volume debugging tool
- Added a new SSR debug view mode
- Added translaction's scale invariance on DensityVolume
- Added multiple supported LitShadermode and per renderer choice in case of both Forward and Deferred supported
- Added custom specular occlusion mode to Lit Shader Graph Master node

### Fixed
- Fixed a normal bias issue with Stacklit (Was causing light leaking)
- Fixed camera preview outputing an error when both scene and game view where display and play and exit was call
- Fixed override debug mode not apply correctly on static GI
- Fixed issue where XRGraphicsConfig values set in the asset inspector GUI weren't propagating correctly (VR still disabled for now)
- Fixed issue with tangent that was using SurfaceGradient instead of regular normal decoding
- Fixed wrong error message display when switching to unsupported target like IOS
- Fixed an issue with ambient occlusion texture sometimes not being created properly causing broken rendering
- Shadow near plane is no longer limited at 0.1
- Fixed decal draw order on transparent material
- Fixed an issue where sometime the lookup texture used for GGX convolution was broken, causing broken rendering
- Fixed an issue where you wouldn't see any fog for certain pipeline/scene configurations
- Fixed an issue with volumetric lighting where the anisotropy value of 0 would not result in perfectly isotropic lighting
- Fixed shadow bias when the atlas is rescaled
- Fixed shadow cascade sampling outside of the atlas when cascade count is inferior to 4
- Fixed shadow filter width in deferred rendering not matching shader config
- Fixed stereo sampling of depth texture in MSAA DepthValues.shader
- Fixed box light UI which allowed negative and zero sizes, thus causing NaNs
- Fixed stereo rendering in HDRISky.shader (VR)
- Fixed normal blend and blend sphere influence for reflection probe
- Fixed distortion filtering (was point filtering, now trilinear)
- Fixed contact shadow for large distance
- Fixed depth pyramid debug view mode
- Fixed sphere shaped influence handles clamping in reflection probes
- Fixed reflection probes data migration for project created before using hdrp
- Fixed ambient occlusion for Lit Master Node when slot is connected

### Changed
- Use samplerunity_ShadowMask instead of samplerunity_samplerLightmap for shadow mask
- Allow to resize reflection probe gizmo's size
- Improve quality of screen space shadow
- Remove support of projection model for ScreenSpaceLighting (SSR always use HiZ and refraction always Proxy)
- Remove all the debug mode from SSR that are obsolete now
- Expose frameSettings and Capture settings for reflection and planar probe
- Update UI for reflection probe, planar probe, camera and HDRP Asset
- Implement proper linear blending for volumetric lighting via deep compositing as described in the paper "Deep Compositing Using Lie Algebras"
- Changed  planar mapping to match terrain convention (XZ instead of ZX)
- XRGraphicsConfig is no longer Read/Write. Instead, it's read-only. This improves consistency of XR behavior between the legacy render pipeline and SRP
- Change reflection probe data migration code (to update old reflection probe to new one)
- Updated gizmo for ReflectionProbes
- Updated UI and Gizmo of DensityVolume

## [4.0.0-preview] - 2018-09-28

### Added
- Added a new TerrainLit shader that supports rendering of Unity terrains.
- Added controls for linear fade at the boundary of density volumes
- Added new API to control decals without monobehaviour object
- Improve Decal Gizmo
- Implement Screen Space Reflections (SSR) (alpha version, highly experimental)
- Add an option to invert the fade parameter on a Density Volume
- Added a Fabric shader (experimental) handling cotton and silk
- Added support for MSAA in forward only for opaque only
- Implement smoothness fade for SSR
- Added support for AxF shader (X-rite format - require special AxF importer from Unity not part of HDRP)
- Added control for sundisc on directional light (hack)
- Added a new HD Lit Master node that implements Lit shader support for Shader Graph
- Added Micro shadowing support (hack)
- Added an event on HDAdditionalCameraData for custom rendering
- HDRP Shader Graph shaders now support 4-channel UVs.

### Fixed
- Fixed an issue where sometimes the deferred shadow texture would not be valid, causing wrong rendering.
- Stencil test during decals normal buffer update is now properly applied
- Decals corectly update normal buffer in forward
- Fixed a normalization problem in reflection probe face fading causing artefacts in some cases
- Fix multi-selection behavior of Density Volumes overwriting the albedo value
- Fixed support of depth texture for RenderTexture. HDRP now correctly output depth to user depth buffer if RenderTexture request it.
- Fixed multi-selection behavior of Density Volumes overwriting the albedo value
- Fixed support of depth for RenderTexture. HDRP now correctly output depth to user depth buffer if RenderTexture request it.
- Fixed support of Gizmo in game view in the editor
- Fixed gizmo for spot light type
- Fixed issue with TileViewDebug mode being inversed in gameview
- Fixed an issue with SAMPLE_TEXTURECUBE_SHADOW macro
- Fixed issue with color picker not display correctly when game and scene view are visible at the same time
- Fixed an issue with reflection probe face fading
- Fixed camera motion vectors shader and associated matrices to update correctly for single-pass double-wide stereo rendering
- Fixed light attenuation functions when range attenuation is disabled
- Fixed shadow component algorithm fixup not dirtying the scene, so changes can be saved to disk.
- Fixed some GC leaks for HDRP
- Fixed contact shadow not affected by shadow dimmer
- Fixed GGX that works correctly for the roughness value of 0 (mean specular highlgiht will disappeard for perfect mirror, we rely on maxSmoothness instead to always have a highlight even on mirror surface)
- Add stereo support to ShaderPassForward.hlsl. Forward rendering now seems passable in limited test scenes with camera-relative rendering disabled.
- Add stereo support to ProceduralSky.shader and OpaqueAtmosphericScattering.shader.
- Added CullingGroupManager to fix more GC.Alloc's in HDRP
- Fixed rendering when multiple cameras render into the same render texture

### Changed
- Changed the way depth & color pyramids are built to be faster and better quality, thus improving the look of distortion and refraction.
- Stabilize the dithered LOD transition mask with respect to the camera rotation.
- Avoid multiple depth buffer copies when decals are present
- Refactor code related to the RT handle system (No more normal buffer manager)
- Remove deferred directional shadow and move evaluation before lightloop
- Add a function GetNormalForShadowBias() that material need to implement to return the normal used for normal shadow biasing
- Remove Jimenez Subsurface scattering code (This code was disabled by default, now remove to ease maintenance)
- Change Decal API, decal contribution is now done in Material. Require update of material using decal
- Move a lot of files from CoreRP to HDRP/CoreRP. All moved files weren't used by Ligthweight pipeline. Long term they could move back to CoreRP after CoreRP become out of preview
- Updated camera inspector UI
- Updated decal gizmo
- Optimization: The objects that are rendered in the Motion Vector Pass are not rendered in the prepass anymore
- Removed setting shader inclue path via old API, use package shader include paths
- The default value of 'maxSmoothness' for punctual lights has been changed to 0.99
- Modified deferred compute and vert/frag shaders for first steps towards stereo support
- Moved material specific Shader Graph files into corresponding material folders.
- Hide environment lighting settings when enabling HDRP (Settings are control from sceneSettings)
- Update all shader includes to use absolute path (allow users to create material in their Asset folder)
- Done a reorganization of the files (Move ShaderPass to RenderPipeline folder, Move all shadow related files to Lighting/Shadow and others)
- Improved performance and quality of Screen Space Shadows

## [3.3.0-preview] - 2018-01-01

### Added
- Added an error message to say to use Metal or Vulkan when trying to use OpenGL API
- Added a new Fabric shader model that supports Silk and Cotton/Wool
- Added a new HDRP Lighting Debug mode to visualize Light Volumes for Point, Spot, Line, Rectangular and Reflection Probes
- Add support for reflection probe light layers
- Improve quality of anisotropic on IBL

### Fixed
- Fix an issue where the screen where darken when rendering camera preview
- Fix display correct target platform when showing message to inform user that a platform is not supported
- Remove workaround for metal and vulkan in normal buffer encoding/decoding
- Fixed an issue with color picker not working in forward
- Fixed an issue where reseting HDLight do not reset all of its parameters
- Fixed shader compile warning in DebugLightVolumes.shader

### Changed
- Changed default reflection probe to be 256x256x6 and array size to be 64
- Removed dependence on the NdotL for thickness evaluation for translucency (based on artist's input)
- Increased the precision when comparing Planar or HD reflection probe volumes
- Remove various GC alloc in C#. Slightly better performance

## [3.2.0-preview] - 2018-01-01

### Added
- Added a luminance meter in the debug menu
- Added support of Light, reflection probe, emissive material, volume settings related to lighting to Lighting explorer
- Added support for 16bit shadows

### Fixed
- Fix issue with package upgrading (HDRP resources asset is now versionned to worarkound package manager limitation)
- Fix HDReflectionProbe offset displayed in gizmo different than what is affected.
- Fix decals getting into a state where they could not be removed or disabled.
- Fix lux meter mode - The lux meter isn't affected by the sky anymore
- Fix area light size reset when multi-selected
- Fix filter pass number in HDUtils.BlitQuad
- Fix Lux meter mode that was applying SSS
- Fix planar reflections that were not working with tile/cluster (olbique matrix)
- Fix debug menu at runtime not working after nested prefab PR come to trunk
- Fix scrolling issue in density volume

### Changed
- Shader code refactor: Split MaterialUtilities file in two parts BuiltinUtilities (independent of FragInputs) and MaterialUtilities (Dependent of FragInputs)
- Change screen space shadow rendertarget format from ARGB32 to RG16

## [3.1.0-preview] - 2018-01-01

### Added
- Decal now support per channel selection mask. There is now two mode. One with BaseColor, Normal and Smoothness and another one more expensive with BaseColor, Normal, Smoothness, Metal and AO. Control is on HDRP Asset. This may require to launch an update script for old scene: 'Edit/Render Pipeline/Single step upgrade script/Upgrade all DecalMaterial MaskBlendMode'.
- Decal now supports depth bias for decal mesh, to prevent z-fighting
- Decal material now supports draw order for decal projectors
- Added LightLayers support (Base on mask from renderers name RenderingLayers and mask from light name LightLayers - if they match, the light apply) - cost an extra GBuffer in deferred (more bandwidth)
- When LightLayers is enabled, the AmbientOclusion is store in the GBuffer in deferred path allowing to avoid double occlusion with SSAO. In forward the double occlusion is now always avoided.
- Added the possibility to add an override transform on the camera for volume interpolation
- Added desired lux intensity and auto multiplier for HDRI sky
- Added an option to disable light by type in the debug menu
- Added gradient sky
- Split EmissiveColor and bakeDiffuseLighting in forward avoiding the emissiveColor to be affect by SSAO
- Added a volume to control indirect light intensity
- Added EV 100 intensity unit for area lights
- Added support for RendererPriority on Renderer. This allow to control order of transparent rendering manually. HDRP have now two stage of sorting for transparent in addition to bact to front. Material have a priority then Renderer have a priority.
- Add Coupling of (HD)Camera and HDAdditionalCameraData for reset and remove in inspector contextual menu of Camera
- Add Coupling of (HD)ReflectionProbe and HDAdditionalReflectionData for reset and remove in inspector contextual menu of ReflectoinProbe
- Add macro to forbid unity_ObjectToWorld/unity_WorldToObject to be use as it doesn't handle camera relative rendering
- Add opacity control on contact shadow

### Fixed
- Fixed an issue with PreIntegratedFGD texture being sometimes destroyed and not regenerated causing rendering to break
- PostProcess input buffers are not copied anymore on PC if the viewport size matches the final render target size
- Fixed an issue when manipulating a lot of decals, it was displaying a lot of errors in the inspector
- Fixed capture material with reflection probe
- Refactored Constant Buffers to avoid hitting the maximum number of bound CBs in some cases.
- Fixed the light range affecting the transform scale when changed.
- Snap to grid now works for Decal projector resizing.
- Added a warning for 128x128 cookie texture without mipmaps
- Replace the sampler used for density volumes for correct wrap mode handling

### Changed
- Move Render Pipeline Debug "Windows from Windows->General-> Render Pipeline debug windows" to "Windows from Windows->Analysis-> Render Pipeline debug windows"
- Update detail map formula for smoothness and albedo, goal it to bright and dark perceptually and scale factor is use to control gradient speed
- Refactor the Upgrade material system. Now a material can be update from older version at any time. Call Edit/Render Pipeline/Upgrade all Materials to newer version
- Change name EnableDBuffer to EnableDecals at several place (shader, hdrp asset...), this require a call to Edit/Render Pipeline/Upgrade all Materials to newer version to have up to date material.
- Refactor shader code: BakeLightingData structure have been replace by BuiltinData. Lot of shader code have been remove/change.
- Refactor shader code: All GBuffer are now handled by the deferred material. Mean ShadowMask and LightLayers are control by lit material in lit.hlsl and not outside anymore. Lot of shader code have been remove/change.
- Refactor shader code: Rename GetBakedDiffuseLighting to ModifyBakedDiffuseLighting. This function now handle lighting model for transmission too. Lux meter debug mode is factor outisde.
- Refactor shader code: GetBakedDiffuseLighting is not call anymore in GBuffer or forward pass, including the ConvertSurfaceDataToBSDFData and GetPreLightData, this is done in ModifyBakedDiffuseLighting now
- Refactor shader code: Added a backBakeDiffuseLighting to BuiltinData to handle lighting for transmission
- Refactor shader code: Material must now call InitBuiltinData (Init all to zero + init bakeDiffuseLighting and backBakeDiffuseLighting ) and PostInitBuiltinData

## [3.0.0-preview] - 2018-01-01

### Fixed
- Fixed an issue with distortion that was using previous frame instead of current frame
- Fixed an issue where disabled light where not upgrade correctly to the new physical light unit system introduce in 2.0.5-preview

### Changed
- Update assembly definitions to output assemblies that match Unity naming convention (Unity.*).

## [2.0.5-preview] - 2018-01-01

### Added
- Add option supportDitheringCrossFade on HDRP Asset to allow to remove shader variant during player build if needed
- Add contact shadows for punctual lights (in additional shadow settings), only one light is allowed to cast contact shadows at the same time and so at each frame a dominant light is choosed among all light with contact shadows enabled.
- Add PCSS shadow filter support (from SRP Core)
- Exposed shadow budget parameters in HDRP asset
- Add an option to generate an emissive mesh for area lights (currently rectangle light only). The mesh fits the size, intensity and color of the light.
- Add an option to the HDRP asset to increase the resolution of volumetric lighting.
- Add additional ligth unit support for punctual light (Lumens, Candela) and area lights (Lumens, Luminance)
- Add dedicated Gizmo for the box Influence volume of HDReflectionProbe / PlanarReflectionProbe

### Changed
- Re-enable shadow mask mode in debug view
- SSS and Transmission code have been refactored to be able to share it between various material. Guidelines are in SubsurfaceScattering.hlsl
- Change code in area light with LTC for Lit shader. Magnitude is now take from FGD texture instead of a separate texture
- Improve camera relative rendering: We now apply camera translation on the model matrix, so before the TransformObjectToWorld(). Note: unity_WorldToObject and unity_ObjectToWorld must never be used directly.
- Rename positionWS to positionRWS (Camera relative world position) at a lot of places (mainly in interpolator and FragInputs). In case of custom shader user will be required to update their code.
- Rename positionWS, capturePositionWS, proxyPositionWS, influencePositionWS to positionRWS, capturePositionRWS, proxyPositionRWS, influencePositionRWS (Camera relative world position) in LightDefinition struct.
- Improve the quality of trilinear filtering of density volume textures.
- Improve UI for HDReflectionProbe / PlanarReflectionProbe

### Fixed
- Fixed a shader preprocessor issue when compiling DebugViewMaterialGBuffer.shader against Metal target
- Added a temporary workaround to Lit.hlsl to avoid broken lighting code with Metal/AMD
- Fixed issue when using more than one volume texture mask with density volumes.
- Fixed an error which prevented volumetric lighting from working if no density volumes with 3D textures were present.
- Fix contact shadows applied on transmission
- Fix issue with forward opaque lit shader variant being removed by the shader preprocessor
- Fixed compilation errors on Nintendo Switch (limited XRSetting support).
- Fixed apply range attenuation option on punctual light
- Fixed issue with color temperature not take correctly into account with static lighting
- Don't display fog when diffuse lighting, specular lighting, or lux meter debug mode are enabled.

## [2.0.4-preview] - 2018-01-01

### Fixed
- Fix issue when disabling rough refraction and building a player. Was causing a crash.

## [2.0.3-preview] - 2018-01-01

### Added
- Increased debug color picker limit up to 260k lux

## [2.0.2-preview] - 2018-01-01

### Added
- Add Light -> Planar Reflection Probe command
- Added a false color mode in rendering debug
- Add support for mesh decals
- Add flag to disable projector decals on transparent geometry to save performance and decal texture atlas space
- Add ability to use decal diffuse map as mask only
- Add visualize all shadow masks in lighting debug
- Add export of normal and roughness buffer for forwardOnly and when in supportOnlyForward mode for forward
- Provide a define in lit.hlsl (FORWARD_MATERIAL_READ_FROM_WRITTEN_NORMAL_BUFFER) when output buffer normal is used to read the normal and roughness instead of caclulating it (can save performance, but lower quality due to compression)
- Add color swatch to decal material

### Changed
- Change Render -> Planar Reflection creation to 3D Object -> Mirror
- Change "Enable Reflector" name on SpotLight to "Angle Affect Intensity"
- Change prototype of BSDFData ConvertSurfaceDataToBSDFData(SurfaceData surfaceData) to BSDFData ConvertSurfaceDataToBSDFData(uint2 positionSS, SurfaceData surfaceData)

### Fixed
- Fix issue with StackLit in deferred mode with deferredDirectionalShadow due to GBuffer not being cleared. Gbuffer is still not clear and issue was fix with the new Output of normal buffer.
- Fixed an issue where interpolation volumes were not updated correctly for reflection captures.
- Fixed an exception in Light Loop settings UI

## [2.0.1-preview] - 2018-01-01

### Added
- Add stripper of shader variant when building a player. Save shader compile time.
- Disable per-object culling that was executed in C++ in HD whereas it was not used (Optimization)
- Enable texture streaming debugging (was not working before 2018.2)
- Added Screen Space Reflection with Proxy Projection Model
- Support correctly scene selection for alpha tested object
- Add per light shadow mask mode control (i.e shadow mask distance and shadow mask). It use the option NonLightmappedOnly
- Add geometric filtering to Lit shader (allow to reduce specular aliasing)
- Add shortcut to create DensityVolume and PlanarReflection in hierarchy
- Add a DefaultHDMirrorMaterial material for PlanarReflection
- Added a script to be able to upgrade material to newer version of HDRP
- Removed useless duplication of ForwardError passes.
- Add option to not compile any DEBUG_DISPLAY shader in the player (Faster build) call Support Runtime Debug display

### Changed
- Changed SupportForwardOnly to SupportOnlyForward in render pipeline settings
- Changed versioning variable name in HDAdditionalXXXData from m_version to version
- Create unique name when creating a game object in the rendering menu (i.e Density Volume(2))
- Re-organize various files and folder location to clean the repository
- Change Debug windows name and location. Now located at:  Windows -> General -> Render Pipeline Debug

### Removed
- Removed GlobalLightLoopSettings.maxPlanarReflectionProbes and instead use value of GlobalLightLoopSettings.planarReflectionProbeCacheSize
- Remove EmissiveIntensity parameter and change EmissiveColor to be HDR (Matching Builtin Unity behavior) - Data need to be updated - Launch Edit -> Single Step Upgrade Script -> Upgrade all Materials emissionColor

### Fixed
- Fix issue with LOD transition and instancing
- Fix discrepency between object motion vector and camera motion vector
- Fix issue with spot and dir light gizmo axis not highlighted correctly
- Fix potential crash while register debug windows inputs at startup
- Fix warning when creating Planar reflection
- Fix specular lighting debug mode (was rendering black)
- Allow projector decal with null material to allow to configure decal when HDRP is not set
- Decal atlas texture offset/scale is updated after allocations (used to be before so it was using date from previous frame)

## [0.0.0-preview] - 2018-01-01

### Added
- Configure the VolumetricLightingSystem code path to be on by default
- Trigger a build exception when trying to build an unsupported platform
- Introduce the VolumetricLightingController component, which can (and should) be placed on the camera, and allows one to control the near and the far plane of the V-Buffer (volumetric "froxel" buffer) along with the depth distribution (from logarithmic to linear)
- Add 3D texture support for DensityVolumes
- Add a better mapping of roughness to mipmap for planar reflection
- The VolumetricLightingSystem now uses RTHandles, which allows to save memory by sharing buffers between different cameras (history buffers are not shared), and reduce reallocation frequency by reallocating buffers only if the rendering resolution increases (and suballocating within existing buffers if the rendering resolution decreases)
- Add a Volumetric Dimmer slider to lights to control the intensity of the scattered volumetric lighting
- Add UV tiling and offset support for decals.
- Add mipmapping support for volume 3D mask textures

### Changed
- Default number of planar reflection change from 4 to 2
- Rename _MainDepthTexture to _CameraDepthTexture
- The VolumetricLightingController has been moved to the Interpolation Volume framework and now functions similarly to the VolumetricFog settings
- Update of UI of cookie, CubeCookie, Reflection probe and planar reflection probe to combo box
- Allow enabling/disabling shadows for area lights when they are set to baked.
- Hide applyRangeAttenuation and FadeDistance for directional shadow as they are not used

### Removed
- Remove Resource folder of PreIntegratedFGD and add the resource to RenderPipeline Asset

### Fixed
- Fix ConvertPhysicalLightIntensityToLightIntensity() function used when creating light from script to match HDLightEditor behavior
- Fix numerical issues with the default value of mean free path of volumetric fog
- Fix the bug preventing decals from coexisting with density volumes
- Fix issue with alpha tested geometry using planar/triplanar mapping not render correctly or flickering (due to being wrongly alpha tested in depth prepass)
- Fix meta pass with triplanar (was not handling correctly the normal)
- Fix preview when a planar reflection is present
- Fix Camera preview, it is now a Preview cameraType (was a SceneView)
- Fix handling unknown GPUShadowTypes in the shadow manager.
- Fix area light shapes sent as point lights to the baking backends when they are set to baked.
- Fix unnecessary division by PI for baked area lights.
- Fix line lights sent to the lightmappers. The backends don't support this light type.
- Fix issue with shadow mask framesettings not correctly taken into account when shadow mask is enabled for lighting.
- Fix directional light and shadow mask transition, they are now matching making smooth transition
- Fix banding issues caused by high intensity volumetric lighting
- Fix the debug window being emptied on SRP asset reload
- Fix issue with debug mode not correctly clearing the GBuffer in editor after a resize
- Fix issue with ResetMaterialKeyword not resetting correctly ToggleOff/Roggle Keyword
- Fix issue with motion vector not render correctly if there is no depth prepass in deferred

## [0.0.0-preview] - 2018-01-01

### Added
- Screen Space Refraction projection model (Proxy raycasting, HiZ raymarching)
- Screen Space Refraction settings as volume component
- Added buffered frame history per camera
- Port Global Density Volumes to the Interpolation Volume System.
- Optimize ImportanceSampleLambert() to not require the tangent frame.
- Generalize SampleVBuffer() to handle different sampling and reconstruction methods.
- Improve the quality of volumetric lighting reprojection.
- Optimize Morton Order code in the Subsurface Scattering pass.
- Planar Reflection Probe support roughness (gaussian convolution of captured probe)
- Use an atlas instead of a texture array for cluster transparent decals
- Add a debug view to visualize the decal atlas
- Only store decal textures to atlas if decal is visible, debounce out of memory decal atlas warning.
- Add manipulator gizmo on decal to improve authoring workflow
- Add a minimal StackLit material (work in progress, this version can be used as template to add new material)

### Changed
- EnableShadowMask in FrameSettings (But shadowMaskSupport still disable by default)
- Forced Planar Probe update modes to (Realtime, Every Update, Mirror Camera)
- Screen Space Refraction proxy model uses the proxy of the first environment light (Reflection probe/Planar probe) or the sky
- Moved RTHandle static methods to RTHandles
- Renamed RTHandle to RTHandleSystem.RTHandle
- Move code for PreIntegratedFDG (Lit.shader) into its dedicated folder to be share with other material
- Move code for LTCArea (Lit.shader) into its dedicated folder to be share with other material

### Removed
- Removed Planar Probe mirror plane position and normal fields in inspector, always display mirror plane and normal gizmos

### Fixed
- Fix fog flags in scene view is now taken into account
- Fix sky in preview windows that were disappearing after a load of a new level
- Fix numerical issues in IntersectRayAABB().
- Fix alpha blending of volumetric lighting with transparent objects.
- Fix the near plane of the V-Buffer causing out-of-bounds look-ups in the clustered data structure.
- Depth and color pyramid are properly computed and sampled when the camera renders inside a viewport of a RTHandle.
- Fix decal atlas debug view to work correctly when shadow atlas view is also enabled<|MERGE_RESOLUTION|>--- conflicted
+++ resolved
@@ -10,6 +10,7 @@
 
 ### Fixed
 - Fixed an issue where the Exposure Shader Graph node had clipped text. (case 1265057)
+- Fixed issue with area light getting culled from tile culling.
 
 ### Changed
 
@@ -175,11 +176,6 @@
 - Fixed null reference in the Undo callback of the graphics compositor 
 - Fixed cullmode for SceneSelectionPass.
 - Fixed issue that caused non-static object to not render at times in OnEnable reflection probes.
-<<<<<<< HEAD
-- Fixed XR shadows culling.
-- Fixed issue with area light getting culled from tile culling.
-=======
->>>>>>> 89aeb4f6
 
 ### Changed
 - Preparation pass for RTSSShadows to be supported by render graph.
