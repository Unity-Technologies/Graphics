--- conflicted
+++ resolved
@@ -50,9 +50,6 @@
 - Fixed the clear coat not being handled properly for SSR and RTR (case 1291654).
 - Fixed ghosting in RTGI and RTAO when denoising is enabled and the RTHandle size is not equal to the Viewport size (case 1291654).
 - Fixed alpha output when atmospheric scattering is enabled.
-<<<<<<< HEAD
-- Fixed issue where some ShaderGraph generated shaders were not SRP compatible because of UnityPerMaterial cbuffer layout mismatches [1292501] (https://issuetracker.unity3d.com/issues/a2-some-translucent-plus-alphaclipping-shadergraphs-are-not-srp-batcher-compatible)
-=======
 - Fixed issue with TAA history sharpening when view is downsampled.
 - Fixed lookdev movement.
 - Fixed volume component tooltips using the same parameter name.
@@ -61,7 +58,7 @@
 - Fixed SSGI texture allocation when not using the RenderGraph.
 - Fixed NullReference Exception when setting Max Shadows On Screen to 0 in the HDRP asset.
 - Fixed issue with saving some quality settings in volume overrides  (case 1293747)
->>>>>>> 1d37e201
+- Fixed issue where some ShaderGraph generated shaders were not SRP compatible because of UnityPerMaterial cbuffer layout mismatches [1292501] (https://issuetracker.unity3d.com/issues/a2-some-translucent-plus-alphaclipping-shadergraphs-are-not-srp-batcher-compatible)
 
 ### Changed
 - Volume Manager now always tests scene culling masks. This was required to fix hybrid workflow.
