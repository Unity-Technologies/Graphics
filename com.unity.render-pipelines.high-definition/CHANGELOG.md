# Changelog
All notable changes to this package will be documented in this file.

The format is based on [Keep a Changelog](http://keepachangelog.com/en/1.0.0/)
and this project adheres to [Semantic Versioning](http://semver.org/spec/v2.0.0.html).

## [11.0.0] - 2020-10-21

### Changed
- Removed the material pass probe volumes evaluation mode. 

### Fixed
- Fixed probe volumes debug views.
- Fixed issue displaying wrong debug mode in runtime debug menu UI.

## [10.2.0] - 2020-10-19

### Added
- Added a rough distortion frame setting and and info box on distortion materials.
- Adding support of 4 channel tex coords for ray tracing (case 1265309).
- Added a help button on the volume component toolbar for documentation.
- Added range remapping to metallic property for Lit and Decal shaders.
- Exposed the API to access HDRP shader pass names.
- Added the status check of default camera frame settings in the DXR wizard.
- Added frame setting for Virtual Texturing. 
- Added a fade distance for light influencing volumetric lighting.
- Adding an "Include For Ray Tracing" toggle on lights to allow the user to exclude them when ray tracing is enabled in the frame settings of a camera.
- Added fog volumetric scattering support for path tracing.
- Added new algorithm for SSR with temporal accumulation
- Added quality preset of the new volumetric fog parameters.
- Added missing documentation for unsupported SG RT nodes and light's include for raytracing attrbute.
- Added documentation for LODs not being supported by ray tracing.
- Added more options to control how the component of motion vectors coming from the camera transform will affect the motion blur with new clamping modes.
- Added anamorphism support for phsyical DoF, switched to blue noise sampling and fixed tiling artifacts.
- Added a warning when trying to bake with static lighting being in an invalid state.

### Fixed
- Fixed an issue where the Exposure Shader Graph node had clipped text. (case 1265057)
- Fixed an issue when rendering into texture where alpha would not default to 1.0 when using 11_11_10 color buffer in non-dev builds.
- Fixed issues with reordering and hiding graphics compositor layers (cases 1283903, 1285282, 1283886).
- Fixed the possibility to have a shader with a pre-refraction render queue and refraction enabled at the same time.
- Fixed a migration issue with the rendering queue in ShaderGraph when upgrading to 10.x;
- Fixed the object space matrices in shader graph for ray tracing.
- Changed the cornea refraction function to take a view dir in object space.
- Fixed upside down XR occlusion mesh.
- Fixed precision issue with the atmospheric fog.
- Fixed issue with TAA and no motion vectors.
- Fixed the stripping not working the terrain alphatest feature required for terrain holes (case 1205902).
- Fixed bounding box generation that resulted in incorrect light culling (case 3875925).
- VFX : Fix Emissive writing in Opaque Lit Output with PSSL platforms (case 273378).
- Fixed issue where pivot of DecalProjector was not aligned anymore on Transform position when manipulating the size of the projector from the Inspector.
- Fixed a null reference exception when creating a diffusion profile asset.
- Fixed the diffusion profile not being registered as a dependency of the ShaderGraph.
- Fixing exceptions in the console when putting the SSGI in low quality mode (render graph).
- Fixed NullRef Exception when decals are in the scene, no asset is set and HDRP wizard is run.
- Fixed issue with TAA causing bleeding of a view into another when multiple views are visible.
- Fix an issue that caused issues of usability of editor if a very high resolution is set by mistake and then reverted back to a smaller resolution.
- Fixed issue where Default Volume Profile Asset change in project settings was not added to the undo stack (case 1285268).
- Fixed undo after enabling compositor.
- Fixed the ray tracing shadow UI being displayed while it shouldn't (case 1286391).
- Fixed issues with physically-based DoF, improved speed and robustness 
- Fixed a warning happening when putting the range of lights to 0.
- Fixed issue when null parameters in a volume component would spam null reference errors. Produce a warning instead.
- Fixed volument component creation via script.
- Fixed GC allocs in render graph.
- Fixed scene picking passes.
- Fixed broken ray tracing light cluster full screen debug.
- Fixed dead code causing error.
- Fixed issue when dragging slider in inspector for ProjectionDepth.
- Fixed issue when resizing Inspector window that make the DecalProjector editor flickers.
- Fixed issue in DecalProjector editor when the Inspector window have a too small width: the size appears on 2 lines but the editor not let place for the second one.
- Fixed issue (null reference in console) when selecting a DensityVolume with rectangle selection.
- Fixed issue when linking the field of view with the focal length in physical camera
- Fixed supported platform build and error message.
- Fixed exceptions occuring when selecting mulitple decal projectors without materials assigned (case 1283659).
- Fixed LookDev error message when pipeline is not loaded.
- Properly reject history when enabling seond denoiser for RTGI.
- Fixed an issue that could cause objects to not be rendered when using Vulkan API.
- Fixed issue with lookdev shadows looking wrong upon exiting playmode. 
- Fixed temporary Editor freeze when selecting AOV output in graphics compositor (case 1288744).
- Fixed normal flip with double sided materials.
- Fixed shadow resolution settings level in the light explorer.
- Fixed the ShaderGraph being dirty after the first save.
- Fixed XR shadows culling
- Fixed stylesheet reloading for LookDev window and Wizard window.
- Fixed Nans happening when upscaling the RTGI.
- Fixed the adjust weight operation not being done for the non-rendergraph pipeline.
- Fixed overlap with SSR Transparent default frame settings message on DXR Wizard.
- Fixed alpha channel in the stop NaNs and motion blur shaders.
- Fixed undo of duplicate environments in the look dev environment library.
- Fixed a ghosting issue with RTShadows (Sun, Point and Spot), RTAO and RTGI when the camera is moving fast.
- Fixed a SSGI denoiser bug for large scenes.
- Fixed a Nan issue with SSGI.
- Fixed an issue with IsFrontFace node in Shader Graph not working properly
- Fixed CustomPassUtils.RenderFrom* functions and CustomPassUtils.DisableSinglePassRendering struct in VR.
- Fixed custom pass markers not recorded when render graph was enabled.
- Fixed exceptions when unchecking "Big Tile Prepass" on the frame settings with render-graph.
- Fixed an issue causing errors in GenerateMaxZ when opaque objects or decals are disabled. 
- Fixed an issue with Bake button of Reflection Probe when in custom mode
- Fixed exceptions related to the debug display settings when changing the default frame settings.
- Fixed picking for materials with depth offset.
- Fixed issue with exposure history being uninitialized on second frame.
- Fixed issue when changing FoV with the physical camera fold-out closed.
<<<<<<< HEAD
- Fixed useless editor repaint when using lod bias.
=======
- Fixed multi-editing with new light intensity slider.
>>>>>>> 96b49f51

### Changed
- Combined occlusion meshes into one to reduce draw calls and state changes with XR single-pass.
- Claryfied doc for the LayeredLit material.
- Various improvements for the Volumetric Fog.
- Use draggable fields for float scalable settings
- Migrated the fabric & hair shadergraph samples directly into the renderpipeline resources.
- Removed green coloration of the UV on the DecalProjector gizmo.
- Removed _BLENDMODE_PRESERVE_SPECULAR_LIGHTING keyword from shaders.
- Now the DXR wizard displays the name of the target asset that needs to be changed.
- Standardized naming for the option regarding Transparent objects being able to receive Screen Space Reflections.
- Making the reflection and refractions of cubemaps distance based.
- Changed Receive SSR to also controls Receive SSGI on opaque objects.
- Improved the punctual light shadow rescale algorithm.
- Changed the names of some of the parameters for the Eye Utils SG Nodes.
- Restored frame setting for async compute of contact shadows.
- Removed the possibility to have MSAA (through the frame settings) when ray tracing is active.
- Range handles for decal projector angle fading.
- Smoother angle fading for decal projector.

## [10.1.0] - 2020-10-12

### Added
- Added an option to have only the metering mask displayed in the debug mode.
- Added a new mode to cluster visualization debug where users can see a slice instead of the cluster on opaque objects.
- Added ray traced reflection support for the render graph version of the pipeline.
- Added render graph support of RTAO and required denoisers.
- Added render graph support of RTGI.
- Added support of RTSSS and Recursive Rendering in the render graph mode.
- Added support of RT and screen space shadow for render graph.
- Added tooltips with the full name of the (graphics) compositor properties to properly show large names that otherwise are clipped by the UI (case 1263590)
- Added error message if a callback AOV allocation fail
- Added marker for all AOV request operation on GPU
- Added remapping options for Depth Pyramid debug view mode
- Added an option to support AOV shader at runtime in HDRP settings (case 1265070)
- Added support of SSGI in the render graph mode.
- Added option for 11-11-10 format for cube reflection probes.
- Added an optional check in the HDRP DXR Wizard to verify 64 bits target architecture
- Added option to display timing stats in the debug menu as an average over 1 second. 
- Added a light unit slider to provide users more context when authoring physically based values.
- Added a way to check the normals through the material views.
- Added Simple mode to Earth Preset for PBR Sky
- Added the export of normals during the prepass for shadow matte for proper SSAO calculation.
- Added the usage of SSAO for shadow matte unlit shader graph.
- Added the support of input system V2
- Added a new volume component parameter to control the max ray length of directional lights(case 1279849).
- Added support for 'Pyramid' and 'Box' spot light shapes in path tracing.
- Added high quality prefiltering option for Bloom.
- Added support for camera relative ray tracing (and keeping non-camera relative ray tracing working)
- Added a rough refraction option on planar reflections.
- Added scalability settings for the planar reflection resolution.
- Added tests for AOV stacking and UI rendering in the graphics compositor.
- Added a new ray tracing only function that samples the specular part of the materials.
- Adding missing marker for ray tracing profiling (RaytracingDeferredLighting)
- Added the support of eye shader for ray tracing.
- Exposed Refraction Model to the material UI when using a Lit ShaderGraph.
- Added bounding sphere support to screen-space axis-aligned bounding box generation pass.

### Fixed
- Fixed several issues with physically-based DoF (TAA ghosting of the CoC buffer, smooth layer transitions, etc)
- Fixed GPU hang on D3D12 on xbox. 
- Fixed game view artifacts on resizing when hardware dynamic resolution was enabled
- Fixed black line artifacts occurring when Lanczos upsampling was set for dynamic resolution
- Fixed Amplitude -> Min/Max parametrization conversion
- Fixed CoatMask block appearing when creating lit master node (case 1264632)
- Fixed issue with SceneEV100 debug mode indicator when rescaling the window.
- Fixed issue with PCSS filter being wrong on first frame. 
- Fixed issue with emissive mesh for area light not appearing in playmode if Reload Scene option is disabled in Enter Playmode Settings.
- Fixed issue when Reflection Probes are set to OnEnable and are never rendered if the probe is enabled when the camera is farther than the probe fade distance. 
- Fixed issue with sun icon being clipped in the look dev window. 
- Fixed error about layers when disabling emissive mesh for area lights.
- Fixed issue when the user deletes the composition graph or .asset in runtime (case 1263319)
- Fixed assertion failure when changing resolution to compositor layers after using AOVs (case 1265023) 
- Fixed flickering layers in graphics compositor (case 1264552)
- Fixed issue causing the editor field not updating the disc area light radius.
- Fixed issues that lead to cookie atlas to be updated every frame even if cached data was valid.
- Fixed an issue where world space UI was not emitted for reflection cameras in HDRP
- Fixed an issue with cookie texture atlas that would cause realtime textures to always update in the atlas even when the content did not change.
- Fixed an issue where only one of the two lookdev views would update when changing the default lookdev volume profile.
- Fixed a bug related to light cluster invalidation.
- Fixed shader warning in DofGather (case 1272931)
- Fixed AOV export of depth buffer which now correctly export linear depth (case 1265001)
- Fixed issue that caused the decal atlas to not be updated upon changing of the decal textures content.
- Fixed "Screen position out of view frustum" error when camera is at exactly the planar reflection probe location.
- Fixed Amplitude -> Min/Max parametrization conversion
- Fixed issue that allocated a small cookie for normal spot lights.
- Fixed issue when undoing a change in diffuse profile list after deleting the volume profile.
- Fixed custom pass re-ordering and removing.
- Fixed TAA issue and hardware dynamic resolution.
- Fixed a static lighting flickering issue caused by having an active planar probe in the scene while rendering inspector preview.
- Fixed an issue where even when set to OnDemand, the sky lighting would still be updated when changing sky parameters.
- Fixed an error message trigerred when a mesh has more than 32 sub-meshes (case 1274508).
- Fixed RTGI getting noisy for grazying angle geometry (case 1266462).
- Fixed an issue with TAA history management on pssl.
- Fixed the global illumination volume override having an unwanted advanced mode (case 1270459).
- Fixed screen space shadow option displayed on directional shadows while they shouldn't (case 1270537).
- Fixed the handling of undo and redo actions in the graphics compositor (cases 1268149, 1266212, 1265028)
- Fixed issue with composition graphs that include virtual textures, cubemaps and other non-2D textures (cases 1263347, 1265638).
- Fixed issues when selecting a new composition graph or setting it to None (cases 1263350, 1266202)
- Fixed ArgumentNullException when saving shader graphs after removing the compositor from the scene (case 1268658)
- Fixed issue with updating the compositor output when not in play mode (case 1266216)
- Fixed warning with area mesh (case 1268379)
- Fixed issue with diffusion profile not being updated upon reset of the editor. 
- Fixed an issue that lead to corrupted refraction in some scenarios on xbox.
- Fixed for light loop scalarization not happening. 
- Fixed issue with stencil not being set in rendergraph mode.
- Fixed for post process being overridable in reflection probes even though it is not supported.
- Fixed RTGI in performance mode when light layers are enabled on the asset.
- Fixed SSS materials appearing black in matcap mode.
- Fixed a collision in the interaction of RTR and RTGI.
- Fix for lookdev toggling renderers that are set to non editable or are hidden in the inspector.
- Fixed issue with mipmap debug mode not properly resetting full screen mode (and viceversa). 
- Added unsupported message when using tile debug mode with MSAA.
- Fixed SSGI compilation issues on PS4.
- Fixed "Screen position out of view frustum" error when camera is on exactly the planar reflection probe plane.
- Workaround issue that caused objects using eye shader to not be rendered on xbox.
- Fixed GC allocation when using XR single-pass test mode.
- Fixed text in cascades shadow split being truncated.
- Fixed rendering of custom passes in the Custom Pass Volume inspector
- Force probe to render again if first time was during async shader compilation to avoid having cyan objects.
- Fixed for lookdev library field not being refreshed upon opening a library from the environment library inspector.
- Fixed serialization issue with matcap scale intensity.
- Close Add Override popup of Volume Inspector when the popup looses focus (case 1258571)
- Light quality setting for contact shadow set to on for High quality by default.
- Fixed an exception thrown when closing the look dev because there is no active SRP anymore.
- Fixed alignment of framesettings in HDRP Default Settings
- Fixed an exception thrown when closing the look dev because there is no active SRP anymore.
- Fixed an issue where entering playmode would close the LookDev window.
- Fixed issue with rendergraph on console failing on SSS pass.
- Fixed Cutoff not working properly with ray tracing shaders default and SG (case 1261292).
- Fixed shader compilation issue with Hair shader and debug display mode
- Fixed cubemap static preview not updated when the asset is imported.
- Fixed wizard DXR setup on non-DXR compatible devices.
- Fixed Custom Post Processes affecting preview cameras.
- Fixed issue with lens distortion breaking rendering.
- Fixed save popup appearing twice due to HDRP wizard.
- Fixed error when changing planar probe resolution.
- Fixed the dependecy of FrameSettings (MSAA, ClearGBuffer, DepthPrepassWithDeferred) (case 1277620).
- Fixed the usage of GUIEnable for volume components (case 1280018).
- Fixed the diffusion profile becoming invalid when hitting the reset (case 1269462).
- Fixed issue with MSAA resolve killing the alpha channel.
- Fixed a warning in materialevalulation
- Fixed an error when building the player.
- Fixed issue with box light not visible if range is below one and range attenuation is off.
- Fixed an issue that caused a null reference when deleting camera component in a prefab. (case 1244430)
- Fixed issue with bloom showing a thin black line after rescaling window. 
- Fixed rendergraph motion vector resolve.
- Fixed the Ray-Tracing related Debug Display not working in render graph mode.
- Fix nan in pbr sky
- Fixed Light skin not properly applied on the LookDev when switching from Dark Skin (case 1278802)
- Fixed accumulation on DX11
- Fixed issue with screen space UI not drawing on the graphics compositor (case 1279272).
- Fixed error Maximum allowed thread group count is 65535 when resolution is very high. 
- LOD meshes are now properly stripped based on the maximum lod value parameters contained in the HDRP asset.
- Fixed an inconsistency in the LOD group UI where LOD bias was not the right one.
- Fixed outlines in transitions between post-processed and plain regions in the graphics compositor (case 1278775).
- Fix decal being applied twice with LOD Crossfade.
- Fixed camera stacking for AOVs in the graphics compositor (case 1273223).
- Fixed backface selection on some shader not ignore correctly.
- Disable quad overdraw on ps4.
- Fixed error when resizing the graphics compositor's output and when re-adding a compositor in the scene
- Fixed issues with bloom, alpha and HDR layers in the compositor (case 1272621).
- Fixed alpha not having TAA applied to it.
- Fix issue with alpha output in forward.
- Fix compilation issue on Vulkan for shaders using high quality shadows in XR mode.
- Fixed wrong error message when fixing DXR resources from Wizard.
- Fixed compilation error of quad overdraw with double sided materials
- Fixed screen corruption on xbox when using TAA and Motion Blur with rendergraph. 
- Fixed UX issue in the graphics compositor related to clear depth and the defaults for new layers, add better tooltips and fix minor bugs (case 1283904)
- Fixed scene visibility not working for custom pass volumes.
- Fixed issue with several override entries in the runtime debug menu. 
- Fixed issue with rendergraph failing to execute every 30 minutes. 
- Fixed Lit ShaderGraph surface option property block to only display transmission and energy conserving specular color options for their proper material mode (case 1257050)
- Fixed nan in reflection probe when volumetric fog filtering is enabled, causing the whole probe to be invalid.
- Fixed Debug Color pixel became grey
- Fixed TAA flickering on the very edge of screen. 
- Fixed profiling scope for quality RTGI.
- Fixed the denoising and multi-sample not being used for smooth multibounce RTReflections.
- Fixed issue where multiple cameras would cause GC each frame.
- Fixed after post process rendering pass options not showing for unlit ShaderGraphs.
- Fixed null reference in the Undo callback of the graphics compositor 
- Fixed cullmode for SceneSelectionPass.
- Fixed issue that caused non-static object to not render at times in OnEnable reflection probes.
- Baked reflection probes now correctly use static sky for ambient lighting.

### Changed
- Preparation pass for RTSSShadows to be supported by render graph.
- Add tooltips with the full name of the (graphics) compositor properties to properly show large names that otherwise are clipped by the UI (case 1263590)
- Composition profile .asset files cannot be manually edited/reset by users (to avoid breaking things - case 1265631)
- Preparation pass for RTSSShadows to be supported by render graph.
- Changed the way the ray tracing property is displayed on the material (QOL 1265297).
- Exposed lens attenuation mode in default settings and remove it as a debug mode.
- Composition layers without any sub layers are now cleared to black to avoid confusion (case 1265061).
- Slight reduction of VGPR used by area light code.
- Changed thread group size for contact shadows (save 1.1ms on PS4)
- Make sure distortion stencil test happens before pixel shader is run.
- Small optimization that allows to skip motion vector prepping when the whole wave as velocity of 0.
- Improved performance to avoid generating coarse stencil buffer when not needed.
- Remove HTile generation for decals (faster without).
- Improving SSGI Filtering and fixing a blend issue with RTGI.
- Changed the Trackball UI so that it allows explicit numeric values.
- Reduce the G-buffer footprint of anisotropic materials
- Moved SSGI out of preview.
- Skip an unneeded depth buffer copy on consoles. 
- Replaced the Density Volume Texture Tool with the new 3D Texture Importer.
- Rename Raytracing Node to Raytracing Quality Keyword and rename high and low inputs as default and raytraced. All raytracing effects now use the raytraced mode but path tracing.
- Moved diffusion profile list to the HDRP default settings panel.
- Skip biquadratic resampling of vbuffer when volumetric fog filtering is enabled.
- Optimized Grain and sRGB Dithering.
- On platforms that allow it skip the first mip of the depth pyramid and compute it alongside the depth buffer used for low res transparents.
- When trying to install the local configuration package, if another one is already present the user is now asked whether they want to keep it or not.
- Improved MSAA color resolve to fix issues when very bright and very dark samples are resolved together.
- Improve performance of GPU light AABB generation
- Removed the max clamp value for the RTR, RTAO and RTGI's ray length (case 1279849).
- Meshes assigned with a decal material are not visible anymore in ray-tracing or path-tracing.
- Removed BLEND shader keywords.
- Remove a rendergraph debug option to clear resources on release from UI.
- added SV_PrimitiveID in the VaryingMesh structure for fulldebugscreenpass as well as primitiveID in FragInputs
- Changed which local frame is used for multi-bounce RTReflections.
- Move System Generated Values semantics out of VaryingsMesh structure.
- Other forms of FSAA are silently deactivated, when path tracing is on.
- Removed XRSystemTests. The GC verification is now done during playmode tests (case 1285012).
- SSR now uses the pre-refraction color pyramid.
- Various improvements for the Volumetric Fog.
- Optimizations for volumetric fog.

## [10.0.0] - 2019-06-10

### Added
- Ray tracing support for VR single-pass
- Added sharpen filter shader parameter and UI for TemporalAA to control image quality instead of hardcoded value
- Added frame settings option for custom post process and custom passes as well as custom color buffer format option.
- Add check in wizard on SRP Batcher enabled.
- Added default implementations of OnPreprocessMaterialDescription for FBX, Obj, Sketchup and 3DS file formats.
- Added custom pass fade radius
- Added after post process injection point for custom passes
- Added basic alpha compositing support - Alpha is available afterpostprocess when using FP16 buffer format.
- Added falloff distance on Reflection Probe and Planar Reflection Probe
- Added Backplate projection from the HDRISky
- Added Shadow Matte in UnlitMasterNode, which only received shadow without lighting
- Added hability to name LightLayers in HDRenderPipelineAsset
- Added a range compression factor for Reflection Probe and Planar Reflection Probe to avoid saturation of colors.
- Added path tracing support for directional, point and spot lights, as well as emission from Lit and Unlit.
- Added non temporal version of SSAO.
- Added more detailed ray tracing stats in the debug window
- Added Disc area light (bake only)
- Added a warning in the material UI to prevent transparent + subsurface-scattering combination.
- Added XR single-pass setting into HDRP asset
- Added a penumbra tint option for lights
- Added support for depth copy with XR SDK
- Added debug setting to Render Pipeline Debug Window to list the active XR views
- Added an option to filter the result of the volumetric lighting (off by default).
- Added a transmission multiplier for directional lights
- Added XR single-pass test mode to Render Pipeline Debug Window
- Added debug setting to Render Pipeline Window to list the active XR views
- Added a new refraction mode for the Lit shader (thin). Which is a box refraction with small thickness values
- Added the code to support Barn Doors for Area Lights based on a shaderconfig option.
- Added HDRPCameraBinder property binder for Visual Effect Graph
- Added "Celestial Body" controls to the Directional Light
- Added new parameters to the Physically Based Sky
- Added Reflections to the DXR Wizard
- Added the possibility to have ray traced colored and semi-transparent shadows on directional lights.
- Added a check in the custom post process template to throw an error if the default shader is not found.
- Exposed the debug overlay ratio in the debug menu.
- Added a separate frame settings for tonemapping alongside color grading.
- Added the receive fog option in the material UI for ShaderGraphs.
- Added a public virtual bool in the custom post processes API to specify if a post processes should be executed in the scene view.
- Added a menu option that checks scene issues with ray tracing. Also removed the previously existing warning at runtime.
- Added Contrast Adaptive Sharpen (CAS) Upscaling effect.
- Added APIs to update probe settings at runtime.
- Added documentation for the rayTracingSupported method in HDRP
- Added user-selectable format for the post processing passes.
- Added support for alpha channel in some post-processing passes (DoF, TAA, Uber).
- Added warnings in FrameSettings inspector when using DXR and atempting to use Asynchronous Execution.
- Exposed Stencil bits that can be used by the user.
- Added history rejection based on velocity of intersected objects for directional, point and spot lights.
- Added a affectsVolumetric field to the HDAdditionalLightData API to know if light affects volumetric fog.
- Add OS and Hardware check in the Wizard fixes for DXR.
- Added option to exclude camera motion from motion blur.
- Added semi-transparent shadows for point and spot lights.
- Added support for semi-transparent shadow for unlit shader and unlit shader graph.
- Added the alpha clip enabled toggle to the material UI for all HDRP shader graphs.
- Added Material Samples to explain how to use the lit shader features
- Added an initial implementation of ray traced sub surface scattering
- Added AssetPostprocessors and Shadergraphs to handle Arnold Standard Surface and 3DsMax Physical material import from FBX.
- Added support for Smoothness Fade start work when enabling ray traced reflections.
- Added Contact shadow, Micro shadows and Screen space refraction API documentation.
- Added script documentation for SSR, SSAO (ray tracing), GI, Light Cluster, RayTracingSettings, Ray Counters, etc.
- Added path tracing support for refraction and internal reflections.
- Added support for Thin Refraction Model and Lit's Clear Coat in Path Tracing.
- Added the Tint parameter to Sky Colored Fog.
- Added of Screen Space Reflections for Transparent materials
- Added a fallback for ray traced area light shadows in case the material is forward or the lit mode is forward.
- Added a new debug mode for light layers.
- Added an "enable" toggle to the SSR volume component.
- Added support for anisotropic specular lobes in path tracing.
- Added support for alpha clipping in path tracing.
- Added support for light cookies in path tracing.
- Added support for transparent shadows in path tracing.
- Added support for iridescence in path tracing.
- Added support for background color in path tracing.
- Added a path tracing test to the test suite.
- Added a warning and workaround instructions that appear when you enable XR single-pass after the first frame with the XR SDK.
- Added the exposure sliders to the planar reflection probe preview
- Added support for subsurface scattering in path tracing.
- Added a new mode that improves the filtering of ray traced shadows (directional, point and spot) based on the distance to the occluder.
- Added support of cookie baking and add support on Disc light.
- Added support for fog attenuation in path tracing.
- Added a new debug panel for volumes
- Added XR setting to control camera jitter for temporal effects
- Added an error message in the DrawRenderers custom pass when rendering opaque objects with an HDRP asset in DeferredOnly mode.
- Added API to enable proper recording of path traced scenes (with the Unity recorder or other tools).
- Added support for fog in Recursive rendering, ray traced reflections and ray traced indirect diffuse.
- Added an alpha blend option for recursive rendering
- Added support for stack lit for ray tracing effects.
- Added support for hair for ray tracing effects.
- Added support for alpha to coverage for HDRP shaders and shader graph
- Added support for Quality Levels to Subsurface Scattering.
- Added option to disable XR rendering on the camera settings.
- Added support for specular AA from geometric curvature in AxF
- Added support for baked AO (no input for now) in AxF
- Added an info box to warn about depth test artifacts when rendering object twice in custom passes with MSAA.
- Added a frame setting for alpha to mask.
- Added support for custom passes in the AOV API
- Added Light decomposition lighting debugging modes and support in AOV
- Added exposure compensation to Fixed exposure mode
- Added support for rasterized area light shadows in StackLit
- Added support for texture-weighted automatic exposure
- Added support for POM for emissive map
- Added alpha channel support in motion blur pass.
- Added the HDRP Compositor Tool (in Preview).
- Added a ray tracing mode option in the HDRP asset that allows to override and shader stripping.
- Added support for arbitrary resolution scaling of Volumetric Lighting to the Fog volume component.
- Added range attenuation for box-shaped spotlights.
- Added scenes for hair and fabric and decals with material samples
- Added fabric materials and textures
- Added information for fabric materials in fabric scene
- Added a DisplayInfo attribute to specify a name override and a display order for Volume Component fields (used only in default inspector for now).
- Added Min distance to contact shadows.
- Added support for Depth of Field in path tracing (by sampling the lens aperture).
- Added an API in HDRP to override the camera within the rendering of a frame (mainly for custom pass).
- Added a function (HDRenderPipeline.ResetRTHandleReferenceSize) to reset the reference size of RTHandle systems.
- Added support for AxF measurements importing into texture resources tilings.
- Added Layer parameter on Area Light to modify Layer of generated Emissive Mesh
- Added a flow map parameter to HDRI Sky
- Implemented ray traced reflections for transparent objects.
- Add a new parameter to control reflections in recursive rendering.
- Added an initial version of SSGI.
- Added Virtual Texturing cache settings to control the size of the Streaming Virtual Texturing caches.
- Added back-compatibility with builtin stereo matrices.
- Added CustomPassUtils API to simplify Blur, Copy and DrawRenderers custom passes.
- Added Histogram guided automatic exposure.
- Added few exposure debug modes.
- Added support for multiple path-traced views at once (e.g., scene and game views).
- Added support for 3DsMax's 2021 Simplified Physical Material from FBX files in the Model Importer.
- Added custom target mid grey for auto exposure.
- Added CustomPassUtils API to simplify Blur, Copy and DrawRenderers custom passes.
- Added an API in HDRP to override the camera within the rendering of a frame (mainly for custom pass).
- Added more custom pass API functions, mainly to render objects from another camera.
- Added support for transparent Unlit in path tracing.
- Added a minimal lit used for RTGI in peformance mode.
- Added procedural metering mask that can follow an object
- Added presets quality settings for RTAO and RTGI.
- Added an override for the shadow culling that allows better directional shadow maps in ray tracing effects (RTR, RTGI, RTSSS and RR).
- Added a Cloud Layer volume override.
- Added Fast Memory support for platform that support it.
- Added CPU and GPU timings for ray tracing effects.
- Added support to combine RTSSS and RTGI (1248733).
- Added IES Profile support for Point, Spot and Rectangular-Area lights
- Added support for multiple mapping modes in AxF.
- Add support of lightlayers on indirect lighting controller
- Added compute shader stripping.
- Added Cull Mode option for opaque materials and ShaderGraphs. 
- Added scene view exposure override.
- Added support for exposure curve remapping for min/max limits.
- Added presets for ray traced reflections.
- Added final image histogram debug view (both luminance and RGB).
- Added an example texture and rotation to the Cloud Layer volume override.
- Added an option to extend the camera culling for skinned mesh animation in ray tracing effects (1258547).
- Added decal layer system similar to light layer. Mesh will receive a decal when both decal layer mask matches.
- Added shader graph nodes for rendering a complex eye shader.
- Added more controls to contact shadows and increased quality in some parts. 
- Added a physically based option in DoF volume.
- Added API to check if a Camera, Light or ReflectionProbe is compatible with HDRP.
- Added path tracing test scene for normal mapping.
- Added missing API documentation.
- Remove CloudLayer
- Added quad overdraw and vertex density debug modes.

### Fixed
- fix when saved HDWizard window tab index out of range (1260273)
- Fix when rescale probe all direction below zero (1219246)
- Update documentation of HDRISky-Backplate, precise how to have Ambient Occlusion on the Backplate
- Sorting, undo, labels, layout in the Lighting Explorer.
- Fixed sky settings and materials in Shader Graph Samples package
- Fix/workaround a probable graphics driver bug in the GTAO shader.
- Fixed Hair and PBR shader graphs double sided modes
- Fixed an issue where updating an HDRP asset in the Quality setting panel would not recreate the pipeline.
- Fixed issue with point lights being considered even when occupying less than a pixel on screen (case 1183196)
- Fix a potential NaN source with iridescence (case 1183216)
- Fixed issue of spotlight breaking when minimizing the cone angle via the gizmo (case 1178279)
- Fixed issue that caused decals not to modify the roughness in the normal buffer, causing SSR to not behave correctly (case 1178336)
- Fixed lit transparent refraction with XR single-pass rendering
- Removed extra jitter for TemporalAA in VR
- Fixed ShaderGraph time in main preview
- Fixed issue on some UI elements in HDRP asset not expanding when clicking the arrow (case 1178369)
- Fixed alpha blending in custom post process
- Fixed the modification of the _AlphaCutoff property in the material UI when exposed with a ShaderGraph parameter.
- Fixed HDRP test `1218_Lit_DiffusionProfiles` on Vulkan.
- Fixed an issue where building a player in non-dev mode would generate render target error logs every frame
- Fixed crash when upgrading version of HDRP
- Fixed rendering issues with material previews
- Fixed NPE when using light module in Shuriken particle systems (1173348).
- Refresh cached shadow on editor changes
- Fixed light supported units caching (1182266)
- Fixed an issue where SSAO (that needs temporal reprojection) was still being rendered when Motion Vectors were not available (case 1184998)
- Fixed a nullref when modifying the height parameters inside the layered lit shader UI.
- Fixed Decal gizmo that become white after exiting play mode
- Fixed Decal pivot position to behave like a spotlight
- Fixed an issue where using the LightingOverrideMask would break sky reflection for regular cameras
- Fix DebugMenu FrameSettingsHistory persistency on close
- Fix DensityVolume, ReflectionProbe aned PlanarReflectionProbe advancedControl display
- Fix DXR scene serialization in wizard
- Fixed an issue where Previews would reallocate History Buffers every frame
- Fixed the SetLightLayer function in HDAdditionalLightData setting the wrong light layer
- Fix error first time a preview is created for planar
- Fixed an issue where SSR would use an incorrect roughness value on ForwardOnly (StackLit, AxF, Fabric, etc.) materials when the pipeline is configured to also allow deferred Lit.
- Fixed issues with light explorer (cases 1183468, 1183269)
- Fix dot colors in LayeredLit material inspector
- Fix undo not resetting all value when undoing the material affectation in LayerLit material
- Fix for issue that caused gizmos to render in render textures (case 1174395)
- Fixed the light emissive mesh not updated when the light was disabled/enabled
- Fixed light and shadow layer sync when setting the HDAdditionalLightData.lightlayersMask property
- Fixed a nullref when a custom post process component that was in the HDRP PP list is removed from the project
- Fixed issue that prevented decals from modifying specular occlusion (case 1178272).
- Fixed exposure of volumetric reprojection
- Fixed multi selection support for Scalable Settings in lights
- Fixed font shaders in test projects for VR by using a Shader Graph version
- Fixed refresh of baked cubemap by incrementing updateCount at the end of the bake (case 1158677).
- Fixed issue with rectangular area light when seen from the back
- Fixed decals not affecting lightmap/lightprobe
- Fixed zBufferParams with XR single-pass rendering
- Fixed moving objects not rendered in custom passes
- Fixed abstract classes listed in the + menu of the custom pass list
- Fixed custom pass that was rendered in previews
- Fixed precision error in zero value normals when applying decals (case 1181639)
- Fixed issue that triggered No Scene Lighting view in game view as well (case 1156102)
- Assign default volume profile when creating a new HDRP Asset
- Fixed fov to 0 in planar probe breaking the projection matrix (case 1182014)
- Fixed bugs with shadow caching
- Reassign the same camera for a realtime probe face render request to have appropriate history buffer during realtime probe rendering.
- Fixed issue causing wrong shading when normal map mode is Object space, no normal map is set, but a detail map is present (case 1143352)
- Fixed issue with decal and htile optimization
- Fixed TerrainLit shader compilation error regarding `_Control0_TexelSize` redefinition (case 1178480).
- Fixed warning about duplicate HDRuntimeReflectionSystem when configuring play mode without domain reload.
- Fixed an editor crash when multiple decal projectors were selected and some had null material
- Added all relevant fix actions to FixAll button in Wizard
- Moved FixAll button on top of the Wizard
- Fixed an issue where fog color was not pre-exposed correctly
- Fix priority order when custom passes are overlapping
- Fix cleanup not called when the custom pass GameObject is destroyed
- Replaced most instances of GraphicsSettings.renderPipelineAsset by GraphicsSettings.currentRenderPipeline. This should fix some parameters not working on Quality Settings overrides.
- Fixed an issue with Realtime GI not working on upgraded projects.
- Fixed issue with screen space shadows fallback texture was not set as a texture array.
- Fixed Pyramid Lights bounding box
- Fixed terrain heightmap default/null values and epsilons
- Fixed custom post-processing effects breaking when an abstract class inherited from `CustomPostProcessVolumeComponent`
- Fixed XR single-pass rendering in Editor by using ShaderConfig.s_XrMaxViews to allocate matrix array
- Multiple different skies rendered at the same time by different cameras are now handled correctly without flickering
- Fixed flickering issue happening when different volumes have shadow settings and multiple cameras are present.
- Fixed issue causing planar probes to disappear if there is no light in the scene.
- Fixed a number of issues with the prefab isolation mode (Volumes leaking from the main scene and reflection not working properly)
- Fixed an issue with fog volume component upgrade not working properly
- Fixed Spot light Pyramid Shape has shadow artifacts on aspect ratio values lower than 1
- Fixed issue with AO upsampling in XR
- Fixed camera without HDAdditionalCameraData component not rendering
- Removed the macro ENABLE_RAYTRACING for most of the ray tracing code
- Fixed prefab containing camera reloading in loop while selected in the Project view
- Fixed issue causing NaN wheh the Z scale of an object is set to 0.
- Fixed DXR shader passes attempting to render before pipeline loaded
- Fixed black ambient sky issue when importing a project after deleting Library.
- Fixed issue when upgrading a Standard transparent material (case 1186874)
- Fixed area light cookies not working properly with stack lit
- Fixed material render queue not updated when the shader is changed in the material inspector.
- Fixed a number of issues with full screen debug modes not reseting correctly when setting another mutually exclusive mode
- Fixed compile errors for platforms with no VR support
- Fixed an issue with volumetrics and RTHandle scaling (case 1155236)
- Fixed an issue where sky lighting might be updated uselessly
- Fixed issue preventing to allow setting decal material to none (case 1196129)
- Fixed XR multi-pass decals rendering
- Fixed several fields on Light Inspector that not supported Prefab overrides
- Fixed EOL for some files
- Fixed scene view rendering with volumetrics and XR enabled
- Fixed decals to work with multiple cameras
- Fixed optional clear of GBuffer (Was always on)
- Fixed render target clears with XR single-pass rendering
- Fixed HDRP samples file hierarchy
- Fixed Light units not matching light type
- Fixed QualitySettings panel not displaying HDRP Asset
- Fixed black reflection probes the first time loading a project
- Fixed y-flip in scene view with XR SDK
- Fixed Decal projectors do not immediately respond when parent object layer mask is changed in editor.
- Fixed y-flip in scene view with XR SDK
- Fixed a number of issues with Material Quality setting
- Fixed the transparent Cull Mode option in HD unlit master node settings only visible if double sided is ticked.
- Fixed an issue causing shadowed areas by contact shadows at the edge of far clip plane if contact shadow length is very close to far clip plane.
- Fixed editing a scalable settings will edit all loaded asset in memory instead of targetted asset.
- Fixed Planar reflection default viewer FOV
- Fixed flickering issues when moving the mouse in the editor with ray tracing on.
- Fixed the ShaderGraph main preview being black after switching to SSS in the master node settings
- Fixed custom fullscreen passes in VR
- Fixed camera culling masks not taken in account in custom pass volumes
- Fixed object not drawn in custom pass when using a DrawRenderers with an HDRP shader in a build.
- Fixed injection points for Custom Passes (AfterDepthAndNormal and BeforePreRefraction were missing)
- Fixed a enum to choose shader tags used for drawing objects (DepthPrepass or Forward) when there is no override material.
- Fixed lit objects in the BeforePreRefraction, BeforeTransparent and BeforePostProcess.
- Fixed the None option when binding custom pass render targets to allow binding only depth or color.
- Fixed custom pass buffers allocation so they are not allocated if they're not used.
- Fixed the Custom Pass entry in the volume create asset menu items.
- Fixed Prefab Overrides workflow on Camera.
- Fixed alignment issue in Preset for Camera.
- Fixed alignment issue in Physical part for Camera.
- Fixed FrameSettings multi-edition.
- Fixed a bug happening when denoising multiple ray traced light shadows
- Fixed minor naming issues in ShaderGraph settings
- VFX: Removed z-fight glitches that could appear when using deferred depth prepass and lit quad primitives
- VFX: Preserve specular option for lit outputs (matches HDRP lit shader)
- Fixed an issue with Metal Shader Compiler and GTAO shader for metal
- Fixed resources load issue while upgrading HDRP package.
- Fix LOD fade mask by accounting for field of view
- Fixed spot light missing from ray tracing indirect effects.
- Fixed a UI bug in the diffusion profile list after fixing them from the wizard.
- Fixed the hash collision when creating new diffusion profile assets.
- Fixed a light leaking issue with box light casting shadows (case 1184475)
- Fixed Cookie texture type in the cookie slot of lights (Now displays a warning because it is not supported).
- Fixed a nullref that happens when using the Shuriken particle light module
- Fixed alignment in Wizard
- Fixed text overflow in Wizard's helpbox
- Fixed Wizard button fix all that was not automatically grab all required fixes
- Fixed VR tab for MacOS in Wizard
- Fixed local config package workflow in Wizard
- Fixed issue with contact shadows shifting when MSAA is enabled.
- Fixed EV100 in the PBR sky
- Fixed an issue In URP where sometime the camera is not passed to the volume system and causes a null ref exception (case 1199388)
- Fixed nullref when releasing HDRP with custom pass disabled
- Fixed performance issue derived from copying stencil buffer.
- Fixed an editor freeze when importing a diffusion profile asset from a unity package.
- Fixed an exception when trying to reload a builtin resource.
- Fixed the light type intensity unit reset when switching the light type.
- Fixed compilation error related to define guards and CreateLayoutFromXrSdk()
- Fixed documentation link on CustomPassVolume.
- Fixed player build when HDRP is in the project but not assigned in the graphic settings.
- Fixed an issue where ambient probe would be black for the first face of a baked reflection probe
- VFX: Fixed Missing Reference to Visual Effect Graph Runtime Assembly
- Fixed an issue where rendering done by users in EndCameraRendering would be executed before the main render loop.
- Fixed Prefab Override in main scope of Volume.
- Fixed alignment issue in Presset of main scope of Volume.
- Fixed persistence of ShowChromeGizmo and moved it to toolbar for coherency in ReflectionProbe and PlanarReflectionProbe.
- Fixed Alignement issue in ReflectionProbe and PlanarReflectionProbe.
- Fixed Prefab override workflow issue in ReflectionProbe and PlanarReflectionProbe.
- Fixed empty MoreOptions and moved AdvancedManipulation in a dedicated location for coherency in ReflectionProbe and PlanarReflectionProbe.
- Fixed Prefab override workflow issue in DensityVolume.
- Fixed empty MoreOptions and moved AdvancedManipulation in a dedicated location for coherency in DensityVolume.
- Fix light limit counts specified on the HDRP asset
- Fixed Quality Settings for SSR, Contact Shadows and Ambient Occlusion volume components
- Fixed decalui deriving from hdshaderui instead of just shaderui
- Use DelayedIntField instead of IntField for scalable settings
- Fixed init of debug for FrameSettingsHistory on SceneView camera
- Added a fix script to handle the warning 'referenced script in (GameObject 'SceneIDMap') is missing'
- Fix Wizard load when none selected for RenderPipelineAsset
- Fixed TerrainLitGUI when per-pixel normal property is not present.
- Fixed rendering errors when enabling debug modes with custom passes
- Fix an issue that made PCSS dependent on Atlas resolution (not shadow map res)
- Fixing a bug whith histories when n>4 for ray traced shadows
- Fixing wrong behavior in ray traced shadows for mesh renderers if their cast shadow is shadow only or double sided
- Only tracing rays for shadow if the point is inside the code for spotlight shadows
- Only tracing rays if the point is inside the range for point lights
- Fixing ghosting issues when the screen space shadow  indexes change for a light with ray traced shadows
- Fixed an issue with stencil management and Xbox One build that caused corrupted output in deferred mode.
- Fixed a mismatch in behavior between the culling of shadow maps and ray traced point and spot light shadows
- Fixed recursive ray tracing not working anymore after intermediate buffer refactor.
- Fixed ray traced shadow denoising not working (history rejected all the time).
- Fixed shader warning on xbox one
- Fixed cookies not working for spot lights in ray traced reflections, ray traced GI and recursive rendering
- Fixed an inverted handling of CoatSmoothness for SSR in StackLit.
- Fixed missing distortion inputs in Lit and Unlit material UI.
- Fixed issue that propagated NaNs across multiple frames through the exposure texture.
- Fixed issue with Exclude from TAA stencil ignored.
- Fixed ray traced reflection exposure issue.
- Fixed issue with TAA history not initialising corretly scale factor for first frame
- Fixed issue with stencil test of material classification not using the correct Mask (causing false positive and bad performance with forward material in deferred)
- Fixed issue with History not reset when chaning antialiasing mode on camera
- Fixed issue with volumetric data not being initialized if default settings have volumetric and reprojection off.
- Fixed ray tracing reflection denoiser not applied in tier 1
- Fixed the vibility of ray tracing related methods.
- Fixed the diffusion profile list not saved when clicking the fix button in the material UI.
- Fixed crash when pushing bounce count higher than 1 for ray traced GI or reflections
- Fixed PCSS softness scale so that it better match ray traced reference for punctual lights.
- Fixed exposure management for the path tracer
- Fixed AxF material UI containing two advanced options settings.
- Fixed an issue where cached sky contexts were being destroyed wrongly, breaking lighting in the LookDev
- Fixed issue that clamped PCSS softness too early and not after distance scale.
- Fixed fog affect transparent on HD unlit master node
- Fixed custom post processes re-ordering not saved.
- Fixed NPE when using scalable settings
- Fixed an issue where PBR sky precomputation was reset incorrectly in some cases causing bad performance.
- Fixed a bug due to depth history begin overriden too soon
- Fixed CustomPassSampleCameraColor scale issue when called from Before Transparent injection point.
- Fixed corruption of AO in baked probes.
- Fixed issue with upgrade of projects that still had Very High as shadow filtering quality.
- Fixed issue that caused Distortion UI to appear in Lit.
- Fixed several issues with decal duplicating when editing them.
- Fixed initialization of volumetric buffer params (1204159)
- Fixed an issue where frame count was incorrectly reset for the game view, causing temporal processes to fail.
- Fixed Culling group was not disposed error.
- Fixed issues on some GPU that do not support gathers on integer textures.
- Fixed an issue with ambient probe not being initialized for the first frame after a domain reload for volumetric fog.
- Fixed the scene visibility of decal projectors and density volumes
- Fixed a leak in sky manager.
- Fixed an issue where entering playmode while the light editor is opened would produce null reference exceptions.
- Fixed the debug overlay overlapping the debug menu at runtime.
- Fixed an issue with the framecount when changing scene.
- Fixed errors that occurred when using invalid near and far clip plane values for planar reflections.
- Fixed issue with motion blur sample weighting function.
- Fixed motion vectors in MSAA.
- Fixed sun flare blending (case 1205862).
- Fixed a lot of issues related to ray traced screen space shadows.
- Fixed memory leak caused by apply distortion material not being disposed.
- Fixed Reflection probe incorrectly culled when moving its parent (case 1207660)
- Fixed a nullref when upgrading the Fog volume components while the volume is opened in the inspector.
- Fix issues where decals on PS4 would not correctly write out the tile mask causing bits of the decal to go missing.
- Use appropriate label width and text content so the label is completely visible
- Fixed an issue where final post process pass would not output the default alpha value of 1.0 when using 11_11_10 color buffer format.
- Fixed SSR issue after the MSAA Motion Vector fix.
- Fixed an issue with PCSS on directional light if punctual shadow atlas was not allocated.
- Fixed an issue where shadow resolution would be wrong on the first face of a baked reflection probe.
- Fixed issue with PCSS softness being incorrect for cascades different than the first one.
- Fixed custom post process not rendering when using multiple HDRP asset in quality settings
- Fixed probe gizmo missing id (case 1208975)
- Fixed a warning in raytracingshadowfilter.compute
- Fixed issue with AO breaking with small near plane values.
- Fixed custom post process Cleanup function not called in some cases.
- Fixed shader warning in AO code.
- Fixed a warning in simpledenoiser.compute
- Fixed tube and rectangle light culling to use their shape instead of their range as a bounding box.
- Fixed caused by using gather on a UINT texture in motion blur.
- Fix issue with ambient occlusion breaking when dynamic resolution is active.
- Fixed some possible NaN causes in Depth of Field.
- Fixed Custom Pass nullref due to the new Profiling Sample API changes
- Fixed the black/grey screen issue on after post process Custom Passes in non dev builds.
- Fixed particle lights.
- Improved behavior of lights and probe going over the HDRP asset limits.
- Fixed issue triggered when last punctual light is disabled and more than one camera is used.
- Fixed Custom Pass nullref due to the new Profiling Sample API changes
- Fixed the black/grey screen issue on after post process Custom Passes in non dev builds.
- Fixed XR rendering locked to vsync of main display with Standalone Player.
- Fixed custom pass cleanup not called at the right time when using multiple volumes.
- Fixed an issue on metal with edge of decal having artifact by delaying discard of fragments during decal projection
- Fixed various shader warning
- Fixing unnecessary memory allocations in the ray tracing cluster build
- Fixed duplicate column labels in LightEditor's light tab
- Fixed white and dark flashes on scenes with very high or very low exposure when Automatic Exposure is being used.
- Fixed an issue where passing a null ProfilingSampler would cause a null ref exception.
- Fixed memory leak in Sky when in matcap mode.
- Fixed compilation issues on platform that don't support VR.
- Fixed migration code called when we create a new HDRP asset.
- Fixed RemoveComponent on Camera contextual menu to not remove Camera while a component depend on it.
- Fixed an issue where ambient occlusion and screen space reflections editors would generate null ref exceptions when HDRP was not set as the current pipeline.
- Fixed a null reference exception in the probe UI when no HDRP asset is present.
- Fixed the outline example in the doc (sampling range was dependent on screen resolution)
- Fixed a null reference exception in the HDRI Sky editor when no HDRP asset is present.
- Fixed an issue where Decal Projectors created from script where rotated around the X axis by 90°.
- Fixed frustum used to compute Density Volumes visibility when projection matrix is oblique.
- Fixed a null reference exception in Path Tracing, Recursive Rendering and raytraced Global Illumination editors when no HDRP asset is present.
- Fix for NaNs on certain geometry with Lit shader -- [case 1210058](https://fogbugz.unity3d.com/f/cases/1210058/)
- Fixed an issue where ambient occlusion and screen space reflections editors would generate null ref exceptions when HDRP was not set as the current pipeline.
- Fixed a null reference exception in the probe UI when no HDRP asset is present.
- Fixed the outline example in the doc (sampling range was dependent on screen resolution)
- Fixed a null reference exception in the HDRI Sky editor when no HDRP asset is present.
- Fixed an issue where materials newly created from the contextual menu would have an invalid state, causing various problems until it was edited.
- Fixed transparent material created with ZWrite enabled (now it is disabled by default for new transparent materials)
- Fixed mouseover on Move and Rotate tool while DecalProjector is selected.
- Fixed wrong stencil state on some of the pixel shader versions of deferred shader.
- Fixed an issue where creating decals at runtime could cause a null reference exception.
- Fixed issue that displayed material migration dialog on the creation of new project.
- Fixed various issues with time and animated materials (cases 1210068, 1210064).
- Updated light explorer with latest changes to the Fog and fixed issues when no visual environment was present.
- Fixed not handleling properly the recieve SSR feature with ray traced reflections
- Shadow Atlas is no longer allocated for area lights when they are disabled in the shader config file.
- Avoid MRT Clear on PS4 as it is not implemented yet.
- Fixed runtime debug menu BitField control.
- Fixed the radius value used for ray traced directional light.
- Fixed compilation issues with the layered lit in ray tracing shaders.
- Fixed XR autotests viewport size rounding
- Fixed mip map slider knob displayed when cubemap have no mipmap
- Remove unnecessary skip of material upgrade dialog box.
- Fixed the profiling sample mismatch errors when enabling the profiler in play mode
- Fixed issue that caused NaNs in reflection probes on consoles.
- Fixed adjusting positive axis of Blend Distance slides the negative axis in the density volume component.
- Fixed the blend of reflections based on the weight.
- Fixed fallback for ray traced reflections when denoising is enabled.
- Fixed error spam issue with terrain detail terrainDetailUnsupported (cases 1211848)
- Fixed hardware dynamic resolution causing cropping/scaling issues in scene view (case 1158661)
- Fixed Wizard check order for `Hardware and OS` and `Direct3D12`
- Fix AO issue turning black when Far/Near plane distance is big.
- Fixed issue when opening lookdev and the lookdev volume have not been assigned yet.
- Improved memory usage of the sky system.
- Updated label in HDRP quality preference settings (case 1215100)
- Fixed Decal Projector gizmo not undoing properly (case 1216629)
- Fix a leak in the denoising of ray traced reflections.
- Fixed Alignment issue in Light Preset
- Fixed Environment Header in LightingWindow
- Fixed an issue where hair shader could write garbage in the diffuse lighting buffer, causing NaNs.
- Fixed an exposure issue with ray traced sub-surface scattering.
- Fixed runtime debug menu light hierarchy None not doing anything.
- Fixed the broken ShaderGraph preview when creating a new Lit graph.
- Fix indentation issue in preset of LayeredLit material.
- Fixed minor issues with cubemap preview in the inspector.
- Fixed wrong build error message when building for android on mac.
- Fixed an issue related to denoising ray trace area shadows.
- Fixed wrong build error message when building for android on mac.
- Fixed Wizard persistency of Direct3D12 change on domain reload.
- Fixed Wizard persistency of FixAll on domain reload.
- Fixed Wizard behaviour on domain reload.
- Fixed a potential source of NaN in planar reflection probe atlas.
- Fixed an issue with MipRatio debug mode showing _DebugMatCapTexture not being set.
- Fixed missing initialization of input params in Blit for VR.
- Fix Inf source in LTC for area lights.
- Fix issue with AO being misaligned when multiple view are visible.
- Fix issue that caused the clamp of camera rotation motion for motion blur to be ineffective.
- Fixed issue with AssetPostprocessors dependencies causing models to be imported twice when upgrading the package version.
- Fixed culling of lights with XR SDK
- Fixed memory stomp in shadow caching code, leading to overflow of Shadow request array and runtime errors.
- Fixed an issue related to transparent objects reading the ray traced indirect diffuse buffer
- Fixed an issue with filtering ray traced area lights when the intensity is high or there is an exposure.
- Fixed ill-formed include path in Depth Of Field shader.
- Fixed shader graph and ray tracing after the shader target PR.
- Fixed a bug in semi-transparent shadows (object further than the light casting shadows)
- Fix state enabled of default volume profile when in package.
- Fixed removal of MeshRenderer and MeshFilter on adding Light component.
- Fixed Ray Traced SubSurface Scattering not working with ray traced area lights
- Fixed Ray Traced SubSurface Scattering not working in forward mode.
- Fixed a bug in debug light volumes.
- Fixed a bug related to ray traced area light shadow history.
- Fixed an issue where fog sky color mode could sample NaNs in the sky cubemap.
- Fixed a leak in the PBR sky renderer.
- Added a tooltip to the Ambient Mode parameter in the Visual Envionment volume component.
- Static lighting sky now takes the default volume into account (this fixes discrepancies between baked and realtime lighting).
- Fixed a leak in the sky system.
- Removed MSAA Buffers allocation when lit shader mode is set to "deferred only".
- Fixed invalid cast for realtime reflection probes (case 1220504)
- Fixed invalid game view rendering when disabling all cameras in the scene (case 1105163)
- Hide reflection probes in the renderer components.
- Fixed infinite reload loop while displaying Light's Shadow's Link Light Layer in Inspector of Prefab Asset.
- Fixed the culling was not disposed error in build log.
- Fixed the cookie atlas size and planar atlas size being too big after an upgrade of the HDRP asset.
- Fixed transparent SSR for shader graph.
- Fixed an issue with emissive light meshes not being in the RAS.
- Fixed DXR player build
- Fixed the HDRP asset migration code not being called after an upgrade of the package
- Fixed draw renderers custom pass out of bound exception
- Fixed the PBR shader rendering in deferred
- Fixed some typos in debug menu (case 1224594)
- Fixed ray traced point and spot lights shadows not rejecting istory when semi-transparent or colored.
- Fixed a warning due to StaticLightingSky when reloading domain in some cases.
- Fixed the MaxLightCount being displayed when the light volume debug menu is on ColorAndEdge.
- Fixed issue with unclear naming of debug menu for decals.
- Fixed z-fighting in scene view when scene lighting is off (case 1203927)
- Fixed issue that prevented cubemap thumbnails from rendering (only on D3D11 and Metal).
- Fixed ray tracing with VR single-pass
- Fix an exception in ray tracing that happens if two LOD levels are using the same mesh renderer.
- Fixed error in the console when switching shader to decal in the material UI.
- Fixed an issue with refraction model and ray traced recursive rendering (case 1198578).
- Fixed an issue where a dynamic sky changing any frame may not update the ambient probe.
- Fixed cubemap thumbnail generation at project load time.
- Fixed cubemap thumbnail generation at project load time. 
- Fixed XR culling with multiple cameras
- Fixed XR single-pass with Mock HMD plugin
- Fixed sRGB mismatch with XR SDK
- Fixed an issue where default volume would not update when switching profile.
- Fixed issue with uncached reflection probe cameras reseting the debug mode (case 1224601) 
- Fixed an issue where AO override would not override specular occlusion.
- Fixed an issue where Volume inspector might not refresh correctly in some cases.
- Fixed render texture with XR
- Fixed issue with resources being accessed before initialization process has been performed completely. 
- Half fixed shuriken particle light that cast shadows (only the first one will be correct)
- Fixed issue with atmospheric fog turning black if a planar reflection probe is placed below ground level. (case 1226588)
- Fixed custom pass GC alloc issue in CustomPassVolume.GetActiveVolumes().
- Fixed a bug where instanced shadergraph shaders wouldn't compile on PS4.
- Fixed an issue related to the envlightdatasrt not being bound in recursive rendering.
- Fixed shadow cascade tooltip when using the metric mode (case 1229232)
- Fixed how the area light influence volume is computed to match rasterization.
- Focus on Decal uses the extends of the projectors
- Fixed usage of light size data that are not available at runtime.
- Fixed the depth buffer copy made before custom pass after opaque and normal injection point.
- Fix for issue that prevented scene from being completely saved when baked reflection probes are present and lighting is set to auto generate.
- Fixed drag area width at left of Light's intensity field in Inspector.
- Fixed light type resolution when performing a reset on HDAdditionalLightData (case 1220931)
- Fixed reliance on atan2 undefined behavior in motion vector debug shader.
- Fixed an usage of a a compute buffer not bound (1229964)
- Fixed an issue where changing the default volume profile from another inspector would not update the default volume editor.
- Fix issues in the post process system with RenderTexture being invalid in some cases, causing rendering problems.
- Fixed an issue where unncessarily serialized members in StaticLightingSky component would change each time the scene is changed.
- Fixed a weird behavior in the scalable settings drawing when the space becomes tiny (1212045).
- Fixed a regression in the ray traced indirect diffuse due to the new probe system.
- Fix for range compression factor for probes going negative (now clamped to positive values).
- Fixed path validation when creating new volume profile (case 1229933)
- Fixed a bug where Decal Shader Graphs would not recieve reprojected Position, Normal, or Bitangent data. (1239921)
- Fix reflection hierarchy for CARPAINT in AxF.
- Fix precise fresnel for delta lights for SVBRDF in AxF.
- Fixed the debug exposure mode for display sky reflection and debug view baked lighting
- Fixed MSAA depth resolve when there is no motion vectors
- Fixed various object leaks in HDRP.
- Fixed compile error with XR SubsystemManager.
- Fix for assertion triggering sometimes when saving a newly created lit shader graph (case 1230996)
- Fixed culling of planar reflection probes that change position (case 1218651)
- Fixed null reference when processing lightprobe (case 1235285)
- Fix issue causing wrong planar reflection rendering when more than one camera is present.
- Fix black screen in XR when HDRP package is present but not used.
- Fixed an issue with the specularFGD term being used when the material has a clear coat (lit shader).
- Fixed white flash happening with auto-exposure in some cases (case 1223774)
- Fixed NaN which can appear with real time reflection and inf value
- Fixed an issue that was collapsing the volume components in the HDRP default settings
- Fixed warning about missing bound decal buffer
- Fixed shader warning on Xbox for ResolveStencilBuffer.compute. 
- Fixed PBR shader ZTest rendering in deferred.
- Replaced commands incompatible with async compute in light list build process.
- Diffusion Profile and Material references in HDRP materials are now correctly exported to unity packages. Note that the diffusion profile or the material references need to be edited once before this can work properly.
- Fix MaterialBalls having same guid issue
- Fix spelling and grammatical errors in material samples
- Fixed unneeded cookie texture allocation for cone stop lights.
- Fixed scalarization code for contact shadows.
- Fixed volume debug in playmode
- Fixed issue when toggling anything in HDRP asset that will produce an error (case 1238155)
- Fixed shader warning in PCSS code when using Vulkan.
- Fixed decal that aren't working without Metal and Ambient Occlusion option enabled.
- Fixed an error about procedural sky being logged by mistake.
- Fixed shadowmask UI now correctly showing shadowmask disable
- Made more explicit the warning about raytracing and asynchronous compute. Also fixed the condition in which it appears.
- Fixed a null ref exception in static sky when the default volume profile is invalid.
- DXR: Fixed shader compilation error with shader graph and pathtracer
- Fixed SceneView Draw Modes not being properly updated after opening new scene view panels or changing the editor layout.
- VFX: Removed irrelevant queues in render queue selection from HDRP outputs
- VFX: Motion Vector are correctly renderered with MSAA [Case 1240754](https://issuetracker.unity3d.com/product/unity/issues/guid/1240754/)
- Fixed a cause of NaN when a normal of 0-length is generated (usually via shadergraph). 
- Fixed issue with screen-space shadows not enabled properly when RT is disabled (case 1235821)
- Fixed a performance issue with stochastic ray traced area shadows.
- Fixed cookie texture not updated when changing an import settings (srgb for example).
- Fixed flickering of the game/scene view when lookdev is running.
- Fixed issue with reflection probes in realtime time mode with OnEnable baking having wrong lighting with sky set to dynamic (case 1238047).
- Fixed transparent motion vectors not working when in MSAA.
- Fix error when removing DecalProjector from component contextual menu (case 1243960)
- Fixed issue with post process when running in RGBA16 and an object with additive blending is in the scene.
- Fixed corrupted values on LayeredLit when using Vertex Color multiply mode to multiply and MSAA is activated. 
- Fix conflicts with Handles manipulation when performing a Reset in DecalComponent (case 1238833)
- Fixed depth prepass and postpass being disabled after changing the shader in the material UI.
- Fixed issue with sceneview camera settings not being saved after Editor restart.
- Fixed issue when switching back to custom sensor type in physical camera settings (case 1244350).
- Fixed a null ref exception when running playmode tests with the render pipeline debug window opened.
- Fixed some GCAlloc in the debug window.
- Fixed shader graphs not casting semi-transparent and color shadows (case 1242617)
- Fixed thin refraction mode not working properly.
- Fixed assert on tests caused by probe culling results being requested when culling did not happen. (case 1246169) 
- Fixed over consumption of GPU memory by the Physically Based Sky.
- Fixed an invalid rotation in Planar Reflection Probe editor display, that was causing an error message (case 1182022)
- Put more information in Camera background type tooltip and fixed inconsistent exposure behavior when changing bg type.
- Fixed issue that caused not all baked reflection to be deleted upon clicking "Clear Baked Data" in the lighting menu (case 1136080)
- Fixed an issue where asset preview could be rendered white because of static lighting sky.
- Fixed an issue where static lighting was not updated when removing the static lighting sky profile.
- Fixed the show cookie atlas debug mode not displaying correctly when enabling the clear cookie atlas option.
- Fixed various multi-editing issues when changing Emission parameters.
- Fixed error when undo a Reflection Probe removal in a prefab instance. (case 1244047)
- Fixed Microshadow not working correctly in deferred with LightLayers
- Tentative fix for missing include in depth of field shaders.
- Fixed the light overlap scene view draw mode (wasn't working at all).
- Fixed taaFrameIndex and XR tests 4052 and 4053
- Fixed the prefab integration of custom passes (Prefab Override Highlight not working as expected).
- Cloned volume profile from read only assets are created in the root of the project. (case 1154961)
- Fixed Wizard check on default volume profile to also check it is not the default one in package.
- Fix erroneous central depth sampling in TAA.
- Fixed light layers not correctly disabled when the lightlayers is set to Nothing and Lightlayers isn't enabled in HDRP Asset
- Fixed issue with Model Importer materials falling back to the Legacy default material instead of HDRP's default material when import happens at Editor startup.
- Fixed a wrong condition in CameraSwitcher, potentially causing out of bound exceptions.
- Fixed an issue where editing the Look Dev default profile would not reflect directly in the Look Dev window.
- Fixed a bug where the light list is not cleared but still used when resizing the RT.
- Fixed exposure debug shader with XR single-pass rendering.
- Fixed issues with scene view and transparent motion vectors.
- Fixed black screens for linux/HDRP (1246407)
- Fixed a vulkan and metal warning in the SSGI compute shader.
- Fixed an exception due to the color pyramid not allocated when SSGI is enabled.
- Fixed an issue with the first Depth history was incorrectly copied.
- Fixed path traced DoF focusing issue
- Fix an issue with the half resolution Mode (performance)
- Fix an issue with the color intensity of emissive for performance rtgi
- Fixed issue with rendering being mostly broken when target platform disables VR. 
- Workaround an issue caused by GetKernelThreadGroupSizes  failing to retrieve correct group size. 
- Fix issue with fast memory and rendergraph. 
- Fixed transparent motion vector framesetting not sanitized.
- Fixed wrong order of post process frame settings.
- Fixed white flash when enabling SSR or SSGI.
- The ray traced indrect diffuse and RTGI were combined wrongly with the rest of the lighting (1254318).
- Fixed an exception happening when using RTSSS without using RTShadows.
- Fix inconsistencies with transparent motion vectors and opaque by allowing camera only transparent motion vectors.
- Fix reflection probe frame settings override
- Fixed certain shadow bias artifacts present in volumetric lighting (case 1231885).
- Fixed area light cookie not updated when switch the light type from a spot that had a cookie.
- Fixed issue with dynamic resolution updating when not in play mode.
- Fixed issue with Contrast Adaptive Sharpening upsample mode and preview camera.
- Fix issue causing blocky artifacts when decals affect metallic and are applied on material with specular color workflow.
- Fixed issue with depth pyramid generation and dynamic resolution.
- Fixed an issue where decals were duplicated in prefab isolation mode.
- Fixed an issue where rendering preview with MSAA might generate render graph errors.
- Fixed compile error in PS4 for planar reflection filtering.
- Fixed issue with blue line in prefabs for volume mode.
- Fixing the internsity being applied to RTAO too early leading to unexpected results (1254626).
- Fix issue that caused sky to incorrectly render when using a custom projection matrix.
- Fixed null reference exception when using depth pre/post pass in shadergraph with alpha clip in the material.
- Appropriately constraint blend distance of reflection probe while editing with the inspector (case 1248931)
- Fixed AxF handling of roughness for Blinn-Phong type materials
- Fixed AxF UI errors when surface type is switched to transparent
- Fixed a serialization issue, preventing quality level parameters to undo/redo and update scene view on change.
- Fixed an exception occuring when a camera doesn't have an HDAdditionalCameraData (1254383).
- Fixed ray tracing with XR single-pass.
- Fixed warning in HDAdditionalLightData OnValidate (cases 1250864, 1244578)
- Fixed a bug related to denoising ray traced reflections.
- Fixed nullref in the layered lit material inspector.
- Fixed an issue where manipulating the color wheels in a volume component would reset the cursor every time.
- Fixed an issue where static sky lighting would not be updated for a new scene until it's reloaded at least once.
- Fixed culling for decals when used in prefabs and edited in context.
- Force to rebake probe with missing baked texture. (1253367)
- Fix supported Mac platform detection to handle new major version (11.0) properly
- Fixed typo in the Render Pipeline Wizard under HDRP+VR
- Change transparent SSR name in frame settings to avoid clipping. 
- Fixed missing include guards in shadow hlsl files.
- Repaint the scene view whenever the scene exposure override is changed.
- Fixed an error when clearing the SSGI history texture at creation time (1259930).
- Fixed alpha to mask reset when toggling alpha test in the material UI.
- Fixed an issue where opening the look dev window with the light theme would make the window blink and eventually crash unity.
- Fixed fallback for ray tracing and light layers (1258837).
- Fixed Sorting Priority not displayed correctly in the DrawRenderers custom pass UI.
- Fixed glitch in Project settings window when selecting diffusion profiles in material section (case 1253090)
- Fixed issue with light layers bigger than 8 (and above the supported range). 
- Fixed issue with culling layer mask of area light's emissive mesh 
- Fixed overused the atlas for Animated/Render Target Cookies (1259930).
- Fixed errors when switching area light to disk shape while an area emissive mesh was displayed.
- Fixed default frame settings MSAA toggle for reflection probes (case 1247631)
- Fixed the transparent SSR dependency not being properly disabled according to the asset dependencies (1260271).
- Fixed issue with completely black AO on double sided materials when normal mode is set to None.
- Fixed UI drawing of the quaternion (1251235)
- Fix an issue with the quality mode and perf mode on RTR and RTGI and getting rid of unwanted nans (1256923).
- Fixed unitialized ray tracing resources when using non-default HDRP asset (case 1259467).
- Fixed overused the atlas for Animated/Render Target Cookies (1259930).
- Fixed sky asserts with XR multipass
- Fixed for area light not updating baked light result when modifying with gizmo.
- Fixed robustness issue with GetOddNegativeScale() in ray tracing, which was impacting normal mapping (1261160).
- Fixed regression where moving face of the probe gizmo was not moving its position anymore.
- Fixed XR single-pass macros in tessellation shaders.
- Fixed path-traced subsurface scattering mixing with diffuse and specular BRDFs (1250601).
- Fixed custom pass re-ordering issues.
- Improved robustness of normal mapping when scale is 0, and mapping is extreme (normals in or below the tangent plane).
- Fixed XR Display providers not getting zNear and zFar plane distances passed to them when in HDRP.
- Fixed rendering breaking when disabling tonemapping in the frame settings.
- Fixed issue with serialization of exposure modes in volume profiles not being consistent between HDRP versions (case 1261385).
- Fixed issue with duplicate names in newly created sub-layers in the graphics compositor (case 1263093).
- Remove MSAA debug mode when renderpipeline asset has no MSAA
- Fixed some post processing using motion vectors when they are disabled
- Fixed the multiplier of the environement lights being overriden with a wrong value for ray tracing (1260311).
- Fixed a series of exceptions happening when trying to load an asset during wizard execution (1262171).
- Fixed an issue with Stacklit shader not compiling correctly in player with debug display on (1260579)
- Fixed couple issues in the dependence of building the ray tracing acceleration structure.
- Fix sun disk intensity
- Fixed unwanted ghosting for smooth surfaces.
- Fixing an issue in the recursive rendering flag texture usage.
- Fixed a missing dependecy for choosing to evaluate transparent SSR.
- Fixed issue that failed compilation when XR is disabled.
- Fixed a compilation error in the IES code.
- Fixed issue with dynamic resolution handler when no OnResolutionChange callback is specified. 
- Fixed multiple volumes, planar reflection, and decal projector position when creating them from the menu.
- Reduced the number of global keyword used in deferredTile.shader
- Fixed incorrect processing of Ambient occlusion probe (9% error was introduced)
- Fixed multiedition of framesettings drop down (case 1270044)
- Fixed planar probe gizmo

### Changed
- Improve MIP selection for decals on Transparents
- Color buffer pyramid is not allocated anymore if neither refraction nor distortion are enabled
- Rename Emission Radius to Radius in UI in Point, Spot
- Angular Diameter parameter for directional light is no longuer an advanced property
- DXR: Remove Light Radius and Angular Diamater of Raytrace shadow. Angular Diameter and Radius are used instead.
- Remove MaxSmoothness parameters from UI for point, spot and directional light. The MaxSmoothness is now deduce from Radius Parameters
- DXR: Remove the Ray Tracing Environement Component. Add a Layer Mask to the ray Tracing volume components to define which objects are taken into account for each effect.
- Removed second cubemaps used for shadowing in lookdev
- Disable Physically Based Sky below ground
- Increase max limit of area light and reflection probe to 128
- Change default texture for detailmap to grey
- Optimize Shadow RT load on Tile based architecture platforms.
- Improved quality of SSAO.
- Moved RequestShadowMapRendering() back to public API.
- Update HDRP DXR Wizard with an option to automatically clone the hdrp config package and setup raytracing to 1 in shaders file.
- Added SceneSelection pass for TerrainLit shader.
- Simplified Light's type API regrouping the logic in one place (Check type in HDAdditionalLightData)
- The support of LOD CrossFade (Dithering transition) in master nodes now required to enable it in the master node settings (Save variant)
- Improved shadow bias, by removing constant depth bias and substituting it with slope-scale bias.
- Fix the default stencil values when a material is created from a SSS ShaderGraph.
- Tweak test asset to be compatible with XR: unlit SG material for canvas and double-side font material
- Slightly tweaked the behaviour of bloom when resolution is low to reduce artifacts.
- Hidden fields in Light Inspector that is not relevant while in BakingOnly mode.
- Changed parametrization of PCSS, now softness is derived from angular diameter (for directional lights) or shape radius (for point/spot lights) and min filter size is now in the [0..1] range.
- Moved the copy of the geometry history buffers to right after the depth mip chain generation.
- Rename "Luminance" to "Nits" in UX for physical light unit
- Rename FrameSettings "SkyLighting" to "SkyReflection"
- Reworked XR automated tests
- The ray traced screen space shadow history for directional, spot and point lights is discarded if the light transform has changed.
- Changed the behavior for ray tracing in case a mesh renderer has both transparent and opaque submeshes.
- Improve history buffer management
- Replaced PlayerSettings.virtualRealitySupported with XRGraphics.tryEnable.
- Remove redundant FrameSettings RealTimePlanarReflection
- Improved a bit the GC calls generated during the rendering.
- Material update is now only triggered when the relevant settings are touched in the shader graph master nodes
- Changed the way Sky Intensity (on Sky volume components) is handled. It's now a combo box where users can choose between Exposure, Multiplier or Lux (for HDRI sky only) instead of both multiplier and exposure being applied all the time. Added a new menu item to convert old profiles.
- Change how method for specular occlusions is decided on inspector shader (Lit, LitTesselation, LayeredLit, LayeredLitTessellation)
- Unlocked SSS, SSR, Motion Vectors and Distortion frame settings for reflections probes.
- Hide unused LOD settings in Quality Settings legacy window.
- Reduced the constrained distance for temporal reprojection of ray tracing denoising
- Removed shadow near plane from the Directional Light Shadow UI.
- Improved the performances of custom pass culling.
- The scene view camera now replicates the physical parameters from the camera tagged as "MainCamera".
- Reduced the number of GC.Alloc calls, one simple scene without plarnar / probes, it should be 0B.
- Renamed ProfilingSample to ProfilingScope and unified API. Added GPU Timings.
- Updated macros to be compatible with the new shader preprocessor.
- Ray tracing reflection temporal filtering is now done in pre-exposed space
- Search field selects the appropriate fields in both project settings panels 'HDRP Default Settings' and 'Quality/HDRP'
- Disabled the refraction and transmission map keywords if the material is opaque.
- Keep celestial bodies outside the atmosphere.
- Updated the MSAA documentation to specify what features HDRP supports MSAA for and what features it does not.
- Shader use for Runtime Debug Display are now correctly stripper when doing a release build
- Now each camera has its own Volume Stack. This allows Volume Parameters to be updated as early as possible and be ready for the whole frame without conflicts between cameras.
- Disable Async for SSR, SSAO and Contact shadow when aggregated ray tracing frame setting is on.
- Improved performance when entering play mode without domain reload by a factor of ~25
- Renamed the camera profiling sample to include the camera name
- Discarding the ray tracing history for AO, reflection, diffuse shadows and GI when the viewport size changes.
- Renamed the camera profiling sample to include the camera name
- Renamed the post processing graphic formats to match the new convention.
- The restart in Wizard for DXR will always be last fix from now on
- Refactoring pre-existing materials to share more shader code between rasterization and ray tracing.
- Setting a material's Refraction Model to Thin does not overwrite the Thickness and Transmission Absorption Distance anymore.
- Removed Wind textures from runtime as wind is no longer built into the pipeline
- Changed Shader Graph titles of master nodes to be more easily searchable ("HDRP/x" -> "x (HDRP)")
- Expose StartSinglePass() and StopSinglePass() as public interface for XRPass
- Replaced the Texture array for 2D cookies (spot, area and directional lights) and for planar reflections by an atlas.
- Moved the tier defining from the asset to the concerned volume components.
- Changing from a tier management to a "mode" management for reflection and GI and removing the ability to enable/disable deferred and ray bining (they are now implied by performance mode)
- The default FrameSettings for ScreenSpaceShadows is set to true for Camera in order to give a better workflow for DXR.
- Refactor internal usage of Stencil bits.
- Changed how the material upgrader works and added documentation for it.
- Custom passes now disable the stencil when overwriting the depth and not writing into it.
- Renamed the camera profiling sample to include the camera name
- Changed the way the shadow casting property of transparent and tranmissive materials is handeled for ray tracing.
- Changed inspector materials stencil setting code to have more sharing.
- Updated the default scene and default DXR scene and DefaultVolumeProfile.
- Changed the way the length parameter is used for ray traced contact shadows.
- Improved the coherency of PCSS blur between cascades.
- Updated VR checks in Wizard to reflect new XR System.
- Removing unused alpha threshold depth prepass and post pass for fabric shader graph.
- Transform result from CIE XYZ to sRGB color space in EvalSensitivity for iridescence.
- Moved BeginCameraRendering callback right before culling.
- Changed the visibility of the Indirect Lighting Controller component to public.
- Renamed the cubemap used for diffuse convolution to a more explicit name for the memory profiler.
- Improved behaviour of transmission color on transparent surfaces in path tracing.
- Light dimmer can now get values higher than one and was renamed to multiplier in the UI.
- Removed info box requesting volume component for Visual Environment and updated the documentation with the relevant information.
- Improved light selection oracle for light sampling in path tracing.
- Stripped ray tracing subsurface passes with ray tracing is not enabled.
- Remove LOD cross fade code for ray tracing shaders
- Removed legacy VR code
- Add range-based clipping to box lights (case 1178780)
- Improve area light culling (case 1085873)
- Light Hierarchy debug mode can now adjust Debug Exposure for visualizing high exposure scenes.
- Rejecting history for ray traced reflections based on a threshold evaluated on the neighborhood of the sampled history.
- Renamed "Environment" to "Reflection Probes" in tile/cluster debug menu.
- Utilities namespace is obsolete, moved its content to UnityEngine.Rendering (case 1204677)
- Obsolete Utilities namespace was removed, instead use UnityEngine.Rendering (case 1204677)
- Moved most of the compute shaders to the multi_compile API instead of multiple kernels.
- Use multi_compile API for deferred compute shader with shadow mask.
- Remove the raytracing rendering queue system to make recursive raytraced material work when raytracing is disabled
- Changed a few resources used by ray tracing shaders to be global resources (using register space1) for improved CPU performance.
- All custom pass volumes are now executed for one injection point instead of the first one.
- Hidden unsupported choice in emission in Materials
- Temporal Anti aliasing improvements.
- Optimized PrepareLightsForGPU (cost reduced by over 25%) and PrepareGPULightData (around twice as fast now).
- Moved scene view camera settings for HDRP from the preferences window to the scene view camera settings window.
- Updated shaders to be compatible with Microsoft's DXC.
- Debug exposure in debug menu have been replace to debug exposure compensation in EV100 space and is always visible.
- Further optimized PrepareLightsForGPU (3x faster with few shadows, 1.4x faster with a lot of shadows or equivalently cost reduced by 68% to 37%).
- Raytracing: Replaced the DIFFUSE_LIGHTING_ONLY multicompile by a uniform.
- Raytracing: Removed the dynamic lightmap multicompile.
- Raytracing: Remove the LOD cross fade multi compile for ray tracing.
- Cookie are now supported in lightmaper. All lights casting cookie and baked will now include cookie influence.
- Avoid building the mip chain a second time for SSR for transparent objects.
- Replaced "High Quality" Subsurface Scattering with a set of Quality Levels.
- Replaced "High Quality" Volumetric Lighting with "Screen Resolution Percentage" and "Volume Slice Count" on the Fog volume component.
- Merged material samples and shader samples
- Update material samples scene visuals
- Use multi_compile API for deferred compute shader with shadow mask.
- Made the StaticLightingSky class public so that users can change it by script for baking purpose.
- Shadowmask and realtime reflectoin probe property are hide in Quality settings
- Improved performance of reflection probe management when using a lot of probes.
- Ignoring the disable SSR flags for recursive rendering.
- Removed logic in the UI to disable parameters for contact shadows and fog volume components as it was going against the concept of the volume system.
- Fixed the sub surface mask not being taken into account when computing ray traced sub surface scattering.
- MSAA Within Forward Frame Setting is now enabled by default on Cameras when new Render Pipeline Asset is created
- Slightly changed the TAA anti-flicker mechanism so that it is more aggressive on almost static images (only on High preset for now).
- Changed default exposure compensation to 0.
- Refactored shadow caching system.
- Removed experimental namespace for ray tracing code.
- Increase limit for max numbers of lights in UX
- Removed direct use of BSDFData in the path tracing pass, delegated to the material instead.
- Pre-warm the RTHandle system to reduce the amount of memory allocations and the total memory needed at all points. 
- DXR: Only read the geometric attributes that are required using the share pass info and shader graph defines.
- DXR: Dispatch binned rays in 1D instead of 2D.
- Lit and LayeredLit tessellation cross lod fade don't used dithering anymore between LOD but fade the tessellation height instead. Allow a smoother transition
- Changed the way planar reflections are filtered in order to be a bit more "physically based".
- Increased path tracing BSDFs roughness range from [0.001, 0.999] to [0.00001, 0.99999].
- Changing the default SSGI radius for the all configurations.
- Changed the default parameters for quality RTGI to match expected behavior.
- Add color clear pass while rendering XR occlusion mesh to avoid leaks.
- Only use one texture for ray traced reflection upscaling.
- Adjust the upscale radius based on the roughness value.
- DXR: Changed the way the filter size is decided for directional, point and spot shadows.
- Changed the default exposure mode to "Automatic (Histogram)", along with "Limit Min" to -4 and "Limit Max" to 16.
- Replaced the default scene system with the builtin Scene Template feature.
- Changed extensions of shader CAS include files.
- Making the planar probe atlas's format match the color buffer's format.
- Removing the planarReflectionCacheCompressed setting from asset.
- SHADERPASS for TransparentDepthPrepass and TransparentDepthPostpass identification is using respectively SHADERPASS_TRANSPARENT_DEPTH_PREPASS and SHADERPASS_TRANSPARENT_DEPTH_POSTPASS
- Moved the Parallax Occlusion Mapping node into Shader Graph.
- Renamed the debug name from SSAO to ScreenSpaceAmbientOcclusion (1254974).
- Added missing tooltips and improved the UI of the aperture control (case 1254916).
- Fixed wrong tooltips in the Dof Volume (case 1256641).
- The `CustomPassLoadCameraColor` and `CustomPassSampleCameraColor` functions now returns the correct color buffer when used in after post process instead of the color pyramid (which didn't had post processes).
- PBR Sky now doesn't go black when going below sea level, but it instead freezes calculation as if on the horizon. 
- Fixed an issue with quality setting foldouts not opening when clicking on them (1253088).
- Shutter speed can now be changed by dragging the mouse over the UI label (case 1245007).
- Remove the 'Point Cube Size' for cookie, use the Cubemap size directly.
- VFXTarget with Unlit now allows EmissiveColor output to be consistent with HDRP unlit.
- Only building the RTAS if there is an effect that will require it (1262217).
- Fixed the first ray tracing frame not having the light cluster being set up properly (1260311).
- Render graph pre-setup for ray traced ambient occlusion.
- Avoid casting multiple rays and denoising for hard directional, point and spot ray traced shadows (1261040).
- Making sure the preview cameras do not use ray tracing effects due to a by design issue to build ray tracing acceleration structures (1262166).
- Preparing ray traced reflections for the render graph support (performance and quality).
- Preparing recursive rendering for the render graph port.
- Preparation pass for RTGI, temporal filter and diffuse denoiser for render graph.
- Updated the documentation for the DXR implementation.
- Changed the DXR wizard to support optional checks.
- Changed the DXR wizard steps.
- Preparation pass for RTSSS to be supported by render graph.
- Changed the color space of EmissiveColorLDR property on all shader. Was linear but should have been sRGB. Auto upgrade script handle the conversion.

## [7.1.1] - 2019-09-05

### Added
- Transparency Overdraw debug mode. Allows to visualize transparent objects draw calls as an "heat map".
- Enabled single-pass instancing support for XR SDK with new API cmd.SetInstanceMultiplier()
- XR settings are now available in the HDRP asset
- Support for Material Quality in Shader Graph
- Material Quality support selection in HDRP Asset
- Renamed XR shader macro from UNITY_STEREO_ASSIGN_COMPUTE_EYE_INDEX to UNITY_XR_ASSIGN_VIEW_INDEX
- Raytracing ShaderGraph node for HDRP shaders
- Custom passes volume component with 3 injection points: Before Rendering, Before Transparent and Before Post Process
- Alpha channel is now properly exported to camera render textures when using FP16 color buffer format
- Support for XR SDK mirror view modes
- HD Master nodes in Shader Graph now support Normal and Tangent modification in vertex stage.
- DepthOfFieldCoC option in the fullscreen debug modes.
- Added override Ambient Occlusion option on debug windows
- Added Custom Post Processes with 3 injection points: Before Transparent, Before Post Process and After Post Process
- Added draft of minimal interactive path tracing (experimental) based on DXR API - Support only 4 area light, lit and unlit shader (non-shadergraph)
- Small adjustments to TAA anti flicker (more aggressive on high values).

### Fixed
- Fixed wizard infinite loop on cancellation
- Fixed with compute shader error about too many threads in threadgroup on low GPU
- Fixed invalid contact shadow shaders being created on metal
- Fixed a bug where if Assembly.GetTypes throws an exception due to mis-versioned dlls, then no preprocessors are used in the shader stripper
- Fixed typo in AXF decal property preventing to compile
- Fixed reflection probe with XR single-pass and FPTL
- Fixed force gizmo shown when selecting camera in hierarchy
- Fixed issue with XR occlusion mesh and dynamic resolution
- Fixed an issue where lighting compute buffers were re-created with the wrong size when resizing the window, causing tile artefacts at the top of the screen.
- Fix FrameSettings names and tooltips
- Fixed error with XR SDK when the Editor is not in focus
- Fixed errors with RenderGraph, XR SDK and occlusion mesh
- Fixed shadow routines compilation errors when "real" type is a typedef on "half".
- Fixed toggle volumetric lighting in the light UI
- Fixed post-processing history reset handling rt-scale incorrectly
- Fixed crash with terrain and XR multi-pass
- Fixed ShaderGraph material synchronization issues
- Fixed a null reference exception when using an Emissive texture with Unlit shader (case 1181335)
- Fixed an issue where area lights and point lights where not counted separately with regards to max lights on screen (case 1183196)
- Fixed an SSR and Subsurface Scattering issue (appearing black) when using XR.

### Changed
- Update Wizard layout.
- Remove almost all Garbage collection call within a frame.
- Rename property AdditionalVeclocityChange to AddPrecomputeVelocity
- Call the End/Begin camera rendering callbacks for camera with customRender enabled
- Changeg framesettings migration order of postprocess flags as a pr for reflection settings flags have been backported to 2019.2
- Replaced usage of ENABLE_VR in XRSystem.cs by version defines based on the presence of the built-in VR and XR modules
- Added an update virtual function to the SkyRenderer class. This is called once per frame. This allows a given renderer to amortize heavy computation at the rate it chooses. Currently only the physically based sky implements this.
- Removed mandatory XRPass argument in HDCamera.GetOrCreate()
- Restored the HDCamera parameter to the sky rendering builtin parameters.
- Removed usage of StructuredBuffer for XR View Constants
- Expose Direct Specular Lighting control in FrameSettings
- Deprecated ExponentialFog and VolumetricFog volume components. Now there is only one exponential fog component (Fog) which can add Volumetric Fog as an option. Added a script in Edit -> Render Pipeline -> Upgrade Fog Volume Components.

## [7.0.1] - 2019-07-25

### Added
- Added option in the config package to disable globally Area Lights and to select shadow quality settings for the deferred pipeline.
- When shader log stripping is enabled, shader stripper statistics will be written at `Temp/shader-strip.json`
- Occlusion mesh support from XR SDK

### Fixed
- Fixed XR SDK mirror view blit, cleanup some XRTODO and removed XRDebug.cs
- Fixed culling for volumetrics with XR single-pass rendering
- Fix shadergraph material pass setup not called
- Fixed documentation links in component's Inspector header bar
- Cookies using the render texture output from a camera are now properly updated
- Allow in ShaderGraph to enable pre/post pass when the alpha clip is disabled

### Changed
- RenderQueue for Opaque now start at Background instead of Geometry.
- Clamp the area light size for scripting API when we change the light type
- Added a warning in the material UI when the diffusion profile assigned is not in the HDRP asset


## [7.0.0] - 2019-07-17

### Added
- `Fixed`, `Viewer`, and `Automatic` modes to compute the FOV used when rendering a `PlanarReflectionProbe`
- A checkbox to toggle the chrome gizmo of `ReflectionProbe`and `PlanarReflectionProbe`
- Added a Light layer in shadows that allow for objects to cast shadows without being affected by light (and vice versa).
- You can now access ShaderGraph blend states from the Material UI (for example, **Surface Type**, **Sorting Priority**, and **Blending Mode**). This change may break Materials that use a ShaderGraph, to fix them, select **Edit > Render Pipeline > Reset all ShaderGraph Scene Materials BlendStates**. This syncs the blendstates of you ShaderGraph master nodes with the Material properties.
- You can now control ZTest, ZWrite, and CullMode for transparent Materials.
- Materials that use Unlit Shaders or Unlit Master Node Shaders now cast shadows.
- Added an option to enable the ztest on **After Post Process** materials when TAA is disabled.
- Added a new SSAO (based on Ground Truth Ambient Occlusion algorithm) to replace the previous one.
- Added support for shadow tint on light
- BeginCameraRendering and EndCameraRendering callbacks are now called with probes
- Adding option to update shadow maps only On Enable and On Demand.
- Shader Graphs that use time-dependent vertex modification now generate correct motion vectors.
- Added option to allow a custom spot angle for spot light shadow maps.
- Added frame settings for individual post-processing effects
- Added dither transition between cascades for Low and Medium quality settings
- Added single-pass instancing support with XR SDK
- Added occlusion mesh support with XR SDK
- Added support of Alembic velocity to various shaders
- Added support for more than 2 views for single-pass instancing
- Added support for per punctual/directional light min roughness in StackLit
- Added mirror view support with XR SDK
- Added VR verification in HDRPWizard
- Added DXR verification in HDRPWizard
- Added feedbacks in UI of Volume regarding skies
- Cube LUT support in Tonemapping. Cube LUT helpers for external grading are available in the Post-processing Sample package.

### Fixed
- Fixed an issue with history buffers causing effects like TAA or auto exposure to flicker when more than one camera was visible in the editor
- The correct preview is displayed when selecting multiple `PlanarReflectionProbe`s
- Fixed volumetric rendering with camera-relative code and XR stereo instancing
- Fixed issue with flashing cyan due to async compilation of shader when selecting a mesh
- Fix texture type mismatch when the contact shadow are disabled (causing errors on IOS devices)
- Fixed Generate Shader Includes while in package
- Fixed issue when texture where deleted in ShadowCascadeGUI
- Fixed issue in FrameSettingsHistory when disabling a camera several time without enabling it in between.
- Fixed volumetric reprojection with camera-relative code and XR stereo instancing
- Added custom BaseShaderPreprocessor in HDEditorUtils.GetBaseShaderPreprocessorList()
- Fixed compile issue when USE_XR_SDK is not defined
- Fixed procedural sky sun disk intensity for high directional light intensities
- Fixed Decal mip level when using texture mip map streaming to avoid dropping to lowest permitted mip (now loading all mips)
- Fixed deferred shading for XR single-pass instancing after lightloop refactor
- Fixed cluster and material classification debug (material classification now works with compute as pixel shader lighting)
- Fixed IOS Nan by adding a maximun epsilon definition REAL_EPS that uses HALF_EPS when fp16 are used
- Removed unnecessary GC allocation in motion blur code
- Fixed locked UI with advanded influence volume inspector for probes
- Fixed invalid capture direction when rendering planar reflection probes
- Fixed Decal HTILE optimization with platform not supporting texture atomatic (Disable it)
- Fixed a crash in the build when the contact shadows are disabled
- Fixed camera rendering callbacks order (endCameraRendering was being called before the actual rendering)
- Fixed issue with wrong opaque blending settings for After Postprocess
- Fixed issue with Low resolution transparency on PS4
- Fixed a memory leak on volume profiles
- Fixed The Parallax Occlusion Mappping node in shader graph and it's UV input slot
- Fixed lighting with XR single-pass instancing by disabling deferred tiles
- Fixed the Bloom prefiltering pass
- Fixed post-processing effect relying on Unity's random number generator
- Fixed camera flickering when using TAA and selecting the camera in the editor
- Fixed issue with single shadow debug view and volumetrics
- Fixed most of the problems with light animation and timeline
- Fixed indirect deferred compute with XR single-pass instancing
- Fixed a slight omission in anisotropy calculations derived from HazeMapping in StackLit
- Improved stack computation numerical stability in StackLit
- Fix PBR master node always opaque (wrong blend modes for forward pass)
- Fixed TAA with XR single-pass instancing (missing macros)
- Fixed an issue causing Scene View selection wire gizmo to not appear when using HDRP Shader Graphs.
- Fixed wireframe rendering mode (case 1083989)
- Fixed the renderqueue not updated when the alpha clip is modified in the material UI.
- Fixed the PBR master node preview
- Remove the ReadOnly flag on Reflection Probe's cubemap assets during bake when there are no VCS active.
- Fixed an issue where setting a material debug view would not reset the other exclusive modes
- Spot light shapes are now correctly taken into account when baking
- Now the static lighting sky will correctly take the default values for non-overridden properties
- Fixed material albedo affecting the lux meter
- Extra test in deferred compute shading to avoid shading pixels that were not rendered by the current camera (for camera stacking)

### Changed
- Optimization: Reduce the group size of the deferred lighting pass from 16x16 to 8x8
- Replaced HDCamera.computePassCount by viewCount
- Removed xrInstancing flag in RTHandles (replaced by TextureXR.slices and TextureXR.dimensions)
- Refactor the HDRenderPipeline and lightloop code to preprare for high level rendergraph
- Removed the **Back Then Front Rendering** option in the fabric Master Node settings. Enabling this option previously did nothing.
- Shader type Real translates to FP16 precision on Nintendo Switch.
- Shader framework refactor: Introduce CBSDF, EvaluateBSDF, IsNonZeroBSDF to replace BSDF functions
- Shader framework refactor:  GetBSDFAngles, LightEvaluation and SurfaceShading functions
- Replace ComputeMicroShadowing by GetAmbientOcclusionForMicroShadowing
- Rename WorldToTangent to TangentToWorld as it was incorrectly named
- Remove SunDisk and Sun Halo size from directional light
- Remove all obsolete wind code from shader
- Renamed DecalProjectorComponent into DecalProjector for API alignment.
- Improved the Volume UI and made them Global by default
- Remove very high quality shadow option
- Change default for shadow quality in Deferred to Medium
- Enlighten now use inverse squared falloff (before was using builtin falloff)
- Enlighten is now deprecated. Please use CPU or GPU lightmaper instead.
- Remove the name in the diffusion profile UI
- Changed how shadow map resolution scaling with distance is computed. Now it uses screen space area rather than light range.
- Updated MoreOptions display in UI
- Moved Display Area Light Emissive Mesh script API functions in the editor namespace
- direct strenght properties in ambient occlusion now affect direct specular as well
- Removed advanced Specular Occlusion control in StackLit: SSAO based SO control is hidden and fixed to behave like Lit, SPTD is the only HQ technique shown for baked SO.
- Shader framework refactor: Changed ClampRoughness signature to include PreLightData access.
- HDRPWizard window is now in Window > General > HD Render Pipeline Wizard
- Moved StaticLightingSky to LightingWindow
- Removes the current "Scene Settings" and replace them with "Sky & Fog Settings" (with Physically Based Sky and Volumetric Fog).
- Changed how cached shadow maps are placed inside the atlas to minimize re-rendering of them.

## [6.7.0-preview] - 2019-05-16

### Added
- Added ViewConstants StructuredBuffer to simplify XR rendering
- Added API to render specific settings during a frame
- Added stadia to the supported platforms (2019.3)
- Enabled cascade blends settings in the HD Shadow component
- Added Hardware Dynamic Resolution support.
- Added MatCap debug view to replace the no scene lighting debug view.
- Added clear GBuffer option in FrameSettings (default to false)
- Added preview for decal shader graph (Only albedo, normal and emission)
- Added exposure weight control for decal
- Screen Space Directional Shadow under a define option. Activated for ray tracing
- Added a new abstraction for RendererList that will help transition to Render Graph and future RendererList API
- Added multipass support for VR
- Added XR SDK integration (multipass only)
- Added Shader Graph samples for Hair, Fabric and Decal master nodes.
- Add fade distance, shadow fade distance and light layers to light explorer
- Add method to draw light layer drawer in a rect to HDEditorUtils

### Fixed
- Fixed deserialization crash at runtime
- Fixed for ShaderGraph Unlit masternode not writing velocity
- Fixed a crash when assiging a new HDRP asset with the 'Verify Saving Assets' option enabled
- Fixed exposure to properly support TEXTURE2D_X
- Fixed TerrainLit basemap texture generation
- Fixed a bug that caused nans when material classification was enabled and a tile contained one standard material + a material with transmission.
- Fixed gradient sky hash that was not using the exposure hash
- Fixed displayed default FrameSettings in HDRenderPipelineAsset wrongly updated on scripts reload.
- Fixed gradient sky hash that was not using the exposure hash.
- Fixed visualize cascade mode with exposure.
- Fixed (enabled) exposure on override lighting debug modes.
- Fixed issue with LightExplorer when volume have no profile
- Fixed issue with SSR for negative, infinite and NaN history values
- Fixed LightLayer in HDReflectionProbe and PlanarReflectionProbe inspector that was not displayed as a mask.
- Fixed NaN in transmission when the thickness and a color component of the scattering distance was to 0
- Fixed Light's ShadowMask multi-edition.
- Fixed motion blur and SMAA with VR single-pass instancing
- Fixed NaNs generated by phase functionsin volumetric lighting
- Fixed NaN issue with refraction effect and IOR of 1 at extreme grazing angle
- Fixed nan tracker not using the exposure
- Fixed sorting priority on lit and unlit materials
- Fixed null pointer exception when there are no AOVRequests defined on a camera
- Fixed dirty state of prefab using disabled ReflectionProbes
- Fixed an issue where gizmos and editor grid were not correctly depth tested
- Fixed created default scene prefab non editable due to wrong file extension.
- Fixed an issue where sky convolution was recomputed for nothing when a preview was visible (causing extreme slowness when fabric convolution is enabled)
- Fixed issue with decal that wheren't working currently in player
- Fixed missing stereo rendering macros in some fragment shaders
- Fixed exposure for ReflectionProbe and PlanarReflectionProbe gizmos
- Fixed single-pass instancing on PSVR
- Fixed Vulkan shader issue with Texture2DArray in ScreenSpaceShadow.compute by re-arranging code (workaround)
- Fixed camera-relative issue with lights and XR single-pass instancing
- Fixed single-pass instancing on Vulkan
- Fixed htile synchronization issue with shader graph decal
- Fixed Gizmos are not drawn in Camera preview
- Fixed pre-exposure for emissive decal
- Fixed wrong values computed in PreIntegrateFGD and in the generation of volumetric lighting data by forcing the use of fp32.
- Fixed NaNs arising during the hair lighting pass
- Fixed synchronization issue in decal HTile that occasionally caused rendering artifacts around decal borders
- Fixed QualitySettings getting marked as modified by HDRP (and thus checked out in Perforce)
- Fixed a bug with uninitialized values in light explorer
- Fixed issue with LOD transition
- Fixed shader warnings related to raytracing and TEXTURE2D_X

### Changed
- Refactor PixelCoordToViewDirWS to be VR compatible and to compute it only once per frame
- Modified the variants stripper to take in account multiple HDRP assets used in the build.
- Improve the ray biasing code to avoid self-intersections during the SSR traversal
- Update Pyramid Spot Light to better match emitted light volume.
- Moved _XRViewConstants out of UnityPerPassStereo constant buffer to fix issues with PSSL
- Removed GetPositionInput_Stereo() and single-pass (double-wide) rendering mode
- Changed label width of the frame settings to accommodate better existing options.
- SSR's Default FrameSettings for camera is now enable.
- Re-enabled the sharpening filter on Temporal Anti-aliasing
- Exposed HDEditorUtils.LightLayerMaskDrawer for integration in other packages and user scripting.
- Rename atmospheric scattering in FrameSettings to Fog
- The size modifier in the override for the culling sphere in Shadow Cascades now defaults to 0.6, which is the same as the formerly hardcoded value.
- Moved LOD Bias and Maximum LOD Level from Frame Setting section `Other` to `Rendering`
- ShaderGraph Decal that affect only emissive, only draw in emissive pass (was drawing in dbuffer pass too)
- Apply decal projector fade factor correctly on all attribut and for shader graph decal
- Move RenderTransparentDepthPostpass after all transparent
- Update exposure prepass to interleave XR single-pass instancing views in a checkerboard pattern
- Removed ScriptRuntimeVersion check in wizard.

## [6.6.0-preview] - 2019-04-01

### Added
- Added preliminary changes for XR deferred shading
- Added support of 111110 color buffer
- Added proper support for Recorder in HDRP
- Added depth offset input in shader graph master nodes
- Added a Parallax Occlusion Mapping node
- Added SMAA support
- Added Homothety and Symetry quick edition modifier on volume used in ReflectionProbe, PlanarReflectionProbe and DensityVolume
- Added multi-edition support for DecalProjectorComponent
- Improve hair shader
- Added the _ScreenToTargetScaleHistory uniform variable to be used when sampling HDRP RTHandle history buffers.
- Added settings in `FrameSettings` to change `QualitySettings.lodBias` and `QualitySettings.maximumLODLevel` during a rendering
- Added an exposure node to retrieve the current, inverse and previous frame exposure value.
- Added an HD scene color node which allow to sample the scene color with mips and a toggle to remove the exposure.
- Added safeguard on HD scene creation if default scene not set in the wizard
- Added Low res transparency rendering pass.

### Fixed
- Fixed HDRI sky intensity lux mode
- Fixed dynamic resolution for XR
- Fixed instance identifier semantic string used by Shader Graph
- Fixed null culling result occuring when changing scene that was causing crashes
- Fixed multi-edition light handles and inspector shapes
- Fixed light's LightLayer field when multi-editing
- Fixed normal blend edition handles on DensityVolume
- Fixed an issue with layered lit shader and height based blend where inactive layers would still have influence over the result
- Fixed multi-selection handles color for DensityVolume
- Fixed multi-edition inspector's blend distances for HDReflectionProbe, PlanarReflectionProbe and DensityVolume
- Fixed metric distance that changed along size in DensityVolume
- Fixed DensityVolume shape handles that have not same behaviour in advance and normal edition mode
- Fixed normal map blending in TerrainLit by only blending the derivatives
- Fixed Xbox One rendering just a grey screen instead of the scene
- Fixed probe handles for multiselection
- Fixed baked cubemap import settings for convolution
- Fixed regression causing crash when attempting to open HDRenderPipelineWizard without an HDRenderPipelineAsset setted
- Fixed FullScreenDebug modes: SSAO, SSR, Contact shadow, Prerefraction Color Pyramid, Final Color Pyramid
- Fixed volumetric rendering with stereo instancing
- Fixed shader warning
- Fixed missing resources in existing asset when updating package
- Fixed PBR master node preview in forward rendering or transparent surface
- Fixed deferred shading with stereo instancing
- Fixed "look at" edition mode of Rotation tool for DecalProjectorComponent
- Fixed issue when switching mode in ReflectionProbe and PlanarReflectionProbe
- Fixed issue where migratable component version where not always serialized when part of prefab's instance
- Fixed an issue where shadow would not be rendered properly when light layer are not enabled
- Fixed exposure weight on unlit materials
- Fixed Light intensity not played in the player when recorded with animation/timeline
- Fixed some issues when multi editing HDRenderPipelineAsset
- Fixed emission node breaking the main shader graph preview in certain conditions.
- Fixed checkout of baked probe asset when baking probes.
- Fixed invalid gizmo position for rotated ReflectionProbe
- Fixed multi-edition of material's SurfaceType and RenderingPath
- Fixed whole pipeline reconstruction on selecting for the first time or modifying other than the currently used HDRenderPipelineAsset
- Fixed single shadow debug mode
- Fixed global scale factor debug mode when scale > 1
- Fixed debug menu material overrides not getting applied to the Terrain Lit shader
- Fixed typo in computeLightVariants
- Fixed deferred pass with XR instancing by disabling ComputeLightEvaluation
- Fixed bloom resolution independence
- Fixed lens dirt intensity not behaving properly
- Fixed the Stop NaN feature
- Fixed some resources to handle more than 2 instanced views for XR
- Fixed issue with black screen (NaN) produced on old GPU hardware or intel GPU hardware with gaussian pyramid
- Fixed issue with disabled punctual light would still render when only directional light is present

### Changed
- DensityVolume scripting API will no longuer allow to change between advance and normal edition mode
- Disabled depth of field, lens distortion and panini projection in the scene view
- TerrainLit shaders and includes are reorganized and made simpler.
- TerrainLit shader GUI now allows custom properties to be displayed in the Terrain fold-out section.
- Optimize distortion pass with stencil
- Disable SceneSelectionPass in shader graph preview
- Control punctual light and area light shadow atlas separately
- Move SMAA anti-aliasing option to after Temporal Anti Aliasing one, to avoid problem with previously serialized project settings
- Optimize rendering with static only lighting and when no cullable lights/decals/density volumes are present.
- Updated handles for DecalProjectorComponent for enhanced spacial position readability and have edition mode for better SceneView management
- DecalProjectorComponent are now scale independent in order to have reliable metric unit (see new Size field for changing the size of the volume)
- Restructure code from HDCamera.Update() by adding UpdateAntialiasing() and UpdateViewConstants()
- Renamed velocity to motion vectors
- Objects rendered during the After Post Process pass while TAA is enabled will not benefit from existing depth buffer anymore. This is done to fix an issue where those object would wobble otherwise
- Removed usage of builtin unity matrix for shadow, shadow now use same constant than other view
- The default volume layer mask for cameras & probes is now `Default` instead of `Everything`

## [6.5.0-preview] - 2019-03-07

### Added
- Added depth-of-field support with stereo instancing
- Adding real time area light shadow support
- Added a new FrameSettings: Specular Lighting to toggle the specular during the rendering

### Fixed
- Fixed diffusion profile upgrade breaking package when upgrading to a new version
- Fixed decals cropped by gizmo not updating correctly if prefab
- Fixed an issue when enabling SSR on multiple view
- Fixed edition of the intensity's unit field while selecting multiple lights
- Fixed wrong calculation in soft voxelization for density volume
- Fixed gizmo not working correctly with pre-exposure
- Fixed issue with setting a not available RT when disabling motion vectors
- Fixed planar reflection when looking at mirror normal
- Fixed mutiselection issue with HDLight Inspector
- Fixed HDAdditionalCameraData data migration
- Fixed failing builds when light explorer window is open
- Fixed cascade shadows border sometime causing artefacts between cascades
- Restored shadows in the Cascade Shadow debug visualization
- `camera.RenderToCubemap` use proper face culling

### Changed
- When rendering reflection probe disable all specular lighting and for metals use fresnelF0 as diffuse color for bake lighting.

## [6.4.0-preview] - 2019-02-21

### Added
- VR: Added TextureXR system to selectively expand TEXTURE2D macros to texture array for single-pass stereo instancing + Convert textures call to these macros
- Added an unit selection dropdown next to shutter speed (camera)
- Added error helpbox when trying to use a sub volume component that require the current HDRenderPipelineAsset to support a feature that it is not supporting.
- Add mesh for tube light when display emissive mesh is enabled

### Fixed
- Fixed Light explorer. The volume explorer used `profile` instead of `sharedProfile` which instantiate a custom volume profile instead of editing the asset itself.
- Fixed UI issue where all is displayed using metric unit in shadow cascade and Percent is set in the unit field (happening when opening the inspector).
- Fixed inspector event error when double clicking on an asset (diffusion profile/material).
- Fixed nullref on layered material UI when the material is not an asset.
- Fixed nullref exception when undo/redo a light property.
- Fixed visual bug when area light handle size is 0.

### Changed
- Update UI for 32bit/16bit shadow precision settings in HDRP asset
- Object motion vectors have been disabled in all but the game view. Camera motion vectors are still enabled everywhere, allowing TAA and Motion Blur to work on static objects.
- Enable texture array by default for most rendering code on DX11 and unlock stereo instancing (DX11 only for now)

## [6.3.0-preview] - 2019-02-18

### Added
- Added emissive property for shader graph decals
- Added a diffusion profile override volume so the list of diffusion profile assets to use can be chanaged without affecting the HDRP asset
- Added a "Stop NaNs" option on cameras and in the Scene View preferences.
- Added metric display option in HDShadowSettings and improve clamping
- Added shader parameter mapping in DebugMenu
- Added scripting API to configure DebugData for DebugMenu

### Fixed
- Fixed decals in forward
- Fixed issue with stencil not correctly setup for various master node and shader for the depth pass, motion vector pass and GBuffer/Forward pass
- Fixed SRP batcher and metal
- Fixed culling and shadows for Pyramid, Box, Rectangle and Tube lights
- Fixed an issue where scissor render state leaking from the editor code caused partially black rendering

### Changed
- When a lit material has a clear coat mask that is not null, we now use the clear coat roughness to compute the screen space reflection.
- Diffusion profiles are now limited to one per asset and can be referenced in materials, shader graphs and vfx graphs. Materials will be upgraded automatically except if they are using a shader graph, in this case it will display an error message.

## [6.2.0-preview] - 2019-02-15

### Added
- Added help box listing feature supported in a given HDRenderPipelineAsset alongs with the drawbacks implied.
- Added cascade visualizer, supporting disabled handles when not overriding.

### Fixed
- Fixed post processing with stereo double-wide
- Fixed issue with Metal: Use sign bit to find the cache type instead of lowest bit.
- Fixed invalid state when creating a planar reflection for the first time
- Fix FrameSettings's LitShaderMode not restrained by supported LitShaderMode regression.

### Changed
- The default value roughness value for the clearcoat has been changed from 0.03 to 0.01
- Update default value of based color for master node
- Update Fabric Charlie Sheen lighting model - Remove Fresnel component that wasn't part of initial model + Remap smoothness to [0.0 - 0.6] range for more artist friendly parameter

### Changed
- Code refactor: all macros with ARGS have been swapped with macros with PARAM. This is because the ARGS macros were incorrectly named.

## [6.1.0-preview] - 2019-02-13

### Added
- Added support for post-processing anti-aliasing in the Scene View (FXAA and TAA). These can be set in Preferences.
- Added emissive property for decal material (non-shader graph)

### Fixed
- Fixed a few UI bugs with the color grading curves.
- Fixed "Post Processing" in the scene view not toggling post-processing effects
- Fixed bake only object with flag `ReflectionProbeStaticFlag` when baking a `ReflectionProbe`

### Changed
- Removed unsupported Clear Depth checkbox in Camera inspector
- Updated the toggle for advanced mode in inspectors.

## [6.0.0-preview] - 2019-02-23

### Added
- Added new API to perform a camera rendering
- Added support for hair master node (Double kajiya kay - Lambert)
- Added Reset behaviour in DebugMenu (ingame mapping is right joystick + B)
- Added Default HD scene at new scene creation while in HDRP
- Added Wizard helping to configure HDRP project
- Added new UI for decal material to allow remapping and scaling of some properties
- Added cascade shadow visualisation toggle in HD shadow settings
- Added icons for assets
- Added replace blending mode for distortion
- Added basic distance fade for density volumes
- Added decal master node for shader graph
- Added HD unlit master node (Cross Pipeline version is name Unlit)
- Added new Rendering Queue in materials
- Added post-processing V3 framework embed in HDRP, remove postprocess V2 framework
- Post-processing now uses the generic volume framework
-   New depth-of-field, bloom, panini projection effects, motion blur
-   Exposure is now done as a pre-exposition pass, the whole system has been revamped
-   Exposure now use EV100 everywhere in the UI (Sky, Emissive Light)
- Added emissive intensity (Luminance and EV100 control) control for Emissive
- Added pre-exposure weigth for Emissive
- Added an emissive color node and a slider to control the pre-exposure percentage of emission color
- Added physical camera support where applicable
- Added more color grading tools
- Added changelog level for Shader Variant stripping
- Added Debug mode for validation of material albedo and metalness/specularColor values
- Added a new dynamic mode for ambient probe and renamed BakingSky to StaticLightingSky
- Added command buffer parameter to all Bind() method of material
- Added Material validator in Render Pipeline Debug
- Added code to future support of DXR (not enabled)
- Added support of multiviewport
- Added HDRenderPipeline.RequestSkyEnvironmentUpdate function to force an update from script when sky is set to OnDemand
- Added a Lighting and BackLighting slots in Lit, StackLit, Fabric and Hair master nodes
- Added support for overriding terrain detail rendering shaders, via the render pipeline editor resources asset
- Added xrInstancing flag support to RTHandle
- Added support for cullmask for decal projectors
- Added software dynamic resolution support
- Added support for "After Post-Process" render pass for unlit shader
- Added support for textured rectangular area lights
- Added stereo instancing macros to MSAA shaders
- Added support for Quarter Res Raytraced Reflections (not enabled)
- Added fade factor for decal projectors.
- Added stereo instancing macros to most shaders used in VR
- Added multi edition support for HDRenderPipelineAsset

### Fixed
- Fixed logic to disable FPTL with stereo rendering
- Fixed stacklit transmission and sun highlight
- Fixed decals with stereo rendering
- Fixed sky with stereo rendering
- Fixed flip logic for postprocessing + VR
- Fixed copyStencilBuffer pass for Switch
- Fixed point light shadow map culling that wasn't taking into account far plane
- Fixed usage of SSR with transparent on all master node
- Fixed SSR and microshadowing on fabric material
- Fixed blit pass for stereo rendering
- Fixed lightlist bounds for stereo rendering
- Fixed windows and in-game DebugMenu sync.
- Fixed FrameSettings' LitShaderMode sync when opening DebugMenu.
- Fixed Metal specific issues with decals, hitting a sampler limit and compiling AxF shader
- Fixed an issue with flipped depth buffer during postprocessing
- Fixed normal map use for shadow bias with forward lit - now use geometric normal
- Fixed transparent depth prepass and postpass access so they can be use without alpha clipping for lit shader
- Fixed support of alpha clip shadow for lit master node
- Fixed unlit master node not compiling
- Fixed issue with debug display of reflection probe
- Fixed issue with phong tessellations not working with lit shader
- Fixed issue with vertex displacement being affected by heightmap setting even if not heightmap where assign
- Fixed issue with density mode on Lit terrain producing NaN
- Fixed issue when going back and forth from Lit to LitTesselation for displacement mode
- Fixed issue with ambient occlusion incorrectly applied to emissiveColor with light layers in deferred
- Fixed issue with fabric convolution not using the correct convolved texture when fabric convolution is enabled
- Fixed issue with Thick mode for Transmission that was disabling transmission with directional light
- Fixed shutdown edge cases with HDRP tests
- Fixed slowdow when enabling Fabric convolution in HDRP asset
- Fixed specularAA not compiling in StackLit Master node
- Fixed material debug view with stereo rendering
- Fixed material's RenderQueue edition in default view.
- Fixed banding issues within volumetric density buffer
- Fixed missing multicompile for MSAA for AxF
- Fixed camera-relative support for stereo rendering
- Fixed remove sync with render thread when updating decal texture atlas.
- Fixed max number of keyword reach [256] issue. Several shader feature are now local
- Fixed Scene Color and Depth nodes
- Fixed SSR in forward
- Fixed custom editor of Unlit, HD Unlit and PBR shader graph master node
- Fixed issue with NewFrame not correctly calculated in Editor when switching scene
- Fixed issue with TerrainLit not compiling with depth only pass and normal buffer
- Fixed geometric normal use for shadow bias with PBR master node in forward
- Fixed instancing macro usage for decals
- Fixed error message when having more than one directional light casting shadow
- Fixed error when trying to display preview of Camera or PlanarReflectionProbe
- Fixed LOAD_TEXTURE2D_ARRAY_MSAA macro
- Fixed min-max and amplitude clamping value in inspector of vertex displacement materials
- Fixed issue with alpha shadow clip (was incorrectly clipping object shadow)
- Fixed an issue where sky cubemap would not be cleared correctly when setting the current sky to None
- Fixed a typo in Static Lighting Sky component UI
- Fixed issue with incorrect reset of RenderQueue when switching shader in inspector GUI
- Fixed issue with variant stripper stripping incorrectly some variants
- Fixed a case of ambient lighting flickering because of previews
- Fixed Decals when rendering multiple camera in a single frame
- Fixed cascade shadow count in shader
- Fixed issue with Stacklit shader with Haze effect
- Fixed an issue with the max sample count for the TAA
- Fixed post-process guard band for XR
- Fixed exposure of emissive of Unlit
- Fixed depth only and motion vector pass for Unlit not working correctly with MSAA
- Fixed an issue with stencil buffer copy causing unnecessary compute dispatches for lighting
- Fixed multi edition issue in FrameSettings
- Fixed issue with SRP batcher and DebugDisplay variant of lit shader
- Fixed issue with debug material mode not doing alpha test
- Fixed "Attempting to draw with missing UAV bindings" errors on Vulkan
- Fixed pre-exposure incorrectly apply to preview
- Fixed issue with duplicate 3D texture in 3D texture altas of volumetric?
- Fixed Camera rendering order (base on the depth parameter)
- Fixed shader graph decals not being cropped by gizmo
- Fixed "Attempting to draw with missing UAV bindings" errors on Vulkan.


### Changed
- ColorPyramid compute shader passes is swapped to pixel shader passes on platforms where the later is faster (Nintendo Switch).
- Removing the simple lightloop used by the simple lit shader
- Whole refactor of reflection system: Planar and reflection probe
- Separated Passthrough from other RenderingPath
- Update several properties naming and caption based on feedback from documentation team
- Remove tile shader variant for transparent backface pass of lit shader
- Rename all HDRenderPipeline to HDRP folder for shaders
- Rename decal property label (based on doc team feedback)
- Lit shader mode now default to Deferred to reduce build time
- Update UI of Emission parameters in shaders
- Improve shader variant stripping including shader graph variant
- Refactored render loop to render realtime probes visible per camera
- Enable SRP batcher by default
- Shader code refactor: Rename LIGHTLOOP_SINGLE_PASS => LIGHTLOOP_DISABLE_TILE_AND_CLUSTER and clean all usage of LIGHTLOOP_TILE_PASS
- Shader code refactor: Move pragma definition of vertex and pixel shader inside pass + Move SURFACE_GRADIENT definition in XXXData.hlsl
- Micro-shadowing in Lit forward now use ambientOcclusion instead of SpecularOcclusion
- Upgraded FrameSettings workflow, DebugMenu and Inspector part relative to it
- Update build light list shader code to support 32 threads in wavefronts on Switch
- LayeredLit layers' foldout are now grouped in one main foldout per layer
- Shadow alpha clip can now be enabled on lit shader and haor shader enven for opaque
- Temporal Antialiasing optimization for Xbox One X
- Parameter depthSlice on SetRenderTarget functions now defaults to -1 to bind the entire resource
- Rename SampleCameraDepth() functions to LoadCameraDepth() and SampleCameraDepth(), same for SampleCameraColor() functions
- Improved Motion Blur quality.
- Update stereo frame settings values for single-pass instancing and double-wide
- Rearrange FetchDepth functions to prepare for stereo-instancing
- Remove unused _ComputeEyeIndex
- Updated HDRenderPipelineAsset inspector
- Re-enable SRP batcher for metal

## [5.2.0-preview] - 2018-11-27

### Added
- Added option to run Contact Shadows and Volumetrics Voxelization stage in Async Compute
- Added camera freeze debug mode - Allow to visually see culling result for a camera
- Added support of Gizmo rendering before and after postprocess in Editor
- Added support of LuxAtDistance for punctual lights

### Fixed
- Fixed Debug.DrawLine and Debug.Ray call to work in game view
- Fixed DebugMenu's enum resetted on change
- Fixed divide by 0 in refraction causing NaN
- Fixed disable rough refraction support
- Fixed refraction, SSS and atmospheric scattering for VR
- Fixed forward clustered lighting for VR (double-wide).
- Fixed Light's UX to not allow negative intensity
- Fixed HDRenderPipelineAsset inspector broken when displaying its FrameSettings from project windows.
- Fixed forward clustered lighting for VR (double-wide).
- Fixed HDRenderPipelineAsset inspector broken when displaying its FrameSettings from project windows.
- Fixed Decals and SSR diable flags for all shader graph master node (Lit, Fabric, StackLit, PBR)
- Fixed Distortion blend mode for shader graph master node (Lit, StackLit)
- Fixed bent Normal for Fabric master node in shader graph
- Fixed PBR master node lightlayers
- Fixed shader stripping for built-in lit shaders.

### Changed
- Rename "Regular" in Diffusion profile UI "Thick Object"
- Changed VBuffer depth parametrization for volumetric from distanceRange to depthExtent - Require update of volumetric settings - Fog start at near plan
- SpotLight with box shape use Lux unit only

## [5.1.0-preview] - 2018-11-19

### Added

- Added a separate Editor resources file for resources Unity does not take when it builds a Player.
- You can now disable SSR on Materials in Shader Graph.
- Added support for MSAA when the Supported Lit Shader Mode is set to Both. Previously HDRP only supported MSAA for Forward mode.
- You can now override the emissive color of a Material when in debug mode.
- Exposed max light for Light Loop Settings in HDRP asset UI.
- HDRP no longer performs a NormalDBuffer pass update if there are no decals in the Scene.
- Added distant (fall-back) volumetric fog and improved the fog evaluation precision.
- Added an option to reflect sky in SSR.
- Added a y-axis offset for the PlanarReflectionProbe and offset tool.
- Exposed the option to run SSR and SSAO on async compute.
- Added support for the _GlossMapScale parameter in the Legacy to HDRP Material converter.
- Added wave intrinsic instructions for use in Shaders (for AMD GCN).


### Fixed
- Fixed sphere shaped influence handles clamping in Reflection Probes.
- Fixed Reflection Probe data migration for projects created before using HDRP.
- Fixed UI of Layered Material where Unity previously rendered the scrollbar above the Copy button.
- Fixed Material tessellations parameters Start fade distance and End fade distance. Originally, Unity clamped these values when you modified them.
- Fixed various distortion and refraction issues - handle a better fall-back.
- Fixed SSR for multiple views.
- Fixed SSR issues related to self-intersections.
- Fixed shape density volume handle speed.
- Fixed density volume shape handle moving too fast.
- Fixed the Camera velocity pass that we removed by mistake.
- Fixed some null pointer exceptions when disabling motion vectors support.
- Fixed viewports for both the Subsurface Scattering combine pass and the transparent depth prepass.
- Fixed the blend mode pop-up in the UI. It previously did not appear when you enabled pre-refraction.
- Fixed some null pointer exceptions that previously occurred when you disabled motion vectors support.
- Fixed Layered Lit UI issue with scrollbar.
- Fixed cubemap assignation on custom ReflectionProbe.
- Fixed Reflection Probes’ capture settings' shadow distance.
- Fixed an issue with the SRP batcher and Shader variables declaration.
- Fixed thickness and subsurface slots for fabric Shader master node that wasn't appearing with the right combination of flags.
- Fixed d3d debug layer warning.
- Fixed PCSS sampling quality.
- Fixed the Subsurface and transmission Material feature enabling for fabric Shader.
- Fixed the Shader Graph UV node’s dimensions when using it in a vertex Shader.
- Fixed the planar reflection mirror gizmo's rotation.
- Fixed HDRenderPipelineAsset's FrameSettings not showing the selected enum in the Inspector drop-down.
- Fixed an error with async compute.
- MSAA now supports transparency.
- The HDRP Material upgrader tool now converts metallic values correctly.
- Volumetrics now render in Reflection Probes.
- Fixed a crash that occurred whenever you set a viewport size to 0.
- Fixed the Camera physic parameter that the UI previously did not display.
- Fixed issue in pyramid shaped spotlight handles manipulation

### Changed

- Renamed Line shaped Lights to Tube Lights.
- HDRP now uses mean height fog parametrization.
- Shadow quality settings are set to All when you use HDRP (This setting is not visible in the UI when using SRP). This avoids Legacy Graphics Quality Settings disabling the shadows and give SRP full control over the Shadows instead.
- HDRP now internally uses premultiplied alpha for all fog.
- Updated default FrameSettings used for realtime Reflection Probes when you create a new HDRenderPipelineAsset.
- Remove multi-camera support. LWRP and HDRP will not support multi-camera layered rendering.
- Updated Shader Graph subshaders to use the new instancing define.
- Changed fog distance calculation from distance to plane to distance to sphere.
- Optimized forward rendering using AMD GCN by scalarizing the light loop.
- Changed the UI of the Light Editor.
- Change ordering of includes in HDRP Materials in order to reduce iteration time for faster compilation.
- Added a StackLit master node replacing the InspectorUI version. IMPORTANT: All previously authored StackLit Materials will be lost. You need to recreate them with the master node.

## [5.0.0-preview] - 2018-09-28

### Added
- Added occlusion mesh to depth prepass for VR (VR still disabled for now)
- Added a debug mode to display only one shadow at once
- Added controls for the highlight created by directional lights
- Added a light radius setting to punctual lights to soften light attenuation and simulate fill lighting
- Added a 'minRoughness' parameter to all non-area lights (was previously only available for certain light types)
- Added separate volumetric light/shadow dimmers
- Added per-pixel jitter to volumetrics to reduce aliasing artifacts
- Added a SurfaceShading.hlsl file, which implements material-agnostic shading functionality in an efficient manner
- Added support for shadow bias for thin object transmission
- Added FrameSettings to control realtime planar reflection
- Added control for SRPBatcher on HDRP Asset
- Added an option to clear the shadow atlases in the debug menu
- Added a color visualization of the shadow atlas rescale in debug mode
- Added support for disabling SSR on materials
- Added intrinsic for XBone
- Added new light volume debugging tool
- Added a new SSR debug view mode
- Added translaction's scale invariance on DensityVolume
- Added multiple supported LitShadermode and per renderer choice in case of both Forward and Deferred supported
- Added custom specular occlusion mode to Lit Shader Graph Master node

### Fixed
- Fixed a normal bias issue with Stacklit (Was causing light leaking)
- Fixed camera preview outputing an error when both scene and game view where display and play and exit was call
- Fixed override debug mode not apply correctly on static GI
- Fixed issue where XRGraphicsConfig values set in the asset inspector GUI weren't propagating correctly (VR still disabled for now)
- Fixed issue with tangent that was using SurfaceGradient instead of regular normal decoding
- Fixed wrong error message display when switching to unsupported target like IOS
- Fixed an issue with ambient occlusion texture sometimes not being created properly causing broken rendering
- Shadow near plane is no longer limited at 0.1
- Fixed decal draw order on transparent material
- Fixed an issue where sometime the lookup texture used for GGX convolution was broken, causing broken rendering
- Fixed an issue where you wouldn't see any fog for certain pipeline/scene configurations
- Fixed an issue with volumetric lighting where the anisotropy value of 0 would not result in perfectly isotropic lighting
- Fixed shadow bias when the atlas is rescaled
- Fixed shadow cascade sampling outside of the atlas when cascade count is inferior to 4
- Fixed shadow filter width in deferred rendering not matching shader config
- Fixed stereo sampling of depth texture in MSAA DepthValues.shader
- Fixed box light UI which allowed negative and zero sizes, thus causing NaNs
- Fixed stereo rendering in HDRISky.shader (VR)
- Fixed normal blend and blend sphere influence for reflection probe
- Fixed distortion filtering (was point filtering, now trilinear)
- Fixed contact shadow for large distance
- Fixed depth pyramid debug view mode
- Fixed sphere shaped influence handles clamping in reflection probes
- Fixed reflection probes data migration for project created before using hdrp
- Fixed ambient occlusion for Lit Master Node when slot is connected

### Changed
- Use samplerunity_ShadowMask instead of samplerunity_samplerLightmap for shadow mask
- Allow to resize reflection probe gizmo's size
- Improve quality of screen space shadow
- Remove support of projection model for ScreenSpaceLighting (SSR always use HiZ and refraction always Proxy)
- Remove all the debug mode from SSR that are obsolete now
- Expose frameSettings and Capture settings for reflection and planar probe
- Update UI for reflection probe, planar probe, camera and HDRP Asset
- Implement proper linear blending for volumetric lighting via deep compositing as described in the paper "Deep Compositing Using Lie Algebras"
- Changed  planar mapping to match terrain convention (XZ instead of ZX)
- XRGraphicsConfig is no longer Read/Write. Instead, it's read-only. This improves consistency of XR behavior between the legacy render pipeline and SRP
- Change reflection probe data migration code (to update old reflection probe to new one)
- Updated gizmo for ReflectionProbes
- Updated UI and Gizmo of DensityVolume

## [4.0.0-preview] - 2018-09-28

### Added
- Added a new TerrainLit shader that supports rendering of Unity terrains.
- Added controls for linear fade at the boundary of density volumes
- Added new API to control decals without monobehaviour object
- Improve Decal Gizmo
- Implement Screen Space Reflections (SSR) (alpha version, highly experimental)
- Add an option to invert the fade parameter on a Density Volume
- Added a Fabric shader (experimental) handling cotton and silk
- Added support for MSAA in forward only for opaque only
- Implement smoothness fade for SSR
- Added support for AxF shader (X-rite format - require special AxF importer from Unity not part of HDRP)
- Added control for sundisc on directional light (hack)
- Added a new HD Lit Master node that implements Lit shader support for Shader Graph
- Added Micro shadowing support (hack)
- Added an event on HDAdditionalCameraData for custom rendering
- HDRP Shader Graph shaders now support 4-channel UVs.

### Fixed
- Fixed an issue where sometimes the deferred shadow texture would not be valid, causing wrong rendering.
- Stencil test during decals normal buffer update is now properly applied
- Decals corectly update normal buffer in forward
- Fixed a normalization problem in reflection probe face fading causing artefacts in some cases
- Fix multi-selection behavior of Density Volumes overwriting the albedo value
- Fixed support of depth texture for RenderTexture. HDRP now correctly output depth to user depth buffer if RenderTexture request it.
- Fixed multi-selection behavior of Density Volumes overwriting the albedo value
- Fixed support of depth for RenderTexture. HDRP now correctly output depth to user depth buffer if RenderTexture request it.
- Fixed support of Gizmo in game view in the editor
- Fixed gizmo for spot light type
- Fixed issue with TileViewDebug mode being inversed in gameview
- Fixed an issue with SAMPLE_TEXTURECUBE_SHADOW macro
- Fixed issue with color picker not display correctly when game and scene view are visible at the same time
- Fixed an issue with reflection probe face fading
- Fixed camera motion vectors shader and associated matrices to update correctly for single-pass double-wide stereo rendering
- Fixed light attenuation functions when range attenuation is disabled
- Fixed shadow component algorithm fixup not dirtying the scene, so changes can be saved to disk.
- Fixed some GC leaks for HDRP
- Fixed contact shadow not affected by shadow dimmer
- Fixed GGX that works correctly for the roughness value of 0 (mean specular highlgiht will disappeard for perfect mirror, we rely on maxSmoothness instead to always have a highlight even on mirror surface)
- Add stereo support to ShaderPassForward.hlsl. Forward rendering now seems passable in limited test scenes with camera-relative rendering disabled.
- Add stereo support to ProceduralSky.shader and OpaqueAtmosphericScattering.shader.
- Added CullingGroupManager to fix more GC.Alloc's in HDRP
- Fixed rendering when multiple cameras render into the same render texture

### Changed
- Changed the way depth & color pyramids are built to be faster and better quality, thus improving the look of distortion and refraction.
- Stabilize the dithered LOD transition mask with respect to the camera rotation.
- Avoid multiple depth buffer copies when decals are present
- Refactor code related to the RT handle system (No more normal buffer manager)
- Remove deferred directional shadow and move evaluation before lightloop
- Add a function GetNormalForShadowBias() that material need to implement to return the normal used for normal shadow biasing
- Remove Jimenez Subsurface scattering code (This code was disabled by default, now remove to ease maintenance)
- Change Decal API, decal contribution is now done in Material. Require update of material using decal
- Move a lot of files from CoreRP to HDRP/CoreRP. All moved files weren't used by Ligthweight pipeline. Long term they could move back to CoreRP after CoreRP become out of preview
- Updated camera inspector UI
- Updated decal gizmo
- Optimization: The objects that are rendered in the Motion Vector Pass are not rendered in the prepass anymore
- Removed setting shader inclue path via old API, use package shader include paths
- The default value of 'maxSmoothness' for punctual lights has been changed to 0.99
- Modified deferred compute and vert/frag shaders for first steps towards stereo support
- Moved material specific Shader Graph files into corresponding material folders.
- Hide environment lighting settings when enabling HDRP (Settings are control from sceneSettings)
- Update all shader includes to use absolute path (allow users to create material in their Asset folder)
- Done a reorganization of the files (Move ShaderPass to RenderPipeline folder, Move all shadow related files to Lighting/Shadow and others)
- Improved performance and quality of Screen Space Shadows

## [3.3.0-preview] - 2018-01-01

### Added
- Added an error message to say to use Metal or Vulkan when trying to use OpenGL API
- Added a new Fabric shader model that supports Silk and Cotton/Wool
- Added a new HDRP Lighting Debug mode to visualize Light Volumes for Point, Spot, Line, Rectangular and Reflection Probes
- Add support for reflection probe light layers
- Improve quality of anisotropic on IBL

### Fixed
- Fix an issue where the screen where darken when rendering camera preview
- Fix display correct target platform when showing message to inform user that a platform is not supported
- Remove workaround for metal and vulkan in normal buffer encoding/decoding
- Fixed an issue with color picker not working in forward
- Fixed an issue where reseting HDLight do not reset all of its parameters
- Fixed shader compile warning in DebugLightVolumes.shader

### Changed
- Changed default reflection probe to be 256x256x6 and array size to be 64
- Removed dependence on the NdotL for thickness evaluation for translucency (based on artist's input)
- Increased the precision when comparing Planar or HD reflection probe volumes
- Remove various GC alloc in C#. Slightly better performance

## [3.2.0-preview] - 2018-01-01

### Added
- Added a luminance meter in the debug menu
- Added support of Light, reflection probe, emissive material, volume settings related to lighting to Lighting explorer
- Added support for 16bit shadows

### Fixed
- Fix issue with package upgrading (HDRP resources asset is now versionned to worarkound package manager limitation)
- Fix HDReflectionProbe offset displayed in gizmo different than what is affected.
- Fix decals getting into a state where they could not be removed or disabled.
- Fix lux meter mode - The lux meter isn't affected by the sky anymore
- Fix area light size reset when multi-selected
- Fix filter pass number in HDUtils.BlitQuad
- Fix Lux meter mode that was applying SSS
- Fix planar reflections that were not working with tile/cluster (olbique matrix)
- Fix debug menu at runtime not working after nested prefab PR come to trunk
- Fix scrolling issue in density volume

### Changed
- Shader code refactor: Split MaterialUtilities file in two parts BuiltinUtilities (independent of FragInputs) and MaterialUtilities (Dependent of FragInputs)
- Change screen space shadow rendertarget format from ARGB32 to RG16

## [3.1.0-preview] - 2018-01-01

### Added
- Decal now support per channel selection mask. There is now two mode. One with BaseColor, Normal and Smoothness and another one more expensive with BaseColor, Normal, Smoothness, Metal and AO. Control is on HDRP Asset. This may require to launch an update script for old scene: 'Edit/Render Pipeline/Single step upgrade script/Upgrade all DecalMaterial MaskBlendMode'.
- Decal now supports depth bias for decal mesh, to prevent z-fighting
- Decal material now supports draw order for decal projectors
- Added LightLayers support (Base on mask from renderers name RenderingLayers and mask from light name LightLayers - if they match, the light apply) - cost an extra GBuffer in deferred (more bandwidth)
- When LightLayers is enabled, the AmbientOclusion is store in the GBuffer in deferred path allowing to avoid double occlusion with SSAO. In forward the double occlusion is now always avoided.
- Added the possibility to add an override transform on the camera for volume interpolation
- Added desired lux intensity and auto multiplier for HDRI sky
- Added an option to disable light by type in the debug menu
- Added gradient sky
- Split EmissiveColor and bakeDiffuseLighting in forward avoiding the emissiveColor to be affect by SSAO
- Added a volume to control indirect light intensity
- Added EV 100 intensity unit for area lights
- Added support for RendererPriority on Renderer. This allow to control order of transparent rendering manually. HDRP have now two stage of sorting for transparent in addition to bact to front. Material have a priority then Renderer have a priority.
- Add Coupling of (HD)Camera and HDAdditionalCameraData for reset and remove in inspector contextual menu of Camera
- Add Coupling of (HD)ReflectionProbe and HDAdditionalReflectionData for reset and remove in inspector contextual menu of ReflectoinProbe
- Add macro to forbid unity_ObjectToWorld/unity_WorldToObject to be use as it doesn't handle camera relative rendering
- Add opacity control on contact shadow

### Fixed
- Fixed an issue with PreIntegratedFGD texture being sometimes destroyed and not regenerated causing rendering to break
- PostProcess input buffers are not copied anymore on PC if the viewport size matches the final render target size
- Fixed an issue when manipulating a lot of decals, it was displaying a lot of errors in the inspector
- Fixed capture material with reflection probe
- Refactored Constant Buffers to avoid hitting the maximum number of bound CBs in some cases.
- Fixed the light range affecting the transform scale when changed.
- Snap to grid now works for Decal projector resizing.
- Added a warning for 128x128 cookie texture without mipmaps
- Replace the sampler used for density volumes for correct wrap mode handling

### Changed
- Move Render Pipeline Debug "Windows from Windows->General-> Render Pipeline debug windows" to "Windows from Windows->Analysis-> Render Pipeline debug windows"
- Update detail map formula for smoothness and albedo, goal it to bright and dark perceptually and scale factor is use to control gradient speed
- Refactor the Upgrade material system. Now a material can be update from older version at any time. Call Edit/Render Pipeline/Upgrade all Materials to newer version
- Change name EnableDBuffer to EnableDecals at several place (shader, hdrp asset...), this require a call to Edit/Render Pipeline/Upgrade all Materials to newer version to have up to date material.
- Refactor shader code: BakeLightingData structure have been replace by BuiltinData. Lot of shader code have been remove/change.
- Refactor shader code: All GBuffer are now handled by the deferred material. Mean ShadowMask and LightLayers are control by lit material in lit.hlsl and not outside anymore. Lot of shader code have been remove/change.
- Refactor shader code: Rename GetBakedDiffuseLighting to ModifyBakedDiffuseLighting. This function now handle lighting model for transmission too. Lux meter debug mode is factor outisde.
- Refactor shader code: GetBakedDiffuseLighting is not call anymore in GBuffer or forward pass, including the ConvertSurfaceDataToBSDFData and GetPreLightData, this is done in ModifyBakedDiffuseLighting now
- Refactor shader code: Added a backBakeDiffuseLighting to BuiltinData to handle lighting for transmission
- Refactor shader code: Material must now call InitBuiltinData (Init all to zero + init bakeDiffuseLighting and backBakeDiffuseLighting ) and PostInitBuiltinData

## [3.0.0-preview] - 2018-01-01

### Fixed
- Fixed an issue with distortion that was using previous frame instead of current frame
- Fixed an issue where disabled light where not upgrade correctly to the new physical light unit system introduce in 2.0.5-preview

### Changed
- Update assembly definitions to output assemblies that match Unity naming convention (Unity.*).

## [2.0.5-preview] - 2018-01-01

### Added
- Add option supportDitheringCrossFade on HDRP Asset to allow to remove shader variant during player build if needed
- Add contact shadows for punctual lights (in additional shadow settings), only one light is allowed to cast contact shadows at the same time and so at each frame a dominant light is choosed among all light with contact shadows enabled.
- Add PCSS shadow filter support (from SRP Core)
- Exposed shadow budget parameters in HDRP asset
- Add an option to generate an emissive mesh for area lights (currently rectangle light only). The mesh fits the size, intensity and color of the light.
- Add an option to the HDRP asset to increase the resolution of volumetric lighting.
- Add additional ligth unit support for punctual light (Lumens, Candela) and area lights (Lumens, Luminance)
- Add dedicated Gizmo for the box Influence volume of HDReflectionProbe / PlanarReflectionProbe

### Changed
- Re-enable shadow mask mode in debug view
- SSS and Transmission code have been refactored to be able to share it between various material. Guidelines are in SubsurfaceScattering.hlsl
- Change code in area light with LTC for Lit shader. Magnitude is now take from FGD texture instead of a separate texture
- Improve camera relative rendering: We now apply camera translation on the model matrix, so before the TransformObjectToWorld(). Note: unity_WorldToObject and unity_ObjectToWorld must never be used directly.
- Rename positionWS to positionRWS (Camera relative world position) at a lot of places (mainly in interpolator and FragInputs). In case of custom shader user will be required to update their code.
- Rename positionWS, capturePositionWS, proxyPositionWS, influencePositionWS to positionRWS, capturePositionRWS, proxyPositionRWS, influencePositionRWS (Camera relative world position) in LightDefinition struct.
- Improve the quality of trilinear filtering of density volume textures.
- Improve UI for HDReflectionProbe / PlanarReflectionProbe

### Fixed
- Fixed a shader preprocessor issue when compiling DebugViewMaterialGBuffer.shader against Metal target
- Added a temporary workaround to Lit.hlsl to avoid broken lighting code with Metal/AMD
- Fixed issue when using more than one volume texture mask with density volumes.
- Fixed an error which prevented volumetric lighting from working if no density volumes with 3D textures were present.
- Fix contact shadows applied on transmission
- Fix issue with forward opaque lit shader variant being removed by the shader preprocessor
- Fixed compilation errors on Nintendo Switch (limited XRSetting support).
- Fixed apply range attenuation option on punctual light
- Fixed issue with color temperature not take correctly into account with static lighting
- Don't display fog when diffuse lighting, specular lighting, or lux meter debug mode are enabled.

## [2.0.4-preview] - 2018-01-01

### Fixed
- Fix issue when disabling rough refraction and building a player. Was causing a crash.

## [2.0.3-preview] - 2018-01-01

### Added
- Increased debug color picker limit up to 260k lux

## [2.0.2-preview] - 2018-01-01

### Added
- Add Light -> Planar Reflection Probe command
- Added a false color mode in rendering debug
- Add support for mesh decals
- Add flag to disable projector decals on transparent geometry to save performance and decal texture atlas space
- Add ability to use decal diffuse map as mask only
- Add visualize all shadow masks in lighting debug
- Add export of normal and roughness buffer for forwardOnly and when in supportOnlyForward mode for forward
- Provide a define in lit.hlsl (FORWARD_MATERIAL_READ_FROM_WRITTEN_NORMAL_BUFFER) when output buffer normal is used to read the normal and roughness instead of caclulating it (can save performance, but lower quality due to compression)
- Add color swatch to decal material

### Changed
- Change Render -> Planar Reflection creation to 3D Object -> Mirror
- Change "Enable Reflector" name on SpotLight to "Angle Affect Intensity"
- Change prototype of BSDFData ConvertSurfaceDataToBSDFData(SurfaceData surfaceData) to BSDFData ConvertSurfaceDataToBSDFData(uint2 positionSS, SurfaceData surfaceData)

### Fixed
- Fix issue with StackLit in deferred mode with deferredDirectionalShadow due to GBuffer not being cleared. Gbuffer is still not clear and issue was fix with the new Output of normal buffer.
- Fixed an issue where interpolation volumes were not updated correctly for reflection captures.
- Fixed an exception in Light Loop settings UI

## [2.0.1-preview] - 2018-01-01

### Added
- Add stripper of shader variant when building a player. Save shader compile time.
- Disable per-object culling that was executed in C++ in HD whereas it was not used (Optimization)
- Enable texture streaming debugging (was not working before 2018.2)
- Added Screen Space Reflection with Proxy Projection Model
- Support correctly scene selection for alpha tested object
- Add per light shadow mask mode control (i.e shadow mask distance and shadow mask). It use the option NonLightmappedOnly
- Add geometric filtering to Lit shader (allow to reduce specular aliasing)
- Add shortcut to create DensityVolume and PlanarReflection in hierarchy
- Add a DefaultHDMirrorMaterial material for PlanarReflection
- Added a script to be able to upgrade material to newer version of HDRP
- Removed useless duplication of ForwardError passes.
- Add option to not compile any DEBUG_DISPLAY shader in the player (Faster build) call Support Runtime Debug display

### Changed
- Changed SupportForwardOnly to SupportOnlyForward in render pipeline settings
- Changed versioning variable name in HDAdditionalXXXData from m_version to version
- Create unique name when creating a game object in the rendering menu (i.e Density Volume(2))
- Re-organize various files and folder location to clean the repository
- Change Debug windows name and location. Now located at:  Windows -> General -> Render Pipeline Debug

### Removed
- Removed GlobalLightLoopSettings.maxPlanarReflectionProbes and instead use value of GlobalLightLoopSettings.planarReflectionProbeCacheSize
- Remove EmissiveIntensity parameter and change EmissiveColor to be HDR (Matching Builtin Unity behavior) - Data need to be updated - Launch Edit -> Single Step Upgrade Script -> Upgrade all Materials emissionColor

### Fixed
- Fix issue with LOD transition and instancing
- Fix discrepency between object motion vector and camera motion vector
- Fix issue with spot and dir light gizmo axis not highlighted correctly
- Fix potential crash while register debug windows inputs at startup
- Fix warning when creating Planar reflection
- Fix specular lighting debug mode (was rendering black)
- Allow projector decal with null material to allow to configure decal when HDRP is not set
- Decal atlas texture offset/scale is updated after allocations (used to be before so it was using date from previous frame)

## [0.0.0-preview] - 2018-01-01

### Added
- Configure the VolumetricLightingSystem code path to be on by default
- Trigger a build exception when trying to build an unsupported platform
- Introduce the VolumetricLightingController component, which can (and should) be placed on the camera, and allows one to control the near and the far plane of the V-Buffer (volumetric "froxel" buffer) along with the depth distribution (from logarithmic to linear)
- Add 3D texture support for DensityVolumes
- Add a better mapping of roughness to mipmap for planar reflection
- The VolumetricLightingSystem now uses RTHandles, which allows to save memory by sharing buffers between different cameras (history buffers are not shared), and reduce reallocation frequency by reallocating buffers only if the rendering resolution increases (and suballocating within existing buffers if the rendering resolution decreases)
- Add a Volumetric Dimmer slider to lights to control the intensity of the scattered volumetric lighting
- Add UV tiling and offset support for decals.
- Add mipmapping support for volume 3D mask textures

### Changed
- Default number of planar reflection change from 4 to 2
- Rename _MainDepthTexture to _CameraDepthTexture
- The VolumetricLightingController has been moved to the Interpolation Volume framework and now functions similarly to the VolumetricFog settings
- Update of UI of cookie, CubeCookie, Reflection probe and planar reflection probe to combo box
- Allow enabling/disabling shadows for area lights when they are set to baked.
- Hide applyRangeAttenuation and FadeDistance for directional shadow as they are not used

### Removed
- Remove Resource folder of PreIntegratedFGD and add the resource to RenderPipeline Asset

### Fixed
- Fix ConvertPhysicalLightIntensityToLightIntensity() function used when creating light from script to match HDLightEditor behavior
- Fix numerical issues with the default value of mean free path of volumetric fog
- Fix the bug preventing decals from coexisting with density volumes
- Fix issue with alpha tested geometry using planar/triplanar mapping not render correctly or flickering (due to being wrongly alpha tested in depth prepass)
- Fix meta pass with triplanar (was not handling correctly the normal)
- Fix preview when a planar reflection is present
- Fix Camera preview, it is now a Preview cameraType (was a SceneView)
- Fix handling unknown GPUShadowTypes in the shadow manager.
- Fix area light shapes sent as point lights to the baking backends when they are set to baked.
- Fix unnecessary division by PI for baked area lights.
- Fix line lights sent to the lightmappers. The backends don't support this light type.
- Fix issue with shadow mask framesettings not correctly taken into account when shadow mask is enabled for lighting.
- Fix directional light and shadow mask transition, they are now matching making smooth transition
- Fix banding issues caused by high intensity volumetric lighting
- Fix the debug window being emptied on SRP asset reload
- Fix issue with debug mode not correctly clearing the GBuffer in editor after a resize
- Fix issue with ResetMaterialKeyword not resetting correctly ToggleOff/Roggle Keyword
- Fix issue with motion vector not render correctly if there is no depth prepass in deferred

## [0.0.0-preview] - 2018-01-01

### Added
- Screen Space Refraction projection model (Proxy raycasting, HiZ raymarching)
- Screen Space Refraction settings as volume component
- Added buffered frame history per camera
- Port Global Density Volumes to the Interpolation Volume System.
- Optimize ImportanceSampleLambert() to not require the tangent frame.
- Generalize SampleVBuffer() to handle different sampling and reconstruction methods.
- Improve the quality of volumetric lighting reprojection.
- Optimize Morton Order code in the Subsurface Scattering pass.
- Planar Reflection Probe support roughness (gaussian convolution of captured probe)
- Use an atlas instead of a texture array for cluster transparent decals
- Add a debug view to visualize the decal atlas
- Only store decal textures to atlas if decal is visible, debounce out of memory decal atlas warning.
- Add manipulator gizmo on decal to improve authoring workflow
- Add a minimal StackLit material (work in progress, this version can be used as template to add new material)

### Changed
- EnableShadowMask in FrameSettings (But shadowMaskSupport still disable by default)
- Forced Planar Probe update modes to (Realtime, Every Update, Mirror Camera)
- Screen Space Refraction proxy model uses the proxy of the first environment light (Reflection probe/Planar probe) or the sky
- Moved RTHandle static methods to RTHandles
- Renamed RTHandle to RTHandleSystem.RTHandle
- Move code for PreIntegratedFDG (Lit.shader) into its dedicated folder to be share with other material
- Move code for LTCArea (Lit.shader) into its dedicated folder to be share with other material

### Removed
- Removed Planar Probe mirror plane position and normal fields in inspector, always display mirror plane and normal gizmos

### Fixed
- Fix fog flags in scene view is now taken into account
- Fix sky in preview windows that were disappearing after a load of a new level
- Fix numerical issues in IntersectRayAABB().
- Fix alpha blending of volumetric lighting with transparent objects.
- Fix the near plane of the V-Buffer causing out-of-bounds look-ups in the clustered data structure.
- Depth and color pyramid are properly computed and sampled when the camera renders inside a viewport of a RTHandle.
- Fix decal atlas debug view to work correctly when shadow atlas view is also enabled
- Fix TransparentSSR with non-rendergraph.
- Fix shader compilation warning on SSR compute shader.<|MERGE_RESOLUTION|>--- conflicted
+++ resolved
@@ -12,6 +12,8 @@
 ### Fixed
 - Fixed probe volumes debug views.
 - Fixed issue displaying wrong debug mode in runtime debug menu UI.
+- Fixed useless editor repaint when using lod bias.
+- Fixed multi-editing with new light intensity slider.
 
 ## [10.2.0] - 2020-10-19
 
@@ -101,11 +103,6 @@
 - Fixed picking for materials with depth offset.
 - Fixed issue with exposure history being uninitialized on second frame.
 - Fixed issue when changing FoV with the physical camera fold-out closed.
-<<<<<<< HEAD
-- Fixed useless editor repaint when using lod bias.
-=======
-- Fixed multi-editing with new light intensity slider.
->>>>>>> 96b49f51
 
 ### Changed
 - Combined occlusion meshes into one to reduce draw calls and state changes with XR single-pass.
