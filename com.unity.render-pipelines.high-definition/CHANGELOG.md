# Changelog
All notable changes to this package will be documented in this file.

The format is based on [Keep a Changelog](http://keepachangelog.com/en/1.0.0/)
and this project adheres to [Semantic Versioning](http://semver.org/spec/v2.0.0.html).

## [7.0.0-preview] - 2019-XX-XX

### Added
- `Fixed`, `Viewer`, and `Automatic` modes to compute the FOV used when rendering a `PlanarReflectionProbe`
- A checkbox to toggle the chrome gizmo of `ReflectionProbe`and `PlanarReflectionProbe`
- Added a Light layer in shadows that allow for objects to cast shadows without being affected by light (and vice versa).
- You can now access ShaderGraph blend states from the Material UI (for example, **Surface Type**, **Sorting Priority**, and **Blending Mode**). This change may break Materials that use a ShaderGraph, to fix them, select **Edit > Render Pipeline > Reset all ShaderGraph Scene Materials BlendStates**. This syncs the blendstates of you ShaderGraph master nodes with the Material properties.
- You can now control ZTest, ZWrite, and CullMode for transparent Materials.
- Materials that use Unlit Shaders or Unlit Master Node Shaders now cast shadows.
- Added an option to enable the ztest on **After Post Process** materials when TAA is disabled.
- Added a new SSAO (based on Ground Truth Ambient Occlusion algorithm) to replace the previous one. 
- Added support for shadow tint on light
- BeginCameraRendering and EndCameraRendering callbacks are now called with probes
- Adding option to update shadow maps only On Enable and On Demand. 
- Shader Graphs that use time-dependent vertex modification now generate correct motion vectors.
- Added option to allow a custom spot angle for spot light shadow maps. 
- Added frame settings for individual post-processing effects

### Fixed
- Fixed an issue with history buffers causing effects like TAA or auto exposure to flicker when more than one camera was visible in the editor
- The correct preview is displayed when selecting multiple `PlanarReflectionProbe`s
- Fixed volumetric rendering with camera-relative code and XR stereo instancing
- Fixed issue with flashing cyan due to async compilation of shader when selecting a mesh
- Fix texture type mismatch when the contact shadow are disabled (causing errors on IOS devices)
- Fixed Generate Shader Includes while in package
- Fixed issue when texture where deleted in ShadowCascadeGUI
- Fixed issue in FrameSettingsHistory when disabling a camera several time without enabling it in between.
- Fixed volumetric reprojection with camera-relative code and XR stereo instancing
- Added custom BaseShaderPreprocessor in HDEditorUtils.GetBaseShaderPreprocessorList()
- Fixed compile issue when USE_XR_SDK is not defined
- Fixed procedural sky sun disk intensity for high directional light intensities
- Fixed Decal mip level when using texture mip map streaming to avoid dropping to lowest permitted mip (now loading all mips)
- Fixed deferred shading for XR single-pass instancing after lightloop refactor
- Fixed cluster and material classification debug (material classification now works with compute as pixel shader lighting)
- Fixed IOS Nan by adding a maximun epsilon definition REAL_EPS that uses HALF_EPS when fp16 are used
- Removed unnecessary GC allocation in motion blur code
- Fixed locked UI with advanded influence volume inspector for probes
- Fixed invalid capture direction when rendering planar reflection probes
- Fixed Decal HTILE optimization with platform not supporting texture atomatic (Disable it)
- Fixed a crash in the build when the contact shadows are disabled
- Fixed camera rendering callbacks order (endCameraRendering was being called before the actual rendering)
- Fixed issue with wrong opaque blending settings for After Postprocess
- Fixed issue with Low resolution transparency on PS4
- Fixed a memory leak on volume profiles
- Fixed The Parallax Occlusion Mappping node in shader graph and it's UV input slot
- Fixed lighting with XR single-pass instancing by disabling deferred tiles
- Fixed the Bloom prefiltering pass
- Fixed post-processing effect relying on Unity's random number generator

### Changed
- Optimization: Reduce the group size of the deferred lighting pass from 16x16 to 8x8
- Replaced HDCamera.computePassCount by viewCount
- Removed xrInstancing flag in RTHandles (replaced by TextureXR.slices and TextureXR.dimensions)
- Refactor the HDRenderPipeline and lightloop code to preprare for high level rendergraph
- Removed the **Back Then Front Rendering** option in the fabric Master Node settings. Enabling this option previously did nothing.
- Shader type Real translates to FP16 precision on Nintendo Switch.
- Shader framework refactor: Introduce CBSDF, EvaluateBSDF, IsNonZeroBSDF to replace BSDF functions
- Shader framework refactor:  GetBSDFAngles, LightEvaluation and SurfaceShading functions
- Replace ComputeMicroShadowing by GetAmbientOcclusionForMicroShadowing
- Rename WorldToTangent to TangentToWorld as it was incorrectly named
- Remove SunDisk and Sun Halo size from directional light
- Remove all obsolete wind code from shader
- Renamed DecalProjectorComponent into DecalProjector for API alignment.
<<<<<<< HEAD
- Remove very high quality shadow option
=======
- Improved the Volume UI and made them Global by default

>>>>>>> dc09aba6

## [6.7.0-preview] - 2019-05-16

### Added
- Added ViewConstants StructuredBuffer to simplify XR rendering
- Added API to render specific settings during a frame
- Added stadia to the supported platforms (2019.3)
- Enabled cascade blends settings in the HD Shadow component
- Added Hardware Dynamic Resolution support. 
- Added MatCap debug view to replace the no scene lighting debug view. 
- Added clear GBuffer option in FrameSettings (default to false)
- Added preview for decal shader graph (Only albedo, normal and emission)
- Added exposure weight control for decal
- Screen Space Directional Shadow under a define option. Activated for ray tracing 
- Added a new abstraction for RendererList that will help transition to Render Graph and future RendererList API
- Added multipass support for VR
- Added XR SDK integration (multipass only)
- Added Shader Graph samples for Hair, Fabric and Decal master nodes.
- Add fade distance, shadow fade distance and light layers to light explorer
- Add method to draw light layer drawer in a rect to HDEditorUtils

### Fixed
- Fixed deserialization crash at runtime
- Fixed for ShaderGraph Unlit masternode not writing velocity
- Fixed a crash when assiging a new HDRP asset with the 'Verify Saving Assets' option enabled
- Fixed exposure to properly support TEXTURE2D_X
- Fixed TerrainLit basemap texture generation
- Fixed a bug that caused nans when material classification was enabled and a tile contained one standard material + a material with transmission.
- Fixed gradient sky hash that was not using the exposure hash
- Fixed displayed default FrameSettings in HDRenderPipelineAsset wrongly updated on scripts reload.
- Fixed gradient sky hash that was not using the exposure hash.
- Fixed visualize cascade mode with exposure.
- Fixed (enabled) exposure on override lighting debug modes.
- Fixed issue with LightExplorer when volume have no profile
- Fixed issue with SSR for negative, infinite and NaN history values
- Fixed LightLayer in HDReflectionProbe and PlanarReflectionProbe inspector that was not displayed as a mask.
- Fixed NaN in transmission when the thickness and a color component of the scattering distance was to 0
- Fixed Light's ShadowMask multi-edition.
- Fixed motion blur and SMAA with VR single-pass instancing
- Fixed NaNs generated by phase functionsin volumetric lighting
- Fixed NaN issue with refraction effect and IOR of 1 at extreme grazing angle
- Fixed nan tracker not using the exposure 
- Fixed sorting priority on lit and unlit materials
- Fixed null pointer exception when there are no AOVRequests defined on a camera
- Fixed dirty state of prefab using disabled ReflectionProbes
- Fixed an issue where gizmos and editor grid were not correctly depth tested
- Fixed created default scene prefab non editable due to wrong file extension.
- Fixed an issue where sky convolution was recomputed for nothing when a preview was visible (causing extreme slowness when fabric convolution is enabled)
- Fixed issue with decal that wheren't working currently in player
- Fixed missing stereo rendering macros in some fragment shaders
- Fixed exposure for ReflectionProbe and PlanarReflectionProbe gizmos
- Fixed single-pass instancing on PSVR
- Fixed Vulkan shader issue with Texture2DArray in ScreenSpaceShadow.compute by re-arranging code (workaround)
- Fixed camera-relative issue with lights and XR single-pass instancing
- Fixed single-pass instancing on Vulkan
- Fixed htile synchronization issue with shader graph decal
- Fixed Gizmos are not drawn in Camera preview
- Fixed pre-exposure for emissive decal
- Fixed wrong values computed in PreIntegrateFGD and in the generation of volumetric lighting data by forcing the use of fp32.
- Fixed NaNs arising during the hair lighting pass
- Fixed synchronization issue in decal HTile that occasionally caused rendering artifacts around decal borders
- Fixed QualitySettings getting marked as modified by HDRP (and thus checked out in Perforce)
- Fixed a bug with uninitialized values in light explorer
- Fixed issue with LOD transition
- Fixed shader warnings related to raytracing and TEXTURE2D_X

### Changed
- Refactor PixelCoordToViewDirWS to be VR compatible and to compute it only once per frame
- Modified the variants stripper to take in account multiple HDRP assets used in the build.
- Improve the ray biasing code to avoid self-intersections during the SSR traversal
- Update Pyramid Spot Light to better match emitted light volume.
- Moved _XRViewConstants out of UnityPerPassStereo constant buffer to fix issues with PSSL
- Removed GetPositionInput_Stereo() and single-pass (double-wide) rendering mode
- Changed label width of the frame settings to accommodate better existing options. 
- SSR's Default FrameSettings for camera is now enable.
- Re-enabled the sharpening filter on Temporal Anti-aliasing
- Exposed HDEditorUtils.LightLayerMaskDrawer for integration in other packages and user scripting.
- Rename atmospheric scattering in FrameSettings to Fog
- The size modifier in the override for the culling sphere in Shadow Cascades now defaults to 0.6, which is the same as the formerly hardcoded value.
- Moved LOD Bias and Maximum LOD Level from Frame Setting section `Other` to `Rendering`
- ShaderGraph Decal that affect only emissive, only draw in emissive pass (was drawing in dbuffer pass too)
- Apply decal projector fade factor correctly on all attribut and for shader graph decal
- Move RenderTransparentDepthPostpass after all transparent
- Update exposure prepass to interleave XR single-pass instancing views in a checkerboard pattern
- Removed ScriptRuntimeVersion check in wizard.

## [6.6.0-preview] - 2019-04-01

### Added
- Added preliminary changes for XR deferred shading
- Added support of 111110 color buffer
- Added proper support for Recorder in HDRP
- Added depth offset input in shader graph master nodes
- Added a Parallax Occlusion Mapping node
- Added SMAA support
- Added Homothety and Symetry quick edition modifier on volume used in ReflectionProbe, PlanarReflectionProbe and DensityVolume
- Added multi-edition support for DecalProjectorComponent
- Improve hair shader
- Added the _ScreenToTargetScaleHistory uniform variable to be used when sampling HDRP RTHandle history buffers.
- Added settings in `FrameSettings` to change `QualitySettings.lodBias` and `QualitySettings.maximumLODLevel` during a rendering
- Added an exposure node to retrieve the current, inverse and previous frame exposure value.
- Added an HD scene color node which allow to sample the scene color with mips and a toggle to remove the exposure.
- Added safeguard on HD scene creation if default scene not set in the wizard
- Added Low res transparency rendering pass. 

### Fixed
- Fixed HDRI sky intensity lux mode
- Fixed dynamic resolution for XR
- Fixed instance identifier semantic string used by Shader Graph
- Fixed null culling result occuring when changing scene that was causing crashes
- Fixed multi-edition light handles and inspector shapes
- Fixed light's LightLayer field when multi-editing
- Fixed normal blend edition handles on DensityVolume
- Fixed an issue with layered lit shader and height based blend where inactive layers would still have influence over the result
- Fixed multi-selection handles color for DensityVolume
- Fixed multi-edition inspector's blend distances for HDReflectionProbe, PlanarReflectionProbe and DensityVolume
- Fixed metric distance that changed along size in DensityVolume
- Fixed DensityVolume shape handles that have not same behaviour in advance and normal edition mode
- Fixed normal map blending in TerrainLit by only blending the derivatives
- Fixed Xbox One rendering just a grey screen instead of the scene
- Fixed probe handles for multiselection
- Fixed baked cubemap import settings for convolution
- Fixed regression causing crash when attempting to open HDRenderPipelineWizard without an HDRenderPipelineAsset setted
- Fixed FullScreenDebug modes: SSAO, SSR, Contact shadow, Prerefraction Color Pyramid, Final Color Pyramid
- Fixed volumetric rendering with stereo instancing
- Fixed shader warning
- Fixed missing resources in existing asset when updating package
- Fixed PBR master node preview in forward rendering or transparent surface
- Fixed deferred shading with stereo instancing
- Fixed "look at" edition mode of Rotation tool for DecalProjectorComponent
- Fixed issue when switching mode in ReflectionProbe and PlanarReflectionProbe
- Fixed issue where migratable component version where not always serialized when part of prefab's instance
- Fixed an issue where shadow would not be rendered properly when light layer are not enabled
- Fixed exposure weight on unlit materials
- Fixed Light intensity not played in the player when recorded with animation/timeline
- Fixed some issues when multi editing HDRenderPipelineAsset
- Fixed emission node breaking the main shader graph preview in certain conditions.
- Fixed checkout of baked probe asset when baking probes.
- Fixed invalid gizmo position for rotated ReflectionProbe
- Fixed multi-edition of material's SurfaceType and RenderingPath
- Fixed whole pipeline reconstruction on selecting for the first time or modifying other than the currently used HDRenderPipelineAsset
- Fixed single shadow debug mode
- Fixed global scale factor debug mode when scale > 1
- Fixed debug menu material overrides not getting applied to the Terrain Lit shader
- Fixed typo in computeLightVariants
- Fixed deferred pass with XR instancing by disabling ComputeLightEvaluation
- Fixed bloom resolution independence
- Fixed lens dirt intensity not behaving properly
- Fixed the Stop NaN feature
- Fixed some resources to handle more than 2 instanced views for XR
- Fixed issue with black screen (NaN) produced on old GPU hardware or intel GPU hardware with gaussian pyramid
- Fixed issue with disabled punctual light would still render when only directional light is present

### Changed
- DensityVolume scripting API will no longuer allow to change between advance and normal edition mode
- Disabled depth of field, lens distortion and panini projection in the scene view
- TerrainLit shaders and includes are reorganized and made simpler.
- TerrainLit shader GUI now allows custom properties to be displayed in the Terrain fold-out section.
- Optimize distortion pass with stencil
- Disable SceneSelectionPass in shader graph preview
- Control punctual light and area light shadow atlas separately
- Move SMAA anti-aliasing option to after Temporal Anti Aliasing one, to avoid problem with previously serialized project settings
- Optimize rendering with static only lighting and when no cullable lights/decals/density volumes are present. 
- Updated handles for DecalProjectorComponent for enhanced spacial position readability and have edition mode for better SceneView management
- DecalProjectorComponent are now scale independent in order to have reliable metric unit (see new Size field for changing the size of the volume)
- Restructure code from HDCamera.Update() by adding UpdateAntialiasing() and UpdateViewConstants()
- Renamed velocity to motion vectors
- Objects rendered during the After Post Process pass while TAA is enabled will not benefit from existing depth buffer anymore. This is done to fix an issue where those object would wobble otherwise
- Removed usage of builtin unity matrix for shadow, shadow now use same constant than other view
- The default volume layer mask for cameras & probes is now `Default` instead of `Everything`

## [6.5.0-preview] - 2019-03-07

### Added
- Added depth-of-field support with stereo instancing
- Adding real time area light shadow support
- Added a new FrameSettings: Specular Lighting to toggle the specular during the rendering

### Fixed
- Fixed diffusion profile upgrade breaking package when upgrading to a new version
- Fixed decals cropped by gizmo not updating correctly if prefab
- Fixed an issue when enabling SSR on multiple view
- Fixed edition of the intensity's unit field while selecting multiple lights
- Fixed wrong calculation in soft voxelization for density volume
- Fixed gizmo not working correctly with pre-exposure
- Fixed issue with setting a not available RT when disabling motion vectors
- Fixed planar reflection when looking at mirror normal
- Fixed mutiselection issue with HDLight Inspector
- Fixed HDAdditionalCameraData data migration
- Fixed failing builds when light explorer window is open
- Fixed cascade shadows border sometime causing artefacts between cascades
- Restored shadows in the Cascade Shadow debug visualization
- `camera.RenderToCubemap` use proper face culling

### Changed
- When rendering reflection probe disable all specular lighting and for metals use fresnelF0 as diffuse color for bake lighting.

## [6.4.0-preview] - 2019-02-21

### Added
- VR: Added TextureXR system to selectively expand TEXTURE2D macros to texture array for single-pass stereo instancing + Convert textures call to these macros
- Added an unit selection dropdown next to shutter speed (camera)
- Added error helpbox when trying to use a sub volume component that require the current HDRenderPipelineAsset to support a feature that it is not supporting.
- Add mesh for tube light when display emissive mesh is enabled

### Fixed
- Fixed Light explorer. The volume explorer used `profile` instead of `sharedProfile` which instantiate a custom volume profile instead of editing the asset itself.
- Fixed UI issue where all is displayed using metric unit in shadow cascade and Percent is set in the unit field (happening when opening the inspector).
- Fixed inspector event error when double clicking on an asset (diffusion profile/material).
- Fixed nullref on layered material UI when the material is not an asset.
- Fixed nullref exception when undo/redo a light property.
- Fixed visual bug when area light handle size is 0.

### Changed
- Update UI for 32bit/16bit shadow precision settings in HDRP asset
- Object motion vectors have been disabled in all but the game view. Camera motion vectors are still enabled everywhere, allowing TAA and Motion Blur to work on static objects.
- Enable texture array by default for most rendering code on DX11 and unlock stereo instancing (DX11 only for now)

## [6.3.0-preview] - 2019-02-18

### Added
- Added emissive property for shader graph decals
- Added a diffusion profile override volume so the list of diffusion profile assets to use can be chanaged without affecting the HDRP asset
- Added a "Stop NaNs" option on cameras and in the Scene View preferences.
- Added metric display option in HDShadowSettings and improve clamping
- Added shader parameter mapping in DebugMenu
- Added scripting API to configure DebugData for DebugMenu

### Fixed
- Fixed decals in forward
- Fixed issue with stencil not correctly setup for various master node and shader for the depth pass, motion vector pass and GBuffer/Forward pass
- Fixed SRP batcher and metal
- Fixed culling and shadows for Pyramid, Box, Rectangle and Tube lights
- Fixed an issue where scissor render state leaking from the editor code caused partially black rendering

### Changed
- When a lit material has a clear coat mask that is not null, we now use the clear coat roughness to compute the screen space reflection.
- Diffusion profiles are now limited to one per asset and can be referenced in materials, shader graphs and vfx graphs. Materials will be upgraded automatically except if they are using a shader graph, in this case it will display an error message.

## [6.2.0-preview] - 2019-02-15

### Added
- Added help box listing feature supported in a given HDRenderPipelineAsset alongs with the drawbacks implied.
- Added cascade visualizer, supporting disabled handles when not overriding.

### Fixed
- Fixed post processing with stereo double-wide
- Fixed issue with Metal: Use sign bit to find the cache type instead of lowest bit.
- Fixed invalid state when creating a planar reflection for the first time
- Fix FrameSettings's LitShaderMode not restrained by supported LitShaderMode regression.

### Changed
- The default value roughness value for the clearcoat has been changed from 0.03 to 0.01
- Update default value of based color for master node
- Update Fabric Charlie Sheen lighting model - Remove Fresnel component that wasn't part of initial model + Remap smoothness to [0.0 - 0.6] range for more artist friendly parameter

### Changed
- Code refactor: all macros with ARGS have been swapped with macros with PARAM. This is because the ARGS macros were incorrectly named.

## [6.1.0-preview] - 2019-02-13

### Added
- Added support for post-processing anti-aliasing in the Scene View (FXAA and TAA). These can be set in Preferences.
- Added emissive property for decal material (non-shader graph)

### Fixed
- Fixed a few UI bugs with the color grading curves.
- Fixed "Post Processing" in the scene view not toggling post-processing effects
- Fixed bake only object with flag `ReflectionProbeStaticFlag` when baking a `ReflectionProbe`

### Changed
- Removed unsupported Clear Depth checkbox in Camera inspector
- Updated the toggle for advanced mode in inspectors.

## [6.0.0-preview] - 2019-02-23

### Added
- Added new API to perform a camera rendering
- Added support for hair master node (Double kajiya kay - Lambert)
- Added Reset behaviour in DebugMenu (ingame mapping is right joystick + B)
- Added Default HD scene at new scene creation while in HDRP
- Added Wizard helping to configure HDRP project
- Added new UI for decal material to allow remapping and scaling of some properties
- Added cascade shadow visualisation toggle in HD shadow settings
- Added icons for assets
- Added replace blending mode for distortion
- Added basic distance fade for density volumes
- Added decal master node for shader graph
- Added HD unlit master node (Cross Pipeline version is name Unlit)
- Added new Rendering Queue in materials
- Added post-processing V3 framework embed in HDRP, remove postprocess V2 framework
- Post-processing now uses the generic volume framework
-   New depth-of-field, bloom, panini projection effects, motion blur
-   Exposure is now done as a pre-exposition pass, the whole system has been revamped
-   Exposure now use EV100 everywhere in the UI (Sky, Emissive Light)
- Added emissive intensity (Luminance and EV100 control) control for Emissive
- Added pre-exposure weigth for Emissive
- Added an emissive color node and a slider to control the pre-exposure percentage of emission color
- Added physical camera support where applicable
- Added more color grading tools
- Added changelog level for Shader Variant stripping
- Added Debug mode for validation of material albedo and metalness/specularColor values
- Added a new dynamic mode for ambient probe and renamed BakingSky to StaticLightingSky
- Added command buffer parameter to all Bind() method of material
- Added Material validator in Render Pipeline Debug
- Added code to future support of DXR (not enabled)
- Added support of multiviewport
- Added HDRenderPipeline.RequestSkyEnvironmentUpdate function to force an update from script when sky is set to OnDemand
- Added a Lighting and BackLighting slots in Lit, StackLit, Fabric and Hair master nodes
- Added support for overriding terrain detail rendering shaders, via the render pipeline editor resources asset
- Added xrInstancing flag support to RTHandle
- Added support for cullmask for decal projectors
- Added software dynamic resolution support
- Added support for "After Post-Process" render pass for unlit shader
- Added support for textured rectangular area lights
- Added stereo instancing macros to MSAA shaders
- Added support for Quarter Res Raytraced Reflections (not enabled)
- Added fade factor for decal projectors.
- Added stereo instancing macros to most shaders used in VR
- Added multi edition support for HDRenderPipelineAsset

### Fixed
- Fixed logic to disable FPTL with stereo rendering
- Fixed stacklit transmission and sun highlight
- Fixed decals with stereo rendering
- Fixed sky with stereo rendering
- Fixed flip logic for postprocessing + VR
- Fixed copyStencilBuffer pass for Switch
- Fixed point light shadow map culling that wasn't taking into account far plane
- Fixed usage of SSR with transparent on all master node
- Fixed SSR and microshadowing on fabric material
- Fixed blit pass for stereo rendering
- Fixed lightlist bounds for stereo rendering
- Fixed windows and in-game DebugMenu sync.
- Fixed FrameSettings' LitShaderMode sync when opening DebugMenu.
- Fixed Metal specific issues with decals, hitting a sampler limit and compiling AxF shader
- Fixed an issue with flipped depth buffer during postprocessing
- Fixed normal map use for shadow bias with forward lit - now use geometric normal
- Fixed transparent depth prepass and postpass access so they can be use without alpha clipping for lit shader
- Fixed support of alpha clip shadow for lit master node
- Fixed unlit master node not compiling
- Fixed issue with debug display of reflection probe
- Fixed issue with phong tessellations not working with lit shader
- Fixed issue with vertex displacement being affected by heightmap setting even if not heightmap where assign
- Fixed issue with density mode on Lit terrain producing NaN
- Fixed issue when going back and forth from Lit to LitTesselation for displacement mode
- Fixed issue with ambient occlusion incorrectly applied to emissiveColor with light layers in deferred
- Fixed issue with fabric convolution not using the correct convolved texture when fabric convolution is enabled
- Fixed issue with Thick mode for Transmission that was disabling transmission with directional light
- Fixed shutdown edge cases with HDRP tests
- Fixed slowdow when enabling Fabric convolution in HDRP asset
- Fixed specularAA not compiling in StackLit Master node
- Fixed material debug view with stereo rendering
- Fixed material's RenderQueue edition in default view.
- Fixed banding issues within volumetric density buffer
- Fixed missing multicompile for MSAA for AxF
- Fixed camera-relative support for stereo rendering
- Fixed remove sync with render thread when updating decal texture atlas.
- Fixed max number of keyword reach [256] issue. Several shader feature are now local
- Fixed Scene Color and Depth nodes
- Fixed SSR in forward
- Fixed custom editor of Unlit, HD Unlit and PBR shader graph master node
- Fixed issue with NewFrame not correctly calculated in Editor when switching scene
- Fixed issue with TerrainLit not compiling with depth only pass and normal buffer
- Fixed geometric normal use for shadow bias with PBR master node in forward
- Fixed instancing macro usage for decals
- Fixed error message when having more than one directional light casting shadow
- Fixed error when trying to display preview of Camera or PlanarReflectionProbe
- Fixed LOAD_TEXTURE2D_ARRAY_MSAA macro
- Fixed min-max and amplitude clamping value in inspector of vertex displacement materials
- Fixed issue with alpha shadow clip (was incorrectly clipping object shadow)
- Fixed an issue where sky cubemap would not be cleared correctly when setting the current sky to None
- Fixed a typo in Static Lighting Sky component UI
- Fixed issue with incorrect reset of RenderQueue when switching shader in inspector GUI
- Fixed issue with variant stripper stripping incorrectly some variants
- Fixed a case of ambient lighting flickering because of previews
- Fixed Decals when rendering multiple camera in a single frame
- Fixed cascade shadow count in shader
- Fixed issue with Stacklit shader with Haze effect
- Fixed an issue with the max sample count for the TAA
- Fixed post-process guard band for XR
- Fixed exposure of emissive of Unlit
- Fixed depth only and motion vector pass for Unlit not working correctly with MSAA
- Fixed an issue with stencil buffer copy causing unnecessary compute dispatches for lighting
- Fixed multi edition issue in FrameSettings
- Fixed issue with SRP batcher and DebugDisplay variant of lit shader
- Fixed issue with debug material mode not doing alpha test
- Fixed "Attempting to draw with missing UAV bindings" errors on Vulkan
- Fixed pre-exposure incorrectly apply to preview
- Fixed issue with duplicate 3D texture in 3D texture altas of volumetric?
- Fixed Camera rendering order (base on the depth parameter)
- Fixed shader graph decals not being cropped by gizmo
- Fixed "Attempting to draw with missing UAV bindings" errors on Vulkan.


### Changed
- ColorPyramid compute shader passes is swapped to pixel shader passes on platforms where the later is faster (Nintendo Switch).
- Removing the simple lightloop used by the simple lit shader
- Whole refactor of reflection system: Planar and reflection probe
- Separated Passthrough from other RenderingPath
- Update several properties naming and caption based on feedback from documentation team
- Remove tile shader variant for transparent backface pass of lit shader
- Rename all HDRenderPipeline to HDRP folder for shaders
- Rename decal property label (based on doc team feedback)
- Lit shader mode now default to Deferred to reduce build time
- Update UI of Emission parameters in shaders
- Improve shader variant stripping including shader graph variant
- Refactored render loop to render realtime probes visible per camera
- Enable SRP batcher by default
- Shader code refactor: Rename LIGHTLOOP_SINGLE_PASS => LIGHTLOOP_DISABLE_TILE_AND_CLUSTER and clean all usage of LIGHTLOOP_TILE_PASS
- Shader code refactor: Move pragma definition of vertex and pixel shader inside pass + Move SURFACE_GRADIENT definition in XXXData.hlsl
- Micro-shadowing in Lit forward now use ambientOcclusion instead of SpecularOcclusion
- Upgraded FrameSettings workflow, DebugMenu and Inspector part relative to it
- Update build light list shader code to support 32 threads in wavefronts on Switch
- LayeredLit layers' foldout are now grouped in one main foldout per layer
- Shadow alpha clip can now be enabled on lit shader and haor shader enven for opaque
- Temporal Antialiasing optimization for Xbox One X
- Parameter depthSlice on SetRenderTarget functions now defaults to -1 to bind the entire resource
- Rename SampleCameraDepth() functions to LoadCameraDepth() and SampleCameraDepth(), same for SampleCameraColor() functions
- Improved Motion Blur quality. 
- Update stereo frame settings values for single-pass instancing and double-wide
- Rearrange FetchDepth functions to prepare for stereo-instancing
- Remove unused _ComputeEyeIndex
- Updated HDRenderPipelineAsset inspector
- Re-enable SRP batcher for metal

## [5.2.0-preview] - 2018-11-27

### Added
- Added option to run Contact Shadows and Volumetrics Voxelization stage in Async Compute
- Added camera freeze debug mode - Allow to visually see culling result for a camera
- Added support of Gizmo rendering before and after postprocess in Editor
- Added support of LuxAtDistance for punctual lights

### Fixed
- Fixed Debug.DrawLine and Debug.Ray call to work in game view
- Fixed DebugMenu's enum resetted on change
- Fixed divide by 0 in refraction causing NaN
- Fixed disable rough refraction support
- Fixed refraction, SSS and atmospheric scattering for VR
- Fixed forward clustered lighting for VR (double-wide).
- Fixed Light's UX to not allow negative intensity
- Fixed HDRenderPipelineAsset inspector broken when displaying its FrameSettings from project windows.
- Fixed forward clustered lighting for VR (double-wide).
- Fixed HDRenderPipelineAsset inspector broken when displaying its FrameSettings from project windows.
- Fixed Decals and SSR diable flags for all shader graph master node (Lit, Fabric, StackLit, PBR)
- Fixed Distortion blend mode for shader graph master node (Lit, StackLit)
- Fixed bent Normal for Fabric master node in shader graph
- Fixed PBR master node lightlayers
- Fixed shader stripping for built-in lit shaders.

### Changed
- Rename "Regular" in Diffusion profile UI "Thick Object"
- Changed VBuffer depth parametrization for volumetric from distanceRange to depthExtent - Require update of volumetric settings - Fog start at near plan
- SpotLight with box shape use Lux unit only

## [5.1.0-preview] - 2018-11-19

### Added

- Added a separate Editor resources file for resources Unity does not take when it builds a Player.
- You can now disable SSR on Materials in Shader Graph.
- Added support for MSAA when the Supported Lit Shader Mode is set to Both. Previously HDRP only supported MSAA for Forward mode.
- You can now override the emissive color of a Material when in debug mode.
- Exposed max light for Light Loop Settings in HDRP asset UI.
- HDRP no longer performs a NormalDBuffer pass update if there are no decals in the Scene.
- Added distant (fall-back) volumetric fog and improved the fog evaluation precision.
- Added an option to reflect sky in SSR.
- Added a y-axis offset for the PlanarReflectionProbe and offset tool.
- Exposed the option to run SSR and SSAO on async compute.
- Added support for the _GlossMapScale parameter in the Legacy to HDRP Material converter.
- Added wave intrinsic instructions for use in Shaders (for AMD GCN).


### Fixed
- Fixed sphere shaped influence handles clamping in Reflection Probes.
- Fixed Reflection Probe data migration for projects created before using HDRP.
- Fixed UI of Layered Material where Unity previously rendered the scrollbar above the Copy button.
- Fixed Material tessellations parameters Start fade distance and End fade distance. Originally, Unity clamped these values when you modified them.
- Fixed various distortion and refraction issues - handle a better fall-back.
- Fixed SSR for multiple views.
- Fixed SSR issues related to self-intersections.
- Fixed shape density volume handle speed.
- Fixed density volume shape handle moving too fast.
- Fixed the Camera velocity pass that we removed by mistake.
- Fixed some null pointer exceptions when disabling motion vectors support.
- Fixed viewports for both the Subsurface Scattering combine pass and the transparent depth prepass.
- Fixed the blend mode pop-up in the UI. It previously did not appear when you enabled pre-refraction.
- Fixed some null pointer exceptions that previously occurred when you disabled motion vectors support.
- Fixed Layered Lit UI issue with scrollbar.
- Fixed cubemap assignation on custom ReflectionProbe.
- Fixed Reflection Probes’ capture settings' shadow distance.
- Fixed an issue with the SRP batcher and Shader variables declaration.
- Fixed thickness and subsurface slots for fabric Shader master node that wasn't appearing with the right combination of flags.
- Fixed d3d debug layer warning.
- Fixed PCSS sampling quality.
- Fixed the Subsurface and transmission Material feature enabling for fabric Shader.
- Fixed the Shader Graph UV node’s dimensions when using it in a vertex Shader.
- Fixed the planar reflection mirror gizmo's rotation.
- Fixed HDRenderPipelineAsset's FrameSettings not showing the selected enum in the Inspector drop-down.
- Fixed an error with async compute.
- MSAA now supports transparency.
- The HDRP Material upgrader tool now converts metallic values correctly.
- Volumetrics now render in Reflection Probes.
- Fixed a crash that occurred whenever you set a viewport size to 0.
- Fixed the Camera physic parameter that the UI previously did not display.
- Fixed issue in pyramid shaped spotlight handles manipulation

### Changed

- Renamed Line shaped Lights to Tube Lights.
- HDRP now uses mean height fog parametrization.
- Shadow quality settings are set to All when you use HDRP (This setting is not visible in the UI when using SRP). This avoids Legacy Graphics Quality Settings disabling the shadows and give SRP full control over the Shadows instead.
- HDRP now internally uses premultiplied alpha for all fog.
- Updated default FrameSettings used for realtime Reflection Probes when you create a new HDRenderPipelineAsset.
- Remove multi-camera support. LWRP and HDRP will not support multi-camera layered rendering.
- Updated Shader Graph subshaders to use the new instancing define.
- Changed fog distance calculation from distance to plane to distance to sphere.
- Optimized forward rendering using AMD GCN by scalarizing the light loop.
- Changed the UI of the Light Editor.
- Change ordering of includes in HDRP Materials in order to reduce iteration time for faster compilation.
- Added a StackLit master node replacing the InspectorUI version. IMPORTANT: All previously authored StackLit Materials will be lost. You need to recreate them with the master node.

## [5.0.0-preview] - 2018-09-28

### Added
- Added occlusion mesh to depth prepass for VR (VR still disabled for now)
- Added a debug mode to display only one shadow at once
- Added controls for the highlight created by directional lights
- Added a light radius setting to punctual lights to soften light attenuation and simulate fill lighting
- Added a 'minRoughness' parameter to all non-area lights (was previously only available for certain light types)
- Added separate volumetric light/shadow dimmers
- Added per-pixel jitter to volumetrics to reduce aliasing artifacts
- Added a SurfaceShading.hlsl file, which implements material-agnostic shading functionality in an efficient manner
- Added support for shadow bias for thin object transmission
- Added FrameSettings to control realtime planar reflection
- Added control for SRPBatcher on HDRP Asset
- Added an option to clear the shadow atlases in the debug menu
- Added a color visualization of the shadow atlas rescale in debug mode
- Added support for disabling SSR on materials
- Added intrinsic for XBone
- Added new light volume debugging tool
- Added a new SSR debug view mode
- Added translaction's scale invariance on DensityVolume
- Added multiple supported LitShadermode and per renderer choice in case of both Forward and Deferred supported
- Added custom specular occlusion mode to Lit Shader Graph Master node

### Fixed
- Fixed a normal bias issue with Stacklit (Was causing light leaking)
- Fixed camera preview outputing an error when both scene and game view where display and play and exit was call
- Fixed override debug mode not apply correctly on static GI
- Fixed issue where XRGraphicsConfig values set in the asset inspector GUI weren't propagating correctly (VR still disabled for now)
- Fixed issue with tangent that was using SurfaceGradient instead of regular normal decoding
- Fixed wrong error message display when switching to unsupported target like IOS
- Fixed an issue with ambient occlusion texture sometimes not being created properly causing broken rendering
- Shadow near plane is no longer limited at 0.1
- Fixed decal draw order on transparent material
- Fixed an issue where sometime the lookup texture used for GGX convolution was broken, causing broken rendering
- Fixed an issue where you wouldn't see any fog for certain pipeline/scene configurations
- Fixed an issue with volumetric lighting where the anisotropy value of 0 would not result in perfectly isotropic lighting
- Fixed shadow bias when the atlas is rescaled
- Fixed shadow cascade sampling outside of the atlas when cascade count is inferior to 4
- Fixed shadow filter width in deferred rendering not matching shader config
- Fixed stereo sampling of depth texture in MSAA DepthValues.shader
- Fixed box light UI which allowed negative and zero sizes, thus causing NaNs
- Fixed stereo rendering in HDRISky.shader (VR)
- Fixed normal blend and blend sphere influence for reflection probe
- Fixed distortion filtering (was point filtering, now trilinear)
- Fixed contact shadow for large distance
- Fixed depth pyramid debug view mode
- Fixed sphere shaped influence handles clamping in reflection probes
- Fixed reflection probes data migration for project created before using hdrp
- Fixed ambient occlusion for Lit Master Node when slot is connected

### Changed
- Use samplerunity_ShadowMask instead of samplerunity_samplerLightmap for shadow mask
- Allow to resize reflection probe gizmo's size
- Improve quality of screen space shadow
- Remove support of projection model for ScreenSpaceLighting (SSR always use HiZ and refraction always Proxy)
- Remove all the debug mode from SSR that are obsolete now
- Expose frameSettings and Capture settings for reflection and planar probe
- Update UI for reflection probe, planar probe, camera and HDRP Asset
- Implement proper linear blending for volumetric lighting via deep compositing as described in the paper "Deep Compositing Using Lie Algebras"
- Changed  planar mapping to match terrain convention (XZ instead of ZX)
- XRGraphicsConfig is no longer Read/Write. Instead, it's read-only. This improves consistency of XR behavior between the legacy render pipeline and SRP
- Change reflection probe data migration code (to update old reflection probe to new one)
- Updated gizmo for ReflectionProbes
- Updated UI and Gizmo of DensityVolume

## [4.0.0-preview] - 2018-09-28

### Added
- Added a new TerrainLit shader that supports rendering of Unity terrains.
- Added controls for linear fade at the boundary of density volumes
- Added new API to control decals without monobehaviour object
- Improve Decal Gizmo
- Implement Screen Space Reflections (SSR) (alpha version, highly experimental)
- Add an option to invert the fade parameter on a Density Volume
- Added a Fabric shader (experimental) handling cotton and silk
- Added support for MSAA in forward only for opaque only
- Implement smoothness fade for SSR
- Added support for AxF shader (X-rite format - require special AxF importer from Unity not part of HDRP)
- Added control for sundisc on directional light (hack)
- Added a new HD Lit Master node that implements Lit shader support for Shader Graph
- Added Micro shadowing support (hack)
- Added an event on HDAdditionalCameraData for custom rendering
- HDRP Shader Graph shaders now support 4-channel UVs.

### Fixed
- Fixed an issue where sometimes the deferred shadow texture would not be valid, causing wrong rendering.
- Stencil test during decals normal buffer update is now properly applied
- Decals corectly update normal buffer in forward
- Fixed a normalization problem in reflection probe face fading causing artefacts in some cases
- Fix multi-selection behavior of Density Volumes overwriting the albedo value
- Fixed support of depth texture for RenderTexture. HDRP now correctly output depth to user depth buffer if RenderTexture request it.
- Fixed multi-selection behavior of Density Volumes overwriting the albedo value
- Fixed support of depth for RenderTexture. HDRP now correctly output depth to user depth buffer if RenderTexture request it.
- Fixed support of Gizmo in game view in the editor
- Fixed gizmo for spot light type
- Fixed issue with TileViewDebug mode being inversed in gameview
- Fixed an issue with SAMPLE_TEXTURECUBE_SHADOW macro
- Fixed issue with color picker not display correctly when game and scene view are visible at the same time
- Fixed an issue with reflection probe face fading
- Fixed camera motion vectors shader and associated matrices to update correctly for single-pass double-wide stereo rendering
- Fixed light attenuation functions when range attenuation is disabled
- Fixed shadow component algorithm fixup not dirtying the scene, so changes can be saved to disk.
- Fixed some GC leaks for HDRP
- Fixed contact shadow not affected by shadow dimmer
- Fixed GGX that works correctly for the roughness value of 0 (mean specular highlgiht will disappeard for perfect mirror, we rely on maxSmoothness instead to always have a highlight even on mirror surface)
- Add stereo support to ShaderPassForward.hlsl. Forward rendering now seems passable in limited test scenes with camera-relative rendering disabled.
- Add stereo support to ProceduralSky.shader and OpaqueAtmosphericScattering.shader.
- Added CullingGroupManager to fix more GC.Alloc's in HDRP
- Fixed rendering when multiple cameras render into the same render texture

### Changed
- Changed the way depth & color pyramids are built to be faster and better quality, thus improving the look of distortion and refraction.
- Stabilize the dithered LOD transition mask with respect to the camera rotation.
- Avoid multiple depth buffer copies when decals are present
- Refactor code related to the RT handle system (No more normal buffer manager)
- Remove deferred directional shadow and move evaluation before lightloop
- Add a function GetNormalForShadowBias() that material need to implement to return the normal used for normal shadow biasing
- Remove Jimenez Subsurface scattering code (This code was disabled by default, now remove to ease maintenance)
- Change Decal API, decal contribution is now done in Material. Require update of material using decal
- Move a lot of files from CoreRP to HDRP/CoreRP. All moved files weren't used by Ligthweight pipeline. Long term they could move back to CoreRP after CoreRP become out of preview
- Updated camera inspector UI
- Updated decal gizmo
- Optimization: The objects that are rendered in the Motion Vector Pass are not rendered in the prepass anymore
- Removed setting shader inclue path via old API, use package shader include paths
- The default value of 'maxSmoothness' for punctual lights has been changed to 0.99
- Modified deferred compute and vert/frag shaders for first steps towards stereo support
- Moved material specific Shader Graph files into corresponding material folders.
- Hide environment lighting settings when enabling HDRP (Settings are control from sceneSettings)
- Update all shader includes to use absolute path (allow users to create material in their Asset folder)
- Done a reorganization of the files (Move ShaderPass to RenderPipeline folder, Move all shadow related files to Lighting/Shadow and others)
- Improved performance and quality of Screen Space Shadows

## [3.3.0-preview]

### Added
- Added an error message to say to use Metal or Vulkan when trying to use OpenGL API
- Added a new Fabric shader model that supports Silk and Cotton/Wool
- Added a new HDRP Lighting Debug mode to visualize Light Volumes for Point, Spot, Line, Rectangular and Reflection Probes
- Add support for reflection probe light layers
- Improve quality of anisotropic on IBL

### Fixed
- Fix an issue where the screen where darken when rendering camera preview
- Fix display correct target platform when showing message to inform user that a platform is not supported
- Remove workaround for metal and vulkan in normal buffer encoding/decoding
- Fixed an issue with color picker not working in forward
- Fixed an issue where reseting HDLight do not reset all of its parameters
- Fixed shader compile warning in DebugLightVolumes.shader

### Changed
- Changed default reflection probe to be 256x256x6 and array size to be 64
- Removed dependence on the NdotL for thickness evaluation for translucency (based on artist's input)
- Increased the precision when comparing Planar or HD reflection probe volumes
- Remove various GC alloc in C#. Slightly better performance

## [3.2.0-preview]

### Added
- Added a luminance meter in the debug menu
- Added support of Light, reflection probe, emissive material, volume settings related to lighting to Lighting explorer
- Added support for 16bit shadows

### Fixed
- Fix issue with package upgrading (HDRP resources asset is now versionned to worarkound package manager limitation)
- Fix HDReflectionProbe offset displayed in gizmo different than what is affected.
- Fix decals getting into a state where they could not be removed or disabled.
- Fix lux meter mode - The lux meter isn't affected by the sky anymore
- Fix area light size reset when multi-selected
- Fix filter pass number in HDUtils.BlitQuad
- Fix Lux meter mode that was applying SSS
- Fix planar reflections that were not working with tile/cluster (olbique matrix)
- Fix debug menu at runtime not working after nested prefab PR come to trunk
- Fix scrolling issue in density volume

### Changed
- Shader code refactor: Split MaterialUtilities file in two parts BuiltinUtilities (independent of FragInputs) and MaterialUtilities (Dependent of FragInputs)
- Change screen space shadow rendertarget format from ARGB32 to RG16

## [3.1.0-preview]

### Added
- Decal now support per channel selection mask. There is now two mode. One with BaseColor, Normal and Smoothness and another one more expensive with BaseColor, Normal, Smoothness, Metal and AO. Control is on HDRP Asset. This may require to launch an update script for old scene: 'Edit/Render Pipeline/Single step upgrade script/Upgrade all DecalMaterial MaskBlendMode'.
- Decal now supports depth bias for decal mesh, to prevent z-fighting
- Decal material now supports draw order for decal projectors
- Added LightLayers support (Base on mask from renderers name RenderingLayers and mask from light name LightLayers - if they match, the light apply) - cost an extra GBuffer in deferred (more bandwidth)
- When LightLayers is enabled, the AmbientOclusion is store in the GBuffer in deferred path allowing to avoid double occlusion with SSAO. In forward the double occlusion is now always avoided.
- Added the possibility to add an override transform on the camera for volume interpolation
- Added desired lux intensity and auto multiplier for HDRI sky
- Added an option to disable light by type in the debug menu
- Added gradient sky
- Split EmissiveColor and bakeDiffuseLighting in forward avoiding the emissiveColor to be affect by SSAO
- Added a volume to control indirect light intensity
- Added EV 100 intensity unit for area lights
- Added support for RendererPriority on Renderer. This allow to control order of transparent rendering manually. HDRP have now two stage of sorting for transparent in addition to bact to front. Material have a priority then Renderer have a priority.
- Add Coupling of (HD)Camera and HDAdditionalCameraData for reset and remove in inspector contextual menu of Camera
- Add Coupling of (HD)ReflectionProbe and HDAdditionalReflectionData for reset and remove in inspector contextual menu of ReflectoinProbe
- Add macro to forbid unity_ObjectToWorld/unity_WorldToObject to be use as it doesn't handle camera relative rendering
- Add opacity control on contact shadow

### Fixed
- Fixed an issue with PreIntegratedFGD texture being sometimes destroyed and not regenerated causing rendering to break
- PostProcess input buffers are not copied anymore on PC if the viewport size matches the final render target size
- Fixed an issue when manipulating a lot of decals, it was displaying a lot of errors in the inspector
- Fixed capture material with reflection probe
- Refactored Constant Buffers to avoid hitting the maximum number of bound CBs in some cases.
- Fixed the light range affecting the transform scale when changed.
- Snap to grid now works for Decal projector resizing.
- Added a warning for 128x128 cookie texture without mipmaps
- Replace the sampler used for density volumes for correct wrap mode handling

### Changed
- Move Render Pipeline Debug "Windows from Windows->General-> Render Pipeline debug windows" to "Windows from Windows->Analysis-> Render Pipeline debug windows"
- Update detail map formula for smoothness and albedo, goal it to bright and dark perceptually and scale factor is use to control gradient speed
- Refactor the Upgrade material system. Now a material can be update from older version at any time. Call Edit/Render Pipeline/Upgrade all Materials to newer version
- Change name EnableDBuffer to EnableDecals at several place (shader, hdrp asset...), this require a call to Edit/Render Pipeline/Upgrade all Materials to newer version to have up to date material.
- Refactor shader code: BakeLightingData structure have been replace by BuiltinData. Lot of shader code have been remove/change.
- Refactor shader code: All GBuffer are now handled by the deferred material. Mean ShadowMask and LightLayers are control by lit material in lit.hlsl and not outside anymore. Lot of shader code have been remove/change.
- Refactor shader code: Rename GetBakedDiffuseLighting to ModifyBakedDiffuseLighting. This function now handle lighting model for transmission too. Lux meter debug mode is factor outisde.
- Refactor shader code: GetBakedDiffuseLighting is not call anymore in GBuffer or forward pass, including the ConvertSurfaceDataToBSDFData and GetPreLightData, this is done in ModifyBakedDiffuseLighting now
- Refactor shader code: Added a backBakeDiffuseLighting to BuiltinData to handle lighting for transmission
- Refactor shader code: Material must now call InitBuiltinData (Init all to zero + init bakeDiffuseLighting and backBakeDiffuseLighting ) and PostInitBuiltinData

## [3.0.0-preview]

### Fixed
- Fixed an issue with distortion that was using previous frame instead of current frame
- Fixed an issue where disabled light where not upgrade correctly to the new physical light unit system introduce in 2.0.5-preview

### Changed
- Update assembly definitions to output assemblies that match Unity naming convention (Unity.*).

## [2.0.5-preview]

### Added
- Add option supportDitheringCrossFade on HDRP Asset to allow to remove shader variant during player build if needed
- Add contact shadows for punctual lights (in additional shadow settings), only one light is allowed to cast contact shadows at the same time and so at each frame a dominant light is choosed among all light with contact shadows enabled.
- Add PCSS shadow filter support (from SRP Core)
- Exposed shadow budget parameters in HDRP asset
- Add an option to generate an emissive mesh for area lights (currently rectangle light only). The mesh fits the size, intensity and color of the light.
- Add an option to the HDRP asset to increase the resolution of volumetric lighting.
- Add additional ligth unit support for punctual light (Lumens, Candela) and area lights (Lumens, Luminance)
- Add dedicated Gizmo for the box Influence volume of HDReflectionProbe / PlanarReflectionProbe

### Changed
- Re-enable shadow mask mode in debug view
- SSS and Transmission code have been refactored to be able to share it between various material. Guidelines are in SubsurfaceScattering.hlsl
- Change code in area light with LTC for Lit shader. Magnitude is now take from FGD texture instead of a separate texture
- Improve camera relative rendering: We now apply camera translation on the model matrix, so before the TransformObjectToWorld(). Note: unity_WorldToObject and unity_ObjectToWorld must never be used directly.
- Rename positionWS to positionRWS (Camera relative world position) at a lot of places (mainly in interpolator and FragInputs). In case of custom shader user will be required to update their code.
- Rename positionWS, capturePositionWS, proxyPositionWS, influencePositionWS to positionRWS, capturePositionRWS, proxyPositionRWS, influencePositionRWS (Camera relative world position) in LightDefinition struct.
- Improve the quality of trilinear filtering of density volume textures.
- Improve UI for HDReflectionProbe / PlanarReflectionProbe

### Fixed
- Fixed a shader preprocessor issue when compiling DebugViewMaterialGBuffer.shader against Metal target
- Added a temporary workaround to Lit.hlsl to avoid broken lighting code with Metal/AMD
- Fixed issue when using more than one volume texture mask with density volumes.
- Fixed an error which prevented volumetric lighting from working if no density volumes with 3D textures were present.
- Fix contact shadows applied on transmission
- Fix issue with forward opaque lit shader variant being removed by the shader preprocessor
- Fixed compilation errors on Nintendo Switch (limited XRSetting support).
- Fixed apply range attenuation option on punctual light
- Fixed issue with color temperature not take correctly into account with static lighting
- Don't display fog when diffuse lighting, specular lighting, or lux meter debug mode are enabled.

## [2.0.4-preview]

### Fixed
- Fix issue when disabling rough refraction and building a player. Was causing a crash.

## [2.0.3-preview]

### Added
- Increased debug color picker limit up to 260k lux

## [2.0.2-preview]

### Added
- Add Light -> Planar Reflection Probe command
- Added a false color mode in rendering debug
- Add support for mesh decals
- Add flag to disable projector decals on transparent geometry to save performance and decal texture atlas space
- Add ability to use decal diffuse map as mask only
- Add visualize all shadow masks in lighting debug
- Add export of normal and roughness buffer for forwardOnly and when in supportOnlyForward mode for forward
- Provide a define in lit.hlsl (FORWARD_MATERIAL_READ_FROM_WRITTEN_NORMAL_BUFFER) when output buffer normal is used to read the normal and roughness instead of caclulating it (can save performance, but lower quality due to compression)
- Add color swatch to decal material

### Changed
- Change Render -> Planar Reflection creation to 3D Object -> Mirror
- Change "Enable Reflector" name on SpotLight to "Angle Affect Intensity"
- Change prototype of BSDFData ConvertSurfaceDataToBSDFData(SurfaceData surfaceData) to BSDFData ConvertSurfaceDataToBSDFData(uint2 positionSS, SurfaceData surfaceData)

### Fixed
- Fix issue with StackLit in deferred mode with deferredDirectionalShadow due to GBuffer not being cleared. Gbuffer is still not clear and issue was fix with the new Output of normal buffer.
- Fixed an issue where interpolation volumes were not updated correctly for reflection captures.
- Fixed an exception in Light Loop settings UI

## [2.0.1-preview]

### Added
- Add stripper of shader variant when building a player. Save shader compile time.
- Disable per-object culling that was executed in C++ in HD whereas it was not used (Optimization)
- Enable texture streaming debugging (was not working before 2018.2)
- Added Screen Space Reflection with Proxy Projection Model
- Support correctly scene selection for alpha tested object
- Add per light shadow mask mode control (i.e shadow mask distance and shadow mask). It use the option NonLightmappedOnly
- Add geometric filtering to Lit shader (allow to reduce specular aliasing)
- Add shortcut to create DensityVolume and PlanarReflection in hierarchy
- Add a DefaultHDMirrorMaterial material for PlanarReflection
- Added a script to be able to upgrade material to newer version of HDRP
- Removed useless duplication of ForwardError passes.
- Add option to not compile any DEBUG_DISPLAY shader in the player (Faster build) call Support Runtime Debug display

### Changed
- Changed SupportForwardOnly to SupportOnlyForward in render pipeline settings
- Changed versioning variable name in HDAdditionalXXXData from m_version to version
- Create unique name when creating a game object in the rendering menu (i.e Density Volume(2))
- Re-organize various files and folder location to clean the repository
- Change Debug windows name and location. Now located at:  Windows -> General -> Render Pipeline Debug

### Removed
- Removed GlobalLightLoopSettings.maxPlanarReflectionProbes and instead use value of GlobalLightLoopSettings.planarReflectionProbeCacheSize
- Remove EmissiveIntensity parameter and change EmissiveColor to be HDR (Matching Builtin Unity behavior) - Data need to be updated - Launch Edit -> Single Step Upgrade Script -> Upgrade all Materials emissionColor

### Fixed
- Fix issue with LOD transition and instancing
- Fix discrepency between object motion vector and camera motion vector
- Fix issue with spot and dir light gizmo axis not highlighted correctly
- Fix potential crash while register debug windows inputs at startup
- Fix warning when creating Planar reflection
- Fix specular lighting debug mode (was rendering black)
- Allow projector decal with null material to allow to configure decal when HDRP is not set
- Decal atlas texture offset/scale is updated after allocations (used to be before so it was using date from previous frame)

## [2018.1 experimental]

### Added
- Configure the VolumetricLightingSystem code path to be on by default
- Trigger a build exception when trying to build an unsupported platform
- Introduce the VolumetricLightingController component, which can (and should) be placed on the camera, and allows one to control the near and the far plane of the V-Buffer (volumetric "froxel" buffer) along with the depth distribution (from logarithmic to linear)
- Add 3D texture support for DensityVolumes
- Add a better mapping of roughness to mipmap for planar reflection
- The VolumetricLightingSystem now uses RTHandles, which allows to save memory by sharing buffers between different cameras (history buffers are not shared), and reduce reallocation frequency by reallocating buffers only if the rendering resolution increases (and suballocating within existing buffers if the rendering resolution decreases)
- Add a Volumetric Dimmer slider to lights to control the intensity of the scattered volumetric lighting
- Add UV tiling and offset support for decals.
- Add mipmapping support for volume 3D mask textures

### Changed
- Default number of planar reflection change from 4 to 2
- Rename _MainDepthTexture to _CameraDepthTexture
- The VolumetricLightingController has been moved to the Interpolation Volume framework and now functions similarly to the VolumetricFog settings
- Update of UI of cookie, CubeCookie, Reflection probe and planar reflection probe to combo box
- Allow enabling/disabling shadows for area lights when they are set to baked.
- Hide applyRangeAttenuation and FadeDistance for directional shadow as they are not used

### Removed
- Remove Resource folder of PreIntegratedFGD and add the resource to RenderPipeline Asset

### Fixed
- Fix ConvertPhysicalLightIntensityToLightIntensity() function used when creating light from script to match HDLightEditor behavior
- Fix numerical issues with the default value of mean free path of volumetric fog
- Fix the bug preventing decals from coexisting with density volumes
- Fix issue with alpha tested geometry using planar/triplanar mapping not render correctly or flickering (due to being wrongly alpha tested in depth prepass)
- Fix meta pass with triplanar (was not handling correctly the normal)
- Fix preview when a planar reflection is present
- Fix Camera preview, it is now a Preview cameraType (was a SceneView)
- Fix handling unknown GPUShadowTypes in the shadow manager.
- Fix area light shapes sent as point lights to the baking backends when they are set to baked.
- Fix unnecessary division by PI for baked area lights.
- Fix line lights sent to the lightmappers. The backends don't support this light type.
- Fix issue with shadow mask framesettings not correctly taken into account when shadow mask is enabled for lighting.
- Fix directional light and shadow mask transition, they are now matching making smooth transition
- Fix banding issues caused by high intensity volumetric lighting
- Fix the debug window being emptied on SRP asset reload
- Fix issue with debug mode not correctly clearing the GBuffer in editor after a resize
- Fix issue with ResetMaterialKeyword not resetting correctly ToggleOff/Roggle Keyword
- Fix issue with motion vector not render correctly if there is no depth prepass in deferred

## [2018.1.0f2]

### Added
- Screen Space Refraction projection model (Proxy raycasting, HiZ raymarching)
- Screen Space Refraction settings as volume component
- Added buffered frame history per camera
- Port Global Density Volumes to the Interpolation Volume System.
- Optimize ImportanceSampleLambert() to not require the tangent frame.
- Generalize SampleVBuffer() to handle different sampling and reconstruction methods.
- Improve the quality of volumetric lighting reprojection.
- Optimize Morton Order code in the Subsurface Scattering pass.
- Planar Reflection Probe support roughness (gaussian convolution of captured probe)
- Use an atlas instead of a texture array for cluster transparent decals
- Add a debug view to visualize the decal atlas
- Only store decal textures to atlas if decal is visible, debounce out of memory decal atlas warning.
- Add manipulator gizmo on decal to improve authoring workflow
- Add a minimal StackLit material (work in progress, this version can be used as template to add new material)

### Changed
- EnableShadowMask in FrameSettings (But shadowMaskSupport still disable by default)
- Forced Planar Probe update modes to (Realtime, Every Update, Mirror Camera)
- Screen Space Refraction proxy model uses the proxy of the first environment light (Reflection probe/Planar probe) or the sky
- Moved RTHandle static methods to RTHandles
- Renamed RTHandle to RTHandleSystem.RTHandle
- Move code for PreIntegratedFDG (Lit.shader) into its dedicated folder to be share with other material
- Move code for LTCArea (Lit.shader) into its dedicated folder to be share with other material

### Removed
- Removed Planar Probe mirror plane position and normal fields in inspector, always display mirror plane and normal gizmos

### Fixed
- Fix fog flags in scene view is now taken into account
- Fix sky in preview windows that were disappearing after a load of a new level
- Fix numerical issues in IntersectRayAABB().
- Fix alpha blending of volumetric lighting with transparent objects.
- Fix the near plane of the V-Buffer causing out-of-bounds look-ups in the clustered data structure.
- Depth and color pyramid are properly computed and sampled when the camera renders inside a viewport of a RTHandle.
- Fix decal atlas debug view to work correctly when shadow atlas view is also enabled

## [2018.1.0b13]

...<|MERGE_RESOLUTION|>--- conflicted
+++ resolved
@@ -67,12 +67,8 @@
 - Remove SunDisk and Sun Halo size from directional light
 - Remove all obsolete wind code from shader
 - Renamed DecalProjectorComponent into DecalProjector for API alignment.
-<<<<<<< HEAD
+- Improved the Volume UI and made them Global by default
 - Remove very high quality shadow option
-=======
-- Improved the Volume UI and made them Global by default
-
->>>>>>> dc09aba6
 
 ## [6.7.0-preview] - 2019-05-16
 
