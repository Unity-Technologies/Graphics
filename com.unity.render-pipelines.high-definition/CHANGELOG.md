# Changelog
All notable changes to this package will be documented in this file.

The format is based on [Keep a Changelog](http://keepachangelog.com/en/1.0.0/)
and this project adheres to [Semantic Versioning](http://semver.org/spec/v2.0.0.html).

## [Unreleased]

### Added
- Add XR setting to control camera jitter for temporal effects #6259
- Added an error message in the DrawRenderers custom pass when rendering opaque objects with an HDRP asset in DeferredOnly mode.
- Added Light decomposition lighting debugging modes and support in AOV
- Added exposure compensation to Fixed exposure mode
- Added an info box to warn about depth test artifacts when rendering object twice in custom passes with MSAA.

### Fixed
- Fixed an issue where a dynamic sky changing any frame may not update the ambient probe.
- Fixed an issue where default volume would not update when switching profile.
- Fixed an issue where AO override would not override specular occlusion.
- Fixed an issue where Volume inspector might not refresh correctly in some cases.
- Fixed an issue related to the envlightdatasrt not being bound in recursive rendering.
- Fixed issue with uncached reflection probe cameras reseting the debug mode (case 1224601)
- Fixed issue with atmospheric fog turning black if a planar reflection probe is placed below ground level. (case 1226588)
- Fix when rescale probe all direction below zero (1219246)
- Fixed issue with resources being accessed before initialization process has been performed completely. 
- Fixed render texture with XR
- Fixed sRGB mismatch with XR SDK
- Fixed XR single-pass with Mock HMD plugin
- Fixed XR culling with multiple cameras
- Fixed shadow cascade tooltip when using the metric mode (case 1229232)
- Focus on Decal uses the extends of the projectors
- Fixed how the area light influence volume is computed to match rasterization.
- Fixed usage of light size data that are not available at runtime.
- Fixed light type resolution when performing a reset on HDAdditionalLightData (case 1220931)
- Fixed drag area width at left of Light's intensity field in Inspector.
- Fix for issue that prevented scene from being completely saved when baked reflection probes are present and lighting is set to auto generate.
- Fixed the depth buffer copy made before custom pass after opaque and normal injection point.
- Fixed a weird behavior in the scalable settings drawing when the space becomes tiny (1212045).
- Fixed an usage of a a compute buffer not bound (1229964)
- Fixed an issue where unncessarily serialized members in StaticLightingSky component would change each time the scene is changed.
- Fix issues in the post process system with RenderTexture being invalid in some cases, causing rendering problems.
- Fixed an issue where changing the default volume profile from another inspector would not update the default volume editor.
- Fix for range compression factor for probes going negative (now clamped to positive values).
- Fixed path validation when creating new volume profile (case 1229933)
- Fixed the debug exposure mode for display sky reflection and debug view baked lighting
- Fixed various object leaks in HDRP.
- Fix for assertion triggering sometimes when saving a newly created lit shader graph (case 1230996)
- Fixed an issue with the specularFGD term being used when the material has a clear coat (lit shader).
- Fixed MSAA depth resolve when there is no motion vectors
- Fix issue causing wrong planar reflection rendering when more than one camera is present.
- Fixed culling of planar reflection probes that change position (case 1218651)
- Fixed null reference when processing lightprobe (case 1235285)
- Fix black screen in XR when HDRP package is present but not used.
- Fixed an issue that was collapsing the volume components in the HDRP default settings
- Fixed NaN which can appear with real time reflection and inf value
- Fixed warning about missing bound decal buffer
- Fix black screen in XR when HDRP package is present but not used.
- Fixed shader warning on Xbox for ResolveStencilBuffer.compute. 
- Fixed unneeded cookie texture allocation for cone stop lights.
- Fixed issue when toggling anything in HDRP asset that will produce an error (case 1238155)
- Diffusion Profile and Material references in HDRP materials are now correctly exported to unity packages. Note that the diffusion profile or the material references need to be edited once before this can work properly.
- Fixed shadowmask UI now correctly showing shadowmask disable
- Fixed the indirect diffuse texture not being ignored when it should (ray tracing disabled).
- Fixed depth prepass and postpass being disabled after changing the shader in the material UI.
- Fixed a performance issue with stochastic ray traced area shadows.
- Made more explicit the warning about raytracing and asynchronous compute. Also fixed the condition in which it appears.
- Fixed a null ref exception in static sky when the default volume profile is invalid.
- Fixed an error about procedural sky being logged by mistake.
- Fixed flickering of the game/scene view when lookdev is running.
<<<<<<< HEAD
- Removed logic in the UI to disable parameters for contact shadows and fog volume components as it was going against the concept of the volume system.
=======
- Fixed some GCAlloc in the debug window.
>>>>>>> c4bbd9f9

### Changed
- Rejecting history for ray traced reflections based on a threshold evaluated on the neighborhood of the sampled history.
- Renamed "Environment" to "Reflection Probes" in tile/cluster debug menu.
- Utilities namespace is obsolete, moved its content to UnityEngine.Rendering (case 1204677)
- All custom pass volumes are now executed for one injection point instead of the first one.
- Optimized PrepareLightsForGPU (cost reduced by over 25%) and PrepareGPULightData (around twice as fast now).
- Rejecting history for ray traced reflections based on a threshold evaluated on the neighborhood of the sampled history.
- Renamed "Environment" to "Reflection Probes" in tile/cluster debug menu.
- Debug exposure in debug menu have been replace to debug exposure compensation in EV100 space and is always visible.

## [7.3.0] - 2020-03-11

### Added
- Added the exposure sliders to the planar reflection probe preview
- Added a warning and workaround instructions that appear when you enable XR single-pass after the first frame with the XR SDK.
- Added an "enable" toggle to the SSR volume component.

### Fixed
- Fixed issue with AssetPostprocessors dependencies causing models to be imported twice when upgrading the package version.
- Fix player build DX12
- Fix issue with AO being misaligned when multiple view are visible.
- Fix issue that caused the clamp of camera rotation motion for motion blur to be ineffective.
- Fixed culling of lights with XR SDK
- Fixed memory stomp in shadow caching code, leading to overflow of Shadow request array and runtime errors.
- Fixed an issue related to transparent objects reading the ray traced indirect diffuse buffer
- Fixed an issue with filtering ray traced area lights when the intensity is high or there is an exposure.
- Fixed ill-formed include path in Depth Of Field shader.
- Fixed a bug in semi-transparent shadows (object further than the light casting shadows)
- Fix state enabled of default volume profile when in package.
- Fixed removal of MeshRenderer and MeshFilter on adding Light component. 
- Fixed a bug in debug light volumes.
- Fixed the culling was not disposed error in build log.
- Fixed an issue where fog sky color mode could sample NaNs in the sky cubemap.
- Fixed a leak in the PBR sky renderer.
- Added a tooltip to the Ambient Mode parameter in the Visual Envionment volume component.
- Static lighting sky now takes the default volume into account (this fixes discrepancies between baked and realtime lighting).
- Fixed a leak in the sky system.
- Hide reflection probes in the renderer components.
- Removed MSAA Buffers allocation when lit shader mode is set to "deferred only".
- Fixed invalid cast for realtime reflection probes (case 1220504)
- Fixed invalid game view rendering when disabling all cameras in the scene (case 1105163)
- Fixed infinite reload loop while displaying Light's Shadow's Link Light Layer in Inspector of Prefab Asset.
- Fixed the cookie atlas size and planar atlas size being too big after an upgrade of the HDRP asset.
- Fixed alpha clipping test (comparison was '>', now '>=')
- Fixed preview camera (eg. shader graph preview) when path tracing is on
- Fixed DXR player build
- Fixed compilation issue with linux vulkan and raytrace shader
- Fixed the HDRP asset migration code not being called after an upgrade of the package
- Fixed draw renderers custom pass out of bound exception
- Fixed an issue with emissive light meshes not being in the RAS.
- Fixed a warning due to StaticLightingSky when reloading domain in some cases.
- Fixed the MaxLightCount being displayed when the light volume debug menu is on ColorAndEdge.
- Fix an exception in case two LOD levels are using the same mesh renderer.
- Fixed error in the console when switching shader to decal in the material UI.
- Fixed z-fighting in scene view when scene lighting is off (case 1203927)
- Fixed some typos in debug menu (case 1224594)
- Fixed an issue with refraction model and ray traced recursive rendering (case 1198578).
- Fixed cubemap thumbnail generation at project load time. 
- Half fixed shuriken particle light that cast shadows (only the first one will be correct)

### Changed
- Renamed the cubemap used for diffuse convolution to a more explicit name for the memory profiler.
- Light dimmer can now get values higher than one and was renamed to multiplier in the UI. 
- Removed info box requesting volume component for Visual Environment and updated the documentation with the relevant information.
- Add range-based clipping to box lights (case 1178780)
- Improve area light culling (case 1085873)
- Light Hierarchy debug mode can now adjust Debug Exposure for visualizing high exposure scenes.
- Changed the diffusion profile warning on the material to an info and changed the message to be more precise.

## [7.2.0] - 2020-02-10

### Added
- Added the possibility to have ray traced colored and semi-transparent shadows on directional lights.
- Exposed the debug overlay ratio in the debug menu.
- Added a separate frame settings for tonemapping alongside color grading.
- Added the receive fog option in the material UI for ShaderGraphs.
- Added a public virtual bool in the custom post processes API to specify if a post processes should be executed in the scene view.
- Added a menu option that checks scene issues with ray tracing. Also removed the previously existing warning at runtime.
- Added Contrast Adaptive Sharpen (CAS) Upscaling effect.
- Added APIs to update probe settings at runtime.
- Added documentation for the rayTracingSupported method in HDRP
- Added user-selectable format for the post processing passes. 
- Added support for alpha channel in some post-processing passes (DoF, TAA, Uber).
- Added warnings in FrameSettings inspector when using DXR and atempting to use Asynchronous Execution.
- Exposed Stencil bits that can be used by the user.
- Added history rejection based on velocity of intersected objects for directional, point and spot lights.
- Added a affectsVolumetric field to the HDAdditionalLightData API to know if light affects volumetric fog.
- Add OS and Hardware check in the Wizard fixes for DXR.
- Added option to exclude camera motion from motion blur.
- Added semi-transparent shadows for point and spot lights.
- Added support for semi-transparent shadow for unlit shader and unlit shader graph.
- Added the alpha clip enabled toggle to the material UI for all HDRP shader graphs.
- Added Material Samples to explain how to use the lit shader features
- Added an initial implementation of ray traced sub surface scattering
- Added AssetPostprocessors and Shadergraphs to handle Arnold Standard Surface and 3DsMax Physical material import from FBX. 
- Added support for Smoothness Fade start work when enabling ray traced reflections.
- Added Contact shadow, Micro shadows and Screen space refraction API documentation.
- Added script documentation for SSR, SSAO (ray tracing), GI, Light Cluster, RayTracingSettings, Ray Counters, etc.
- Added path tracing support for refraction and internal reflections.
- Added support for Thin Refraction Model and Lit's Clear Coat in Path Tracing.
- Added the Tint parameter to Sky Colored Fog.

### Fixed
- Update documentation of HDRISky-Backplate, precise how to have Ambient Occlusion on the Backplate
- Fixed TerrainLitGUI when per-pixel normal property is not present.
- Fixed a bug due to depth history begin overriden too soon
- Fixed issue that caused Distortion UI to appear in Lit.
- Fixed several issues with decal duplicating when editing them.
- Fixed initialization of volumetric buffer params (1204159)
- Fixed an issue where frame count was incorrectly reset for the game view, causing temporal processes to fail.
- Fixed Culling group was not disposed error.
- Fixed issues on some GPU that do not support gathers on integer textures.
- Fixed an issue with ambient probe not being initialized for the first frame after a domain reload for volumetric fog.
- Fixed the scene visibility of decal projectors and density volumes
- Fixed a leak in sky manager.
- Fixed an issue where entering playmode while the light editor is opened would produce null reference exceptions.
- Fixed the debug overlay overlapping the debug menu at runtime.
- Fixed an issue with the framecount when changing scene.
- Fixed errors that occurred when using invalid near and far clip plane values for planar reflections.
- Fixed issue with motion blur sample weighting function.
- Fixed motion vectors in MSAA.
- Fixed sun flare blending (case 1205862).
- Fixed a lot of issues related to ray traced screen space shadows.
- Fixed memory leak caused by apply distortion material not being disposed.
- Fixed Reflection probe incorrectly culled when moving its parent (case 1207660)
- Fixed a nullref when upgrading the Fog volume components while the volume is opened in the inspector.
- Fix issues where decals on PS4 would not correctly write out the tile mask causing bits of the decal to go missing.
- Use appropriate label width and text content so the label is completely visible
- Fixed an issue where final post process pass would not output the default alpha value of 1.0 when using 11_11_10 color buffer format.
- Fixed SSR issue after the MSAA Motion Vector fix.
- Fixed an issue with PCSS on directional light if punctual shadow atlas was not allocated.
- Fixed an issue where shadow resolution would be wrong on the first face of a baked reflection probe.
- Fixed issue with PCSS softness being incorrect for cascades different than the first one.
- Fixed custom post process not rendering when using multiple HDRP asset in quality settings
- Fixed probe gizmo missing id (case 1208975)
- Fixed a warning in raytracingshadowfilter.compute
- Fixed issue with AO breaking with small near plane values.
- Fixed custom post process Cleanup function not called in some cases.
- Fixed shader warning in AO code.
- Fixed a warning in simpledenoiser.compute
- Fixed tube and rectangle light culling to use their shape instead of their range as a bounding box.
- Fixed caused by using gather on a UINT texture in motion blur. 
- Fix issue with ambient occlusion breaking when dynamic resolution is active.
- Fixed some possible NaN causes in Depth of Field.
- Fixed Custom Pass nullref due to the new Profiling Sample API changes
- Fixed the black/grey screen issue on after post process Custom Passes in non dev builds.
- Fixed particle lights.
- Improved behavior of lights and probe going over the HDRP asset limits.
- Fixed issue triggered when last punctual light is disabled and more than one camera is used.
- Fixed Custom Pass nullref due to the new Profiling Sample API changes
- Fixed the black/grey screen issue on after post process Custom Passes in non dev builds.
- Fixed XR rendering locked to vsync of main display with Standalone Player.
- Fixed custom pass cleanup not called at the right time when using multiple volumes.
- Fixed an issue on metal with edge of decal having artifact by delaying discard of fragments during decal projection
- Fixed various shader warning
- Fixing unnecessary memory allocations in the ray tracing cluster build
- Fixed duplicate column labels in LightEditor's light tab
- Fixed white and dark flashes on scenes with very high or very low exposure when Automatic Exposure is being used.
- Fixed an issue where passing a null ProfilingSampler would cause a null ref exception.
- Fixed memory leak in Sky when in matcap mode.
- Fixed compilation issues on platform that don't support VR.
- Fixed migration code called when we create a new HDRP asset.
- Fixed RemoveComponent on Camera contextual menu to not remove Camera while a component depend on it.
- Fixed an issue where ambient occlusion and screen space reflections editors would generate null ref exceptions when HDRP was not set as the current pipeline.
- Fixed a null reference exception in the probe UI when no HDRP asset is present.
- Fixed the outline example in the doc (sampling range was dependent on screen resolution)
- Fixed a null reference exception in the HDRI Sky editor when no HDRP asset is present.
- Fixed an issue where Decal Projectors created from script where rotated around the X axis by 90°.
- Fixed frustum used to compute Density Volumes visibility when projection matrix is oblique.
- Fixed a null reference exception in Path Tracing, Recursive Rendering and raytraced Global Illumination editors when no HDRP asset is present.
- Fix for NaNs on certain geometry with Lit shader -- [case 1210058](https://fogbugz.unity3d.com/f/cases/1210058/)
- Fixed an issue where ambient occlusion and screen space reflections editors would generate null ref exceptions when HDRP was not set as the current pipeline.
- Fixed a null reference exception in the probe UI when no HDRP asset is present.
- Fixed the outline example in the doc (sampling range was dependent on screen resolution)
- Fixed a null reference exception in the HDRI Sky editor when no HDRP asset is present.
- Fixed an issue where materials newly created from the contextual menu would have an invalid state, causing various problems until it was edited.
- Fixed transparent material created with ZWrite enabled (now it is disabled by default for new transparent materials)
- Fixed mouseover on Move and Rotate tool while DecalProjector is selected.
- Fixed wrong stencil state on some of the pixel shader versions of deferred shader.
- Fixed an issue where creating decals at runtime could cause a null reference exception.
- Fixed issue that displayed material migration dialog on the creation of new project.
- Fixed various issues with time and animated materials (cases 1210068, 1210064).
- Updated light explorer with latest changes to the Fog and fixed issues when no visual environment was present.
- Fixed not handleling properly the recieve SSR feature with ray traced reflections
- Shadow Atlas is no longer allocated for area lights when they are disabled in the shader config file.
- Avoid MRT Clear on PS4 as it is not implemented yet.
- Fixed runtime debug menu BitField control.
- Fixed the radius value used for ray traced directional light.
- Fixed compilation issues with the layered lit in ray tracing shaders.
- Fixed XR autotests viewport size rounding
- Fixed mip map slider knob displayed when cubemap have no mipmap
- Remove unnecessary skip of material upgrade dialog box.
- Fixed the profiling sample mismatch errors when enabling the profiler in play mode
- Fixed issue that caused NaNs in reflection probes on consoles.
- Fixed adjusting positive axis of Blend Distance slides the negative axis in the density volume component.
- Fixed the blend of reflections based on the weight.
- Fixed fallback for ray traced reflections when denoising is enabled.
- Fixed error spam issue with terrain detail terrainDetailUnsupported (cases 1211848)
- Fixed hardware dynamic resolution causing cropping/scaling issues in scene view (case 1158661)
- Fixed Wizard check order for `Hardware and OS` and `Direct3D12`
- Fix AO issue turning black when Far/Near plane distance is big.
- Fixed issue when opening lookdev and the lookdev volume have not been assigned yet.
- Improved memory usage of the sky system.
- Updated label in HDRP quality preference settings (case 1215100)
- Fixed Decal Projector gizmo not undoing properly (case 1216629)
- Fix a leak in the denoising of ray traced reflections.
- Fixed Alignment issue in Light Preset
- Fixed Environment Header in LightingWindow
- Fixed an issue where hair shader could write garbage in the diffuse lighting buffer, causing NaNs.
- Fixed an exposure issue with ray traced sub-surface scattering.
- Fixed runtime debug menu light hierarchy None not doing anything.
- Fixed the broken ShaderGraph preview when creating a new Lit graph.
- Fix indentation issue in preset of LayeredLit material.
- Fixed minor issues with cubemap preview in the inspector.
- Fixed wrong build error message when building for android on mac.
- Fixed an issue related to denoising ray trace area shadows.
- Fixed wrong build error message when building for android on mac.
- Fixed Wizard persistency of Direct3D12 change on domain reload.
- Fixed Wizard persistency of FixAll on domain reload.
- Fixed Wizard behaviour on domain reload.
- Fixed a potential source of NaN in planar reflection probe atlas.
- Fixed an issue with MipRatio debug mode showing _DebugMatCapTexture not being set.
- Fixed missing initialization of input params in Blit for VR.
- Fix Inf source in LTC for area lights.

### Changed
- Hide unused LOD settings in Quality Settings legacy window.
- Reduced the constrained distance for temporal reprojection of ray tracing denoising
- Removed shadow near plane from the Directional Light Shadow UI.
- Improved the performances of custom pass culling.
- The scene view camera now replicates the physical parameters from the camera tagged as "MainCamera".
- Reduced the number of GC.Alloc calls, one simple scene without plarnar / probes, it should be 0B.
- Renamed ProfilingSample to ProfilingScope and unified API. Added GPU Timings.
- Updated macros to be compatible with the new shader preprocessor.
- Ray tracing reflection temporal filtering is now done in pre-exposed space
- Search field selects the appropriate fields in both project settings panels 'HDRP Default Settings' and 'Quality/HDRP'
- Disabled the refraction and transmission map keywords if the material is opaque.
- Keep celestial bodies outside the atmosphere.
- Updated the MSAA documentation to specify what features HDRP supports MSAA for and what features it does not.
- Shader use for Runtime Debug Display are now correctly stripper when doing a release build
- Now each camera has its own Volume Stack. This allows Volume Parameters to be updated as early as possible and be ready for the whole frame without conflicts between cameras.
- Disable Async for SSR, SSAO and Contact shadow when aggregated ray tracing frame setting is on.
- Improved performance when entering play mode without domain reload by a factor of ~25
- Renamed the camera profiling sample to include the camera name
- Discarding the ray tracing history for AO, reflection, diffuse shadows and GI when the viewport size changes.
- Renamed the camera profiling sample to include the camera name
- Renamed the post processing graphic formats to match the new convention.
- The restart in Wizard for DXR will always be last fix from now on
- Refactoring pre-existing materials to share more shader code between rasterization and ray tracing.
- Setting a material's Refraction Model to Thin does not overwrite the Thickness and Transmission Absorption Distance anymore.
- Removed Wind textures from runtime as wind is no longer built into the pipeline
- Changed Shader Graph titles of master nodes to be more easily searchable ("HDRP/x" -> "x (HDRP)")
- Expose StartSinglePass() and StopSinglePass() as public interface for XRPass
- Replaced the Texture array for 2D cookies (spot, area and directional lights) and for planar reflections by an atlas.
- Moved the tier defining from the asset to the concerned volume components.
- Changing from a tier management to a "mode" management for reflection and GI and removing the ability to enable/disable deferred and ray bining (they are now implied by performance mode)
- The default FrameSettings for ScreenSpaceShadows is set to true for Camera in order to give a better workflow for DXR.
- Refactor internal usage of Stencil bits.
- Changed how the material upgrader works and added documentation for it.
- Custom passes now disable the stencil when overwriting the depth and not writing into it.
- Renamed the camera profiling sample to include the camera name
- Changed the way the shadow casting property of transparent and tranmissive materials is handeled for ray tracing.
- Changed inspector materials stencil setting code to have more sharing.
- Updated the default scene and default DXR scene and DefaultVolumeProfile.
- Changed the way the length parameter is used for ray traced contact shadows.
- Improved the coherency of PCSS blur between cascades.
- Updated VR checks in Wizard to reflect new XR System.
- Removing unused alpha threshold depth prepass and post pass for fabric shader graph.
- Transform result from CIE XYZ to sRGB color space in EvalSensitivity for iridescence.
- Hide the Probes section in the Renderer editos because it was unused.
- Moved BeginCameraRendering callback right before culling.
- Changed the visibility of the Indirect Lighting Controller component to public.

## [7.1.8] - 2020-01-20

### Fixed
- Fixed white and dark flashes on scenes with very high or very low exposure when Automatic Exposure is being used.
- Fixed memory leak in Sky when in matcap mode.
	
### Changed
- On Xbox and PS4 you will also need to download the com.unity.render-pipeline.platform (ps4 or xboxone) package from the appropriate platform developer forum

## [7.1.7] - 2019-12-11

### Added
- Added a check in the custom post process template to throw an error if the default shader is not found.

### Fixed
- Fixed rendering errors when enabling debug modes with custom passes
- Fix an issue that made PCSS dependent on Atlas resolution (not shadow map res)
- Fixing a bug whith histories when n>4 for ray traced shadows
- Fixing wrong behavior in ray traced shadows for mesh renderers if their cast shadow is shadow only or double sided
- Only tracing rays for shadow if the point is inside the code for spotlight shadows
- Only tracing rays if the point is inside the range for point lights
- Fixing ghosting issues when the screen space shadow  indexes change for a light with ray traced shadows
- Fixed an issue with stencil management and Xbox One build that caused corrupted output in deferred mode.
- Fixed a mismatch in behavior between the culling of shadow maps and ray traced point and spot light shadows
- Fixed recursive ray tracing not working anymore after intermediate buffer refactor.
- Fixed ray traced shadow denoising not working (history rejected all the time).
- Fixed shader warning on xbox one
- Fixed cookies not working for spot lights in ray traced reflections, ray traced GI and recursive rendering
- Fixed an inverted handling of CoatSmoothness for SSR in StackLit.
- Fixed missing distortion inputs in Lit and Unlit material UI.
- Fixed issue that propagated NaNs across multiple frames through the exposure texture. 
- Fixed issue with Exclude from TAA stencil ignored. 
- Fixed ray traced reflection exposure issue.
- Fixed issue with TAA history not initialising corretly scale factor for first frame
- Fixed issue with stencil test of material classification not using the correct Mask (causing false positive and bad performance with forward material in deferred)
- Fixed issue with History not reset when chaning antialiasing mode on camera
- Fixed issue with volumetric data not being initialized if default settings have volumetric and reprojection off. 
- Fixed ray tracing reflection denoiser not applied in tier 1
- Fixed the vibility of ray tracing related methods.
- Fixed the diffusion profile list not saved when clicking the fix button in the material UI.
- Fixed crash when pushing bounce count higher than 1 for ray traced GI or reflections
- Fixed PCSS softness scale so that it better match ray traced reference for punctual lights. 
- Fixed exposure management for the path tracer
- Fixed AxF material UI containing two advanced options settings.
- Fixed an issue where cached sky contexts were being destroyed wrongly, breaking lighting in the LookDev
- Fixed issue that clamped PCSS softness too early and not after distance scale.
- Fixed fog affect transparent on HD unlit master node
- Fixed custom post processes re-ordering not saved.
- Fixed NPE when using scalable settings
- Fixed an issue where PBR sky precomputation was reset incorrectly in some cases causing bad performance.
- Fixed a bug in dxr due to depth history begin overriden too soon
- Fixed CustomPassSampleCameraColor scale issue when called from Before Transparent injection point.
- Fixed corruption of AO in baked probes.
- Fixed issue with upgrade of projects that still had Very High as shadow filtering quality.
- Removed shadow near plane from the Directional Light Shadow UI.
- Fixed performance issue with performances of custom pass culling.

## [7.1.6] - 2019-11-22

### Added
- Added Backplate projection from the HDRISky
- Added Shadow Matte in UnlitMasterNode, which only received shadow without lighting
- Added support for depth copy with XR SDK
- Added debug setting to Render Pipeline Debug Window to list the active XR views
- Added an option to filter the result of the volumetric lighting (off by default).
- Added a transmission multiplier for directional lights
- Added XR single-pass test mode to Render Pipeline Debug Window
- Added debug setting to Render Pipeline Window to list the active XR views
- Added a new refraction mode for the Lit shader (thin). Which is a box refraction with small thickness values
- Added the code to support Barn Doors for Area Lights based on a shaderconfig option.
- Added HDRPCameraBinder property binder for Visual Effect Graph
- Added "Celestial Body" controls to the Directional Light
- Added new parameters to the Physically Based Sky
- Added Reflections to the DXR Wizard

### Fixed
- Fixed y-flip in scene view with XR SDK
- Fixed Decal projectors do not immediately respond when parent object layer mask is changed in editor.
- Fixed y-flip in scene view with XR SDK
- Fixed a number of issues with Material Quality setting
- Fixed the transparent Cull Mode option in HD unlit master node settings only visible if double sided is ticked.
- Fixed an issue causing shadowed areas by contact shadows at the edge of far clip plane if contact shadow length is very close to far clip plane.
- Fixed editing a scalable settings will edit all loaded asset in memory instead of targetted asset.
- Fixed Planar reflection default viewer FOV
- Fixed flickering issues when moving the mouse in the editor with ray tracing on.
- Fixed the ShaderGraph main preview being black after switching to SSS in the master node settings
- Fixed custom fullscreen passes in VR
- Fixed camera culling masks not taken in account in custom pass volumes
- Fixed object not drawn in custom pass when using a DrawRenderers with an HDRP shader in a build.
- Fixed injection points for Custom Passes (AfterDepthAndNormal and BeforePreRefraction were missing)
- Fixed a enum to choose shader tags used for drawing objects (DepthPrepass or Forward) when there is no override material.
- Fixed lit objects in the BeforePreRefraction, BeforeTransparent and BeforePostProcess.
- Fixed the None option when binding custom pass render targets to allow binding only depth or color.
- Fixed custom pass buffers allocation so they are not allocated if they're not used.
- Fixed the Custom Pass entry in the volume create asset menu items.
- Fixed Prefab Overrides workflow on Camera.
- Fixed alignment issue in Preset for Camera.
- Fixed alignment issue in Physical part for Camera.
- Fixed FrameSettings multi-edition.
- Fixed a bug happening when denoising multiple ray traced light shadows
- Fixed minor naming issues in ShaderGraph settings
- Fixed an issue with Metal Shader Compiler and GTAO shader for metal
- Fixed resources load issue while upgrading HDRP package.
- Fixed LOD fade mask by accounting for field of view
- Fixed spot light missing from ray tracing indirect effects.
- Fixed a UI bug in the diffusion profile list after fixing them from the wizard.
- Fixed the hash collision when creating new diffusion profile assets.
- Fixed a light leaking issue with box light casting shadows (case 1184475)
- Fixed Cookie texture type in the cookie slot of lights (Now displays a warning because it is not supported).
- Fixed a nullref that happens when using the Shuriken particle light module
- Fixed alignment in Wizard
- Fixed text overflow in Wizard's helpbox
- Fixed Wizard button fix all that was not automatically grab all required fixes
- Fixed VR tab for MacOS in Wizard
- Fixed local config package workflow in Wizard
- Fixed issue with contact shadows shifting when MSAA is enabled.
- Fixed EV100 in the PBR sky
- Fixed an issue In URP where sometime the camera is not passed to the volume system and causes a null ref exception (case 1199388)
- Fixed nullref when releasing HDRP with custom pass disabled
- Fixed performance issue derived from copying stencil buffer.
- Fixed an editor freeze when importing a diffusion profile asset from a unity package.
- Fixed an exception when trying to reload a builtin resource.
- Fixed the light type intensity unit reset when switching the light type.
- Fixed compilation error related to define guards and CreateLayoutFromXrSdk()
- Fixed documentation link on CustomPassVolume.
- Fixed player build when HDRP is in the project but not assigned in the graphic settings.
- Fixed an issue where ambient probe would be black for the first face of a baked reflection probe
- VFX: Fixed Missing Reference to Visual Effect Graph Runtime Assembly
- Fixed an issue where rendering done by users in EndCameraRendering would be executed before the main render loop.
- Fixed Prefab Override in main scope of Volume.
- Fixed alignment issue in Presset of main scope of Volume.
- Fixed persistence of ShowChromeGizmo and moved it to toolbar for coherency in ReflectionProbe and PlanarReflectionProbe.
- Fixed Alignement issue in ReflectionProbe and PlanarReflectionProbe.
- Fixed Prefab override workflow issue in ReflectionProbe and PlanarReflectionProbe.
- Fixed empty MoreOptions and moved AdvancedManipulation in a dedicated location for coherency in ReflectionProbe and PlanarReflectionProbe.
- Fixed Prefab override workflow issue in DensityVolume.
- Fixed empty MoreOptions and moved AdvancedManipulation in a dedicated location for coherency in DensityVolume.
- Fix light limit counts specified on the HDRP asset
- Fixed Quality Settings for SSR, Contact Shadows and Ambient Occlusion volume components
- Fixed decalui deriving from hdshaderui instead of just shaderui
- Use DelayedIntField instead of IntField for scalable settings

### Changed
- Reworked XR automated tests
- The ray traced screen space shadow history for directional, spot and point lights is discarded if the light transform has changed.
- Changed the behavior for ray tracing in case a mesh renderer has both transparent and opaque submeshes.
- Improve history buffer management
- Replaced PlayerSettings.virtualRealitySupported with XRGraphics.tryEnable.
- Remove redundant FrameSettings RealTimePlanarReflection
- Improved a bit the GC calls generated during the rendering.
- Material update is now only triggered when the relevant settings are touched in the shader graph master nodes
- Changed the way Sky Intensity (on Sky volume components) is handled. It's now a combo box where users can choose between Exposure, Multiplier or Lux (for HDRI sky only) instead of both multiplier and exposure being applied all the time. Added a new menu item to convert old profiles.
- Change how method for specular occlusions is decided on inspector shader (Lit, LitTesselation, LayeredLit, LayeredLitTessellation)
- Unlocked SSS, SSR, Motion Vectors and Distortion frame settings for reflections probes.

## [7.1.5] - 2019-11-15

### Fixed
- Fixed black reflection probes the first time loading a project

## [7.1.4] - 2019-11-13

### Added
- Added XR single-pass setting into HDRP asset
- Added a penumbra tint option for lights

### Fixed
- Fixed EOL for some files
- Fixed scene view rendering with volumetrics and XR enabled
- Fixed decals to work with multiple cameras
- Fixed optional clear of GBuffer (Was always on)
- Fixed render target clears with XR single-pass rendering
- Fixed HDRP samples file hierarchy
- Fixed Light units not matching light type
- Fixed QualitySettings panel not displaying HDRP Asset

### Changed
- Changed parametrization of PCSS, now softness is derived from angular diameter (for directional lights) or shape radius (for point/spot lights) and min filter size is now in the [0..1] range.
- Moved the copy of the geometry history buffers to right after the depth mip chain generation.
- Rename "Luminance" to "Nits" in UX for physical light unit
- Rename FrameSettings "SkyLighting" to "SkyReflection"

## [7.1.3] - 2019-11-04

### Added
- Ray tracing support for VR single-pass
- Added sharpen filter shader parameter and UI for TemporalAA to control image quality instead of hardcoded value
- Added frame settings option for custom post process and custom passes as well as custom color buffer format option.
- Add check in wizard on SRP Batcher enabled.
- Added default implementations of OnPreprocessMaterialDescription for FBX, Obj, Sketchup and 3DS file formats.
- Added custom pass fade radius
- Added after post process injection point for custom passes
- Added basic alpha compositing support - Alpha is available afterpostprocess when using FP16 buffer format.
- Added falloff distance on Reflection Probe and Planar Reflection Probe
- Added hability to name LightLayers in HDRenderPipelineAsset
- Added a range compression factor for Reflection Probe and Planar Reflection Probe to avoid saturation of colors.
- Added path tracing support for directional, point and spot lights, as well as emission from Lit and Unlit.
- Added non temporal version of SSAO.
- Added more detailed ray tracing stats in the debug window
- Added Disc area light (bake only)
- Added a warning in the material UI to prevent transparent + subsurface-scattering combination.

### Fixed
- Sorting, undo, labels, layout in the Lighting Explorer.
- Fixed sky settings and materials in Shader Graph Samples package
- Fixed light supported units caching (1182266)
- Fixed an issue where SSAO (that needs temporal reprojection) was still being rendered when Motion Vectors were not available (case 1184998)
- Fixed a nullref when modifying the height parameters inside the layered lit shader UI.
- Fixed Decal gizmo that become white after exiting play mode
- Fixed Decal pivot position to behave like a spotlight
- Fixed an issue where using the LightingOverrideMask would break sky reflection for regular cameras
- Fix DebugMenu FrameSettingsHistory persistency on close
- Fix DensityVolume, ReflectionProbe aned PlanarReflectionProbe advancedControl display
- Fix DXR scene serialization in wizard
- Fixed an issue where Previews would reallocate History Buffers every frame
- Fixed the SetLightLayer function in HDAdditionalLightData setting the wrong light layer
- Fix error first time a preview is created for planar
- Fixed an issue where SSR would use an incorrect roughness value on ForwardOnly (StackLit, AxF, Fabric, etc.) materials when the pipeline is configured to also allow deferred Lit.
- Fixed issues with light explorer (cases 1183468, 1183269)
- Fix dot colors in LayeredLit material inspector
- Fix undo not resetting all value when undoing the material affectation in LayerLit material
- Fix for issue that caused gizmos to render in render textures (case 1174395)
- Fixed the light emissive mesh not updated when the light was disabled/enabled
- Fixed light and shadow layer sync when setting the HDAdditionalLightData.lightlayersMask property
- Fixed a nullref when a custom post process component that was in the HDRP PP list is removed from the project
- Fixed issue that prevented decals from modifying specular occlusion (case 1178272).
- Fixed exposure of volumetric reprojection
- Fixed multi selection support for Scalable Settings in lights
- Fixed font shaders in test projects for VR by using a Shader Graph version
- Fixed refresh of baked cubemap by incrementing updateCount at the end of the bake (case 1158677).
- Fixed issue with rectangular area light when seen from the back
- Fixed decals not affecting lightmap/lightprobe
- Fixed zBufferParams with XR single-pass rendering
- Fixed moving objects not rendered in custom passes
- Fixed abstract classes listed in the + menu of the custom pass list
- Fixed custom pass that was rendered in previews
- Fixed precision error in zero value normals when applying decals (case 1181639)
- Fixed issue that triggered No Scene Lighting view in game view as well (case 1156102)
- Assign default volume profile when creating a new HDRP Asset
- Fixed fov to 0 in planar probe breaking the projection matrix (case 1182014)
- Fixed bugs with shadow caching
- Reassign the same camera for a realtime probe face render request to have appropriate history buffer during realtime probe rendering.
- Fixed issue causing wrong shading when normal map mode is Object space, no normal map is set, but a detail map is present (case 1143352)
- Fixed issue with decal and htile optimization
- Fixed TerrainLit shader compilation error regarding `_Control0_TexelSize` redefinition (case 1178480).
- Fixed warning about duplicate HDRuntimeReflectionSystem when configuring play mode without domain reload.
- Fixed an editor crash when multiple decal projectors were selected and some had null material
- Added all relevant fix actions to FixAll button in Wizard
- Moved FixAll button on top of the Wizard
- Fixed an issue where fog color was not pre-exposed correctly
- Fix priority order when custom passes are overlapping
- Fix cleanup not called when the custom pass GameObject is destroyed
- Replaced most instances of GraphicsSettings.renderPipelineAsset by GraphicsSettings.currentRenderPipeline. This should fix some parameters not working on Quality Settings overrides.
- Fixed an issue with Realtime GI not working on upgraded projects.
- Fixed issue with screen space shadows fallback texture was not set as a texture array.
- Fixed Pyramid Lights bounding box
- Fixed terrain heightmap default/null values and epsilons
- Fixed custom post-processing effects breaking when an abstract class inherited from `CustomPostProcessVolumeComponent`
- Fixed XR single-pass rendering in Editor by using ShaderConfig.s_XrMaxViews to allocate matrix array
- Multiple different skies rendered at the same time by different cameras are now handled correctly without flickering
- Fixed flickering issue happening when different volumes have shadow settings and multiple cameras are present. 
- Fixed issue causing planar probes to disappear if there is no light in the scene.
- Fixed a number of issues with the prefab isolation mode (Volumes leaking from the main scene and reflection not working properly)
- Fixed an issue with fog volume component upgrade not working properly
- Fixed Spot light Pyramid Shape has shadow artifacts on aspect ratio values lower than 1
- Fixed issue with AO upsampling in XR
- Fixed camera without HDAdditionalCameraData component not rendering
- Removed the macro ENABLE_RAYTRACING for most of the ray tracing code
- Fixed prefab containing camera reloading in loop while selected in the Project view
- Fixed issue causing NaN wheh the Z scale of an object is set to 0.
- Fixed DXR shader passes attempting to render before pipeline loaded
- Fixed black ambient sky issue when importing a project after deleting Library.
- Fixed issue when upgrading a Standard transparent material (case 1186874)
- Fixed area light cookies not working properly with stack lit
- Fixed material render queue not updated when the shader is changed in the material inspector.
- Fixed a number of issues with full screen debug modes not reseting correctly when setting another mutually exclusive mode
- Fixed compile errors for platforms with no VR support
- Fixed an issue with volumetrics and RTHandle scaling (case 1155236)
- Fixed an issue where sky lighting might be updated uselessly
- Fixed issue preventing to allow setting decal material to none (case 1196129)
- Fixed XR multi-pass decals rendering
- Fixed several fields on Light Inspector that not supported Prefab overrides
- VFX: Removed z-fight glitches that could appear when using deferred depth prepass and lit quad primitives
- VFX: Preserve specular option for lit outputs (matches HDRP lit shader)
- Fixed init of debug for FrameSettingsHistory on SceneView camera
- Added a fix script to handle the warning 'referenced script in (GameObject 'SceneIDMap') is missing'
- Fix Wizard load when none selected for RenderPipelineAsset
- Fixed issue with unclear naming of debug menu for decals.
- Fixed issue with reflection probes in realtime time mode with OnEnable baking having wrong lighting with sky set to dynamic (case 1238047).

### Changed
- Color buffer pyramid is not allocated anymore if neither refraction nor distortion are enabled
- Rename Emission Radius to Radius in UI in Point, Spot
- Angular Diameter parameter for directional light is no longuer an advanced property
- DXR: Remove Light Radius and Angular Diamater of Raytrace shadow. Angular Diameter and Radius are used instead.
- Remove MaxSmoothness parameters from UI for point, spot and directional light. The MaxSmoothness is now deduce from Radius Parameters
- DXR: Remove the Ray Tracing Environement Component. Add a Layer Mask to the ray Tracing volume components to define which objects are taken into account for each effect.
- Removed second cubemaps used for shadowing in lookdev
- Disable Physically Based Sky below ground
- Increase max limit of area light and reflection probe to 128
- Change default texture for detailmap to grey
- Optimize Shadow RT load on Tile based architecture platforms. 
- Improved quality of SSAO.
- Moved RequestShadowMapRendering() back to public API.
- Update HDRP DXR Wizard with an option to automatically clone the hdrp config package and setup raytracing to 1 in shaders file.
- Added SceneSelection pass for TerrainLit shader.
- Simplified Light's type API regrouping the logic in one place (Check type in HDAdditionalLightData)
- The support of LOD CrossFade (Dithering transition) in master nodes now required to enable it in the master node settings (Save variant)
- Improved shadow bias, by removing constant depth bias and substituting it with slope-scale bias. 
- Fix the default stencil values when a material is created from a SSS ShaderGraph.
- Tweak test asset to be compatible with XR: unlit SG material for canvas and double-side font material
- Slightly tweaked the behaviour of bloom when resolution is low to reduce artifacts.
- Hidden fields in Light Inspector that is not relevant while in BakingOnly mode.

## [7.1.2] - 2019-09-19

### Fixed
- Fix/workaround a probable graphics driver bug in the GTAO shader.
- Fixed Hair and PBR shader graphs double sided modes
- Fixed an issue where updating an HDRP asset in the Quality setting panel would not recreate the pipeline.
- Fixed issue with point lights being considered even when occupying less than a pixel on screen (case 1183196)
- Fix a potential NaN source with iridescence (case 1183216)
- Fixed issue of spotlight breaking when minimizing the cone angle via the gizmo (case 1178279)
- Fixed issue that caused decals not to modify the roughness in the normal buffer, causing SSR to not behave correctly (case 1178336)
- Fixed lit transparent refraction with XR single-pass rendering
- Removed extra jitter for TemporalAA in VR
- Fixed ShaderGraph time in main preview
- Fixed issue on some UI elements in HDRP asset not expanding when clicking the arrow (case 1178369)
- Fixed alpha blending in custom post process
- Fixed the modification of the _AlphaCutoff property in the material UI when exposed with a ShaderGraph parameter.
- Fixed HDRP test `1218_Lit_DiffusionProfiles` on Vulkan.
- Fixed an issue where building a player in non-dev mode would generate render target error logs every frame
- Fixed crash when upgrading version of HDRP
- Fixed rendering issues with material previews
- Fixed NPE when using light module in Shuriken particle systems (1173348).
- Refresh cached shadow on editor changes

## [7.1.1] - 2019-09-05

### Added
- Transparency Overdraw debug mode. Allows to visualize transparent objects draw calls as an "heat map".
- Enabled single-pass instancing support for XR SDK with new API cmd.SetInstanceMultiplier()
- XR settings are now available in the HDRP asset
- Support for Material Quality in Shader Graph
- Material Quality support selection in HDRP Asset
- Renamed XR shader macro from UNITY_STEREO_ASSIGN_COMPUTE_EYE_INDEX to UNITY_XR_ASSIGN_VIEW_INDEX
- Raytracing ShaderGraph node for HDRP shaders
- Custom passes volume component with 3 injection points: Before Rendering, Before Transparent and Before Post Process
- Alpha channel is now properly exported to camera render textures when using FP16 color buffer format
- Support for XR SDK mirror view modes
- HD Master nodes in Shader Graph now support Normal and Tangent modification in vertex stage.
- DepthOfFieldCoC option in the fullscreen debug modes.
- Added override Ambient Occlusion option on debug windows
- Added Custom Post Processes with 3 injection points: Before Transparent, Before Post Process and After Post Process
- Added draft of minimal interactive path tracing (experimental) based on DXR API - Support only 4 area light, lit and unlit shader (non-shadergraph)

### Fixed
- Fixed wizard infinite loop on cancellation
- Fixed with compute shader error about too many threads in threadgroup on low GPU
- Fixed invalid contact shadow shaders being created on metal
- Fixed a bug where if Assembly.GetTypes throws an exception due to mis-versioned dlls, then no preprocessors are used in the shader stripper
- Fixed typo in AXF decal property preventing to compile
- Fixed reflection probe with XR single-pass and FPTL
- Fixed force gizmo shown when selecting camera in hierarchy
- Fixed issue with XR occlusion mesh and dynamic resolution
- Fixed an issue where lighting compute buffers were re-created with the wrong size when resizing the window, causing tile artefacts at the top of the screen.
- Fix FrameSettings names and tooltips
- Fixed error with XR SDK when the Editor is not in focus
- Fixed errors with RenderGraph, XR SDK and occlusion mesh
- Fixed shadow routines compilation errors when "real" type is a typedef on "half".
- Fixed toggle volumetric lighting in the light UI
- Fixed post-processing history reset handling rt-scale incorrectly
- Fixed crash with terrain and XR multi-pass
- Fixed ShaderGraph material synchronization issues
- Fixed a null reference exception when using an Emissive texture with Unlit shader (case 1181335)
- Fixed an issue where area lights and point lights where not counted separately with regards to max lights on screen (case 1183196)
- Fixed an SSR and Subsurface Scattering issue (appearing black) when using XR.

### Changed
- Update Wizard layout.
- Remove almost all Garbage collection call within a frame.
- Rename property AdditionalVeclocityChange to AddPrecomputeVelocity
- Call the End/Begin camera rendering callbacks for camera with customRender enabled
- Changeg framesettings migration order of postprocess flags as a pr for reflection settings flags have been backported to 2019.2
- Replaced usage of ENABLE_VR in XRSystem.cs by version defines based on the presence of the built-in VR and XR modules
- Added an update virtual function to the SkyRenderer class. This is called once per frame. This allows a given renderer to amortize heavy computation at the rate it chooses. Currently only the physically based sky implements this.
- Removed mandatory XRPass argument in HDCamera.GetOrCreate()
- Restored the HDCamera parameter to the sky rendering builtin parameters.
- Removed usage of StructuredBuffer for XR View Constants
- Expose Direct Specular Lighting control in FrameSettings
- Deprecated ExponentialFog and VolumetricFog volume components. Now there is only one exponential fog component (Fog) which can add Volumetric Fog as an option. Added a script in Edit -> Render Pipeline -> Upgrade Fog Volume Components.

## [7.0.1] - 2019-07-25

### Added
- Added option in the config package to disable globally Area Lights and to select shadow quality settings for the deferred pipeline.
- When shader log stripping is enabled, shader stripper statistics will be written at `Temp/shader-strip.json`
- Occlusion mesh support from XR SDK

### Fixed
- Fixed XR SDK mirror view blit, cleanup some XRTODO and removed XRDebug.cs
- Fixed culling for volumetrics with XR single-pass rendering
- Fix shadergraph material pass setup not called
- Fixed documentation links in component's Inspector header bar
- Cookies using the render texture output from a camera are now properly updated
- Allow in ShaderGraph to enable pre/post pass when the alpha clip is disabled

### Changed
- RenderQueue for Opaque now start at Background instead of Geometry.
- Clamp the area light size for scripting API when we change the light type
- Added a warning in the material UI when the diffusion profile assigned is not in the HDRP asset


## [7.0.0] - 2019-07-17

### Added
- `Fixed`, `Viewer`, and `Automatic` modes to compute the FOV used when rendering a `PlanarReflectionProbe`
- A checkbox to toggle the chrome gizmo of `ReflectionProbe`and `PlanarReflectionProbe`
- Added a Light layer in shadows that allow for objects to cast shadows without being affected by light (and vice versa).
- You can now access ShaderGraph blend states from the Material UI (for example, **Surface Type**, **Sorting Priority**, and **Blending Mode**). This change may break Materials that use a ShaderGraph, to fix them, select **Edit > Render Pipeline > Reset all ShaderGraph Scene Materials BlendStates**. This syncs the blendstates of you ShaderGraph master nodes with the Material properties.
- You can now control ZTest, ZWrite, and CullMode for transparent Materials.
- Materials that use Unlit Shaders or Unlit Master Node Shaders now cast shadows.
- Added an option to enable the ztest on **After Post Process** materials when TAA is disabled.
- Added a new SSAO (based on Ground Truth Ambient Occlusion algorithm) to replace the previous one.
- Added support for shadow tint on light
- BeginCameraRendering and EndCameraRendering callbacks are now called with probes
- Adding option to update shadow maps only On Enable and On Demand.
- Shader Graphs that use time-dependent vertex modification now generate correct motion vectors.
- Added option to allow a custom spot angle for spot light shadow maps.
- Added frame settings for individual post-processing effects
- Added dither transition between cascades for Low and Medium quality settings
- Added single-pass instancing support with XR SDK
- Added occlusion mesh support with XR SDK
- Added support of Alembic velocity to various shaders
- Added support for more than 2 views for single-pass instancing
- Added support for per punctual/directional light min roughness in StackLit
- Added mirror view support with XR SDK
- Added VR verification in HDRPWizard
- Added DXR verification in HDRPWizard
- Added feedbacks in UI of Volume regarding skies
- Cube LUT support in Tonemapping. Cube LUT helpers for external grading are available in the Post-processing Sample package.

### Fixed
- Fixed an issue with history buffers causing effects like TAA or auto exposure to flicker when more than one camera was visible in the editor
- The correct preview is displayed when selecting multiple `PlanarReflectionProbe`s
- Fixed volumetric rendering with camera-relative code and XR stereo instancing
- Fixed issue with flashing cyan due to async compilation of shader when selecting a mesh
- Fix texture type mismatch when the contact shadow are disabled (causing errors on IOS devices)
- Fixed Generate Shader Includes while in package
- Fixed issue when texture where deleted in ShadowCascadeGUI
- Fixed issue in FrameSettingsHistory when disabling a camera several time without enabling it in between.
- Fixed volumetric reprojection with camera-relative code and XR stereo instancing
- Added custom BaseShaderPreprocessor in HDEditorUtils.GetBaseShaderPreprocessorList()
- Fixed compile issue when USE_XR_SDK is not defined
- Fixed procedural sky sun disk intensity for high directional light intensities
- Fixed Decal mip level when using texture mip map streaming to avoid dropping to lowest permitted mip (now loading all mips)
- Fixed deferred shading for XR single-pass instancing after lightloop refactor
- Fixed cluster and material classification debug (material classification now works with compute as pixel shader lighting)
- Fixed IOS Nan by adding a maximun epsilon definition REAL_EPS that uses HALF_EPS when fp16 are used
- Removed unnecessary GC allocation in motion blur code
- Fixed locked UI with advanded influence volume inspector for probes
- Fixed invalid capture direction when rendering planar reflection probes
- Fixed Decal HTILE optimization with platform not supporting texture atomatic (Disable it)
- Fixed a crash in the build when the contact shadows are disabled
- Fixed camera rendering callbacks order (endCameraRendering was being called before the actual rendering)
- Fixed issue with wrong opaque blending settings for After Postprocess
- Fixed issue with Low resolution transparency on PS4
- Fixed a memory leak on volume profiles
- Fixed The Parallax Occlusion Mappping node in shader graph and it's UV input slot
- Fixed lighting with XR single-pass instancing by disabling deferred tiles
- Fixed the Bloom prefiltering pass
- Fixed post-processing effect relying on Unity's random number generator
- Fixed camera flickering when using TAA and selecting the camera in the editor
- Fixed issue with single shadow debug view and volumetrics
- Fixed most of the problems with light animation and timeline
- Fixed indirect deferred compute with XR single-pass instancing
- Fixed a slight omission in anisotropy calculations derived from HazeMapping in StackLit
- Improved stack computation numerical stability in StackLit
- Fix PBR master node always opaque (wrong blend modes for forward pass)
- Fixed TAA with XR single-pass instancing (missing macros)
- Fixed an issue causing Scene View selection wire gizmo to not appear when using HDRP Shader Graphs.
- Fixed wireframe rendering mode (case 1083989)
- Fixed the renderqueue not updated when the alpha clip is modified in the material UI.
- Fixed the PBR master node preview
- Remove the ReadOnly flag on Reflection Probe's cubemap assets during bake when there are no VCS active.
- Fixed an issue where setting a material debug view would not reset the other exclusive modes
- Spot light shapes are now correctly taken into account when baking
- Now the static lighting sky will correctly take the default values for non-overridden properties
- Fixed material albedo affecting the lux meter
- Extra test in deferred compute shading to avoid shading pixels that were not rendered by the current camera (for camera stacking)

### Changed
- Optimization: Reduce the group size of the deferred lighting pass from 16x16 to 8x8
- Replaced HDCamera.computePassCount by viewCount
- Removed xrInstancing flag in RTHandles (replaced by TextureXR.slices and TextureXR.dimensions)
- Refactor the HDRenderPipeline and lightloop code to preprare for high level rendergraph
- Removed the **Back Then Front Rendering** option in the fabric Master Node settings. Enabling this option previously did nothing.
- Shader type Real translates to FP16 precision on Nintendo Switch.
- Shader framework refactor: Introduce CBSDF, EvaluateBSDF, IsNonZeroBSDF to replace BSDF functions
- Shader framework refactor:  GetBSDFAngles, LightEvaluation and SurfaceShading functions
- Replace ComputeMicroShadowing by GetAmbientOcclusionForMicroShadowing
- Rename WorldToTangent to TangentToWorld as it was incorrectly named
- Remove SunDisk and Sun Halo size from directional light
- Remove all obsolete wind code from shader
- Renamed DecalProjectorComponent into DecalProjector for API alignment.
- Improved the Volume UI and made them Global by default
- Remove very high quality shadow option
- Change default for shadow quality in Deferred to Medium
- Enlighten now use inverse squared falloff (before was using builtin falloff)
- Enlighten is now deprecated. Please use CPU or GPU lightmaper instead.
- Remove the name in the diffusion profile UI
- Changed how shadow map resolution scaling with distance is computed. Now it uses screen space area rather than light range.
- Updated MoreOptions display in UI
- Moved Display Area Light Emissive Mesh script API functions in the editor namespace
- direct strenght properties in ambient occlusion now affect direct specular as well
- Removed advanced Specular Occlusion control in StackLit: SSAO based SO control is hidden and fixed to behave like Lit, SPTD is the only HQ technique shown for baked SO.
- Shader framework refactor: Changed ClampRoughness signature to include PreLightData access.
- HDRPWizard window is now in Window > General > HD Render Pipeline Wizard
- Moved StaticLightingSky to LightingWindow
- Removes the current "Scene Settings" and replace them with "Sky & Fog Settings" (with Physically Based Sky and Volumetric Fog).
- Changed how cached shadow maps are placed inside the atlas to minimize re-rendering of them.

## [6.7.0-preview] - 2019-05-16

### Added
- Added ViewConstants StructuredBuffer to simplify XR rendering
- Added API to render specific settings during a frame
- Added stadia to the supported platforms (2019.3)
- Enabled cascade blends settings in the HD Shadow component
- Added Hardware Dynamic Resolution support.
- Added MatCap debug view to replace the no scene lighting debug view.
- Added clear GBuffer option in FrameSettings (default to false)
- Added preview for decal shader graph (Only albedo, normal and emission)
- Added exposure weight control for decal
- Screen Space Directional Shadow under a define option. Activated for ray tracing
- Added a new abstraction for RendererList that will help transition to Render Graph and future RendererList API
- Added multipass support for VR
- Added XR SDK integration (multipass only)
- Added Shader Graph samples for Hair, Fabric and Decal master nodes.
- Add fade distance, shadow fade distance and light layers to light explorer
- Add method to draw light layer drawer in a rect to HDEditorUtils

### Fixed
- Fixed deserialization crash at runtime
- Fixed for ShaderGraph Unlit masternode not writing velocity
- Fixed a crash when assiging a new HDRP asset with the 'Verify Saving Assets' option enabled
- Fixed exposure to properly support TEXTURE2D_X
- Fixed TerrainLit basemap texture generation
- Fixed a bug that caused nans when material classification was enabled and a tile contained one standard material + a material with transmission.
- Fixed gradient sky hash that was not using the exposure hash
- Fixed displayed default FrameSettings in HDRenderPipelineAsset wrongly updated on scripts reload.
- Fixed gradient sky hash that was not using the exposure hash.
- Fixed visualize cascade mode with exposure.
- Fixed (enabled) exposure on override lighting debug modes.
- Fixed issue with LightExplorer when volume have no profile
- Fixed issue with SSR for negative, infinite and NaN history values
- Fixed LightLayer in HDReflectionProbe and PlanarReflectionProbe inspector that was not displayed as a mask.
- Fixed NaN in transmission when the thickness and a color component of the scattering distance was to 0
- Fixed Light's ShadowMask multi-edition.
- Fixed motion blur and SMAA with VR single-pass instancing
- Fixed NaNs generated by phase functionsin volumetric lighting
- Fixed NaN issue with refraction effect and IOR of 1 at extreme grazing angle
- Fixed nan tracker not using the exposure
- Fixed sorting priority on lit and unlit materials
- Fixed null pointer exception when there are no AOVRequests defined on a camera
- Fixed dirty state of prefab using disabled ReflectionProbes
- Fixed an issue where gizmos and editor grid were not correctly depth tested
- Fixed created default scene prefab non editable due to wrong file extension.
- Fixed an issue where sky convolution was recomputed for nothing when a preview was visible (causing extreme slowness when fabric convolution is enabled)
- Fixed issue with decal that wheren't working currently in player
- Fixed missing stereo rendering macros in some fragment shaders
- Fixed exposure for ReflectionProbe and PlanarReflectionProbe gizmos
- Fixed single-pass instancing on PSVR
- Fixed Vulkan shader issue with Texture2DArray in ScreenSpaceShadow.compute by re-arranging code (workaround)
- Fixed camera-relative issue with lights and XR single-pass instancing
- Fixed single-pass instancing on Vulkan
- Fixed htile synchronization issue with shader graph decal
- Fixed Gizmos are not drawn in Camera preview
- Fixed pre-exposure for emissive decal
- Fixed wrong values computed in PreIntegrateFGD and in the generation of volumetric lighting data by forcing the use of fp32.
- Fixed NaNs arising during the hair lighting pass
- Fixed synchronization issue in decal HTile that occasionally caused rendering artifacts around decal borders
- Fixed QualitySettings getting marked as modified by HDRP (and thus checked out in Perforce)
- Fixed a bug with uninitialized values in light explorer
- Fixed issue with LOD transition
- Fixed shader warnings related to raytracing and TEXTURE2D_X

### Changed
- Refactor PixelCoordToViewDirWS to be VR compatible and to compute it only once per frame
- Modified the variants stripper to take in account multiple HDRP assets used in the build.
- Improve the ray biasing code to avoid self-intersections during the SSR traversal
- Update Pyramid Spot Light to better match emitted light volume.
- Moved _XRViewConstants out of UnityPerPassStereo constant buffer to fix issues with PSSL
- Removed GetPositionInput_Stereo() and single-pass (double-wide) rendering mode
- Changed label width of the frame settings to accommodate better existing options.
- SSR's Default FrameSettings for camera is now enable.
- Re-enabled the sharpening filter on Temporal Anti-aliasing
- Exposed HDEditorUtils.LightLayerMaskDrawer for integration in other packages and user scripting.
- Rename atmospheric scattering in FrameSettings to Fog
- The size modifier in the override for the culling sphere in Shadow Cascades now defaults to 0.6, which is the same as the formerly hardcoded value.
- Moved LOD Bias and Maximum LOD Level from Frame Setting section `Other` to `Rendering`
- ShaderGraph Decal that affect only emissive, only draw in emissive pass (was drawing in dbuffer pass too)
- Apply decal projector fade factor correctly on all attribut and for shader graph decal
- Move RenderTransparentDepthPostpass after all transparent
- Update exposure prepass to interleave XR single-pass instancing views in a checkerboard pattern
- Removed ScriptRuntimeVersion check in wizard.

## [6.6.0-preview] - 2019-04-01

### Added
- Added preliminary changes for XR deferred shading
- Added support of 111110 color buffer
- Added proper support for Recorder in HDRP
- Added depth offset input in shader graph master nodes
- Added a Parallax Occlusion Mapping node
- Added SMAA support
- Added Homothety and Symetry quick edition modifier on volume used in ReflectionProbe, PlanarReflectionProbe and DensityVolume
- Added multi-edition support for DecalProjectorComponent
- Improve hair shader
- Added the _ScreenToTargetScaleHistory uniform variable to be used when sampling HDRP RTHandle history buffers.
- Added settings in `FrameSettings` to change `QualitySettings.lodBias` and `QualitySettings.maximumLODLevel` during a rendering
- Added an exposure node to retrieve the current, inverse and previous frame exposure value.
- Added an HD scene color node which allow to sample the scene color with mips and a toggle to remove the exposure.
- Added safeguard on HD scene creation if default scene not set in the wizard
- Added Low res transparency rendering pass.

### Fixed
- Fixed HDRI sky intensity lux mode
- Fixed dynamic resolution for XR
- Fixed instance identifier semantic string used by Shader Graph
- Fixed null culling result occuring when changing scene that was causing crashes
- Fixed multi-edition light handles and inspector shapes
- Fixed light's LightLayer field when multi-editing
- Fixed normal blend edition handles on DensityVolume
- Fixed an issue with layered lit shader and height based blend where inactive layers would still have influence over the result
- Fixed multi-selection handles color for DensityVolume
- Fixed multi-edition inspector's blend distances for HDReflectionProbe, PlanarReflectionProbe and DensityVolume
- Fixed metric distance that changed along size in DensityVolume
- Fixed DensityVolume shape handles that have not same behaviour in advance and normal edition mode
- Fixed normal map blending in TerrainLit by only blending the derivatives
- Fixed Xbox One rendering just a grey screen instead of the scene
- Fixed probe handles for multiselection
- Fixed baked cubemap import settings for convolution
- Fixed regression causing crash when attempting to open HDRenderPipelineWizard without an HDRenderPipelineAsset setted
- Fixed FullScreenDebug modes: SSAO, SSR, Contact shadow, Prerefraction Color Pyramid, Final Color Pyramid
- Fixed volumetric rendering with stereo instancing
- Fixed shader warning
- Fixed missing resources in existing asset when updating package
- Fixed PBR master node preview in forward rendering or transparent surface
- Fixed deferred shading with stereo instancing
- Fixed "look at" edition mode of Rotation tool for DecalProjectorComponent
- Fixed issue when switching mode in ReflectionProbe and PlanarReflectionProbe
- Fixed issue where migratable component version where not always serialized when part of prefab's instance
- Fixed an issue where shadow would not be rendered properly when light layer are not enabled
- Fixed exposure weight on unlit materials
- Fixed Light intensity not played in the player when recorded with animation/timeline
- Fixed some issues when multi editing HDRenderPipelineAsset
- Fixed emission node breaking the main shader graph preview in certain conditions.
- Fixed checkout of baked probe asset when baking probes.
- Fixed invalid gizmo position for rotated ReflectionProbe
- Fixed multi-edition of material's SurfaceType and RenderingPath
- Fixed whole pipeline reconstruction on selecting for the first time or modifying other than the currently used HDRenderPipelineAsset
- Fixed single shadow debug mode
- Fixed global scale factor debug mode when scale > 1
- Fixed debug menu material overrides not getting applied to the Terrain Lit shader
- Fixed typo in computeLightVariants
- Fixed deferred pass with XR instancing by disabling ComputeLightEvaluation
- Fixed bloom resolution independence
- Fixed lens dirt intensity not behaving properly
- Fixed the Stop NaN feature
- Fixed some resources to handle more than 2 instanced views for XR
- Fixed issue with black screen (NaN) produced on old GPU hardware or intel GPU hardware with gaussian pyramid
- Fixed issue with disabled punctual light would still render when only directional light is present

### Changed
- DensityVolume scripting API will no longuer allow to change between advance and normal edition mode
- Disabled depth of field, lens distortion and panini projection in the scene view
- TerrainLit shaders and includes are reorganized and made simpler.
- TerrainLit shader GUI now allows custom properties to be displayed in the Terrain fold-out section.
- Optimize distortion pass with stencil
- Disable SceneSelectionPass in shader graph preview
- Control punctual light and area light shadow atlas separately
- Move SMAA anti-aliasing option to after Temporal Anti Aliasing one, to avoid problem with previously serialized project settings
- Optimize rendering with static only lighting and when no cullable lights/decals/density volumes are present.
- Updated handles for DecalProjectorComponent for enhanced spacial position readability and have edition mode for better SceneView management
- DecalProjectorComponent are now scale independent in order to have reliable metric unit (see new Size field for changing the size of the volume)
- Restructure code from HDCamera.Update() by adding UpdateAntialiasing() and UpdateViewConstants()
- Renamed velocity to motion vectors
- Objects rendered during the After Post Process pass while TAA is enabled will not benefit from existing depth buffer anymore. This is done to fix an issue where those object would wobble otherwise
- Removed usage of builtin unity matrix for shadow, shadow now use same constant than other view
- The default volume layer mask for cameras & probes is now `Default` instead of `Everything`

## [6.5.0-preview] - 2019-03-07

### Added
- Added depth-of-field support with stereo instancing
- Adding real time area light shadow support
- Added a new FrameSettings: Specular Lighting to toggle the specular during the rendering

### Fixed
- Fixed diffusion profile upgrade breaking package when upgrading to a new version
- Fixed decals cropped by gizmo not updating correctly if prefab
- Fixed an issue when enabling SSR on multiple view
- Fixed edition of the intensity's unit field while selecting multiple lights
- Fixed wrong calculation in soft voxelization for density volume
- Fixed gizmo not working correctly with pre-exposure
- Fixed issue with setting a not available RT when disabling motion vectors
- Fixed planar reflection when looking at mirror normal
- Fixed mutiselection issue with HDLight Inspector
- Fixed HDAdditionalCameraData data migration
- Fixed failing builds when light explorer window is open
- Fixed cascade shadows border sometime causing artefacts between cascades
- Restored shadows in the Cascade Shadow debug visualization
- `camera.RenderToCubemap` use proper face culling

### Changed
- When rendering reflection probe disable all specular lighting and for metals use fresnelF0 as diffuse color for bake lighting.

## [6.4.0-preview] - 2019-02-21

### Added
- VR: Added TextureXR system to selectively expand TEXTURE2D macros to texture array for single-pass stereo instancing + Convert textures call to these macros
- Added an unit selection dropdown next to shutter speed (camera)
- Added error helpbox when trying to use a sub volume component that require the current HDRenderPipelineAsset to support a feature that it is not supporting.
- Add mesh for tube light when display emissive mesh is enabled

### Fixed
- Fixed Light explorer. The volume explorer used `profile` instead of `sharedProfile` which instantiate a custom volume profile instead of editing the asset itself.
- Fixed UI issue where all is displayed using metric unit in shadow cascade and Percent is set in the unit field (happening when opening the inspector).
- Fixed inspector event error when double clicking on an asset (diffusion profile/material).
- Fixed nullref on layered material UI when the material is not an asset.
- Fixed nullref exception when undo/redo a light property.
- Fixed visual bug when area light handle size is 0.

### Changed
- Update UI for 32bit/16bit shadow precision settings in HDRP asset
- Object motion vectors have been disabled in all but the game view. Camera motion vectors are still enabled everywhere, allowing TAA and Motion Blur to work on static objects.
- Enable texture array by default for most rendering code on DX11 and unlock stereo instancing (DX11 only for now)

## [6.3.0-preview] - 2019-02-18

### Added
- Added emissive property for shader graph decals
- Added a diffusion profile override volume so the list of diffusion profile assets to use can be chanaged without affecting the HDRP asset
- Added a "Stop NaNs" option on cameras and in the Scene View preferences.
- Added metric display option in HDShadowSettings and improve clamping
- Added shader parameter mapping in DebugMenu
- Added scripting API to configure DebugData for DebugMenu

### Fixed
- Fixed decals in forward
- Fixed issue with stencil not correctly setup for various master node and shader for the depth pass, motion vector pass and GBuffer/Forward pass
- Fixed SRP batcher and metal
- Fixed culling and shadows for Pyramid, Box, Rectangle and Tube lights
- Fixed an issue where scissor render state leaking from the editor code caused partially black rendering

### Changed
- When a lit material has a clear coat mask that is not null, we now use the clear coat roughness to compute the screen space reflection.
- Diffusion profiles are now limited to one per asset and can be referenced in materials, shader graphs and vfx graphs. Materials will be upgraded automatically except if they are using a shader graph, in this case it will display an error message.

## [6.2.0-preview] - 2019-02-15

### Added
- Added help box listing feature supported in a given HDRenderPipelineAsset alongs with the drawbacks implied.
- Added cascade visualizer, supporting disabled handles when not overriding.

### Fixed
- Fixed post processing with stereo double-wide
- Fixed issue with Metal: Use sign bit to find the cache type instead of lowest bit.
- Fixed invalid state when creating a planar reflection for the first time
- Fix FrameSettings's LitShaderMode not restrained by supported LitShaderMode regression.

### Changed
- The default value roughness value for the clearcoat has been changed from 0.03 to 0.01
- Update default value of based color for master node
- Update Fabric Charlie Sheen lighting model - Remove Fresnel component that wasn't part of initial model + Remap smoothness to [0.0 - 0.6] range for more artist friendly parameter

### Changed
- Code refactor: all macros with ARGS have been swapped with macros with PARAM. This is because the ARGS macros were incorrectly named.

## [6.1.0-preview] - 2019-02-13

### Added
- Added support for post-processing anti-aliasing in the Scene View (FXAA and TAA). These can be set in Preferences.
- Added emissive property for decal material (non-shader graph)

### Fixed
- Fixed a few UI bugs with the color grading curves.
- Fixed "Post Processing" in the scene view not toggling post-processing effects
- Fixed bake only object with flag `ReflectionProbeStaticFlag` when baking a `ReflectionProbe`

### Changed
- Removed unsupported Clear Depth checkbox in Camera inspector
- Updated the toggle for advanced mode in inspectors.

## [6.0.0-preview] - 2019-02-23

### Added
- Added new API to perform a camera rendering
- Added support for hair master node (Double kajiya kay - Lambert)
- Added Reset behaviour in DebugMenu (ingame mapping is right joystick + B)
- Added Default HD scene at new scene creation while in HDRP
- Added Wizard helping to configure HDRP project
- Added new UI for decal material to allow remapping and scaling of some properties
- Added cascade shadow visualisation toggle in HD shadow settings
- Added icons for assets
- Added replace blending mode for distortion
- Added basic distance fade for density volumes
- Added decal master node for shader graph
- Added HD unlit master node (Cross Pipeline version is name Unlit)
- Added new Rendering Queue in materials
- Added post-processing V3 framework embed in HDRP, remove postprocess V2 framework
- Post-processing now uses the generic volume framework
-   New depth-of-field, bloom, panini projection effects, motion blur
-   Exposure is now done as a pre-exposition pass, the whole system has been revamped
-   Exposure now use EV100 everywhere in the UI (Sky, Emissive Light)
- Added emissive intensity (Luminance and EV100 control) control for Emissive
- Added pre-exposure weigth for Emissive
- Added an emissive color node and a slider to control the pre-exposure percentage of emission color
- Added physical camera support where applicable
- Added more color grading tools
- Added changelog level for Shader Variant stripping
- Added Debug mode for validation of material albedo and metalness/specularColor values
- Added a new dynamic mode for ambient probe and renamed BakingSky to StaticLightingSky
- Added command buffer parameter to all Bind() method of material
- Added Material validator in Render Pipeline Debug
- Added code to future support of DXR (not enabled)
- Added support of multiviewport
- Added HDRenderPipeline.RequestSkyEnvironmentUpdate function to force an update from script when sky is set to OnDemand
- Added a Lighting and BackLighting slots in Lit, StackLit, Fabric and Hair master nodes
- Added support for overriding terrain detail rendering shaders, via the render pipeline editor resources asset
- Added xrInstancing flag support to RTHandle
- Added support for cullmask for decal projectors
- Added software dynamic resolution support
- Added support for "After Post-Process" render pass for unlit shader
- Added support for textured rectangular area lights
- Added stereo instancing macros to MSAA shaders
- Added support for Quarter Res Raytraced Reflections (not enabled)
- Added fade factor for decal projectors.
- Added stereo instancing macros to most shaders used in VR
- Added multi edition support for HDRenderPipelineAsset

### Fixed
- Fixed logic to disable FPTL with stereo rendering
- Fixed stacklit transmission and sun highlight
- Fixed decals with stereo rendering
- Fixed sky with stereo rendering
- Fixed flip logic for postprocessing + VR
- Fixed copyStencilBuffer pass for Switch
- Fixed point light shadow map culling that wasn't taking into account far plane
- Fixed usage of SSR with transparent on all master node
- Fixed SSR and microshadowing on fabric material
- Fixed blit pass for stereo rendering
- Fixed lightlist bounds for stereo rendering
- Fixed windows and in-game DebugMenu sync.
- Fixed FrameSettings' LitShaderMode sync when opening DebugMenu.
- Fixed Metal specific issues with decals, hitting a sampler limit and compiling AxF shader
- Fixed an issue with flipped depth buffer during postprocessing
- Fixed normal map use for shadow bias with forward lit - now use geometric normal
- Fixed transparent depth prepass and postpass access so they can be use without alpha clipping for lit shader
- Fixed support of alpha clip shadow for lit master node
- Fixed unlit master node not compiling
- Fixed issue with debug display of reflection probe
- Fixed issue with phong tessellations not working with lit shader
- Fixed issue with vertex displacement being affected by heightmap setting even if not heightmap where assign
- Fixed issue with density mode on Lit terrain producing NaN
- Fixed issue when going back and forth from Lit to LitTesselation for displacement mode
- Fixed issue with ambient occlusion incorrectly applied to emissiveColor with light layers in deferred
- Fixed issue with fabric convolution not using the correct convolved texture when fabric convolution is enabled
- Fixed issue with Thick mode for Transmission that was disabling transmission with directional light
- Fixed shutdown edge cases with HDRP tests
- Fixed slowdow when enabling Fabric convolution in HDRP asset
- Fixed specularAA not compiling in StackLit Master node
- Fixed material debug view with stereo rendering
- Fixed material's RenderQueue edition in default view.
- Fixed banding issues within volumetric density buffer
- Fixed missing multicompile for MSAA for AxF
- Fixed camera-relative support for stereo rendering
- Fixed remove sync with render thread when updating decal texture atlas.
- Fixed max number of keyword reach [256] issue. Several shader feature are now local
- Fixed Scene Color and Depth nodes
- Fixed SSR in forward
- Fixed custom editor of Unlit, HD Unlit and PBR shader graph master node
- Fixed issue with NewFrame not correctly calculated in Editor when switching scene
- Fixed issue with TerrainLit not compiling with depth only pass and normal buffer
- Fixed geometric normal use for shadow bias with PBR master node in forward
- Fixed instancing macro usage for decals
- Fixed error message when having more than one directional light casting shadow
- Fixed error when trying to display preview of Camera or PlanarReflectionProbe
- Fixed LOAD_TEXTURE2D_ARRAY_MSAA macro
- Fixed min-max and amplitude clamping value in inspector of vertex displacement materials
- Fixed issue with alpha shadow clip (was incorrectly clipping object shadow)
- Fixed an issue where sky cubemap would not be cleared correctly when setting the current sky to None
- Fixed a typo in Static Lighting Sky component UI
- Fixed issue with incorrect reset of RenderQueue when switching shader in inspector GUI
- Fixed issue with variant stripper stripping incorrectly some variants
- Fixed a case of ambient lighting flickering because of previews
- Fixed Decals when rendering multiple camera in a single frame
- Fixed cascade shadow count in shader
- Fixed issue with Stacklit shader with Haze effect
- Fixed an issue with the max sample count for the TAA
- Fixed post-process guard band for XR
- Fixed exposure of emissive of Unlit
- Fixed depth only and motion vector pass for Unlit not working correctly with MSAA
- Fixed an issue with stencil buffer copy causing unnecessary compute dispatches for lighting
- Fixed multi edition issue in FrameSettings
- Fixed issue with SRP batcher and DebugDisplay variant of lit shader
- Fixed issue with debug material mode not doing alpha test
- Fixed "Attempting to draw with missing UAV bindings" errors on Vulkan
- Fixed pre-exposure incorrectly apply to preview
- Fixed issue with duplicate 3D texture in 3D texture altas of volumetric?
- Fixed Camera rendering order (base on the depth parameter)
- Fixed shader graph decals not being cropped by gizmo
- Fixed "Attempting to draw with missing UAV bindings" errors on Vulkan.


### Changed
- ColorPyramid compute shader passes is swapped to pixel shader passes on platforms where the later is faster (Nintendo Switch).
- Removing the simple lightloop used by the simple lit shader
- Whole refactor of reflection system: Planar and reflection probe
- Separated Passthrough from other RenderingPath
- Update several properties naming and caption based on feedback from documentation team
- Remove tile shader variant for transparent backface pass of lit shader
- Rename all HDRenderPipeline to HDRP folder for shaders
- Rename decal property label (based on doc team feedback)
- Lit shader mode now default to Deferred to reduce build time
- Update UI of Emission parameters in shaders
- Improve shader variant stripping including shader graph variant
- Refactored render loop to render realtime probes visible per camera
- Enable SRP batcher by default
- Shader code refactor: Rename LIGHTLOOP_SINGLE_PASS => LIGHTLOOP_DISABLE_TILE_AND_CLUSTER and clean all usage of LIGHTLOOP_TILE_PASS
- Shader code refactor: Move pragma definition of vertex and pixel shader inside pass + Move SURFACE_GRADIENT definition in XXXData.hlsl
- Micro-shadowing in Lit forward now use ambientOcclusion instead of SpecularOcclusion
- Upgraded FrameSettings workflow, DebugMenu and Inspector part relative to it
- Update build light list shader code to support 32 threads in wavefronts on Switch
- LayeredLit layers' foldout are now grouped in one main foldout per layer
- Shadow alpha clip can now be enabled on lit shader and haor shader enven for opaque
- Temporal Antialiasing optimization for Xbox One X
- Parameter depthSlice on SetRenderTarget functions now defaults to -1 to bind the entire resource
- Rename SampleCameraDepth() functions to LoadCameraDepth() and SampleCameraDepth(), same for SampleCameraColor() functions
- Improved Motion Blur quality.
- Update stereo frame settings values for single-pass instancing and double-wide
- Rearrange FetchDepth functions to prepare for stereo-instancing
- Remove unused _ComputeEyeIndex
- Updated HDRenderPipelineAsset inspector
- Re-enable SRP batcher for metal

## [5.2.0-preview] - 2018-11-27

### Added
- Added option to run Contact Shadows and Volumetrics Voxelization stage in Async Compute
- Added camera freeze debug mode - Allow to visually see culling result for a camera
- Added support of Gizmo rendering before and after postprocess in Editor
- Added support of LuxAtDistance for punctual lights

### Fixed
- Fixed Debug.DrawLine and Debug.Ray call to work in game view
- Fixed DebugMenu's enum resetted on change
- Fixed divide by 0 in refraction causing NaN
- Fixed disable rough refraction support
- Fixed refraction, SSS and atmospheric scattering for VR
- Fixed forward clustered lighting for VR (double-wide).
- Fixed Light's UX to not allow negative intensity
- Fixed HDRenderPipelineAsset inspector broken when displaying its FrameSettings from project windows.
- Fixed forward clustered lighting for VR (double-wide).
- Fixed HDRenderPipelineAsset inspector broken when displaying its FrameSettings from project windows.
- Fixed Decals and SSR diable flags for all shader graph master node (Lit, Fabric, StackLit, PBR)
- Fixed Distortion blend mode for shader graph master node (Lit, StackLit)
- Fixed bent Normal for Fabric master node in shader graph
- Fixed PBR master node lightlayers
- Fixed shader stripping for built-in lit shaders.

### Changed
- Rename "Regular" in Diffusion profile UI "Thick Object"
- Changed VBuffer depth parametrization for volumetric from distanceRange to depthExtent - Require update of volumetric settings - Fog start at near plan
- SpotLight with box shape use Lux unit only

## [5.1.0-preview] - 2018-11-19

### Added

- Added a separate Editor resources file for resources Unity does not take when it builds a Player.
- You can now disable SSR on Materials in Shader Graph.
- Added support for MSAA when the Supported Lit Shader Mode is set to Both. Previously HDRP only supported MSAA for Forward mode.
- You can now override the emissive color of a Material when in debug mode.
- Exposed max light for Light Loop Settings in HDRP asset UI.
- HDRP no longer performs a NormalDBuffer pass update if there are no decals in the Scene.
- Added distant (fall-back) volumetric fog and improved the fog evaluation precision.
- Added an option to reflect sky in SSR.
- Added a y-axis offset for the PlanarReflectionProbe and offset tool.
- Exposed the option to run SSR and SSAO on async compute.
- Added support for the _GlossMapScale parameter in the Legacy to HDRP Material converter.
- Added wave intrinsic instructions for use in Shaders (for AMD GCN).


### Fixed
- Fixed sphere shaped influence handles clamping in Reflection Probes.
- Fixed Reflection Probe data migration for projects created before using HDRP.
- Fixed UI of Layered Material where Unity previously rendered the scrollbar above the Copy button.
- Fixed Material tessellations parameters Start fade distance and End fade distance. Originally, Unity clamped these values when you modified them.
- Fixed various distortion and refraction issues - handle a better fall-back.
- Fixed SSR for multiple views.
- Fixed SSR issues related to self-intersections.
- Fixed shape density volume handle speed.
- Fixed density volume shape handle moving too fast.
- Fixed the Camera velocity pass that we removed by mistake.
- Fixed some null pointer exceptions when disabling motion vectors support.
- Fixed viewports for both the Subsurface Scattering combine pass and the transparent depth prepass.
- Fixed the blend mode pop-up in the UI. It previously did not appear when you enabled pre-refraction.
- Fixed some null pointer exceptions that previously occurred when you disabled motion vectors support.
- Fixed Layered Lit UI issue with scrollbar.
- Fixed cubemap assignation on custom ReflectionProbe.
- Fixed Reflection Probes’ capture settings' shadow distance.
- Fixed an issue with the SRP batcher and Shader variables declaration.
- Fixed thickness and subsurface slots for fabric Shader master node that wasn't appearing with the right combination of flags.
- Fixed d3d debug layer warning.
- Fixed PCSS sampling quality.
- Fixed the Subsurface and transmission Material feature enabling for fabric Shader.
- Fixed the Shader Graph UV node’s dimensions when using it in a vertex Shader.
- Fixed the planar reflection mirror gizmo's rotation.
- Fixed HDRenderPipelineAsset's FrameSettings not showing the selected enum in the Inspector drop-down.
- Fixed an error with async compute.
- MSAA now supports transparency.
- The HDRP Material upgrader tool now converts metallic values correctly.
- Volumetrics now render in Reflection Probes.
- Fixed a crash that occurred whenever you set a viewport size to 0.
- Fixed the Camera physic parameter that the UI previously did not display.
- Fixed issue in pyramid shaped spotlight handles manipulation

### Changed

- Renamed Line shaped Lights to Tube Lights.
- HDRP now uses mean height fog parametrization.
- Shadow quality settings are set to All when you use HDRP (This setting is not visible in the UI when using SRP). This avoids Legacy Graphics Quality Settings disabling the shadows and give SRP full control over the Shadows instead.
- HDRP now internally uses premultiplied alpha for all fog.
- Updated default FrameSettings used for realtime Reflection Probes when you create a new HDRenderPipelineAsset.
- Remove multi-camera support. LWRP and HDRP will not support multi-camera layered rendering.
- Updated Shader Graph subshaders to use the new instancing define.
- Changed fog distance calculation from distance to plane to distance to sphere.
- Optimized forward rendering using AMD GCN by scalarizing the light loop.
- Changed the UI of the Light Editor.
- Change ordering of includes in HDRP Materials in order to reduce iteration time for faster compilation.
- Added a StackLit master node replacing the InspectorUI version. IMPORTANT: All previously authored StackLit Materials will be lost. You need to recreate them with the master node.

## [5.0.0-preview] - 2018-09-28

### Added
- Added occlusion mesh to depth prepass for VR (VR still disabled for now)
- Added a debug mode to display only one shadow at once
- Added controls for the highlight created by directional lights
- Added a light radius setting to punctual lights to soften light attenuation and simulate fill lighting
- Added a 'minRoughness' parameter to all non-area lights (was previously only available for certain light types)
- Added separate volumetric light/shadow dimmers
- Added per-pixel jitter to volumetrics to reduce aliasing artifacts
- Added a SurfaceShading.hlsl file, which implements material-agnostic shading functionality in an efficient manner
- Added support for shadow bias for thin object transmission
- Added FrameSettings to control realtime planar reflection
- Added control for SRPBatcher on HDRP Asset
- Added an option to clear the shadow atlases in the debug menu
- Added a color visualization of the shadow atlas rescale in debug mode
- Added support for disabling SSR on materials
- Added intrinsic for XBone
- Added new light volume debugging tool
- Added a new SSR debug view mode
- Added translaction's scale invariance on DensityVolume
- Added multiple supported LitShadermode and per renderer choice in case of both Forward and Deferred supported
- Added custom specular occlusion mode to Lit Shader Graph Master node

### Fixed
- Fixed a normal bias issue with Stacklit (Was causing light leaking)
- Fixed camera preview outputing an error when both scene and game view where display and play and exit was call
- Fixed override debug mode not apply correctly on static GI
- Fixed issue where XRGraphicsConfig values set in the asset inspector GUI weren't propagating correctly (VR still disabled for now)
- Fixed issue with tangent that was using SurfaceGradient instead of regular normal decoding
- Fixed wrong error message display when switching to unsupported target like IOS
- Fixed an issue with ambient occlusion texture sometimes not being created properly causing broken rendering
- Shadow near plane is no longer limited at 0.1
- Fixed decal draw order on transparent material
- Fixed an issue where sometime the lookup texture used for GGX convolution was broken, causing broken rendering
- Fixed an issue where you wouldn't see any fog for certain pipeline/scene configurations
- Fixed an issue with volumetric lighting where the anisotropy value of 0 would not result in perfectly isotropic lighting
- Fixed shadow bias when the atlas is rescaled
- Fixed shadow cascade sampling outside of the atlas when cascade count is inferior to 4
- Fixed shadow filter width in deferred rendering not matching shader config
- Fixed stereo sampling of depth texture in MSAA DepthValues.shader
- Fixed box light UI which allowed negative and zero sizes, thus causing NaNs
- Fixed stereo rendering in HDRISky.shader (VR)
- Fixed normal blend and blend sphere influence for reflection probe
- Fixed distortion filtering (was point filtering, now trilinear)
- Fixed contact shadow for large distance
- Fixed depth pyramid debug view mode
- Fixed sphere shaped influence handles clamping in reflection probes
- Fixed reflection probes data migration for project created before using hdrp
- Fixed ambient occlusion for Lit Master Node when slot is connected

### Changed
- Use samplerunity_ShadowMask instead of samplerunity_samplerLightmap for shadow mask
- Allow to resize reflection probe gizmo's size
- Improve quality of screen space shadow
- Remove support of projection model for ScreenSpaceLighting (SSR always use HiZ and refraction always Proxy)
- Remove all the debug mode from SSR that are obsolete now
- Expose frameSettings and Capture settings for reflection and planar probe
- Update UI for reflection probe, planar probe, camera and HDRP Asset
- Implement proper linear blending for volumetric lighting via deep compositing as described in the paper "Deep Compositing Using Lie Algebras"
- Changed  planar mapping to match terrain convention (XZ instead of ZX)
- XRGraphicsConfig is no longer Read/Write. Instead, it's read-only. This improves consistency of XR behavior between the legacy render pipeline and SRP
- Change reflection probe data migration code (to update old reflection probe to new one)
- Updated gizmo for ReflectionProbes
- Updated UI and Gizmo of DensityVolume

## [4.0.0-preview] - 2018-09-28

### Added
- Added a new TerrainLit shader that supports rendering of Unity terrains.
- Added controls for linear fade at the boundary of density volumes
- Added new API to control decals without monobehaviour object
- Improve Decal Gizmo
- Implement Screen Space Reflections (SSR) (alpha version, highly experimental)
- Add an option to invert the fade parameter on a Density Volume
- Added a Fabric shader (experimental) handling cotton and silk
- Added support for MSAA in forward only for opaque only
- Implement smoothness fade for SSR
- Added support for AxF shader (X-rite format - require special AxF importer from Unity not part of HDRP)
- Added control for sundisc on directional light (hack)
- Added a new HD Lit Master node that implements Lit shader support for Shader Graph
- Added Micro shadowing support (hack)
- Added an event on HDAdditionalCameraData for custom rendering
- HDRP Shader Graph shaders now support 4-channel UVs.

### Fixed
- Fixed an issue where sometimes the deferred shadow texture would not be valid, causing wrong rendering.
- Stencil test during decals normal buffer update is now properly applied
- Decals corectly update normal buffer in forward
- Fixed a normalization problem in reflection probe face fading causing artefacts in some cases
- Fix multi-selection behavior of Density Volumes overwriting the albedo value
- Fixed support of depth texture for RenderTexture. HDRP now correctly output depth to user depth buffer if RenderTexture request it.
- Fixed multi-selection behavior of Density Volumes overwriting the albedo value
- Fixed support of depth for RenderTexture. HDRP now correctly output depth to user depth buffer if RenderTexture request it.
- Fixed support of Gizmo in game view in the editor
- Fixed gizmo for spot light type
- Fixed issue with TileViewDebug mode being inversed in gameview
- Fixed an issue with SAMPLE_TEXTURECUBE_SHADOW macro
- Fixed issue with color picker not display correctly when game and scene view are visible at the same time
- Fixed an issue with reflection probe face fading
- Fixed camera motion vectors shader and associated matrices to update correctly for single-pass double-wide stereo rendering
- Fixed light attenuation functions when range attenuation is disabled
- Fixed shadow component algorithm fixup not dirtying the scene, so changes can be saved to disk.
- Fixed some GC leaks for HDRP
- Fixed contact shadow not affected by shadow dimmer
- Fixed GGX that works correctly for the roughness value of 0 (mean specular highlgiht will disappeard for perfect mirror, we rely on maxSmoothness instead to always have a highlight even on mirror surface)
- Add stereo support to ShaderPassForward.hlsl. Forward rendering now seems passable in limited test scenes with camera-relative rendering disabled.
- Add stereo support to ProceduralSky.shader and OpaqueAtmosphericScattering.shader.
- Added CullingGroupManager to fix more GC.Alloc's in HDRP
- Fixed rendering when multiple cameras render into the same render texture

### Changed
- Changed the way depth & color pyramids are built to be faster and better quality, thus improving the look of distortion and refraction.
- Stabilize the dithered LOD transition mask with respect to the camera rotation.
- Avoid multiple depth buffer copies when decals are present
- Refactor code related to the RT handle system (No more normal buffer manager)
- Remove deferred directional shadow and move evaluation before lightloop
- Add a function GetNormalForShadowBias() that material need to implement to return the normal used for normal shadow biasing
- Remove Jimenez Subsurface scattering code (This code was disabled by default, now remove to ease maintenance)
- Change Decal API, decal contribution is now done in Material. Require update of material using decal
- Move a lot of files from CoreRP to HDRP/CoreRP. All moved files weren't used by Ligthweight pipeline. Long term they could move back to CoreRP after CoreRP become out of preview
- Updated camera inspector UI
- Updated decal gizmo
- Optimization: The objects that are rendered in the Motion Vector Pass are not rendered in the prepass anymore
- Removed setting shader inclue path via old API, use package shader include paths
- The default value of 'maxSmoothness' for punctual lights has been changed to 0.99
- Modified deferred compute and vert/frag shaders for first steps towards stereo support
- Moved material specific Shader Graph files into corresponding material folders.
- Hide environment lighting settings when enabling HDRP (Settings are control from sceneSettings)
- Update all shader includes to use absolute path (allow users to create material in their Asset folder)
- Done a reorganization of the files (Move ShaderPass to RenderPipeline folder, Move all shadow related files to Lighting/Shadow and others)
- Improved performance and quality of Screen Space Shadows

## [3.3.0-preview] - 2018-01-01

### Added
- Added an error message to say to use Metal or Vulkan when trying to use OpenGL API
- Added a new Fabric shader model that supports Silk and Cotton/Wool
- Added a new HDRP Lighting Debug mode to visualize Light Volumes for Point, Spot, Line, Rectangular and Reflection Probes
- Add support for reflection probe light layers
- Improve quality of anisotropic on IBL

### Fixed
- Fix an issue where the screen where darken when rendering camera preview
- Fix display correct target platform when showing message to inform user that a platform is not supported
- Remove workaround for metal and vulkan in normal buffer encoding/decoding
- Fixed an issue with color picker not working in forward
- Fixed an issue where reseting HDLight do not reset all of its parameters
- Fixed shader compile warning in DebugLightVolumes.shader

### Changed
- Changed default reflection probe to be 256x256x6 and array size to be 64
- Removed dependence on the NdotL for thickness evaluation for translucency (based on artist's input)
- Increased the precision when comparing Planar or HD reflection probe volumes
- Remove various GC alloc in C#. Slightly better performance

## [3.2.0-preview] - 2018-01-01

### Added
- Added a luminance meter in the debug menu
- Added support of Light, reflection probe, emissive material, volume settings related to lighting to Lighting explorer
- Added support for 16bit shadows

### Fixed
- Fix issue with package upgrading (HDRP resources asset is now versionned to worarkound package manager limitation)
- Fix HDReflectionProbe offset displayed in gizmo different than what is affected.
- Fix decals getting into a state where they could not be removed or disabled.
- Fix lux meter mode - The lux meter isn't affected by the sky anymore
- Fix area light size reset when multi-selected
- Fix filter pass number in HDUtils.BlitQuad
- Fix Lux meter mode that was applying SSS
- Fix planar reflections that were not working with tile/cluster (olbique matrix)
- Fix debug menu at runtime not working after nested prefab PR come to trunk
- Fix scrolling issue in density volume

### Changed
- Shader code refactor: Split MaterialUtilities file in two parts BuiltinUtilities (independent of FragInputs) and MaterialUtilities (Dependent of FragInputs)
- Change screen space shadow rendertarget format from ARGB32 to RG16

## [3.1.0-preview] - 2018-01-01

### Added
- Decal now support per channel selection mask. There is now two mode. One with BaseColor, Normal and Smoothness and another one more expensive with BaseColor, Normal, Smoothness, Metal and AO. Control is on HDRP Asset. This may require to launch an update script for old scene: 'Edit/Render Pipeline/Single step upgrade script/Upgrade all DecalMaterial MaskBlendMode'.
- Decal now supports depth bias for decal mesh, to prevent z-fighting
- Decal material now supports draw order for decal projectors
- Added LightLayers support (Base on mask from renderers name RenderingLayers and mask from light name LightLayers - if they match, the light apply) - cost an extra GBuffer in deferred (more bandwidth)
- When LightLayers is enabled, the AmbientOclusion is store in the GBuffer in deferred path allowing to avoid double occlusion with SSAO. In forward the double occlusion is now always avoided.
- Added the possibility to add an override transform on the camera for volume interpolation
- Added desired lux intensity and auto multiplier for HDRI sky
- Added an option to disable light by type in the debug menu
- Added gradient sky
- Split EmissiveColor and bakeDiffuseLighting in forward avoiding the emissiveColor to be affect by SSAO
- Added a volume to control indirect light intensity
- Added EV 100 intensity unit for area lights
- Added support for RendererPriority on Renderer. This allow to control order of transparent rendering manually. HDRP have now two stage of sorting for transparent in addition to bact to front. Material have a priority then Renderer have a priority.
- Add Coupling of (HD)Camera and HDAdditionalCameraData for reset and remove in inspector contextual menu of Camera
- Add Coupling of (HD)ReflectionProbe and HDAdditionalReflectionData for reset and remove in inspector contextual menu of ReflectoinProbe
- Add macro to forbid unity_ObjectToWorld/unity_WorldToObject to be use as it doesn't handle camera relative rendering
- Add opacity control on contact shadow

### Fixed
- Fixed an issue with PreIntegratedFGD texture being sometimes destroyed and not regenerated causing rendering to break
- PostProcess input buffers are not copied anymore on PC if the viewport size matches the final render target size
- Fixed an issue when manipulating a lot of decals, it was displaying a lot of errors in the inspector
- Fixed capture material with reflection probe
- Refactored Constant Buffers to avoid hitting the maximum number of bound CBs in some cases.
- Fixed the light range affecting the transform scale when changed.
- Snap to grid now works for Decal projector resizing.
- Added a warning for 128x128 cookie texture without mipmaps
- Replace the sampler used for density volumes for correct wrap mode handling

### Changed
- Move Render Pipeline Debug "Windows from Windows->General-> Render Pipeline debug windows" to "Windows from Windows->Analysis-> Render Pipeline debug windows"
- Update detail map formula for smoothness and albedo, goal it to bright and dark perceptually and scale factor is use to control gradient speed
- Refactor the Upgrade material system. Now a material can be update from older version at any time. Call Edit/Render Pipeline/Upgrade all Materials to newer version
- Change name EnableDBuffer to EnableDecals at several place (shader, hdrp asset...), this require a call to Edit/Render Pipeline/Upgrade all Materials to newer version to have up to date material.
- Refactor shader code: BakeLightingData structure have been replace by BuiltinData. Lot of shader code have been remove/change.
- Refactor shader code: All GBuffer are now handled by the deferred material. Mean ShadowMask and LightLayers are control by lit material in lit.hlsl and not outside anymore. Lot of shader code have been remove/change.
- Refactor shader code: Rename GetBakedDiffuseLighting to ModifyBakedDiffuseLighting. This function now handle lighting model for transmission too. Lux meter debug mode is factor outisde.
- Refactor shader code: GetBakedDiffuseLighting is not call anymore in GBuffer or forward pass, including the ConvertSurfaceDataToBSDFData and GetPreLightData, this is done in ModifyBakedDiffuseLighting now
- Refactor shader code: Added a backBakeDiffuseLighting to BuiltinData to handle lighting for transmission
- Refactor shader code: Material must now call InitBuiltinData (Init all to zero + init bakeDiffuseLighting and backBakeDiffuseLighting ) and PostInitBuiltinData

## [3.0.0-preview] - 2018-01-01

### Fixed
- Fixed an issue with distortion that was using previous frame instead of current frame
- Fixed an issue where disabled light where not upgrade correctly to the new physical light unit system introduce in 2.0.5-preview

### Changed
- Update assembly definitions to output assemblies that match Unity naming convention (Unity.*).

## [2.0.5-preview] - 2018-01-01

### Added
- Add option supportDitheringCrossFade on HDRP Asset to allow to remove shader variant during player build if needed
- Add contact shadows for punctual lights (in additional shadow settings), only one light is allowed to cast contact shadows at the same time and so at each frame a dominant light is choosed among all light with contact shadows enabled.
- Add PCSS shadow filter support (from SRP Core)
- Exposed shadow budget parameters in HDRP asset
- Add an option to generate an emissive mesh for area lights (currently rectangle light only). The mesh fits the size, intensity and color of the light.
- Add an option to the HDRP asset to increase the resolution of volumetric lighting.
- Add additional ligth unit support for punctual light (Lumens, Candela) and area lights (Lumens, Luminance)
- Add dedicated Gizmo for the box Influence volume of HDReflectionProbe / PlanarReflectionProbe

### Changed
- Re-enable shadow mask mode in debug view
- SSS and Transmission code have been refactored to be able to share it between various material. Guidelines are in SubsurfaceScattering.hlsl
- Change code in area light with LTC for Lit shader. Magnitude is now take from FGD texture instead of a separate texture
- Improve camera relative rendering: We now apply camera translation on the model matrix, so before the TransformObjectToWorld(). Note: unity_WorldToObject and unity_ObjectToWorld must never be used directly.
- Rename positionWS to positionRWS (Camera relative world position) at a lot of places (mainly in interpolator and FragInputs). In case of custom shader user will be required to update their code.
- Rename positionWS, capturePositionWS, proxyPositionWS, influencePositionWS to positionRWS, capturePositionRWS, proxyPositionRWS, influencePositionRWS (Camera relative world position) in LightDefinition struct.
- Improve the quality of trilinear filtering of density volume textures.
- Improve UI for HDReflectionProbe / PlanarReflectionProbe

### Fixed
- Fixed a shader preprocessor issue when compiling DebugViewMaterialGBuffer.shader against Metal target
- Added a temporary workaround to Lit.hlsl to avoid broken lighting code with Metal/AMD
- Fixed issue when using more than one volume texture mask with density volumes.
- Fixed an error which prevented volumetric lighting from working if no density volumes with 3D textures were present.
- Fix contact shadows applied on transmission
- Fix issue with forward opaque lit shader variant being removed by the shader preprocessor
- Fixed compilation errors on Nintendo Switch (limited XRSetting support).
- Fixed apply range attenuation option on punctual light
- Fixed issue with color temperature not take correctly into account with static lighting
- Don't display fog when diffuse lighting, specular lighting, or lux meter debug mode are enabled.

## [2.0.4-preview] - 2018-01-01

### Fixed
- Fix issue when disabling rough refraction and building a player. Was causing a crash.

## [2.0.3-preview] - 2018-01-01

### Added
- Increased debug color picker limit up to 260k lux

## [2.0.2-preview] - 2018-01-01

### Added
- Add Light -> Planar Reflection Probe command
- Added a false color mode in rendering debug
- Add support for mesh decals
- Add flag to disable projector decals on transparent geometry to save performance and decal texture atlas space
- Add ability to use decal diffuse map as mask only
- Add visualize all shadow masks in lighting debug
- Add export of normal and roughness buffer for forwardOnly and when in supportOnlyForward mode for forward
- Provide a define in lit.hlsl (FORWARD_MATERIAL_READ_FROM_WRITTEN_NORMAL_BUFFER) when output buffer normal is used to read the normal and roughness instead of caclulating it (can save performance, but lower quality due to compression)
- Add color swatch to decal material

### Changed
- Change Render -> Planar Reflection creation to 3D Object -> Mirror
- Change "Enable Reflector" name on SpotLight to "Angle Affect Intensity"
- Change prototype of BSDFData ConvertSurfaceDataToBSDFData(SurfaceData surfaceData) to BSDFData ConvertSurfaceDataToBSDFData(uint2 positionSS, SurfaceData surfaceData)

### Fixed
- Fix issue with StackLit in deferred mode with deferredDirectionalShadow due to GBuffer not being cleared. Gbuffer is still not clear and issue was fix with the new Output of normal buffer.
- Fixed an issue where interpolation volumes were not updated correctly for reflection captures.
- Fixed an exception in Light Loop settings UI

## [2.0.1-preview] - 2018-01-01

### Added
- Add stripper of shader variant when building a player. Save shader compile time.
- Disable per-object culling that was executed in C++ in HD whereas it was not used (Optimization)
- Enable texture streaming debugging (was not working before 2018.2)
- Added Screen Space Reflection with Proxy Projection Model
- Support correctly scene selection for alpha tested object
- Add per light shadow mask mode control (i.e shadow mask distance and shadow mask). It use the option NonLightmappedOnly
- Add geometric filtering to Lit shader (allow to reduce specular aliasing)
- Add shortcut to create DensityVolume and PlanarReflection in hierarchy
- Add a DefaultHDMirrorMaterial material for PlanarReflection
- Added a script to be able to upgrade material to newer version of HDRP
- Removed useless duplication of ForwardError passes.
- Add option to not compile any DEBUG_DISPLAY shader in the player (Faster build) call Support Runtime Debug display

### Changed
- Changed SupportForwardOnly to SupportOnlyForward in render pipeline settings
- Changed versioning variable name in HDAdditionalXXXData from m_version to version
- Create unique name when creating a game object in the rendering menu (i.e Density Volume(2))
- Re-organize various files and folder location to clean the repository
- Change Debug windows name and location. Now located at:  Windows -> General -> Render Pipeline Debug

### Removed
- Removed GlobalLightLoopSettings.maxPlanarReflectionProbes and instead use value of GlobalLightLoopSettings.planarReflectionProbeCacheSize
- Remove EmissiveIntensity parameter and change EmissiveColor to be HDR (Matching Builtin Unity behavior) - Data need to be updated - Launch Edit -> Single Step Upgrade Script -> Upgrade all Materials emissionColor

### Fixed
- Fix issue with LOD transition and instancing
- Fix discrepency between object motion vector and camera motion vector
- Fix issue with spot and dir light gizmo axis not highlighted correctly
- Fix potential crash while register debug windows inputs at startup
- Fix warning when creating Planar reflection
- Fix specular lighting debug mode (was rendering black)
- Allow projector decal with null material to allow to configure decal when HDRP is not set
- Decal atlas texture offset/scale is updated after allocations (used to be before so it was using date from previous frame)

## [0.0.0-preview] - 2018-01-01

### Added
- Configure the VolumetricLightingSystem code path to be on by default
- Trigger a build exception when trying to build an unsupported platform
- Introduce the VolumetricLightingController component, which can (and should) be placed on the camera, and allows one to control the near and the far plane of the V-Buffer (volumetric "froxel" buffer) along with the depth distribution (from logarithmic to linear)
- Add 3D texture support for DensityVolumes
- Add a better mapping of roughness to mipmap for planar reflection
- The VolumetricLightingSystem now uses RTHandles, which allows to save memory by sharing buffers between different cameras (history buffers are not shared), and reduce reallocation frequency by reallocating buffers only if the rendering resolution increases (and suballocating within existing buffers if the rendering resolution decreases)
- Add a Volumetric Dimmer slider to lights to control the intensity of the scattered volumetric lighting
- Add UV tiling and offset support for decals.
- Add mipmapping support for volume 3D mask textures

### Changed
- Default number of planar reflection change from 4 to 2
- Rename _MainDepthTexture to _CameraDepthTexture
- The VolumetricLightingController has been moved to the Interpolation Volume framework and now functions similarly to the VolumetricFog settings
- Update of UI of cookie, CubeCookie, Reflection probe and planar reflection probe to combo box
- Allow enabling/disabling shadows for area lights when they are set to baked.
- Hide applyRangeAttenuation and FadeDistance for directional shadow as they are not used

### Removed
- Remove Resource folder of PreIntegratedFGD and add the resource to RenderPipeline Asset

### Fixed
- Fix ConvertPhysicalLightIntensityToLightIntensity() function used when creating light from script to match HDLightEditor behavior
- Fix numerical issues with the default value of mean free path of volumetric fog
- Fix the bug preventing decals from coexisting with density volumes
- Fix issue with alpha tested geometry using planar/triplanar mapping not render correctly or flickering (due to being wrongly alpha tested in depth prepass)
- Fix meta pass with triplanar (was not handling correctly the normal)
- Fix preview when a planar reflection is present
- Fix Camera preview, it is now a Preview cameraType (was a SceneView)
- Fix handling unknown GPUShadowTypes in the shadow manager.
- Fix area light shapes sent as point lights to the baking backends when they are set to baked.
- Fix unnecessary division by PI for baked area lights.
- Fix line lights sent to the lightmappers. The backends don't support this light type.
- Fix issue with shadow mask framesettings not correctly taken into account when shadow mask is enabled for lighting.
- Fix directional light and shadow mask transition, they are now matching making smooth transition
- Fix banding issues caused by high intensity volumetric lighting
- Fix the debug window being emptied on SRP asset reload
- Fix issue with debug mode not correctly clearing the GBuffer in editor after a resize
- Fix issue with ResetMaterialKeyword not resetting correctly ToggleOff/Roggle Keyword
- Fix issue with motion vector not render correctly if there is no depth prepass in deferred

## [0.0.0-preview] - 2018-01-01

### Added
- Screen Space Refraction projection model (Proxy raycasting, HiZ raymarching)
- Screen Space Refraction settings as volume component
- Added buffered frame history per camera
- Port Global Density Volumes to the Interpolation Volume System.
- Optimize ImportanceSampleLambert() to not require the tangent frame.
- Generalize SampleVBuffer() to handle different sampling and reconstruction methods.
- Improve the quality of volumetric lighting reprojection.
- Optimize Morton Order code in the Subsurface Scattering pass.
- Planar Reflection Probe support roughness (gaussian convolution of captured probe)
- Use an atlas instead of a texture array for cluster transparent decals
- Add a debug view to visualize the decal atlas
- Only store decal textures to atlas if decal is visible, debounce out of memory decal atlas warning.
- Add manipulator gizmo on decal to improve authoring workflow
- Add a minimal StackLit material (work in progress, this version can be used as template to add new material)

### Changed
- EnableShadowMask in FrameSettings (But shadowMaskSupport still disable by default)
- Forced Planar Probe update modes to (Realtime, Every Update, Mirror Camera)
- Screen Space Refraction proxy model uses the proxy of the first environment light (Reflection probe/Planar probe) or the sky
- Moved RTHandle static methods to RTHandles
- Renamed RTHandle to RTHandleSystem.RTHandle
- Move code for PreIntegratedFDG (Lit.shader) into its dedicated folder to be share with other material
- Move code for LTCArea (Lit.shader) into its dedicated folder to be share with other material

### Removed
- Removed Planar Probe mirror plane position and normal fields in inspector, always display mirror plane and normal gizmos

### Fixed
- Fix fog flags in scene view is now taken into account
- Fix sky in preview windows that were disappearing after a load of a new level
- Fix numerical issues in IntersectRayAABB().
- Fix alpha blending of volumetric lighting with transparent objects.
- Fix the near plane of the V-Buffer causing out-of-bounds look-ups in the clustered data structure.
- Depth and color pyramid are properly computed and sampled when the camera renders inside a viewport of a RTHandle.
- Fix decal atlas debug view to work correctly when shadow atlas view is also enabled<|MERGE_RESOLUTION|>--- conflicted
+++ resolved
@@ -67,11 +67,8 @@
 - Fixed a null ref exception in static sky when the default volume profile is invalid.
 - Fixed an error about procedural sky being logged by mistake.
 - Fixed flickering of the game/scene view when lookdev is running.
-<<<<<<< HEAD
+- Fixed some GCAlloc in the debug window.
 - Removed logic in the UI to disable parameters for contact shadows and fog volume components as it was going against the concept of the volume system.
-=======
-- Fixed some GCAlloc in the debug window.
->>>>>>> c4bbd9f9
 
 ### Changed
 - Rejecting history for ray traced reflections based on a threshold evaluated on the neighborhood of the sampled history.
