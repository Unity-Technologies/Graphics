--- conflicted
+++ resolved
@@ -28,14 +28,11 @@
 - Added Simple mode to Earth Preset for PBR Sky
 - Added the export of normals during the prepass for shadow matte for proper SSAO calculation.
 - Added the usage of SSAO for shadow matte unlit shader graph.
-<<<<<<< HEAD
-- Added support for camera relative ray tracing (and keeping non-camera relative ray tracing working)
-=======
 - Added the support of input system V2
 - Added a new volume component parameter to control the max ray length of directional lights(case 1279849).
 - Added support for 'Pyramid' and 'Box' spot light shapes in path tracing.
 - Added high quality prefiltering option for Bloom.
->>>>>>> 76fd85e1
+- Added support for camera relative ray tracing (and keeping non-camera relative ray tracing working)
 
 ### Fixed
 - Fixed several issues with physically-based DoF (TAA ghosting of the CoC buffer, smooth layer transitions, etc)
