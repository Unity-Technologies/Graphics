# Changelog
All notable changes to this package will be documented in this file.

The format is based on [Keep a Changelog](http://keepachangelog.com/en/1.0.0/)
and this project adheres to [Semantic Versioning](http://semver.org/spec/v2.0.0.html).

## [11.0.0] - 2020-10-21

Version Updated
The version number for this package has increased due to a version update of a related graphics package.

## [10.2.0] - 2020-10-19

### Added
- Added a rough distortion frame setting and and info box on distortion materials.
- Adding support of 4 channel tex coords for ray tracing (case 1265309).
- Added a help button on the volume component toolbar for documentation.
- Added range remapping to metallic property for Lit and Decal shaders.
- Exposed the API to access HDRP shader pass names.
- Added the status check of default camera frame settings in the DXR wizard.
- Added frame setting for Virtual Texturing. 
- Added a fade distance for light influencing volumetric lighting.
- Adding an "Include For Ray Tracing" toggle on lights to allow the user to exclude them when ray tracing is enabled in the frame settings of a camera.
- Added fog volumetric scattering support for path tracing.
- Added new algorithm for SSR with temporal accumulation
- Added quality preset of the new volumetric fog parameters.
- Added missing documentation for unsupported SG RT nodes and light's include for raytracing attrbute.

### Fixed
- Fixed an issue where the Exposure Shader Graph node had clipped text. (case 1265057)
- Fixed an issue when rendering into texture where alpha would not default to 1.0 when using 11_11_10 color buffer in non-dev builds.
- Fixed issues with reordering and hiding graphics compositor layers (cases 1283903, 1285282, 1283886).
- Fixed the possibility to have a shader with a pre-refraction render queue and refraction enabled at the same time.
- Fixed a migration issue with the rendering queue in ShaderGraph when upgrading to 10.x;
- Fixed the object space matrices in shader graph for ray tracing.
- Changed the cornea refraction function to take a view dir in object space.
- Fixed upside down XR occlusion mesh.
- Fixed precision issue with the atmospheric fog.
- Fixed issue with TAA and no motion vectors.
- Fixed the stripping not working the terrain alphatest feature required for terrain holes (case 1205902).
- Fixed bounding box generation that resulted in incorrect light culling (case 3875925).
- VFX : Fix Emissive writing in Opaque Lit Output with PSSL platforms (case 273378).
- Fixed issue where pivot of DecalProjector was not aligned anymore on Transform position when manipulating the size of the projector from the Inspector.
- Fixed a null reference exception when creating a diffusion profile asset.
- Fixed the diffusion profile not being registered as a dependency of the ShaderGraph.
- Fixing exceptions in the console when putting the SSGI in low quality mode (render graph).
- Fixed NullRef Exception when decals are in the scene, no asset is set and HDRP wizard is run.
- Fixed issue with TAA causing bleeding of a view into another when multiple views are visible.
- Fix an issue that caused issues of usability of editor if a very high resolution is set by mistake and then reverted back to a smaller resolution.
- Fixed issue where Default Volume Profile Asset change in project settings was not added to the undo stack (case 1285268).
- Fixed undo after enabling compositor.
- Fixed the ray tracing shadow UI being displayed while it shouldn't (case 1286391).
- Fixed issues with physically-based DoF, improved speed and robustness 
- Fixed a warning happening when putting the range of lights to 0.
- Fixed issue when null parameters in a volume component would spam null reference errors. Produce a warning instead.
- Fix volument component creation via script.
- Fixed GC allocs in render graph.
- Fixed scene picking passes.
- Fixed broken ray tracing light cluster full screen debug.
- Fixed dead code causing error.
- Fixed issue when dragging slider in inspector for ProjectionDepth.
- Fixed issue when resizing Inspector window that make the DecalProjector editor flickers.
- Fixed issue in DecalProjector editor when the Inspector window have a too small width: the size appears on 2 lines but the editor not let place for the second one.
- Fixed issue (null reference in console) when selecting a DensityVolume with rectangle selection.
- Fixed issue when linking the field of view with the focal length in physical camera
- Fixed supported platform build and error message.
- Fixed exceptions occuring when selecting mulitple decal projectors without materials assigned (case 1283659).
- Fixed LookDev error message when pipeline is not loaded.
- Properly reject history when enabling seond denoiser for RTGI.
- Fixed an issue that could cause objects to not be rendered when using Vulkan API.
- Fixed issue with lookdev shadows looking wrong upon exiting playmode. 
- Fixed temporary Editor freeze when selecting AOV output in graphics compositor (case 1288744).
- Fixed normal flip with double sided materials.
- Fixed shadow resolution settings level in the light explorer.
- Fixed the ShaderGraph being dirty after the first save.
<<<<<<< HEAD
- Fixed undo of duplicate environments in the look dev environment library.
=======
- Fixed XR shadows culling
- Fixed stylesheet reloading for LookDev window and Wizard window.
- Fixed Nans happening when upscaling the RTGI.
- Fixed the adjust weight operation not being done for the non-rendergraph pipeline.
- Fixed overlap with SSR Transparent default frame settings message on DXR Wizard.
- Fix alpha channel in the stop NaNs and motion blur shaders.
>>>>>>> d377403a

### Changed
- Combined occlusion meshes into one to reduce draw calls and state changes with XR single-pass.
- Claryfied doc for the LayeredLit material.
- Various improvements for the Volumetric Fog.
- Use draggable fields for float scalable settings
- Migrated the fabric & hair shadergraph samples directly into the renderpipeline resources.
- Removed green coloration of the UV on the DecalProjector gizmo.
- Removed _BLENDMODE_PRESERVE_SPECULAR_LIGHTING keyword from shaders.
- Now the DXR wizard displays the name of the target asset that needs to be changed.
- Standardized naming for the option regarding Transparent objects being able to receive Screen Space Reflections.
- Making the reflection and refractions of cubemaps distance based.
- Changed Receive SSR to also controls Receive SSGI on opaque objects.
- Improved the punctual light shadow rescale algorithm.
- Changed the names of some of the parameters for the Eye Utils SG Nodes.
- Restored frame setting for async compute of contact shadows.
- Removed the possibility to have MSAA (through the frame settings) when ray tracing is active.
- Range handles for decal projector angle fading.
- Smoother angle fading for decal projector.

## [10.1.0] - 2020-10-12

### Added
- Added an option to have only the metering mask displayed in the debug mode.
- Added a new mode to cluster visualization debug where users can see a slice instead of the cluster on opaque objects.
- Added ray traced reflection support for the render graph version of the pipeline.
- Added render graph support of RTAO and required denoisers.
- Added render graph support of RTGI.
- Added support of RTSSS and Recursive Rendering in the render graph mode.
- Added support of RT and screen space shadow for render graph.
- Added tooltips with the full name of the (graphics) compositor properties to properly show large names that otherwise are clipped by the UI (case 1263590)
- Added error message if a callback AOV allocation fail
- Added marker for all AOV request operation on GPU
- Added remapping options for Depth Pyramid debug view mode
- Added an option to support AOV shader at runtime in HDRP settings (case 1265070)
- Added support of SSGI in the render graph mode.
- Added option for 11-11-10 format for cube reflection probes.
- Added an optional check in the HDRP DXR Wizard to verify 64 bits target architecture
- Added option to display timing stats in the debug menu as an average over 1 second. 
- Added a light unit slider to provide users more context when authoring physically based values.
- Added a way to check the normals through the material views.
- Added Simple mode to Earth Preset for PBR Sky
- Added the export of normals during the prepass for shadow matte for proper SSAO calculation.
- Added the usage of SSAO for shadow matte unlit shader graph.
- Added the support of input system V2
- Added a new volume component parameter to control the max ray length of directional lights(case 1279849).
- Added support for 'Pyramid' and 'Box' spot light shapes in path tracing.
- Added high quality prefiltering option for Bloom.
- Added support for camera relative ray tracing (and keeping non-camera relative ray tracing working)
- Added a rough refraction option on planar reflections.
- Added scalability settings for the planar reflection resolution.
- Added tests for AOV stacking and UI rendering in the graphics compositor.
- Added a new ray tracing only function that samples the specular part of the materials.
- Adding missing marker for ray tracing profiling (RaytracingDeferredLighting)
- Added the support of eye shader for ray tracing.
- Exposed Refraction Model to the material UI when using a Lit ShaderGraph.
- Added bounding sphere support to screen-space axis-aligned bounding box generation pass.

### Fixed
- Fixed several issues with physically-based DoF (TAA ghosting of the CoC buffer, smooth layer transitions, etc)
- Fixed GPU hang on D3D12 on xbox. 
- Fixed game view artifacts on resizing when hardware dynamic resolution was enabled
- Fixed black line artifacts occurring when Lanczos upsampling was set for dynamic resolution
- Fixed Amplitude -> Min/Max parametrization conversion
- Fixed CoatMask block appearing when creating lit master node (case 1264632)
- Fixed issue with SceneEV100 debug mode indicator when rescaling the window.
- Fixed issue with PCSS filter being wrong on first frame. 
- Fixed issue with emissive mesh for area light not appearing in playmode if Reload Scene option is disabled in Enter Playmode Settings.
- Fixed issue when Reflection Probes are set to OnEnable and are never rendered if the probe is enabled when the camera is farther than the probe fade distance. 
- Fixed issue with sun icon being clipped in the look dev window. 
- Fixed error about layers when disabling emissive mesh for area lights.
- Fixed issue when the user deletes the composition graph or .asset in runtime (case 1263319)
- Fixed assertion failure when changing resolution to compositor layers after using AOVs (case 1265023) 
- Fixed flickering layers in graphics compositor (case 1264552)
- Fixed issue causing the editor field not updating the disc area light radius.
- Fixed issues that lead to cookie atlas to be updated every frame even if cached data was valid.
- Fixed an issue where world space UI was not emitted for reflection cameras in HDRP
- Fixed an issue with cookie texture atlas that would cause realtime textures to always update in the atlas even when the content did not change.
- Fixed an issue where only one of the two lookdev views would update when changing the default lookdev volume profile.
- Fixed a bug related to light cluster invalidation.
- Fixed shader warning in DofGather (case 1272931)
- Fixed AOV export of depth buffer which now correctly export linear depth (case 1265001)
- Fixed issue that caused the decal atlas to not be updated upon changing of the decal textures content.
- Fixed "Screen position out of view frustum" error when camera is at exactly the planar reflection probe location.
- Fixed Amplitude -> Min/Max parametrization conversion
- Fixed issue that allocated a small cookie for normal spot lights.
- Fixed issue when undoing a change in diffuse profile list after deleting the volume profile.
- Fixed custom pass re-ordering and removing.
- Fixed TAA issue and hardware dynamic resolution.
- Fixed a static lighting flickering issue caused by having an active planar probe in the scene while rendering inspector preview.
- Fixed an issue where even when set to OnDemand, the sky lighting would still be updated when changing sky parameters.
- Fixed an error message trigerred when a mesh has more than 32 sub-meshes (case 1274508).
- Fixed RTGI getting noisy for grazying angle geometry (case 1266462).
- Fixed an issue with TAA history management on pssl.
- Fixed the global illumination volume override having an unwanted advanced mode (case 1270459).
- Fixed screen space shadow option displayed on directional shadows while they shouldn't (case 1270537).
- Fixed the handling of undo and redo actions in the graphics compositor (cases 1268149, 1266212, 1265028)
- Fixed issue with composition graphs that include virtual textures, cubemaps and other non-2D textures (cases 1263347, 1265638).
- Fixed issues when selecting a new composition graph or setting it to None (cases 1263350, 1266202)
- Fixed ArgumentNullException when saving shader graphs after removing the compositor from the scene (case 1268658)
- Fixed issue with updating the compositor output when not in play mode (case 1266216)
- Fixed warning with area mesh (case 1268379)
- Fixed issue with diffusion profile not being updated upon reset of the editor. 
- Fixed an issue that lead to corrupted refraction in some scenarios on xbox.
- Fixed for light loop scalarization not happening. 
- Fixed issue with stencil not being set in rendergraph mode.
- Fixed for post process being overridable in reflection probes even though it is not supported.
- Fixed RTGI in performance mode when light layers are enabled on the asset.
- Fixed SSS materials appearing black in matcap mode.
- Fixed a collision in the interaction of RTR and RTGI.
- Fix for lookdev toggling renderers that are set to non editable or are hidden in the inspector.
- Fixed issue with mipmap debug mode not properly resetting full screen mode (and viceversa). 
- Added unsupported message when using tile debug mode with MSAA.
- Fixed SSGI compilation issues on PS4.
- Fixed "Screen position out of view frustum" error when camera is on exactly the planar reflection probe plane.
- Workaround issue that caused objects using eye shader to not be rendered on xbox.
- Fixed GC allocation when using XR single-pass test mode.
- Fixed text in cascades shadow split being truncated.
- Fixed rendering of custom passes in the Custom Pass Volume inspector
- Force probe to render again if first time was during async shader compilation to avoid having cyan objects.
- Fixed for lookdev library field not being refreshed upon opening a library from the environment library inspector.
- Fixed serialization issue with matcap scale intensity.
- Close Add Override popup of Volume Inspector when the popup looses focus (case 1258571)
- Light quality setting for contact shadow set to on for High quality by default.
- Fixed an exception thrown when closing the look dev because there is no active SRP anymore.
- Fixed alignment of framesettings in HDRP Default Settings
- Fixed an exception thrown when closing the look dev because there is no active SRP anymore.
- Fixed an issue where entering playmode would close the LookDev window.
- Fixed issue with rendergraph on console failing on SSS pass.
- Fixed Cutoff not working properly with ray tracing shaders default and SG (case 1261292).
- Fixed shader compilation issue with Hair shader and debug display mode
- Fixed cubemap static preview not updated when the asset is imported.
- Fixed wizard DXR setup on non-DXR compatible devices.
- Fixed Custom Post Processes affecting preview cameras.
- Fixed issue with lens distortion breaking rendering.
- Fixed save popup appearing twice due to HDRP wizard.
- Fixed error when changing planar probe resolution.
- Fixed the dependecy of FrameSettings (MSAA, ClearGBuffer, DepthPrepassWithDeferred) (case 1277620).
- Fixed the usage of GUIEnable for volume components (case 1280018).
- Fixed the diffusion profile becoming invalid when hitting the reset (case 1269462).
- Fixed issue with MSAA resolve killing the alpha channel.
- Fixed a warning in materialevalulation
- Fixed an error when building the player.
- Fixed issue with box light not visible if range is below one and range attenuation is off.
- Fixed an issue that caused a null reference when deleting camera component in a prefab. (case 1244430)
- Fixed issue with bloom showing a thin black line after rescaling window. 
- Fixed rendergraph motion vector resolve.
- Fixed the Ray-Tracing related Debug Display not working in render graph mode.
- Fix nan in pbr sky
- Fixed Light skin not properly applied on the LookDev when switching from Dark Skin (case 1278802)
- Fixed accumulation on DX11
- Fixed issue with screen space UI not drawing on the graphics compositor (case 1279272).
- Fixed error Maximum allowed thread group count is 65535 when resolution is very high. 
- LOD meshes are now properly stripped based on the maximum lod value parameters contained in the HDRP asset.
- Fixed an inconsistency in the LOD group UI where LOD bias was not the right one.
- Fixed outlines in transitions between post-processed and plain regions in the graphics compositor (case 1278775).
- Fix decal being applied twice with LOD Crossfade.
- Fixed camera stacking for AOVs in the graphics compositor (case 1273223).
- Fixed backface selection on some shader not ignore correctly.
- Disable quad overdraw on ps4.
- Fixed error when resizing the graphics compositor's output and when re-adding a compositor in the scene
- Fixed issues with bloom, alpha and HDR layers in the compositor (case 1272621).
- Fixed alpha not having TAA applied to it.
- Fix issue with alpha output in forward.
- Fix compilation issue on Vulkan for shaders using high quality shadows in XR mode.
- Fixed wrong error message when fixing DXR resources from Wizard.
- Fixed compilation error of quad overdraw with double sided materials
- Fixed screen corruption on xbox when using TAA and Motion Blur with rendergraph. 
- Fixed UX issue in the graphics compositor related to clear depth and the defaults for new layers, add better tooltips and fix minor bugs (case 1283904)
- Fixed scene visibility not working for custom pass volumes.
- Fixed issue with several override entries in the runtime debug menu. 
- Fixed issue with rendergraph failing to execute every 30 minutes. 
- Fixed Lit ShaderGraph surface option property block to only display transmission and energy conserving specular color options for their proper material mode (case 1257050)
- Fixed nan in reflection probe when volumetric fog filtering is enabled, causing the whole probe to be invalid.
- Fixed Debug Color pixel became grey
- Fixed TAA flickering on the very edge of screen. 
- Fixed profiling scope for quality RTGI.
- Fixed the denoising and multi-sample not being used for smooth multibounce RTReflections.
- Fixed issue where multiple cameras would cause GC each frame.
- Fixed after post process rendering pass options not showing for unlit ShaderGraphs.
- Fixed null reference in the Undo callback of the graphics compositor 
- Fixed cullmode for SceneSelectionPass.
- Fixed issue that caused non-static object to not render at times in OnEnable reflection probes.
- Baked reflection probes now correctly use static sky for ambient lighting.

### Changed
- Preparation pass for RTSSShadows to be supported by render graph.
- Add tooltips with the full name of the (graphics) compositor properties to properly show large names that otherwise are clipped by the UI (case 1263590)
- Composition profile .asset files cannot be manually edited/reset by users (to avoid breaking things - case 1265631)
- Preparation pass for RTSSShadows to be supported by render graph.
- Changed the way the ray tracing property is displayed on the material (QOL 1265297).
- Exposed lens attenuation mode in default settings and remove it as a debug mode.
- Composition layers without any sub layers are now cleared to black to avoid confusion (case 1265061).
- Slight reduction of VGPR used by area light code.
- Changed thread group size for contact shadows (save 1.1ms on PS4)
- Make sure distortion stencil test happens before pixel shader is run.
- Small optimization that allows to skip motion vector prepping when the whole wave as velocity of 0.
- Improved performance to avoid generating coarse stencil buffer when not needed.
- Remove HTile generation for decals (faster without).
- Improving SSGI Filtering and fixing a blend issue with RTGI.
- Changed the Trackball UI so that it allows explicit numeric values.
- Reduce the G-buffer footprint of anisotropic materials
- Moved SSGI out of preview.
- Skip an unneeded depth buffer copy on consoles. 
- Replaced the Density Volume Texture Tool with the new 3D Texture Importer.
- Rename Raytracing Node to Raytracing Quality Keyword and rename high and low inputs as default and raytraced. All raytracing effects now use the raytraced mode but path tracing.
- Moved diffusion profile list to the HDRP default settings panel.
- Skip biquadratic resampling of vbuffer when volumetric fog filtering is enabled.
- Optimized Grain and sRGB Dithering.
- On platforms that allow it skip the first mip of the depth pyramid and compute it alongside the depth buffer used for low res transparents.
- When trying to install the local configuration package, if another one is already present the user is now asked whether they want to keep it or not.
- Improved MSAA color resolve to fix issues when very bright and very dark samples are resolved together.
- Improve performance of GPU light AABB generation
- Removed the max clamp value for the RTR, RTAO and RTGI's ray length (case 1279849).
- Meshes assigned with a decal material are not visible anymore in ray-tracing or path-tracing.
- Removed BLEND shader keywords.
- Remove a rendergraph debug option to clear resources on release from UI.
- added SV_PrimitiveID in the VaryingMesh structure for fulldebugscreenpass as well as primitiveID in FragInputs
- Changed which local frame is used for multi-bounce RTReflections.
- Move System Generated Values semantics out of VaryingsMesh structure.
- Other forms of FSAA are silently deactivated, when path tracing is on.
- Removed XRSystemTests. The GC verification is now done during playmode tests (case 1285012).
- SSR now uses the pre-refraction color pyramid.
- Various improvements for the Volumetric Fog.
- Optimizations for volumetric fog.

## [10.0.0] - 2019-06-10

### Added
- Ray tracing support for VR single-pass
- Added sharpen filter shader parameter and UI for TemporalAA to control image quality instead of hardcoded value
- Added frame settings option for custom post process and custom passes as well as custom color buffer format option.
- Add check in wizard on SRP Batcher enabled.
- Added default implementations of OnPreprocessMaterialDescription for FBX, Obj, Sketchup and 3DS file formats.
- Added custom pass fade radius
- Added after post process injection point for custom passes
- Added basic alpha compositing support - Alpha is available afterpostprocess when using FP16 buffer format.
- Added falloff distance on Reflection Probe and Planar Reflection Probe
- Added Backplate projection from the HDRISky
- Added Shadow Matte in UnlitMasterNode, which only received shadow without lighting
- Added hability to name LightLayers in HDRenderPipelineAsset
- Added a range compression factor for Reflection Probe and Planar Reflection Probe to avoid saturation of colors.
- Added path tracing support for directional, point and spot lights, as well as emission from Lit and Unlit.
- Added non temporal version of SSAO.
- Added more detailed ray tracing stats in the debug window
- Added Disc area light (bake only)
- Added a warning in the material UI to prevent transparent + subsurface-scattering combination.
- Added XR single-pass setting into HDRP asset
- Added a penumbra tint option for lights
- Added support for depth copy with XR SDK
- Added debug setting to Render Pipeline Debug Window to list the active XR views
- Added an option to filter the result of the volumetric lighting (off by default).
- Added a transmission multiplier for directional lights
- Added XR single-pass test mode to Render Pipeline Debug Window
- Added debug setting to Render Pipeline Window to list the active XR views
- Added a new refraction mode for the Lit shader (thin). Which is a box refraction with small thickness values
- Added the code to support Barn Doors for Area Lights based on a shaderconfig option.
- Added HDRPCameraBinder property binder for Visual Effect Graph
- Added "Celestial Body" controls to the Directional Light
- Added new parameters to the Physically Based Sky
- Added Reflections to the DXR Wizard
- Added the possibility to have ray traced colored and semi-transparent shadows on directional lights.
- Added a check in the custom post process template to throw an error if the default shader is not found.
- Exposed the debug overlay ratio in the debug menu.
- Added a separate frame settings for tonemapping alongside color grading.
- Added the receive fog option in the material UI for ShaderGraphs.
- Added a public virtual bool in the custom post processes API to specify if a post processes should be executed in the scene view.
- Added a menu option that checks scene issues with ray tracing. Also removed the previously existing warning at runtime.
- Added Contrast Adaptive Sharpen (CAS) Upscaling effect.
- Added APIs to update probe settings at runtime.
- Added documentation for the rayTracingSupported method in HDRP
- Added user-selectable format for the post processing passes.
- Added support for alpha channel in some post-processing passes (DoF, TAA, Uber).
- Added warnings in FrameSettings inspector when using DXR and atempting to use Asynchronous Execution.
- Exposed Stencil bits that can be used by the user.
- Added history rejection based on velocity of intersected objects for directional, point and spot lights.
- Added a affectsVolumetric field to the HDAdditionalLightData API to know if light affects volumetric fog.
- Add OS and Hardware check in the Wizard fixes for DXR.
- Added option to exclude camera motion from motion blur.
- Added semi-transparent shadows for point and spot lights.
- Added support for semi-transparent shadow for unlit shader and unlit shader graph.
- Added the alpha clip enabled toggle to the material UI for all HDRP shader graphs.
- Added Material Samples to explain how to use the lit shader features
- Added an initial implementation of ray traced sub surface scattering
- Added AssetPostprocessors and Shadergraphs to handle Arnold Standard Surface and 3DsMax Physical material import from FBX.
- Added support for Smoothness Fade start work when enabling ray traced reflections.
- Added Contact shadow, Micro shadows and Screen space refraction API documentation.
- Added script documentation for SSR, SSAO (ray tracing), GI, Light Cluster, RayTracingSettings, Ray Counters, etc.
- Added path tracing support for refraction and internal reflections.
- Added support for Thin Refraction Model and Lit's Clear Coat in Path Tracing.
- Added the Tint parameter to Sky Colored Fog.
- Added of Screen Space Reflections for Transparent materials
- Added a fallback for ray traced area light shadows in case the material is forward or the lit mode is forward.
- Added a new debug mode for light layers.
- Added an "enable" toggle to the SSR volume component.
- Added support for anisotropic specular lobes in path tracing.
- Added support for alpha clipping in path tracing.
- Added support for light cookies in path tracing.
- Added support for transparent shadows in path tracing.
- Added support for iridescence in path tracing.
- Added support for background color in path tracing.
- Added a path tracing test to the test suite.
- Added a warning and workaround instructions that appear when you enable XR single-pass after the first frame with the XR SDK.
- Added the exposure sliders to the planar reflection probe preview
- Added support for subsurface scattering in path tracing.
- Added a new mode that improves the filtering of ray traced shadows (directional, point and spot) based on the distance to the occluder.
- Added support of cookie baking and add support on Disc light.
- Added support for fog attenuation in path tracing.
- Added a new debug panel for volumes
- Added XR setting to control camera jitter for temporal effects
- Added an error message in the DrawRenderers custom pass when rendering opaque objects with an HDRP asset in DeferredOnly mode.
- Added API to enable proper recording of path traced scenes (with the Unity recorder or other tools).
- Added support for fog in Recursive rendering, ray traced reflections and ray traced indirect diffuse.
- Added an alpha blend option for recursive rendering
- Added support for stack lit for ray tracing effects.
- Added support for hair for ray tracing effects.
- Added support for alpha to coverage for HDRP shaders and shader graph
- Added support for Quality Levels to Subsurface Scattering.
- Added option to disable XR rendering on the camera settings.
- Added support for specular AA from geometric curvature in AxF
- Added support for baked AO (no input for now) in AxF
- Added an info box to warn about depth test artifacts when rendering object twice in custom passes with MSAA.
- Added a frame setting for alpha to mask.
- Added support for custom passes in the AOV API
- Added Light decomposition lighting debugging modes and support in AOV
- Added exposure compensation to Fixed exposure mode
- Added support for rasterized area light shadows in StackLit
- Added support for texture-weighted automatic exposure
- Added support for POM for emissive map
- Added alpha channel support in motion blur pass.
- Added the HDRP Compositor Tool (in Preview).
- Added a ray tracing mode option in the HDRP asset that allows to override and shader stripping.
- Added support for arbitrary resolution scaling of Volumetric Lighting to the Fog volume component.
- Added range attenuation for box-shaped spotlights.
- Added scenes for hair and fabric and decals with material samples
- Added fabric materials and textures
- Added information for fabric materials in fabric scene
- Added a DisplayInfo attribute to specify a name override and a display order for Volume Component fields (used only in default inspector for now).
- Added Min distance to contact shadows.
- Added support for Depth of Field in path tracing (by sampling the lens aperture).
- Added an API in HDRP to override the camera within the rendering of a frame (mainly for custom pass).
- Added a function (HDRenderPipeline.ResetRTHandleReferenceSize) to reset the reference size of RTHandle systems.
- Added support for AxF measurements importing into texture resources tilings.
- Added Layer parameter on Area Light to modify Layer of generated Emissive Mesh
- Added a flow map parameter to HDRI Sky
- Implemented ray traced reflections for transparent objects.
- Add a new parameter to control reflections in recursive rendering.
- Added an initial version of SSGI.
- Added Virtual Texturing cache settings to control the size of the Streaming Virtual Texturing caches.
- Added back-compatibility with builtin stereo matrices.
- Added CustomPassUtils API to simplify Blur, Copy and DrawRenderers custom passes.
- Added Histogram guided automatic exposure.
- Added few exposure debug modes.
- Added support for multiple path-traced views at once (e.g., scene and game views).
- Added support for 3DsMax's 2021 Simplified Physical Material from FBX files in the Model Importer.
- Added custom target mid grey for auto exposure.
- Added CustomPassUtils API to simplify Blur, Copy and DrawRenderers custom passes.
- Added an API in HDRP to override the camera within the rendering of a frame (mainly for custom pass).
- Added more custom pass API functions, mainly to render objects from another camera.
- Added support for transparent Unlit in path tracing.
- Added a minimal lit used for RTGI in peformance mode.
- Added procedural metering mask that can follow an object
- Added presets quality settings for RTAO and RTGI.
- Added an override for the shadow culling that allows better directional shadow maps in ray tracing effects (RTR, RTGI, RTSSS and RR).
- Added a Cloud Layer volume override.
- Added Fast Memory support for platform that support it.
- Added CPU and GPU timings for ray tracing effects.
- Added support to combine RTSSS and RTGI (1248733).
- Added IES Profile support for Point, Spot and Rectangular-Area lights
- Added support for multiple mapping modes in AxF.
- Add support of lightlayers on indirect lighting controller
- Added compute shader stripping.
- Added Cull Mode option for opaque materials and ShaderGraphs. 
- Added scene view exposure override.
- Added support for exposure curve remapping for min/max limits.
- Added presets for ray traced reflections.
- Added final image histogram debug view (both luminance and RGB).
- Added an example texture and rotation to the Cloud Layer volume override.
- Added an option to extend the camera culling for skinned mesh animation in ray tracing effects (1258547).
- Added decal layer system similar to light layer. Mesh will receive a decal when both decal layer mask matches.
- Added shader graph nodes for rendering a complex eye shader.
- Added more controls to contact shadows and increased quality in some parts. 
- Added a physically based option in DoF volume.
- Added API to check if a Camera, Light or ReflectionProbe is compatible with HDRP.
- Added path tracing test scene for normal mapping.
- Added missing API documentation.
- Remove CloudLayer
- Added quad overdraw and vertex density debug modes.

### Fixed
- fix when saved HDWizard window tab index out of range (1260273)
- Fix when rescale probe all direction below zero (1219246)
- Update documentation of HDRISky-Backplate, precise how to have Ambient Occlusion on the Backplate
- Sorting, undo, labels, layout in the Lighting Explorer.
- Fixed sky settings and materials in Shader Graph Samples package
- Fix/workaround a probable graphics driver bug in the GTAO shader.
- Fixed Hair and PBR shader graphs double sided modes
- Fixed an issue where updating an HDRP asset in the Quality setting panel would not recreate the pipeline.
- Fixed issue with point lights being considered even when occupying less than a pixel on screen (case 1183196)
- Fix a potential NaN source with iridescence (case 1183216)
- Fixed issue of spotlight breaking when minimizing the cone angle via the gizmo (case 1178279)
- Fixed issue that caused decals not to modify the roughness in the normal buffer, causing SSR to not behave correctly (case 1178336)
- Fixed lit transparent refraction with XR single-pass rendering
- Removed extra jitter for TemporalAA in VR
- Fixed ShaderGraph time in main preview
- Fixed issue on some UI elements in HDRP asset not expanding when clicking the arrow (case 1178369)
- Fixed alpha blending in custom post process
- Fixed the modification of the _AlphaCutoff property in the material UI when exposed with a ShaderGraph parameter.
- Fixed HDRP test `1218_Lit_DiffusionProfiles` on Vulkan.
- Fixed an issue where building a player in non-dev mode would generate render target error logs every frame
- Fixed crash when upgrading version of HDRP
- Fixed rendering issues with material previews
- Fixed NPE when using light module in Shuriken particle systems (1173348).
- Refresh cached shadow on editor changes
- Fixed light supported units caching (1182266)
- Fixed an issue where SSAO (that needs temporal reprojection) was still being rendered when Motion Vectors were not available (case 1184998)
- Fixed a nullref when modifying the height parameters inside the layered lit shader UI.
- Fixed Decal gizmo that become white after exiting play mode
- Fixed Decal pivot position to behave like a spotlight
- Fixed an issue where using the LightingOverrideMask would break sky reflection for regular cameras
- Fix DebugMenu FrameSettingsHistory persistency on close
- Fix DensityVolume, ReflectionProbe aned PlanarReflectionProbe advancedControl display
- Fix DXR scene serialization in wizard
- Fixed an issue where Previews would reallocate History Buffers every frame
- Fixed the SetLightLayer function in HDAdditionalLightData setting the wrong light layer
- Fix error first time a preview is created for planar
- Fixed an issue where SSR would use an incorrect roughness value on ForwardOnly (StackLit, AxF, Fabric, etc.) materials when the pipeline is configured to also allow deferred Lit.
- Fixed issues with light explorer (cases 1183468, 1183269)
- Fix dot colors in LayeredLit material inspector
- Fix undo not resetting all value when undoing the material affectation in LayerLit material
- Fix for issue that caused gizmos to render in render textures (case 1174395)
- Fixed the light emissive mesh not updated when the light was disabled/enabled
- Fixed light and shadow layer sync when setting the HDAdditionalLightData.lightlayersMask property
- Fixed a nullref when a custom post process component that was in the HDRP PP list is removed from the project
- Fixed issue that prevented decals from modifying specular occlusion (case 1178272).
- Fixed exposure of volumetric reprojection
- Fixed multi selection support for Scalable Settings in lights
- Fixed font shaders in test projects for VR by using a Shader Graph version
- Fixed refresh of baked cubemap by incrementing updateCount at the end of the bake (case 1158677).
- Fixed issue with rectangular area light when seen from the back
- Fixed decals not affecting lightmap/lightprobe
- Fixed zBufferParams with XR single-pass rendering
- Fixed moving objects not rendered in custom passes
- Fixed abstract classes listed in the + menu of the custom pass list
- Fixed custom pass that was rendered in previews
- Fixed precision error in zero value normals when applying decals (case 1181639)
- Fixed issue that triggered No Scene Lighting view in game view as well (case 1156102)
- Assign default volume profile when creating a new HDRP Asset
- Fixed fov to 0 in planar probe breaking the projection matrix (case 1182014)
- Fixed bugs with shadow caching
- Reassign the same camera for a realtime probe face render request to have appropriate history buffer during realtime probe rendering.
- Fixed issue causing wrong shading when normal map mode is Object space, no normal map is set, but a detail map is present (case 1143352)
- Fixed issue with decal and htile optimization
- Fixed TerrainLit shader compilation error regarding `_Control0_TexelSize` redefinition (case 1178480).
- Fixed warning about duplicate HDRuntimeReflectionSystem when configuring play mode without domain reload.
- Fixed an editor crash when multiple decal projectors were selected and some had null material
- Added all relevant fix actions to FixAll button in Wizard
- Moved FixAll button on top of the Wizard
- Fixed an issue where fog color was not pre-exposed correctly
- Fix priority order when custom passes are overlapping
- Fix cleanup not called when the custom pass GameObject is destroyed
- Replaced most instances of GraphicsSettings.renderPipelineAsset by GraphicsSettings.currentRenderPipeline. This should fix some parameters not working on Quality Settings overrides.
- Fixed an issue with Realtime GI not working on upgraded projects.
- Fixed issue with screen space shadows fallback texture was not set as a texture array.
- Fixed Pyramid Lights bounding box
- Fixed terrain heightmap default/null values and epsilons
- Fixed custom post-processing effects breaking when an abstract class inherited from `CustomPostProcessVolumeComponent`
- Fixed XR single-pass rendering in Editor by using ShaderConfig.s_XrMaxViews to allocate matrix array
- Multiple different skies rendered at the same time by different cameras are now handled correctly without flickering
- Fixed flickering issue happening when different volumes have shadow settings and multiple cameras are present.
- Fixed issue causing planar probes to disappear if there is no light in the scene.
- Fixed a number of issues with the prefab isolation mode (Volumes leaking from the main scene and reflection not working properly)
- Fixed an issue with fog volume component upgrade not working properly
- Fixed Spot light Pyramid Shape has shadow artifacts on aspect ratio values lower than 1
- Fixed issue with AO upsampling in XR
- Fixed camera without HDAdditionalCameraData component not rendering
- Removed the macro ENABLE_RAYTRACING for most of the ray tracing code
- Fixed prefab containing camera reloading in loop while selected in the Project view
- Fixed issue causing NaN wheh the Z scale of an object is set to 0.
- Fixed DXR shader passes attempting to render before pipeline loaded
- Fixed black ambient sky issue when importing a project after deleting Library.
- Fixed issue when upgrading a Standard transparent material (case 1186874)
- Fixed area light cookies not working properly with stack lit
- Fixed material render queue not updated when the shader is changed in the material inspector.
- Fixed a number of issues with full screen debug modes not reseting correctly when setting another mutually exclusive mode
- Fixed compile errors for platforms with no VR support
- Fixed an issue with volumetrics and RTHandle scaling (case 1155236)
- Fixed an issue where sky lighting might be updated uselessly
- Fixed issue preventing to allow setting decal material to none (case 1196129)
- Fixed XR multi-pass decals rendering
- Fixed several fields on Light Inspector that not supported Prefab overrides
- Fixed EOL for some files
- Fixed scene view rendering with volumetrics and XR enabled
- Fixed decals to work with multiple cameras
- Fixed optional clear of GBuffer (Was always on)
- Fixed render target clears with XR single-pass rendering
- Fixed HDRP samples file hierarchy
- Fixed Light units not matching light type
- Fixed QualitySettings panel not displaying HDRP Asset
- Fixed black reflection probes the first time loading a project
- Fixed y-flip in scene view with XR SDK
- Fixed Decal projectors do not immediately respond when parent object layer mask is changed in editor.
- Fixed y-flip in scene view with XR SDK
- Fixed a number of issues with Material Quality setting
- Fixed the transparent Cull Mode option in HD unlit master node settings only visible if double sided is ticked.
- Fixed an issue causing shadowed areas by contact shadows at the edge of far clip plane if contact shadow length is very close to far clip plane.
- Fixed editing a scalable settings will edit all loaded asset in memory instead of targetted asset.
- Fixed Planar reflection default viewer FOV
- Fixed flickering issues when moving the mouse in the editor with ray tracing on.
- Fixed the ShaderGraph main preview being black after switching to SSS in the master node settings
- Fixed custom fullscreen passes in VR
- Fixed camera culling masks not taken in account in custom pass volumes
- Fixed object not drawn in custom pass when using a DrawRenderers with an HDRP shader in a build.
- Fixed injection points for Custom Passes (AfterDepthAndNormal and BeforePreRefraction were missing)
- Fixed a enum to choose shader tags used for drawing objects (DepthPrepass or Forward) when there is no override material.
- Fixed lit objects in the BeforePreRefraction, BeforeTransparent and BeforePostProcess.
- Fixed the None option when binding custom pass render targets to allow binding only depth or color.
- Fixed custom pass buffers allocation so they are not allocated if they're not used.
- Fixed the Custom Pass entry in the volume create asset menu items.
- Fixed Prefab Overrides workflow on Camera.
- Fixed alignment issue in Preset for Camera.
- Fixed alignment issue in Physical part for Camera.
- Fixed FrameSettings multi-edition.
- Fixed a bug happening when denoising multiple ray traced light shadows
- Fixed minor naming issues in ShaderGraph settings
- VFX: Removed z-fight glitches that could appear when using deferred depth prepass and lit quad primitives
- VFX: Preserve specular option for lit outputs (matches HDRP lit shader)
- Fixed an issue with Metal Shader Compiler and GTAO shader for metal
- Fixed resources load issue while upgrading HDRP package.
- Fix LOD fade mask by accounting for field of view
- Fixed spot light missing from ray tracing indirect effects.
- Fixed a UI bug in the diffusion profile list after fixing them from the wizard.
- Fixed the hash collision when creating new diffusion profile assets.
- Fixed a light leaking issue with box light casting shadows (case 1184475)
- Fixed Cookie texture type in the cookie slot of lights (Now displays a warning because it is not supported).
- Fixed a nullref that happens when using the Shuriken particle light module
- Fixed alignment in Wizard
- Fixed text overflow in Wizard's helpbox
- Fixed Wizard button fix all that was not automatically grab all required fixes
- Fixed VR tab for MacOS in Wizard
- Fixed local config package workflow in Wizard
- Fixed issue with contact shadows shifting when MSAA is enabled.
- Fixed EV100 in the PBR sky
- Fixed an issue In URP where sometime the camera is not passed to the volume system and causes a null ref exception (case 1199388)
- Fixed nullref when releasing HDRP with custom pass disabled
- Fixed performance issue derived from copying stencil buffer.
- Fixed an editor freeze when importing a diffusion profile asset from a unity package.
- Fixed an exception when trying to reload a builtin resource.
- Fixed the light type intensity unit reset when switching the light type.
- Fixed compilation error related to define guards and CreateLayoutFromXrSdk()
- Fixed documentation link on CustomPassVolume.
- Fixed player build when HDRP is in the project but not assigned in the graphic settings.
- Fixed an issue where ambient probe would be black for the first face of a baked reflection probe
- VFX: Fixed Missing Reference to Visual Effect Graph Runtime Assembly
- Fixed an issue where rendering done by users in EndCameraRendering would be executed before the main render loop.
- Fixed Prefab Override in main scope of Volume.
- Fixed alignment issue in Presset of main scope of Volume.
- Fixed persistence of ShowChromeGizmo and moved it to toolbar for coherency in ReflectionProbe and PlanarReflectionProbe.
- Fixed Alignement issue in ReflectionProbe and PlanarReflectionProbe.
- Fixed Prefab override workflow issue in ReflectionProbe and PlanarReflectionProbe.
- Fixed empty MoreOptions and moved AdvancedManipulation in a dedicated location for coherency in ReflectionProbe and PlanarReflectionProbe.
- Fixed Prefab override workflow issue in DensityVolume.
- Fixed empty MoreOptions and moved AdvancedManipulation in a dedicated location for coherency in DensityVolume.
- Fix light limit counts specified on the HDRP asset
- Fixed Quality Settings for SSR, Contact Shadows and Ambient Occlusion volume components
- Fixed decalui deriving from hdshaderui instead of just shaderui
- Use DelayedIntField instead of IntField for scalable settings
- Fixed init of debug for FrameSettingsHistory on SceneView camera
- Added a fix script to handle the warning 'referenced script in (GameObject 'SceneIDMap') is missing'
- Fix Wizard load when none selected for RenderPipelineAsset
- Fixed TerrainLitGUI when per-pixel normal property is not present.
- Fixed rendering errors when enabling debug modes with custom passes
- Fix an issue that made PCSS dependent on Atlas resolution (not shadow map res)
- Fixing a bug whith histories when n>4 for ray traced shadows
- Fixing wrong behavior in ray traced shadows for mesh renderers if their cast shadow is shadow only or double sided
- Only tracing rays for shadow if the point is inside the code for spotlight shadows
- Only tracing rays if the point is inside the range for point lights
- Fixing ghosting issues when the screen space shadow  indexes change for a light with ray traced shadows
- Fixed an issue with stencil management and Xbox One build that caused corrupted output in deferred mode.
- Fixed a mismatch in behavior between the culling of shadow maps and ray traced point and spot light shadows
- Fixed recursive ray tracing not working anymore after intermediate buffer refactor.
- Fixed ray traced shadow denoising not working (history rejected all the time).
- Fixed shader warning on xbox one
- Fixed cookies not working for spot lights in ray traced reflections, ray traced GI and recursive rendering
- Fixed an inverted handling of CoatSmoothness for SSR in StackLit.
- Fixed missing distortion inputs in Lit and Unlit material UI.
- Fixed issue that propagated NaNs across multiple frames through the exposure texture.
- Fixed issue with Exclude from TAA stencil ignored.
- Fixed ray traced reflection exposure issue.
- Fixed issue with TAA history not initialising corretly scale factor for first frame
- Fixed issue with stencil test of material classification not using the correct Mask (causing false positive and bad performance with forward material in deferred)
- Fixed issue with History not reset when chaning antialiasing mode on camera
- Fixed issue with volumetric data not being initialized if default settings have volumetric and reprojection off.
- Fixed ray tracing reflection denoiser not applied in tier 1
- Fixed the vibility of ray tracing related methods.
- Fixed the diffusion profile list not saved when clicking the fix button in the material UI.
- Fixed crash when pushing bounce count higher than 1 for ray traced GI or reflections
- Fixed PCSS softness scale so that it better match ray traced reference for punctual lights.
- Fixed exposure management for the path tracer
- Fixed AxF material UI containing two advanced options settings.
- Fixed an issue where cached sky contexts were being destroyed wrongly, breaking lighting in the LookDev
- Fixed issue that clamped PCSS softness too early and not after distance scale.
- Fixed fog affect transparent on HD unlit master node
- Fixed custom post processes re-ordering not saved.
- Fixed NPE when using scalable settings
- Fixed an issue where PBR sky precomputation was reset incorrectly in some cases causing bad performance.
- Fixed a bug due to depth history begin overriden too soon
- Fixed CustomPassSampleCameraColor scale issue when called from Before Transparent injection point.
- Fixed corruption of AO in baked probes.
- Fixed issue with upgrade of projects that still had Very High as shadow filtering quality.
- Fixed issue that caused Distortion UI to appear in Lit.
- Fixed several issues with decal duplicating when editing them.
- Fixed initialization of volumetric buffer params (1204159)
- Fixed an issue where frame count was incorrectly reset for the game view, causing temporal processes to fail.
- Fixed Culling group was not disposed error.
- Fixed issues on some GPU that do not support gathers on integer textures.
- Fixed an issue with ambient probe not being initialized for the first frame after a domain reload for volumetric fog.
- Fixed the scene visibility of decal projectors and density volumes
- Fixed a leak in sky manager.
- Fixed an issue where entering playmode while the light editor is opened would produce null reference exceptions.
- Fixed the debug overlay overlapping the debug menu at runtime.
- Fixed an issue with the framecount when changing scene.
- Fixed errors that occurred when using invalid near and far clip plane values for planar reflections.
- Fixed issue with motion blur sample weighting function.
- Fixed motion vectors in MSAA.
- Fixed sun flare blending (case 1205862).
- Fixed a lot of issues related to ray traced screen space shadows.
- Fixed memory leak caused by apply distortion material not being disposed.
- Fixed Reflection probe incorrectly culled when moving its parent (case 1207660)
- Fixed a nullref when upgrading the Fog volume components while the volume is opened in the inspector.
- Fix issues where decals on PS4 would not correctly write out the tile mask causing bits of the decal to go missing.
- Use appropriate label width and text content so the label is completely visible
- Fixed an issue where final post process pass would not output the default alpha value of 1.0 when using 11_11_10 color buffer format.
- Fixed SSR issue after the MSAA Motion Vector fix.
- Fixed an issue with PCSS on directional light if punctual shadow atlas was not allocated.
- Fixed an issue where shadow resolution would be wrong on the first face of a baked reflection probe.
- Fixed issue with PCSS softness being incorrect for cascades different than the first one.
- Fixed custom post process not rendering when using multiple HDRP asset in quality settings
- Fixed probe gizmo missing id (case 1208975)
- Fixed a warning in raytracingshadowfilter.compute
- Fixed issue with AO breaking with small near plane values.
- Fixed custom post process Cleanup function not called in some cases.
- Fixed shader warning in AO code.
- Fixed a warning in simpledenoiser.compute
- Fixed tube and rectangle light culling to use their shape instead of their range as a bounding box.
- Fixed caused by using gather on a UINT texture in motion blur.
- Fix issue with ambient occlusion breaking when dynamic resolution is active.
- Fixed some possible NaN causes in Depth of Field.
- Fixed Custom Pass nullref due to the new Profiling Sample API changes
- Fixed the black/grey screen issue on after post process Custom Passes in non dev builds.
- Fixed particle lights.
- Improved behavior of lights and probe going over the HDRP asset limits.
- Fixed issue triggered when last punctual light is disabled and more than one camera is used.
- Fixed Custom Pass nullref due to the new Profiling Sample API changes
- Fixed the black/grey screen issue on after post process Custom Passes in non dev builds.
- Fixed XR rendering locked to vsync of main display with Standalone Player.
- Fixed custom pass cleanup not called at the right time when using multiple volumes.
- Fixed an issue on metal with edge of decal having artifact by delaying discard of fragments during decal projection
- Fixed various shader warning
- Fixing unnecessary memory allocations in the ray tracing cluster build
- Fixed duplicate column labels in LightEditor's light tab
- Fixed white and dark flashes on scenes with very high or very low exposure when Automatic Exposure is being used.
- Fixed an issue where passing a null ProfilingSampler would cause a null ref exception.
- Fixed memory leak in Sky when in matcap mode.
- Fixed compilation issues on platform that don't support VR.
- Fixed migration code called when we create a new HDRP asset.
- Fixed RemoveComponent on Camera contextual menu to not remove Camera while a component depend on it.
- Fixed an issue where ambient occlusion and screen space reflections editors would generate null ref exceptions when HDRP was not set as the current pipeline.
- Fixed a null reference exception in the probe UI when no HDRP asset is present.
- Fixed the outline example in the doc (sampling range was dependent on screen resolution)
- Fixed a null reference exception in the HDRI Sky editor when no HDRP asset is present.
- Fixed an issue where Decal Projectors created from script where rotated around the X axis by 90°.
- Fixed frustum used to compute Density Volumes visibility when projection matrix is oblique.
- Fixed a null reference exception in Path Tracing, Recursive Rendering and raytraced Global Illumination editors when no HDRP asset is present.
- Fix for NaNs on certain geometry with Lit shader -- [case 1210058](https://fogbugz.unity3d.com/f/cases/1210058/)
- Fixed an issue where ambient occlusion and screen space reflections editors would generate null ref exceptions when HDRP was not set as the current pipeline.
- Fixed a null reference exception in the probe UI when no HDRP asset is present.
- Fixed the outline example in the doc (sampling range was dependent on screen resolution)
- Fixed a null reference exception in the HDRI Sky editor when no HDRP asset is present.
- Fixed an issue where materials newly created from the contextual menu would have an invalid state, causing various problems until it was edited.
- Fixed transparent material created with ZWrite enabled (now it is disabled by default for new transparent materials)
- Fixed mouseover on Move and Rotate tool while DecalProjector is selected.
- Fixed wrong stencil state on some of the pixel shader versions of deferred shader.
- Fixed an issue where creating decals at runtime could cause a null reference exception.
- Fixed issue that displayed material migration dialog on the creation of new project.
- Fixed various issues with time and animated materials (cases 1210068, 1210064).
- Updated light explorer with latest changes to the Fog and fixed issues when no visual environment was present.
- Fixed not handleling properly the recieve SSR feature with ray traced reflections
- Shadow Atlas is no longer allocated for area lights when they are disabled in the shader config file.
- Avoid MRT Clear on PS4 as it is not implemented yet.
- Fixed runtime debug menu BitField control.
- Fixed the radius value used for ray traced directional light.
- Fixed compilation issues with the layered lit in ray tracing shaders.
- Fixed XR autotests viewport size rounding
- Fixed mip map slider knob displayed when cubemap have no mipmap
- Remove unnecessary skip of material upgrade dialog box.
- Fixed the profiling sample mismatch errors when enabling the profiler in play mode
- Fixed issue that caused NaNs in reflection probes on consoles.
- Fixed adjusting positive axis of Blend Distance slides the negative axis in the density volume component.
- Fixed the blend of reflections based on the weight.
- Fixed fallback for ray traced reflections when denoising is enabled.
- Fixed error spam issue with terrain detail terrainDetailUnsupported (cases 1211848)
- Fixed hardware dynamic resolution causing cropping/scaling issues in scene view (case 1158661)
- Fixed Wizard check order for `Hardware and OS` and `Direct3D12`
- Fix AO issue turning black when Far/Near plane distance is big.
- Fixed issue when opening lookdev and the lookdev volume have not been assigned yet.
- Improved memory usage of the sky system.
- Updated label in HDRP quality preference settings (case 1215100)
- Fixed Decal Projector gizmo not undoing properly (case 1216629)
- Fix a leak in the denoising of ray traced reflections.
- Fixed Alignment issue in Light Preset
- Fixed Environment Header in LightingWindow
- Fixed an issue where hair shader could write garbage in the diffuse lighting buffer, causing NaNs.
- Fixed an exposure issue with ray traced sub-surface scattering.
- Fixed runtime debug menu light hierarchy None not doing anything.
- Fixed the broken ShaderGraph preview when creating a new Lit graph.
- Fix indentation issue in preset of LayeredLit material.
- Fixed minor issues with cubemap preview in the inspector.
- Fixed wrong build error message when building for android on mac.
- Fixed an issue related to denoising ray trace area shadows.
- Fixed wrong build error message when building for android on mac.
- Fixed Wizard persistency of Direct3D12 change on domain reload.
- Fixed Wizard persistency of FixAll on domain reload.
- Fixed Wizard behaviour on domain reload.
- Fixed a potential source of NaN in planar reflection probe atlas.
- Fixed an issue with MipRatio debug mode showing _DebugMatCapTexture not being set.
- Fixed missing initialization of input params in Blit for VR.
- Fix Inf source in LTC for area lights.
- Fix issue with AO being misaligned when multiple view are visible.
- Fix issue that caused the clamp of camera rotation motion for motion blur to be ineffective.
- Fixed issue with AssetPostprocessors dependencies causing models to be imported twice when upgrading the package version.
- Fixed culling of lights with XR SDK
- Fixed memory stomp in shadow caching code, leading to overflow of Shadow request array and runtime errors.
- Fixed an issue related to transparent objects reading the ray traced indirect diffuse buffer
- Fixed an issue with filtering ray traced area lights when the intensity is high or there is an exposure.
- Fixed ill-formed include path in Depth Of Field shader.
- Fixed shader graph and ray tracing after the shader target PR.
- Fixed a bug in semi-transparent shadows (object further than the light casting shadows)
- Fix state enabled of default volume profile when in package.
- Fixed removal of MeshRenderer and MeshFilter on adding Light component.
- Fixed Ray Traced SubSurface Scattering not working with ray traced area lights
- Fixed Ray Traced SubSurface Scattering not working in forward mode.
- Fixed a bug in debug light volumes.
- Fixed a bug related to ray traced area light shadow history.
- Fixed an issue where fog sky color mode could sample NaNs in the sky cubemap.
- Fixed a leak in the PBR sky renderer.
- Added a tooltip to the Ambient Mode parameter in the Visual Envionment volume component.
- Static lighting sky now takes the default volume into account (this fixes discrepancies between baked and realtime lighting).
- Fixed a leak in the sky system.
- Removed MSAA Buffers allocation when lit shader mode is set to "deferred only".
- Fixed invalid cast for realtime reflection probes (case 1220504)
- Fixed invalid game view rendering when disabling all cameras in the scene (case 1105163)
- Hide reflection probes in the renderer components.
- Fixed infinite reload loop while displaying Light's Shadow's Link Light Layer in Inspector of Prefab Asset.
- Fixed the culling was not disposed error in build log.
- Fixed the cookie atlas size and planar atlas size being too big after an upgrade of the HDRP asset.
- Fixed transparent SSR for shader graph.
- Fixed an issue with emissive light meshes not being in the RAS.
- Fixed DXR player build
- Fixed the HDRP asset migration code not being called after an upgrade of the package
- Fixed draw renderers custom pass out of bound exception
- Fixed the PBR shader rendering in deferred
- Fixed some typos in debug menu (case 1224594)
- Fixed ray traced point and spot lights shadows not rejecting istory when semi-transparent or colored.
- Fixed a warning due to StaticLightingSky when reloading domain in some cases.
- Fixed the MaxLightCount being displayed when the light volume debug menu is on ColorAndEdge.
- Fixed issue with unclear naming of debug menu for decals.
- Fixed z-fighting in scene view when scene lighting is off (case 1203927)
- Fixed issue that prevented cubemap thumbnails from rendering (only on D3D11 and Metal).
- Fixed ray tracing with VR single-pass
- Fix an exception in ray tracing that happens if two LOD levels are using the same mesh renderer.
- Fixed error in the console when switching shader to decal in the material UI.
- Fixed an issue with refraction model and ray traced recursive rendering (case 1198578).
- Fixed an issue where a dynamic sky changing any frame may not update the ambient probe.
- Fixed cubemap thumbnail generation at project load time.
- Fixed cubemap thumbnail generation at project load time. 
- Fixed XR culling with multiple cameras
- Fixed XR single-pass with Mock HMD plugin
- Fixed sRGB mismatch with XR SDK
- Fixed an issue where default volume would not update when switching profile.
- Fixed issue with uncached reflection probe cameras reseting the debug mode (case 1224601) 
- Fixed an issue where AO override would not override specular occlusion.
- Fixed an issue where Volume inspector might not refresh correctly in some cases.
- Fixed render texture with XR
- Fixed issue with resources being accessed before initialization process has been performed completely. 
- Half fixed shuriken particle light that cast shadows (only the first one will be correct)
- Fixed issue with atmospheric fog turning black if a planar reflection probe is placed below ground level. (case 1226588)
- Fixed custom pass GC alloc issue in CustomPassVolume.GetActiveVolumes().
- Fixed a bug where instanced shadergraph shaders wouldn't compile on PS4.
- Fixed an issue related to the envlightdatasrt not being bound in recursive rendering.
- Fixed shadow cascade tooltip when using the metric mode (case 1229232)
- Fixed how the area light influence volume is computed to match rasterization.
- Focus on Decal uses the extends of the projectors
- Fixed usage of light size data that are not available at runtime.
- Fixed the depth buffer copy made before custom pass after opaque and normal injection point.
- Fix for issue that prevented scene from being completely saved when baked reflection probes are present and lighting is set to auto generate.
- Fixed drag area width at left of Light's intensity field in Inspector.
- Fixed light type resolution when performing a reset on HDAdditionalLightData (case 1220931)
- Fixed reliance on atan2 undefined behavior in motion vector debug shader.
- Fixed an usage of a a compute buffer not bound (1229964)
- Fixed an issue where changing the default volume profile from another inspector would not update the default volume editor.
- Fix issues in the post process system with RenderTexture being invalid in some cases, causing rendering problems.
- Fixed an issue where unncessarily serialized members in StaticLightingSky component would change each time the scene is changed.
- Fixed a weird behavior in the scalable settings drawing when the space becomes tiny (1212045).
- Fixed a regression in the ray traced indirect diffuse due to the new probe system.
- Fix for range compression factor for probes going negative (now clamped to positive values).
- Fixed path validation when creating new volume profile (case 1229933)
- Fixed a bug where Decal Shader Graphs would not recieve reprojected Position, Normal, or Bitangent data. (1239921)
- Fix reflection hierarchy for CARPAINT in AxF.
- Fix precise fresnel for delta lights for SVBRDF in AxF.
- Fixed the debug exposure mode for display sky reflection and debug view baked lighting
- Fixed MSAA depth resolve when there is no motion vectors
- Fixed various object leaks in HDRP.
- Fixed compile error with XR SubsystemManager.
- Fix for assertion triggering sometimes when saving a newly created lit shader graph (case 1230996)
- Fixed culling of planar reflection probes that change position (case 1218651)
- Fixed null reference when processing lightprobe (case 1235285)
- Fix issue causing wrong planar reflection rendering when more than one camera is present.
- Fix black screen in XR when HDRP package is present but not used.
- Fixed an issue with the specularFGD term being used when the material has a clear coat (lit shader).
- Fixed white flash happening with auto-exposure in some cases (case 1223774)
- Fixed NaN which can appear with real time reflection and inf value
- Fixed an issue that was collapsing the volume components in the HDRP default settings
- Fixed warning about missing bound decal buffer
- Fixed shader warning on Xbox for ResolveStencilBuffer.compute. 
- Fixed PBR shader ZTest rendering in deferred.
- Replaced commands incompatible with async compute in light list build process.
- Diffusion Profile and Material references in HDRP materials are now correctly exported to unity packages. Note that the diffusion profile or the material references need to be edited once before this can work properly.
- Fix MaterialBalls having same guid issue
- Fix spelling and grammatical errors in material samples
- Fixed unneeded cookie texture allocation for cone stop lights.
- Fixed scalarization code for contact shadows.
- Fixed volume debug in playmode
- Fixed issue when toggling anything in HDRP asset that will produce an error (case 1238155)
- Fixed shader warning in PCSS code when using Vulkan.
- Fixed decal that aren't working without Metal and Ambient Occlusion option enabled.
- Fixed an error about procedural sky being logged by mistake.
- Fixed shadowmask UI now correctly showing shadowmask disable
- Made more explicit the warning about raytracing and asynchronous compute. Also fixed the condition in which it appears.
- Fixed a null ref exception in static sky when the default volume profile is invalid.
- DXR: Fixed shader compilation error with shader graph and pathtracer
- Fixed SceneView Draw Modes not being properly updated after opening new scene view panels or changing the editor layout.
- VFX: Removed irrelevant queues in render queue selection from HDRP outputs
- VFX: Motion Vector are correctly renderered with MSAA [Case 1240754](https://issuetracker.unity3d.com/product/unity/issues/guid/1240754/)
- Fixed a cause of NaN when a normal of 0-length is generated (usually via shadergraph). 
- Fixed issue with screen-space shadows not enabled properly when RT is disabled (case 1235821)
- Fixed a performance issue with stochastic ray traced area shadows.
- Fixed cookie texture not updated when changing an import settings (srgb for example).
- Fixed flickering of the game/scene view when lookdev is running.
- Fixed issue with reflection probes in realtime time mode with OnEnable baking having wrong lighting with sky set to dynamic (case 1238047).
- Fixed transparent motion vectors not working when in MSAA.
- Fix error when removing DecalProjector from component contextual menu (case 1243960)
- Fixed issue with post process when running in RGBA16 and an object with additive blending is in the scene.
- Fixed corrupted values on LayeredLit when using Vertex Color multiply mode to multiply and MSAA is activated. 
- Fix conflicts with Handles manipulation when performing a Reset in DecalComponent (case 1238833)
- Fixed depth prepass and postpass being disabled after changing the shader in the material UI.
- Fixed issue with sceneview camera settings not being saved after Editor restart.
- Fixed issue when switching back to custom sensor type in physical camera settings (case 1244350).
- Fixed a null ref exception when running playmode tests with the render pipeline debug window opened.
- Fixed some GCAlloc in the debug window.
- Fixed shader graphs not casting semi-transparent and color shadows (case 1242617)
- Fixed thin refraction mode not working properly.
- Fixed assert on tests caused by probe culling results being requested when culling did not happen. (case 1246169) 
- Fixed over consumption of GPU memory by the Physically Based Sky.
- Fixed an invalid rotation in Planar Reflection Probe editor display, that was causing an error message (case 1182022)
- Put more information in Camera background type tooltip and fixed inconsistent exposure behavior when changing bg type.
- Fixed issue that caused not all baked reflection to be deleted upon clicking "Clear Baked Data" in the lighting menu (case 1136080)
- Fixed an issue where asset preview could be rendered white because of static lighting sky.
- Fixed an issue where static lighting was not updated when removing the static lighting sky profile.
- Fixed the show cookie atlas debug mode not displaying correctly when enabling the clear cookie atlas option.
- Fixed various multi-editing issues when changing Emission parameters.
- Fixed error when undo a Reflection Probe removal in a prefab instance. (case 1244047)
- Fixed Microshadow not working correctly in deferred with LightLayers
- Tentative fix for missing include in depth of field shaders.
- Fixed the light overlap scene view draw mode (wasn't working at all).
- Fixed taaFrameIndex and XR tests 4052 and 4053
- Fixed the prefab integration of custom passes (Prefab Override Highlight not working as expected).
- Cloned volume profile from read only assets are created in the root of the project. (case 1154961)
- Fixed Wizard check on default volume profile to also check it is not the default one in package.
- Fix erroneous central depth sampling in TAA.
- Fixed light layers not correctly disabled when the lightlayers is set to Nothing and Lightlayers isn't enabled in HDRP Asset
- Fixed issue with Model Importer materials falling back to the Legacy default material instead of HDRP's default material when import happens at Editor startup.
- Fixed a wrong condition in CameraSwitcher, potentially causing out of bound exceptions.
- Fixed an issue where editing the Look Dev default profile would not reflect directly in the Look Dev window.
- Fixed a bug where the light list is not cleared but still used when resizing the RT.
- Fixed exposure debug shader with XR single-pass rendering.
- Fixed issues with scene view and transparent motion vectors.
- Fixed black screens for linux/HDRP (1246407)
- Fixed a vulkan and metal warning in the SSGI compute shader.
- Fixed an exception due to the color pyramid not allocated when SSGI is enabled.
- Fixed an issue with the first Depth history was incorrectly copied.
- Fixed path traced DoF focusing issue
- Fix an issue with the half resolution Mode (performance)
- Fix an issue with the color intensity of emissive for performance rtgi
- Fixed issue with rendering being mostly broken when target platform disables VR. 
- Workaround an issue caused by GetKernelThreadGroupSizes  failing to retrieve correct group size. 
- Fix issue with fast memory and rendergraph. 
- Fixed transparent motion vector framesetting not sanitized.
- Fixed wrong order of post process frame settings.
- Fixed white flash when enabling SSR or SSGI.
- The ray traced indrect diffuse and RTGI were combined wrongly with the rest of the lighting (1254318).
- Fixed an exception happening when using RTSSS without using RTShadows.
- Fix inconsistencies with transparent motion vectors and opaque by allowing camera only transparent motion vectors.
- Fix reflection probe frame settings override
- Fixed certain shadow bias artifacts present in volumetric lighting (case 1231885).
- Fixed area light cookie not updated when switch the light type from a spot that had a cookie.
- Fixed issue with dynamic resolution updating when not in play mode.
- Fixed issue with Contrast Adaptive Sharpening upsample mode and preview camera.
- Fix issue causing blocky artifacts when decals affect metallic and are applied on material with specular color workflow.
- Fixed issue with depth pyramid generation and dynamic resolution.
- Fixed an issue where decals were duplicated in prefab isolation mode.
- Fixed an issue where rendering preview with MSAA might generate render graph errors.
- Fixed compile error in PS4 for planar reflection filtering.
- Fixed issue with blue line in prefabs for volume mode.
- Fixing the internsity being applied to RTAO too early leading to unexpected results (1254626).
- Fix issue that caused sky to incorrectly render when using a custom projection matrix.
- Fixed null reference exception when using depth pre/post pass in shadergraph with alpha clip in the material.
- Appropriately constraint blend distance of reflection probe while editing with the inspector (case 1248931)
- Fixed AxF handling of roughness for Blinn-Phong type materials
- Fixed AxF UI errors when surface type is switched to transparent
- Fixed a serialization issue, preventing quality level parameters to undo/redo and update scene view on change.
- Fixed an exception occuring when a camera doesn't have an HDAdditionalCameraData (1254383).
- Fixed ray tracing with XR single-pass.
- Fixed warning in HDAdditionalLightData OnValidate (cases 1250864, 1244578)
- Fixed a bug related to denoising ray traced reflections.
- Fixed nullref in the layered lit material inspector.
- Fixed an issue where manipulating the color wheels in a volume component would reset the cursor every time.
- Fixed an issue where static sky lighting would not be updated for a new scene until it's reloaded at least once.
- Fixed culling for decals when used in prefabs and edited in context.
- Force to rebake probe with missing baked texture. (1253367)
- Fix supported Mac platform detection to handle new major version (11.0) properly
- Fixed typo in the Render Pipeline Wizard under HDRP+VR
- Change transparent SSR name in frame settings to avoid clipping. 
- Fixed missing include guards in shadow hlsl files.
- Repaint the scene view whenever the scene exposure override is changed.
- Fixed an error when clearing the SSGI history texture at creation time (1259930).
- Fixed alpha to mask reset when toggling alpha test in the material UI.
- Fixed an issue where opening the look dev window with the light theme would make the window blink and eventually crash unity.
- Fixed fallback for ray tracing and light layers (1258837).
- Fixed Sorting Priority not displayed correctly in the DrawRenderers custom pass UI.
- Fixed glitch in Project settings window when selecting diffusion profiles in material section (case 1253090)
- Fixed issue with light layers bigger than 8 (and above the supported range). 
- Fixed issue with culling layer mask of area light's emissive mesh 
- Fixed overused the atlas for Animated/Render Target Cookies (1259930).
- Fixed errors when switching area light to disk shape while an area emissive mesh was displayed.
- Fixed default frame settings MSAA toggle for reflection probes (case 1247631)
- Fixed the transparent SSR dependency not being properly disabled according to the asset dependencies (1260271).
- Fixed issue with completely black AO on double sided materials when normal mode is set to None.
- Fixed UI drawing of the quaternion (1251235)
- Fix an issue with the quality mode and perf mode on RTR and RTGI and getting rid of unwanted nans (1256923).
- Fixed unitialized ray tracing resources when using non-default HDRP asset (case 1259467).
- Fixed overused the atlas for Animated/Render Target Cookies (1259930).
- Fixed sky asserts with XR multipass
- Fixed for area light not updating baked light result when modifying with gizmo.
- Fixed robustness issue with GetOddNegativeScale() in ray tracing, which was impacting normal mapping (1261160).
- Fixed regression where moving face of the probe gizmo was not moving its position anymore.
- Fixed XR single-pass macros in tessellation shaders.
- Fixed path-traced subsurface scattering mixing with diffuse and specular BRDFs (1250601).
- Fixed custom pass re-ordering issues.
- Improved robustness of normal mapping when scale is 0, and mapping is extreme (normals in or below the tangent plane).
- Fixed XR Display providers not getting zNear and zFar plane distances passed to them when in HDRP.
- Fixed rendering breaking when disabling tonemapping in the frame settings.
- Fixed issue with serialization of exposure modes in volume profiles not being consistent between HDRP versions (case 1261385).
- Fixed issue with duplicate names in newly created sub-layers in the graphics compositor (case 1263093).
- Remove MSAA debug mode when renderpipeline asset has no MSAA
- Fixed some post processing using motion vectors when they are disabled
- Fixed the multiplier of the environement lights being overriden with a wrong value for ray tracing (1260311).
- Fixed a series of exceptions happening when trying to load an asset during wizard execution (1262171).
- Fixed an issue with Stacklit shader not compiling correctly in player with debug display on (1260579)
- Fixed couple issues in the dependence of building the ray tracing acceleration structure.
- Fix sun disk intensity
- Fixed unwanted ghosting for smooth surfaces.
- Fixing an issue in the recursive rendering flag texture usage.
- Fixed a missing dependecy for choosing to evaluate transparent SSR.
- Fixed issue that failed compilation when XR is disabled.
- Fixed a compilation error in the IES code.
- Fixed issue with dynamic resolution handler when no OnResolutionChange callback is specified. 
- Fixed multiple volumes, planar reflection, and decal projector position when creating them from the menu.
- Reduced the number of global keyword used in deferredTile.shader
- Fixed incorrect processing of Ambient occlusion probe (9% error was introduced)
- Fixed multiedition of framesettings drop down (case 1270044)
- Fixed planar probe gizmo

### Changed
- Improve MIP selection for decals on Transparents
- Color buffer pyramid is not allocated anymore if neither refraction nor distortion are enabled
- Rename Emission Radius to Radius in UI in Point, Spot
- Angular Diameter parameter for directional light is no longuer an advanced property
- DXR: Remove Light Radius and Angular Diamater of Raytrace shadow. Angular Diameter and Radius are used instead.
- Remove MaxSmoothness parameters from UI for point, spot and directional light. The MaxSmoothness is now deduce from Radius Parameters
- DXR: Remove the Ray Tracing Environement Component. Add a Layer Mask to the ray Tracing volume components to define which objects are taken into account for each effect.
- Removed second cubemaps used for shadowing in lookdev
- Disable Physically Based Sky below ground
- Increase max limit of area light and reflection probe to 128
- Change default texture for detailmap to grey
- Optimize Shadow RT load on Tile based architecture platforms.
- Improved quality of SSAO.
- Moved RequestShadowMapRendering() back to public API.
- Update HDRP DXR Wizard with an option to automatically clone the hdrp config package and setup raytracing to 1 in shaders file.
- Added SceneSelection pass for TerrainLit shader.
- Simplified Light's type API regrouping the logic in one place (Check type in HDAdditionalLightData)
- The support of LOD CrossFade (Dithering transition) in master nodes now required to enable it in the master node settings (Save variant)
- Improved shadow bias, by removing constant depth bias and substituting it with slope-scale bias.
- Fix the default stencil values when a material is created from a SSS ShaderGraph.
- Tweak test asset to be compatible with XR: unlit SG material for canvas and double-side font material
- Slightly tweaked the behaviour of bloom when resolution is low to reduce artifacts.
- Hidden fields in Light Inspector that is not relevant while in BakingOnly mode.
- Changed parametrization of PCSS, now softness is derived from angular diameter (for directional lights) or shape radius (for point/spot lights) and min filter size is now in the [0..1] range.
- Moved the copy of the geometry history buffers to right after the depth mip chain generation.
- Rename "Luminance" to "Nits" in UX for physical light unit
- Rename FrameSettings "SkyLighting" to "SkyReflection"
- Reworked XR automated tests
- The ray traced screen space shadow history for directional, spot and point lights is discarded if the light transform has changed.
- Changed the behavior for ray tracing in case a mesh renderer has both transparent and opaque submeshes.
- Improve history buffer management
- Replaced PlayerSettings.virtualRealitySupported with XRGraphics.tryEnable.
- Remove redundant FrameSettings RealTimePlanarReflection
- Improved a bit the GC calls generated during the rendering.
- Material update is now only triggered when the relevant settings are touched in the shader graph master nodes
- Changed the way Sky Intensity (on Sky volume components) is handled. It's now a combo box where users can choose between Exposure, Multiplier or Lux (for HDRI sky only) instead of both multiplier and exposure being applied all the time. Added a new menu item to convert old profiles.
- Change how method for specular occlusions is decided on inspector shader (Lit, LitTesselation, LayeredLit, LayeredLitTessellation)
- Unlocked SSS, SSR, Motion Vectors and Distortion frame settings for reflections probes.
- Hide unused LOD settings in Quality Settings legacy window.
- Reduced the constrained distance for temporal reprojection of ray tracing denoising
- Removed shadow near plane from the Directional Light Shadow UI.
- Improved the performances of custom pass culling.
- The scene view camera now replicates the physical parameters from the camera tagged as "MainCamera".
- Reduced the number of GC.Alloc calls, one simple scene without plarnar / probes, it should be 0B.
- Renamed ProfilingSample to ProfilingScope and unified API. Added GPU Timings.
- Updated macros to be compatible with the new shader preprocessor.
- Ray tracing reflection temporal filtering is now done in pre-exposed space
- Search field selects the appropriate fields in both project settings panels 'HDRP Default Settings' and 'Quality/HDRP'
- Disabled the refraction and transmission map keywords if the material is opaque.
- Keep celestial bodies outside the atmosphere.
- Updated the MSAA documentation to specify what features HDRP supports MSAA for and what features it does not.
- Shader use for Runtime Debug Display are now correctly stripper when doing a release build
- Now each camera has its own Volume Stack. This allows Volume Parameters to be updated as early as possible and be ready for the whole frame without conflicts between cameras.
- Disable Async for SSR, SSAO and Contact shadow when aggregated ray tracing frame setting is on.
- Improved performance when entering play mode without domain reload by a factor of ~25
- Renamed the camera profiling sample to include the camera name
- Discarding the ray tracing history for AO, reflection, diffuse shadows and GI when the viewport size changes.
- Renamed the camera profiling sample to include the camera name
- Renamed the post processing graphic formats to match the new convention.
- The restart in Wizard for DXR will always be last fix from now on
- Refactoring pre-existing materials to share more shader code between rasterization and ray tracing.
- Setting a material's Refraction Model to Thin does not overwrite the Thickness and Transmission Absorption Distance anymore.
- Removed Wind textures from runtime as wind is no longer built into the pipeline
- Changed Shader Graph titles of master nodes to be more easily searchable ("HDRP/x" -> "x (HDRP)")
- Expose StartSinglePass() and StopSinglePass() as public interface for XRPass
- Replaced the Texture array for 2D cookies (spot, area and directional lights) and for planar reflections by an atlas.
- Moved the tier defining from the asset to the concerned volume components.
- Changing from a tier management to a "mode" management for reflection and GI and removing the ability to enable/disable deferred and ray bining (they are now implied by performance mode)
- The default FrameSettings for ScreenSpaceShadows is set to true for Camera in order to give a better workflow for DXR.
- Refactor internal usage of Stencil bits.
- Changed how the material upgrader works and added documentation for it.
- Custom passes now disable the stencil when overwriting the depth and not writing into it.
- Renamed the camera profiling sample to include the camera name
- Changed the way the shadow casting property of transparent and tranmissive materials is handeled for ray tracing.
- Changed inspector materials stencil setting code to have more sharing.
- Updated the default scene and default DXR scene and DefaultVolumeProfile.
- Changed the way the length parameter is used for ray traced contact shadows.
- Improved the coherency of PCSS blur between cascades.
- Updated VR checks in Wizard to reflect new XR System.
- Removing unused alpha threshold depth prepass and post pass for fabric shader graph.
- Transform result from CIE XYZ to sRGB color space in EvalSensitivity for iridescence.
- Moved BeginCameraRendering callback right before culling.
- Changed the visibility of the Indirect Lighting Controller component to public.
- Renamed the cubemap used for diffuse convolution to a more explicit name for the memory profiler.
- Improved behaviour of transmission color on transparent surfaces in path tracing.
- Light dimmer can now get values higher than one and was renamed to multiplier in the UI.
- Removed info box requesting volume component for Visual Environment and updated the documentation with the relevant information.
- Improved light selection oracle for light sampling in path tracing.
- Stripped ray tracing subsurface passes with ray tracing is not enabled.
- Remove LOD cross fade code for ray tracing shaders
- Removed legacy VR code
- Add range-based clipping to box lights (case 1178780)
- Improve area light culling (case 1085873)
- Light Hierarchy debug mode can now adjust Debug Exposure for visualizing high exposure scenes.
- Rejecting history for ray traced reflections based on a threshold evaluated on the neighborhood of the sampled history.
- Renamed "Environment" to "Reflection Probes" in tile/cluster debug menu.
- Utilities namespace is obsolete, moved its content to UnityEngine.Rendering (case 1204677)
- Obsolete Utilities namespace was removed, instead use UnityEngine.Rendering (case 1204677)
- Moved most of the compute shaders to the multi_compile API instead of multiple kernels.
- Use multi_compile API for deferred compute shader with shadow mask.
- Remove the raytracing rendering queue system to make recursive raytraced material work when raytracing is disabled
- Changed a few resources used by ray tracing shaders to be global resources (using register space1) for improved CPU performance.
- All custom pass volumes are now executed for one injection point instead of the first one.
- Hidden unsupported choice in emission in Materials
- Temporal Anti aliasing improvements.
- Optimized PrepareLightsForGPU (cost reduced by over 25%) and PrepareGPULightData (around twice as fast now).
- Moved scene view camera settings for HDRP from the preferences window to the scene view camera settings window.
- Updated shaders to be compatible with Microsoft's DXC.
- Debug exposure in debug menu have been replace to debug exposure compensation in EV100 space and is always visible.
- Further optimized PrepareLightsForGPU (3x faster with few shadows, 1.4x faster with a lot of shadows or equivalently cost reduced by 68% to 37%).
- Raytracing: Replaced the DIFFUSE_LIGHTING_ONLY multicompile by a uniform.
- Raytracing: Removed the dynamic lightmap multicompile.
- Raytracing: Remove the LOD cross fade multi compile for ray tracing.
- Cookie are now supported in lightmaper. All lights casting cookie and baked will now include cookie influence.
- Avoid building the mip chain a second time for SSR for transparent objects.
- Replaced "High Quality" Subsurface Scattering with a set of Quality Levels.
- Replaced "High Quality" Volumetric Lighting with "Screen Resolution Percentage" and "Volume Slice Count" on the Fog volume component.
- Merged material samples and shader samples
- Update material samples scene visuals
- Use multi_compile API for deferred compute shader with shadow mask.
- Made the StaticLightingSky class public so that users can change it by script for baking purpose.
- Shadowmask and realtime reflectoin probe property are hide in Quality settings
- Improved performance of reflection probe management when using a lot of probes.
- Ignoring the disable SSR flags for recursive rendering.
- Removed logic in the UI to disable parameters for contact shadows and fog volume components as it was going against the concept of the volume system.
- Fixed the sub surface mask not being taken into account when computing ray traced sub surface scattering.
- MSAA Within Forward Frame Setting is now enabled by default on Cameras when new Render Pipeline Asset is created
- Slightly changed the TAA anti-flicker mechanism so that it is more aggressive on almost static images (only on High preset for now).
- Changed default exposure compensation to 0.
- Refactored shadow caching system.
- Removed experimental namespace for ray tracing code.
- Increase limit for max numbers of lights in UX
- Removed direct use of BSDFData in the path tracing pass, delegated to the material instead.
- Pre-warm the RTHandle system to reduce the amount of memory allocations and the total memory needed at all points. 
- DXR: Only read the geometric attributes that are required using the share pass info and shader graph defines.
- DXR: Dispatch binned rays in 1D instead of 2D.
- Lit and LayeredLit tessellation cross lod fade don't used dithering anymore between LOD but fade the tessellation height instead. Allow a smoother transition
- Changed the way planar reflections are filtered in order to be a bit more "physically based".
- Increased path tracing BSDFs roughness range from [0.001, 0.999] to [0.00001, 0.99999].
- Changing the default SSGI radius for the all configurations.
- Changed the default parameters for quality RTGI to match expected behavior.
- Add color clear pass while rendering XR occlusion mesh to avoid leaks.
- Only use one texture for ray traced reflection upscaling.
- Adjust the upscale radius based on the roughness value.
- DXR: Changed the way the filter size is decided for directional, point and spot shadows.
- Changed the default exposure mode to "Automatic (Histogram)", along with "Limit Min" to -4 and "Limit Max" to 16.
- Replaced the default scene system with the builtin Scene Template feature.
- Changed extensions of shader CAS include files.
- Making the planar probe atlas's format match the color buffer's format.
- Removing the planarReflectionCacheCompressed setting from asset.
- SHADERPASS for TransparentDepthPrepass and TransparentDepthPostpass identification is using respectively SHADERPASS_TRANSPARENT_DEPTH_PREPASS and SHADERPASS_TRANSPARENT_DEPTH_POSTPASS
- Moved the Parallax Occlusion Mapping node into Shader Graph.
- Renamed the debug name from SSAO to ScreenSpaceAmbientOcclusion (1254974).
- Added missing tooltips and improved the UI of the aperture control (case 1254916).
- Fixed wrong tooltips in the Dof Volume (case 1256641).
- The `CustomPassLoadCameraColor` and `CustomPassSampleCameraColor` functions now returns the correct color buffer when used in after post process instead of the color pyramid (which didn't had post processes).
- PBR Sky now doesn't go black when going below sea level, but it instead freezes calculation as if on the horizon. 
- Fixed an issue with quality setting foldouts not opening when clicking on them (1253088).
- Shutter speed can now be changed by dragging the mouse over the UI label (case 1245007).
- Remove the 'Point Cube Size' for cookie, use the Cubemap size directly.
- VFXTarget with Unlit now allows EmissiveColor output to be consistent with HDRP unlit.
- Only building the RTAS if there is an effect that will require it (1262217).
- Fixed the first ray tracing frame not having the light cluster being set up properly (1260311).
- Render graph pre-setup for ray traced ambient occlusion.
- Avoid casting multiple rays and denoising for hard directional, point and spot ray traced shadows (1261040).
- Making sure the preview cameras do not use ray tracing effects due to a by design issue to build ray tracing acceleration structures (1262166).
- Preparing ray traced reflections for the render graph support (performance and quality).
- Preparing recursive rendering for the render graph port.
- Preparation pass for RTGI, temporal filter and diffuse denoiser for render graph.
- Updated the documentation for the DXR implementation.
- Changed the DXR wizard to support optional checks.
- Changed the DXR wizard steps.
- Preparation pass for RTSSS to be supported by render graph.
- Changed the color space of EmissiveColorLDR property on all shader. Was linear but should have been sRGB. Auto upgrade script handle the conversion.

## [7.1.1] - 2019-09-05

### Added
- Transparency Overdraw debug mode. Allows to visualize transparent objects draw calls as an "heat map".
- Enabled single-pass instancing support for XR SDK with new API cmd.SetInstanceMultiplier()
- XR settings are now available in the HDRP asset
- Support for Material Quality in Shader Graph
- Material Quality support selection in HDRP Asset
- Renamed XR shader macro from UNITY_STEREO_ASSIGN_COMPUTE_EYE_INDEX to UNITY_XR_ASSIGN_VIEW_INDEX
- Raytracing ShaderGraph node for HDRP shaders
- Custom passes volume component with 3 injection points: Before Rendering, Before Transparent and Before Post Process
- Alpha channel is now properly exported to camera render textures when using FP16 color buffer format
- Support for XR SDK mirror view modes
- HD Master nodes in Shader Graph now support Normal and Tangent modification in vertex stage.
- DepthOfFieldCoC option in the fullscreen debug modes.
- Added override Ambient Occlusion option on debug windows
- Added Custom Post Processes with 3 injection points: Before Transparent, Before Post Process and After Post Process
- Added draft of minimal interactive path tracing (experimental) based on DXR API - Support only 4 area light, lit and unlit shader (non-shadergraph)
- Small adjustments to TAA anti flicker (more aggressive on high values).

### Fixed
- Fixed wizard infinite loop on cancellation
- Fixed with compute shader error about too many threads in threadgroup on low GPU
- Fixed invalid contact shadow shaders being created on metal
- Fixed a bug where if Assembly.GetTypes throws an exception due to mis-versioned dlls, then no preprocessors are used in the shader stripper
- Fixed typo in AXF decal property preventing to compile
- Fixed reflection probe with XR single-pass and FPTL
- Fixed force gizmo shown when selecting camera in hierarchy
- Fixed issue with XR occlusion mesh and dynamic resolution
- Fixed an issue where lighting compute buffers were re-created with the wrong size when resizing the window, causing tile artefacts at the top of the screen.
- Fix FrameSettings names and tooltips
- Fixed error with XR SDK when the Editor is not in focus
- Fixed errors with RenderGraph, XR SDK and occlusion mesh
- Fixed shadow routines compilation errors when "real" type is a typedef on "half".
- Fixed toggle volumetric lighting in the light UI
- Fixed post-processing history reset handling rt-scale incorrectly
- Fixed crash with terrain and XR multi-pass
- Fixed ShaderGraph material synchronization issues
- Fixed a null reference exception when using an Emissive texture with Unlit shader (case 1181335)
- Fixed an issue where area lights and point lights where not counted separately with regards to max lights on screen (case 1183196)
- Fixed an SSR and Subsurface Scattering issue (appearing black) when using XR.

### Changed
- Update Wizard layout.
- Remove almost all Garbage collection call within a frame.
- Rename property AdditionalVeclocityChange to AddPrecomputeVelocity
- Call the End/Begin camera rendering callbacks for camera with customRender enabled
- Changeg framesettings migration order of postprocess flags as a pr for reflection settings flags have been backported to 2019.2
- Replaced usage of ENABLE_VR in XRSystem.cs by version defines based on the presence of the built-in VR and XR modules
- Added an update virtual function to the SkyRenderer class. This is called once per frame. This allows a given renderer to amortize heavy computation at the rate it chooses. Currently only the physically based sky implements this.
- Removed mandatory XRPass argument in HDCamera.GetOrCreate()
- Restored the HDCamera parameter to the sky rendering builtin parameters.
- Removed usage of StructuredBuffer for XR View Constants
- Expose Direct Specular Lighting control in FrameSettings
- Deprecated ExponentialFog and VolumetricFog volume components. Now there is only one exponential fog component (Fog) which can add Volumetric Fog as an option. Added a script in Edit -> Render Pipeline -> Upgrade Fog Volume Components.

## [7.0.1] - 2019-07-25

### Added
- Added option in the config package to disable globally Area Lights and to select shadow quality settings for the deferred pipeline.
- When shader log stripping is enabled, shader stripper statistics will be written at `Temp/shader-strip.json`
- Occlusion mesh support from XR SDK

### Fixed
- Fixed XR SDK mirror view blit, cleanup some XRTODO and removed XRDebug.cs
- Fixed culling for volumetrics with XR single-pass rendering
- Fix shadergraph material pass setup not called
- Fixed documentation links in component's Inspector header bar
- Cookies using the render texture output from a camera are now properly updated
- Allow in ShaderGraph to enable pre/post pass when the alpha clip is disabled

### Changed
- RenderQueue for Opaque now start at Background instead of Geometry.
- Clamp the area light size for scripting API when we change the light type
- Added a warning in the material UI when the diffusion profile assigned is not in the HDRP asset


## [7.0.0] - 2019-07-17

### Added
- `Fixed`, `Viewer`, and `Automatic` modes to compute the FOV used when rendering a `PlanarReflectionProbe`
- A checkbox to toggle the chrome gizmo of `ReflectionProbe`and `PlanarReflectionProbe`
- Added a Light layer in shadows that allow for objects to cast shadows without being affected by light (and vice versa).
- You can now access ShaderGraph blend states from the Material UI (for example, **Surface Type**, **Sorting Priority**, and **Blending Mode**). This change may break Materials that use a ShaderGraph, to fix them, select **Edit > Render Pipeline > Reset all ShaderGraph Scene Materials BlendStates**. This syncs the blendstates of you ShaderGraph master nodes with the Material properties.
- You can now control ZTest, ZWrite, and CullMode for transparent Materials.
- Materials that use Unlit Shaders or Unlit Master Node Shaders now cast shadows.
- Added an option to enable the ztest on **After Post Process** materials when TAA is disabled.
- Added a new SSAO (based on Ground Truth Ambient Occlusion algorithm) to replace the previous one.
- Added support for shadow tint on light
- BeginCameraRendering and EndCameraRendering callbacks are now called with probes
- Adding option to update shadow maps only On Enable and On Demand.
- Shader Graphs that use time-dependent vertex modification now generate correct motion vectors.
- Added option to allow a custom spot angle for spot light shadow maps.
- Added frame settings for individual post-processing effects
- Added dither transition between cascades for Low and Medium quality settings
- Added single-pass instancing support with XR SDK
- Added occlusion mesh support with XR SDK
- Added support of Alembic velocity to various shaders
- Added support for more than 2 views for single-pass instancing
- Added support for per punctual/directional light min roughness in StackLit
- Added mirror view support with XR SDK
- Added VR verification in HDRPWizard
- Added DXR verification in HDRPWizard
- Added feedbacks in UI of Volume regarding skies
- Cube LUT support in Tonemapping. Cube LUT helpers for external grading are available in the Post-processing Sample package.

### Fixed
- Fixed an issue with history buffers causing effects like TAA or auto exposure to flicker when more than one camera was visible in the editor
- The correct preview is displayed when selecting multiple `PlanarReflectionProbe`s
- Fixed volumetric rendering with camera-relative code and XR stereo instancing
- Fixed issue with flashing cyan due to async compilation of shader when selecting a mesh
- Fix texture type mismatch when the contact shadow are disabled (causing errors on IOS devices)
- Fixed Generate Shader Includes while in package
- Fixed issue when texture where deleted in ShadowCascadeGUI
- Fixed issue in FrameSettingsHistory when disabling a camera several time without enabling it in between.
- Fixed volumetric reprojection with camera-relative code and XR stereo instancing
- Added custom BaseShaderPreprocessor in HDEditorUtils.GetBaseShaderPreprocessorList()
- Fixed compile issue when USE_XR_SDK is not defined
- Fixed procedural sky sun disk intensity for high directional light intensities
- Fixed Decal mip level when using texture mip map streaming to avoid dropping to lowest permitted mip (now loading all mips)
- Fixed deferred shading for XR single-pass instancing after lightloop refactor
- Fixed cluster and material classification debug (material classification now works with compute as pixel shader lighting)
- Fixed IOS Nan by adding a maximun epsilon definition REAL_EPS that uses HALF_EPS when fp16 are used
- Removed unnecessary GC allocation in motion blur code
- Fixed locked UI with advanded influence volume inspector for probes
- Fixed invalid capture direction when rendering planar reflection probes
- Fixed Decal HTILE optimization with platform not supporting texture atomatic (Disable it)
- Fixed a crash in the build when the contact shadows are disabled
- Fixed camera rendering callbacks order (endCameraRendering was being called before the actual rendering)
- Fixed issue with wrong opaque blending settings for After Postprocess
- Fixed issue with Low resolution transparency on PS4
- Fixed a memory leak on volume profiles
- Fixed The Parallax Occlusion Mappping node in shader graph and it's UV input slot
- Fixed lighting with XR single-pass instancing by disabling deferred tiles
- Fixed the Bloom prefiltering pass
- Fixed post-processing effect relying on Unity's random number generator
- Fixed camera flickering when using TAA and selecting the camera in the editor
- Fixed issue with single shadow debug view and volumetrics
- Fixed most of the problems with light animation and timeline
- Fixed indirect deferred compute with XR single-pass instancing
- Fixed a slight omission in anisotropy calculations derived from HazeMapping in StackLit
- Improved stack computation numerical stability in StackLit
- Fix PBR master node always opaque (wrong blend modes for forward pass)
- Fixed TAA with XR single-pass instancing (missing macros)
- Fixed an issue causing Scene View selection wire gizmo to not appear when using HDRP Shader Graphs.
- Fixed wireframe rendering mode (case 1083989)
- Fixed the renderqueue not updated when the alpha clip is modified in the material UI.
- Fixed the PBR master node preview
- Remove the ReadOnly flag on Reflection Probe's cubemap assets during bake when there are no VCS active.
- Fixed an issue where setting a material debug view would not reset the other exclusive modes
- Spot light shapes are now correctly taken into account when baking
- Now the static lighting sky will correctly take the default values for non-overridden properties
- Fixed material albedo affecting the lux meter
- Extra test in deferred compute shading to avoid shading pixels that were not rendered by the current camera (for camera stacking)

### Changed
- Optimization: Reduce the group size of the deferred lighting pass from 16x16 to 8x8
- Replaced HDCamera.computePassCount by viewCount
- Removed xrInstancing flag in RTHandles (replaced by TextureXR.slices and TextureXR.dimensions)
- Refactor the HDRenderPipeline and lightloop code to preprare for high level rendergraph
- Removed the **Back Then Front Rendering** option in the fabric Master Node settings. Enabling this option previously did nothing.
- Shader type Real translates to FP16 precision on Nintendo Switch.
- Shader framework refactor: Introduce CBSDF, EvaluateBSDF, IsNonZeroBSDF to replace BSDF functions
- Shader framework refactor:  GetBSDFAngles, LightEvaluation and SurfaceShading functions
- Replace ComputeMicroShadowing by GetAmbientOcclusionForMicroShadowing
- Rename WorldToTangent to TangentToWorld as it was incorrectly named
- Remove SunDisk and Sun Halo size from directional light
- Remove all obsolete wind code from shader
- Renamed DecalProjectorComponent into DecalProjector for API alignment.
- Improved the Volume UI and made them Global by default
- Remove very high quality shadow option
- Change default for shadow quality in Deferred to Medium
- Enlighten now use inverse squared falloff (before was using builtin falloff)
- Enlighten is now deprecated. Please use CPU or GPU lightmaper instead.
- Remove the name in the diffusion profile UI
- Changed how shadow map resolution scaling with distance is computed. Now it uses screen space area rather than light range.
- Updated MoreOptions display in UI
- Moved Display Area Light Emissive Mesh script API functions in the editor namespace
- direct strenght properties in ambient occlusion now affect direct specular as well
- Removed advanced Specular Occlusion control in StackLit: SSAO based SO control is hidden and fixed to behave like Lit, SPTD is the only HQ technique shown for baked SO.
- Shader framework refactor: Changed ClampRoughness signature to include PreLightData access.
- HDRPWizard window is now in Window > General > HD Render Pipeline Wizard
- Moved StaticLightingSky to LightingWindow
- Removes the current "Scene Settings" and replace them with "Sky & Fog Settings" (with Physically Based Sky and Volumetric Fog).
- Changed how cached shadow maps are placed inside the atlas to minimize re-rendering of them.

## [6.7.0-preview] - 2019-05-16

### Added
- Added ViewConstants StructuredBuffer to simplify XR rendering
- Added API to render specific settings during a frame
- Added stadia to the supported platforms (2019.3)
- Enabled cascade blends settings in the HD Shadow component
- Added Hardware Dynamic Resolution support.
- Added MatCap debug view to replace the no scene lighting debug view.
- Added clear GBuffer option in FrameSettings (default to false)
- Added preview for decal shader graph (Only albedo, normal and emission)
- Added exposure weight control for decal
- Screen Space Directional Shadow under a define option. Activated for ray tracing
- Added a new abstraction for RendererList that will help transition to Render Graph and future RendererList API
- Added multipass support for VR
- Added XR SDK integration (multipass only)
- Added Shader Graph samples for Hair, Fabric and Decal master nodes.
- Add fade distance, shadow fade distance and light layers to light explorer
- Add method to draw light layer drawer in a rect to HDEditorUtils

### Fixed
- Fixed deserialization crash at runtime
- Fixed for ShaderGraph Unlit masternode not writing velocity
- Fixed a crash when assiging a new HDRP asset with the 'Verify Saving Assets' option enabled
- Fixed exposure to properly support TEXTURE2D_X
- Fixed TerrainLit basemap texture generation
- Fixed a bug that caused nans when material classification was enabled and a tile contained one standard material + a material with transmission.
- Fixed gradient sky hash that was not using the exposure hash
- Fixed displayed default FrameSettings in HDRenderPipelineAsset wrongly updated on scripts reload.
- Fixed gradient sky hash that was not using the exposure hash.
- Fixed visualize cascade mode with exposure.
- Fixed (enabled) exposure on override lighting debug modes.
- Fixed issue with LightExplorer when volume have no profile
- Fixed issue with SSR for negative, infinite and NaN history values
- Fixed LightLayer in HDReflectionProbe and PlanarReflectionProbe inspector that was not displayed as a mask.
- Fixed NaN in transmission when the thickness and a color component of the scattering distance was to 0
- Fixed Light's ShadowMask multi-edition.
- Fixed motion blur and SMAA with VR single-pass instancing
- Fixed NaNs generated by phase functionsin volumetric lighting
- Fixed NaN issue with refraction effect and IOR of 1 at extreme grazing angle
- Fixed nan tracker not using the exposure
- Fixed sorting priority on lit and unlit materials
- Fixed null pointer exception when there are no AOVRequests defined on a camera
- Fixed dirty state of prefab using disabled ReflectionProbes
- Fixed an issue where gizmos and editor grid were not correctly depth tested
- Fixed created default scene prefab non editable due to wrong file extension.
- Fixed an issue where sky convolution was recomputed for nothing when a preview was visible (causing extreme slowness when fabric convolution is enabled)
- Fixed issue with decal that wheren't working currently in player
- Fixed missing stereo rendering macros in some fragment shaders
- Fixed exposure for ReflectionProbe and PlanarReflectionProbe gizmos
- Fixed single-pass instancing on PSVR
- Fixed Vulkan shader issue with Texture2DArray in ScreenSpaceShadow.compute by re-arranging code (workaround)
- Fixed camera-relative issue with lights and XR single-pass instancing
- Fixed single-pass instancing on Vulkan
- Fixed htile synchronization issue with shader graph decal
- Fixed Gizmos are not drawn in Camera preview
- Fixed pre-exposure for emissive decal
- Fixed wrong values computed in PreIntegrateFGD and in the generation of volumetric lighting data by forcing the use of fp32.
- Fixed NaNs arising during the hair lighting pass
- Fixed synchronization issue in decal HTile that occasionally caused rendering artifacts around decal borders
- Fixed QualitySettings getting marked as modified by HDRP (and thus checked out in Perforce)
- Fixed a bug with uninitialized values in light explorer
- Fixed issue with LOD transition
- Fixed shader warnings related to raytracing and TEXTURE2D_X

### Changed
- Refactor PixelCoordToViewDirWS to be VR compatible and to compute it only once per frame
- Modified the variants stripper to take in account multiple HDRP assets used in the build.
- Improve the ray biasing code to avoid self-intersections during the SSR traversal
- Update Pyramid Spot Light to better match emitted light volume.
- Moved _XRViewConstants out of UnityPerPassStereo constant buffer to fix issues with PSSL
- Removed GetPositionInput_Stereo() and single-pass (double-wide) rendering mode
- Changed label width of the frame settings to accommodate better existing options.
- SSR's Default FrameSettings for camera is now enable.
- Re-enabled the sharpening filter on Temporal Anti-aliasing
- Exposed HDEditorUtils.LightLayerMaskDrawer for integration in other packages and user scripting.
- Rename atmospheric scattering in FrameSettings to Fog
- The size modifier in the override for the culling sphere in Shadow Cascades now defaults to 0.6, which is the same as the formerly hardcoded value.
- Moved LOD Bias and Maximum LOD Level from Frame Setting section `Other` to `Rendering`
- ShaderGraph Decal that affect only emissive, only draw in emissive pass (was drawing in dbuffer pass too)
- Apply decal projector fade factor correctly on all attribut and for shader graph decal
- Move RenderTransparentDepthPostpass after all transparent
- Update exposure prepass to interleave XR single-pass instancing views in a checkerboard pattern
- Removed ScriptRuntimeVersion check in wizard.

## [6.6.0-preview] - 2019-04-01

### Added
- Added preliminary changes for XR deferred shading
- Added support of 111110 color buffer
- Added proper support for Recorder in HDRP
- Added depth offset input in shader graph master nodes
- Added a Parallax Occlusion Mapping node
- Added SMAA support
- Added Homothety and Symetry quick edition modifier on volume used in ReflectionProbe, PlanarReflectionProbe and DensityVolume
- Added multi-edition support for DecalProjectorComponent
- Improve hair shader
- Added the _ScreenToTargetScaleHistory uniform variable to be used when sampling HDRP RTHandle history buffers.
- Added settings in `FrameSettings` to change `QualitySettings.lodBias` and `QualitySettings.maximumLODLevel` during a rendering
- Added an exposure node to retrieve the current, inverse and previous frame exposure value.
- Added an HD scene color node which allow to sample the scene color with mips and a toggle to remove the exposure.
- Added safeguard on HD scene creation if default scene not set in the wizard
- Added Low res transparency rendering pass.

### Fixed
- Fixed HDRI sky intensity lux mode
- Fixed dynamic resolution for XR
- Fixed instance identifier semantic string used by Shader Graph
- Fixed null culling result occuring when changing scene that was causing crashes
- Fixed multi-edition light handles and inspector shapes
- Fixed light's LightLayer field when multi-editing
- Fixed normal blend edition handles on DensityVolume
- Fixed an issue with layered lit shader and height based blend where inactive layers would still have influence over the result
- Fixed multi-selection handles color for DensityVolume
- Fixed multi-edition inspector's blend distances for HDReflectionProbe, PlanarReflectionProbe and DensityVolume
- Fixed metric distance that changed along size in DensityVolume
- Fixed DensityVolume shape handles that have not same behaviour in advance and normal edition mode
- Fixed normal map blending in TerrainLit by only blending the derivatives
- Fixed Xbox One rendering just a grey screen instead of the scene
- Fixed probe handles for multiselection
- Fixed baked cubemap import settings for convolution
- Fixed regression causing crash when attempting to open HDRenderPipelineWizard without an HDRenderPipelineAsset setted
- Fixed FullScreenDebug modes: SSAO, SSR, Contact shadow, Prerefraction Color Pyramid, Final Color Pyramid
- Fixed volumetric rendering with stereo instancing
- Fixed shader warning
- Fixed missing resources in existing asset when updating package
- Fixed PBR master node preview in forward rendering or transparent surface
- Fixed deferred shading with stereo instancing
- Fixed "look at" edition mode of Rotation tool for DecalProjectorComponent
- Fixed issue when switching mode in ReflectionProbe and PlanarReflectionProbe
- Fixed issue where migratable component version where not always serialized when part of prefab's instance
- Fixed an issue where shadow would not be rendered properly when light layer are not enabled
- Fixed exposure weight on unlit materials
- Fixed Light intensity not played in the player when recorded with animation/timeline
- Fixed some issues when multi editing HDRenderPipelineAsset
- Fixed emission node breaking the main shader graph preview in certain conditions.
- Fixed checkout of baked probe asset when baking probes.
- Fixed invalid gizmo position for rotated ReflectionProbe
- Fixed multi-edition of material's SurfaceType and RenderingPath
- Fixed whole pipeline reconstruction on selecting for the first time or modifying other than the currently used HDRenderPipelineAsset
- Fixed single shadow debug mode
- Fixed global scale factor debug mode when scale > 1
- Fixed debug menu material overrides not getting applied to the Terrain Lit shader
- Fixed typo in computeLightVariants
- Fixed deferred pass with XR instancing by disabling ComputeLightEvaluation
- Fixed bloom resolution independence
- Fixed lens dirt intensity not behaving properly
- Fixed the Stop NaN feature
- Fixed some resources to handle more than 2 instanced views for XR
- Fixed issue with black screen (NaN) produced on old GPU hardware or intel GPU hardware with gaussian pyramid
- Fixed issue with disabled punctual light would still render when only directional light is present

### Changed
- DensityVolume scripting API will no longuer allow to change between advance and normal edition mode
- Disabled depth of field, lens distortion and panini projection in the scene view
- TerrainLit shaders and includes are reorganized and made simpler.
- TerrainLit shader GUI now allows custom properties to be displayed in the Terrain fold-out section.
- Optimize distortion pass with stencil
- Disable SceneSelectionPass in shader graph preview
- Control punctual light and area light shadow atlas separately
- Move SMAA anti-aliasing option to after Temporal Anti Aliasing one, to avoid problem with previously serialized project settings
- Optimize rendering with static only lighting and when no cullable lights/decals/density volumes are present.
- Updated handles for DecalProjectorComponent for enhanced spacial position readability and have edition mode for better SceneView management
- DecalProjectorComponent are now scale independent in order to have reliable metric unit (see new Size field for changing the size of the volume)
- Restructure code from HDCamera.Update() by adding UpdateAntialiasing() and UpdateViewConstants()
- Renamed velocity to motion vectors
- Objects rendered during the After Post Process pass while TAA is enabled will not benefit from existing depth buffer anymore. This is done to fix an issue where those object would wobble otherwise
- Removed usage of builtin unity matrix for shadow, shadow now use same constant than other view
- The default volume layer mask for cameras & probes is now `Default` instead of `Everything`

## [6.5.0-preview] - 2019-03-07

### Added
- Added depth-of-field support with stereo instancing
- Adding real time area light shadow support
- Added a new FrameSettings: Specular Lighting to toggle the specular during the rendering

### Fixed
- Fixed diffusion profile upgrade breaking package when upgrading to a new version
- Fixed decals cropped by gizmo not updating correctly if prefab
- Fixed an issue when enabling SSR on multiple view
- Fixed edition of the intensity's unit field while selecting multiple lights
- Fixed wrong calculation in soft voxelization for density volume
- Fixed gizmo not working correctly with pre-exposure
- Fixed issue with setting a not available RT when disabling motion vectors
- Fixed planar reflection when looking at mirror normal
- Fixed mutiselection issue with HDLight Inspector
- Fixed HDAdditionalCameraData data migration
- Fixed failing builds when light explorer window is open
- Fixed cascade shadows border sometime causing artefacts between cascades
- Restored shadows in the Cascade Shadow debug visualization
- `camera.RenderToCubemap` use proper face culling

### Changed
- When rendering reflection probe disable all specular lighting and for metals use fresnelF0 as diffuse color for bake lighting.

## [6.4.0-preview] - 2019-02-21

### Added
- VR: Added TextureXR system to selectively expand TEXTURE2D macros to texture array for single-pass stereo instancing + Convert textures call to these macros
- Added an unit selection dropdown next to shutter speed (camera)
- Added error helpbox when trying to use a sub volume component that require the current HDRenderPipelineAsset to support a feature that it is not supporting.
- Add mesh for tube light when display emissive mesh is enabled

### Fixed
- Fixed Light explorer. The volume explorer used `profile` instead of `sharedProfile` which instantiate a custom volume profile instead of editing the asset itself.
- Fixed UI issue where all is displayed using metric unit in shadow cascade and Percent is set in the unit field (happening when opening the inspector).
- Fixed inspector event error when double clicking on an asset (diffusion profile/material).
- Fixed nullref on layered material UI when the material is not an asset.
- Fixed nullref exception when undo/redo a light property.
- Fixed visual bug when area light handle size is 0.

### Changed
- Update UI for 32bit/16bit shadow precision settings in HDRP asset
- Object motion vectors have been disabled in all but the game view. Camera motion vectors are still enabled everywhere, allowing TAA and Motion Blur to work on static objects.
- Enable texture array by default for most rendering code on DX11 and unlock stereo instancing (DX11 only for now)

## [6.3.0-preview] - 2019-02-18

### Added
- Added emissive property for shader graph decals
- Added a diffusion profile override volume so the list of diffusion profile assets to use can be chanaged without affecting the HDRP asset
- Added a "Stop NaNs" option on cameras and in the Scene View preferences.
- Added metric display option in HDShadowSettings and improve clamping
- Added shader parameter mapping in DebugMenu
- Added scripting API to configure DebugData for DebugMenu

### Fixed
- Fixed decals in forward
- Fixed issue with stencil not correctly setup for various master node and shader for the depth pass, motion vector pass and GBuffer/Forward pass
- Fixed SRP batcher and metal
- Fixed culling and shadows for Pyramid, Box, Rectangle and Tube lights
- Fixed an issue where scissor render state leaking from the editor code caused partially black rendering

### Changed
- When a lit material has a clear coat mask that is not null, we now use the clear coat roughness to compute the screen space reflection.
- Diffusion profiles are now limited to one per asset and can be referenced in materials, shader graphs and vfx graphs. Materials will be upgraded automatically except if they are using a shader graph, in this case it will display an error message.

## [6.2.0-preview] - 2019-02-15

### Added
- Added help box listing feature supported in a given HDRenderPipelineAsset alongs with the drawbacks implied.
- Added cascade visualizer, supporting disabled handles when not overriding.

### Fixed
- Fixed post processing with stereo double-wide
- Fixed issue with Metal: Use sign bit to find the cache type instead of lowest bit.
- Fixed invalid state when creating a planar reflection for the first time
- Fix FrameSettings's LitShaderMode not restrained by supported LitShaderMode regression.

### Changed
- The default value roughness value for the clearcoat has been changed from 0.03 to 0.01
- Update default value of based color for master node
- Update Fabric Charlie Sheen lighting model - Remove Fresnel component that wasn't part of initial model + Remap smoothness to [0.0 - 0.6] range for more artist friendly parameter

### Changed
- Code refactor: all macros with ARGS have been swapped with macros with PARAM. This is because the ARGS macros were incorrectly named.

## [6.1.0-preview] - 2019-02-13

### Added
- Added support for post-processing anti-aliasing in the Scene View (FXAA and TAA). These can be set in Preferences.
- Added emissive property for decal material (non-shader graph)

### Fixed
- Fixed a few UI bugs with the color grading curves.
- Fixed "Post Processing" in the scene view not toggling post-processing effects
- Fixed bake only object with flag `ReflectionProbeStaticFlag` when baking a `ReflectionProbe`

### Changed
- Removed unsupported Clear Depth checkbox in Camera inspector
- Updated the toggle for advanced mode in inspectors.

## [6.0.0-preview] - 2019-02-23

### Added
- Added new API to perform a camera rendering
- Added support for hair master node (Double kajiya kay - Lambert)
- Added Reset behaviour in DebugMenu (ingame mapping is right joystick + B)
- Added Default HD scene at new scene creation while in HDRP
- Added Wizard helping to configure HDRP project
- Added new UI for decal material to allow remapping and scaling of some properties
- Added cascade shadow visualisation toggle in HD shadow settings
- Added icons for assets
- Added replace blending mode for distortion
- Added basic distance fade for density volumes
- Added decal master node for shader graph
- Added HD unlit master node (Cross Pipeline version is name Unlit)
- Added new Rendering Queue in materials
- Added post-processing V3 framework embed in HDRP, remove postprocess V2 framework
- Post-processing now uses the generic volume framework
-   New depth-of-field, bloom, panini projection effects, motion blur
-   Exposure is now done as a pre-exposition pass, the whole system has been revamped
-   Exposure now use EV100 everywhere in the UI (Sky, Emissive Light)
- Added emissive intensity (Luminance and EV100 control) control for Emissive
- Added pre-exposure weigth for Emissive
- Added an emissive color node and a slider to control the pre-exposure percentage of emission color
- Added physical camera support where applicable
- Added more color grading tools
- Added changelog level for Shader Variant stripping
- Added Debug mode for validation of material albedo and metalness/specularColor values
- Added a new dynamic mode for ambient probe and renamed BakingSky to StaticLightingSky
- Added command buffer parameter to all Bind() method of material
- Added Material validator in Render Pipeline Debug
- Added code to future support of DXR (not enabled)
- Added support of multiviewport
- Added HDRenderPipeline.RequestSkyEnvironmentUpdate function to force an update from script when sky is set to OnDemand
- Added a Lighting and BackLighting slots in Lit, StackLit, Fabric and Hair master nodes
- Added support for overriding terrain detail rendering shaders, via the render pipeline editor resources asset
- Added xrInstancing flag support to RTHandle
- Added support for cullmask for decal projectors
- Added software dynamic resolution support
- Added support for "After Post-Process" render pass for unlit shader
- Added support for textured rectangular area lights
- Added stereo instancing macros to MSAA shaders
- Added support for Quarter Res Raytraced Reflections (not enabled)
- Added fade factor for decal projectors.
- Added stereo instancing macros to most shaders used in VR
- Added multi edition support for HDRenderPipelineAsset

### Fixed
- Fixed logic to disable FPTL with stereo rendering
- Fixed stacklit transmission and sun highlight
- Fixed decals with stereo rendering
- Fixed sky with stereo rendering
- Fixed flip logic for postprocessing + VR
- Fixed copyStencilBuffer pass for Switch
- Fixed point light shadow map culling that wasn't taking into account far plane
- Fixed usage of SSR with transparent on all master node
- Fixed SSR and microshadowing on fabric material
- Fixed blit pass for stereo rendering
- Fixed lightlist bounds for stereo rendering
- Fixed windows and in-game DebugMenu sync.
- Fixed FrameSettings' LitShaderMode sync when opening DebugMenu.
- Fixed Metal specific issues with decals, hitting a sampler limit and compiling AxF shader
- Fixed an issue with flipped depth buffer during postprocessing
- Fixed normal map use for shadow bias with forward lit - now use geometric normal
- Fixed transparent depth prepass and postpass access so they can be use without alpha clipping for lit shader
- Fixed support of alpha clip shadow for lit master node
- Fixed unlit master node not compiling
- Fixed issue with debug display of reflection probe
- Fixed issue with phong tessellations not working with lit shader
- Fixed issue with vertex displacement being affected by heightmap setting even if not heightmap where assign
- Fixed issue with density mode on Lit terrain producing NaN
- Fixed issue when going back and forth from Lit to LitTesselation for displacement mode
- Fixed issue with ambient occlusion incorrectly applied to emissiveColor with light layers in deferred
- Fixed issue with fabric convolution not using the correct convolved texture when fabric convolution is enabled
- Fixed issue with Thick mode for Transmission that was disabling transmission with directional light
- Fixed shutdown edge cases with HDRP tests
- Fixed slowdow when enabling Fabric convolution in HDRP asset
- Fixed specularAA not compiling in StackLit Master node
- Fixed material debug view with stereo rendering
- Fixed material's RenderQueue edition in default view.
- Fixed banding issues within volumetric density buffer
- Fixed missing multicompile for MSAA for AxF
- Fixed camera-relative support for stereo rendering
- Fixed remove sync with render thread when updating decal texture atlas.
- Fixed max number of keyword reach [256] issue. Several shader feature are now local
- Fixed Scene Color and Depth nodes
- Fixed SSR in forward
- Fixed custom editor of Unlit, HD Unlit and PBR shader graph master node
- Fixed issue with NewFrame not correctly calculated in Editor when switching scene
- Fixed issue with TerrainLit not compiling with depth only pass and normal buffer
- Fixed geometric normal use for shadow bias with PBR master node in forward
- Fixed instancing macro usage for decals
- Fixed error message when having more than one directional light casting shadow
- Fixed error when trying to display preview of Camera or PlanarReflectionProbe
- Fixed LOAD_TEXTURE2D_ARRAY_MSAA macro
- Fixed min-max and amplitude clamping value in inspector of vertex displacement materials
- Fixed issue with alpha shadow clip (was incorrectly clipping object shadow)
- Fixed an issue where sky cubemap would not be cleared correctly when setting the current sky to None
- Fixed a typo in Static Lighting Sky component UI
- Fixed issue with incorrect reset of RenderQueue when switching shader in inspector GUI
- Fixed issue with variant stripper stripping incorrectly some variants
- Fixed a case of ambient lighting flickering because of previews
- Fixed Decals when rendering multiple camera in a single frame
- Fixed cascade shadow count in shader
- Fixed issue with Stacklit shader with Haze effect
- Fixed an issue with the max sample count for the TAA
- Fixed post-process guard band for XR
- Fixed exposure of emissive of Unlit
- Fixed depth only and motion vector pass for Unlit not working correctly with MSAA
- Fixed an issue with stencil buffer copy causing unnecessary compute dispatches for lighting
- Fixed multi edition issue in FrameSettings
- Fixed issue with SRP batcher and DebugDisplay variant of lit shader
- Fixed issue with debug material mode not doing alpha test
- Fixed "Attempting to draw with missing UAV bindings" errors on Vulkan
- Fixed pre-exposure incorrectly apply to preview
- Fixed issue with duplicate 3D texture in 3D texture altas of volumetric?
- Fixed Camera rendering order (base on the depth parameter)
- Fixed shader graph decals not being cropped by gizmo
- Fixed "Attempting to draw with missing UAV bindings" errors on Vulkan.


### Changed
- ColorPyramid compute shader passes is swapped to pixel shader passes on platforms where the later is faster (Nintendo Switch).
- Removing the simple lightloop used by the simple lit shader
- Whole refactor of reflection system: Planar and reflection probe
- Separated Passthrough from other RenderingPath
- Update several properties naming and caption based on feedback from documentation team
- Remove tile shader variant for transparent backface pass of lit shader
- Rename all HDRenderPipeline to HDRP folder for shaders
- Rename decal property label (based on doc team feedback)
- Lit shader mode now default to Deferred to reduce build time
- Update UI of Emission parameters in shaders
- Improve shader variant stripping including shader graph variant
- Refactored render loop to render realtime probes visible per camera
- Enable SRP batcher by default
- Shader code refactor: Rename LIGHTLOOP_SINGLE_PASS => LIGHTLOOP_DISABLE_TILE_AND_CLUSTER and clean all usage of LIGHTLOOP_TILE_PASS
- Shader code refactor: Move pragma definition of vertex and pixel shader inside pass + Move SURFACE_GRADIENT definition in XXXData.hlsl
- Micro-shadowing in Lit forward now use ambientOcclusion instead of SpecularOcclusion
- Upgraded FrameSettings workflow, DebugMenu and Inspector part relative to it
- Update build light list shader code to support 32 threads in wavefronts on Switch
- LayeredLit layers' foldout are now grouped in one main foldout per layer
- Shadow alpha clip can now be enabled on lit shader and haor shader enven for opaque
- Temporal Antialiasing optimization for Xbox One X
- Parameter depthSlice on SetRenderTarget functions now defaults to -1 to bind the entire resource
- Rename SampleCameraDepth() functions to LoadCameraDepth() and SampleCameraDepth(), same for SampleCameraColor() functions
- Improved Motion Blur quality.
- Update stereo frame settings values for single-pass instancing and double-wide
- Rearrange FetchDepth functions to prepare for stereo-instancing
- Remove unused _ComputeEyeIndex
- Updated HDRenderPipelineAsset inspector
- Re-enable SRP batcher for metal

## [5.2.0-preview] - 2018-11-27

### Added
- Added option to run Contact Shadows and Volumetrics Voxelization stage in Async Compute
- Added camera freeze debug mode - Allow to visually see culling result for a camera
- Added support of Gizmo rendering before and after postprocess in Editor
- Added support of LuxAtDistance for punctual lights

### Fixed
- Fixed Debug.DrawLine and Debug.Ray call to work in game view
- Fixed DebugMenu's enum resetted on change
- Fixed divide by 0 in refraction causing NaN
- Fixed disable rough refraction support
- Fixed refraction, SSS and atmospheric scattering for VR
- Fixed forward clustered lighting for VR (double-wide).
- Fixed Light's UX to not allow negative intensity
- Fixed HDRenderPipelineAsset inspector broken when displaying its FrameSettings from project windows.
- Fixed forward clustered lighting for VR (double-wide).
- Fixed HDRenderPipelineAsset inspector broken when displaying its FrameSettings from project windows.
- Fixed Decals and SSR diable flags for all shader graph master node (Lit, Fabric, StackLit, PBR)
- Fixed Distortion blend mode for shader graph master node (Lit, StackLit)
- Fixed bent Normal for Fabric master node in shader graph
- Fixed PBR master node lightlayers
- Fixed shader stripping for built-in lit shaders.

### Changed
- Rename "Regular" in Diffusion profile UI "Thick Object"
- Changed VBuffer depth parametrization for volumetric from distanceRange to depthExtent - Require update of volumetric settings - Fog start at near plan
- SpotLight with box shape use Lux unit only

## [5.1.0-preview] - 2018-11-19

### Added

- Added a separate Editor resources file for resources Unity does not take when it builds a Player.
- You can now disable SSR on Materials in Shader Graph.
- Added support for MSAA when the Supported Lit Shader Mode is set to Both. Previously HDRP only supported MSAA for Forward mode.
- You can now override the emissive color of a Material when in debug mode.
- Exposed max light for Light Loop Settings in HDRP asset UI.
- HDRP no longer performs a NormalDBuffer pass update if there are no decals in the Scene.
- Added distant (fall-back) volumetric fog and improved the fog evaluation precision.
- Added an option to reflect sky in SSR.
- Added a y-axis offset for the PlanarReflectionProbe and offset tool.
- Exposed the option to run SSR and SSAO on async compute.
- Added support for the _GlossMapScale parameter in the Legacy to HDRP Material converter.
- Added wave intrinsic instructions for use in Shaders (for AMD GCN).


### Fixed
- Fixed sphere shaped influence handles clamping in Reflection Probes.
- Fixed Reflection Probe data migration for projects created before using HDRP.
- Fixed UI of Layered Material where Unity previously rendered the scrollbar above the Copy button.
- Fixed Material tessellations parameters Start fade distance and End fade distance. Originally, Unity clamped these values when you modified them.
- Fixed various distortion and refraction issues - handle a better fall-back.
- Fixed SSR for multiple views.
- Fixed SSR issues related to self-intersections.
- Fixed shape density volume handle speed.
- Fixed density volume shape handle moving too fast.
- Fixed the Camera velocity pass that we removed by mistake.
- Fixed some null pointer exceptions when disabling motion vectors support.
- Fixed viewports for both the Subsurface Scattering combine pass and the transparent depth prepass.
- Fixed the blend mode pop-up in the UI. It previously did not appear when you enabled pre-refraction.
- Fixed some null pointer exceptions that previously occurred when you disabled motion vectors support.
- Fixed Layered Lit UI issue with scrollbar.
- Fixed cubemap assignation on custom ReflectionProbe.
- Fixed Reflection Probes’ capture settings' shadow distance.
- Fixed an issue with the SRP batcher and Shader variables declaration.
- Fixed thickness and subsurface slots for fabric Shader master node that wasn't appearing with the right combination of flags.
- Fixed d3d debug layer warning.
- Fixed PCSS sampling quality.
- Fixed the Subsurface and transmission Material feature enabling for fabric Shader.
- Fixed the Shader Graph UV node’s dimensions when using it in a vertex Shader.
- Fixed the planar reflection mirror gizmo's rotation.
- Fixed HDRenderPipelineAsset's FrameSettings not showing the selected enum in the Inspector drop-down.
- Fixed an error with async compute.
- MSAA now supports transparency.
- The HDRP Material upgrader tool now converts metallic values correctly.
- Volumetrics now render in Reflection Probes.
- Fixed a crash that occurred whenever you set a viewport size to 0.
- Fixed the Camera physic parameter that the UI previously did not display.
- Fixed issue in pyramid shaped spotlight handles manipulation

### Changed

- Renamed Line shaped Lights to Tube Lights.
- HDRP now uses mean height fog parametrization.
- Shadow quality settings are set to All when you use HDRP (This setting is not visible in the UI when using SRP). This avoids Legacy Graphics Quality Settings disabling the shadows and give SRP full control over the Shadows instead.
- HDRP now internally uses premultiplied alpha for all fog.
- Updated default FrameSettings used for realtime Reflection Probes when you create a new HDRenderPipelineAsset.
- Remove multi-camera support. LWRP and HDRP will not support multi-camera layered rendering.
- Updated Shader Graph subshaders to use the new instancing define.
- Changed fog distance calculation from distance to plane to distance to sphere.
- Optimized forward rendering using AMD GCN by scalarizing the light loop.
- Changed the UI of the Light Editor.
- Change ordering of includes in HDRP Materials in order to reduce iteration time for faster compilation.
- Added a StackLit master node replacing the InspectorUI version. IMPORTANT: All previously authored StackLit Materials will be lost. You need to recreate them with the master node.

## [5.0.0-preview] - 2018-09-28

### Added
- Added occlusion mesh to depth prepass for VR (VR still disabled for now)
- Added a debug mode to display only one shadow at once
- Added controls for the highlight created by directional lights
- Added a light radius setting to punctual lights to soften light attenuation and simulate fill lighting
- Added a 'minRoughness' parameter to all non-area lights (was previously only available for certain light types)
- Added separate volumetric light/shadow dimmers
- Added per-pixel jitter to volumetrics to reduce aliasing artifacts
- Added a SurfaceShading.hlsl file, which implements material-agnostic shading functionality in an efficient manner
- Added support for shadow bias for thin object transmission
- Added FrameSettings to control realtime planar reflection
- Added control for SRPBatcher on HDRP Asset
- Added an option to clear the shadow atlases in the debug menu
- Added a color visualization of the shadow atlas rescale in debug mode
- Added support for disabling SSR on materials
- Added intrinsic for XBone
- Added new light volume debugging tool
- Added a new SSR debug view mode
- Added translaction's scale invariance on DensityVolume
- Added multiple supported LitShadermode and per renderer choice in case of both Forward and Deferred supported
- Added custom specular occlusion mode to Lit Shader Graph Master node

### Fixed
- Fixed a normal bias issue with Stacklit (Was causing light leaking)
- Fixed camera preview outputing an error when both scene and game view where display and play and exit was call
- Fixed override debug mode not apply correctly on static GI
- Fixed issue where XRGraphicsConfig values set in the asset inspector GUI weren't propagating correctly (VR still disabled for now)
- Fixed issue with tangent that was using SurfaceGradient instead of regular normal decoding
- Fixed wrong error message display when switching to unsupported target like IOS
- Fixed an issue with ambient occlusion texture sometimes not being created properly causing broken rendering
- Shadow near plane is no longer limited at 0.1
- Fixed decal draw order on transparent material
- Fixed an issue where sometime the lookup texture used for GGX convolution was broken, causing broken rendering
- Fixed an issue where you wouldn't see any fog for certain pipeline/scene configurations
- Fixed an issue with volumetric lighting where the anisotropy value of 0 would not result in perfectly isotropic lighting
- Fixed shadow bias when the atlas is rescaled
- Fixed shadow cascade sampling outside of the atlas when cascade count is inferior to 4
- Fixed shadow filter width in deferred rendering not matching shader config
- Fixed stereo sampling of depth texture in MSAA DepthValues.shader
- Fixed box light UI which allowed negative and zero sizes, thus causing NaNs
- Fixed stereo rendering in HDRISky.shader (VR)
- Fixed normal blend and blend sphere influence for reflection probe
- Fixed distortion filtering (was point filtering, now trilinear)
- Fixed contact shadow for large distance
- Fixed depth pyramid debug view mode
- Fixed sphere shaped influence handles clamping in reflection probes
- Fixed reflection probes data migration for project created before using hdrp
- Fixed ambient occlusion for Lit Master Node when slot is connected

### Changed
- Use samplerunity_ShadowMask instead of samplerunity_samplerLightmap for shadow mask
- Allow to resize reflection probe gizmo's size
- Improve quality of screen space shadow
- Remove support of projection model for ScreenSpaceLighting (SSR always use HiZ and refraction always Proxy)
- Remove all the debug mode from SSR that are obsolete now
- Expose frameSettings and Capture settings for reflection and planar probe
- Update UI for reflection probe, planar probe, camera and HDRP Asset
- Implement proper linear blending for volumetric lighting via deep compositing as described in the paper "Deep Compositing Using Lie Algebras"
- Changed  planar mapping to match terrain convention (XZ instead of ZX)
- XRGraphicsConfig is no longer Read/Write. Instead, it's read-only. This improves consistency of XR behavior between the legacy render pipeline and SRP
- Change reflection probe data migration code (to update old reflection probe to new one)
- Updated gizmo for ReflectionProbes
- Updated UI and Gizmo of DensityVolume

## [4.0.0-preview] - 2018-09-28

### Added
- Added a new TerrainLit shader that supports rendering of Unity terrains.
- Added controls for linear fade at the boundary of density volumes
- Added new API to control decals without monobehaviour object
- Improve Decal Gizmo
- Implement Screen Space Reflections (SSR) (alpha version, highly experimental)
- Add an option to invert the fade parameter on a Density Volume
- Added a Fabric shader (experimental) handling cotton and silk
- Added support for MSAA in forward only for opaque only
- Implement smoothness fade for SSR
- Added support for AxF shader (X-rite format - require special AxF importer from Unity not part of HDRP)
- Added control for sundisc on directional light (hack)
- Added a new HD Lit Master node that implements Lit shader support for Shader Graph
- Added Micro shadowing support (hack)
- Added an event on HDAdditionalCameraData for custom rendering
- HDRP Shader Graph shaders now support 4-channel UVs.

### Fixed
- Fixed an issue where sometimes the deferred shadow texture would not be valid, causing wrong rendering.
- Stencil test during decals normal buffer update is now properly applied
- Decals corectly update normal buffer in forward
- Fixed a normalization problem in reflection probe face fading causing artefacts in some cases
- Fix multi-selection behavior of Density Volumes overwriting the albedo value
- Fixed support of depth texture for RenderTexture. HDRP now correctly output depth to user depth buffer if RenderTexture request it.
- Fixed multi-selection behavior of Density Volumes overwriting the albedo value
- Fixed support of depth for RenderTexture. HDRP now correctly output depth to user depth buffer if RenderTexture request it.
- Fixed support of Gizmo in game view in the editor
- Fixed gizmo for spot light type
- Fixed issue with TileViewDebug mode being inversed in gameview
- Fixed an issue with SAMPLE_TEXTURECUBE_SHADOW macro
- Fixed issue with color picker not display correctly when game and scene view are visible at the same time
- Fixed an issue with reflection probe face fading
- Fixed camera motion vectors shader and associated matrices to update correctly for single-pass double-wide stereo rendering
- Fixed light attenuation functions when range attenuation is disabled
- Fixed shadow component algorithm fixup not dirtying the scene, so changes can be saved to disk.
- Fixed some GC leaks for HDRP
- Fixed contact shadow not affected by shadow dimmer
- Fixed GGX that works correctly for the roughness value of 0 (mean specular highlgiht will disappeard for perfect mirror, we rely on maxSmoothness instead to always have a highlight even on mirror surface)
- Add stereo support to ShaderPassForward.hlsl. Forward rendering now seems passable in limited test scenes with camera-relative rendering disabled.
- Add stereo support to ProceduralSky.shader and OpaqueAtmosphericScattering.shader.
- Added CullingGroupManager to fix more GC.Alloc's in HDRP
- Fixed rendering when multiple cameras render into the same render texture

### Changed
- Changed the way depth & color pyramids are built to be faster and better quality, thus improving the look of distortion and refraction.
- Stabilize the dithered LOD transition mask with respect to the camera rotation.
- Avoid multiple depth buffer copies when decals are present
- Refactor code related to the RT handle system (No more normal buffer manager)
- Remove deferred directional shadow and move evaluation before lightloop
- Add a function GetNormalForShadowBias() that material need to implement to return the normal used for normal shadow biasing
- Remove Jimenez Subsurface scattering code (This code was disabled by default, now remove to ease maintenance)
- Change Decal API, decal contribution is now done in Material. Require update of material using decal
- Move a lot of files from CoreRP to HDRP/CoreRP. All moved files weren't used by Ligthweight pipeline. Long term they could move back to CoreRP after CoreRP become out of preview
- Updated camera inspector UI
- Updated decal gizmo
- Optimization: The objects that are rendered in the Motion Vector Pass are not rendered in the prepass anymore
- Removed setting shader inclue path via old API, use package shader include paths
- The default value of 'maxSmoothness' for punctual lights has been changed to 0.99
- Modified deferred compute and vert/frag shaders for first steps towards stereo support
- Moved material specific Shader Graph files into corresponding material folders.
- Hide environment lighting settings when enabling HDRP (Settings are control from sceneSettings)
- Update all shader includes to use absolute path (allow users to create material in their Asset folder)
- Done a reorganization of the files (Move ShaderPass to RenderPipeline folder, Move all shadow related files to Lighting/Shadow and others)
- Improved performance and quality of Screen Space Shadows

## [3.3.0-preview] - 2018-01-01

### Added
- Added an error message to say to use Metal or Vulkan when trying to use OpenGL API
- Added a new Fabric shader model that supports Silk and Cotton/Wool
- Added a new HDRP Lighting Debug mode to visualize Light Volumes for Point, Spot, Line, Rectangular and Reflection Probes
- Add support for reflection probe light layers
- Improve quality of anisotropic on IBL

### Fixed
- Fix an issue where the screen where darken when rendering camera preview
- Fix display correct target platform when showing message to inform user that a platform is not supported
- Remove workaround for metal and vulkan in normal buffer encoding/decoding
- Fixed an issue with color picker not working in forward
- Fixed an issue where reseting HDLight do not reset all of its parameters
- Fixed shader compile warning in DebugLightVolumes.shader

### Changed
- Changed default reflection probe to be 256x256x6 and array size to be 64
- Removed dependence on the NdotL for thickness evaluation for translucency (based on artist's input)
- Increased the precision when comparing Planar or HD reflection probe volumes
- Remove various GC alloc in C#. Slightly better performance

## [3.2.0-preview] - 2018-01-01

### Added
- Added a luminance meter in the debug menu
- Added support of Light, reflection probe, emissive material, volume settings related to lighting to Lighting explorer
- Added support for 16bit shadows

### Fixed
- Fix issue with package upgrading (HDRP resources asset is now versionned to worarkound package manager limitation)
- Fix HDReflectionProbe offset displayed in gizmo different than what is affected.
- Fix decals getting into a state where they could not be removed or disabled.
- Fix lux meter mode - The lux meter isn't affected by the sky anymore
- Fix area light size reset when multi-selected
- Fix filter pass number in HDUtils.BlitQuad
- Fix Lux meter mode that was applying SSS
- Fix planar reflections that were not working with tile/cluster (olbique matrix)
- Fix debug menu at runtime not working after nested prefab PR come to trunk
- Fix scrolling issue in density volume

### Changed
- Shader code refactor: Split MaterialUtilities file in two parts BuiltinUtilities (independent of FragInputs) and MaterialUtilities (Dependent of FragInputs)
- Change screen space shadow rendertarget format from ARGB32 to RG16

## [3.1.0-preview] - 2018-01-01

### Added
- Decal now support per channel selection mask. There is now two mode. One with BaseColor, Normal and Smoothness and another one more expensive with BaseColor, Normal, Smoothness, Metal and AO. Control is on HDRP Asset. This may require to launch an update script for old scene: 'Edit/Render Pipeline/Single step upgrade script/Upgrade all DecalMaterial MaskBlendMode'.
- Decal now supports depth bias for decal mesh, to prevent z-fighting
- Decal material now supports draw order for decal projectors
- Added LightLayers support (Base on mask from renderers name RenderingLayers and mask from light name LightLayers - if they match, the light apply) - cost an extra GBuffer in deferred (more bandwidth)
- When LightLayers is enabled, the AmbientOclusion is store in the GBuffer in deferred path allowing to avoid double occlusion with SSAO. In forward the double occlusion is now always avoided.
- Added the possibility to add an override transform on the camera for volume interpolation
- Added desired lux intensity and auto multiplier for HDRI sky
- Added an option to disable light by type in the debug menu
- Added gradient sky
- Split EmissiveColor and bakeDiffuseLighting in forward avoiding the emissiveColor to be affect by SSAO
- Added a volume to control indirect light intensity
- Added EV 100 intensity unit for area lights
- Added support for RendererPriority on Renderer. This allow to control order of transparent rendering manually. HDRP have now two stage of sorting for transparent in addition to bact to front. Material have a priority then Renderer have a priority.
- Add Coupling of (HD)Camera and HDAdditionalCameraData for reset and remove in inspector contextual menu of Camera
- Add Coupling of (HD)ReflectionProbe and HDAdditionalReflectionData for reset and remove in inspector contextual menu of ReflectoinProbe
- Add macro to forbid unity_ObjectToWorld/unity_WorldToObject to be use as it doesn't handle camera relative rendering
- Add opacity control on contact shadow

### Fixed
- Fixed an issue with PreIntegratedFGD texture being sometimes destroyed and not regenerated causing rendering to break
- PostProcess input buffers are not copied anymore on PC if the viewport size matches the final render target size
- Fixed an issue when manipulating a lot of decals, it was displaying a lot of errors in the inspector
- Fixed capture material with reflection probe
- Refactored Constant Buffers to avoid hitting the maximum number of bound CBs in some cases.
- Fixed the light range affecting the transform scale when changed.
- Snap to grid now works for Decal projector resizing.
- Added a warning for 128x128 cookie texture without mipmaps
- Replace the sampler used for density volumes for correct wrap mode handling

### Changed
- Move Render Pipeline Debug "Windows from Windows->General-> Render Pipeline debug windows" to "Windows from Windows->Analysis-> Render Pipeline debug windows"
- Update detail map formula for smoothness and albedo, goal it to bright and dark perceptually and scale factor is use to control gradient speed
- Refactor the Upgrade material system. Now a material can be update from older version at any time. Call Edit/Render Pipeline/Upgrade all Materials to newer version
- Change name EnableDBuffer to EnableDecals at several place (shader, hdrp asset...), this require a call to Edit/Render Pipeline/Upgrade all Materials to newer version to have up to date material.
- Refactor shader code: BakeLightingData structure have been replace by BuiltinData. Lot of shader code have been remove/change.
- Refactor shader code: All GBuffer are now handled by the deferred material. Mean ShadowMask and LightLayers are control by lit material in lit.hlsl and not outside anymore. Lot of shader code have been remove/change.
- Refactor shader code: Rename GetBakedDiffuseLighting to ModifyBakedDiffuseLighting. This function now handle lighting model for transmission too. Lux meter debug mode is factor outisde.
- Refactor shader code: GetBakedDiffuseLighting is not call anymore in GBuffer or forward pass, including the ConvertSurfaceDataToBSDFData and GetPreLightData, this is done in ModifyBakedDiffuseLighting now
- Refactor shader code: Added a backBakeDiffuseLighting to BuiltinData to handle lighting for transmission
- Refactor shader code: Material must now call InitBuiltinData (Init all to zero + init bakeDiffuseLighting and backBakeDiffuseLighting ) and PostInitBuiltinData

## [3.0.0-preview] - 2018-01-01

### Fixed
- Fixed an issue with distortion that was using previous frame instead of current frame
- Fixed an issue where disabled light where not upgrade correctly to the new physical light unit system introduce in 2.0.5-preview

### Changed
- Update assembly definitions to output assemblies that match Unity naming convention (Unity.*).

## [2.0.5-preview] - 2018-01-01

### Added
- Add option supportDitheringCrossFade on HDRP Asset to allow to remove shader variant during player build if needed
- Add contact shadows for punctual lights (in additional shadow settings), only one light is allowed to cast contact shadows at the same time and so at each frame a dominant light is choosed among all light with contact shadows enabled.
- Add PCSS shadow filter support (from SRP Core)
- Exposed shadow budget parameters in HDRP asset
- Add an option to generate an emissive mesh for area lights (currently rectangle light only). The mesh fits the size, intensity and color of the light.
- Add an option to the HDRP asset to increase the resolution of volumetric lighting.
- Add additional ligth unit support for punctual light (Lumens, Candela) and area lights (Lumens, Luminance)
- Add dedicated Gizmo for the box Influence volume of HDReflectionProbe / PlanarReflectionProbe

### Changed
- Re-enable shadow mask mode in debug view
- SSS and Transmission code have been refactored to be able to share it between various material. Guidelines are in SubsurfaceScattering.hlsl
- Change code in area light with LTC for Lit shader. Magnitude is now take from FGD texture instead of a separate texture
- Improve camera relative rendering: We now apply camera translation on the model matrix, so before the TransformObjectToWorld(). Note: unity_WorldToObject and unity_ObjectToWorld must never be used directly.
- Rename positionWS to positionRWS (Camera relative world position) at a lot of places (mainly in interpolator and FragInputs). In case of custom shader user will be required to update their code.
- Rename positionWS, capturePositionWS, proxyPositionWS, influencePositionWS to positionRWS, capturePositionRWS, proxyPositionRWS, influencePositionRWS (Camera relative world position) in LightDefinition struct.
- Improve the quality of trilinear filtering of density volume textures.
- Improve UI for HDReflectionProbe / PlanarReflectionProbe

### Fixed
- Fixed a shader preprocessor issue when compiling DebugViewMaterialGBuffer.shader against Metal target
- Added a temporary workaround to Lit.hlsl to avoid broken lighting code with Metal/AMD
- Fixed issue when using more than one volume texture mask with density volumes.
- Fixed an error which prevented volumetric lighting from working if no density volumes with 3D textures were present.
- Fix contact shadows applied on transmission
- Fix issue with forward opaque lit shader variant being removed by the shader preprocessor
- Fixed compilation errors on Nintendo Switch (limited XRSetting support).
- Fixed apply range attenuation option on punctual light
- Fixed issue with color temperature not take correctly into account with static lighting
- Don't display fog when diffuse lighting, specular lighting, or lux meter debug mode are enabled.

## [2.0.4-preview] - 2018-01-01

### Fixed
- Fix issue when disabling rough refraction and building a player. Was causing a crash.

## [2.0.3-preview] - 2018-01-01

### Added
- Increased debug color picker limit up to 260k lux

## [2.0.2-preview] - 2018-01-01

### Added
- Add Light -> Planar Reflection Probe command
- Added a false color mode in rendering debug
- Add support for mesh decals
- Add flag to disable projector decals on transparent geometry to save performance and decal texture atlas space
- Add ability to use decal diffuse map as mask only
- Add visualize all shadow masks in lighting debug
- Add export of normal and roughness buffer for forwardOnly and when in supportOnlyForward mode for forward
- Provide a define in lit.hlsl (FORWARD_MATERIAL_READ_FROM_WRITTEN_NORMAL_BUFFER) when output buffer normal is used to read the normal and roughness instead of caclulating it (can save performance, but lower quality due to compression)
- Add color swatch to decal material

### Changed
- Change Render -> Planar Reflection creation to 3D Object -> Mirror
- Change "Enable Reflector" name on SpotLight to "Angle Affect Intensity"
- Change prototype of BSDFData ConvertSurfaceDataToBSDFData(SurfaceData surfaceData) to BSDFData ConvertSurfaceDataToBSDFData(uint2 positionSS, SurfaceData surfaceData)

### Fixed
- Fix issue with StackLit in deferred mode with deferredDirectionalShadow due to GBuffer not being cleared. Gbuffer is still not clear and issue was fix with the new Output of normal buffer.
- Fixed an issue where interpolation volumes were not updated correctly for reflection captures.
- Fixed an exception in Light Loop settings UI

## [2.0.1-preview] - 2018-01-01

### Added
- Add stripper of shader variant when building a player. Save shader compile time.
- Disable per-object culling that was executed in C++ in HD whereas it was not used (Optimization)
- Enable texture streaming debugging (was not working before 2018.2)
- Added Screen Space Reflection with Proxy Projection Model
- Support correctly scene selection for alpha tested object
- Add per light shadow mask mode control (i.e shadow mask distance and shadow mask). It use the option NonLightmappedOnly
- Add geometric filtering to Lit shader (allow to reduce specular aliasing)
- Add shortcut to create DensityVolume and PlanarReflection in hierarchy
- Add a DefaultHDMirrorMaterial material for PlanarReflection
- Added a script to be able to upgrade material to newer version of HDRP
- Removed useless duplication of ForwardError passes.
- Add option to not compile any DEBUG_DISPLAY shader in the player (Faster build) call Support Runtime Debug display

### Changed
- Changed SupportForwardOnly to SupportOnlyForward in render pipeline settings
- Changed versioning variable name in HDAdditionalXXXData from m_version to version
- Create unique name when creating a game object in the rendering menu (i.e Density Volume(2))
- Re-organize various files and folder location to clean the repository
- Change Debug windows name and location. Now located at:  Windows -> General -> Render Pipeline Debug

### Removed
- Removed GlobalLightLoopSettings.maxPlanarReflectionProbes and instead use value of GlobalLightLoopSettings.planarReflectionProbeCacheSize
- Remove EmissiveIntensity parameter and change EmissiveColor to be HDR (Matching Builtin Unity behavior) - Data need to be updated - Launch Edit -> Single Step Upgrade Script -> Upgrade all Materials emissionColor

### Fixed
- Fix issue with LOD transition and instancing
- Fix discrepency between object motion vector and camera motion vector
- Fix issue with spot and dir light gizmo axis not highlighted correctly
- Fix potential crash while register debug windows inputs at startup
- Fix warning when creating Planar reflection
- Fix specular lighting debug mode (was rendering black)
- Allow projector decal with null material to allow to configure decal when HDRP is not set
- Decal atlas texture offset/scale is updated after allocations (used to be before so it was using date from previous frame)

## [0.0.0-preview] - 2018-01-01

### Added
- Configure the VolumetricLightingSystem code path to be on by default
- Trigger a build exception when trying to build an unsupported platform
- Introduce the VolumetricLightingController component, which can (and should) be placed on the camera, and allows one to control the near and the far plane of the V-Buffer (volumetric "froxel" buffer) along with the depth distribution (from logarithmic to linear)
- Add 3D texture support for DensityVolumes
- Add a better mapping of roughness to mipmap for planar reflection
- The VolumetricLightingSystem now uses RTHandles, which allows to save memory by sharing buffers between different cameras (history buffers are not shared), and reduce reallocation frequency by reallocating buffers only if the rendering resolution increases (and suballocating within existing buffers if the rendering resolution decreases)
- Add a Volumetric Dimmer slider to lights to control the intensity of the scattered volumetric lighting
- Add UV tiling and offset support for decals.
- Add mipmapping support for volume 3D mask textures

### Changed
- Default number of planar reflection change from 4 to 2
- Rename _MainDepthTexture to _CameraDepthTexture
- The VolumetricLightingController has been moved to the Interpolation Volume framework and now functions similarly to the VolumetricFog settings
- Update of UI of cookie, CubeCookie, Reflection probe and planar reflection probe to combo box
- Allow enabling/disabling shadows for area lights when they are set to baked.
- Hide applyRangeAttenuation and FadeDistance for directional shadow as they are not used

### Removed
- Remove Resource folder of PreIntegratedFGD and add the resource to RenderPipeline Asset

### Fixed
- Fix ConvertPhysicalLightIntensityToLightIntensity() function used when creating light from script to match HDLightEditor behavior
- Fix numerical issues with the default value of mean free path of volumetric fog
- Fix the bug preventing decals from coexisting with density volumes
- Fix issue with alpha tested geometry using planar/triplanar mapping not render correctly or flickering (due to being wrongly alpha tested in depth prepass)
- Fix meta pass with triplanar (was not handling correctly the normal)
- Fix preview when a planar reflection is present
- Fix Camera preview, it is now a Preview cameraType (was a SceneView)
- Fix handling unknown GPUShadowTypes in the shadow manager.
- Fix area light shapes sent as point lights to the baking backends when they are set to baked.
- Fix unnecessary division by PI for baked area lights.
- Fix line lights sent to the lightmappers. The backends don't support this light type.
- Fix issue with shadow mask framesettings not correctly taken into account when shadow mask is enabled for lighting.
- Fix directional light and shadow mask transition, they are now matching making smooth transition
- Fix banding issues caused by high intensity volumetric lighting
- Fix the debug window being emptied on SRP asset reload
- Fix issue with debug mode not correctly clearing the GBuffer in editor after a resize
- Fix issue with ResetMaterialKeyword not resetting correctly ToggleOff/Roggle Keyword
- Fix issue with motion vector not render correctly if there is no depth prepass in deferred

## [0.0.0-preview] - 2018-01-01

### Added
- Screen Space Refraction projection model (Proxy raycasting, HiZ raymarching)
- Screen Space Refraction settings as volume component
- Added buffered frame history per camera
- Port Global Density Volumes to the Interpolation Volume System.
- Optimize ImportanceSampleLambert() to not require the tangent frame.
- Generalize SampleVBuffer() to handle different sampling and reconstruction methods.
- Improve the quality of volumetric lighting reprojection.
- Optimize Morton Order code in the Subsurface Scattering pass.
- Planar Reflection Probe support roughness (gaussian convolution of captured probe)
- Use an atlas instead of a texture array for cluster transparent decals
- Add a debug view to visualize the decal atlas
- Only store decal textures to atlas if decal is visible, debounce out of memory decal atlas warning.
- Add manipulator gizmo on decal to improve authoring workflow
- Add a minimal StackLit material (work in progress, this version can be used as template to add new material)

### Changed
- EnableShadowMask in FrameSettings (But shadowMaskSupport still disable by default)
- Forced Planar Probe update modes to (Realtime, Every Update, Mirror Camera)
- Screen Space Refraction proxy model uses the proxy of the first environment light (Reflection probe/Planar probe) or the sky
- Moved RTHandle static methods to RTHandles
- Renamed RTHandle to RTHandleSystem.RTHandle
- Move code for PreIntegratedFDG (Lit.shader) into its dedicated folder to be share with other material
- Move code for LTCArea (Lit.shader) into its dedicated folder to be share with other material

### Removed
- Removed Planar Probe mirror plane position and normal fields in inspector, always display mirror plane and normal gizmos

### Fixed
- Fix fog flags in scene view is now taken into account
- Fix sky in preview windows that were disappearing after a load of a new level
- Fix numerical issues in IntersectRayAABB().
- Fix alpha blending of volumetric lighting with transparent objects.
- Fix the near plane of the V-Buffer causing out-of-bounds look-ups in the clustered data structure.
- Depth and color pyramid are properly computed and sampled when the camera renders inside a viewport of a RTHandle.
- Fix decal atlas debug view to work correctly when shadow atlas view is also enabled
- Fix TransparentSSR with non-rendergraph.
- Fix shader compilation warning on SSR compute shader.<|MERGE_RESOLUTION|>--- conflicted
+++ resolved
@@ -53,7 +53,7 @@
 - Fixed issues with physically-based DoF, improved speed and robustness 
 - Fixed a warning happening when putting the range of lights to 0.
 - Fixed issue when null parameters in a volume component would spam null reference errors. Produce a warning instead.
-- Fix volument component creation via script.
+- Fixed volument component creation via script.
 - Fixed GC allocs in render graph.
 - Fixed scene picking passes.
 - Fixed broken ray tracing light cluster full screen debug.
@@ -73,16 +73,13 @@
 - Fixed normal flip with double sided materials.
 - Fixed shadow resolution settings level in the light explorer.
 - Fixed the ShaderGraph being dirty after the first save.
-<<<<<<< HEAD
-- Fixed undo of duplicate environments in the look dev environment library.
-=======
 - Fixed XR shadows culling
 - Fixed stylesheet reloading for LookDev window and Wizard window.
 - Fixed Nans happening when upscaling the RTGI.
 - Fixed the adjust weight operation not being done for the non-rendergraph pipeline.
 - Fixed overlap with SSR Transparent default frame settings message on DXR Wizard.
-- Fix alpha channel in the stop NaNs and motion blur shaders.
->>>>>>> d377403a
+- Fixed alpha channel in the stop NaNs and motion blur shaders.
+- Fixed undo of duplicate environments in the look dev environment library.
 
 ### Changed
 - Combined occlusion meshes into one to reduce draw calls and state changes with XR single-pass.
