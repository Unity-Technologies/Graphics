# Changelog
All notable changes to this package will be documented in this file.

The format is based on [Keep a Changelog](http://keepachangelog.com/en/1.0.0/)
and this project adheres to [Semantic Versioning](http://semver.org/spec/v2.0.0.html).

## [10.0.0] - 2019-06-10

### Added
- Ray tracing support for VR single-pass
- Added sharpen filter shader parameter and UI for TemporalAA to control image quality instead of hardcoded value
- Added frame settings option for custom post process and custom passes as well as custom color buffer format option.
- Add check in wizard on SRP Batcher enabled.
- Added default implementations of OnPreprocessMaterialDescription for FBX, Obj, Sketchup and 3DS file formats.
- Added custom pass fade radius
- Added after post process injection point for custom passes
- Added basic alpha compositing support - Alpha is available afterpostprocess when using FP16 buffer format.
- Added falloff distance on Reflection Probe and Planar Reflection Probe
- Added Backplate projection from the HDRISky
- Added Shadow Matte in UnlitMasterNode, which only received shadow without lighting
- Added hability to name LightLayers in HDRenderPipelineAsset
- Added a range compression factor for Reflection Probe and Planar Reflection Probe to avoid saturation of colors.
- Added path tracing support for directional, point and spot lights, as well as emission from Lit and Unlit.
- Added non temporal version of SSAO.
- Added more detailed ray tracing stats in the debug window
- Added Disc area light (bake only)
- Added a warning in the material UI to prevent transparent + subsurface-scattering combination.
- Added XR single-pass setting into HDRP asset
- Added a penumbra tint option for lights
- Added support for depth copy with XR SDK
- Added debug setting to Render Pipeline Debug Window to list the active XR views
- Added an option to filter the result of the volumetric lighting (off by default).
- Added a transmission multiplier for directional lights
- Added XR single-pass test mode to Render Pipeline Debug Window
- Added debug setting to Render Pipeline Window to list the active XR views
- Added a new refraction mode for the Lit shader (thin). Which is a box refraction with small thickness values
- Added the code to support Barn Doors for Area Lights based on a shaderconfig option.
- Added HDRPCameraBinder property binder for Visual Effect Graph
- Added "Celestial Body" controls to the Directional Light
- Added new parameters to the Physically Based Sky
- Added Reflections to the DXR Wizard
- Added the possibility to have ray traced colored and semi-transparent shadows on directional lights.
- Added a check in the custom post process template to throw an error if the default shader is not found.
- Exposed the debug overlay ratio in the debug menu.
- Added a separate frame settings for tonemapping alongside color grading.
- Added the receive fog option in the material UI for ShaderGraphs.
- Added a public virtual bool in the custom post processes API to specify if a post processes should be executed in the scene view.
- Added a menu option that checks scene issues with ray tracing. Also removed the previously existing warning at runtime.
- Added Contrast Adaptive Sharpen (CAS) Upscaling effect.
- Added APIs to update probe settings at runtime.
- Added documentation for the rayTracingSupported method in HDRP
- Added user-selectable format for the post processing passes.
- Added support for alpha channel in some post-processing passes (DoF, TAA, Uber).
- Added warnings in FrameSettings inspector when using DXR and atempting to use Asynchronous Execution.
- Exposed Stencil bits that can be used by the user.
- Added history rejection based on velocity of intersected objects for directional, point and spot lights.
- Added a affectsVolumetric field to the HDAdditionalLightData API to know if light affects volumetric fog.
- Add OS and Hardware check in the Wizard fixes for DXR.
- Added option to exclude camera motion from motion blur.
- Added semi-transparent shadows for point and spot lights.
- Added support for semi-transparent shadow for unlit shader and unlit shader graph.
- Added the alpha clip enabled toggle to the material UI for all HDRP shader graphs.
- Added Material Samples to explain how to use the lit shader features
- Added an initial implementation of ray traced sub surface scattering
- Added AssetPostprocessors and Shadergraphs to handle Arnold Standard Surface and 3DsMax Physical material import from FBX.
- Added support for Smoothness Fade start work when enabling ray traced reflections.
- Added Contact shadow, Micro shadows and Screen space refraction API documentation.
- Added script documentation for SSR, SSAO (ray tracing), GI, Light Cluster, RayTracingSettings, Ray Counters, etc.
- Added path tracing support for refraction and internal reflections.
- Added support for Thin Refraction Model and Lit's Clear Coat in Path Tracing.
- Added the Tint parameter to Sky Colored Fog.
- Added of Screen Space Reflections for Transparent materials
- Added a fallback for ray traced area light shadows in case the material is forward or the lit mode is forward.
- Added a new debug mode for light layers.
- Added an "enable" toggle to the SSR volume component.
- Added support for anisotropic specular lobes in path tracing.
- Added support for alpha clipping in path tracing.
- Added support for light cookies in path tracing.
- Added support for transparent shadows in path tracing.
- Added support for iridescence in path tracing.
- Added support for background color in path tracing.
- Added a path tracing test to the test suite.
- Added a warning and workaround instructions that appear when you enable XR single-pass after the first frame with the XR SDK.
- Added the exposure sliders to the planar reflection probe preview
- Added support for subsurface scattering in path tracing.
- Added a new mode that improves the filtering of ray traced shadows (directional, point and spot) based on the distance to the occluder.
- Added support of cookie baking and add support on Disc light.
- Added support for fog attenuation in path tracing.
- Added a new debug panel for volumes
- Added XR setting to control camera jitter for temporal effects
- Added an error message in the DrawRenderers custom pass when rendering opaque objects with an HDRP asset in DeferredOnly mode.
- Added API to enable proper recording of path traced scenes (with the Unity recorder or other tools).
- Added support for fog in Recursive rendering, ray traced reflections and ray traced indirect diffuse.
- Added an alpha blend option for recursive rendering
- Added support for stack lit for ray tracing effects.
- Added support for hair for ray tracing effects.
- Added support for alpha to coverage for HDRP shaders and shader graph
- Added support for Quality Levels to Subsurface Scattering.
- Added option to disable XR rendering on the camera settings.
- Added support for specular AA from geometric curvature in AxF
- Added support for baked AO (no input for now) in AxF
- Added an info box to warn about depth test artifacts when rendering object twice in custom passes with MSAA.
- Added a frame setting for alpha to mask.
- Added support for custom passes in the AOV API
- Added Light decomposition lighting debugging modes and support in AOV
- Added exposure compensation to Fixed exposure mode
- Added support for rasterized area light shadows in StackLit
- Added support for texture-weighted automatic exposure
- Added support for POM for emissive map
- Added alpha channel support in motion blur pass.
- Added the HDRP Compositor Tool (in Preview).
- Added a ray tracing mode option in the HDRP asset that allows to override and shader stripping.
- Added support for arbitrary resolution scaling of Volumetric Lighting to the Fog volume component.
- Added range attenuation for box-shaped spotlights.
- Added scenes for hair and fabric and decals with material samples
- Added fabric materials and textures
- Added information for fabric materials in fabric scene
- Added a DisplayInfo attribute to specify a name override and a display order for Volume Component fields (used only in default inspector for now).
- Added Min distance to contact shadows.
- Added support for Depth of Field in path tracing (by sampling the lens aperture).
- Added an API in HDRP to override the camera within the rendering of a frame (mainly for custom pass).
- Added a function (HDRenderPipeline.ResetRTHandleReferenceSize) to reset the reference size of RTHandle systems.
- Added support for AxF measurements importing into texture resources tilings.
- Added Layer parameter on Area Light to modify Layer of generated Emissive Mesh
- Added a flow map parameter to HDRI Sky
- Implemented ray traced reflections for transparent objects.
- Add a new parameter to control reflections in recursive rendering.
- Added an initial version of SSGI.
- Added Virtual Texturing cache settings to control the size of the Streaming Virtual Texturing caches.
- Added back-compatibility with builtin stereo matrices.
- Added CustomPassUtils API to simplify Blur, Copy and DrawRenderers custom passes.
- Added Histogram guided automatic exposure.
- Added few exposure debug modes.
- Added support for multiple path-traced views at once (e.g., scene and game views).
- Added support for 3DsMax's 2021 Simplified Physical Material from FBX files in the Model Importer.
- Added custom target mid grey for auto exposure.
- Added CustomPassUtils API to simplify Blur, Copy and DrawRenderers custom passes.
- Added an API in HDRP to override the camera within the rendering of a frame (mainly for custom pass).
- Added more custom pass API functions, mainly to render objects from another camera.
- Added support for transparent Unlit in path tracing.
- Added a minimal lit used for RTGI in peformance mode.
- Added procedural metering mask that can follow an object
- Added presets quality settings for RTAO and RTGI.
- Added an override for the shadow culling that allows better directional shadow maps in ray tracing effects (RTR, RTGI, RTSSS and RR).
- Added a Cloud Layer volume override.
<<<<<<< HEAD
- Added support for multiple mapping modes in AxF.
=======
- Added Fast Memory support for platform that support it.
- Added CPU and GPU timings for ray tracing effects.
- Added support to combine RTSSS and RTGI (1248733).
- Added IES Profile support for Point, Spot and Rectangular-Area lights
>>>>>>> 1d68a9d9

### Fixed
- Fix when rescale probe all direction below zero (1219246)
- Update documentation of HDRISky-Backplate, precise how to have Ambient Occlusion on the Backplate
- Sorting, undo, labels, layout in the Lighting Explorer.
- Fixed sky settings and materials in Shader Graph Samples package
- Fix/workaround a probable graphics driver bug in the GTAO shader.
- Fixed Hair and PBR shader graphs double sided modes
- Fixed an issue where updating an HDRP asset in the Quality setting panel would not recreate the pipeline.
- Fixed issue with point lights being considered even when occupying less than a pixel on screen (case 1183196)
- Fix a potential NaN source with iridescence (case 1183216)
- Fixed issue of spotlight breaking when minimizing the cone angle via the gizmo (case 1178279)
- Fixed issue that caused decals not to modify the roughness in the normal buffer, causing SSR to not behave correctly (case 1178336)
- Fixed lit transparent refraction with XR single-pass rendering
- Removed extra jitter for TemporalAA in VR
- Fixed ShaderGraph time in main preview
- Fixed issue on some UI elements in HDRP asset not expanding when clicking the arrow (case 1178369)
- Fixed alpha blending in custom post process
- Fixed the modification of the _AlphaCutoff property in the material UI when exposed with a ShaderGraph parameter.
- Fixed HDRP test `1218_Lit_DiffusionProfiles` on Vulkan.
- Fixed an issue where building a player in non-dev mode would generate render target error logs every frame
- Fixed crash when upgrading version of HDRP
- Fixed rendering issues with material previews
- Fixed NPE when using light module in Shuriken particle systems (1173348).
- Refresh cached shadow on editor changes
- Fixed light supported units caching (1182266)
- Fixed an issue where SSAO (that needs temporal reprojection) was still being rendered when Motion Vectors were not available (case 1184998)
- Fixed a nullref when modifying the height parameters inside the layered lit shader UI.
- Fixed Decal gizmo that become white after exiting play mode
- Fixed Decal pivot position to behave like a spotlight
- Fixed an issue where using the LightingOverrideMask would break sky reflection for regular cameras
- Fix DebugMenu FrameSettingsHistory persistency on close
- Fix DensityVolume, ReflectionProbe aned PlanarReflectionProbe advancedControl display
- Fix DXR scene serialization in wizard
- Fixed an issue where Previews would reallocate History Buffers every frame
- Fixed the SetLightLayer function in HDAdditionalLightData setting the wrong light layer
- Fix error first time a preview is created for planar
- Fixed an issue where SSR would use an incorrect roughness value on ForwardOnly (StackLit, AxF, Fabric, etc.) materials when the pipeline is configured to also allow deferred Lit.
- Fixed issues with light explorer (cases 1183468, 1183269)
- Fix dot colors in LayeredLit material inspector
- Fix undo not resetting all value when undoing the material affectation in LayerLit material
- Fix for issue that caused gizmos to render in render textures (case 1174395)
- Fixed the light emissive mesh not updated when the light was disabled/enabled
- Fixed light and shadow layer sync when setting the HDAdditionalLightData.lightlayersMask property
- Fixed a nullref when a custom post process component that was in the HDRP PP list is removed from the project
- Fixed issue that prevented decals from modifying specular occlusion (case 1178272).
- Fixed exposure of volumetric reprojection
- Fixed multi selection support for Scalable Settings in lights
- Fixed font shaders in test projects for VR by using a Shader Graph version
- Fixed refresh of baked cubemap by incrementing updateCount at the end of the bake (case 1158677).
- Fixed issue with rectangular area light when seen from the back
- Fixed decals not affecting lightmap/lightprobe
- Fixed zBufferParams with XR single-pass rendering
- Fixed moving objects not rendered in custom passes
- Fixed abstract classes listed in the + menu of the custom pass list
- Fixed custom pass that was rendered in previews
- Fixed precision error in zero value normals when applying decals (case 1181639)
- Fixed issue that triggered No Scene Lighting view in game view as well (case 1156102)
- Assign default volume profile when creating a new HDRP Asset
- Fixed fov to 0 in planar probe breaking the projection matrix (case 1182014)
- Fixed bugs with shadow caching
- Reassign the same camera for a realtime probe face render request to have appropriate history buffer during realtime probe rendering.
- Fixed issue causing wrong shading when normal map mode is Object space, no normal map is set, but a detail map is present (case 1143352)
- Fixed issue with decal and htile optimization
- Fixed TerrainLit shader compilation error regarding `_Control0_TexelSize` redefinition (case 1178480).
- Fixed warning about duplicate HDRuntimeReflectionSystem when configuring play mode without domain reload.
- Fixed an editor crash when multiple decal projectors were selected and some had null material
- Added all relevant fix actions to FixAll button in Wizard
- Moved FixAll button on top of the Wizard
- Fixed an issue where fog color was not pre-exposed correctly
- Fix priority order when custom passes are overlapping
- Fix cleanup not called when the custom pass GameObject is destroyed
- Replaced most instances of GraphicsSettings.renderPipelineAsset by GraphicsSettings.currentRenderPipeline. This should fix some parameters not working on Quality Settings overrides.
- Fixed an issue with Realtime GI not working on upgraded projects.
- Fixed issue with screen space shadows fallback texture was not set as a texture array.
- Fixed Pyramid Lights bounding box
- Fixed terrain heightmap default/null values and epsilons
- Fixed custom post-processing effects breaking when an abstract class inherited from `CustomPostProcessVolumeComponent`
- Fixed XR single-pass rendering in Editor by using ShaderConfig.s_XrMaxViews to allocate matrix array
- Multiple different skies rendered at the same time by different cameras are now handled correctly without flickering
- Fixed flickering issue happening when different volumes have shadow settings and multiple cameras are present.
- Fixed issue causing planar probes to disappear if there is no light in the scene.
- Fixed a number of issues with the prefab isolation mode (Volumes leaking from the main scene and reflection not working properly)
- Fixed an issue with fog volume component upgrade not working properly
- Fixed Spot light Pyramid Shape has shadow artifacts on aspect ratio values lower than 1
- Fixed issue with AO upsampling in XR
- Fixed camera without HDAdditionalCameraData component not rendering
- Removed the macro ENABLE_RAYTRACING for most of the ray tracing code
- Fixed prefab containing camera reloading in loop while selected in the Project view
- Fixed issue causing NaN wheh the Z scale of an object is set to 0.
- Fixed DXR shader passes attempting to render before pipeline loaded
- Fixed black ambient sky issue when importing a project after deleting Library.
- Fixed issue when upgrading a Standard transparent material (case 1186874)
- Fixed area light cookies not working properly with stack lit
- Fixed material render queue not updated when the shader is changed in the material inspector.
- Fixed a number of issues with full screen debug modes not reseting correctly when setting another mutually exclusive mode
- Fixed compile errors for platforms with no VR support
- Fixed an issue with volumetrics and RTHandle scaling (case 1155236)
- Fixed an issue where sky lighting might be updated uselessly
- Fixed issue preventing to allow setting decal material to none (case 1196129)
- Fixed XR multi-pass decals rendering
- Fixed several fields on Light Inspector that not supported Prefab overrides
- Fixed EOL for some files
- Fixed scene view rendering with volumetrics and XR enabled
- Fixed decals to work with multiple cameras
- Fixed optional clear of GBuffer (Was always on)
- Fixed render target clears with XR single-pass rendering
- Fixed HDRP samples file hierarchy
- Fixed Light units not matching light type
- Fixed QualitySettings panel not displaying HDRP Asset
- Fixed black reflection probes the first time loading a project
- Fixed y-flip in scene view with XR SDK
- Fixed Decal projectors do not immediately respond when parent object layer mask is changed in editor.
- Fixed y-flip in scene view with XR SDK
- Fixed a number of issues with Material Quality setting
- Fixed the transparent Cull Mode option in HD unlit master node settings only visible if double sided is ticked.
- Fixed an issue causing shadowed areas by contact shadows at the edge of far clip plane if contact shadow length is very close to far clip plane.
- Fixed editing a scalable settings will edit all loaded asset in memory instead of targetted asset.
- Fixed Planar reflection default viewer FOV
- Fixed flickering issues when moving the mouse in the editor with ray tracing on.
- Fixed the ShaderGraph main preview being black after switching to SSS in the master node settings
- Fixed custom fullscreen passes in VR
- Fixed camera culling masks not taken in account in custom pass volumes
- Fixed object not drawn in custom pass when using a DrawRenderers with an HDRP shader in a build.
- Fixed injection points for Custom Passes (AfterDepthAndNormal and BeforePreRefraction were missing)
- Fixed a enum to choose shader tags used for drawing objects (DepthPrepass or Forward) when there is no override material.
- Fixed lit objects in the BeforePreRefraction, BeforeTransparent and BeforePostProcess.
- Fixed the None option when binding custom pass render targets to allow binding only depth or color.
- Fixed custom pass buffers allocation so they are not allocated if they're not used.
- Fixed the Custom Pass entry in the volume create asset menu items.
- Fixed Prefab Overrides workflow on Camera.
- Fixed alignment issue in Preset for Camera.
- Fixed alignment issue in Physical part for Camera.
- Fixed FrameSettings multi-edition.
- Fixed a bug happening when denoising multiple ray traced light shadows
- Fixed minor naming issues in ShaderGraph settings
- VFX: Removed z-fight glitches that could appear when using deferred depth prepass and lit quad primitives
- VFX: Preserve specular option for lit outputs (matches HDRP lit shader)
- Fixed an issue with Metal Shader Compiler and GTAO shader for metal
- Fixed resources load issue while upgrading HDRP package.
- Fix LOD fade mask by accounting for field of view
- Fixed spot light missing from ray tracing indirect effects.
- Fixed a UI bug in the diffusion profile list after fixing them from the wizard.
- Fixed the hash collision when creating new diffusion profile assets.
- Fixed a light leaking issue with box light casting shadows (case 1184475)
- Fixed Cookie texture type in the cookie slot of lights (Now displays a warning because it is not supported).
- Fixed a nullref that happens when using the Shuriken particle light module
- Fixed alignment in Wizard
- Fixed text overflow in Wizard's helpbox
- Fixed Wizard button fix all that was not automatically grab all required fixes
- Fixed VR tab for MacOS in Wizard
- Fixed local config package workflow in Wizard
- Fixed issue with contact shadows shifting when MSAA is enabled.
- Fixed EV100 in the PBR sky
- Fixed an issue In URP where sometime the camera is not passed to the volume system and causes a null ref exception (case 1199388)
- Fixed nullref when releasing HDRP with custom pass disabled
- Fixed performance issue derived from copying stencil buffer.
- Fixed an editor freeze when importing a diffusion profile asset from a unity package.
- Fixed an exception when trying to reload a builtin resource.
- Fixed the light type intensity unit reset when switching the light type.
- Fixed compilation error related to define guards and CreateLayoutFromXrSdk()
- Fixed documentation link on CustomPassVolume.
- Fixed player build when HDRP is in the project but not assigned in the graphic settings.
- Fixed an issue where ambient probe would be black for the first face of a baked reflection probe
- VFX: Fixed Missing Reference to Visual Effect Graph Runtime Assembly
- Fixed an issue where rendering done by users in EndCameraRendering would be executed before the main render loop.
- Fixed Prefab Override in main scope of Volume.
- Fixed alignment issue in Presset of main scope of Volume.
- Fixed persistence of ShowChromeGizmo and moved it to toolbar for coherency in ReflectionProbe and PlanarReflectionProbe.
- Fixed Alignement issue in ReflectionProbe and PlanarReflectionProbe.
- Fixed Prefab override workflow issue in ReflectionProbe and PlanarReflectionProbe.
- Fixed empty MoreOptions and moved AdvancedManipulation in a dedicated location for coherency in ReflectionProbe and PlanarReflectionProbe.
- Fixed Prefab override workflow issue in DensityVolume.
- Fixed empty MoreOptions and moved AdvancedManipulation in a dedicated location for coherency in DensityVolume.
- Fix light limit counts specified on the HDRP asset
- Fixed Quality Settings for SSR, Contact Shadows and Ambient Occlusion volume components
- Fixed decalui deriving from hdshaderui instead of just shaderui
- Use DelayedIntField instead of IntField for scalable settings
- Fixed init of debug for FrameSettingsHistory on SceneView camera
- Added a fix script to handle the warning 'referenced script in (GameObject 'SceneIDMap') is missing'
- Fix Wizard load when none selected for RenderPipelineAsset
- Fixed TerrainLitGUI when per-pixel normal property is not present.
- Fixed rendering errors when enabling debug modes with custom passes
- Fix an issue that made PCSS dependent on Atlas resolution (not shadow map res)
- Fixing a bug whith histories when n>4 for ray traced shadows
- Fixing wrong behavior in ray traced shadows for mesh renderers if their cast shadow is shadow only or double sided
- Only tracing rays for shadow if the point is inside the code for spotlight shadows
- Only tracing rays if the point is inside the range for point lights
- Fixing ghosting issues when the screen space shadow  indexes change for a light with ray traced shadows
- Fixed an issue with stencil management and Xbox One build that caused corrupted output in deferred mode.
- Fixed a mismatch in behavior between the culling of shadow maps and ray traced point and spot light shadows
- Fixed recursive ray tracing not working anymore after intermediate buffer refactor.
- Fixed ray traced shadow denoising not working (history rejected all the time).
- Fixed shader warning on xbox one
- Fixed cookies not working for spot lights in ray traced reflections, ray traced GI and recursive rendering
- Fixed an inverted handling of CoatSmoothness for SSR in StackLit.
- Fixed missing distortion inputs in Lit and Unlit material UI.
- Fixed issue that propagated NaNs across multiple frames through the exposure texture.
- Fixed issue with Exclude from TAA stencil ignored.
- Fixed ray traced reflection exposure issue.
- Fixed issue with TAA history not initialising corretly scale factor for first frame
- Fixed issue with stencil test of material classification not using the correct Mask (causing false positive and bad performance with forward material in deferred)
- Fixed issue with History not reset when chaning antialiasing mode on camera
- Fixed issue with volumetric data not being initialized if default settings have volumetric and reprojection off.
- Fixed ray tracing reflection denoiser not applied in tier 1
- Fixed the vibility of ray tracing related methods.
- Fixed the diffusion profile list not saved when clicking the fix button in the material UI.
- Fixed crash when pushing bounce count higher than 1 for ray traced GI or reflections
- Fixed PCSS softness scale so that it better match ray traced reference for punctual lights.
- Fixed exposure management for the path tracer
- Fixed AxF material UI containing two advanced options settings.
- Fixed an issue where cached sky contexts were being destroyed wrongly, breaking lighting in the LookDev
- Fixed issue that clamped PCSS softness too early and not after distance scale.
- Fixed fog affect transparent on HD unlit master node
- Fixed custom post processes re-ordering not saved.
- Fixed NPE when using scalable settings
- Fixed an issue where PBR sky precomputation was reset incorrectly in some cases causing bad performance.
- Fixed a bug due to depth history begin overriden too soon
- Fixed CustomPassSampleCameraColor scale issue when called from Before Transparent injection point.
- Fixed corruption of AO in baked probes.
- Fixed issue with upgrade of projects that still had Very High as shadow filtering quality.
- Fixed issue that caused Distortion UI to appear in Lit.
- Fixed several issues with decal duplicating when editing them.
- Fixed initialization of volumetric buffer params (1204159)
- Fixed an issue where frame count was incorrectly reset for the game view, causing temporal processes to fail.
- Fixed Culling group was not disposed error.
- Fixed issues on some GPU that do not support gathers on integer textures.
- Fixed an issue with ambient probe not being initialized for the first frame after a domain reload for volumetric fog.
- Fixed the scene visibility of decal projectors and density volumes
- Fixed a leak in sky manager.
- Fixed an issue where entering playmode while the light editor is opened would produce null reference exceptions.
- Fixed the debug overlay overlapping the debug menu at runtime.
- Fixed an issue with the framecount when changing scene.
- Fixed errors that occurred when using invalid near and far clip plane values for planar reflections.
- Fixed issue with motion blur sample weighting function.
- Fixed motion vectors in MSAA.
- Fixed sun flare blending (case 1205862).
- Fixed a lot of issues related to ray traced screen space shadows.
- Fixed memory leak caused by apply distortion material not being disposed.
- Fixed Reflection probe incorrectly culled when moving its parent (case 1207660)
- Fixed a nullref when upgrading the Fog volume components while the volume is opened in the inspector.
- Fix issues where decals on PS4 would not correctly write out the tile mask causing bits of the decal to go missing.
- Use appropriate label width and text content so the label is completely visible
- Fixed an issue where final post process pass would not output the default alpha value of 1.0 when using 11_11_10 color buffer format.
- Fixed SSR issue after the MSAA Motion Vector fix.
- Fixed an issue with PCSS on directional light if punctual shadow atlas was not allocated.
- Fixed an issue where shadow resolution would be wrong on the first face of a baked reflection probe.
- Fixed issue with PCSS softness being incorrect for cascades different than the first one.
- Fixed custom post process not rendering when using multiple HDRP asset in quality settings
- Fixed probe gizmo missing id (case 1208975)
- Fixed a warning in raytracingshadowfilter.compute
- Fixed issue with AO breaking with small near plane values.
- Fixed custom post process Cleanup function not called in some cases.
- Fixed shader warning in AO code.
- Fixed a warning in simpledenoiser.compute
- Fixed tube and rectangle light culling to use their shape instead of their range as a bounding box.
- Fixed caused by using gather on a UINT texture in motion blur.
- Fix issue with ambient occlusion breaking when dynamic resolution is active.
- Fixed some possible NaN causes in Depth of Field.
- Fixed Custom Pass nullref due to the new Profiling Sample API changes
- Fixed the black/grey screen issue on after post process Custom Passes in non dev builds.
- Fixed particle lights.
- Improved behavior of lights and probe going over the HDRP asset limits.
- Fixed issue triggered when last punctual light is disabled and more than one camera is used.
- Fixed Custom Pass nullref due to the new Profiling Sample API changes
- Fixed the black/grey screen issue on after post process Custom Passes in non dev builds.
- Fixed XR rendering locked to vsync of main display with Standalone Player.
- Fixed custom pass cleanup not called at the right time when using multiple volumes.
- Fixed an issue on metal with edge of decal having artifact by delaying discard of fragments during decal projection
- Fixed various shader warning
- Fixing unnecessary memory allocations in the ray tracing cluster build
- Fixed duplicate column labels in LightEditor's light tab
- Fixed white and dark flashes on scenes with very high or very low exposure when Automatic Exposure is being used.
- Fixed an issue where passing a null ProfilingSampler would cause a null ref exception.
- Fixed memory leak in Sky when in matcap mode.
- Fixed compilation issues on platform that don't support VR.
- Fixed migration code called when we create a new HDRP asset.
- Fixed RemoveComponent on Camera contextual menu to not remove Camera while a component depend on it.
- Fixed an issue where ambient occlusion and screen space reflections editors would generate null ref exceptions when HDRP was not set as the current pipeline.
- Fixed a null reference exception in the probe UI when no HDRP asset is present.
- Fixed the outline example in the doc (sampling range was dependent on screen resolution)
- Fixed a null reference exception in the HDRI Sky editor when no HDRP asset is present.
- Fixed an issue where Decal Projectors created from script where rotated around the X axis by 90°.
- Fixed frustum used to compute Density Volumes visibility when projection matrix is oblique.
- Fixed a null reference exception in Path Tracing, Recursive Rendering and raytraced Global Illumination editors when no HDRP asset is present.
- Fix for NaNs on certain geometry with Lit shader -- [case 1210058](https://fogbugz.unity3d.com/f/cases/1210058/)
- Fixed an issue where ambient occlusion and screen space reflections editors would generate null ref exceptions when HDRP was not set as the current pipeline.
- Fixed a null reference exception in the probe UI when no HDRP asset is present.
- Fixed the outline example in the doc (sampling range was dependent on screen resolution)
- Fixed a null reference exception in the HDRI Sky editor when no HDRP asset is present.
- Fixed an issue where materials newly created from the contextual menu would have an invalid state, causing various problems until it was edited.
- Fixed transparent material created with ZWrite enabled (now it is disabled by default for new transparent materials)
- Fixed mouseover on Move and Rotate tool while DecalProjector is selected.
- Fixed wrong stencil state on some of the pixel shader versions of deferred shader.
- Fixed an issue where creating decals at runtime could cause a null reference exception.
- Fixed issue that displayed material migration dialog on the creation of new project.
- Fixed various issues with time and animated materials (cases 1210068, 1210064).
- Updated light explorer with latest changes to the Fog and fixed issues when no visual environment was present.
- Fixed not handleling properly the recieve SSR feature with ray traced reflections
- Shadow Atlas is no longer allocated for area lights when they are disabled in the shader config file.
- Avoid MRT Clear on PS4 as it is not implemented yet.
- Fixed runtime debug menu BitField control.
- Fixed the radius value used for ray traced directional light.
- Fixed compilation issues with the layered lit in ray tracing shaders.
- Fixed XR autotests viewport size rounding
- Fixed mip map slider knob displayed when cubemap have no mipmap
- Remove unnecessary skip of material upgrade dialog box.
- Fixed the profiling sample mismatch errors when enabling the profiler in play mode
- Fixed issue that caused NaNs in reflection probes on consoles.
- Fixed adjusting positive axis of Blend Distance slides the negative axis in the density volume component.
- Fixed the blend of reflections based on the weight.
- Fixed fallback for ray traced reflections when denoising is enabled.
- Fixed error spam issue with terrain detail terrainDetailUnsupported (cases 1211848)
- Fixed hardware dynamic resolution causing cropping/scaling issues in scene view (case 1158661)
- Fixed Wizard check order for `Hardware and OS` and `Direct3D12`
- Fix AO issue turning black when Far/Near plane distance is big.
- Fixed issue when opening lookdev and the lookdev volume have not been assigned yet.
- Improved memory usage of the sky system.
- Updated label in HDRP quality preference settings (case 1215100)
- Fixed Decal Projector gizmo not undoing properly (case 1216629)
- Fix a leak in the denoising of ray traced reflections.
- Fixed Alignment issue in Light Preset
- Fixed Environment Header in LightingWindow
- Fixed an issue where hair shader could write garbage in the diffuse lighting buffer, causing NaNs.
- Fixed an exposure issue with ray traced sub-surface scattering.
- Fixed runtime debug menu light hierarchy None not doing anything.
- Fixed the broken ShaderGraph preview when creating a new Lit graph.
- Fix indentation issue in preset of LayeredLit material.
- Fixed minor issues with cubemap preview in the inspector.
- Fixed wrong build error message when building for android on mac.
- Fixed an issue related to denoising ray trace area shadows.
- Fixed wrong build error message when building for android on mac.
- Fixed Wizard persistency of Direct3D12 change on domain reload.
- Fixed Wizard persistency of FixAll on domain reload.
- Fixed Wizard behaviour on domain reload.
- Fixed a potential source of NaN in planar reflection probe atlas.
- Fixed an issue with MipRatio debug mode showing _DebugMatCapTexture not being set.
- Fixed missing initialization of input params in Blit for VR.
- Fix Inf source in LTC for area lights.
- Fix issue with AO being misaligned when multiple view are visible.
- Fix issue that caused the clamp of camera rotation motion for motion blur to be ineffective.
- Fixed issue with AssetPostprocessors dependencies causing models to be imported twice when upgrading the package version.
- Fixed culling of lights with XR SDK
- Fixed memory stomp in shadow caching code, leading to overflow of Shadow request array and runtime errors.
- Fixed an issue related to transparent objects reading the ray traced indirect diffuse buffer
- Fixed an issue with filtering ray traced area lights when the intensity is high or there is an exposure.
- Fixed ill-formed include path in Depth Of Field shader.
- Fixed shader graph and ray tracing after the shader target PR.
- Fixed a bug in semi-transparent shadows (object further than the light casting shadows)
- Fix state enabled of default volume profile when in package.
- Fixed removal of MeshRenderer and MeshFilter on adding Light component.
- Fixed Ray Traced SubSurface Scattering not working with ray traced area lights
- Fixed Ray Traced SubSurface Scattering not working in forward mode.
- Fixed a bug in debug light volumes.
- Fixed a bug related to ray traced area light shadow history.
- Fixed an issue where fog sky color mode could sample NaNs in the sky cubemap.
- Fixed a leak in the PBR sky renderer.
- Added a tooltip to the Ambient Mode parameter in the Visual Envionment volume component.
- Static lighting sky now takes the default volume into account (this fixes discrepancies between baked and realtime lighting).
- Fixed a leak in the sky system.
- Removed MSAA Buffers allocation when lit shader mode is set to "deferred only".
- Fixed invalid cast for realtime reflection probes (case 1220504)
- Fixed invalid game view rendering when disabling all cameras in the scene (case 1105163)
- Hide reflection probes in the renderer components.
- Fixed infinite reload loop while displaying Light's Shadow's Link Light Layer in Inspector of Prefab Asset.
- Fixed the culling was not disposed error in build log.
- Fixed the cookie atlas size and planar atlas size being too big after an upgrade of the HDRP asset.
- Fixed transparent SSR for shader graph.
- Fixed an issue with emissive light meshes not being in the RAS.
- Fixed DXR player build
- Fixed the HDRP asset migration code not being called after an upgrade of the package
- Fixed draw renderers custom pass out of bound exception
- Fixed the PBR shader rendering in deferred
- Fixed some typos in debug menu (case 1224594)
- Fixed ray traced point and spot lights shadows not rejecting istory when semi-transparent or colored.
- Fixed a warning due to StaticLightingSky when reloading domain in some cases.
- Fixed the MaxLightCount being displayed when the light volume debug menu is on ColorAndEdge.
- Fixed issue with unclear naming of debug menu for decals.
- Fixed z-fighting in scene view when scene lighting is off (case 1203927)
- Fixed issue that prevented cubemap thumbnails from rendering (only on D3D11 and Metal).
- Fixed ray tracing with VR single-pass
- Fix an exception in ray tracing that happens if two LOD levels are using the same mesh renderer.
- Fixed error in the console when switching shader to decal in the material UI.
- Fixed an issue with refraction model and ray traced recursive rendering (case 1198578).
- Fixed an issue where a dynamic sky changing any frame may not update the ambient probe.
- Fixed cubemap thumbnail generation at project load time.
- Fixed cubemap thumbnail generation at project load time. 
- Fixed XR culling with multiple cameras
- Fixed XR single-pass with Mock HMD plugin
- Fixed sRGB mismatch with XR SDK
- Fixed an issue where default volume would not update when switching profile.
- Fixed issue with uncached reflection probe cameras reseting the debug mode (case 1224601) 
- Fixed an issue where AO override would not override specular occlusion.
- Fixed an issue where Volume inspector might not refresh correctly in some cases.
- Fixed render texture with XR
- Fixed issue with resources being accessed before initialization process has been performed completely. 
- Half fixed shuriken particle light that cast shadows (only the first one will be correct)
- Fixed issue with atmospheric fog turning black if a planar reflection probe is placed below ground level. (case 1226588)
- Fixed custom pass GC alloc issue in CustomPassVolume.GetActiveVolumes().
- Fixed a bug where instanced shadergraph shaders wouldn't compile on PS4.
- Fixed an issue related to the envlightdatasrt not being bound in recursive rendering.
- Fixed shadow cascade tooltip when using the metric mode (case 1229232)
- Fixed how the area light influence volume is computed to match rasterization.
- Focus on Decal uses the extends of the projectors
- Fixed usage of light size data that are not available at runtime.
- Fixed the depth buffer copy made before custom pass after opaque and normal injection point.
- Fix for issue that prevented scene from being completely saved when baked reflection probes are present and lighting is set to auto generate.
- Fixed drag area width at left of Light's intensity field in Inspector.
- Fixed light type resolution when performing a reset on HDAdditionalLightData (case 1220931)
- Fixed reliance on atan2 undefined behavior in motion vector debug shader.
- Fixed an usage of a a compute buffer not bound (1229964)
- Fixed an issue where changing the default volume profile from another inspector would not update the default volume editor.
- Fix issues in the post process system with RenderTexture being invalid in some cases, causing rendering problems.
- Fixed an issue where unncessarily serialized members in StaticLightingSky component would change each time the scene is changed.
- Fixed a weird behavior in the scalable settings drawing when the space becomes tiny (1212045).
- Fixed a regression in the ray traced indirect diffuse due to the new probe system.
- Fix for range compression factor for probes going negative (now clamped to positive values).
- Fixed path validation when creating new volume profile (case 1229933)
- Fixed a bug where Decal Shader Graphs would not recieve reprojected Position, Normal, or Bitangent data. (1239921)
- Fix reflection hierarchy for CARPAINT in AxF.
- Fix precise fresnel for delta lights for SVBRDF in AxF.
- Fixed the debug exposure mode for display sky reflection and debug view baked lighting
- Fixed MSAA depth resolve when there is no motion vectors
- Fixed various object leaks in HDRP.
- Fixed compile error with XR SubsystemManager.
- Fix for assertion triggering sometimes when saving a newly created lit shader graph (case 1230996)
- Fixed culling of planar reflection probes that change position (case 1218651)
- Fixed null reference when processing lightprobe (case 1235285)
- Fix issue causing wrong planar reflection rendering when more than one camera is present.
- Fix black screen in XR when HDRP package is present but not used.
- Fixed an issue with the specularFGD term being used when the material has a clear coat (lit shader).
- Fixed white flash happening with auto-exposure in some cases (case 1223774)
- Fixed NaN which can appear with real time reflection and inf value
- Fixed an issue that was collapsing the volume components in the HDRP default settings
- Fixed warning about missing bound decal buffer
- Fixed shader warning on Xbox for ResolveStencilBuffer.compute. 
- Fixed PBR shader ZTest rendering in deferred.
- Replaced commands incompatible with async compute in light list build process.
- Diffusion Profile and Material references in HDRP materials are now correctly exported to unity packages. Note that the diffusion profile or the material references need to be edited once before this can work properly.
- Fix MaterialBalls having same guid issue
- Fix spelling and grammatical errors in material samples
- Fixed unneeded cookie texture allocation for cone stop lights.
- Fixed scalarization code for contact shadows.
- Fixed volume debug in playmode
- Fixed issue when toggling anything in HDRP asset that will produce an error (case 1238155)
- Fixed shader warning in PCSS code when using Vulkan.
- Fixed decal that aren't working without Metal and Ambient Occlusion option enabled.
- Fixed an error about procedural sky being logged by mistake.
- Fixed shadowmask UI now correctly showing shadowmask disable
- Made more explicit the warning about raytracing and asynchronous compute. Also fixed the condition in which it appears.
- Fixed a null ref exception in static sky when the default volume profile is invalid.
- DXR: Fixed shader compilation error with shader graph and pathtracer
- Fixed SceneView Draw Modes not being properly updated after opening new scene view panels or changing the editor layout.
- VFX: Removed irrelevant queues in render queue selection from HDRP outputs
- VFX: Motion Vector are correctly renderered with MSAA [Case 1240754](https://issuetracker.unity3d.com/product/unity/issues/guid/1240754/)
- Fixed a cause of NaN when a normal of 0-length is generated (usually via shadergraph). 
- Fixed issue with screen-space shadows not enabled properly when RT is disabled (case 1235821)
- Fixed a performance issue with stochastic ray traced area shadows.
- Fixed cookie texture not updated when changing an import settings (srgb for example).
- Fixed flickering of the game/scene view when lookdev is running.
- Fixed issue with reflection probes in realtime time mode with OnEnable baking having wrong lighting with sky set to dynamic (case 1238047).
- Fixed transparent motion vectors not working when in MSAA.
- Fix error when removing DecalProjector from component contextual menu (case 1243960)
- Fixed issue with post process when running in RGBA16 and an object with additive blending is in the scene.
- Fixed corrupted values on LayeredLit when using Vertex Color multiply mode to multiply and MSAA is activated. 
- Fix conflicts with Handles manipulation when performing a Reset in DecalComponent (case 1238833)
- Fixed depth prepass and postpass being disabled after changing the shader in the material UI.
- Fixed issue with sceneview camera settings not being saved after Editor restart.
- Fixed issue when switching back to custom sensor type in physical camera settings (case 1244350).
- Fixed a null ref exception when running playmode tests with the render pipeline debug window opened.
- Fixed some GCAlloc in the debug window.
- Fixed shader graphs not casting semi-transparent and color shadows (case 1242617)
- Fixed thin refraction mode not working properly.
- Fixed assert on tests caused by probe culling results being requested when culling did not happen. (case 1246169) 
- Fixed over consumption of GPU memory by the Physically Based Sky.
- Fixed an invalid rotation in Planar Reflection Probe editor display, that was causing an error message (case 1182022)
- Put more information in Camera background type tooltip and fixed inconsistent exposure behavior when changing bg type.
- Fixed issue that caused not all baked reflection to be deleted upon clicking "Clear Baked Data" in the lighting menu (case 1136080)
- Fixed an issue where asset preview could be rendered white because of static lighting sky.
- Fixed an issue where static lighting was not updated when removing the static lighting sky profile.
- Fixed the show cookie atlas debug mode not displaying correctly when enabling the clear cookie atlas option.
- Fixed various multi-editing issues when changing Emission parameters.
- Fixed error when undo a Reflection Probe removal in a prefab instance. (case 1244047)
- Fixed Microshadow not working correctly in deferred with LightLayers
- Tentative fix for missing include in depth of field shaders.
- Fixed the light overlap scene view draw mode (wasn't working at all).
- Fixed taaFrameIndex and XR tests 4052 and 4053
- Fixed the prefab integration of custom passes (Prefab Override Highlight not working as expected).
- Cloned volume profile from read only assets are created in the root of the project. (case 1154961)
- Fixed Wizard check on default volume profile to also check it is not the default one in package.
- Fix erroneous central depth sampling in TAA.
- Fixed light layers not correctly disabled when the lightlayers is set to Nothing and Lightlayers isn't enabled in HDRP Asset
- Fixed issue with Model Importer materials falling back to the Legacy default material instead of HDRP's default material when import happens at Editor startup.
- Fixed a wrong condition in CameraSwitcher, potentially causing out of bound exceptions.
- Fixed an issue where editing the Look Dev default profile would not reflect directly in the Look Dev window.
- Fixed a bug where the light list is not cleared but still used when resizing the RT.
- Fixed exposure debug shader with XR single-pass rendering.
- Fixed issues with scene view and transparent motion vectors.
- Fixed black screens for linux/HDRP (1246407)
- Fixed a vulkan and metal warning in the SSGI compute shader.
- Fixed an exception due to the color pyramid not allocated when SSGI is enabled.
- Fixed an issue with the first Depth history was incorrectly copied.
- Fixed path traced DoF focusing issue
- Fix an issue with the half resolution Mode (performance)
- Fix an issue with the color intensity of emissive for performance rtgi
- Fixed issue with rendering being mostly broken when target platform disables VR. 
- Workaround an issue caused by GetKernelThreadGroupSizes  failing to retrieve correct group size. 
- Fix issue with fast memory and rendergraph. 
- Fixed transparent motion vector framesetting not sanitized.
- Fixed wrong order of post process frame settings.
- Fixed white flash when enabling SSR or SSGI.
- The ray traced indrect diffuse and RTGI were combined wrongly with the rest of the lighting (1254318).
- Fixed an exception happening when using RTSSS without using RTShadows.
- Fix inconsistencies with transparent motion vectors and opaque by allowing camera only transparent motion vectors.
- Fix reflection probe frame settings override
- Fixed certain shadow bias artifacts present in volumetric lighting (case 1231885).
- Fixed area light cookie not updated when switch the light type from a spot that had a cookie.
- Fixed issue with dynamic resolution updating when not in play mode.
- Fixed issue with Contrast Adaptive Sharpening upsample mode and preview camera.
- Fix issue causing blocky artifacts when decals affect metallic and are applied on material with specular color workflow.
- Fixed issue with depth pyramid generation and dynamic resolution.
- Fixed an issue where decals were duplicated in prefab isolation mode.
- Fixed an issue where rendering preview with MSAA might generate render graph errors.
- Fixed compile error in PS4 for planar reflection filtering.
- Fixed issue with blue line in prefabs for volume mode.
- Fixing the internsity being applied to RTAO too early leading to unexpected results (1254626).
- Fix issue that caused sky to incorrectly render when using a custom projection matrix.

### Changed
- Improve MIP selection for decals on Transparents
- Color buffer pyramid is not allocated anymore if neither refraction nor distortion are enabled
- Rename Emission Radius to Radius in UI in Point, Spot
- Angular Diameter parameter for directional light is no longuer an advanced property
- DXR: Remove Light Radius and Angular Diamater of Raytrace shadow. Angular Diameter and Radius are used instead.
- Remove MaxSmoothness parameters from UI for point, spot and directional light. The MaxSmoothness is now deduce from Radius Parameters
- DXR: Remove the Ray Tracing Environement Component. Add a Layer Mask to the ray Tracing volume components to define which objects are taken into account for each effect.
- Removed second cubemaps used for shadowing in lookdev
- Disable Physically Based Sky below ground
- Increase max limit of area light and reflection probe to 128
- Change default texture for detailmap to grey
- Optimize Shadow RT load on Tile based architecture platforms.
- Improved quality of SSAO.
- Moved RequestShadowMapRendering() back to public API.
- Update HDRP DXR Wizard with an option to automatically clone the hdrp config package and setup raytracing to 1 in shaders file.
- Added SceneSelection pass for TerrainLit shader.
- Simplified Light's type API regrouping the logic in one place (Check type in HDAdditionalLightData)
- The support of LOD CrossFade (Dithering transition) in master nodes now required to enable it in the master node settings (Save variant)
- Improved shadow bias, by removing constant depth bias and substituting it with slope-scale bias.
- Fix the default stencil values when a material is created from a SSS ShaderGraph.
- Tweak test asset to be compatible with XR: unlit SG material for canvas and double-side font material
- Slightly tweaked the behaviour of bloom when resolution is low to reduce artifacts.
- Hidden fields in Light Inspector that is not relevant while in BakingOnly mode.
- Changed parametrization of PCSS, now softness is derived from angular diameter (for directional lights) or shape radius (for point/spot lights) and min filter size is now in the [0..1] range.
- Moved the copy of the geometry history buffers to right after the depth mip chain generation.
- Rename "Luminance" to "Nits" in UX for physical light unit
- Rename FrameSettings "SkyLighting" to "SkyReflection"
- Reworked XR automated tests
- The ray traced screen space shadow history for directional, spot and point lights is discarded if the light transform has changed.
- Changed the behavior for ray tracing in case a mesh renderer has both transparent and opaque submeshes.
- Improve history buffer management
- Replaced PlayerSettings.virtualRealitySupported with XRGraphics.tryEnable.
- Remove redundant FrameSettings RealTimePlanarReflection
- Improved a bit the GC calls generated during the rendering.
- Material update is now only triggered when the relevant settings are touched in the shader graph master nodes
- Changed the way Sky Intensity (on Sky volume components) is handled. It's now a combo box where users can choose between Exposure, Multiplier or Lux (for HDRI sky only) instead of both multiplier and exposure being applied all the time. Added a new menu item to convert old profiles.
- Change how method for specular occlusions is decided on inspector shader (Lit, LitTesselation, LayeredLit, LayeredLitTessellation)
- Unlocked SSS, SSR, Motion Vectors and Distortion frame settings for reflections probes.
- Hide unused LOD settings in Quality Settings legacy window.
- Reduced the constrained distance for temporal reprojection of ray tracing denoising
- Removed shadow near plane from the Directional Light Shadow UI.
- Improved the performances of custom pass culling.
- The scene view camera now replicates the physical parameters from the camera tagged as "MainCamera".
- Reduced the number of GC.Alloc calls, one simple scene without plarnar / probes, it should be 0B.
- Renamed ProfilingSample to ProfilingScope and unified API. Added GPU Timings.
- Updated macros to be compatible with the new shader preprocessor.
- Ray tracing reflection temporal filtering is now done in pre-exposed space
- Search field selects the appropriate fields in both project settings panels 'HDRP Default Settings' and 'Quality/HDRP'
- Disabled the refraction and transmission map keywords if the material is opaque.
- Keep celestial bodies outside the atmosphere.
- Updated the MSAA documentation to specify what features HDRP supports MSAA for and what features it does not.
- Shader use for Runtime Debug Display are now correctly stripper when doing a release build
- Now each camera has its own Volume Stack. This allows Volume Parameters to be updated as early as possible and be ready for the whole frame without conflicts between cameras.
- Disable Async for SSR, SSAO and Contact shadow when aggregated ray tracing frame setting is on.
- Improved performance when entering play mode without domain reload by a factor of ~25
- Renamed the camera profiling sample to include the camera name
- Discarding the ray tracing history for AO, reflection, diffuse shadows and GI when the viewport size changes.
- Renamed the camera profiling sample to include the camera name
- Renamed the post processing graphic formats to match the new convention.
- The restart in Wizard for DXR will always be last fix from now on
- Refactoring pre-existing materials to share more shader code between rasterization and ray tracing.
- Setting a material's Refraction Model to Thin does not overwrite the Thickness and Transmission Absorption Distance anymore.
- Removed Wind textures from runtime as wind is no longer built into the pipeline
- Changed Shader Graph titles of master nodes to be more easily searchable ("HDRP/x" -> "x (HDRP)")
- Expose StartSinglePass() and StopSinglePass() as public interface for XRPass
- Replaced the Texture array for 2D cookies (spot, area and directional lights) and for planar reflections by an atlas.
- Moved the tier defining from the asset to the concerned volume components.
- Changing from a tier management to a "mode" management for reflection and GI and removing the ability to enable/disable deferred and ray bining (they are now implied by performance mode)
- The default FrameSettings for ScreenSpaceShadows is set to true for Camera in order to give a better workflow for DXR.
- Refactor internal usage of Stencil bits.
- Changed how the material upgrader works and added documentation for it.
- Custom passes now disable the stencil when overwriting the depth and not writing into it.
- Renamed the camera profiling sample to include the camera name
- Changed the way the shadow casting property of transparent and tranmissive materials is handeled for ray tracing.
- Changed inspector materials stencil setting code to have more sharing.
- Updated the default scene and default DXR scene and DefaultVolumeProfile.
- Changed the way the length parameter is used for ray traced contact shadows.
- Improved the coherency of PCSS blur between cascades.
- Updated VR checks in Wizard to reflect new XR System.
- Removing unused alpha threshold depth prepass and post pass for fabric shader graph.
- Transform result from CIE XYZ to sRGB color space in EvalSensitivity for iridescence.
- Moved BeginCameraRendering callback right before culling.
- Changed the visibility of the Indirect Lighting Controller component to public.
- Renamed the cubemap used for diffuse convolution to a more explicit name for the memory profiler.
- Improved behaviour of transmission color on transparent surfaces in path tracing.
- Light dimmer can now get values higher than one and was renamed to multiplier in the UI.
- Removed info box requesting volume component for Visual Environment and updated the documentation with the relevant information.
- Improved light selection oracle for light sampling in path tracing.
- Stripped ray tracing subsurface passes with ray tracing is not enabled.
- Remove LOD cross fade code for ray tracing shaders
- Removed legacy VR code
- Add range-based clipping to box lights (case 1178780)
- Improve area light culling (case 1085873)
- Light Hierarchy debug mode can now adjust Debug Exposure for visualizing high exposure scenes.
- Rejecting history for ray traced reflections based on a threshold evaluated on the neighborhood of the sampled history.
- Renamed "Environment" to "Reflection Probes" in tile/cluster debug menu.
- Utilities namespace is obsolete, moved its content to UnityEngine.Rendering (case 1204677)
- Obsolete Utilities namespace was removed, instead use UnityEngine.Rendering (case 1204677)
- Moved most of the compute shaders to the multi_compile API instead of multiple kernels.
- Use multi_compile API for deferred compute shader with shadow mask.
- Remove the raytracing rendering queue system to make recursive raytraced material work when raytracing is disabled
- Changed a few resources used by ray tracing shaders to be global resources (using register space1) for improved CPU performance.
- All custom pass volumes are now executed for one injection point instead of the first one.
- Hidden unsupported choice in emission in Materials
- Temporal Anti aliasing improvements.
- Optimized PrepareLightsForGPU (cost reduced by over 25%) and PrepareGPULightData (around twice as fast now).
- Moved scene view camera settings for HDRP from the preferences window to the scene view camera settings window.
- Updated shaders to be compatible with Microsoft's DXC.
- Debug exposure in debug menu have been replace to debug exposure compensation in EV100 space and is always visible.
- Further optimized PrepareLightsForGPU (3x faster with few shadows, 1.4x faster with a lot of shadows or equivalently cost reduced by 68% to 37%).
- Raytracing: Replaced the DIFFUSE_LIGHTING_ONLY multicompile by a uniform.
- Raytracing: Removed the dynamic lightmap multicompile.
- Raytracing: Remove the LOD cross fade multi compile for ray tracing.
- Cookie are now supported in lightmaper. All lights casting cookie and baked will now include cookie influence.
- Avoid building the mip chain a second time for SSR for transparent objects.
- Replaced "High Quality" Subsurface Scattering with a set of Quality Levels.
- Replaced "High Quality" Volumetric Lighting with "Screen Resolution Percentage" and "Volume Slice Count" on the Fog volume component.
- Merged material samples and shader samples
- Update material samples scene visuals
- Use multi_compile API for deferred compute shader with shadow mask.
- Made the StaticLightingSky class public so that users can change it by script for baking purpose.
- Shadowmask and realtime reflectoin probe property are hide in Quality settings
- Improved performance of reflection probe management when using a lot of probes.
- Ignoring the disable SSR flags for recursive rendering.
- Removed logic in the UI to disable parameters for contact shadows and fog volume components as it was going against the concept of the volume system.
- Fixed the sub surface mask not being taken into account when computing ray traced sub surface scattering.
- MSAA Within Forward Frame Setting is now enabled by default on Cameras when new Render Pipeline Asset is created
- Slightly changed the TAA anti-flicker mechanism so that it is more aggressive on almost static images (only on High preset for now).
- Changed default exposure compensation to 0.
- Refactored shadow caching system.
- Removed experimental namespace for ray tracing code.
- Increase limit for max numbers of lights in UX
- Removed direct use of BSDFData in the path tracing pass, delegated to the material instead.
- Pre-warm the RTHandle system to reduce the amount of memory allocations and the total memory needed at all points. 
- DXR: Only read the geometric attributes that are required using the share pass info and shader graph defines.
- DXR: Dispatch binned rays in 1D instead of 2D.
- Lit and LayeredLit tessellation cross lod fade don't used dithering anymore between LOD but fade the tessellation height instead. Allow a smoother transition
- Changed the way planar reflections are filtered in order to be a bit more "physically based".
- Increased path tracing BSDFs roughness range from [0.001, 0.999] to [0.00001, 0.99999].
- Changing the default SSGI radius for the all configurations.
- Changed the default parameters for quality RTGI to match expected behavior.
- Add color clear pass while rendering XR occlusion mesh to avoid leaks.

## [7.1.1] - 2019-09-05

### Added
- Transparency Overdraw debug mode. Allows to visualize transparent objects draw calls as an "heat map".
- Enabled single-pass instancing support for XR SDK with new API cmd.SetInstanceMultiplier()
- XR settings are now available in the HDRP asset
- Support for Material Quality in Shader Graph
- Material Quality support selection in HDRP Asset
- Renamed XR shader macro from UNITY_STEREO_ASSIGN_COMPUTE_EYE_INDEX to UNITY_XR_ASSIGN_VIEW_INDEX
- Raytracing ShaderGraph node for HDRP shaders
- Custom passes volume component with 3 injection points: Before Rendering, Before Transparent and Before Post Process
- Alpha channel is now properly exported to camera render textures when using FP16 color buffer format
- Support for XR SDK mirror view modes
- HD Master nodes in Shader Graph now support Normal and Tangent modification in vertex stage.
- DepthOfFieldCoC option in the fullscreen debug modes.
- Added override Ambient Occlusion option on debug windows
- Added Custom Post Processes with 3 injection points: Before Transparent, Before Post Process and After Post Process
- Added draft of minimal interactive path tracing (experimental) based on DXR API - Support only 4 area light, lit and unlit shader (non-shadergraph)
- Small adjustments to TAA anti flicker (more aggressive on high values).

### Fixed
- Fixed wizard infinite loop on cancellation
- Fixed with compute shader error about too many threads in threadgroup on low GPU
- Fixed invalid contact shadow shaders being created on metal
- Fixed a bug where if Assembly.GetTypes throws an exception due to mis-versioned dlls, then no preprocessors are used in the shader stripper
- Fixed typo in AXF decal property preventing to compile
- Fixed reflection probe with XR single-pass and FPTL
- Fixed force gizmo shown when selecting camera in hierarchy
- Fixed issue with XR occlusion mesh and dynamic resolution
- Fixed an issue where lighting compute buffers were re-created with the wrong size when resizing the window, causing tile artefacts at the top of the screen.
- Fix FrameSettings names and tooltips
- Fixed error with XR SDK when the Editor is not in focus
- Fixed errors with RenderGraph, XR SDK and occlusion mesh
- Fixed shadow routines compilation errors when "real" type is a typedef on "half".
- Fixed toggle volumetric lighting in the light UI
- Fixed post-processing history reset handling rt-scale incorrectly
- Fixed crash with terrain and XR multi-pass
- Fixed ShaderGraph material synchronization issues
- Fixed a null reference exception when using an Emissive texture with Unlit shader (case 1181335)
- Fixed an issue where area lights and point lights where not counted separately with regards to max lights on screen (case 1183196)
- Fixed an SSR and Subsurface Scattering issue (appearing black) when using XR.

### Changed
- Update Wizard layout.
- Remove almost all Garbage collection call within a frame.
- Rename property AdditionalVeclocityChange to AddPrecomputeVelocity
- Call the End/Begin camera rendering callbacks for camera with customRender enabled
- Changeg framesettings migration order of postprocess flags as a pr for reflection settings flags have been backported to 2019.2
- Replaced usage of ENABLE_VR in XRSystem.cs by version defines based on the presence of the built-in VR and XR modules
- Added an update virtual function to the SkyRenderer class. This is called once per frame. This allows a given renderer to amortize heavy computation at the rate it chooses. Currently only the physically based sky implements this.
- Removed mandatory XRPass argument in HDCamera.GetOrCreate()
- Restored the HDCamera parameter to the sky rendering builtin parameters.
- Removed usage of StructuredBuffer for XR View Constants
- Expose Direct Specular Lighting control in FrameSettings
- Deprecated ExponentialFog and VolumetricFog volume components. Now there is only one exponential fog component (Fog) which can add Volumetric Fog as an option. Added a script in Edit -> Render Pipeline -> Upgrade Fog Volume Components.

## [7.0.1] - 2019-07-25

### Added
- Added option in the config package to disable globally Area Lights and to select shadow quality settings for the deferred pipeline.
- When shader log stripping is enabled, shader stripper statistics will be written at `Temp/shader-strip.json`
- Occlusion mesh support from XR SDK

### Fixed
- Fixed XR SDK mirror view blit, cleanup some XRTODO and removed XRDebug.cs
- Fixed culling for volumetrics with XR single-pass rendering
- Fix shadergraph material pass setup not called
- Fixed documentation links in component's Inspector header bar
- Cookies using the render texture output from a camera are now properly updated
- Allow in ShaderGraph to enable pre/post pass when the alpha clip is disabled

### Changed
- RenderQueue for Opaque now start at Background instead of Geometry.
- Clamp the area light size for scripting API when we change the light type
- Added a warning in the material UI when the diffusion profile assigned is not in the HDRP asset


## [7.0.0] - 2019-07-17

### Added
- `Fixed`, `Viewer`, and `Automatic` modes to compute the FOV used when rendering a `PlanarReflectionProbe`
- A checkbox to toggle the chrome gizmo of `ReflectionProbe`and `PlanarReflectionProbe`
- Added a Light layer in shadows that allow for objects to cast shadows without being affected by light (and vice versa).
- You can now access ShaderGraph blend states from the Material UI (for example, **Surface Type**, **Sorting Priority**, and **Blending Mode**). This change may break Materials that use a ShaderGraph, to fix them, select **Edit > Render Pipeline > Reset all ShaderGraph Scene Materials BlendStates**. This syncs the blendstates of you ShaderGraph master nodes with the Material properties.
- You can now control ZTest, ZWrite, and CullMode for transparent Materials.
- Materials that use Unlit Shaders or Unlit Master Node Shaders now cast shadows.
- Added an option to enable the ztest on **After Post Process** materials when TAA is disabled.
- Added a new SSAO (based on Ground Truth Ambient Occlusion algorithm) to replace the previous one.
- Added support for shadow tint on light
- BeginCameraRendering and EndCameraRendering callbacks are now called with probes
- Adding option to update shadow maps only On Enable and On Demand.
- Shader Graphs that use time-dependent vertex modification now generate correct motion vectors.
- Added option to allow a custom spot angle for spot light shadow maps.
- Added frame settings for individual post-processing effects
- Added dither transition between cascades for Low and Medium quality settings
- Added single-pass instancing support with XR SDK
- Added occlusion mesh support with XR SDK
- Added support of Alembic velocity to various shaders
- Added support for more than 2 views for single-pass instancing
- Added support for per punctual/directional light min roughness in StackLit
- Added mirror view support with XR SDK
- Added VR verification in HDRPWizard
- Added DXR verification in HDRPWizard
- Added feedbacks in UI of Volume regarding skies
- Cube LUT support in Tonemapping. Cube LUT helpers for external grading are available in the Post-processing Sample package.

### Fixed
- Fixed an issue with history buffers causing effects like TAA or auto exposure to flicker when more than one camera was visible in the editor
- The correct preview is displayed when selecting multiple `PlanarReflectionProbe`s
- Fixed volumetric rendering with camera-relative code and XR stereo instancing
- Fixed issue with flashing cyan due to async compilation of shader when selecting a mesh
- Fix texture type mismatch when the contact shadow are disabled (causing errors on IOS devices)
- Fixed Generate Shader Includes while in package
- Fixed issue when texture where deleted in ShadowCascadeGUI
- Fixed issue in FrameSettingsHistory when disabling a camera several time without enabling it in between.
- Fixed volumetric reprojection with camera-relative code and XR stereo instancing
- Added custom BaseShaderPreprocessor in HDEditorUtils.GetBaseShaderPreprocessorList()
- Fixed compile issue when USE_XR_SDK is not defined
- Fixed procedural sky sun disk intensity for high directional light intensities
- Fixed Decal mip level when using texture mip map streaming to avoid dropping to lowest permitted mip (now loading all mips)
- Fixed deferred shading for XR single-pass instancing after lightloop refactor
- Fixed cluster and material classification debug (material classification now works with compute as pixel shader lighting)
- Fixed IOS Nan by adding a maximun epsilon definition REAL_EPS that uses HALF_EPS when fp16 are used
- Removed unnecessary GC allocation in motion blur code
- Fixed locked UI with advanded influence volume inspector for probes
- Fixed invalid capture direction when rendering planar reflection probes
- Fixed Decal HTILE optimization with platform not supporting texture atomatic (Disable it)
- Fixed a crash in the build when the contact shadows are disabled
- Fixed camera rendering callbacks order (endCameraRendering was being called before the actual rendering)
- Fixed issue with wrong opaque blending settings for After Postprocess
- Fixed issue with Low resolution transparency on PS4
- Fixed a memory leak on volume profiles
- Fixed The Parallax Occlusion Mappping node in shader graph and it's UV input slot
- Fixed lighting with XR single-pass instancing by disabling deferred tiles
- Fixed the Bloom prefiltering pass
- Fixed post-processing effect relying on Unity's random number generator
- Fixed camera flickering when using TAA and selecting the camera in the editor
- Fixed issue with single shadow debug view and volumetrics
- Fixed most of the problems with light animation and timeline
- Fixed indirect deferred compute with XR single-pass instancing
- Fixed a slight omission in anisotropy calculations derived from HazeMapping in StackLit
- Improved stack computation numerical stability in StackLit
- Fix PBR master node always opaque (wrong blend modes for forward pass)
- Fixed TAA with XR single-pass instancing (missing macros)
- Fixed an issue causing Scene View selection wire gizmo to not appear when using HDRP Shader Graphs.
- Fixed wireframe rendering mode (case 1083989)
- Fixed the renderqueue not updated when the alpha clip is modified in the material UI.
- Fixed the PBR master node preview
- Remove the ReadOnly flag on Reflection Probe's cubemap assets during bake when there are no VCS active.
- Fixed an issue where setting a material debug view would not reset the other exclusive modes
- Spot light shapes are now correctly taken into account when baking
- Now the static lighting sky will correctly take the default values for non-overridden properties
- Fixed material albedo affecting the lux meter
- Extra test in deferred compute shading to avoid shading pixels that were not rendered by the current camera (for camera stacking)

### Changed
- Optimization: Reduce the group size of the deferred lighting pass from 16x16 to 8x8
- Replaced HDCamera.computePassCount by viewCount
- Removed xrInstancing flag in RTHandles (replaced by TextureXR.slices and TextureXR.dimensions)
- Refactor the HDRenderPipeline and lightloop code to preprare for high level rendergraph
- Removed the **Back Then Front Rendering** option in the fabric Master Node settings. Enabling this option previously did nothing.
- Shader type Real translates to FP16 precision on Nintendo Switch.
- Shader framework refactor: Introduce CBSDF, EvaluateBSDF, IsNonZeroBSDF to replace BSDF functions
- Shader framework refactor:  GetBSDFAngles, LightEvaluation and SurfaceShading functions
- Replace ComputeMicroShadowing by GetAmbientOcclusionForMicroShadowing
- Rename WorldToTangent to TangentToWorld as it was incorrectly named
- Remove SunDisk and Sun Halo size from directional light
- Remove all obsolete wind code from shader
- Renamed DecalProjectorComponent into DecalProjector for API alignment.
- Improved the Volume UI and made them Global by default
- Remove very high quality shadow option
- Change default for shadow quality in Deferred to Medium
- Enlighten now use inverse squared falloff (before was using builtin falloff)
- Enlighten is now deprecated. Please use CPU or GPU lightmaper instead.
- Remove the name in the diffusion profile UI
- Changed how shadow map resolution scaling with distance is computed. Now it uses screen space area rather than light range.
- Updated MoreOptions display in UI
- Moved Display Area Light Emissive Mesh script API functions in the editor namespace
- direct strenght properties in ambient occlusion now affect direct specular as well
- Removed advanced Specular Occlusion control in StackLit: SSAO based SO control is hidden and fixed to behave like Lit, SPTD is the only HQ technique shown for baked SO.
- Shader framework refactor: Changed ClampRoughness signature to include PreLightData access.
- HDRPWizard window is now in Window > General > HD Render Pipeline Wizard
- Moved StaticLightingSky to LightingWindow
- Removes the current "Scene Settings" and replace them with "Sky & Fog Settings" (with Physically Based Sky and Volumetric Fog).
- Changed how cached shadow maps are placed inside the atlas to minimize re-rendering of them.

## [6.7.0-preview] - 2019-05-16

### Added
- Added ViewConstants StructuredBuffer to simplify XR rendering
- Added API to render specific settings during a frame
- Added stadia to the supported platforms (2019.3)
- Enabled cascade blends settings in the HD Shadow component
- Added Hardware Dynamic Resolution support.
- Added MatCap debug view to replace the no scene lighting debug view.
- Added clear GBuffer option in FrameSettings (default to false)
- Added preview for decal shader graph (Only albedo, normal and emission)
- Added exposure weight control for decal
- Screen Space Directional Shadow under a define option. Activated for ray tracing
- Added a new abstraction for RendererList that will help transition to Render Graph and future RendererList API
- Added multipass support for VR
- Added XR SDK integration (multipass only)
- Added Shader Graph samples for Hair, Fabric and Decal master nodes.
- Add fade distance, shadow fade distance and light layers to light explorer
- Add method to draw light layer drawer in a rect to HDEditorUtils

### Fixed
- Fixed deserialization crash at runtime
- Fixed for ShaderGraph Unlit masternode not writing velocity
- Fixed a crash when assiging a new HDRP asset with the 'Verify Saving Assets' option enabled
- Fixed exposure to properly support TEXTURE2D_X
- Fixed TerrainLit basemap texture generation
- Fixed a bug that caused nans when material classification was enabled and a tile contained one standard material + a material with transmission.
- Fixed gradient sky hash that was not using the exposure hash
- Fixed displayed default FrameSettings in HDRenderPipelineAsset wrongly updated on scripts reload.
- Fixed gradient sky hash that was not using the exposure hash.
- Fixed visualize cascade mode with exposure.
- Fixed (enabled) exposure on override lighting debug modes.
- Fixed issue with LightExplorer when volume have no profile
- Fixed issue with SSR for negative, infinite and NaN history values
- Fixed LightLayer in HDReflectionProbe and PlanarReflectionProbe inspector that was not displayed as a mask.
- Fixed NaN in transmission when the thickness and a color component of the scattering distance was to 0
- Fixed Light's ShadowMask multi-edition.
- Fixed motion blur and SMAA with VR single-pass instancing
- Fixed NaNs generated by phase functionsin volumetric lighting
- Fixed NaN issue with refraction effect and IOR of 1 at extreme grazing angle
- Fixed nan tracker not using the exposure
- Fixed sorting priority on lit and unlit materials
- Fixed null pointer exception when there are no AOVRequests defined on a camera
- Fixed dirty state of prefab using disabled ReflectionProbes
- Fixed an issue where gizmos and editor grid were not correctly depth tested
- Fixed created default scene prefab non editable due to wrong file extension.
- Fixed an issue where sky convolution was recomputed for nothing when a preview was visible (causing extreme slowness when fabric convolution is enabled)
- Fixed issue with decal that wheren't working currently in player
- Fixed missing stereo rendering macros in some fragment shaders
- Fixed exposure for ReflectionProbe and PlanarReflectionProbe gizmos
- Fixed single-pass instancing on PSVR
- Fixed Vulkan shader issue with Texture2DArray in ScreenSpaceShadow.compute by re-arranging code (workaround)
- Fixed camera-relative issue with lights and XR single-pass instancing
- Fixed single-pass instancing on Vulkan
- Fixed htile synchronization issue with shader graph decal
- Fixed Gizmos are not drawn in Camera preview
- Fixed pre-exposure for emissive decal
- Fixed wrong values computed in PreIntegrateFGD and in the generation of volumetric lighting data by forcing the use of fp32.
- Fixed NaNs arising during the hair lighting pass
- Fixed synchronization issue in decal HTile that occasionally caused rendering artifacts around decal borders
- Fixed QualitySettings getting marked as modified by HDRP (and thus checked out in Perforce)
- Fixed a bug with uninitialized values in light explorer
- Fixed issue with LOD transition
- Fixed shader warnings related to raytracing and TEXTURE2D_X

### Changed
- Refactor PixelCoordToViewDirWS to be VR compatible and to compute it only once per frame
- Modified the variants stripper to take in account multiple HDRP assets used in the build.
- Improve the ray biasing code to avoid self-intersections during the SSR traversal
- Update Pyramid Spot Light to better match emitted light volume.
- Moved _XRViewConstants out of UnityPerPassStereo constant buffer to fix issues with PSSL
- Removed GetPositionInput_Stereo() and single-pass (double-wide) rendering mode
- Changed label width of the frame settings to accommodate better existing options.
- SSR's Default FrameSettings for camera is now enable.
- Re-enabled the sharpening filter on Temporal Anti-aliasing
- Exposed HDEditorUtils.LightLayerMaskDrawer for integration in other packages and user scripting.
- Rename atmospheric scattering in FrameSettings to Fog
- The size modifier in the override for the culling sphere in Shadow Cascades now defaults to 0.6, which is the same as the formerly hardcoded value.
- Moved LOD Bias and Maximum LOD Level from Frame Setting section `Other` to `Rendering`
- ShaderGraph Decal that affect only emissive, only draw in emissive pass (was drawing in dbuffer pass too)
- Apply decal projector fade factor correctly on all attribut and for shader graph decal
- Move RenderTransparentDepthPostpass after all transparent
- Update exposure prepass to interleave XR single-pass instancing views in a checkerboard pattern
- Removed ScriptRuntimeVersion check in wizard.

## [6.6.0-preview] - 2019-04-01

### Added
- Added preliminary changes for XR deferred shading
- Added support of 111110 color buffer
- Added proper support for Recorder in HDRP
- Added depth offset input in shader graph master nodes
- Added a Parallax Occlusion Mapping node
- Added SMAA support
- Added Homothety and Symetry quick edition modifier on volume used in ReflectionProbe, PlanarReflectionProbe and DensityVolume
- Added multi-edition support for DecalProjectorComponent
- Improve hair shader
- Added the _ScreenToTargetScaleHistory uniform variable to be used when sampling HDRP RTHandle history buffers.
- Added settings in `FrameSettings` to change `QualitySettings.lodBias` and `QualitySettings.maximumLODLevel` during a rendering
- Added an exposure node to retrieve the current, inverse and previous frame exposure value.
- Added an HD scene color node which allow to sample the scene color with mips and a toggle to remove the exposure.
- Added safeguard on HD scene creation if default scene not set in the wizard
- Added Low res transparency rendering pass.

### Fixed
- Fixed HDRI sky intensity lux mode
- Fixed dynamic resolution for XR
- Fixed instance identifier semantic string used by Shader Graph
- Fixed null culling result occuring when changing scene that was causing crashes
- Fixed multi-edition light handles and inspector shapes
- Fixed light's LightLayer field when multi-editing
- Fixed normal blend edition handles on DensityVolume
- Fixed an issue with layered lit shader and height based blend where inactive layers would still have influence over the result
- Fixed multi-selection handles color for DensityVolume
- Fixed multi-edition inspector's blend distances for HDReflectionProbe, PlanarReflectionProbe and DensityVolume
- Fixed metric distance that changed along size in DensityVolume
- Fixed DensityVolume shape handles that have not same behaviour in advance and normal edition mode
- Fixed normal map blending in TerrainLit by only blending the derivatives
- Fixed Xbox One rendering just a grey screen instead of the scene
- Fixed probe handles for multiselection
- Fixed baked cubemap import settings for convolution
- Fixed regression causing crash when attempting to open HDRenderPipelineWizard without an HDRenderPipelineAsset setted
- Fixed FullScreenDebug modes: SSAO, SSR, Contact shadow, Prerefraction Color Pyramid, Final Color Pyramid
- Fixed volumetric rendering with stereo instancing
- Fixed shader warning
- Fixed missing resources in existing asset when updating package
- Fixed PBR master node preview in forward rendering or transparent surface
- Fixed deferred shading with stereo instancing
- Fixed "look at" edition mode of Rotation tool for DecalProjectorComponent
- Fixed issue when switching mode in ReflectionProbe and PlanarReflectionProbe
- Fixed issue where migratable component version where not always serialized when part of prefab's instance
- Fixed an issue where shadow would not be rendered properly when light layer are not enabled
- Fixed exposure weight on unlit materials
- Fixed Light intensity not played in the player when recorded with animation/timeline
- Fixed some issues when multi editing HDRenderPipelineAsset
- Fixed emission node breaking the main shader graph preview in certain conditions.
- Fixed checkout of baked probe asset when baking probes.
- Fixed invalid gizmo position for rotated ReflectionProbe
- Fixed multi-edition of material's SurfaceType and RenderingPath
- Fixed whole pipeline reconstruction on selecting for the first time or modifying other than the currently used HDRenderPipelineAsset
- Fixed single shadow debug mode
- Fixed global scale factor debug mode when scale > 1
- Fixed debug menu material overrides not getting applied to the Terrain Lit shader
- Fixed typo in computeLightVariants
- Fixed deferred pass with XR instancing by disabling ComputeLightEvaluation
- Fixed bloom resolution independence
- Fixed lens dirt intensity not behaving properly
- Fixed the Stop NaN feature
- Fixed some resources to handle more than 2 instanced views for XR
- Fixed issue with black screen (NaN) produced on old GPU hardware or intel GPU hardware with gaussian pyramid
- Fixed issue with disabled punctual light would still render when only directional light is present

### Changed
- DensityVolume scripting API will no longuer allow to change between advance and normal edition mode
- Disabled depth of field, lens distortion and panini projection in the scene view
- TerrainLit shaders and includes are reorganized and made simpler.
- TerrainLit shader GUI now allows custom properties to be displayed in the Terrain fold-out section.
- Optimize distortion pass with stencil
- Disable SceneSelectionPass in shader graph preview
- Control punctual light and area light shadow atlas separately
- Move SMAA anti-aliasing option to after Temporal Anti Aliasing one, to avoid problem with previously serialized project settings
- Optimize rendering with static only lighting and when no cullable lights/decals/density volumes are present.
- Updated handles for DecalProjectorComponent for enhanced spacial position readability and have edition mode for better SceneView management
- DecalProjectorComponent are now scale independent in order to have reliable metric unit (see new Size field for changing the size of the volume)
- Restructure code from HDCamera.Update() by adding UpdateAntialiasing() and UpdateViewConstants()
- Renamed velocity to motion vectors
- Objects rendered during the After Post Process pass while TAA is enabled will not benefit from existing depth buffer anymore. This is done to fix an issue where those object would wobble otherwise
- Removed usage of builtin unity matrix for shadow, shadow now use same constant than other view
- The default volume layer mask for cameras & probes is now `Default` instead of `Everything`

## [6.5.0-preview] - 2019-03-07

### Added
- Added depth-of-field support with stereo instancing
- Adding real time area light shadow support
- Added a new FrameSettings: Specular Lighting to toggle the specular during the rendering

### Fixed
- Fixed diffusion profile upgrade breaking package when upgrading to a new version
- Fixed decals cropped by gizmo not updating correctly if prefab
- Fixed an issue when enabling SSR on multiple view
- Fixed edition of the intensity's unit field while selecting multiple lights
- Fixed wrong calculation in soft voxelization for density volume
- Fixed gizmo not working correctly with pre-exposure
- Fixed issue with setting a not available RT when disabling motion vectors
- Fixed planar reflection when looking at mirror normal
- Fixed mutiselection issue with HDLight Inspector
- Fixed HDAdditionalCameraData data migration
- Fixed failing builds when light explorer window is open
- Fixed cascade shadows border sometime causing artefacts between cascades
- Restored shadows in the Cascade Shadow debug visualization
- `camera.RenderToCubemap` use proper face culling

### Changed
- When rendering reflection probe disable all specular lighting and for metals use fresnelF0 as diffuse color for bake lighting.

## [6.4.0-preview] - 2019-02-21

### Added
- VR: Added TextureXR system to selectively expand TEXTURE2D macros to texture array for single-pass stereo instancing + Convert textures call to these macros
- Added an unit selection dropdown next to shutter speed (camera)
- Added error helpbox when trying to use a sub volume component that require the current HDRenderPipelineAsset to support a feature that it is not supporting.
- Add mesh for tube light when display emissive mesh is enabled

### Fixed
- Fixed Light explorer. The volume explorer used `profile` instead of `sharedProfile` which instantiate a custom volume profile instead of editing the asset itself.
- Fixed UI issue where all is displayed using metric unit in shadow cascade and Percent is set in the unit field (happening when opening the inspector).
- Fixed inspector event error when double clicking on an asset (diffusion profile/material).
- Fixed nullref on layered material UI when the material is not an asset.
- Fixed nullref exception when undo/redo a light property.
- Fixed visual bug when area light handle size is 0.

### Changed
- Update UI for 32bit/16bit shadow precision settings in HDRP asset
- Object motion vectors have been disabled in all but the game view. Camera motion vectors are still enabled everywhere, allowing TAA and Motion Blur to work on static objects.
- Enable texture array by default for most rendering code on DX11 and unlock stereo instancing (DX11 only for now)

## [6.3.0-preview] - 2019-02-18

### Added
- Added emissive property for shader graph decals
- Added a diffusion profile override volume so the list of diffusion profile assets to use can be chanaged without affecting the HDRP asset
- Added a "Stop NaNs" option on cameras and in the Scene View preferences.
- Added metric display option in HDShadowSettings and improve clamping
- Added shader parameter mapping in DebugMenu
- Added scripting API to configure DebugData for DebugMenu

### Fixed
- Fixed decals in forward
- Fixed issue with stencil not correctly setup for various master node and shader for the depth pass, motion vector pass and GBuffer/Forward pass
- Fixed SRP batcher and metal
- Fixed culling and shadows for Pyramid, Box, Rectangle and Tube lights
- Fixed an issue where scissor render state leaking from the editor code caused partially black rendering

### Changed
- When a lit material has a clear coat mask that is not null, we now use the clear coat roughness to compute the screen space reflection.
- Diffusion profiles are now limited to one per asset and can be referenced in materials, shader graphs and vfx graphs. Materials will be upgraded automatically except if they are using a shader graph, in this case it will display an error message.

## [6.2.0-preview] - 2019-02-15

### Added
- Added help box listing feature supported in a given HDRenderPipelineAsset alongs with the drawbacks implied.
- Added cascade visualizer, supporting disabled handles when not overriding.

### Fixed
- Fixed post processing with stereo double-wide
- Fixed issue with Metal: Use sign bit to find the cache type instead of lowest bit.
- Fixed invalid state when creating a planar reflection for the first time
- Fix FrameSettings's LitShaderMode not restrained by supported LitShaderMode regression.

### Changed
- The default value roughness value for the clearcoat has been changed from 0.03 to 0.01
- Update default value of based color for master node
- Update Fabric Charlie Sheen lighting model - Remove Fresnel component that wasn't part of initial model + Remap smoothness to [0.0 - 0.6] range for more artist friendly parameter

### Changed
- Code refactor: all macros with ARGS have been swapped with macros with PARAM. This is because the ARGS macros were incorrectly named.

## [6.1.0-preview] - 2019-02-13

### Added
- Added support for post-processing anti-aliasing in the Scene View (FXAA and TAA). These can be set in Preferences.
- Added emissive property for decal material (non-shader graph)

### Fixed
- Fixed a few UI bugs with the color grading curves.
- Fixed "Post Processing" in the scene view not toggling post-processing effects
- Fixed bake only object with flag `ReflectionProbeStaticFlag` when baking a `ReflectionProbe`

### Changed
- Removed unsupported Clear Depth checkbox in Camera inspector
- Updated the toggle for advanced mode in inspectors.

## [6.0.0-preview] - 2019-02-23

### Added
- Added new API to perform a camera rendering
- Added support for hair master node (Double kajiya kay - Lambert)
- Added Reset behaviour in DebugMenu (ingame mapping is right joystick + B)
- Added Default HD scene at new scene creation while in HDRP
- Added Wizard helping to configure HDRP project
- Added new UI for decal material to allow remapping and scaling of some properties
- Added cascade shadow visualisation toggle in HD shadow settings
- Added icons for assets
- Added replace blending mode for distortion
- Added basic distance fade for density volumes
- Added decal master node for shader graph
- Added HD unlit master node (Cross Pipeline version is name Unlit)
- Added new Rendering Queue in materials
- Added post-processing V3 framework embed in HDRP, remove postprocess V2 framework
- Post-processing now uses the generic volume framework
-   New depth-of-field, bloom, panini projection effects, motion blur
-   Exposure is now done as a pre-exposition pass, the whole system has been revamped
-   Exposure now use EV100 everywhere in the UI (Sky, Emissive Light)
- Added emissive intensity (Luminance and EV100 control) control for Emissive
- Added pre-exposure weigth for Emissive
- Added an emissive color node and a slider to control the pre-exposure percentage of emission color
- Added physical camera support where applicable
- Added more color grading tools
- Added changelog level for Shader Variant stripping
- Added Debug mode for validation of material albedo and metalness/specularColor values
- Added a new dynamic mode for ambient probe and renamed BakingSky to StaticLightingSky
- Added command buffer parameter to all Bind() method of material
- Added Material validator in Render Pipeline Debug
- Added code to future support of DXR (not enabled)
- Added support of multiviewport
- Added HDRenderPipeline.RequestSkyEnvironmentUpdate function to force an update from script when sky is set to OnDemand
- Added a Lighting and BackLighting slots in Lit, StackLit, Fabric and Hair master nodes
- Added support for overriding terrain detail rendering shaders, via the render pipeline editor resources asset
- Added xrInstancing flag support to RTHandle
- Added support for cullmask for decal projectors
- Added software dynamic resolution support
- Added support for "After Post-Process" render pass for unlit shader
- Added support for textured rectangular area lights
- Added stereo instancing macros to MSAA shaders
- Added support for Quarter Res Raytraced Reflections (not enabled)
- Added fade factor for decal projectors.
- Added stereo instancing macros to most shaders used in VR
- Added multi edition support for HDRenderPipelineAsset

### Fixed
- Fixed logic to disable FPTL with stereo rendering
- Fixed stacklit transmission and sun highlight
- Fixed decals with stereo rendering
- Fixed sky with stereo rendering
- Fixed flip logic for postprocessing + VR
- Fixed copyStencilBuffer pass for Switch
- Fixed point light shadow map culling that wasn't taking into account far plane
- Fixed usage of SSR with transparent on all master node
- Fixed SSR and microshadowing on fabric material
- Fixed blit pass for stereo rendering
- Fixed lightlist bounds for stereo rendering
- Fixed windows and in-game DebugMenu sync.
- Fixed FrameSettings' LitShaderMode sync when opening DebugMenu.
- Fixed Metal specific issues with decals, hitting a sampler limit and compiling AxF shader
- Fixed an issue with flipped depth buffer during postprocessing
- Fixed normal map use for shadow bias with forward lit - now use geometric normal
- Fixed transparent depth prepass and postpass access so they can be use without alpha clipping for lit shader
- Fixed support of alpha clip shadow for lit master node
- Fixed unlit master node not compiling
- Fixed issue with debug display of reflection probe
- Fixed issue with phong tessellations not working with lit shader
- Fixed issue with vertex displacement being affected by heightmap setting even if not heightmap where assign
- Fixed issue with density mode on Lit terrain producing NaN
- Fixed issue when going back and forth from Lit to LitTesselation for displacement mode
- Fixed issue with ambient occlusion incorrectly applied to emissiveColor with light layers in deferred
- Fixed issue with fabric convolution not using the correct convolved texture when fabric convolution is enabled
- Fixed issue with Thick mode for Transmission that was disabling transmission with directional light
- Fixed shutdown edge cases with HDRP tests
- Fixed slowdow when enabling Fabric convolution in HDRP asset
- Fixed specularAA not compiling in StackLit Master node
- Fixed material debug view with stereo rendering
- Fixed material's RenderQueue edition in default view.
- Fixed banding issues within volumetric density buffer
- Fixed missing multicompile for MSAA for AxF
- Fixed camera-relative support for stereo rendering
- Fixed remove sync with render thread when updating decal texture atlas.
- Fixed max number of keyword reach [256] issue. Several shader feature are now local
- Fixed Scene Color and Depth nodes
- Fixed SSR in forward
- Fixed custom editor of Unlit, HD Unlit and PBR shader graph master node
- Fixed issue with NewFrame not correctly calculated in Editor when switching scene
- Fixed issue with TerrainLit not compiling with depth only pass and normal buffer
- Fixed geometric normal use for shadow bias with PBR master node in forward
- Fixed instancing macro usage for decals
- Fixed error message when having more than one directional light casting shadow
- Fixed error when trying to display preview of Camera or PlanarReflectionProbe
- Fixed LOAD_TEXTURE2D_ARRAY_MSAA macro
- Fixed min-max and amplitude clamping value in inspector of vertex displacement materials
- Fixed issue with alpha shadow clip (was incorrectly clipping object shadow)
- Fixed an issue where sky cubemap would not be cleared correctly when setting the current sky to None
- Fixed a typo in Static Lighting Sky component UI
- Fixed issue with incorrect reset of RenderQueue when switching shader in inspector GUI
- Fixed issue with variant stripper stripping incorrectly some variants
- Fixed a case of ambient lighting flickering because of previews
- Fixed Decals when rendering multiple camera in a single frame
- Fixed cascade shadow count in shader
- Fixed issue with Stacklit shader with Haze effect
- Fixed an issue with the max sample count for the TAA
- Fixed post-process guard band for XR
- Fixed exposure of emissive of Unlit
- Fixed depth only and motion vector pass for Unlit not working correctly with MSAA
- Fixed an issue with stencil buffer copy causing unnecessary compute dispatches for lighting
- Fixed multi edition issue in FrameSettings
- Fixed issue with SRP batcher and DebugDisplay variant of lit shader
- Fixed issue with debug material mode not doing alpha test
- Fixed "Attempting to draw with missing UAV bindings" errors on Vulkan
- Fixed pre-exposure incorrectly apply to preview
- Fixed issue with duplicate 3D texture in 3D texture altas of volumetric?
- Fixed Camera rendering order (base on the depth parameter)
- Fixed shader graph decals not being cropped by gizmo
- Fixed "Attempting to draw with missing UAV bindings" errors on Vulkan.


### Changed
- ColorPyramid compute shader passes is swapped to pixel shader passes on platforms where the later is faster (Nintendo Switch).
- Removing the simple lightloop used by the simple lit shader
- Whole refactor of reflection system: Planar and reflection probe
- Separated Passthrough from other RenderingPath
- Update several properties naming and caption based on feedback from documentation team
- Remove tile shader variant for transparent backface pass of lit shader
- Rename all HDRenderPipeline to HDRP folder for shaders
- Rename decal property label (based on doc team feedback)
- Lit shader mode now default to Deferred to reduce build time
- Update UI of Emission parameters in shaders
- Improve shader variant stripping including shader graph variant
- Refactored render loop to render realtime probes visible per camera
- Enable SRP batcher by default
- Shader code refactor: Rename LIGHTLOOP_SINGLE_PASS => LIGHTLOOP_DISABLE_TILE_AND_CLUSTER and clean all usage of LIGHTLOOP_TILE_PASS
- Shader code refactor: Move pragma definition of vertex and pixel shader inside pass + Move SURFACE_GRADIENT definition in XXXData.hlsl
- Micro-shadowing in Lit forward now use ambientOcclusion instead of SpecularOcclusion
- Upgraded FrameSettings workflow, DebugMenu and Inspector part relative to it
- Update build light list shader code to support 32 threads in wavefronts on Switch
- LayeredLit layers' foldout are now grouped in one main foldout per layer
- Shadow alpha clip can now be enabled on lit shader and haor shader enven for opaque
- Temporal Antialiasing optimization for Xbox One X
- Parameter depthSlice on SetRenderTarget functions now defaults to -1 to bind the entire resource
- Rename SampleCameraDepth() functions to LoadCameraDepth() and SampleCameraDepth(), same for SampleCameraColor() functions
- Improved Motion Blur quality.
- Update stereo frame settings values for single-pass instancing and double-wide
- Rearrange FetchDepth functions to prepare for stereo-instancing
- Remove unused _ComputeEyeIndex
- Updated HDRenderPipelineAsset inspector
- Re-enable SRP batcher for metal

## [5.2.0-preview] - 2018-11-27

### Added
- Added option to run Contact Shadows and Volumetrics Voxelization stage in Async Compute
- Added camera freeze debug mode - Allow to visually see culling result for a camera
- Added support of Gizmo rendering before and after postprocess in Editor
- Added support of LuxAtDistance for punctual lights

### Fixed
- Fixed Debug.DrawLine and Debug.Ray call to work in game view
- Fixed DebugMenu's enum resetted on change
- Fixed divide by 0 in refraction causing NaN
- Fixed disable rough refraction support
- Fixed refraction, SSS and atmospheric scattering for VR
- Fixed forward clustered lighting for VR (double-wide).
- Fixed Light's UX to not allow negative intensity
- Fixed HDRenderPipelineAsset inspector broken when displaying its FrameSettings from project windows.
- Fixed forward clustered lighting for VR (double-wide).
- Fixed HDRenderPipelineAsset inspector broken when displaying its FrameSettings from project windows.
- Fixed Decals and SSR diable flags for all shader graph master node (Lit, Fabric, StackLit, PBR)
- Fixed Distortion blend mode for shader graph master node (Lit, StackLit)
- Fixed bent Normal for Fabric master node in shader graph
- Fixed PBR master node lightlayers
- Fixed shader stripping for built-in lit shaders.

### Changed
- Rename "Regular" in Diffusion profile UI "Thick Object"
- Changed VBuffer depth parametrization for volumetric from distanceRange to depthExtent - Require update of volumetric settings - Fog start at near plan
- SpotLight with box shape use Lux unit only

## [5.1.0-preview] - 2018-11-19

### Added

- Added a separate Editor resources file for resources Unity does not take when it builds a Player.
- You can now disable SSR on Materials in Shader Graph.
- Added support for MSAA when the Supported Lit Shader Mode is set to Both. Previously HDRP only supported MSAA for Forward mode.
- You can now override the emissive color of a Material when in debug mode.
- Exposed max light for Light Loop Settings in HDRP asset UI.
- HDRP no longer performs a NormalDBuffer pass update if there are no decals in the Scene.
- Added distant (fall-back) volumetric fog and improved the fog evaluation precision.
- Added an option to reflect sky in SSR.
- Added a y-axis offset for the PlanarReflectionProbe and offset tool.
- Exposed the option to run SSR and SSAO on async compute.
- Added support for the _GlossMapScale parameter in the Legacy to HDRP Material converter.
- Added wave intrinsic instructions for use in Shaders (for AMD GCN).


### Fixed
- Fixed sphere shaped influence handles clamping in Reflection Probes.
- Fixed Reflection Probe data migration for projects created before using HDRP.
- Fixed UI of Layered Material where Unity previously rendered the scrollbar above the Copy button.
- Fixed Material tessellations parameters Start fade distance and End fade distance. Originally, Unity clamped these values when you modified them.
- Fixed various distortion and refraction issues - handle a better fall-back.
- Fixed SSR for multiple views.
- Fixed SSR issues related to self-intersections.
- Fixed shape density volume handle speed.
- Fixed density volume shape handle moving too fast.
- Fixed the Camera velocity pass that we removed by mistake.
- Fixed some null pointer exceptions when disabling motion vectors support.
- Fixed viewports for both the Subsurface Scattering combine pass and the transparent depth prepass.
- Fixed the blend mode pop-up in the UI. It previously did not appear when you enabled pre-refraction.
- Fixed some null pointer exceptions that previously occurred when you disabled motion vectors support.
- Fixed Layered Lit UI issue with scrollbar.
- Fixed cubemap assignation on custom ReflectionProbe.
- Fixed Reflection Probes’ capture settings' shadow distance.
- Fixed an issue with the SRP batcher and Shader variables declaration.
- Fixed thickness and subsurface slots for fabric Shader master node that wasn't appearing with the right combination of flags.
- Fixed d3d debug layer warning.
- Fixed PCSS sampling quality.
- Fixed the Subsurface and transmission Material feature enabling for fabric Shader.
- Fixed the Shader Graph UV node’s dimensions when using it in a vertex Shader.
- Fixed the planar reflection mirror gizmo's rotation.
- Fixed HDRenderPipelineAsset's FrameSettings not showing the selected enum in the Inspector drop-down.
- Fixed an error with async compute.
- MSAA now supports transparency.
- The HDRP Material upgrader tool now converts metallic values correctly.
- Volumetrics now render in Reflection Probes.
- Fixed a crash that occurred whenever you set a viewport size to 0.
- Fixed the Camera physic parameter that the UI previously did not display.
- Fixed issue in pyramid shaped spotlight handles manipulation

### Changed

- Renamed Line shaped Lights to Tube Lights.
- HDRP now uses mean height fog parametrization.
- Shadow quality settings are set to All when you use HDRP (This setting is not visible in the UI when using SRP). This avoids Legacy Graphics Quality Settings disabling the shadows and give SRP full control over the Shadows instead.
- HDRP now internally uses premultiplied alpha for all fog.
- Updated default FrameSettings used for realtime Reflection Probes when you create a new HDRenderPipelineAsset.
- Remove multi-camera support. LWRP and HDRP will not support multi-camera layered rendering.
- Updated Shader Graph subshaders to use the new instancing define.
- Changed fog distance calculation from distance to plane to distance to sphere.
- Optimized forward rendering using AMD GCN by scalarizing the light loop.
- Changed the UI of the Light Editor.
- Change ordering of includes in HDRP Materials in order to reduce iteration time for faster compilation.
- Added a StackLit master node replacing the InspectorUI version. IMPORTANT: All previously authored StackLit Materials will be lost. You need to recreate them with the master node.

## [5.0.0-preview] - 2018-09-28

### Added
- Added occlusion mesh to depth prepass for VR (VR still disabled for now)
- Added a debug mode to display only one shadow at once
- Added controls for the highlight created by directional lights
- Added a light radius setting to punctual lights to soften light attenuation and simulate fill lighting
- Added a 'minRoughness' parameter to all non-area lights (was previously only available for certain light types)
- Added separate volumetric light/shadow dimmers
- Added per-pixel jitter to volumetrics to reduce aliasing artifacts
- Added a SurfaceShading.hlsl file, which implements material-agnostic shading functionality in an efficient manner
- Added support for shadow bias for thin object transmission
- Added FrameSettings to control realtime planar reflection
- Added control for SRPBatcher on HDRP Asset
- Added an option to clear the shadow atlases in the debug menu
- Added a color visualization of the shadow atlas rescale in debug mode
- Added support for disabling SSR on materials
- Added intrinsic for XBone
- Added new light volume debugging tool
- Added a new SSR debug view mode
- Added translaction's scale invariance on DensityVolume
- Added multiple supported LitShadermode and per renderer choice in case of both Forward and Deferred supported
- Added custom specular occlusion mode to Lit Shader Graph Master node

### Fixed
- Fixed a normal bias issue with Stacklit (Was causing light leaking)
- Fixed camera preview outputing an error when both scene and game view where display and play and exit was call
- Fixed override debug mode not apply correctly on static GI
- Fixed issue where XRGraphicsConfig values set in the asset inspector GUI weren't propagating correctly (VR still disabled for now)
- Fixed issue with tangent that was using SurfaceGradient instead of regular normal decoding
- Fixed wrong error message display when switching to unsupported target like IOS
- Fixed an issue with ambient occlusion texture sometimes not being created properly causing broken rendering
- Shadow near plane is no longer limited at 0.1
- Fixed decal draw order on transparent material
- Fixed an issue where sometime the lookup texture used for GGX convolution was broken, causing broken rendering
- Fixed an issue where you wouldn't see any fog for certain pipeline/scene configurations
- Fixed an issue with volumetric lighting where the anisotropy value of 0 would not result in perfectly isotropic lighting
- Fixed shadow bias when the atlas is rescaled
- Fixed shadow cascade sampling outside of the atlas when cascade count is inferior to 4
- Fixed shadow filter width in deferred rendering not matching shader config
- Fixed stereo sampling of depth texture in MSAA DepthValues.shader
- Fixed box light UI which allowed negative and zero sizes, thus causing NaNs
- Fixed stereo rendering in HDRISky.shader (VR)
- Fixed normal blend and blend sphere influence for reflection probe
- Fixed distortion filtering (was point filtering, now trilinear)
- Fixed contact shadow for large distance
- Fixed depth pyramid debug view mode
- Fixed sphere shaped influence handles clamping in reflection probes
- Fixed reflection probes data migration for project created before using hdrp
- Fixed ambient occlusion for Lit Master Node when slot is connected

### Changed
- Use samplerunity_ShadowMask instead of samplerunity_samplerLightmap for shadow mask
- Allow to resize reflection probe gizmo's size
- Improve quality of screen space shadow
- Remove support of projection model for ScreenSpaceLighting (SSR always use HiZ and refraction always Proxy)
- Remove all the debug mode from SSR that are obsolete now
- Expose frameSettings and Capture settings for reflection and planar probe
- Update UI for reflection probe, planar probe, camera and HDRP Asset
- Implement proper linear blending for volumetric lighting via deep compositing as described in the paper "Deep Compositing Using Lie Algebras"
- Changed  planar mapping to match terrain convention (XZ instead of ZX)
- XRGraphicsConfig is no longer Read/Write. Instead, it's read-only. This improves consistency of XR behavior between the legacy render pipeline and SRP
- Change reflection probe data migration code (to update old reflection probe to new one)
- Updated gizmo for ReflectionProbes
- Updated UI and Gizmo of DensityVolume

## [4.0.0-preview] - 2018-09-28

### Added
- Added a new TerrainLit shader that supports rendering of Unity terrains.
- Added controls for linear fade at the boundary of density volumes
- Added new API to control decals without monobehaviour object
- Improve Decal Gizmo
- Implement Screen Space Reflections (SSR) (alpha version, highly experimental)
- Add an option to invert the fade parameter on a Density Volume
- Added a Fabric shader (experimental) handling cotton and silk
- Added support for MSAA in forward only for opaque only
- Implement smoothness fade for SSR
- Added support for AxF shader (X-rite format - require special AxF importer from Unity not part of HDRP)
- Added control for sundisc on directional light (hack)
- Added a new HD Lit Master node that implements Lit shader support for Shader Graph
- Added Micro shadowing support (hack)
- Added an event on HDAdditionalCameraData for custom rendering
- HDRP Shader Graph shaders now support 4-channel UVs.

### Fixed
- Fixed an issue where sometimes the deferred shadow texture would not be valid, causing wrong rendering.
- Stencil test during decals normal buffer update is now properly applied
- Decals corectly update normal buffer in forward
- Fixed a normalization problem in reflection probe face fading causing artefacts in some cases
- Fix multi-selection behavior of Density Volumes overwriting the albedo value
- Fixed support of depth texture for RenderTexture. HDRP now correctly output depth to user depth buffer if RenderTexture request it.
- Fixed multi-selection behavior of Density Volumes overwriting the albedo value
- Fixed support of depth for RenderTexture. HDRP now correctly output depth to user depth buffer if RenderTexture request it.
- Fixed support of Gizmo in game view in the editor
- Fixed gizmo for spot light type
- Fixed issue with TileViewDebug mode being inversed in gameview
- Fixed an issue with SAMPLE_TEXTURECUBE_SHADOW macro
- Fixed issue with color picker not display correctly when game and scene view are visible at the same time
- Fixed an issue with reflection probe face fading
- Fixed camera motion vectors shader and associated matrices to update correctly for single-pass double-wide stereo rendering
- Fixed light attenuation functions when range attenuation is disabled
- Fixed shadow component algorithm fixup not dirtying the scene, so changes can be saved to disk.
- Fixed some GC leaks for HDRP
- Fixed contact shadow not affected by shadow dimmer
- Fixed GGX that works correctly for the roughness value of 0 (mean specular highlgiht will disappeard for perfect mirror, we rely on maxSmoothness instead to always have a highlight even on mirror surface)
- Add stereo support to ShaderPassForward.hlsl. Forward rendering now seems passable in limited test scenes with camera-relative rendering disabled.
- Add stereo support to ProceduralSky.shader and OpaqueAtmosphericScattering.shader.
- Added CullingGroupManager to fix more GC.Alloc's in HDRP
- Fixed rendering when multiple cameras render into the same render texture

### Changed
- Changed the way depth & color pyramids are built to be faster and better quality, thus improving the look of distortion and refraction.
- Stabilize the dithered LOD transition mask with respect to the camera rotation.
- Avoid multiple depth buffer copies when decals are present
- Refactor code related to the RT handle system (No more normal buffer manager)
- Remove deferred directional shadow and move evaluation before lightloop
- Add a function GetNormalForShadowBias() that material need to implement to return the normal used for normal shadow biasing
- Remove Jimenez Subsurface scattering code (This code was disabled by default, now remove to ease maintenance)
- Change Decal API, decal contribution is now done in Material. Require update of material using decal
- Move a lot of files from CoreRP to HDRP/CoreRP. All moved files weren't used by Ligthweight pipeline. Long term they could move back to CoreRP after CoreRP become out of preview
- Updated camera inspector UI
- Updated decal gizmo
- Optimization: The objects that are rendered in the Motion Vector Pass are not rendered in the prepass anymore
- Removed setting shader inclue path via old API, use package shader include paths
- The default value of 'maxSmoothness' for punctual lights has been changed to 0.99
- Modified deferred compute and vert/frag shaders for first steps towards stereo support
- Moved material specific Shader Graph files into corresponding material folders.
- Hide environment lighting settings when enabling HDRP (Settings are control from sceneSettings)
- Update all shader includes to use absolute path (allow users to create material in their Asset folder)
- Done a reorganization of the files (Move ShaderPass to RenderPipeline folder, Move all shadow related files to Lighting/Shadow and others)
- Improved performance and quality of Screen Space Shadows

## [3.3.0-preview] - 2018-01-01

### Added
- Added an error message to say to use Metal or Vulkan when trying to use OpenGL API
- Added a new Fabric shader model that supports Silk and Cotton/Wool
- Added a new HDRP Lighting Debug mode to visualize Light Volumes for Point, Spot, Line, Rectangular and Reflection Probes
- Add support for reflection probe light layers
- Improve quality of anisotropic on IBL

### Fixed
- Fix an issue where the screen where darken when rendering camera preview
- Fix display correct target platform when showing message to inform user that a platform is not supported
- Remove workaround for metal and vulkan in normal buffer encoding/decoding
- Fixed an issue with color picker not working in forward
- Fixed an issue where reseting HDLight do not reset all of its parameters
- Fixed shader compile warning in DebugLightVolumes.shader

### Changed
- Changed default reflection probe to be 256x256x6 and array size to be 64
- Removed dependence on the NdotL for thickness evaluation for translucency (based on artist's input)
- Increased the precision when comparing Planar or HD reflection probe volumes
- Remove various GC alloc in C#. Slightly better performance

## [3.2.0-preview] - 2018-01-01

### Added
- Added a luminance meter in the debug menu
- Added support of Light, reflection probe, emissive material, volume settings related to lighting to Lighting explorer
- Added support for 16bit shadows

### Fixed
- Fix issue with package upgrading (HDRP resources asset is now versionned to worarkound package manager limitation)
- Fix HDReflectionProbe offset displayed in gizmo different than what is affected.
- Fix decals getting into a state where they could not be removed or disabled.
- Fix lux meter mode - The lux meter isn't affected by the sky anymore
- Fix area light size reset when multi-selected
- Fix filter pass number in HDUtils.BlitQuad
- Fix Lux meter mode that was applying SSS
- Fix planar reflections that were not working with tile/cluster (olbique matrix)
- Fix debug menu at runtime not working after nested prefab PR come to trunk
- Fix scrolling issue in density volume

### Changed
- Shader code refactor: Split MaterialUtilities file in two parts BuiltinUtilities (independent of FragInputs) and MaterialUtilities (Dependent of FragInputs)
- Change screen space shadow rendertarget format from ARGB32 to RG16

## [3.1.0-preview] - 2018-01-01

### Added
- Decal now support per channel selection mask. There is now two mode. One with BaseColor, Normal and Smoothness and another one more expensive with BaseColor, Normal, Smoothness, Metal and AO. Control is on HDRP Asset. This may require to launch an update script for old scene: 'Edit/Render Pipeline/Single step upgrade script/Upgrade all DecalMaterial MaskBlendMode'.
- Decal now supports depth bias for decal mesh, to prevent z-fighting
- Decal material now supports draw order for decal projectors
- Added LightLayers support (Base on mask from renderers name RenderingLayers and mask from light name LightLayers - if they match, the light apply) - cost an extra GBuffer in deferred (more bandwidth)
- When LightLayers is enabled, the AmbientOclusion is store in the GBuffer in deferred path allowing to avoid double occlusion with SSAO. In forward the double occlusion is now always avoided.
- Added the possibility to add an override transform on the camera for volume interpolation
- Added desired lux intensity and auto multiplier for HDRI sky
- Added an option to disable light by type in the debug menu
- Added gradient sky
- Split EmissiveColor and bakeDiffuseLighting in forward avoiding the emissiveColor to be affect by SSAO
- Added a volume to control indirect light intensity
- Added EV 100 intensity unit for area lights
- Added support for RendererPriority on Renderer. This allow to control order of transparent rendering manually. HDRP have now two stage of sorting for transparent in addition to bact to front. Material have a priority then Renderer have a priority.
- Add Coupling of (HD)Camera and HDAdditionalCameraData for reset and remove in inspector contextual menu of Camera
- Add Coupling of (HD)ReflectionProbe and HDAdditionalReflectionData for reset and remove in inspector contextual menu of ReflectoinProbe
- Add macro to forbid unity_ObjectToWorld/unity_WorldToObject to be use as it doesn't handle camera relative rendering
- Add opacity control on contact shadow

### Fixed
- Fixed an issue with PreIntegratedFGD texture being sometimes destroyed and not regenerated causing rendering to break
- PostProcess input buffers are not copied anymore on PC if the viewport size matches the final render target size
- Fixed an issue when manipulating a lot of decals, it was displaying a lot of errors in the inspector
- Fixed capture material with reflection probe
- Refactored Constant Buffers to avoid hitting the maximum number of bound CBs in some cases.
- Fixed the light range affecting the transform scale when changed.
- Snap to grid now works for Decal projector resizing.
- Added a warning for 128x128 cookie texture without mipmaps
- Replace the sampler used for density volumes for correct wrap mode handling

### Changed
- Move Render Pipeline Debug "Windows from Windows->General-> Render Pipeline debug windows" to "Windows from Windows->Analysis-> Render Pipeline debug windows"
- Update detail map formula for smoothness and albedo, goal it to bright and dark perceptually and scale factor is use to control gradient speed
- Refactor the Upgrade material system. Now a material can be update from older version at any time. Call Edit/Render Pipeline/Upgrade all Materials to newer version
- Change name EnableDBuffer to EnableDecals at several place (shader, hdrp asset...), this require a call to Edit/Render Pipeline/Upgrade all Materials to newer version to have up to date material.
- Refactor shader code: BakeLightingData structure have been replace by BuiltinData. Lot of shader code have been remove/change.
- Refactor shader code: All GBuffer are now handled by the deferred material. Mean ShadowMask and LightLayers are control by lit material in lit.hlsl and not outside anymore. Lot of shader code have been remove/change.
- Refactor shader code: Rename GetBakedDiffuseLighting to ModifyBakedDiffuseLighting. This function now handle lighting model for transmission too. Lux meter debug mode is factor outisde.
- Refactor shader code: GetBakedDiffuseLighting is not call anymore in GBuffer or forward pass, including the ConvertSurfaceDataToBSDFData and GetPreLightData, this is done in ModifyBakedDiffuseLighting now
- Refactor shader code: Added a backBakeDiffuseLighting to BuiltinData to handle lighting for transmission
- Refactor shader code: Material must now call InitBuiltinData (Init all to zero + init bakeDiffuseLighting and backBakeDiffuseLighting ) and PostInitBuiltinData

## [3.0.0-preview] - 2018-01-01

### Fixed
- Fixed an issue with distortion that was using previous frame instead of current frame
- Fixed an issue where disabled light where not upgrade correctly to the new physical light unit system introduce in 2.0.5-preview

### Changed
- Update assembly definitions to output assemblies that match Unity naming convention (Unity.*).

## [2.0.5-preview] - 2018-01-01

### Added
- Add option supportDitheringCrossFade on HDRP Asset to allow to remove shader variant during player build if needed
- Add contact shadows for punctual lights (in additional shadow settings), only one light is allowed to cast contact shadows at the same time and so at each frame a dominant light is choosed among all light with contact shadows enabled.
- Add PCSS shadow filter support (from SRP Core)
- Exposed shadow budget parameters in HDRP asset
- Add an option to generate an emissive mesh for area lights (currently rectangle light only). The mesh fits the size, intensity and color of the light.
- Add an option to the HDRP asset to increase the resolution of volumetric lighting.
- Add additional ligth unit support for punctual light (Lumens, Candela) and area lights (Lumens, Luminance)
- Add dedicated Gizmo for the box Influence volume of HDReflectionProbe / PlanarReflectionProbe

### Changed
- Re-enable shadow mask mode in debug view
- SSS and Transmission code have been refactored to be able to share it between various material. Guidelines are in SubsurfaceScattering.hlsl
- Change code in area light with LTC for Lit shader. Magnitude is now take from FGD texture instead of a separate texture
- Improve camera relative rendering: We now apply camera translation on the model matrix, so before the TransformObjectToWorld(). Note: unity_WorldToObject and unity_ObjectToWorld must never be used directly.
- Rename positionWS to positionRWS (Camera relative world position) at a lot of places (mainly in interpolator and FragInputs). In case of custom shader user will be required to update their code.
- Rename positionWS, capturePositionWS, proxyPositionWS, influencePositionWS to positionRWS, capturePositionRWS, proxyPositionRWS, influencePositionRWS (Camera relative world position) in LightDefinition struct.
- Improve the quality of trilinear filtering of density volume textures.
- Improve UI for HDReflectionProbe / PlanarReflectionProbe

### Fixed
- Fixed a shader preprocessor issue when compiling DebugViewMaterialGBuffer.shader against Metal target
- Added a temporary workaround to Lit.hlsl to avoid broken lighting code with Metal/AMD
- Fixed issue when using more than one volume texture mask with density volumes.
- Fixed an error which prevented volumetric lighting from working if no density volumes with 3D textures were present.
- Fix contact shadows applied on transmission
- Fix issue with forward opaque lit shader variant being removed by the shader preprocessor
- Fixed compilation errors on Nintendo Switch (limited XRSetting support).
- Fixed apply range attenuation option on punctual light
- Fixed issue with color temperature not take correctly into account with static lighting
- Don't display fog when diffuse lighting, specular lighting, or lux meter debug mode are enabled.

## [2.0.4-preview] - 2018-01-01

### Fixed
- Fix issue when disabling rough refraction and building a player. Was causing a crash.

## [2.0.3-preview] - 2018-01-01

### Added
- Increased debug color picker limit up to 260k lux

## [2.0.2-preview] - 2018-01-01

### Added
- Add Light -> Planar Reflection Probe command
- Added a false color mode in rendering debug
- Add support for mesh decals
- Add flag to disable projector decals on transparent geometry to save performance and decal texture atlas space
- Add ability to use decal diffuse map as mask only
- Add visualize all shadow masks in lighting debug
- Add export of normal and roughness buffer for forwardOnly and when in supportOnlyForward mode for forward
- Provide a define in lit.hlsl (FORWARD_MATERIAL_READ_FROM_WRITTEN_NORMAL_BUFFER) when output buffer normal is used to read the normal and roughness instead of caclulating it (can save performance, but lower quality due to compression)
- Add color swatch to decal material

### Changed
- Change Render -> Planar Reflection creation to 3D Object -> Mirror
- Change "Enable Reflector" name on SpotLight to "Angle Affect Intensity"
- Change prototype of BSDFData ConvertSurfaceDataToBSDFData(SurfaceData surfaceData) to BSDFData ConvertSurfaceDataToBSDFData(uint2 positionSS, SurfaceData surfaceData)

### Fixed
- Fix issue with StackLit in deferred mode with deferredDirectionalShadow due to GBuffer not being cleared. Gbuffer is still not clear and issue was fix with the new Output of normal buffer.
- Fixed an issue where interpolation volumes were not updated correctly for reflection captures.
- Fixed an exception in Light Loop settings UI

## [2.0.1-preview] - 2018-01-01

### Added
- Add stripper of shader variant when building a player. Save shader compile time.
- Disable per-object culling that was executed in C++ in HD whereas it was not used (Optimization)
- Enable texture streaming debugging (was not working before 2018.2)
- Added Screen Space Reflection with Proxy Projection Model
- Support correctly scene selection for alpha tested object
- Add per light shadow mask mode control (i.e shadow mask distance and shadow mask). It use the option NonLightmappedOnly
- Add geometric filtering to Lit shader (allow to reduce specular aliasing)
- Add shortcut to create DensityVolume and PlanarReflection in hierarchy
- Add a DefaultHDMirrorMaterial material for PlanarReflection
- Added a script to be able to upgrade material to newer version of HDRP
- Removed useless duplication of ForwardError passes.
- Add option to not compile any DEBUG_DISPLAY shader in the player (Faster build) call Support Runtime Debug display

### Changed
- Changed SupportForwardOnly to SupportOnlyForward in render pipeline settings
- Changed versioning variable name in HDAdditionalXXXData from m_version to version
- Create unique name when creating a game object in the rendering menu (i.e Density Volume(2))
- Re-organize various files and folder location to clean the repository
- Change Debug windows name and location. Now located at:  Windows -> General -> Render Pipeline Debug

### Removed
- Removed GlobalLightLoopSettings.maxPlanarReflectionProbes and instead use value of GlobalLightLoopSettings.planarReflectionProbeCacheSize
- Remove EmissiveIntensity parameter and change EmissiveColor to be HDR (Matching Builtin Unity behavior) - Data need to be updated - Launch Edit -> Single Step Upgrade Script -> Upgrade all Materials emissionColor

### Fixed
- Fix issue with LOD transition and instancing
- Fix discrepency between object motion vector and camera motion vector
- Fix issue with spot and dir light gizmo axis not highlighted correctly
- Fix potential crash while register debug windows inputs at startup
- Fix warning when creating Planar reflection
- Fix specular lighting debug mode (was rendering black)
- Allow projector decal with null material to allow to configure decal when HDRP is not set
- Decal atlas texture offset/scale is updated after allocations (used to be before so it was using date from previous frame)

## [0.0.0-preview] - 2018-01-01

### Added
- Configure the VolumetricLightingSystem code path to be on by default
- Trigger a build exception when trying to build an unsupported platform
- Introduce the VolumetricLightingController component, which can (and should) be placed on the camera, and allows one to control the near and the far plane of the V-Buffer (volumetric "froxel" buffer) along with the depth distribution (from logarithmic to linear)
- Add 3D texture support for DensityVolumes
- Add a better mapping of roughness to mipmap for planar reflection
- The VolumetricLightingSystem now uses RTHandles, which allows to save memory by sharing buffers between different cameras (history buffers are not shared), and reduce reallocation frequency by reallocating buffers only if the rendering resolution increases (and suballocating within existing buffers if the rendering resolution decreases)
- Add a Volumetric Dimmer slider to lights to control the intensity of the scattered volumetric lighting
- Add UV tiling and offset support for decals.
- Add mipmapping support for volume 3D mask textures

### Changed
- Default number of planar reflection change from 4 to 2
- Rename _MainDepthTexture to _CameraDepthTexture
- The VolumetricLightingController has been moved to the Interpolation Volume framework and now functions similarly to the VolumetricFog settings
- Update of UI of cookie, CubeCookie, Reflection probe and planar reflection probe to combo box
- Allow enabling/disabling shadows for area lights when they are set to baked.
- Hide applyRangeAttenuation and FadeDistance for directional shadow as they are not used

### Removed
- Remove Resource folder of PreIntegratedFGD and add the resource to RenderPipeline Asset

### Fixed
- Fix ConvertPhysicalLightIntensityToLightIntensity() function used when creating light from script to match HDLightEditor behavior
- Fix numerical issues with the default value of mean free path of volumetric fog
- Fix the bug preventing decals from coexisting with density volumes
- Fix issue with alpha tested geometry using planar/triplanar mapping not render correctly or flickering (due to being wrongly alpha tested in depth prepass)
- Fix meta pass with triplanar (was not handling correctly the normal)
- Fix preview when a planar reflection is present
- Fix Camera preview, it is now a Preview cameraType (was a SceneView)
- Fix handling unknown GPUShadowTypes in the shadow manager.
- Fix area light shapes sent as point lights to the baking backends when they are set to baked.
- Fix unnecessary division by PI for baked area lights.
- Fix line lights sent to the lightmappers. The backends don't support this light type.
- Fix issue with shadow mask framesettings not correctly taken into account when shadow mask is enabled for lighting.
- Fix directional light and shadow mask transition, they are now matching making smooth transition
- Fix banding issues caused by high intensity volumetric lighting
- Fix the debug window being emptied on SRP asset reload
- Fix issue with debug mode not correctly clearing the GBuffer in editor after a resize
- Fix issue with ResetMaterialKeyword not resetting correctly ToggleOff/Roggle Keyword
- Fix issue with motion vector not render correctly if there is no depth prepass in deferred

## [0.0.0-preview] - 2018-01-01

### Added
- Screen Space Refraction projection model (Proxy raycasting, HiZ raymarching)
- Screen Space Refraction settings as volume component
- Added buffered frame history per camera
- Port Global Density Volumes to the Interpolation Volume System.
- Optimize ImportanceSampleLambert() to not require the tangent frame.
- Generalize SampleVBuffer() to handle different sampling and reconstruction methods.
- Improve the quality of volumetric lighting reprojection.
- Optimize Morton Order code in the Subsurface Scattering pass.
- Planar Reflection Probe support roughness (gaussian convolution of captured probe)
- Use an atlas instead of a texture array for cluster transparent decals
- Add a debug view to visualize the decal atlas
- Only store decal textures to atlas if decal is visible, debounce out of memory decal atlas warning.
- Add manipulator gizmo on decal to improve authoring workflow
- Add a minimal StackLit material (work in progress, this version can be used as template to add new material)

### Changed
- EnableShadowMask in FrameSettings (But shadowMaskSupport still disable by default)
- Forced Planar Probe update modes to (Realtime, Every Update, Mirror Camera)
- Screen Space Refraction proxy model uses the proxy of the first environment light (Reflection probe/Planar probe) or the sky
- Moved RTHandle static methods to RTHandles
- Renamed RTHandle to RTHandleSystem.RTHandle
- Move code for PreIntegratedFDG (Lit.shader) into its dedicated folder to be share with other material
- Move code for LTCArea (Lit.shader) into its dedicated folder to be share with other material

### Removed
- Removed Planar Probe mirror plane position and normal fields in inspector, always display mirror plane and normal gizmos

### Fixed
- Fix fog flags in scene view is now taken into account
- Fix sky in preview windows that were disappearing after a load of a new level
- Fix numerical issues in IntersectRayAABB().
- Fix alpha blending of volumetric lighting with transparent objects.
- Fix the near plane of the V-Buffer causing out-of-bounds look-ups in the clustered data structure.
- Depth and color pyramid are properly computed and sampled when the camera renders inside a viewport of a RTHandle.
- Fix decal atlas debug view to work correctly when shadow atlas view is also enabled<|MERGE_RESOLUTION|>--- conflicted
+++ resolved
@@ -143,14 +143,11 @@
 - Added presets quality settings for RTAO and RTGI.
 - Added an override for the shadow culling that allows better directional shadow maps in ray tracing effects (RTR, RTGI, RTSSS and RR).
 - Added a Cloud Layer volume override.
-<<<<<<< HEAD
-- Added support for multiple mapping modes in AxF.
-=======
 - Added Fast Memory support for platform that support it.
 - Added CPU and GPU timings for ray tracing effects.
 - Added support to combine RTSSS and RTGI (1248733).
 - Added IES Profile support for Point, Spot and Rectangular-Area lights
->>>>>>> 1d68a9d9
+- Added support for multiple mapping modes in AxF.
 
 ### Fixed
 - Fix when rescale probe all direction below zero (1219246)
