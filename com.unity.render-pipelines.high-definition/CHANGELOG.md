﻿# Changelog
All notable changes to this package will be documented in this file.

The format is based on [Keep a Changelog](http://keepachangelog.com/en/1.0.0/)
and this project adheres to [Semantic Versioning](http://semver.org/spec/v2.0.0.html).

## [10.1.0] - 2019-08-04

### Added
- Added an option to have only the metering mask displayed in the debug mode.
- Added a new mode to cluster visualization debug where users can see a slice instead of the cluster on opaque objects.
- Added ray traced reflection support for the render graph version of the pipeline.
- Added render graph support of RTAO and required denoisers.
- Added render graph support of RTGI.
- Added support of RTSSS and Recursive Rendering in the render graph mode.
- Added support of RT and screen space shadow for render graph.
- Added tooltips with the full name of the (graphics) compositor properties to properly show large names that otherwise are clipped by the UI (case 1263590)
- Added error message if a callback AOV allocation fail
- Added marker for all AOV request operation on GPU
- Added remapping options for Depth Pyramid debug view mode
- Added an option to support AOV shader at runtime in HDRP settings (case 1265070)
- Added support of SSGI in the render graph mode.
- Added option for 11-11-10 format for cube reflection probes.
- Added an optional check in the HDRP DXR Wizard to verify 64 bits target architecture
- Added option to display timing stats in the debug menu as an average over 1 second. 

### Fixed
- Fixed several issues with physically-based DoF (TAA ghosting of the CoC buffer, smooth layer transitions, etc)
- Fixed GPU hang on D3D12 on xbox. 
- Fixed game view artifacts on resizing when hardware dynamic resolution was enabled
- Fixed black line artifacts occurring when Lanczos upsampling was set for dynamic resolution
- Fixed Amplitude -> Min/Max parametrization conversion
- Fixed CoatMask block appearing when creating lit master node (case 1264632)
- Fixed issue with SceneEV100 debug mode indicator when rescaling the window.
- Fixed issue with PCSS filter being wrong on first frame. 
- Fixed issue with emissive mesh for area light not appearing in playmode if Reload Scene option is disabled in Enter Playmode Settings.
- Fixed issue when Reflection Probes are set to OnEnable and are never rendered if the probe is enabled when the camera is farther than the probe fade distance. 
- Fixed issue with sun icon being clipped in the look dev window. 
- Fixed error about layers when disabling emissive mesh for area lights.
- Fixed issue when the user deletes the composition graph or .asset in runtime (case 1263319)
- Fixed assertion failure when changing resolution to compositor layers after using AOVs (case 1265023) 
- Fixed flickering layers in graphics compositor (case 1264552)
- Fixed issue causing the editor field not updating the disc area light radius.
- Fixed issues that lead to cookie atlas to be updated every frame even if cached data was valid.
- Fixed an issue where world space UI was not emitted for reflection cameras in HDRP
- Fixed an issue with cookie texture atlas that would cause realtime textures to always update in the atlas even when the content did not change.
- Fixed an issue where only one of the two lookdev views would update when changing the default lookdev volume profile.
- Fixed a bug related to light cluster invalidation.
- Fixed shader warning in DofGather (case 1272931)
- Fixed AOV export of depth buffer which now correctly export linear depth (case 1265001)
- Fixed issue that caused the decal atlas to not be updated upon changing of the decal textures content.
- Fixed "Screen position out of view frustum" error when camera is at exactly the planar reflection probe location.
- Fixed Amplitude -> Min/Max parametrization conversion
- Fixed issue that allocated a small cookie for normal spot lights.
- Fixed issue when undoing a change in diffuse profile list after deleting the volume profile.
- Fixed custom pass re-ordering and removing.
- Fixed TAA issue and hardware dynamic resolution.
- Fixed a static lighting flickering issue caused by having an active planar probe in the scene while rendering inspector preview.
- Fixed an issue where even when set to OnDemand, the sky lighting would still be updated when changing sky parameters.
- Fixed an error message trigerred when a mesh has more than 32 sub-meshes (case 1274508).
- Fixed RTGI getting noisy for grazying angle geometry (case 1266462).
- Fixed an issue with TAA history management on pssl.
- Fixed the global illumination volume override having an unwanted advanced mode (case 1270459).
- Fixed screen space shadow option displayed on directional shadows while they shouldn't (case 1270537).
- Fixed the handling of undo and redo actions in the graphics compositor (cases 1268149, 1266212, 1265028)
- Fixed issue with composition graphs that include virtual textures, cubemaps and other non-2D textures (cases 1263347, 1265638).
- Fixed issues when selecting a new composition graph or setting it to None (cases 1263350, 1266202)
- Fixed ArgumentNullException when saving shader graphs after removing the compositor from the scene (case 1268658)
- Fixed issue with updating the compositor output when not in play mode (case 1266216)
- Fixed warning with area mesh (case 1268379)
- Fixed issue with diffusion profile not being updated upon reset of the editor. 
- Fixed an issue that lead to corrupted refraction in some scenarios on xbox.
- Fixed for light loop scalarization not happening. 
- Fixed issue with stencil not being set in rendergraph mode.
- Fixed for post process being overridable in reflection probes even though it is not supported.
- Fixed RTGI in performance mode when light layers are enabled on the asset.
- Fixed SSS materials appearing black in matcap mode.
- Fixed a collision in the interaction of RTR and RTGI.
- Fix for lookdev toggling renderers that are set to non editable or are hidden in the inspector.
- Fixed issue with mipmap debug mode not properly resetting full screen mode (and viceversa). 
- Added unsupported message when using tile debug mode with MSAA.
- Fixed SSGI compilation issues on PS4.

### Changed
- Preparation pass for RTSSShadows to be supported by render graph.
- Add tooltips with the full name of the (graphics) compositor properties to properly show large names that otherwise are clipped by the UI (case 1263590)
- Composition profile .asset files cannot be manually edited/reset by users (to avoid breaking things - case 1265631)
- Preparation pass for RTSSShadows to be supported by render graph.
- Changed the way the ray tracing property is displayed on the material (QOL 1265297).
- Exposed lens attenuation mode in default settings and remove it as a debug mode.
- Composition layers without any sub layers are now cleared to black to avoid confusion (case 1265061).
- Slight reduction of VGPR used by area light code.
- Changed thread group size for contact shadows (save 1.1ms on PS4)
- Make sure distortion stencil test happens before pixel shader is run.
- Small optimization that allows to skip motion vector prepping when the whole wave as velocity of 0.
- Improved performance to avoid generating coarse stencil buffer when not needed.
- Remove HTile generation for decals (faster without).
- Improving SSGI Filtering and fixing a blend issue with RTGI.
- Changed the Trackball UI so that it allows explicit numeric values.
- Reduce the G-buffer footprint of anisotropic materials
- Moved SSGI out of preview.
<<<<<<< HEAD
- Moved diffusion profile list to the HDRP default settings panel.
=======
- Skip an unneeded depth buffer copy on consoles. 
- Replaced the Density Volume Texture Tool with the new 3D Texture Importer.
>>>>>>> b0370d45

## [10.0.0] - 2019-06-10

### Added
- Ray tracing support for VR single-pass
- Added sharpen filter shader parameter and UI for TemporalAA to control image quality instead of hardcoded value
- Added frame settings option for custom post process and custom passes as well as custom color buffer format option.
- Add check in wizard on SRP Batcher enabled.
- Added default implementations of OnPreprocessMaterialDescription for FBX, Obj, Sketchup and 3DS file formats.
- Added custom pass fade radius
- Added after post process injection point for custom passes
- Added basic alpha compositing support - Alpha is available afterpostprocess when using FP16 buffer format.
- Added falloff distance on Reflection Probe and Planar Reflection Probe
- Added Backplate projection from the HDRISky
- Added Shadow Matte in UnlitMasterNode, which only received shadow without lighting
- Added hability to name LightLayers in HDRenderPipelineAsset
- Added a range compression factor for Reflection Probe and Planar Reflection Probe to avoid saturation of colors.
- Added path tracing support for directional, point and spot lights, as well as emission from Lit and Unlit.
- Added non temporal version of SSAO.
- Added more detailed ray tracing stats in the debug window
- Added Disc area light (bake only)
- Added a warning in the material UI to prevent transparent + subsurface-scattering combination.
- Added XR single-pass setting into HDRP asset
- Added a penumbra tint option for lights
- Added support for depth copy with XR SDK
- Added debug setting to Render Pipeline Debug Window to list the active XR views
- Added an option to filter the result of the volumetric lighting (off by default).
- Added a transmission multiplier for directional lights
- Added XR single-pass test mode to Render Pipeline Debug Window
- Added debug setting to Render Pipeline Window to list the active XR views
- Added a new refraction mode for the Lit shader (thin). Which is a box refraction with small thickness values
- Added the code to support Barn Doors for Area Lights based on a shaderconfig option.
- Added HDRPCameraBinder property binder for Visual Effect Graph
- Added "Celestial Body" controls to the Directional Light
- Added new parameters to the Physically Based Sky
- Added Reflections to the DXR Wizard
- Added the possibility to have ray traced colored and semi-transparent shadows on directional lights.
- Added a check in the custom post process template to throw an error if the default shader is not found.
- Exposed the debug overlay ratio in the debug menu.
- Added a separate frame settings for tonemapping alongside color grading.
- Added the receive fog option in the material UI for ShaderGraphs.
- Added a public virtual bool in the custom post processes API to specify if a post processes should be executed in the scene view.
- Added a menu option that checks scene issues with ray tracing. Also removed the previously existing warning at runtime.
- Added Contrast Adaptive Sharpen (CAS) Upscaling effect.
- Added APIs to update probe settings at runtime.
- Added documentation for the rayTracingSupported method in HDRP
- Added user-selectable format for the post processing passes.
- Added support for alpha channel in some post-processing passes (DoF, TAA, Uber).
- Added warnings in FrameSettings inspector when using DXR and atempting to use Asynchronous Execution.
- Exposed Stencil bits that can be used by the user.
- Added history rejection based on velocity of intersected objects for directional, point and spot lights.
- Added a affectsVolumetric field to the HDAdditionalLightData API to know if light affects volumetric fog.
- Add OS and Hardware check in the Wizard fixes for DXR.
- Added option to exclude camera motion from motion blur.
- Added semi-transparent shadows for point and spot lights.
- Added support for semi-transparent shadow for unlit shader and unlit shader graph.
- Added the alpha clip enabled toggle to the material UI for all HDRP shader graphs.
- Added Material Samples to explain how to use the lit shader features
- Added an initial implementation of ray traced sub surface scattering
- Added AssetPostprocessors and Shadergraphs to handle Arnold Standard Surface and 3DsMax Physical material import from FBX.
- Added support for Smoothness Fade start work when enabling ray traced reflections.
- Added Contact shadow, Micro shadows and Screen space refraction API documentation.
- Added script documentation for SSR, SSAO (ray tracing), GI, Light Cluster, RayTracingSettings, Ray Counters, etc.
- Added path tracing support for refraction and internal reflections.
- Added support for Thin Refraction Model and Lit's Clear Coat in Path Tracing.
- Added the Tint parameter to Sky Colored Fog.
- Added of Screen Space Reflections for Transparent materials
- Added a fallback for ray traced area light shadows in case the material is forward or the lit mode is forward.
- Added a new debug mode for light layers.
- Added an "enable" toggle to the SSR volume component.
- Added support for anisotropic specular lobes in path tracing.
- Added support for alpha clipping in path tracing.
- Added support for light cookies in path tracing.
- Added support for transparent shadows in path tracing.
- Added support for iridescence in path tracing.
- Added support for background color in path tracing.
- Added a path tracing test to the test suite.
- Added a warning and workaround instructions that appear when you enable XR single-pass after the first frame with the XR SDK.
- Added the exposure sliders to the planar reflection probe preview
- Added support for subsurface scattering in path tracing.
- Added a new mode that improves the filtering of ray traced shadows (directional, point and spot) based on the distance to the occluder.
- Added support of cookie baking and add support on Disc light.
- Added support for fog attenuation in path tracing.
- Added a new debug panel for volumes
- Added XR setting to control camera jitter for temporal effects
- Added an error message in the DrawRenderers custom pass when rendering opaque objects with an HDRP asset in DeferredOnly mode.
- Added API to enable proper recording of path traced scenes (with the Unity recorder or other tools).
- Added support for fog in Recursive rendering, ray traced reflections and ray traced indirect diffuse.
- Added an alpha blend option for recursive rendering
- Added support for stack lit for ray tracing effects.
- Added support for hair for ray tracing effects.
- Added support for alpha to coverage for HDRP shaders and shader graph
- Added support for Quality Levels to Subsurface Scattering.
- Added option to disable XR rendering on the camera settings.
- Added support for specular AA from geometric curvature in AxF
- Added support for baked AO (no input for now) in AxF
- Added an info box to warn about depth test artifacts when rendering object twice in custom passes with MSAA.
- Added a frame setting for alpha to mask.
- Added support for custom passes in the AOV API
- Added Light decomposition lighting debugging modes and support in AOV
- Added exposure compensation to Fixed exposure mode
- Added support for rasterized area light shadows in StackLit
- Added support for texture-weighted automatic exposure
- Added support for POM for emissive map
- Added alpha channel support in motion blur pass.
- Added the HDRP Compositor Tool (in Preview).
- Added a ray tracing mode option in the HDRP asset that allows to override and shader stripping.
- Added support for arbitrary resolution scaling of Volumetric Lighting to the Fog volume component.
- Added range attenuation for box-shaped spotlights.
- Added scenes for hair and fabric and decals with material samples
- Added fabric materials and textures
- Added information for fabric materials in fabric scene
- Added a DisplayInfo attribute to specify a name override and a display order for Volume Component fields (used only in default inspector for now).
- Added Min distance to contact shadows.
- Added support for Depth of Field in path tracing (by sampling the lens aperture).
- Added an API in HDRP to override the camera within the rendering of a frame (mainly for custom pass).
- Added a function (HDRenderPipeline.ResetRTHandleReferenceSize) to reset the reference size of RTHandle systems.
- Added support for AxF measurements importing into texture resources tilings.
- Added Layer parameter on Area Light to modify Layer of generated Emissive Mesh
- Added a flow map parameter to HDRI Sky
- Implemented ray traced reflections for transparent objects.
- Add a new parameter to control reflections in recursive rendering.
- Added an initial version of SSGI.
- Added Virtual Texturing cache settings to control the size of the Streaming Virtual Texturing caches.
- Added back-compatibility with builtin stereo matrices.
- Added CustomPassUtils API to simplify Blur, Copy and DrawRenderers custom passes.
- Added Histogram guided automatic exposure.
- Added few exposure debug modes.
- Added support for multiple path-traced views at once (e.g., scene and game views).
- Added support for 3DsMax's 2021 Simplified Physical Material from FBX files in the Model Importer.
- Added custom target mid grey for auto exposure.
- Added CustomPassUtils API to simplify Blur, Copy and DrawRenderers custom passes.
- Added an API in HDRP to override the camera within the rendering of a frame (mainly for custom pass).
- Added more custom pass API functions, mainly to render objects from another camera.
- Added support for transparent Unlit in path tracing.
- Added a minimal lit used for RTGI in peformance mode.
- Added procedural metering mask that can follow an object
- Added presets quality settings for RTAO and RTGI.
- Added an override for the shadow culling that allows better directional shadow maps in ray tracing effects (RTR, RTGI, RTSSS and RR).
- Added a Cloud Layer volume override.
- Added Fast Memory support for platform that support it.
- Added CPU and GPU timings for ray tracing effects.
- Added support to combine RTSSS and RTGI (1248733).
- Added IES Profile support for Point, Spot and Rectangular-Area lights
- Added support for multiple mapping modes in AxF.
- Add support of lightlayers on indirect lighting controller
- Added compute shader stripping.
- Added Cull Mode option for opaque materials and ShaderGraphs. 
- Added scene view exposure override.
- Added support for exposure curve remapping for min/max limits.
- Added presets for ray traced reflections.
- Added final image histogram debug view (both luminance and RGB).
- Added an example texture and rotation to the Cloud Layer volume override.
- Added an option to extend the camera culling for skinned mesh animation in ray tracing effects (1258547).
- Added decal layer system similar to light layer. Mesh will receive a decal when both decal layer mask matches.
- Added shader graph nodes for rendering a complex eye shader.
- Added more controls to contact shadows and increased quality in some parts. 
- Added a physically based option in DoF volume.
- Added API to check if a Camera, Light or ReflectionProbe is compatible with HDRP.
- Added path tracing test scene for normal mapping.
- Added missing API documentation.
- Remove CloudLayer

### Fixed
- fix when saved HDWizard window tab index out of range (1260273)
- Fix when rescale probe all direction below zero (1219246)
- Update documentation of HDRISky-Backplate, precise how to have Ambient Occlusion on the Backplate
- Sorting, undo, labels, layout in the Lighting Explorer.
- Fixed sky settings and materials in Shader Graph Samples package
- Fix/workaround a probable graphics driver bug in the GTAO shader.
- Fixed Hair and PBR shader graphs double sided modes
- Fixed an issue where updating an HDRP asset in the Quality setting panel would not recreate the pipeline.
- Fixed issue with point lights being considered even when occupying less than a pixel on screen (case 1183196)
- Fix a potential NaN source with iridescence (case 1183216)
- Fixed issue of spotlight breaking when minimizing the cone angle via the gizmo (case 1178279)
- Fixed issue that caused decals not to modify the roughness in the normal buffer, causing SSR to not behave correctly (case 1178336)
- Fixed lit transparent refraction with XR single-pass rendering
- Removed extra jitter for TemporalAA in VR
- Fixed ShaderGraph time in main preview
- Fixed issue on some UI elements in HDRP asset not expanding when clicking the arrow (case 1178369)
- Fixed alpha blending in custom post process
- Fixed the modification of the _AlphaCutoff property in the material UI when exposed with a ShaderGraph parameter.
- Fixed HDRP test `1218_Lit_DiffusionProfiles` on Vulkan.
- Fixed an issue where building a player in non-dev mode would generate render target error logs every frame
- Fixed crash when upgrading version of HDRP
- Fixed rendering issues with material previews
- Fixed NPE when using light module in Shuriken particle systems (1173348).
- Refresh cached shadow on editor changes
- Fixed light supported units caching (1182266)
- Fixed an issue where SSAO (that needs temporal reprojection) was still being rendered when Motion Vectors were not available (case 1184998)
- Fixed a nullref when modifying the height parameters inside the layered lit shader UI.
- Fixed Decal gizmo that become white after exiting play mode
- Fixed Decal pivot position to behave like a spotlight
- Fixed an issue where using the LightingOverrideMask would break sky reflection for regular cameras
- Fix DebugMenu FrameSettingsHistory persistency on close
- Fix DensityVolume, ReflectionProbe aned PlanarReflectionProbe advancedControl display
- Fix DXR scene serialization in wizard
- Fixed an issue where Previews would reallocate History Buffers every frame
- Fixed the SetLightLayer function in HDAdditionalLightData setting the wrong light layer
- Fix error first time a preview is created for planar
- Fixed an issue where SSR would use an incorrect roughness value on ForwardOnly (StackLit, AxF, Fabric, etc.) materials when the pipeline is configured to also allow deferred Lit.
- Fixed issues with light explorer (cases 1183468, 1183269)
- Fix dot colors in LayeredLit material inspector
- Fix undo not resetting all value when undoing the material affectation in LayerLit material
- Fix for issue that caused gizmos to render in render textures (case 1174395)
- Fixed the light emissive mesh not updated when the light was disabled/enabled
- Fixed light and shadow layer sync when setting the HDAdditionalLightData.lightlayersMask property
- Fixed a nullref when a custom post process component that was in the HDRP PP list is removed from the project
- Fixed issue that prevented decals from modifying specular occlusion (case 1178272).
- Fixed exposure of volumetric reprojection
- Fixed multi selection support for Scalable Settings in lights
- Fixed font shaders in test projects for VR by using a Shader Graph version
- Fixed refresh of baked cubemap by incrementing updateCount at the end of the bake (case 1158677).
- Fixed issue with rectangular area light when seen from the back
- Fixed decals not affecting lightmap/lightprobe
- Fixed zBufferParams with XR single-pass rendering
- Fixed moving objects not rendered in custom passes
- Fixed abstract classes listed in the + menu of the custom pass list
- Fixed custom pass that was rendered in previews
- Fixed precision error in zero value normals when applying decals (case 1181639)
- Fixed issue that triggered No Scene Lighting view in game view as well (case 1156102)
- Assign default volume profile when creating a new HDRP Asset
- Fixed fov to 0 in planar probe breaking the projection matrix (case 1182014)
- Fixed bugs with shadow caching
- Reassign the same camera for a realtime probe face render request to have appropriate history buffer during realtime probe rendering.
- Fixed issue causing wrong shading when normal map mode is Object space, no normal map is set, but a detail map is present (case 1143352)
- Fixed issue with decal and htile optimization
- Fixed TerrainLit shader compilation error regarding `_Control0_TexelSize` redefinition (case 1178480).
- Fixed warning about duplicate HDRuntimeReflectionSystem when configuring play mode without domain reload.
- Fixed an editor crash when multiple decal projectors were selected and some had null material
- Added all relevant fix actions to FixAll button in Wizard
- Moved FixAll button on top of the Wizard
- Fixed an issue where fog color was not pre-exposed correctly
- Fix priority order when custom passes are overlapping
- Fix cleanup not called when the custom pass GameObject is destroyed
- Replaced most instances of GraphicsSettings.renderPipelineAsset by GraphicsSettings.currentRenderPipeline. This should fix some parameters not working on Quality Settings overrides.
- Fixed an issue with Realtime GI not working on upgraded projects.
- Fixed issue with screen space shadows fallback texture was not set as a texture array.
- Fixed Pyramid Lights bounding box
- Fixed terrain heightmap default/null values and epsilons
- Fixed custom post-processing effects breaking when an abstract class inherited from `CustomPostProcessVolumeComponent`
- Fixed XR single-pass rendering in Editor by using ShaderConfig.s_XrMaxViews to allocate matrix array
- Multiple different skies rendered at the same time by different cameras are now handled correctly without flickering
- Fixed flickering issue happening when different volumes have shadow settings and multiple cameras are present.
- Fixed issue causing planar probes to disappear if there is no light in the scene.
- Fixed a number of issues with the prefab isolation mode (Volumes leaking from the main scene and reflection not working properly)
- Fixed an issue with fog volume component upgrade not working properly
- Fixed Spot light Pyramid Shape has shadow artifacts on aspect ratio values lower than 1
- Fixed issue with AO upsampling in XR
- Fixed camera without HDAdditionalCameraData component not rendering
- Removed the macro ENABLE_RAYTRACING for most of the ray tracing code
- Fixed prefab containing camera reloading in loop while selected in the Project view
- Fixed issue causing NaN wheh the Z scale of an object is set to 0.
- Fixed DXR shader passes attempting to render before pipeline loaded
- Fixed black ambient sky issue when importing a project after deleting Library.
- Fixed issue when upgrading a Standard transparent material (case 1186874)
- Fixed area light cookies not working properly with stack lit
- Fixed material render queue not updated when the shader is changed in the material inspector.
- Fixed a number of issues with full screen debug modes not reseting correctly when setting another mutually exclusive mode
- Fixed compile errors for platforms with no VR support
- Fixed an issue with volumetrics and RTHandle scaling (case 1155236)
- Fixed an issue where sky lighting might be updated uselessly
- Fixed issue preventing to allow setting decal material to none (case 1196129)
- Fixed XR multi-pass decals rendering
- Fixed several fields on Light Inspector that not supported Prefab overrides
- Fixed EOL for some files
- Fixed scene view rendering with volumetrics and XR enabled
- Fixed decals to work with multiple cameras
- Fixed optional clear of GBuffer (Was always on)
- Fixed render target clears with XR single-pass rendering
- Fixed HDRP samples file hierarchy
- Fixed Light units not matching light type
- Fixed QualitySettings panel not displaying HDRP Asset
- Fixed black reflection probes the first time loading a project
- Fixed y-flip in scene view with XR SDK
- Fixed Decal projectors do not immediately respond when parent object layer mask is changed in editor.
- Fixed y-flip in scene view with XR SDK
- Fixed a number of issues with Material Quality setting
- Fixed the transparent Cull Mode option in HD unlit master node settings only visible if double sided is ticked.
- Fixed an issue causing shadowed areas by contact shadows at the edge of far clip plane if contact shadow length is very close to far clip plane.
- Fixed editing a scalable settings will edit all loaded asset in memory instead of targetted asset.
- Fixed Planar reflection default viewer FOV
- Fixed flickering issues when moving the mouse in the editor with ray tracing on.
- Fixed the ShaderGraph main preview being black after switching to SSS in the master node settings
- Fixed custom fullscreen passes in VR
- Fixed camera culling masks not taken in account in custom pass volumes
- Fixed object not drawn in custom pass when using a DrawRenderers with an HDRP shader in a build.
- Fixed injection points for Custom Passes (AfterDepthAndNormal and BeforePreRefraction were missing)
- Fixed a enum to choose shader tags used for drawing objects (DepthPrepass or Forward) when there is no override material.
- Fixed lit objects in the BeforePreRefraction, BeforeTransparent and BeforePostProcess.
- Fixed the None option when binding custom pass render targets to allow binding only depth or color.
- Fixed custom pass buffers allocation so they are not allocated if they're not used.
- Fixed the Custom Pass entry in the volume create asset menu items.
- Fixed Prefab Overrides workflow on Camera.
- Fixed alignment issue in Preset for Camera.
- Fixed alignment issue in Physical part for Camera.
- Fixed FrameSettings multi-edition.
- Fixed a bug happening when denoising multiple ray traced light shadows
- Fixed minor naming issues in ShaderGraph settings
- VFX: Removed z-fight glitches that could appear when using deferred depth prepass and lit quad primitives
- VFX: Preserve specular option for lit outputs (matches HDRP lit shader)
- Fixed an issue with Metal Shader Compiler and GTAO shader for metal
- Fixed resources load issue while upgrading HDRP package.
- Fix LOD fade mask by accounting for field of view
- Fixed spot light missing from ray tracing indirect effects.
- Fixed a UI bug in the diffusion profile list after fixing them from the wizard.
- Fixed the hash collision when creating new diffusion profile assets.
- Fixed a light leaking issue with box light casting shadows (case 1184475)
- Fixed Cookie texture type in the cookie slot of lights (Now displays a warning because it is not supported).
- Fixed a nullref that happens when using the Shuriken particle light module
- Fixed alignment in Wizard
- Fixed text overflow in Wizard's helpbox
- Fixed Wizard button fix all that was not automatically grab all required fixes
- Fixed VR tab for MacOS in Wizard
- Fixed local config package workflow in Wizard
- Fixed issue with contact shadows shifting when MSAA is enabled.
- Fixed EV100 in the PBR sky
- Fixed an issue In URP where sometime the camera is not passed to the volume system and causes a null ref exception (case 1199388)
- Fixed nullref when releasing HDRP with custom pass disabled
- Fixed performance issue derived from copying stencil buffer.
- Fixed an editor freeze when importing a diffusion profile asset from a unity package.
- Fixed an exception when trying to reload a builtin resource.
- Fixed the light type intensity unit reset when switching the light type.
- Fixed compilation error related to define guards and CreateLayoutFromXrSdk()
- Fixed documentation link on CustomPassVolume.
- Fixed player build when HDRP is in the project but not assigned in the graphic settings.
- Fixed an issue where ambient probe would be black for the first face of a baked reflection probe
- VFX: Fixed Missing Reference to Visual Effect Graph Runtime Assembly
- Fixed an issue where rendering done by users in EndCameraRendering would be executed before the main render loop.
- Fixed Prefab Override in main scope of Volume.
- Fixed alignment issue in Presset of main scope of Volume.
- Fixed persistence of ShowChromeGizmo and moved it to toolbar for coherency in ReflectionProbe and PlanarReflectionProbe.
- Fixed Alignement issue in ReflectionProbe and PlanarReflectionProbe.
- Fixed Prefab override workflow issue in ReflectionProbe and PlanarReflectionProbe.
- Fixed empty MoreOptions and moved AdvancedManipulation in a dedicated location for coherency in ReflectionProbe and PlanarReflectionProbe.
- Fixed Prefab override workflow issue in DensityVolume.
- Fixed empty MoreOptions and moved AdvancedManipulation in a dedicated location for coherency in DensityVolume.
- Fix light limit counts specified on the HDRP asset
- Fixed Quality Settings for SSR, Contact Shadows and Ambient Occlusion volume components
- Fixed decalui deriving from hdshaderui instead of just shaderui
- Use DelayedIntField instead of IntField for scalable settings
- Fixed init of debug for FrameSettingsHistory on SceneView camera
- Added a fix script to handle the warning 'referenced script in (GameObject 'SceneIDMap') is missing'
- Fix Wizard load when none selected for RenderPipelineAsset
- Fixed TerrainLitGUI when per-pixel normal property is not present.
- Fixed rendering errors when enabling debug modes with custom passes
- Fix an issue that made PCSS dependent on Atlas resolution (not shadow map res)
- Fixing a bug whith histories when n>4 for ray traced shadows
- Fixing wrong behavior in ray traced shadows for mesh renderers if their cast shadow is shadow only or double sided
- Only tracing rays for shadow if the point is inside the code for spotlight shadows
- Only tracing rays if the point is inside the range for point lights
- Fixing ghosting issues when the screen space shadow  indexes change for a light with ray traced shadows
- Fixed an issue with stencil management and Xbox One build that caused corrupted output in deferred mode.
- Fixed a mismatch in behavior between the culling of shadow maps and ray traced point and spot light shadows
- Fixed recursive ray tracing not working anymore after intermediate buffer refactor.
- Fixed ray traced shadow denoising not working (history rejected all the time).
- Fixed shader warning on xbox one
- Fixed cookies not working for spot lights in ray traced reflections, ray traced GI and recursive rendering
- Fixed an inverted handling of CoatSmoothness for SSR in StackLit.
- Fixed missing distortion inputs in Lit and Unlit material UI.
- Fixed issue that propagated NaNs across multiple frames through the exposure texture.
- Fixed issue with Exclude from TAA stencil ignored.
- Fixed ray traced reflection exposure issue.
- Fixed issue with TAA history not initialising corretly scale factor for first frame
- Fixed issue with stencil test of material classification not using the correct Mask (causing false positive and bad performance with forward material in deferred)
- Fixed issue with History not reset when chaning antialiasing mode on camera
- Fixed issue with volumetric data not being initialized if default settings have volumetric and reprojection off.
- Fixed ray tracing reflection denoiser not applied in tier 1
- Fixed the vibility of ray tracing related methods.
- Fixed the diffusion profile list not saved when clicking the fix button in the material UI.
- Fixed crash when pushing bounce count higher than 1 for ray traced GI or reflections
- Fixed PCSS softness scale so that it better match ray traced reference for punctual lights.
- Fixed exposure management for the path tracer
- Fixed AxF material UI containing two advanced options settings.
- Fixed an issue where cached sky contexts were being destroyed wrongly, breaking lighting in the LookDev
- Fixed issue that clamped PCSS softness too early and not after distance scale.
- Fixed fog affect transparent on HD unlit master node
- Fixed custom post processes re-ordering not saved.
- Fixed NPE when using scalable settings
- Fixed an issue where PBR sky precomputation was reset incorrectly in some cases causing bad performance.
- Fixed a bug due to depth history begin overriden too soon
- Fixed CustomPassSampleCameraColor scale issue when called from Before Transparent injection point.
- Fixed corruption of AO in baked probes.
- Fixed issue with upgrade of projects that still had Very High as shadow filtering quality.
- Fixed issue that caused Distortion UI to appear in Lit.
- Fixed several issues with decal duplicating when editing them.
- Fixed initialization of volumetric buffer params (1204159)
- Fixed an issue where frame count was incorrectly reset for the game view, causing temporal processes to fail.
- Fixed Culling group was not disposed error.
- Fixed issues on some GPU that do not support gathers on integer textures.
- Fixed an issue with ambient probe not being initialized for the first frame after a domain reload for volumetric fog.
- Fixed the scene visibility of decal projectors and density volumes
- Fixed a leak in sky manager.
- Fixed an issue where entering playmode while the light editor is opened would produce null reference exceptions.
- Fixed the debug overlay overlapping the debug menu at runtime.
- Fixed an issue with the framecount when changing scene.
- Fixed errors that occurred when using invalid near and far clip plane values for planar reflections.
- Fixed issue with motion blur sample weighting function.
- Fixed motion vectors in MSAA.
- Fixed sun flare blending (case 1205862).
- Fixed a lot of issues related to ray traced screen space shadows.
- Fixed memory leak caused by apply distortion material not being disposed.
- Fixed Reflection probe incorrectly culled when moving its parent (case 1207660)
- Fixed a nullref when upgrading the Fog volume components while the volume is opened in the inspector.
- Fix issues where decals on PS4 would not correctly write out the tile mask causing bits of the decal to go missing.
- Use appropriate label width and text content so the label is completely visible
- Fixed an issue where final post process pass would not output the default alpha value of 1.0 when using 11_11_10 color buffer format.
- Fixed SSR issue after the MSAA Motion Vector fix.
- Fixed an issue with PCSS on directional light if punctual shadow atlas was not allocated.
- Fixed an issue where shadow resolution would be wrong on the first face of a baked reflection probe.
- Fixed issue with PCSS softness being incorrect for cascades different than the first one.
- Fixed custom post process not rendering when using multiple HDRP asset in quality settings
- Fixed probe gizmo missing id (case 1208975)
- Fixed a warning in raytracingshadowfilter.compute
- Fixed issue with AO breaking with small near plane values.
- Fixed custom post process Cleanup function not called in some cases.
- Fixed shader warning in AO code.
- Fixed a warning in simpledenoiser.compute
- Fixed tube and rectangle light culling to use their shape instead of their range as a bounding box.
- Fixed caused by using gather on a UINT texture in motion blur.
- Fix issue with ambient occlusion breaking when dynamic resolution is active.
- Fixed some possible NaN causes in Depth of Field.
- Fixed Custom Pass nullref due to the new Profiling Sample API changes
- Fixed the black/grey screen issue on after post process Custom Passes in non dev builds.
- Fixed particle lights.
- Improved behavior of lights and probe going over the HDRP asset limits.
- Fixed issue triggered when last punctual light is disabled and more than one camera is used.
- Fixed Custom Pass nullref due to the new Profiling Sample API changes
- Fixed the black/grey screen issue on after post process Custom Passes in non dev builds.
- Fixed XR rendering locked to vsync of main display with Standalone Player.
- Fixed custom pass cleanup not called at the right time when using multiple volumes.
- Fixed an issue on metal with edge of decal having artifact by delaying discard of fragments during decal projection
- Fixed various shader warning
- Fixing unnecessary memory allocations in the ray tracing cluster build
- Fixed duplicate column labels in LightEditor's light tab
- Fixed white and dark flashes on scenes with very high or very low exposure when Automatic Exposure is being used.
- Fixed an issue where passing a null ProfilingSampler would cause a null ref exception.
- Fixed memory leak in Sky when in matcap mode.
- Fixed compilation issues on platform that don't support VR.
- Fixed migration code called when we create a new HDRP asset.
- Fixed RemoveComponent on Camera contextual menu to not remove Camera while a component depend on it.
- Fixed an issue where ambient occlusion and screen space reflections editors would generate null ref exceptions when HDRP was not set as the current pipeline.
- Fixed a null reference exception in the probe UI when no HDRP asset is present.
- Fixed the outline example in the doc (sampling range was dependent on screen resolution)
- Fixed a null reference exception in the HDRI Sky editor when no HDRP asset is present.
- Fixed an issue where Decal Projectors created from script where rotated around the X axis by 90°.
- Fixed frustum used to compute Density Volumes visibility when projection matrix is oblique.
- Fixed a null reference exception in Path Tracing, Recursive Rendering and raytraced Global Illumination editors when no HDRP asset is present.
- Fix for NaNs on certain geometry with Lit shader -- [case 1210058](https://fogbugz.unity3d.com/f/cases/1210058/)
- Fixed an issue where ambient occlusion and screen space reflections editors would generate null ref exceptions when HDRP was not set as the current pipeline.
- Fixed a null reference exception in the probe UI when no HDRP asset is present.
- Fixed the outline example in the doc (sampling range was dependent on screen resolution)
- Fixed a null reference exception in the HDRI Sky editor when no HDRP asset is present.
- Fixed an issue where materials newly created from the contextual menu would have an invalid state, causing various problems until it was edited.
- Fixed transparent material created with ZWrite enabled (now it is disabled by default for new transparent materials)
- Fixed mouseover on Move and Rotate tool while DecalProjector is selected.
- Fixed wrong stencil state on some of the pixel shader versions of deferred shader.
- Fixed an issue where creating decals at runtime could cause a null reference exception.
- Fixed issue that displayed material migration dialog on the creation of new project.
- Fixed various issues with time and animated materials (cases 1210068, 1210064).
- Updated light explorer with latest changes to the Fog and fixed issues when no visual environment was present.
- Fixed not handleling properly the recieve SSR feature with ray traced reflections
- Shadow Atlas is no longer allocated for area lights when they are disabled in the shader config file.
- Avoid MRT Clear on PS4 as it is not implemented yet.
- Fixed runtime debug menu BitField control.
- Fixed the radius value used for ray traced directional light.
- Fixed compilation issues with the layered lit in ray tracing shaders.
- Fixed XR autotests viewport size rounding
- Fixed mip map slider knob displayed when cubemap have no mipmap
- Remove unnecessary skip of material upgrade dialog box.
- Fixed the profiling sample mismatch errors when enabling the profiler in play mode
- Fixed issue that caused NaNs in reflection probes on consoles.
- Fixed adjusting positive axis of Blend Distance slides the negative axis in the density volume component.
- Fixed the blend of reflections based on the weight.
- Fixed fallback for ray traced reflections when denoising is enabled.
- Fixed error spam issue with terrain detail terrainDetailUnsupported (cases 1211848)
- Fixed hardware dynamic resolution causing cropping/scaling issues in scene view (case 1158661)
- Fixed Wizard check order for `Hardware and OS` and `Direct3D12`
- Fix AO issue turning black when Far/Near plane distance is big.
- Fixed issue when opening lookdev and the lookdev volume have not been assigned yet.
- Improved memory usage of the sky system.
- Updated label in HDRP quality preference settings (case 1215100)
- Fixed Decal Projector gizmo not undoing properly (case 1216629)
- Fix a leak in the denoising of ray traced reflections.
- Fixed Alignment issue in Light Preset
- Fixed Environment Header in LightingWindow
- Fixed an issue where hair shader could write garbage in the diffuse lighting buffer, causing NaNs.
- Fixed an exposure issue with ray traced sub-surface scattering.
- Fixed runtime debug menu light hierarchy None not doing anything.
- Fixed the broken ShaderGraph preview when creating a new Lit graph.
- Fix indentation issue in preset of LayeredLit material.
- Fixed minor issues with cubemap preview in the inspector.
- Fixed wrong build error message when building for android on mac.
- Fixed an issue related to denoising ray trace area shadows.
- Fixed wrong build error message when building for android on mac.
- Fixed Wizard persistency of Direct3D12 change on domain reload.
- Fixed Wizard persistency of FixAll on domain reload.
- Fixed Wizard behaviour on domain reload.
- Fixed a potential source of NaN in planar reflection probe atlas.
- Fixed an issue with MipRatio debug mode showing _DebugMatCapTexture not being set.
- Fixed missing initialization of input params in Blit for VR.
- Fix Inf source in LTC for area lights.
- Fix issue with AO being misaligned when multiple view are visible.
- Fix issue that caused the clamp of camera rotation motion for motion blur to be ineffective.
- Fixed issue with AssetPostprocessors dependencies causing models to be imported twice when upgrading the package version.
- Fixed culling of lights with XR SDK
- Fixed memory stomp in shadow caching code, leading to overflow of Shadow request array and runtime errors.
- Fixed an issue related to transparent objects reading the ray traced indirect diffuse buffer
- Fixed an issue with filtering ray traced area lights when the intensity is high or there is an exposure.
- Fixed ill-formed include path in Depth Of Field shader.
- Fixed shader graph and ray tracing after the shader target PR.
- Fixed a bug in semi-transparent shadows (object further than the light casting shadows)
- Fix state enabled of default volume profile when in package.
- Fixed removal of MeshRenderer and MeshFilter on adding Light component.
- Fixed Ray Traced SubSurface Scattering not working with ray traced area lights
- Fixed Ray Traced SubSurface Scattering not working in forward mode.
- Fixed a bug in debug light volumes.
- Fixed a bug related to ray traced area light shadow history.
- Fixed an issue where fog sky color mode could sample NaNs in the sky cubemap.
- Fixed a leak in the PBR sky renderer.
- Added a tooltip to the Ambient Mode parameter in the Visual Envionment volume component.
- Static lighting sky now takes the default volume into account (this fixes discrepancies between baked and realtime lighting).
- Fixed a leak in the sky system.
- Removed MSAA Buffers allocation when lit shader mode is set to "deferred only".
- Fixed invalid cast for realtime reflection probes (case 1220504)
- Fixed invalid game view rendering when disabling all cameras in the scene (case 1105163)
- Hide reflection probes in the renderer components.
- Fixed infinite reload loop while displaying Light's Shadow's Link Light Layer in Inspector of Prefab Asset.
- Fixed the culling was not disposed error in build log.
- Fixed the cookie atlas size and planar atlas size being too big after an upgrade of the HDRP asset.
- Fixed transparent SSR for shader graph.
- Fixed an issue with emissive light meshes not being in the RAS.
- Fixed DXR player build
- Fixed the HDRP asset migration code not being called after an upgrade of the package
- Fixed draw renderers custom pass out of bound exception
- Fixed the PBR shader rendering in deferred
- Fixed some typos in debug menu (case 1224594)
- Fixed ray traced point and spot lights shadows not rejecting istory when semi-transparent or colored.
- Fixed a warning due to StaticLightingSky when reloading domain in some cases.
- Fixed the MaxLightCount being displayed when the light volume debug menu is on ColorAndEdge.
- Fixed issue with unclear naming of debug menu for decals.
- Fixed z-fighting in scene view when scene lighting is off (case 1203927)
- Fixed issue that prevented cubemap thumbnails from rendering (only on D3D11 and Metal).
- Fixed ray tracing with VR single-pass
- Fix an exception in ray tracing that happens if two LOD levels are using the same mesh renderer.
- Fixed error in the console when switching shader to decal in the material UI.
- Fixed an issue with refraction model and ray traced recursive rendering (case 1198578).
- Fixed an issue where a dynamic sky changing any frame may not update the ambient probe.
- Fixed cubemap thumbnail generation at project load time.
- Fixed cubemap thumbnail generation at project load time. 
- Fixed XR culling with multiple cameras
- Fixed XR single-pass with Mock HMD plugin
- Fixed sRGB mismatch with XR SDK
- Fixed an issue where default volume would not update when switching profile.
- Fixed issue with uncached reflection probe cameras reseting the debug mode (case 1224601) 
- Fixed an issue where AO override would not override specular occlusion.
- Fixed an issue where Volume inspector might not refresh correctly in some cases.
- Fixed render texture with XR
- Fixed issue with resources being accessed before initialization process has been performed completely. 
- Half fixed shuriken particle light that cast shadows (only the first one will be correct)
- Fixed issue with atmospheric fog turning black if a planar reflection probe is placed below ground level. (case 1226588)
- Fixed custom pass GC alloc issue in CustomPassVolume.GetActiveVolumes().
- Fixed a bug where instanced shadergraph shaders wouldn't compile on PS4.
- Fixed an issue related to the envlightdatasrt not being bound in recursive rendering.
- Fixed shadow cascade tooltip when using the metric mode (case 1229232)
- Fixed how the area light influence volume is computed to match rasterization.
- Focus on Decal uses the extends of the projectors
- Fixed usage of light size data that are not available at runtime.
- Fixed the depth buffer copy made before custom pass after opaque and normal injection point.
- Fix for issue that prevented scene from being completely saved when baked reflection probes are present and lighting is set to auto generate.
- Fixed drag area width at left of Light's intensity field in Inspector.
- Fixed light type resolution when performing a reset on HDAdditionalLightData (case 1220931)
- Fixed reliance on atan2 undefined behavior in motion vector debug shader.
- Fixed an usage of a a compute buffer not bound (1229964)
- Fixed an issue where changing the default volume profile from another inspector would not update the default volume editor.
- Fix issues in the post process system with RenderTexture being invalid in some cases, causing rendering problems.
- Fixed an issue where unncessarily serialized members in StaticLightingSky component would change each time the scene is changed.
- Fixed a weird behavior in the scalable settings drawing when the space becomes tiny (1212045).
- Fixed a regression in the ray traced indirect diffuse due to the new probe system.
- Fix for range compression factor for probes going negative (now clamped to positive values).
- Fixed path validation when creating new volume profile (case 1229933)
- Fixed a bug where Decal Shader Graphs would not recieve reprojected Position, Normal, or Bitangent data. (1239921)
- Fix reflection hierarchy for CARPAINT in AxF.
- Fix precise fresnel for delta lights for SVBRDF in AxF.
- Fixed the debug exposure mode for display sky reflection and debug view baked lighting
- Fixed MSAA depth resolve when there is no motion vectors
- Fixed various object leaks in HDRP.
- Fixed compile error with XR SubsystemManager.
- Fix for assertion triggering sometimes when saving a newly created lit shader graph (case 1230996)
- Fixed culling of planar reflection probes that change position (case 1218651)
- Fixed null reference when processing lightprobe (case 1235285)
- Fix issue causing wrong planar reflection rendering when more than one camera is present.
- Fix black screen in XR when HDRP package is present but not used.
- Fixed an issue with the specularFGD term being used when the material has a clear coat (lit shader).
- Fixed white flash happening with auto-exposure in some cases (case 1223774)
- Fixed NaN which can appear with real time reflection and inf value
- Fixed an issue that was collapsing the volume components in the HDRP default settings
- Fixed warning about missing bound decal buffer
- Fixed shader warning on Xbox for ResolveStencilBuffer.compute. 
- Fixed PBR shader ZTest rendering in deferred.
- Replaced commands incompatible with async compute in light list build process.
- Diffusion Profile and Material references in HDRP materials are now correctly exported to unity packages. Note that the diffusion profile or the material references need to be edited once before this can work properly.
- Fix MaterialBalls having same guid issue
- Fix spelling and grammatical errors in material samples
- Fixed unneeded cookie texture allocation for cone stop lights.
- Fixed scalarization code for contact shadows.
- Fixed volume debug in playmode
- Fixed issue when toggling anything in HDRP asset that will produce an error (case 1238155)
- Fixed shader warning in PCSS code when using Vulkan.
- Fixed decal that aren't working without Metal and Ambient Occlusion option enabled.
- Fixed an error about procedural sky being logged by mistake.
- Fixed shadowmask UI now correctly showing shadowmask disable
- Made more explicit the warning about raytracing and asynchronous compute. Also fixed the condition in which it appears.
- Fixed a null ref exception in static sky when the default volume profile is invalid.
- DXR: Fixed shader compilation error with shader graph and pathtracer
- Fixed SceneView Draw Modes not being properly updated after opening new scene view panels or changing the editor layout.
- VFX: Removed irrelevant queues in render queue selection from HDRP outputs
- VFX: Motion Vector are correctly renderered with MSAA [Case 1240754](https://issuetracker.unity3d.com/product/unity/issues/guid/1240754/)
- Fixed a cause of NaN when a normal of 0-length is generated (usually via shadergraph). 
- Fixed issue with screen-space shadows not enabled properly when RT is disabled (case 1235821)
- Fixed a performance issue with stochastic ray traced area shadows.
- Fixed cookie texture not updated when changing an import settings (srgb for example).
- Fixed flickering of the game/scene view when lookdev is running.
- Fixed issue with reflection probes in realtime time mode with OnEnable baking having wrong lighting with sky set to dynamic (case 1238047).
- Fixed transparent motion vectors not working when in MSAA.
- Fix error when removing DecalProjector from component contextual menu (case 1243960)
- Fixed issue with post process when running in RGBA16 and an object with additive blending is in the scene.
- Fixed corrupted values on LayeredLit when using Vertex Color multiply mode to multiply and MSAA is activated. 
- Fix conflicts with Handles manipulation when performing a Reset in DecalComponent (case 1238833)
- Fixed depth prepass and postpass being disabled after changing the shader in the material UI.
- Fixed issue with sceneview camera settings not being saved after Editor restart.
- Fixed issue when switching back to custom sensor type in physical camera settings (case 1244350).
- Fixed a null ref exception when running playmode tests with the render pipeline debug window opened.
- Fixed some GCAlloc in the debug window.
- Fixed shader graphs not casting semi-transparent and color shadows (case 1242617)
- Fixed thin refraction mode not working properly.
- Fixed assert on tests caused by probe culling results being requested when culling did not happen. (case 1246169) 
- Fixed over consumption of GPU memory by the Physically Based Sky.
- Fixed an invalid rotation in Planar Reflection Probe editor display, that was causing an error message (case 1182022)
- Put more information in Camera background type tooltip and fixed inconsistent exposure behavior when changing bg type.
- Fixed issue that caused not all baked reflection to be deleted upon clicking "Clear Baked Data" in the lighting menu (case 1136080)
- Fixed an issue where asset preview could be rendered white because of static lighting sky.
- Fixed an issue where static lighting was not updated when removing the static lighting sky profile.
- Fixed the show cookie atlas debug mode not displaying correctly when enabling the clear cookie atlas option.
- Fixed various multi-editing issues when changing Emission parameters.
- Fixed error when undo a Reflection Probe removal in a prefab instance. (case 1244047)
- Fixed Microshadow not working correctly in deferred with LightLayers
- Tentative fix for missing include in depth of field shaders.
- Fixed the light overlap scene view draw mode (wasn't working at all).
- Fixed taaFrameIndex and XR tests 4052 and 4053
- Fixed the prefab integration of custom passes (Prefab Override Highlight not working as expected).
- Cloned volume profile from read only assets are created in the root of the project. (case 1154961)
- Fixed Wizard check on default volume profile to also check it is not the default one in package.
- Fix erroneous central depth sampling in TAA.
- Fixed light layers not correctly disabled when the lightlayers is set to Nothing and Lightlayers isn't enabled in HDRP Asset
- Fixed issue with Model Importer materials falling back to the Legacy default material instead of HDRP's default material when import happens at Editor startup.
- Fixed a wrong condition in CameraSwitcher, potentially causing out of bound exceptions.
- Fixed an issue where editing the Look Dev default profile would not reflect directly in the Look Dev window.
- Fixed a bug where the light list is not cleared but still used when resizing the RT.
- Fixed exposure debug shader with XR single-pass rendering.
- Fixed issues with scene view and transparent motion vectors.
- Fixed black screens for linux/HDRP (1246407)
- Fixed a vulkan and metal warning in the SSGI compute shader.
- Fixed an exception due to the color pyramid not allocated when SSGI is enabled.
- Fixed an issue with the first Depth history was incorrectly copied.
- Fixed path traced DoF focusing issue
- Fix an issue with the half resolution Mode (performance)
- Fix an issue with the color intensity of emissive for performance rtgi
- Fixed issue with rendering being mostly broken when target platform disables VR. 
- Workaround an issue caused by GetKernelThreadGroupSizes  failing to retrieve correct group size. 
- Fix issue with fast memory and rendergraph. 
- Fixed transparent motion vector framesetting not sanitized.
- Fixed wrong order of post process frame settings.
- Fixed white flash when enabling SSR or SSGI.
- The ray traced indrect diffuse and RTGI were combined wrongly with the rest of the lighting (1254318).
- Fixed an exception happening when using RTSSS without using RTShadows.
- Fix inconsistencies with transparent motion vectors and opaque by allowing camera only transparent motion vectors.
- Fix reflection probe frame settings override
- Fixed certain shadow bias artifacts present in volumetric lighting (case 1231885).
- Fixed area light cookie not updated when switch the light type from a spot that had a cookie.
- Fixed issue with dynamic resolution updating when not in play mode.
- Fixed issue with Contrast Adaptive Sharpening upsample mode and preview camera.
- Fix issue causing blocky artifacts when decals affect metallic and are applied on material with specular color workflow.
- Fixed issue with depth pyramid generation and dynamic resolution.
- Fixed an issue where decals were duplicated in prefab isolation mode.
- Fixed an issue where rendering preview with MSAA might generate render graph errors.
- Fixed compile error in PS4 for planar reflection filtering.
- Fixed issue with blue line in prefabs for volume mode.
- Fixing the internsity being applied to RTAO too early leading to unexpected results (1254626).
- Fix issue that caused sky to incorrectly render when using a custom projection matrix.
- Fixed null reference exception when using depth pre/post pass in shadergraph with alpha clip in the material.
- Appropriately constraint blend distance of reflection probe while editing with the inspector (case 1248931)
- Fixed AxF handling of roughness for Blinn-Phong type materials
- Fixed AxF UI errors when surface type is switched to transparent
- Fixed a serialization issue, preventing quality level parameters to undo/redo and update scene view on change.
- Fixed an exception occuring when a camera doesn't have an HDAdditionalCameraData (1254383).
- Fixed ray tracing with XR single-pass.
- Fixed warning in HDAdditionalLightData OnValidate (cases 1250864, 1244578)
- Fixed a bug related to denoising ray traced reflections.
- Fixed nullref in the layered lit material inspector.
- Fixed an issue where manipulating the color wheels in a volume component would reset the cursor every time.
- Fixed an issue where static sky lighting would not be updated for a new scene until it's reloaded at least once.
- Fixed culling for decals when used in prefabs and edited in context.
- Force to rebake probe with missing baked texture. (1253367)
- Fix supported Mac platform detection to handle new major version (11.0) properly
- Fixed typo in the Render Pipeline Wizard under HDRP+VR
- Change transparent SSR name in frame settings to avoid clipping. 
- Fixed missing include guards in shadow hlsl files.
- Repaint the scene view whenever the scene exposure override is changed.
- Fixed an error when clearing the SSGI history texture at creation time (1259930).
- Fixed alpha to mask reset when toggling alpha test in the material UI.
- Fixed an issue where opening the look dev window with the light theme would make the window blink and eventually crash unity.
- Fixed fallback for ray tracing and light layers (1258837).
- Fixed Sorting Priority not displayed correctly in the DrawRenderers custom pass UI.
- Fixed glitch in Project settings window when selecting diffusion profiles in material section (case 1253090)
- Fixed issue with light layers bigger than 8 (and above the supported range). 
- Fixed issue with culling layer mask of area light's emissive mesh 
- Fixed errors when switching area light to disk shape while an area emissive mesh was displayed.
- Fixed default frame settings MSAA toggle for reflection probes (case 1247631)
- Fixed the transparent SSR dependency not being properly disabled according to the asset dependencies (1260271).
- Fixed issue with completely black AO on double sided materials when normal mode is set to None.
- Fixed UI drawing of the quaternion (1251235)
- Fix an issue with the quality mode and perf mode on RTR and RTGI and getting rid of unwanted nans (1256923).
- Fixed unitialized ray tracing resources when using non-default HDRP asset (case 1259467).
- Fixed overused the atlas for Animated/Render Target Cookies (1259930).
- Fixed sky asserts with XR multipass
- Fixed for area light not updating baked light result when modifying with gizmo.
- Fixed robustness issue with GetOddNegativeScale() in ray tracing, which was impacting normal mapping (1261160).
- Fixed regression where moving face of the probe gizmo was not moving its position anymore.
- Fixed XR single-pass macros in tessellation shaders.
- Fixed path-traced subsurface scattering mixing with diffuse and specular BRDFs (1250601).
- Fixed custom pass re-ordering issues.
- Improved robustness of normal mapping when scale is 0, and mapping is extreme (normals in or below the tangent plane).
- Fixed XR Display providers not getting zNear and zFar plane distances passed to them when in HDRP.
- Fixed rendering breaking when disabling tonemapping in the frame settings.
- Fixed issue with serialization of exposure modes in volume profiles not being consistent between HDRP versions (case 1261385).
- Fixed issue with duplicate names in newly created sub-layers in the graphics compositor (case 1263093).
- Remove MSAA debug mode when renderpipeline asset has no MSAA
- Fixed some post processing using motion vectors when they are disabled
- Fixed the multiplier of the environement lights being overriden with a wrong value for ray tracing (1260311).
- Fixed a series of exceptions happening when trying to load an asset during wizard execution (1262171).
- Fixed an issue with Stacklit shader not compiling correctly in player with debug display on (1260579)
- Fixed couple issues in the dependence of building the ray tracing acceleration structure.
- Fix sun disk intensity
- Fixed unwanted ghosting for smooth surfaces.
- Fixing an issue in the recursive rendering flag texture usage.
- Fixed a missing dependecy for choosing to evaluate transparent SSR.
- Fixed issue that failed compilation when XR is disabled.
- Fixed a compilation error in the IES code.
- Fixed issue with dynamic resolution handler when no OnResolutionChange callback is specified. 
- Fixed multiple volumes, planar reflection, and decal projector position when creating them from the menu.
- Reduced the number of global keyword used in deferredTile.shader
- Fixed incorrect processing of Ambient occlusion probe (9% error was introduced)
- Fixed multiedition of framesettings drop down (case 1270044)

### Changed
- Improve MIP selection for decals on Transparents
- Color buffer pyramid is not allocated anymore if neither refraction nor distortion are enabled
- Rename Emission Radius to Radius in UI in Point, Spot
- Angular Diameter parameter for directional light is no longuer an advanced property
- DXR: Remove Light Radius and Angular Diamater of Raytrace shadow. Angular Diameter and Radius are used instead.
- Remove MaxSmoothness parameters from UI for point, spot and directional light. The MaxSmoothness is now deduce from Radius Parameters
- DXR: Remove the Ray Tracing Environement Component. Add a Layer Mask to the ray Tracing volume components to define which objects are taken into account for each effect.
- Removed second cubemaps used for shadowing in lookdev
- Disable Physically Based Sky below ground
- Increase max limit of area light and reflection probe to 128
- Change default texture for detailmap to grey
- Optimize Shadow RT load on Tile based architecture platforms.
- Improved quality of SSAO.
- Moved RequestShadowMapRendering() back to public API.
- Update HDRP DXR Wizard with an option to automatically clone the hdrp config package and setup raytracing to 1 in shaders file.
- Added SceneSelection pass for TerrainLit shader.
- Simplified Light's type API regrouping the logic in one place (Check type in HDAdditionalLightData)
- The support of LOD CrossFade (Dithering transition) in master nodes now required to enable it in the master node settings (Save variant)
- Improved shadow bias, by removing constant depth bias and substituting it with slope-scale bias.
- Fix the default stencil values when a material is created from a SSS ShaderGraph.
- Tweak test asset to be compatible with XR: unlit SG material for canvas and double-side font material
- Slightly tweaked the behaviour of bloom when resolution is low to reduce artifacts.
- Hidden fields in Light Inspector that is not relevant while in BakingOnly mode.
- Changed parametrization of PCSS, now softness is derived from angular diameter (for directional lights) or shape radius (for point/spot lights) and min filter size is now in the [0..1] range.
- Moved the copy of the geometry history buffers to right after the depth mip chain generation.
- Rename "Luminance" to "Nits" in UX for physical light unit
- Rename FrameSettings "SkyLighting" to "SkyReflection"
- Reworked XR automated tests
- The ray traced screen space shadow history for directional, spot and point lights is discarded if the light transform has changed.
- Changed the behavior for ray tracing in case a mesh renderer has both transparent and opaque submeshes.
- Improve history buffer management
- Replaced PlayerSettings.virtualRealitySupported with XRGraphics.tryEnable.
- Remove redundant FrameSettings RealTimePlanarReflection
- Improved a bit the GC calls generated during the rendering.
- Material update is now only triggered when the relevant settings are touched in the shader graph master nodes
- Changed the way Sky Intensity (on Sky volume components) is handled. It's now a combo box where users can choose between Exposure, Multiplier or Lux (for HDRI sky only) instead of both multiplier and exposure being applied all the time. Added a new menu item to convert old profiles.
- Change how method for specular occlusions is decided on inspector shader (Lit, LitTesselation, LayeredLit, LayeredLitTessellation)
- Unlocked SSS, SSR, Motion Vectors and Distortion frame settings for reflections probes.
- Hide unused LOD settings in Quality Settings legacy window.
- Reduced the constrained distance for temporal reprojection of ray tracing denoising
- Removed shadow near plane from the Directional Light Shadow UI.
- Improved the performances of custom pass culling.
- The scene view camera now replicates the physical parameters from the camera tagged as "MainCamera".
- Reduced the number of GC.Alloc calls, one simple scene without plarnar / probes, it should be 0B.
- Renamed ProfilingSample to ProfilingScope and unified API. Added GPU Timings.
- Updated macros to be compatible with the new shader preprocessor.
- Ray tracing reflection temporal filtering is now done in pre-exposed space
- Search field selects the appropriate fields in both project settings panels 'HDRP Default Settings' and 'Quality/HDRP'
- Disabled the refraction and transmission map keywords if the material is opaque.
- Keep celestial bodies outside the atmosphere.
- Updated the MSAA documentation to specify what features HDRP supports MSAA for and what features it does not.
- Shader use for Runtime Debug Display are now correctly stripper when doing a release build
- Now each camera has its own Volume Stack. This allows Volume Parameters to be updated as early as possible and be ready for the whole frame without conflicts between cameras.
- Disable Async for SSR, SSAO and Contact shadow when aggregated ray tracing frame setting is on.
- Improved performance when entering play mode without domain reload by a factor of ~25
- Renamed the camera profiling sample to include the camera name
- Discarding the ray tracing history for AO, reflection, diffuse shadows and GI when the viewport size changes.
- Renamed the camera profiling sample to include the camera name
- Renamed the post processing graphic formats to match the new convention.
- The restart in Wizard for DXR will always be last fix from now on
- Refactoring pre-existing materials to share more shader code between rasterization and ray tracing.
- Setting a material's Refraction Model to Thin does not overwrite the Thickness and Transmission Absorption Distance anymore.
- Removed Wind textures from runtime as wind is no longer built into the pipeline
- Changed Shader Graph titles of master nodes to be more easily searchable ("HDRP/x" -> "x (HDRP)")
- Expose StartSinglePass() and StopSinglePass() as public interface for XRPass
- Replaced the Texture array for 2D cookies (spot, area and directional lights) and for planar reflections by an atlas.
- Moved the tier defining from the asset to the concerned volume components.
- Changing from a tier management to a "mode" management for reflection and GI and removing the ability to enable/disable deferred and ray bining (they are now implied by performance mode)
- The default FrameSettings for ScreenSpaceShadows is set to true for Camera in order to give a better workflow for DXR.
- Refactor internal usage of Stencil bits.
- Changed how the material upgrader works and added documentation for it.
- Custom passes now disable the stencil when overwriting the depth and not writing into it.
- Renamed the camera profiling sample to include the camera name
- Changed the way the shadow casting property of transparent and tranmissive materials is handeled for ray tracing.
- Changed inspector materials stencil setting code to have more sharing.
- Updated the default scene and default DXR scene and DefaultVolumeProfile.
- Changed the way the length parameter is used for ray traced contact shadows.
- Improved the coherency of PCSS blur between cascades.
- Updated VR checks in Wizard to reflect new XR System.
- Removing unused alpha threshold depth prepass and post pass for fabric shader graph.
- Transform result from CIE XYZ to sRGB color space in EvalSensitivity for iridescence.
- Moved BeginCameraRendering callback right before culling.
- Changed the visibility of the Indirect Lighting Controller component to public.
- Renamed the cubemap used for diffuse convolution to a more explicit name for the memory profiler.
- Improved behaviour of transmission color on transparent surfaces in path tracing.
- Light dimmer can now get values higher than one and was renamed to multiplier in the UI.
- Removed info box requesting volume component for Visual Environment and updated the documentation with the relevant information.
- Improved light selection oracle for light sampling in path tracing.
- Stripped ray tracing subsurface passes with ray tracing is not enabled.
- Remove LOD cross fade code for ray tracing shaders
- Removed legacy VR code
- Add range-based clipping to box lights (case 1178780)
- Improve area light culling (case 1085873)
- Light Hierarchy debug mode can now adjust Debug Exposure for visualizing high exposure scenes.
- Rejecting history for ray traced reflections based on a threshold evaluated on the neighborhood of the sampled history.
- Renamed "Environment" to "Reflection Probes" in tile/cluster debug menu.
- Utilities namespace is obsolete, moved its content to UnityEngine.Rendering (case 1204677)
- Obsolete Utilities namespace was removed, instead use UnityEngine.Rendering (case 1204677)
- Moved most of the compute shaders to the multi_compile API instead of multiple kernels.
- Use multi_compile API for deferred compute shader with shadow mask.
- Remove the raytracing rendering queue system to make recursive raytraced material work when raytracing is disabled
- Changed a few resources used by ray tracing shaders to be global resources (using register space1) for improved CPU performance.
- All custom pass volumes are now executed for one injection point instead of the first one.
- Hidden unsupported choice in emission in Materials
- Temporal Anti aliasing improvements.
- Optimized PrepareLightsForGPU (cost reduced by over 25%) and PrepareGPULightData (around twice as fast now).
- Moved scene view camera settings for HDRP from the preferences window to the scene view camera settings window.
- Updated shaders to be compatible with Microsoft's DXC.
- Debug exposure in debug menu have been replace to debug exposure compensation in EV100 space and is always visible.
- Further optimized PrepareLightsForGPU (3x faster with few shadows, 1.4x faster with a lot of shadows or equivalently cost reduced by 68% to 37%).
- Raytracing: Replaced the DIFFUSE_LIGHTING_ONLY multicompile by a uniform.
- Raytracing: Removed the dynamic lightmap multicompile.
- Raytracing: Remove the LOD cross fade multi compile for ray tracing.
- Cookie are now supported in lightmaper. All lights casting cookie and baked will now include cookie influence.
- Avoid building the mip chain a second time for SSR for transparent objects.
- Replaced "High Quality" Subsurface Scattering with a set of Quality Levels.
- Replaced "High Quality" Volumetric Lighting with "Screen Resolution Percentage" and "Volume Slice Count" on the Fog volume component.
- Merged material samples and shader samples
- Update material samples scene visuals
- Use multi_compile API for deferred compute shader with shadow mask.
- Made the StaticLightingSky class public so that users can change it by script for baking purpose.
- Shadowmask and realtime reflectoin probe property are hide in Quality settings
- Improved performance of reflection probe management when using a lot of probes.
- Ignoring the disable SSR flags for recursive rendering.
- Removed logic in the UI to disable parameters for contact shadows and fog volume components as it was going against the concept of the volume system.
- Fixed the sub surface mask not being taken into account when computing ray traced sub surface scattering.
- MSAA Within Forward Frame Setting is now enabled by default on Cameras when new Render Pipeline Asset is created
- Slightly changed the TAA anti-flicker mechanism so that it is more aggressive on almost static images (only on High preset for now).
- Changed default exposure compensation to 0.
- Refactored shadow caching system.
- Removed experimental namespace for ray tracing code.
- Increase limit for max numbers of lights in UX
- Removed direct use of BSDFData in the path tracing pass, delegated to the material instead.
- Pre-warm the RTHandle system to reduce the amount of memory allocations and the total memory needed at all points. 
- DXR: Only read the geometric attributes that are required using the share pass info and shader graph defines.
- DXR: Dispatch binned rays in 1D instead of 2D.
- Lit and LayeredLit tessellation cross lod fade don't used dithering anymore between LOD but fade the tessellation height instead. Allow a smoother transition
- Changed the way planar reflections are filtered in order to be a bit more "physically based".
- Increased path tracing BSDFs roughness range from [0.001, 0.999] to [0.00001, 0.99999].
- Changing the default SSGI radius for the all configurations.
- Changed the default parameters for quality RTGI to match expected behavior.
- Add color clear pass while rendering XR occlusion mesh to avoid leaks.
- Only use one texture for ray traced reflection upscaling.
- Adjust the upscale radius based on the roughness value.
- DXR: Changed the way the filter size is decided for directional, point and spot shadows.
- Changed the default exposure mode to "Automatic (Histogram)", along with "Limit Min" to -4 and "Limit Max" to 16.
- Replaced the default scene system with the builtin Scene Template feature.
- Changed extensions of shader CAS include files.
- Making the planar probe atlas's format match the color buffer's format.
- Removing the planarReflectionCacheCompressed setting from asset.
- SHADERPASS for TransparentDepthPrepass and TransparentDepthPostpass identification is using respectively SHADERPASS_TRANSPARENT_DEPTH_PREPASS and SHADERPASS_TRANSPARENT_DEPTH_POSTPASS
- Moved the Parallax Occlusion Mapping node into Shader Graph.
- Renamed the debug name from SSAO to ScreenSpaceAmbientOcclusion (1254974).
- Added missing tooltips and improved the UI of the aperture control (case 1254916).
- Fixed wrong tooltips in the Dof Volume (case 1256641).
- The `CustomPassLoadCameraColor` and `CustomPassSampleCameraColor` functions now returns the correct color buffer when used in after post process instead of the color pyramid (which didn't had post processes).
- PBR Sky now doesn't go black when going below sea level, but it instead freezes calculation as if on the horizon. 
- Fixed an issue with quality setting foldouts not opening when clicking on them (1253088).
- Shutter speed can now be changed by dragging the mouse over the UI label (case 1245007).
- Remove the 'Point Cube Size' for cookie, use the Cubemap size directly.
- VFXTarget with Unlit now allows EmissiveColor output to be consistent with HDRP unlit.
- Only building the RTAS if there is an effect that will require it (1262217).
- Fixed the first ray tracing frame not having the light cluster being set up properly (1260311).
- Render graph pre-setup for ray traced ambient occlusion.
- Avoid casting multiple rays and denoising for hard directional, point and spot ray traced shadows (1261040).
- Making sure the preview cameras do not use ray tracing effects due to a by design issue to build ray tracing acceleration structures (1262166).
- Preparing ray traced reflections for the render graph support (performance and quality).
- Preparing recursive rendering for the render graph port.
- Preparation pass for RTGI, temporal filter and diffuse denoiser for render graph.
- Updated the documentation for the DXR implementation.
- Changed the DXR wizard to support optional checks.
- Changed the DXR wizard steps.
- Preparation pass for RTSSS to be supported by render graph.
- Changed the color space of EmissiveColorLDR property on all shader. Was linear but should have been sRGB. Auto upgrade script handle the conversion.

## [7.1.1] - 2019-09-05

### Added
- Transparency Overdraw debug mode. Allows to visualize transparent objects draw calls as an "heat map".
- Enabled single-pass instancing support for XR SDK with new API cmd.SetInstanceMultiplier()
- XR settings are now available in the HDRP asset
- Support for Material Quality in Shader Graph
- Material Quality support selection in HDRP Asset
- Renamed XR shader macro from UNITY_STEREO_ASSIGN_COMPUTE_EYE_INDEX to UNITY_XR_ASSIGN_VIEW_INDEX
- Raytracing ShaderGraph node for HDRP shaders
- Custom passes volume component with 3 injection points: Before Rendering, Before Transparent and Before Post Process
- Alpha channel is now properly exported to camera render textures when using FP16 color buffer format
- Support for XR SDK mirror view modes
- HD Master nodes in Shader Graph now support Normal and Tangent modification in vertex stage.
- DepthOfFieldCoC option in the fullscreen debug modes.
- Added override Ambient Occlusion option on debug windows
- Added Custom Post Processes with 3 injection points: Before Transparent, Before Post Process and After Post Process
- Added draft of minimal interactive path tracing (experimental) based on DXR API - Support only 4 area light, lit and unlit shader (non-shadergraph)
- Small adjustments to TAA anti flicker (more aggressive on high values).

### Fixed
- Fixed wizard infinite loop on cancellation
- Fixed with compute shader error about too many threads in threadgroup on low GPU
- Fixed invalid contact shadow shaders being created on metal
- Fixed a bug where if Assembly.GetTypes throws an exception due to mis-versioned dlls, then no preprocessors are used in the shader stripper
- Fixed typo in AXF decal property preventing to compile
- Fixed reflection probe with XR single-pass and FPTL
- Fixed force gizmo shown when selecting camera in hierarchy
- Fixed issue with XR occlusion mesh and dynamic resolution
- Fixed an issue where lighting compute buffers were re-created with the wrong size when resizing the window, causing tile artefacts at the top of the screen.
- Fix FrameSettings names and tooltips
- Fixed error with XR SDK when the Editor is not in focus
- Fixed errors with RenderGraph, XR SDK and occlusion mesh
- Fixed shadow routines compilation errors when "real" type is a typedef on "half".
- Fixed toggle volumetric lighting in the light UI
- Fixed post-processing history reset handling rt-scale incorrectly
- Fixed crash with terrain and XR multi-pass
- Fixed ShaderGraph material synchronization issues
- Fixed a null reference exception when using an Emissive texture with Unlit shader (case 1181335)
- Fixed an issue where area lights and point lights where not counted separately with regards to max lights on screen (case 1183196)
- Fixed an SSR and Subsurface Scattering issue (appearing black) when using XR.

### Changed
- Update Wizard layout.
- Remove almost all Garbage collection call within a frame.
- Rename property AdditionalVeclocityChange to AddPrecomputeVelocity
- Call the End/Begin camera rendering callbacks for camera with customRender enabled
- Changeg framesettings migration order of postprocess flags as a pr for reflection settings flags have been backported to 2019.2
- Replaced usage of ENABLE_VR in XRSystem.cs by version defines based on the presence of the built-in VR and XR modules
- Added an update virtual function to the SkyRenderer class. This is called once per frame. This allows a given renderer to amortize heavy computation at the rate it chooses. Currently only the physically based sky implements this.
- Removed mandatory XRPass argument in HDCamera.GetOrCreate()
- Restored the HDCamera parameter to the sky rendering builtin parameters.
- Removed usage of StructuredBuffer for XR View Constants
- Expose Direct Specular Lighting control in FrameSettings
- Deprecated ExponentialFog and VolumetricFog volume components. Now there is only one exponential fog component (Fog) which can add Volumetric Fog as an option. Added a script in Edit -> Render Pipeline -> Upgrade Fog Volume Components.

## [7.0.1] - 2019-07-25

### Added
- Added option in the config package to disable globally Area Lights and to select shadow quality settings for the deferred pipeline.
- When shader log stripping is enabled, shader stripper statistics will be written at `Temp/shader-strip.json`
- Occlusion mesh support from XR SDK

### Fixed
- Fixed XR SDK mirror view blit, cleanup some XRTODO and removed XRDebug.cs
- Fixed culling for volumetrics with XR single-pass rendering
- Fix shadergraph material pass setup not called
- Fixed documentation links in component's Inspector header bar
- Cookies using the render texture output from a camera are now properly updated
- Allow in ShaderGraph to enable pre/post pass when the alpha clip is disabled

### Changed
- RenderQueue for Opaque now start at Background instead of Geometry.
- Clamp the area light size for scripting API when we change the light type
- Added a warning in the material UI when the diffusion profile assigned is not in the HDRP asset


## [7.0.0] - 2019-07-17

### Added
- `Fixed`, `Viewer`, and `Automatic` modes to compute the FOV used when rendering a `PlanarReflectionProbe`
- A checkbox to toggle the chrome gizmo of `ReflectionProbe`and `PlanarReflectionProbe`
- Added a Light layer in shadows that allow for objects to cast shadows without being affected by light (and vice versa).
- You can now access ShaderGraph blend states from the Material UI (for example, **Surface Type**, **Sorting Priority**, and **Blending Mode**). This change may break Materials that use a ShaderGraph, to fix them, select **Edit > Render Pipeline > Reset all ShaderGraph Scene Materials BlendStates**. This syncs the blendstates of you ShaderGraph master nodes with the Material properties.
- You can now control ZTest, ZWrite, and CullMode for transparent Materials.
- Materials that use Unlit Shaders or Unlit Master Node Shaders now cast shadows.
- Added an option to enable the ztest on **After Post Process** materials when TAA is disabled.
- Added a new SSAO (based on Ground Truth Ambient Occlusion algorithm) to replace the previous one.
- Added support for shadow tint on light
- BeginCameraRendering and EndCameraRendering callbacks are now called with probes
- Adding option to update shadow maps only On Enable and On Demand.
- Shader Graphs that use time-dependent vertex modification now generate correct motion vectors.
- Added option to allow a custom spot angle for spot light shadow maps.
- Added frame settings for individual post-processing effects
- Added dither transition between cascades for Low and Medium quality settings
- Added single-pass instancing support with XR SDK
- Added occlusion mesh support with XR SDK
- Added support of Alembic velocity to various shaders
- Added support for more than 2 views for single-pass instancing
- Added support for per punctual/directional light min roughness in StackLit
- Added mirror view support with XR SDK
- Added VR verification in HDRPWizard
- Added DXR verification in HDRPWizard
- Added feedbacks in UI of Volume regarding skies
- Cube LUT support in Tonemapping. Cube LUT helpers for external grading are available in the Post-processing Sample package.

### Fixed
- Fixed an issue with history buffers causing effects like TAA or auto exposure to flicker when more than one camera was visible in the editor
- The correct preview is displayed when selecting multiple `PlanarReflectionProbe`s
- Fixed volumetric rendering with camera-relative code and XR stereo instancing
- Fixed issue with flashing cyan due to async compilation of shader when selecting a mesh
- Fix texture type mismatch when the contact shadow are disabled (causing errors on IOS devices)
- Fixed Generate Shader Includes while in package
- Fixed issue when texture where deleted in ShadowCascadeGUI
- Fixed issue in FrameSettingsHistory when disabling a camera several time without enabling it in between.
- Fixed volumetric reprojection with camera-relative code and XR stereo instancing
- Added custom BaseShaderPreprocessor in HDEditorUtils.GetBaseShaderPreprocessorList()
- Fixed compile issue when USE_XR_SDK is not defined
- Fixed procedural sky sun disk intensity for high directional light intensities
- Fixed Decal mip level when using texture mip map streaming to avoid dropping to lowest permitted mip (now loading all mips)
- Fixed deferred shading for XR single-pass instancing after lightloop refactor
- Fixed cluster and material classification debug (material classification now works with compute as pixel shader lighting)
- Fixed IOS Nan by adding a maximun epsilon definition REAL_EPS that uses HALF_EPS when fp16 are used
- Removed unnecessary GC allocation in motion blur code
- Fixed locked UI with advanded influence volume inspector for probes
- Fixed invalid capture direction when rendering planar reflection probes
- Fixed Decal HTILE optimization with platform not supporting texture atomatic (Disable it)
- Fixed a crash in the build when the contact shadows are disabled
- Fixed camera rendering callbacks order (endCameraRendering was being called before the actual rendering)
- Fixed issue with wrong opaque blending settings for After Postprocess
- Fixed issue with Low resolution transparency on PS4
- Fixed a memory leak on volume profiles
- Fixed The Parallax Occlusion Mappping node in shader graph and it's UV input slot
- Fixed lighting with XR single-pass instancing by disabling deferred tiles
- Fixed the Bloom prefiltering pass
- Fixed post-processing effect relying on Unity's random number generator
- Fixed camera flickering when using TAA and selecting the camera in the editor
- Fixed issue with single shadow debug view and volumetrics
- Fixed most of the problems with light animation and timeline
- Fixed indirect deferred compute with XR single-pass instancing
- Fixed a slight omission in anisotropy calculations derived from HazeMapping in StackLit
- Improved stack computation numerical stability in StackLit
- Fix PBR master node always opaque (wrong blend modes for forward pass)
- Fixed TAA with XR single-pass instancing (missing macros)
- Fixed an issue causing Scene View selection wire gizmo to not appear when using HDRP Shader Graphs.
- Fixed wireframe rendering mode (case 1083989)
- Fixed the renderqueue not updated when the alpha clip is modified in the material UI.
- Fixed the PBR master node preview
- Remove the ReadOnly flag on Reflection Probe's cubemap assets during bake when there are no VCS active.
- Fixed an issue where setting a material debug view would not reset the other exclusive modes
- Spot light shapes are now correctly taken into account when baking
- Now the static lighting sky will correctly take the default values for non-overridden properties
- Fixed material albedo affecting the lux meter
- Extra test in deferred compute shading to avoid shading pixels that were not rendered by the current camera (for camera stacking)

### Changed
- Optimization: Reduce the group size of the deferred lighting pass from 16x16 to 8x8
- Replaced HDCamera.computePassCount by viewCount
- Removed xrInstancing flag in RTHandles (replaced by TextureXR.slices and TextureXR.dimensions)
- Refactor the HDRenderPipeline and lightloop code to preprare for high level rendergraph
- Removed the **Back Then Front Rendering** option in the fabric Master Node settings. Enabling this option previously did nothing.
- Shader type Real translates to FP16 precision on Nintendo Switch.
- Shader framework refactor: Introduce CBSDF, EvaluateBSDF, IsNonZeroBSDF to replace BSDF functions
- Shader framework refactor:  GetBSDFAngles, LightEvaluation and SurfaceShading functions
- Replace ComputeMicroShadowing by GetAmbientOcclusionForMicroShadowing
- Rename WorldToTangent to TangentToWorld as it was incorrectly named
- Remove SunDisk and Sun Halo size from directional light
- Remove all obsolete wind code from shader
- Renamed DecalProjectorComponent into DecalProjector for API alignment.
- Improved the Volume UI and made them Global by default
- Remove very high quality shadow option
- Change default for shadow quality in Deferred to Medium
- Enlighten now use inverse squared falloff (before was using builtin falloff)
- Enlighten is now deprecated. Please use CPU or GPU lightmaper instead.
- Remove the name in the diffusion profile UI
- Changed how shadow map resolution scaling with distance is computed. Now it uses screen space area rather than light range.
- Updated MoreOptions display in UI
- Moved Display Area Light Emissive Mesh script API functions in the editor namespace
- direct strenght properties in ambient occlusion now affect direct specular as well
- Removed advanced Specular Occlusion control in StackLit: SSAO based SO control is hidden and fixed to behave like Lit, SPTD is the only HQ technique shown for baked SO.
- Shader framework refactor: Changed ClampRoughness signature to include PreLightData access.
- HDRPWizard window is now in Window > General > HD Render Pipeline Wizard
- Moved StaticLightingSky to LightingWindow
- Removes the current "Scene Settings" and replace them with "Sky & Fog Settings" (with Physically Based Sky and Volumetric Fog).
- Changed how cached shadow maps are placed inside the atlas to minimize re-rendering of them.

## [6.7.0-preview] - 2019-05-16

### Added
- Added ViewConstants StructuredBuffer to simplify XR rendering
- Added API to render specific settings during a frame
- Added stadia to the supported platforms (2019.3)
- Enabled cascade blends settings in the HD Shadow component
- Added Hardware Dynamic Resolution support.
- Added MatCap debug view to replace the no scene lighting debug view.
- Added clear GBuffer option in FrameSettings (default to false)
- Added preview for decal shader graph (Only albedo, normal and emission)
- Added exposure weight control for decal
- Screen Space Directional Shadow under a define option. Activated for ray tracing
- Added a new abstraction for RendererList that will help transition to Render Graph and future RendererList API
- Added multipass support for VR
- Added XR SDK integration (multipass only)
- Added Shader Graph samples for Hair, Fabric and Decal master nodes.
- Add fade distance, shadow fade distance and light layers to light explorer
- Add method to draw light layer drawer in a rect to HDEditorUtils

### Fixed
- Fixed deserialization crash at runtime
- Fixed for ShaderGraph Unlit masternode not writing velocity
- Fixed a crash when assiging a new HDRP asset with the 'Verify Saving Assets' option enabled
- Fixed exposure to properly support TEXTURE2D_X
- Fixed TerrainLit basemap texture generation
- Fixed a bug that caused nans when material classification was enabled and a tile contained one standard material + a material with transmission.
- Fixed gradient sky hash that was not using the exposure hash
- Fixed displayed default FrameSettings in HDRenderPipelineAsset wrongly updated on scripts reload.
- Fixed gradient sky hash that was not using the exposure hash.
- Fixed visualize cascade mode with exposure.
- Fixed (enabled) exposure on override lighting debug modes.
- Fixed issue with LightExplorer when volume have no profile
- Fixed issue with SSR for negative, infinite and NaN history values
- Fixed LightLayer in HDReflectionProbe and PlanarReflectionProbe inspector that was not displayed as a mask.
- Fixed NaN in transmission when the thickness and a color component of the scattering distance was to 0
- Fixed Light's ShadowMask multi-edition.
- Fixed motion blur and SMAA with VR single-pass instancing
- Fixed NaNs generated by phase functionsin volumetric lighting
- Fixed NaN issue with refraction effect and IOR of 1 at extreme grazing angle
- Fixed nan tracker not using the exposure
- Fixed sorting priority on lit and unlit materials
- Fixed null pointer exception when there are no AOVRequests defined on a camera
- Fixed dirty state of prefab using disabled ReflectionProbes
- Fixed an issue where gizmos and editor grid were not correctly depth tested
- Fixed created default scene prefab non editable due to wrong file extension.
- Fixed an issue where sky convolution was recomputed for nothing when a preview was visible (causing extreme slowness when fabric convolution is enabled)
- Fixed issue with decal that wheren't working currently in player
- Fixed missing stereo rendering macros in some fragment shaders
- Fixed exposure for ReflectionProbe and PlanarReflectionProbe gizmos
- Fixed single-pass instancing on PSVR
- Fixed Vulkan shader issue with Texture2DArray in ScreenSpaceShadow.compute by re-arranging code (workaround)
- Fixed camera-relative issue with lights and XR single-pass instancing
- Fixed single-pass instancing on Vulkan
- Fixed htile synchronization issue with shader graph decal
- Fixed Gizmos are not drawn in Camera preview
- Fixed pre-exposure for emissive decal
- Fixed wrong values computed in PreIntegrateFGD and in the generation of volumetric lighting data by forcing the use of fp32.
- Fixed NaNs arising during the hair lighting pass
- Fixed synchronization issue in decal HTile that occasionally caused rendering artifacts around decal borders
- Fixed QualitySettings getting marked as modified by HDRP (and thus checked out in Perforce)
- Fixed a bug with uninitialized values in light explorer
- Fixed issue with LOD transition
- Fixed shader warnings related to raytracing and TEXTURE2D_X

### Changed
- Refactor PixelCoordToViewDirWS to be VR compatible and to compute it only once per frame
- Modified the variants stripper to take in account multiple HDRP assets used in the build.
- Improve the ray biasing code to avoid self-intersections during the SSR traversal
- Update Pyramid Spot Light to better match emitted light volume.
- Moved _XRViewConstants out of UnityPerPassStereo constant buffer to fix issues with PSSL
- Removed GetPositionInput_Stereo() and single-pass (double-wide) rendering mode
- Changed label width of the frame settings to accommodate better existing options.
- SSR's Default FrameSettings for camera is now enable.
- Re-enabled the sharpening filter on Temporal Anti-aliasing
- Exposed HDEditorUtils.LightLayerMaskDrawer for integration in other packages and user scripting.
- Rename atmospheric scattering in FrameSettings to Fog
- The size modifier in the override for the culling sphere in Shadow Cascades now defaults to 0.6, which is the same as the formerly hardcoded value.
- Moved LOD Bias and Maximum LOD Level from Frame Setting section `Other` to `Rendering`
- ShaderGraph Decal that affect only emissive, only draw in emissive pass (was drawing in dbuffer pass too)
- Apply decal projector fade factor correctly on all attribut and for shader graph decal
- Move RenderTransparentDepthPostpass after all transparent
- Update exposure prepass to interleave XR single-pass instancing views in a checkerboard pattern
- Removed ScriptRuntimeVersion check in wizard.

## [6.6.0-preview] - 2019-04-01

### Added
- Added preliminary changes for XR deferred shading
- Added support of 111110 color buffer
- Added proper support for Recorder in HDRP
- Added depth offset input in shader graph master nodes
- Added a Parallax Occlusion Mapping node
- Added SMAA support
- Added Homothety and Symetry quick edition modifier on volume used in ReflectionProbe, PlanarReflectionProbe and DensityVolume
- Added multi-edition support for DecalProjectorComponent
- Improve hair shader
- Added the _ScreenToTargetScaleHistory uniform variable to be used when sampling HDRP RTHandle history buffers.
- Added settings in `FrameSettings` to change `QualitySettings.lodBias` and `QualitySettings.maximumLODLevel` during a rendering
- Added an exposure node to retrieve the current, inverse and previous frame exposure value.
- Added an HD scene color node which allow to sample the scene color with mips and a toggle to remove the exposure.
- Added safeguard on HD scene creation if default scene not set in the wizard
- Added Low res transparency rendering pass.

### Fixed
- Fixed HDRI sky intensity lux mode
- Fixed dynamic resolution for XR
- Fixed instance identifier semantic string used by Shader Graph
- Fixed null culling result occuring when changing scene that was causing crashes
- Fixed multi-edition light handles and inspector shapes
- Fixed light's LightLayer field when multi-editing
- Fixed normal blend edition handles on DensityVolume
- Fixed an issue with layered lit shader and height based blend where inactive layers would still have influence over the result
- Fixed multi-selection handles color for DensityVolume
- Fixed multi-edition inspector's blend distances for HDReflectionProbe, PlanarReflectionProbe and DensityVolume
- Fixed metric distance that changed along size in DensityVolume
- Fixed DensityVolume shape handles that have not same behaviour in advance and normal edition mode
- Fixed normal map blending in TerrainLit by only blending the derivatives
- Fixed Xbox One rendering just a grey screen instead of the scene
- Fixed probe handles for multiselection
- Fixed baked cubemap import settings for convolution
- Fixed regression causing crash when attempting to open HDRenderPipelineWizard without an HDRenderPipelineAsset setted
- Fixed FullScreenDebug modes: SSAO, SSR, Contact shadow, Prerefraction Color Pyramid, Final Color Pyramid
- Fixed volumetric rendering with stereo instancing
- Fixed shader warning
- Fixed missing resources in existing asset when updating package
- Fixed PBR master node preview in forward rendering or transparent surface
- Fixed deferred shading with stereo instancing
- Fixed "look at" edition mode of Rotation tool for DecalProjectorComponent
- Fixed issue when switching mode in ReflectionProbe and PlanarReflectionProbe
- Fixed issue where migratable component version where not always serialized when part of prefab's instance
- Fixed an issue where shadow would not be rendered properly when light layer are not enabled
- Fixed exposure weight on unlit materials
- Fixed Light intensity not played in the player when recorded with animation/timeline
- Fixed some issues when multi editing HDRenderPipelineAsset
- Fixed emission node breaking the main shader graph preview in certain conditions.
- Fixed checkout of baked probe asset when baking probes.
- Fixed invalid gizmo position for rotated ReflectionProbe
- Fixed multi-edition of material's SurfaceType and RenderingPath
- Fixed whole pipeline reconstruction on selecting for the first time or modifying other than the currently used HDRenderPipelineAsset
- Fixed single shadow debug mode
- Fixed global scale factor debug mode when scale > 1
- Fixed debug menu material overrides not getting applied to the Terrain Lit shader
- Fixed typo in computeLightVariants
- Fixed deferred pass with XR instancing by disabling ComputeLightEvaluation
- Fixed bloom resolution independence
- Fixed lens dirt intensity not behaving properly
- Fixed the Stop NaN feature
- Fixed some resources to handle more than 2 instanced views for XR
- Fixed issue with black screen (NaN) produced on old GPU hardware or intel GPU hardware with gaussian pyramid
- Fixed issue with disabled punctual light would still render when only directional light is present

### Changed
- DensityVolume scripting API will no longuer allow to change between advance and normal edition mode
- Disabled depth of field, lens distortion and panini projection in the scene view
- TerrainLit shaders and includes are reorganized and made simpler.
- TerrainLit shader GUI now allows custom properties to be displayed in the Terrain fold-out section.
- Optimize distortion pass with stencil
- Disable SceneSelectionPass in shader graph preview
- Control punctual light and area light shadow atlas separately
- Move SMAA anti-aliasing option to after Temporal Anti Aliasing one, to avoid problem with previously serialized project settings
- Optimize rendering with static only lighting and when no cullable lights/decals/density volumes are present.
- Updated handles for DecalProjectorComponent for enhanced spacial position readability and have edition mode for better SceneView management
- DecalProjectorComponent are now scale independent in order to have reliable metric unit (see new Size field for changing the size of the volume)
- Restructure code from HDCamera.Update() by adding UpdateAntialiasing() and UpdateViewConstants()
- Renamed velocity to motion vectors
- Objects rendered during the After Post Process pass while TAA is enabled will not benefit from existing depth buffer anymore. This is done to fix an issue where those object would wobble otherwise
- Removed usage of builtin unity matrix for shadow, shadow now use same constant than other view
- The default volume layer mask for cameras & probes is now `Default` instead of `Everything`

## [6.5.0-preview] - 2019-03-07

### Added
- Added depth-of-field support with stereo instancing
- Adding real time area light shadow support
- Added a new FrameSettings: Specular Lighting to toggle the specular during the rendering

### Fixed
- Fixed diffusion profile upgrade breaking package when upgrading to a new version
- Fixed decals cropped by gizmo not updating correctly if prefab
- Fixed an issue when enabling SSR on multiple view
- Fixed edition of the intensity's unit field while selecting multiple lights
- Fixed wrong calculation in soft voxelization for density volume
- Fixed gizmo not working correctly with pre-exposure
- Fixed issue with setting a not available RT when disabling motion vectors
- Fixed planar reflection when looking at mirror normal
- Fixed mutiselection issue with HDLight Inspector
- Fixed HDAdditionalCameraData data migration
- Fixed failing builds when light explorer window is open
- Fixed cascade shadows border sometime causing artefacts between cascades
- Restored shadows in the Cascade Shadow debug visualization
- `camera.RenderToCubemap` use proper face culling

### Changed
- When rendering reflection probe disable all specular lighting and for metals use fresnelF0 as diffuse color for bake lighting.

## [6.4.0-preview] - 2019-02-21

### Added
- VR: Added TextureXR system to selectively expand TEXTURE2D macros to texture array for single-pass stereo instancing + Convert textures call to these macros
- Added an unit selection dropdown next to shutter speed (camera)
- Added error helpbox when trying to use a sub volume component that require the current HDRenderPipelineAsset to support a feature that it is not supporting.
- Add mesh for tube light when display emissive mesh is enabled

### Fixed
- Fixed Light explorer. The volume explorer used `profile` instead of `sharedProfile` which instantiate a custom volume profile instead of editing the asset itself.
- Fixed UI issue where all is displayed using metric unit in shadow cascade and Percent is set in the unit field (happening when opening the inspector).
- Fixed inspector event error when double clicking on an asset (diffusion profile/material).
- Fixed nullref on layered material UI when the material is not an asset.
- Fixed nullref exception when undo/redo a light property.
- Fixed visual bug when area light handle size is 0.

### Changed
- Update UI for 32bit/16bit shadow precision settings in HDRP asset
- Object motion vectors have been disabled in all but the game view. Camera motion vectors are still enabled everywhere, allowing TAA and Motion Blur to work on static objects.
- Enable texture array by default for most rendering code on DX11 and unlock stereo instancing (DX11 only for now)

## [6.3.0-preview] - 2019-02-18

### Added
- Added emissive property for shader graph decals
- Added a diffusion profile override volume so the list of diffusion profile assets to use can be chanaged without affecting the HDRP asset
- Added a "Stop NaNs" option on cameras and in the Scene View preferences.
- Added metric display option in HDShadowSettings and improve clamping
- Added shader parameter mapping in DebugMenu
- Added scripting API to configure DebugData for DebugMenu

### Fixed
- Fixed decals in forward
- Fixed issue with stencil not correctly setup for various master node and shader for the depth pass, motion vector pass and GBuffer/Forward pass
- Fixed SRP batcher and metal
- Fixed culling and shadows for Pyramid, Box, Rectangle and Tube lights
- Fixed an issue where scissor render state leaking from the editor code caused partially black rendering

### Changed
- When a lit material has a clear coat mask that is not null, we now use the clear coat roughness to compute the screen space reflection.
- Diffusion profiles are now limited to one per asset and can be referenced in materials, shader graphs and vfx graphs. Materials will be upgraded automatically except if they are using a shader graph, in this case it will display an error message.

## [6.2.0-preview] - 2019-02-15

### Added
- Added help box listing feature supported in a given HDRenderPipelineAsset alongs with the drawbacks implied.
- Added cascade visualizer, supporting disabled handles when not overriding.

### Fixed
- Fixed post processing with stereo double-wide
- Fixed issue with Metal: Use sign bit to find the cache type instead of lowest bit.
- Fixed invalid state when creating a planar reflection for the first time
- Fix FrameSettings's LitShaderMode not restrained by supported LitShaderMode regression.

### Changed
- The default value roughness value for the clearcoat has been changed from 0.03 to 0.01
- Update default value of based color for master node
- Update Fabric Charlie Sheen lighting model - Remove Fresnel component that wasn't part of initial model + Remap smoothness to [0.0 - 0.6] range for more artist friendly parameter

### Changed
- Code refactor: all macros with ARGS have been swapped with macros with PARAM. This is because the ARGS macros were incorrectly named.

## [6.1.0-preview] - 2019-02-13

### Added
- Added support for post-processing anti-aliasing in the Scene View (FXAA and TAA). These can be set in Preferences.
- Added emissive property for decal material (non-shader graph)

### Fixed
- Fixed a few UI bugs with the color grading curves.
- Fixed "Post Processing" in the scene view not toggling post-processing effects
- Fixed bake only object with flag `ReflectionProbeStaticFlag` when baking a `ReflectionProbe`

### Changed
- Removed unsupported Clear Depth checkbox in Camera inspector
- Updated the toggle for advanced mode in inspectors.

## [6.0.0-preview] - 2019-02-23

### Added
- Added new API to perform a camera rendering
- Added support for hair master node (Double kajiya kay - Lambert)
- Added Reset behaviour in DebugMenu (ingame mapping is right joystick + B)
- Added Default HD scene at new scene creation while in HDRP
- Added Wizard helping to configure HDRP project
- Added new UI for decal material to allow remapping and scaling of some properties
- Added cascade shadow visualisation toggle in HD shadow settings
- Added icons for assets
- Added replace blending mode for distortion
- Added basic distance fade for density volumes
- Added decal master node for shader graph
- Added HD unlit master node (Cross Pipeline version is name Unlit)
- Added new Rendering Queue in materials
- Added post-processing V3 framework embed in HDRP, remove postprocess V2 framework
- Post-processing now uses the generic volume framework
-   New depth-of-field, bloom, panini projection effects, motion blur
-   Exposure is now done as a pre-exposition pass, the whole system has been revamped
-   Exposure now use EV100 everywhere in the UI (Sky, Emissive Light)
- Added emissive intensity (Luminance and EV100 control) control for Emissive
- Added pre-exposure weigth for Emissive
- Added an emissive color node and a slider to control the pre-exposure percentage of emission color
- Added physical camera support where applicable
- Added more color grading tools
- Added changelog level for Shader Variant stripping
- Added Debug mode for validation of material albedo and metalness/specularColor values
- Added a new dynamic mode for ambient probe and renamed BakingSky to StaticLightingSky
- Added command buffer parameter to all Bind() method of material
- Added Material validator in Render Pipeline Debug
- Added code to future support of DXR (not enabled)
- Added support of multiviewport
- Added HDRenderPipeline.RequestSkyEnvironmentUpdate function to force an update from script when sky is set to OnDemand
- Added a Lighting and BackLighting slots in Lit, StackLit, Fabric and Hair master nodes
- Added support for overriding terrain detail rendering shaders, via the render pipeline editor resources asset
- Added xrInstancing flag support to RTHandle
- Added support for cullmask for decal projectors
- Added software dynamic resolution support
- Added support for "After Post-Process" render pass for unlit shader
- Added support for textured rectangular area lights
- Added stereo instancing macros to MSAA shaders
- Added support for Quarter Res Raytraced Reflections (not enabled)
- Added fade factor for decal projectors.
- Added stereo instancing macros to most shaders used in VR
- Added multi edition support for HDRenderPipelineAsset

### Fixed
- Fixed logic to disable FPTL with stereo rendering
- Fixed stacklit transmission and sun highlight
- Fixed decals with stereo rendering
- Fixed sky with stereo rendering
- Fixed flip logic for postprocessing + VR
- Fixed copyStencilBuffer pass for Switch
- Fixed point light shadow map culling that wasn't taking into account far plane
- Fixed usage of SSR with transparent on all master node
- Fixed SSR and microshadowing on fabric material
- Fixed blit pass for stereo rendering
- Fixed lightlist bounds for stereo rendering
- Fixed windows and in-game DebugMenu sync.
- Fixed FrameSettings' LitShaderMode sync when opening DebugMenu.
- Fixed Metal specific issues with decals, hitting a sampler limit and compiling AxF shader
- Fixed an issue with flipped depth buffer during postprocessing
- Fixed normal map use for shadow bias with forward lit - now use geometric normal
- Fixed transparent depth prepass and postpass access so they can be use without alpha clipping for lit shader
- Fixed support of alpha clip shadow for lit master node
- Fixed unlit master node not compiling
- Fixed issue with debug display of reflection probe
- Fixed issue with phong tessellations not working with lit shader
- Fixed issue with vertex displacement being affected by heightmap setting even if not heightmap where assign
- Fixed issue with density mode on Lit terrain producing NaN
- Fixed issue when going back and forth from Lit to LitTesselation for displacement mode
- Fixed issue with ambient occlusion incorrectly applied to emissiveColor with light layers in deferred
- Fixed issue with fabric convolution not using the correct convolved texture when fabric convolution is enabled
- Fixed issue with Thick mode for Transmission that was disabling transmission with directional light
- Fixed shutdown edge cases with HDRP tests
- Fixed slowdow when enabling Fabric convolution in HDRP asset
- Fixed specularAA not compiling in StackLit Master node
- Fixed material debug view with stereo rendering
- Fixed material's RenderQueue edition in default view.
- Fixed banding issues within volumetric density buffer
- Fixed missing multicompile for MSAA for AxF
- Fixed camera-relative support for stereo rendering
- Fixed remove sync with render thread when updating decal texture atlas.
- Fixed max number of keyword reach [256] issue. Several shader feature are now local
- Fixed Scene Color and Depth nodes
- Fixed SSR in forward
- Fixed custom editor of Unlit, HD Unlit and PBR shader graph master node
- Fixed issue with NewFrame not correctly calculated in Editor when switching scene
- Fixed issue with TerrainLit not compiling with depth only pass and normal buffer
- Fixed geometric normal use for shadow bias with PBR master node in forward
- Fixed instancing macro usage for decals
- Fixed error message when having more than one directional light casting shadow
- Fixed error when trying to display preview of Camera or PlanarReflectionProbe
- Fixed LOAD_TEXTURE2D_ARRAY_MSAA macro
- Fixed min-max and amplitude clamping value in inspector of vertex displacement materials
- Fixed issue with alpha shadow clip (was incorrectly clipping object shadow)
- Fixed an issue where sky cubemap would not be cleared correctly when setting the current sky to None
- Fixed a typo in Static Lighting Sky component UI
- Fixed issue with incorrect reset of RenderQueue when switching shader in inspector GUI
- Fixed issue with variant stripper stripping incorrectly some variants
- Fixed a case of ambient lighting flickering because of previews
- Fixed Decals when rendering multiple camera in a single frame
- Fixed cascade shadow count in shader
- Fixed issue with Stacklit shader with Haze effect
- Fixed an issue with the max sample count for the TAA
- Fixed post-process guard band for XR
- Fixed exposure of emissive of Unlit
- Fixed depth only and motion vector pass for Unlit not working correctly with MSAA
- Fixed an issue with stencil buffer copy causing unnecessary compute dispatches for lighting
- Fixed multi edition issue in FrameSettings
- Fixed issue with SRP batcher and DebugDisplay variant of lit shader
- Fixed issue with debug material mode not doing alpha test
- Fixed "Attempting to draw with missing UAV bindings" errors on Vulkan
- Fixed pre-exposure incorrectly apply to preview
- Fixed issue with duplicate 3D texture in 3D texture altas of volumetric?
- Fixed Camera rendering order (base on the depth parameter)
- Fixed shader graph decals not being cropped by gizmo
- Fixed "Attempting to draw with missing UAV bindings" errors on Vulkan.


### Changed
- ColorPyramid compute shader passes is swapped to pixel shader passes on platforms where the later is faster (Nintendo Switch).
- Removing the simple lightloop used by the simple lit shader
- Whole refactor of reflection system: Planar and reflection probe
- Separated Passthrough from other RenderingPath
- Update several properties naming and caption based on feedback from documentation team
- Remove tile shader variant for transparent backface pass of lit shader
- Rename all HDRenderPipeline to HDRP folder for shaders
- Rename decal property label (based on doc team feedback)
- Lit shader mode now default to Deferred to reduce build time
- Update UI of Emission parameters in shaders
- Improve shader variant stripping including shader graph variant
- Refactored render loop to render realtime probes visible per camera
- Enable SRP batcher by default
- Shader code refactor: Rename LIGHTLOOP_SINGLE_PASS => LIGHTLOOP_DISABLE_TILE_AND_CLUSTER and clean all usage of LIGHTLOOP_TILE_PASS
- Shader code refactor: Move pragma definition of vertex and pixel shader inside pass + Move SURFACE_GRADIENT definition in XXXData.hlsl
- Micro-shadowing in Lit forward now use ambientOcclusion instead of SpecularOcclusion
- Upgraded FrameSettings workflow, DebugMenu and Inspector part relative to it
- Update build light list shader code to support 32 threads in wavefronts on Switch
- LayeredLit layers' foldout are now grouped in one main foldout per layer
- Shadow alpha clip can now be enabled on lit shader and haor shader enven for opaque
- Temporal Antialiasing optimization for Xbox One X
- Parameter depthSlice on SetRenderTarget functions now defaults to -1 to bind the entire resource
- Rename SampleCameraDepth() functions to LoadCameraDepth() and SampleCameraDepth(), same for SampleCameraColor() functions
- Improved Motion Blur quality.
- Update stereo frame settings values for single-pass instancing and double-wide
- Rearrange FetchDepth functions to prepare for stereo-instancing
- Remove unused _ComputeEyeIndex
- Updated HDRenderPipelineAsset inspector
- Re-enable SRP batcher for metal

## [5.2.0-preview] - 2018-11-27

### Added
- Added option to run Contact Shadows and Volumetrics Voxelization stage in Async Compute
- Added camera freeze debug mode - Allow to visually see culling result for a camera
- Added support of Gizmo rendering before and after postprocess in Editor
- Added support of LuxAtDistance for punctual lights

### Fixed
- Fixed Debug.DrawLine and Debug.Ray call to work in game view
- Fixed DebugMenu's enum resetted on change
- Fixed divide by 0 in refraction causing NaN
- Fixed disable rough refraction support
- Fixed refraction, SSS and atmospheric scattering for VR
- Fixed forward clustered lighting for VR (double-wide).
- Fixed Light's UX to not allow negative intensity
- Fixed HDRenderPipelineAsset inspector broken when displaying its FrameSettings from project windows.
- Fixed forward clustered lighting for VR (double-wide).
- Fixed HDRenderPipelineAsset inspector broken when displaying its FrameSettings from project windows.
- Fixed Decals and SSR diable flags for all shader graph master node (Lit, Fabric, StackLit, PBR)
- Fixed Distortion blend mode for shader graph master node (Lit, StackLit)
- Fixed bent Normal for Fabric master node in shader graph
- Fixed PBR master node lightlayers
- Fixed shader stripping for built-in lit shaders.

### Changed
- Rename "Regular" in Diffusion profile UI "Thick Object"
- Changed VBuffer depth parametrization for volumetric from distanceRange to depthExtent - Require update of volumetric settings - Fog start at near plan
- SpotLight with box shape use Lux unit only

## [5.1.0-preview] - 2018-11-19

### Added

- Added a separate Editor resources file for resources Unity does not take when it builds a Player.
- You can now disable SSR on Materials in Shader Graph.
- Added support for MSAA when the Supported Lit Shader Mode is set to Both. Previously HDRP only supported MSAA for Forward mode.
- You can now override the emissive color of a Material when in debug mode.
- Exposed max light for Light Loop Settings in HDRP asset UI.
- HDRP no longer performs a NormalDBuffer pass update if there are no decals in the Scene.
- Added distant (fall-back) volumetric fog and improved the fog evaluation precision.
- Added an option to reflect sky in SSR.
- Added a y-axis offset for the PlanarReflectionProbe and offset tool.
- Exposed the option to run SSR and SSAO on async compute.
- Added support for the _GlossMapScale parameter in the Legacy to HDRP Material converter.
- Added wave intrinsic instructions for use in Shaders (for AMD GCN).


### Fixed
- Fixed sphere shaped influence handles clamping in Reflection Probes.
- Fixed Reflection Probe data migration for projects created before using HDRP.
- Fixed UI of Layered Material where Unity previously rendered the scrollbar above the Copy button.
- Fixed Material tessellations parameters Start fade distance and End fade distance. Originally, Unity clamped these values when you modified them.
- Fixed various distortion and refraction issues - handle a better fall-back.
- Fixed SSR for multiple views.
- Fixed SSR issues related to self-intersections.
- Fixed shape density volume handle speed.
- Fixed density volume shape handle moving too fast.
- Fixed the Camera velocity pass that we removed by mistake.
- Fixed some null pointer exceptions when disabling motion vectors support.
- Fixed viewports for both the Subsurface Scattering combine pass and the transparent depth prepass.
- Fixed the blend mode pop-up in the UI. It previously did not appear when you enabled pre-refraction.
- Fixed some null pointer exceptions that previously occurred when you disabled motion vectors support.
- Fixed Layered Lit UI issue with scrollbar.
- Fixed cubemap assignation on custom ReflectionProbe.
- Fixed Reflection Probes’ capture settings' shadow distance.
- Fixed an issue with the SRP batcher and Shader variables declaration.
- Fixed thickness and subsurface slots for fabric Shader master node that wasn't appearing with the right combination of flags.
- Fixed d3d debug layer warning.
- Fixed PCSS sampling quality.
- Fixed the Subsurface and transmission Material feature enabling for fabric Shader.
- Fixed the Shader Graph UV node’s dimensions when using it in a vertex Shader.
- Fixed the planar reflection mirror gizmo's rotation.
- Fixed HDRenderPipelineAsset's FrameSettings not showing the selected enum in the Inspector drop-down.
- Fixed an error with async compute.
- MSAA now supports transparency.
- The HDRP Material upgrader tool now converts metallic values correctly.
- Volumetrics now render in Reflection Probes.
- Fixed a crash that occurred whenever you set a viewport size to 0.
- Fixed the Camera physic parameter that the UI previously did not display.
- Fixed issue in pyramid shaped spotlight handles manipulation

### Changed

- Renamed Line shaped Lights to Tube Lights.
- HDRP now uses mean height fog parametrization.
- Shadow quality settings are set to All when you use HDRP (This setting is not visible in the UI when using SRP). This avoids Legacy Graphics Quality Settings disabling the shadows and give SRP full control over the Shadows instead.
- HDRP now internally uses premultiplied alpha for all fog.
- Updated default FrameSettings used for realtime Reflection Probes when you create a new HDRenderPipelineAsset.
- Remove multi-camera support. LWRP and HDRP will not support multi-camera layered rendering.
- Updated Shader Graph subshaders to use the new instancing define.
- Changed fog distance calculation from distance to plane to distance to sphere.
- Optimized forward rendering using AMD GCN by scalarizing the light loop.
- Changed the UI of the Light Editor.
- Change ordering of includes in HDRP Materials in order to reduce iteration time for faster compilation.
- Added a StackLit master node replacing the InspectorUI version. IMPORTANT: All previously authored StackLit Materials will be lost. You need to recreate them with the master node.

## [5.0.0-preview] - 2018-09-28

### Added
- Added occlusion mesh to depth prepass for VR (VR still disabled for now)
- Added a debug mode to display only one shadow at once
- Added controls for the highlight created by directional lights
- Added a light radius setting to punctual lights to soften light attenuation and simulate fill lighting
- Added a 'minRoughness' parameter to all non-area lights (was previously only available for certain light types)
- Added separate volumetric light/shadow dimmers
- Added per-pixel jitter to volumetrics to reduce aliasing artifacts
- Added a SurfaceShading.hlsl file, which implements material-agnostic shading functionality in an efficient manner
- Added support for shadow bias for thin object transmission
- Added FrameSettings to control realtime planar reflection
- Added control for SRPBatcher on HDRP Asset
- Added an option to clear the shadow atlases in the debug menu
- Added a color visualization of the shadow atlas rescale in debug mode
- Added support for disabling SSR on materials
- Added intrinsic for XBone
- Added new light volume debugging tool
- Added a new SSR debug view mode
- Added translaction's scale invariance on DensityVolume
- Added multiple supported LitShadermode and per renderer choice in case of both Forward and Deferred supported
- Added custom specular occlusion mode to Lit Shader Graph Master node

### Fixed
- Fixed a normal bias issue with Stacklit (Was causing light leaking)
- Fixed camera preview outputing an error when both scene and game view where display and play and exit was call
- Fixed override debug mode not apply correctly on static GI
- Fixed issue where XRGraphicsConfig values set in the asset inspector GUI weren't propagating correctly (VR still disabled for now)
- Fixed issue with tangent that was using SurfaceGradient instead of regular normal decoding
- Fixed wrong error message display when switching to unsupported target like IOS
- Fixed an issue with ambient occlusion texture sometimes not being created properly causing broken rendering
- Shadow near plane is no longer limited at 0.1
- Fixed decal draw order on transparent material
- Fixed an issue where sometime the lookup texture used for GGX convolution was broken, causing broken rendering
- Fixed an issue where you wouldn't see any fog for certain pipeline/scene configurations
- Fixed an issue with volumetric lighting where the anisotropy value of 0 would not result in perfectly isotropic lighting
- Fixed shadow bias when the atlas is rescaled
- Fixed shadow cascade sampling outside of the atlas when cascade count is inferior to 4
- Fixed shadow filter width in deferred rendering not matching shader config
- Fixed stereo sampling of depth texture in MSAA DepthValues.shader
- Fixed box light UI which allowed negative and zero sizes, thus causing NaNs
- Fixed stereo rendering in HDRISky.shader (VR)
- Fixed normal blend and blend sphere influence for reflection probe
- Fixed distortion filtering (was point filtering, now trilinear)
- Fixed contact shadow for large distance
- Fixed depth pyramid debug view mode
- Fixed sphere shaped influence handles clamping in reflection probes
- Fixed reflection probes data migration for project created before using hdrp
- Fixed ambient occlusion for Lit Master Node when slot is connected

### Changed
- Use samplerunity_ShadowMask instead of samplerunity_samplerLightmap for shadow mask
- Allow to resize reflection probe gizmo's size
- Improve quality of screen space shadow
- Remove support of projection model for ScreenSpaceLighting (SSR always use HiZ and refraction always Proxy)
- Remove all the debug mode from SSR that are obsolete now
- Expose frameSettings and Capture settings for reflection and planar probe
- Update UI for reflection probe, planar probe, camera and HDRP Asset
- Implement proper linear blending for volumetric lighting via deep compositing as described in the paper "Deep Compositing Using Lie Algebras"
- Changed  planar mapping to match terrain convention (XZ instead of ZX)
- XRGraphicsConfig is no longer Read/Write. Instead, it's read-only. This improves consistency of XR behavior between the legacy render pipeline and SRP
- Change reflection probe data migration code (to update old reflection probe to new one)
- Updated gizmo for ReflectionProbes
- Updated UI and Gizmo of DensityVolume

## [4.0.0-preview] - 2018-09-28

### Added
- Added a new TerrainLit shader that supports rendering of Unity terrains.
- Added controls for linear fade at the boundary of density volumes
- Added new API to control decals without monobehaviour object
- Improve Decal Gizmo
- Implement Screen Space Reflections (SSR) (alpha version, highly experimental)
- Add an option to invert the fade parameter on a Density Volume
- Added a Fabric shader (experimental) handling cotton and silk
- Added support for MSAA in forward only for opaque only
- Implement smoothness fade for SSR
- Added support for AxF shader (X-rite format - require special AxF importer from Unity not part of HDRP)
- Added control for sundisc on directional light (hack)
- Added a new HD Lit Master node that implements Lit shader support for Shader Graph
- Added Micro shadowing support (hack)
- Added an event on HDAdditionalCameraData for custom rendering
- HDRP Shader Graph shaders now support 4-channel UVs.

### Fixed
- Fixed an issue where sometimes the deferred shadow texture would not be valid, causing wrong rendering.
- Stencil test during decals normal buffer update is now properly applied
- Decals corectly update normal buffer in forward
- Fixed a normalization problem in reflection probe face fading causing artefacts in some cases
- Fix multi-selection behavior of Density Volumes overwriting the albedo value
- Fixed support of depth texture for RenderTexture. HDRP now correctly output depth to user depth buffer if RenderTexture request it.
- Fixed multi-selection behavior of Density Volumes overwriting the albedo value
- Fixed support of depth for RenderTexture. HDRP now correctly output depth to user depth buffer if RenderTexture request it.
- Fixed support of Gizmo in game view in the editor
- Fixed gizmo for spot light type
- Fixed issue with TileViewDebug mode being inversed in gameview
- Fixed an issue with SAMPLE_TEXTURECUBE_SHADOW macro
- Fixed issue with color picker not display correctly when game and scene view are visible at the same time
- Fixed an issue with reflection probe face fading
- Fixed camera motion vectors shader and associated matrices to update correctly for single-pass double-wide stereo rendering
- Fixed light attenuation functions when range attenuation is disabled
- Fixed shadow component algorithm fixup not dirtying the scene, so changes can be saved to disk.
- Fixed some GC leaks for HDRP
- Fixed contact shadow not affected by shadow dimmer
- Fixed GGX that works correctly for the roughness value of 0 (mean specular highlgiht will disappeard for perfect mirror, we rely on maxSmoothness instead to always have a highlight even on mirror surface)
- Add stereo support to ShaderPassForward.hlsl. Forward rendering now seems passable in limited test scenes with camera-relative rendering disabled.
- Add stereo support to ProceduralSky.shader and OpaqueAtmosphericScattering.shader.
- Added CullingGroupManager to fix more GC.Alloc's in HDRP
- Fixed rendering when multiple cameras render into the same render texture

### Changed
- Changed the way depth & color pyramids are built to be faster and better quality, thus improving the look of distortion and refraction.
- Stabilize the dithered LOD transition mask with respect to the camera rotation.
- Avoid multiple depth buffer copies when decals are present
- Refactor code related to the RT handle system (No more normal buffer manager)
- Remove deferred directional shadow and move evaluation before lightloop
- Add a function GetNormalForShadowBias() that material need to implement to return the normal used for normal shadow biasing
- Remove Jimenez Subsurface scattering code (This code was disabled by default, now remove to ease maintenance)
- Change Decal API, decal contribution is now done in Material. Require update of material using decal
- Move a lot of files from CoreRP to HDRP/CoreRP. All moved files weren't used by Ligthweight pipeline. Long term they could move back to CoreRP after CoreRP become out of preview
- Updated camera inspector UI
- Updated decal gizmo
- Optimization: The objects that are rendered in the Motion Vector Pass are not rendered in the prepass anymore
- Removed setting shader inclue path via old API, use package shader include paths
- The default value of 'maxSmoothness' for punctual lights has been changed to 0.99
- Modified deferred compute and vert/frag shaders for first steps towards stereo support
- Moved material specific Shader Graph files into corresponding material folders.
- Hide environment lighting settings when enabling HDRP (Settings are control from sceneSettings)
- Update all shader includes to use absolute path (allow users to create material in their Asset folder)
- Done a reorganization of the files (Move ShaderPass to RenderPipeline folder, Move all shadow related files to Lighting/Shadow and others)
- Improved performance and quality of Screen Space Shadows

## [3.3.0-preview] - 2018-01-01

### Added
- Added an error message to say to use Metal or Vulkan when trying to use OpenGL API
- Added a new Fabric shader model that supports Silk and Cotton/Wool
- Added a new HDRP Lighting Debug mode to visualize Light Volumes for Point, Spot, Line, Rectangular and Reflection Probes
- Add support for reflection probe light layers
- Improve quality of anisotropic on IBL

### Fixed
- Fix an issue where the screen where darken when rendering camera preview
- Fix display correct target platform when showing message to inform user that a platform is not supported
- Remove workaround for metal and vulkan in normal buffer encoding/decoding
- Fixed an issue with color picker not working in forward
- Fixed an issue where reseting HDLight do not reset all of its parameters
- Fixed shader compile warning in DebugLightVolumes.shader

### Changed
- Changed default reflection probe to be 256x256x6 and array size to be 64
- Removed dependence on the NdotL for thickness evaluation for translucency (based on artist's input)
- Increased the precision when comparing Planar or HD reflection probe volumes
- Remove various GC alloc in C#. Slightly better performance

## [3.2.0-preview] - 2018-01-01

### Added
- Added a luminance meter in the debug menu
- Added support of Light, reflection probe, emissive material, volume settings related to lighting to Lighting explorer
- Added support for 16bit shadows

### Fixed
- Fix issue with package upgrading (HDRP resources asset is now versionned to worarkound package manager limitation)
- Fix HDReflectionProbe offset displayed in gizmo different than what is affected.
- Fix decals getting into a state where they could not be removed or disabled.
- Fix lux meter mode - The lux meter isn't affected by the sky anymore
- Fix area light size reset when multi-selected
- Fix filter pass number in HDUtils.BlitQuad
- Fix Lux meter mode that was applying SSS
- Fix planar reflections that were not working with tile/cluster (olbique matrix)
- Fix debug menu at runtime not working after nested prefab PR come to trunk
- Fix scrolling issue in density volume

### Changed
- Shader code refactor: Split MaterialUtilities file in two parts BuiltinUtilities (independent of FragInputs) and MaterialUtilities (Dependent of FragInputs)
- Change screen space shadow rendertarget format from ARGB32 to RG16

## [3.1.0-preview] - 2018-01-01

### Added
- Decal now support per channel selection mask. There is now two mode. One with BaseColor, Normal and Smoothness and another one more expensive with BaseColor, Normal, Smoothness, Metal and AO. Control is on HDRP Asset. This may require to launch an update script for old scene: 'Edit/Render Pipeline/Single step upgrade script/Upgrade all DecalMaterial MaskBlendMode'.
- Decal now supports depth bias for decal mesh, to prevent z-fighting
- Decal material now supports draw order for decal projectors
- Added LightLayers support (Base on mask from renderers name RenderingLayers and mask from light name LightLayers - if they match, the light apply) - cost an extra GBuffer in deferred (more bandwidth)
- When LightLayers is enabled, the AmbientOclusion is store in the GBuffer in deferred path allowing to avoid double occlusion with SSAO. In forward the double occlusion is now always avoided.
- Added the possibility to add an override transform on the camera for volume interpolation
- Added desired lux intensity and auto multiplier for HDRI sky
- Added an option to disable light by type in the debug menu
- Added gradient sky
- Split EmissiveColor and bakeDiffuseLighting in forward avoiding the emissiveColor to be affect by SSAO
- Added a volume to control indirect light intensity
- Added EV 100 intensity unit for area lights
- Added support for RendererPriority on Renderer. This allow to control order of transparent rendering manually. HDRP have now two stage of sorting for transparent in addition to bact to front. Material have a priority then Renderer have a priority.
- Add Coupling of (HD)Camera and HDAdditionalCameraData for reset and remove in inspector contextual menu of Camera
- Add Coupling of (HD)ReflectionProbe and HDAdditionalReflectionData for reset and remove in inspector contextual menu of ReflectoinProbe
- Add macro to forbid unity_ObjectToWorld/unity_WorldToObject to be use as it doesn't handle camera relative rendering
- Add opacity control on contact shadow

### Fixed
- Fixed an issue with PreIntegratedFGD texture being sometimes destroyed and not regenerated causing rendering to break
- PostProcess input buffers are not copied anymore on PC if the viewport size matches the final render target size
- Fixed an issue when manipulating a lot of decals, it was displaying a lot of errors in the inspector
- Fixed capture material with reflection probe
- Refactored Constant Buffers to avoid hitting the maximum number of bound CBs in some cases.
- Fixed the light range affecting the transform scale when changed.
- Snap to grid now works for Decal projector resizing.
- Added a warning for 128x128 cookie texture without mipmaps
- Replace the sampler used for density volumes for correct wrap mode handling

### Changed
- Move Render Pipeline Debug "Windows from Windows->General-> Render Pipeline debug windows" to "Windows from Windows->Analysis-> Render Pipeline debug windows"
- Update detail map formula for smoothness and albedo, goal it to bright and dark perceptually and scale factor is use to control gradient speed
- Refactor the Upgrade material system. Now a material can be update from older version at any time. Call Edit/Render Pipeline/Upgrade all Materials to newer version
- Change name EnableDBuffer to EnableDecals at several place (shader, hdrp asset...), this require a call to Edit/Render Pipeline/Upgrade all Materials to newer version to have up to date material.
- Refactor shader code: BakeLightingData structure have been replace by BuiltinData. Lot of shader code have been remove/change.
- Refactor shader code: All GBuffer are now handled by the deferred material. Mean ShadowMask and LightLayers are control by lit material in lit.hlsl and not outside anymore. Lot of shader code have been remove/change.
- Refactor shader code: Rename GetBakedDiffuseLighting to ModifyBakedDiffuseLighting. This function now handle lighting model for transmission too. Lux meter debug mode is factor outisde.
- Refactor shader code: GetBakedDiffuseLighting is not call anymore in GBuffer or forward pass, including the ConvertSurfaceDataToBSDFData and GetPreLightData, this is done in ModifyBakedDiffuseLighting now
- Refactor shader code: Added a backBakeDiffuseLighting to BuiltinData to handle lighting for transmission
- Refactor shader code: Material must now call InitBuiltinData (Init all to zero + init bakeDiffuseLighting and backBakeDiffuseLighting ) and PostInitBuiltinData

## [3.0.0-preview] - 2018-01-01

### Fixed
- Fixed an issue with distortion that was using previous frame instead of current frame
- Fixed an issue where disabled light where not upgrade correctly to the new physical light unit system introduce in 2.0.5-preview

### Changed
- Update assembly definitions to output assemblies that match Unity naming convention (Unity.*).

## [2.0.5-preview] - 2018-01-01

### Added
- Add option supportDitheringCrossFade on HDRP Asset to allow to remove shader variant during player build if needed
- Add contact shadows for punctual lights (in additional shadow settings), only one light is allowed to cast contact shadows at the same time and so at each frame a dominant light is choosed among all light with contact shadows enabled.
- Add PCSS shadow filter support (from SRP Core)
- Exposed shadow budget parameters in HDRP asset
- Add an option to generate an emissive mesh for area lights (currently rectangle light only). The mesh fits the size, intensity and color of the light.
- Add an option to the HDRP asset to increase the resolution of volumetric lighting.
- Add additional ligth unit support for punctual light (Lumens, Candela) and area lights (Lumens, Luminance)
- Add dedicated Gizmo for the box Influence volume of HDReflectionProbe / PlanarReflectionProbe

### Changed
- Re-enable shadow mask mode in debug view
- SSS and Transmission code have been refactored to be able to share it between various material. Guidelines are in SubsurfaceScattering.hlsl
- Change code in area light with LTC for Lit shader. Magnitude is now take from FGD texture instead of a separate texture
- Improve camera relative rendering: We now apply camera translation on the model matrix, so before the TransformObjectToWorld(). Note: unity_WorldToObject and unity_ObjectToWorld must never be used directly.
- Rename positionWS to positionRWS (Camera relative world position) at a lot of places (mainly in interpolator and FragInputs). In case of custom shader user will be required to update their code.
- Rename positionWS, capturePositionWS, proxyPositionWS, influencePositionWS to positionRWS, capturePositionRWS, proxyPositionRWS, influencePositionRWS (Camera relative world position) in LightDefinition struct.
- Improve the quality of trilinear filtering of density volume textures.
- Improve UI for HDReflectionProbe / PlanarReflectionProbe

### Fixed
- Fixed a shader preprocessor issue when compiling DebugViewMaterialGBuffer.shader against Metal target
- Added a temporary workaround to Lit.hlsl to avoid broken lighting code with Metal/AMD
- Fixed issue when using more than one volume texture mask with density volumes.
- Fixed an error which prevented volumetric lighting from working if no density volumes with 3D textures were present.
- Fix contact shadows applied on transmission
- Fix issue with forward opaque lit shader variant being removed by the shader preprocessor
- Fixed compilation errors on Nintendo Switch (limited XRSetting support).
- Fixed apply range attenuation option on punctual light
- Fixed issue with color temperature not take correctly into account with static lighting
- Don't display fog when diffuse lighting, specular lighting, or lux meter debug mode are enabled.

## [2.0.4-preview] - 2018-01-01

### Fixed
- Fix issue when disabling rough refraction and building a player. Was causing a crash.

## [2.0.3-preview] - 2018-01-01

### Added
- Increased debug color picker limit up to 260k lux

## [2.0.2-preview] - 2018-01-01

### Added
- Add Light -> Planar Reflection Probe command
- Added a false color mode in rendering debug
- Add support for mesh decals
- Add flag to disable projector decals on transparent geometry to save performance and decal texture atlas space
- Add ability to use decal diffuse map as mask only
- Add visualize all shadow masks in lighting debug
- Add export of normal and roughness buffer for forwardOnly and when in supportOnlyForward mode for forward
- Provide a define in lit.hlsl (FORWARD_MATERIAL_READ_FROM_WRITTEN_NORMAL_BUFFER) when output buffer normal is used to read the normal and roughness instead of caclulating it (can save performance, but lower quality due to compression)
- Add color swatch to decal material

### Changed
- Change Render -> Planar Reflection creation to 3D Object -> Mirror
- Change "Enable Reflector" name on SpotLight to "Angle Affect Intensity"
- Change prototype of BSDFData ConvertSurfaceDataToBSDFData(SurfaceData surfaceData) to BSDFData ConvertSurfaceDataToBSDFData(uint2 positionSS, SurfaceData surfaceData)

### Fixed
- Fix issue with StackLit in deferred mode with deferredDirectionalShadow due to GBuffer not being cleared. Gbuffer is still not clear and issue was fix with the new Output of normal buffer.
- Fixed an issue where interpolation volumes were not updated correctly for reflection captures.
- Fixed an exception in Light Loop settings UI

## [2.0.1-preview] - 2018-01-01

### Added
- Add stripper of shader variant when building a player. Save shader compile time.
- Disable per-object culling that was executed in C++ in HD whereas it was not used (Optimization)
- Enable texture streaming debugging (was not working before 2018.2)
- Added Screen Space Reflection with Proxy Projection Model
- Support correctly scene selection for alpha tested object
- Add per light shadow mask mode control (i.e shadow mask distance and shadow mask). It use the option NonLightmappedOnly
- Add geometric filtering to Lit shader (allow to reduce specular aliasing)
- Add shortcut to create DensityVolume and PlanarReflection in hierarchy
- Add a DefaultHDMirrorMaterial material for PlanarReflection
- Added a script to be able to upgrade material to newer version of HDRP
- Removed useless duplication of ForwardError passes.
- Add option to not compile any DEBUG_DISPLAY shader in the player (Faster build) call Support Runtime Debug display

### Changed
- Changed SupportForwardOnly to SupportOnlyForward in render pipeline settings
- Changed versioning variable name in HDAdditionalXXXData from m_version to version
- Create unique name when creating a game object in the rendering menu (i.e Density Volume(2))
- Re-organize various files and folder location to clean the repository
- Change Debug windows name and location. Now located at:  Windows -> General -> Render Pipeline Debug

### Removed
- Removed GlobalLightLoopSettings.maxPlanarReflectionProbes and instead use value of GlobalLightLoopSettings.planarReflectionProbeCacheSize
- Remove EmissiveIntensity parameter and change EmissiveColor to be HDR (Matching Builtin Unity behavior) - Data need to be updated - Launch Edit -> Single Step Upgrade Script -> Upgrade all Materials emissionColor

### Fixed
- Fix issue with LOD transition and instancing
- Fix discrepency between object motion vector and camera motion vector
- Fix issue with spot and dir light gizmo axis not highlighted correctly
- Fix potential crash while register debug windows inputs at startup
- Fix warning when creating Planar reflection
- Fix specular lighting debug mode (was rendering black)
- Allow projector decal with null material to allow to configure decal when HDRP is not set
- Decal atlas texture offset/scale is updated after allocations (used to be before so it was using date from previous frame)

## [0.0.0-preview] - 2018-01-01

### Added
- Configure the VolumetricLightingSystem code path to be on by default
- Trigger a build exception when trying to build an unsupported platform
- Introduce the VolumetricLightingController component, which can (and should) be placed on the camera, and allows one to control the near and the far plane of the V-Buffer (volumetric "froxel" buffer) along with the depth distribution (from logarithmic to linear)
- Add 3D texture support for DensityVolumes
- Add a better mapping of roughness to mipmap for planar reflection
- The VolumetricLightingSystem now uses RTHandles, which allows to save memory by sharing buffers between different cameras (history buffers are not shared), and reduce reallocation frequency by reallocating buffers only if the rendering resolution increases (and suballocating within existing buffers if the rendering resolution decreases)
- Add a Volumetric Dimmer slider to lights to control the intensity of the scattered volumetric lighting
- Add UV tiling and offset support for decals.
- Add mipmapping support for volume 3D mask textures

### Changed
- Default number of planar reflection change from 4 to 2
- Rename _MainDepthTexture to _CameraDepthTexture
- The VolumetricLightingController has been moved to the Interpolation Volume framework and now functions similarly to the VolumetricFog settings
- Update of UI of cookie, CubeCookie, Reflection probe and planar reflection probe to combo box
- Allow enabling/disabling shadows for area lights when they are set to baked.
- Hide applyRangeAttenuation and FadeDistance for directional shadow as they are not used

### Removed
- Remove Resource folder of PreIntegratedFGD and add the resource to RenderPipeline Asset

### Fixed
- Fix ConvertPhysicalLightIntensityToLightIntensity() function used when creating light from script to match HDLightEditor behavior
- Fix numerical issues with the default value of mean free path of volumetric fog
- Fix the bug preventing decals from coexisting with density volumes
- Fix issue with alpha tested geometry using planar/triplanar mapping not render correctly or flickering (due to being wrongly alpha tested in depth prepass)
- Fix meta pass with triplanar (was not handling correctly the normal)
- Fix preview when a planar reflection is present
- Fix Camera preview, it is now a Preview cameraType (was a SceneView)
- Fix handling unknown GPUShadowTypes in the shadow manager.
- Fix area light shapes sent as point lights to the baking backends when they are set to baked.
- Fix unnecessary division by PI for baked area lights.
- Fix line lights sent to the lightmappers. The backends don't support this light type.
- Fix issue with shadow mask framesettings not correctly taken into account when shadow mask is enabled for lighting.
- Fix directional light and shadow mask transition, they are now matching making smooth transition
- Fix banding issues caused by high intensity volumetric lighting
- Fix the debug window being emptied on SRP asset reload
- Fix issue with debug mode not correctly clearing the GBuffer in editor after a resize
- Fix issue with ResetMaterialKeyword not resetting correctly ToggleOff/Roggle Keyword
- Fix issue with motion vector not render correctly if there is no depth prepass in deferred

## [0.0.0-preview] - 2018-01-01

### Added
- Screen Space Refraction projection model (Proxy raycasting, HiZ raymarching)
- Screen Space Refraction settings as volume component
- Added buffered frame history per camera
- Port Global Density Volumes to the Interpolation Volume System.
- Optimize ImportanceSampleLambert() to not require the tangent frame.
- Generalize SampleVBuffer() to handle different sampling and reconstruction methods.
- Improve the quality of volumetric lighting reprojection.
- Optimize Morton Order code in the Subsurface Scattering pass.
- Planar Reflection Probe support roughness (gaussian convolution of captured probe)
- Use an atlas instead of a texture array for cluster transparent decals
- Add a debug view to visualize the decal atlas
- Only store decal textures to atlas if decal is visible, debounce out of memory decal atlas warning.
- Add manipulator gizmo on decal to improve authoring workflow
- Add a minimal StackLit material (work in progress, this version can be used as template to add new material)

### Changed
- EnableShadowMask in FrameSettings (But shadowMaskSupport still disable by default)
- Forced Planar Probe update modes to (Realtime, Every Update, Mirror Camera)
- Screen Space Refraction proxy model uses the proxy of the first environment light (Reflection probe/Planar probe) or the sky
- Moved RTHandle static methods to RTHandles
- Renamed RTHandle to RTHandleSystem.RTHandle
- Move code for PreIntegratedFDG (Lit.shader) into its dedicated folder to be share with other material
- Move code for LTCArea (Lit.shader) into its dedicated folder to be share with other material

### Removed
- Removed Planar Probe mirror plane position and normal fields in inspector, always display mirror plane and normal gizmos

### Fixed
- Fix fog flags in scene view is now taken into account
- Fix sky in preview windows that were disappearing after a load of a new level
- Fix numerical issues in IntersectRayAABB().
- Fix alpha blending of volumetric lighting with transparent objects.
- Fix the near plane of the V-Buffer causing out-of-bounds look-ups in the clustered data structure.
- Depth and color pyramid are properly computed and sampled when the camera renders inside a viewport of a RTHandle.
- Fix decal atlas debug view to work correctly when shadow atlas view is also enabled<|MERGE_RESOLUTION|>--- conflicted
+++ resolved
@@ -99,12 +99,9 @@
 - Changed the Trackball UI so that it allows explicit numeric values.
 - Reduce the G-buffer footprint of anisotropic materials
 - Moved SSGI out of preview.
-<<<<<<< HEAD
-- Moved diffusion profile list to the HDRP default settings panel.
-=======
 - Skip an unneeded depth buffer copy on consoles. 
 - Replaced the Density Volume Texture Tool with the new 3D Texture Importer.
->>>>>>> b0370d45
+- Moved diffusion profile list to the HDRP default settings panel.
 
 ## [10.0.0] - 2019-06-10
 
