--- conflicted
+++ resolved
@@ -587,12 +587,9 @@
 - Fix error when removing DecalProjector from component contextual menu (case 1243960)
 - Fixed issue with post process when running in RGBA16 and an object with additive blending is in the scene.
 - Fixed corrupted values on LayeredLit when using Vertex Color multiply mode to multiply and MSAA is activated. 
-<<<<<<< HEAD
-- Fixed issue with sceneview camera settings not being saved after Editor restart.
-=======
 - Fix conflicts with Handles manipulation when performing a Reset in DecalComponent (case 1238833)
 - Fixed depth prepass and postpass being disabled after changing the shader in the material UI.
->>>>>>> 3b74fd95
+- Fixed issue with sceneview camera settings not being saved after Editor restart.
 
 ### Changed
 - Improve MIP selection for decals on Transparents
