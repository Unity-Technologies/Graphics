# Changelog
All notable changes to this package will be documented in this file.

The format is based on [Keep a Changelog](http://keepachangelog.com/en/1.0.0/)
and this project adheres to [Semantic Versioning](http://semver.org/spec/v2.0.0.html).

## [11.0.0] - 2020-12-02

### Added
- Added a new API to bake HDRP probes from C# (case 1276360)
- Added support for pre-exposure for planar reflections.

### Fixed
- Fixed probe volumes debug views.
- Fixed lookdev movement.
- Fixed volume component tooltips using the same parameter name.
- Fixed issue with saving some quality settings in volume overrides  (case 1293747)
- Fixed NullReferenceException in HDRenderPipeline.UpgradeResourcesIfNeeded (case 1292524)

### Changed
- Removed the material pass probe volumes evaluation mode.
- Volume parameter of type Cubemap can now accept Cubemap render textures and custom render textures.
- Replaced last package version checker in Wizard to a link on Package Manager

## [10.3.0] - 2020-12-01

### Changed
- Rename HDRP sub menu in Assets/Create/Shader to HD Render Pipeline for consistency.

## [10.2.1] - 2020-11-30

### Added
- Added a warning when trying to bake with static lighting being in an invalid state.

### Fixed
- Fixed stylesheet reloading for LookDev window and Wizard window.
- Fixed XR single-pass rendering with legacy shaders using unity_StereoWorldSpaceCameraPos.
- Fixed issue displaying wrong debug mode in runtime debug menu UI.
- Fixed useless editor repaint when using lod bias.
- Fixed multi-editing with new light intensity slider.
- Fixed issue with density volumes flickering when editing shape box.
- Fixed issue with image layers in the graphics compositor (case 1289936).
- Fixed issue with angle fading when rotating decal projector.
- Fixed issue with gameview repaint in the graphics compositor (case 1290622).
- Fixed some labels being clipped in the Render Graph Viewer
- Fixed issue when decal projector material is none.
- Fixed the sampling of the normal buffer in the the forward transparent pass.
- Fixed bloom prefiltering tooltip.
- Fixed NullReferenceException when loading multipel scene async
- Fixed missing alpha blend state properties in Axf shader and update default stencil properties
- Fixed normal buffer not bound to custom pass anymore.
- Fixed issues with camera management in the graphics compositor (cases 1292548, 1292549).
- Fixed an issue where a warning about the static sky not being ready was wrongly displayed.
- Fixed the clear coat not being handled properly for SSR and RTR (case 1291654).
- Fixed ghosting in RTGI and RTAO when denoising is enabled and the RTHandle size is not equal to the Viewport size (case 1291654).
- Fixed alpha output when atmospheric scattering is enabled.
- Fixed issue with TAA history sharpening when view is downsampled.
<<<<<<< HEAD
- Fixed issue with faulty shadow transition when view is close to an object under some aspect ratio conditions
=======
- Fixed lookdev movement.
- Fixed volume component tooltips using the same parameter name.
- Fixed issue with saving some quality settings in volume overrides  (case 1293747)
- Fixed NullReferenceException in HDRenderPipeline.UpgradeResourcesIfNeeded (case 1292524)
- Fixed SSGI texture allocation when not using the RenderGraph.
- Fixed NullReference Exception when setting Max Shadows On Screen to 0 in the HDRP asset.
- Fixed issue with saving some quality settings in volume overrides  (case 1293747)
>>>>>>> e2271c44

### Changed
- Volume Manager now always tests scene culling masks. This was required to fix hybrid workflow.
- Now the screen space shadow is only used if the analytic value is valid.
- Distance based roughness is disabled by default and have a control

## [10.2.0] - 2020-10-19

### Added
- Added a rough distortion frame setting and and info box on distortion materials.
- Adding support of 4 channel tex coords for ray tracing (case 1265309).
- Added a help button on the volume component toolbar for documentation.
- Added range remapping to metallic property for Lit and Decal shaders.
- Exposed the API to access HDRP shader pass names.
- Added the status check of default camera frame settings in the DXR wizard.
- Added frame setting for Virtual Texturing. 
- Added a fade distance for light influencing volumetric lighting.
- Adding an "Include For Ray Tracing" toggle on lights to allow the user to exclude them when ray tracing is enabled in the frame settings of a camera.
- Added fog volumetric scattering support for path tracing.
- Added new algorithm for SSR with temporal accumulation
- Added quality preset of the new volumetric fog parameters.
- Added missing documentation for unsupported SG RT nodes and light's include for raytracing attrbute.
- Added documentation for LODs not being supported by ray tracing.
- Added more options to control how the component of motion vectors coming from the camera transform will affect the motion blur with new clamping modes.
- Added anamorphism support for phsyical DoF, switched to blue noise sampling and fixed tiling artifacts.

### Fixed
- Fixed an issue where the Exposure Shader Graph node had clipped text. (case 1265057)
- Fixed an issue when rendering into texture where alpha would not default to 1.0 when using 11_11_10 color buffer in non-dev builds.
- Fixed issues with reordering and hiding graphics compositor layers (cases 1283903, 1285282, 1283886).
- Fixed the possibility to have a shader with a pre-refraction render queue and refraction enabled at the same time.
- Fixed a migration issue with the rendering queue in ShaderGraph when upgrading to 10.x;
- Fixed the object space matrices in shader graph for ray tracing.
- Changed the cornea refraction function to take a view dir in object space.
- Fixed upside down XR occlusion mesh.
- Fixed precision issue with the atmospheric fog.
- Fixed issue with TAA and no motion vectors.
- Fixed the stripping not working the terrain alphatest feature required for terrain holes (case 1205902).
- Fixed bounding box generation that resulted in incorrect light culling (case 3875925).
- VFX : Fix Emissive writing in Opaque Lit Output with PSSL platforms (case 273378).
- Fixed issue where pivot of DecalProjector was not aligned anymore on Transform position when manipulating the size of the projector from the Inspector.
- Fixed a null reference exception when creating a diffusion profile asset.
- Fixed the diffusion profile not being registered as a dependency of the ShaderGraph.
- Fixing exceptions in the console when putting the SSGI in low quality mode (render graph).
- Fixed NullRef Exception when decals are in the scene, no asset is set and HDRP wizard is run.
- Fixed issue with TAA causing bleeding of a view into another when multiple views are visible.
- Fix an issue that caused issues of usability of editor if a very high resolution is set by mistake and then reverted back to a smaller resolution.
- Fixed issue where Default Volume Profile Asset change in project settings was not added to the undo stack (case 1285268).
- Fixed undo after enabling compositor.
- Fixed the ray tracing shadow UI being displayed while it shouldn't (case 1286391).
- Fixed issues with physically-based DoF, improved speed and robustness 
- Fixed a warning happening when putting the range of lights to 0.
- Fixed issue when null parameters in a volume component would spam null reference errors. Produce a warning instead.
- Fixed volument component creation via script.
- Fixed GC allocs in render graph.
- Fixed scene picking passes.
- Fixed broken ray tracing light cluster full screen debug.
- Fixed dead code causing error.
- Fixed issue when dragging slider in inspector for ProjectionDepth.
- Fixed issue when resizing Inspector window that make the DecalProjector editor flickers.
- Fixed issue in DecalProjector editor when the Inspector window have a too small width: the size appears on 2 lines but the editor not let place for the second one.
- Fixed issue (null reference in console) when selecting a DensityVolume with rectangle selection.
- Fixed issue when linking the field of view with the focal length in physical camera
- Fixed supported platform build and error message.
- Fixed exceptions occuring when selecting mulitple decal projectors without materials assigned (case 1283659).
- Fixed LookDev error message when pipeline is not loaded.
- Properly reject history when enabling seond denoiser for RTGI.
- Fixed an issue that could cause objects to not be rendered when using Vulkan API.
- Fixed issue with lookdev shadows looking wrong upon exiting playmode. 
- Fixed temporary Editor freeze when selecting AOV output in graphics compositor (case 1288744).
- Fixed normal flip with double sided materials.
- Fixed shadow resolution settings level in the light explorer.
- Fixed the ShaderGraph being dirty after the first save.
- Fixed XR shadows culling
- Fixed stylesheet reloading for LookDev window and Wizard window.
- Fixed Nans happening when upscaling the RTGI.
- Fixed the adjust weight operation not being done for the non-rendergraph pipeline.
- Fixed overlap with SSR Transparent default frame settings message on DXR Wizard.
- Fixed alpha channel in the stop NaNs and motion blur shaders.
- Fixed undo of duplicate environments in the look dev environment library.
- Fixed a ghosting issue with RTShadows (Sun, Point and Spot), RTAO and RTGI when the camera is moving fast.
- Fixed a SSGI denoiser bug for large scenes.
- Fixed a Nan issue with SSGI.
- Fixed an issue with IsFrontFace node in Shader Graph not working properly
- Fixed CustomPassUtils.RenderFrom* functions and CustomPassUtils.DisableSinglePassRendering struct in VR.
- Fixed custom pass markers not recorded when render graph was enabled.
- Fixed exceptions when unchecking "Big Tile Prepass" on the frame settings with render-graph.
- Fixed an issue causing errors in GenerateMaxZ when opaque objects or decals are disabled. 
- Fixed an issue with Bake button of Reflection Probe when in custom mode
- Fixed exceptions related to the debug display settings when changing the default frame settings.
- Fixed picking for materials with depth offset.
- Fixed issue with exposure history being uninitialized on second frame.
- Fixed issue when changing FoV with the physical camera fold-out closed.
- Fixed path tracing accumulation not being reset when changing to a different frame of an animation.

### Changed
- Combined occlusion meshes into one to reduce draw calls and state changes with XR single-pass.
- Claryfied doc for the LayeredLit material.
- Various improvements for the Volumetric Fog.
- Use draggable fields for float scalable settings
- Migrated the fabric & hair shadergraph samples directly into the renderpipeline resources.
- Removed green coloration of the UV on the DecalProjector gizmo.
- Removed _BLENDMODE_PRESERVE_SPECULAR_LIGHTING keyword from shaders.
- Now the DXR wizard displays the name of the target asset that needs to be changed.
- Standardized naming for the option regarding Transparent objects being able to receive Screen Space Reflections.
- Making the reflection and refractions of cubemaps distance based.
- Changed Receive SSR to also controls Receive SSGI on opaque objects.
- Improved the punctual light shadow rescale algorithm.
- Changed the names of some of the parameters for the Eye Utils SG Nodes.
- Restored frame setting for async compute of contact shadows.
- Removed the possibility to have MSAA (through the frame settings) when ray tracing is active.
- Range handles for decal projector angle fading.
- Smoother angle fading for decal projector.

## [10.1.0] - 2020-10-12

### Added
- Added an option to have only the metering mask displayed in the debug mode.
- Added a new mode to cluster visualization debug where users can see a slice instead of the cluster on opaque objects.
- Added ray traced reflection support for the render graph version of the pipeline.
- Added render graph support of RTAO and required denoisers.
- Added render graph support of RTGI.
- Added support of RTSSS and Recursive Rendering in the render graph mode.
- Added support of RT and screen space shadow for render graph.
- Added tooltips with the full name of the (graphics) compositor properties to properly show large names that otherwise are clipped by the UI (case 1263590)
- Added error message if a callback AOV allocation fail
- Added marker for all AOV request operation on GPU
- Added remapping options for Depth Pyramid debug view mode
- Added an option to support AOV shader at runtime in HDRP settings (case 1265070)
- Added support of SSGI in the render graph mode.
- Added option for 11-11-10 format for cube reflection probes.
- Added an optional check in the HDRP DXR Wizard to verify 64 bits target architecture
- Added option to display timing stats in the debug menu as an average over 1 second. 
- Added a light unit slider to provide users more context when authoring physically based values.
- Added a way to check the normals through the material views.
- Added Simple mode to Earth Preset for PBR Sky
- Added the export of normals during the prepass for shadow matte for proper SSAO calculation.
- Added the usage of SSAO for shadow matte unlit shader graph.
- Added the support of input system V2
- Added a new volume component parameter to control the max ray length of directional lights(case 1279849).
- Added support for 'Pyramid' and 'Box' spot light shapes in path tracing.
- Added high quality prefiltering option for Bloom.
- Added support for camera relative ray tracing (and keeping non-camera relative ray tracing working)
- Added a rough refraction option on planar reflections.
- Added scalability settings for the planar reflection resolution.
- Added tests for AOV stacking and UI rendering in the graphics compositor.
- Added a new ray tracing only function that samples the specular part of the materials.
- Adding missing marker for ray tracing profiling (RaytracingDeferredLighting)
- Added the support of eye shader for ray tracing.
- Exposed Refraction Model to the material UI when using a Lit ShaderGraph.
- Added bounding sphere support to screen-space axis-aligned bounding box generation pass.

### Fixed
- Fixed several issues with physically-based DoF (TAA ghosting of the CoC buffer, smooth layer transitions, etc)
- Fixed GPU hang on D3D12 on xbox. 
- Fixed game view artifacts on resizing when hardware dynamic resolution was enabled
- Fixed black line artifacts occurring when Lanczos upsampling was set for dynamic resolution
- Fixed Amplitude -> Min/Max parametrization conversion
- Fixed CoatMask block appearing when creating lit master node (case 1264632)
- Fixed issue with SceneEV100 debug mode indicator when rescaling the window.
- Fixed issue with PCSS filter being wrong on first frame. 
- Fixed issue with emissive mesh for area light not appearing in playmode if Reload Scene option is disabled in Enter Playmode Settings.
- Fixed issue when Reflection Probes are set to OnEnable and are never rendered if the probe is enabled when the camera is farther than the probe fade distance. 
- Fixed issue with sun icon being clipped in the look dev window. 
- Fixed error about layers when disabling emissive mesh for area lights.
- Fixed issue when the user deletes the composition graph or .asset in runtime (case 1263319)
- Fixed assertion failure when changing resolution to compositor layers after using AOVs (case 1265023) 
- Fixed flickering layers in graphics compositor (case 1264552)
- Fixed issue causing the editor field not updating the disc area light radius.
- Fixed issues that lead to cookie atlas to be updated every frame even if cached data was valid.
- Fixed an issue where world space UI was not emitted for reflection cameras in HDRP
- Fixed an issue with cookie texture atlas that would cause realtime textures to always update in the atlas even when the content did not change.
- Fixed an issue where only one of the two lookdev views would update when changing the default lookdev volume profile.
- Fixed a bug related to light cluster invalidation.
- Fixed shader warning in DofGather (case 1272931)
- Fixed AOV export of depth buffer which now correctly export linear depth (case 1265001)
- Fixed issue that caused the decal atlas to not be updated upon changing of the decal textures content.
- Fixed "Screen position out of view frustum" error when camera is at exactly the planar reflection probe location.
- Fixed Amplitude -> Min/Max parametrization conversion
- Fixed issue that allocated a small cookie for normal spot lights.
- Fixed issue when undoing a change in diffuse profile list after deleting the volume profile.
- Fixed custom pass re-ordering and removing.
- Fixed TAA issue and hardware dynamic resolution.
- Fixed a static lighting flickering issue caused by having an active planar probe in the scene while rendering inspector preview.
- Fixed an issue where even when set to OnDemand, the sky lighting would still be updated when changing sky parameters.
- Fixed an error message trigerred when a mesh has more than 32 sub-meshes (case 1274508).
- Fixed RTGI getting noisy for grazying angle geometry (case 1266462).
- Fixed an issue with TAA history management on pssl.
- Fixed the global illumination volume override having an unwanted advanced mode (case 1270459).
- Fixed screen space shadow option displayed on directional shadows while they shouldn't (case 1270537).
- Fixed the handling of undo and redo actions in the graphics compositor (cases 1268149, 1266212, 1265028)
- Fixed issue with composition graphs that include virtual textures, cubemaps and other non-2D textures (cases 1263347, 1265638).
- Fixed issues when selecting a new composition graph or setting it to None (cases 1263350, 1266202)
- Fixed ArgumentNullException when saving shader graphs after removing the compositor from the scene (case 1268658)
- Fixed issue with updating the compositor output when not in play mode (case 1266216)
- Fixed warning with area mesh (case 1268379)
- Fixed issue with diffusion profile not being updated upon reset of the editor. 
- Fixed an issue that lead to corrupted refraction in some scenarios on xbox.
- Fixed for light loop scalarization not happening. 
- Fixed issue with stencil not being set in rendergraph mode.
- Fixed for post process being overridable in reflection probes even though it is not supported.
- Fixed RTGI in performance mode when light layers are enabled on the asset.
- Fixed SSS materials appearing black in matcap mode.
- Fixed a collision in the interaction of RTR and RTGI.
- Fix for lookdev toggling renderers that are set to non editable or are hidden in the inspector.
- Fixed issue with mipmap debug mode not properly resetting full screen mode (and viceversa). 
- Added unsupported message when using tile debug mode with MSAA.
- Fixed SSGI compilation issues on PS4.
- Fixed "Screen position out of view frustum" error when camera is on exactly the planar reflection probe plane.
- Workaround issue that caused objects using eye shader to not be rendered on xbox.
- Fixed GC allocation when using XR single-pass test mode.
- Fixed text in cascades shadow split being truncated.
- Fixed rendering of custom passes in the Custom Pass Volume inspector
- Force probe to render again if first time was during async shader compilation to avoid having cyan objects.
- Fixed for lookdev library field not being refreshed upon opening a library from the environment library inspector.
- Fixed serialization issue with matcap scale intensity.
- Close Add Override popup of Volume Inspector when the popup looses focus (case 1258571)
- Light quality setting for contact shadow set to on for High quality by default.
- Fixed an exception thrown when closing the look dev because there is no active SRP anymore.
- Fixed alignment of framesettings in HDRP Default Settings
- Fixed an exception thrown when closing the look dev because there is no active SRP anymore.
- Fixed an issue where entering playmode would close the LookDev window.
- Fixed issue with rendergraph on console failing on SSS pass.
- Fixed Cutoff not working properly with ray tracing shaders default and SG (case 1261292).
- Fixed shader compilation issue with Hair shader and debug display mode
- Fixed cubemap static preview not updated when the asset is imported.
- Fixed wizard DXR setup on non-DXR compatible devices.
- Fixed Custom Post Processes affecting preview cameras.
- Fixed issue with lens distortion breaking rendering.
- Fixed save popup appearing twice due to HDRP wizard.
- Fixed error when changing planar probe resolution.
- Fixed the dependecy of FrameSettings (MSAA, ClearGBuffer, DepthPrepassWithDeferred) (case 1277620).
- Fixed the usage of GUIEnable for volume components (case 1280018).
- Fixed the diffusion profile becoming invalid when hitting the reset (case 1269462).
- Fixed issue with MSAA resolve killing the alpha channel.
- Fixed a warning in materialevalulation
- Fixed an error when building the player.
- Fixed issue with box light not visible if range is below one and range attenuation is off.
- Fixed an issue that caused a null reference when deleting camera component in a prefab. (case 1244430)
- Fixed issue with bloom showing a thin black line after rescaling window. 
- Fixed rendergraph motion vector resolve.
- Fixed the Ray-Tracing related Debug Display not working in render graph mode.
- Fix nan in pbr sky
- Fixed Light skin not properly applied on the LookDev when switching from Dark Skin (case 1278802)
- Fixed accumulation on DX11
- Fixed issue with screen space UI not drawing on the graphics compositor (case 1279272).
- Fixed error Maximum allowed thread group count is 65535 when resolution is very high. 
- LOD meshes are now properly stripped based on the maximum lod value parameters contained in the HDRP asset.
- Fixed an inconsistency in the LOD group UI where LOD bias was not the right one.
- Fixed outlines in transitions between post-processed and plain regions in the graphics compositor (case 1278775).
- Fix decal being applied twice with LOD Crossfade.
- Fixed camera stacking for AOVs in the graphics compositor (case 1273223).
- Fixed backface selection on some shader not ignore correctly.
- Disable quad overdraw on ps4.
- Fixed error when resizing the graphics compositor's output and when re-adding a compositor in the scene
- Fixed issues with bloom, alpha and HDR layers in the compositor (case 1272621).
- Fixed alpha not having TAA applied to it.
- Fix issue with alpha output in forward.
- Fix compilation issue on Vulkan for shaders using high quality shadows in XR mode.
- Fixed wrong error message when fixing DXR resources from Wizard.
- Fixed compilation error of quad overdraw with double sided materials
- Fixed screen corruption on xbox when using TAA and Motion Blur with rendergraph. 
- Fixed UX issue in the graphics compositor related to clear depth and the defaults for new layers, add better tooltips and fix minor bugs (case 1283904)
- Fixed scene visibility not working for custom pass volumes.
- Fixed issue with several override entries in the runtime debug menu. 
- Fixed issue with rendergraph failing to execute every 30 minutes. 
- Fixed Lit ShaderGraph surface option property block to only display transmission and energy conserving specular color options for their proper material mode (case 1257050)
- Fixed nan in reflection probe when volumetric fog filtering is enabled, causing the whole probe to be invalid.
- Fixed Debug Color pixel became grey
- Fixed TAA flickering on the very edge of screen. 
- Fixed profiling scope for quality RTGI.
- Fixed the denoising and multi-sample not being used for smooth multibounce RTReflections.
- Fixed issue where multiple cameras would cause GC each frame.
- Fixed after post process rendering pass options not showing for unlit ShaderGraphs.
- Fixed null reference in the Undo callback of the graphics compositor 
- Fixed cullmode for SceneSelectionPass.
- Fixed issue that caused non-static object to not render at times in OnEnable reflection probes.
- Baked reflection probes now correctly use static sky for ambient lighting.

### Changed
- Preparation pass for RTSSShadows to be supported by render graph.
- Add tooltips with the full name of the (graphics) compositor properties to properly show large names that otherwise are clipped by the UI (case 1263590)
- Composition profile .asset files cannot be manually edited/reset by users (to avoid breaking things - case 1265631)
- Preparation pass for RTSSShadows to be supported by render graph.
- Changed the way the ray tracing property is displayed on the material (QOL 1265297).
- Exposed lens attenuation mode in default settings and remove it as a debug mode.
- Composition layers without any sub layers are now cleared to black to avoid confusion (case 1265061).
- Slight reduction of VGPR used by area light code.
- Changed thread group size for contact shadows (save 1.1ms on PS4)
- Make sure distortion stencil test happens before pixel shader is run.
- Small optimization that allows to skip motion vector prepping when the whole wave as velocity of 0.
- Improved performance to avoid generating coarse stencil buffer when not needed.
- Remove HTile generation for decals (faster without).
- Improving SSGI Filtering and fixing a blend issue with RTGI.
- Changed the Trackball UI so that it allows explicit numeric values.
- Reduce the G-buffer footprint of anisotropic materials
- Moved SSGI out of preview.
- Skip an unneeded depth buffer copy on consoles. 
- Replaced the Density Volume Texture Tool with the new 3D Texture Importer.
- Rename Raytracing Node to Raytracing Quality Keyword and rename high and low inputs as default and raytraced. All raytracing effects now use the raytraced mode but path tracing.
- Moved diffusion profile list to the HDRP default settings panel.
- Skip biquadratic resampling of vbuffer when volumetric fog filtering is enabled.
- Optimized Grain and sRGB Dithering.
- On platforms that allow it skip the first mip of the depth pyramid and compute it alongside the depth buffer used for low res transparents.
- When trying to install the local configuration package, if another one is already present the user is now asked whether they want to keep it or not.
- Improved MSAA color resolve to fix issues when very bright and very dark samples are resolved together.
- Improve performance of GPU light AABB generation
- Removed the max clamp value for the RTR, RTAO and RTGI's ray length (case 1279849).
- Meshes assigned with a decal material are not visible anymore in ray-tracing or path-tracing.
- Removed BLEND shader keywords.
- Remove a rendergraph debug option to clear resources on release from UI.
- added SV_PrimitiveID in the VaryingMesh structure for fulldebugscreenpass as well as primitiveID in FragInputs
- Changed which local frame is used for multi-bounce RTReflections.
- Move System Generated Values semantics out of VaryingsMesh structure.
- Other forms of FSAA are silently deactivated, when path tracing is on.
- Removed XRSystemTests. The GC verification is now done during playmode tests (case 1285012).
- SSR now uses the pre-refraction color pyramid.
- Various improvements for the Volumetric Fog.
- Optimizations for volumetric fog.

## [10.0.0] - 2019-06-10

### Added
- Ray tracing support for VR single-pass
- Added sharpen filter shader parameter and UI for TemporalAA to control image quality instead of hardcoded value
- Added frame settings option for custom post process and custom passes as well as custom color buffer format option.
- Add check in wizard on SRP Batcher enabled.
- Added default implementations of OnPreprocessMaterialDescription for FBX, Obj, Sketchup and 3DS file formats.
- Added custom pass fade radius
- Added after post process injection point for custom passes
- Added basic alpha compositing support - Alpha is available afterpostprocess when using FP16 buffer format.
- Added falloff distance on Reflection Probe and Planar Reflection Probe
- Added Backplate projection from the HDRISky
- Added Shadow Matte in UnlitMasterNode, which only received shadow without lighting
- Added hability to name LightLayers in HDRenderPipelineAsset
- Added a range compression factor for Reflection Probe and Planar Reflection Probe to avoid saturation of colors.
- Added path tracing support for directional, point and spot lights, as well as emission from Lit and Unlit.
- Added non temporal version of SSAO.
- Added more detailed ray tracing stats in the debug window
- Added Disc area light (bake only)
- Added a warning in the material UI to prevent transparent + subsurface-scattering combination.
- Added XR single-pass setting into HDRP asset
- Added a penumbra tint option for lights
- Added support for depth copy with XR SDK
- Added debug setting to Render Pipeline Debug Window to list the active XR views
- Added an option to filter the result of the volumetric lighting (off by default).
- Added a transmission multiplier for directional lights
- Added XR single-pass test mode to Render Pipeline Debug Window
- Added debug setting to Render Pipeline Window to list the active XR views
- Added a new refraction mode for the Lit shader (thin). Which is a box refraction with small thickness values
- Added the code to support Barn Doors for Area Lights based on a shaderconfig option.
- Added HDRPCameraBinder property binder for Visual Effect Graph
- Added "Celestial Body" controls to the Directional Light
- Added new parameters to the Physically Based Sky
- Added Reflections to the DXR Wizard
- Added the possibility to have ray traced colored and semi-transparent shadows on directional lights.
- Added a check in the custom post process template to throw an error if the default shader is not found.
- Exposed the debug overlay ratio in the debug menu.
- Added a separate frame settings for tonemapping alongside color grading.
- Added the receive fog option in the material UI for ShaderGraphs.
- Added a public virtual bool in the custom post processes API to specify if a post processes should be executed in the scene view.
- Added a menu option that checks scene issues with ray tracing. Also removed the previously existing warning at runtime.
- Added Contrast Adaptive Sharpen (CAS) Upscaling effect.
- Added APIs to update probe settings at runtime.
- Added documentation for the rayTracingSupported method in HDRP
- Added user-selectable format for the post processing passes.
- Added support for alpha channel in some post-processing passes (DoF, TAA, Uber).
- Added warnings in FrameSettings inspector when using DXR and atempting to use Asynchronous Execution.
- Exposed Stencil bits that can be used by the user.
- Added history rejection based on velocity of intersected objects for directional, point and spot lights.
- Added a affectsVolumetric field to the HDAdditionalLightData API to know if light affects volumetric fog.
- Add OS and Hardware check in the Wizard fixes for DXR.
- Added option to exclude camera motion from motion blur.
- Added semi-transparent shadows for point and spot lights.
- Added support for semi-transparent shadow for unlit shader and unlit shader graph.
- Added the alpha clip enabled toggle to the material UI for all HDRP shader graphs.
- Added Material Samples to explain how to use the lit shader features
- Added an initial implementation of ray traced sub surface scattering
- Added AssetPostprocessors and Shadergraphs to handle Arnold Standard Surface and 3DsMax Physical material import from FBX.
- Added support for Smoothness Fade start work when enabling ray traced reflections.
- Added Contact shadow, Micro shadows and Screen space refraction API documentation.
- Added script documentation for SSR, SSAO (ray tracing), GI, Light Cluster, RayTracingSettings, Ray Counters, etc.
- Added path tracing support for refraction and internal reflections.
- Added support for Thin Refraction Model and Lit's Clear Coat in Path Tracing.
- Added the Tint parameter to Sky Colored Fog.
- Added of Screen Space Reflections for Transparent materials
- Added a fallback for ray traced area light shadows in case the material is forward or the lit mode is forward.
- Added a new debug mode for light layers.
- Added an "enable" toggle to the SSR volume component.
- Added support for anisotropic specular lobes in path tracing.
- Added support for alpha clipping in path tracing.
- Added support for light cookies in path tracing.
- Added support for transparent shadows in path tracing.
- Added support for iridescence in path tracing.
- Added support for background color in path tracing.
- Added a path tracing test to the test suite.
- Added a warning and workaround instructions that appear when you enable XR single-pass after the first frame with the XR SDK.
- Added the exposure sliders to the planar reflection probe preview
- Added support for subsurface scattering in path tracing.
- Added a new mode that improves the filtering of ray traced shadows (directional, point and spot) based on the distance to the occluder.
- Added support of cookie baking and add support on Disc light.
- Added support for fog attenuation in path tracing.
- Added a new debug panel for volumes
- Added XR setting to control camera jitter for temporal effects
- Added an error message in the DrawRenderers custom pass when rendering opaque objects with an HDRP asset in DeferredOnly mode.
- Added API to enable proper recording of path traced scenes (with the Unity recorder or other tools).
- Added support for fog in Recursive rendering, ray traced reflections and ray traced indirect diffuse.
- Added an alpha blend option for recursive rendering
- Added support for stack lit for ray tracing effects.
- Added support for hair for ray tracing effects.
- Added support for alpha to coverage for HDRP shaders and shader graph
- Added support for Quality Levels to Subsurface Scattering.
- Added option to disable XR rendering on the camera settings.
- Added support for specular AA from geometric curvature in AxF
- Added support for baked AO (no input for now) in AxF
- Added an info box to warn about depth test artifacts when rendering object twice in custom passes with MSAA.
- Added a frame setting for alpha to mask.
- Added support for custom passes in the AOV API
- Added Light decomposition lighting debugging modes and support in AOV
- Added exposure compensation to Fixed exposure mode
- Added support for rasterized area light shadows in StackLit
- Added support for texture-weighted automatic exposure
- Added support for POM for emissive map
- Added alpha channel support in motion blur pass.
- Added the HDRP Compositor Tool (in Preview).
- Added a ray tracing mode option in the HDRP asset that allows to override and shader stripping.
- Added support for arbitrary resolution scaling of Volumetric Lighting to the Fog volume component.
- Added range attenuation for box-shaped spotlights.
- Added scenes for hair and fabric and decals with material samples
- Added fabric materials and textures
- Added information for fabric materials in fabric scene
- Added a DisplayInfo attribute to specify a name override and a display order for Volume Component fields (used only in default inspector for now).
- Added Min distance to contact shadows.
- Added support for Depth of Field in path tracing (by sampling the lens aperture).
- Added an API in HDRP to override the camera within the rendering of a frame (mainly for custom pass).
- Added a function (HDRenderPipeline.ResetRTHandleReferenceSize) to reset the reference size of RTHandle systems.
- Added support for AxF measurements importing into texture resources tilings.
- Added Layer parameter on Area Light to modify Layer of generated Emissive Mesh
- Added a flow map parameter to HDRI Sky
- Implemented ray traced reflections for transparent objects.
- Add a new parameter to control reflections in recursive rendering.
- Added an initial version of SSGI.
- Added Virtual Texturing cache settings to control the size of the Streaming Virtual Texturing caches.
- Added back-compatibility with builtin stereo matrices.
- Added CustomPassUtils API to simplify Blur, Copy and DrawRenderers custom passes.
- Added Histogram guided automatic exposure.
- Added few exposure debug modes.
- Added support for multiple path-traced views at once (e.g., scene and game views).
- Added support for 3DsMax's 2021 Simplified Physical Material from FBX files in the Model Importer.
- Added custom target mid grey for auto exposure.
- Added CustomPassUtils API to simplify Blur, Copy and DrawRenderers custom passes.
- Added an API in HDRP to override the camera within the rendering of a frame (mainly for custom pass).
- Added more custom pass API functions, mainly to render objects from another camera.
- Added support for transparent Unlit in path tracing.
- Added a minimal lit used for RTGI in peformance mode.
- Added procedural metering mask that can follow an object
- Added presets quality settings for RTAO and RTGI.
- Added an override for the shadow culling that allows better directional shadow maps in ray tracing effects (RTR, RTGI, RTSSS and RR).
- Added a Cloud Layer volume override.
- Added Fast Memory support for platform that support it.
- Added CPU and GPU timings for ray tracing effects.
- Added support to combine RTSSS and RTGI (1248733).
- Added IES Profile support for Point, Spot and Rectangular-Area lights
- Added support for multiple mapping modes in AxF.
- Add support of lightlayers on indirect lighting controller
- Added compute shader stripping.
- Added Cull Mode option for opaque materials and ShaderGraphs. 
- Added scene view exposure override.
- Added support for exposure curve remapping for min/max limits.
- Added presets for ray traced reflections.
- Added final image histogram debug view (both luminance and RGB).
- Added an example texture and rotation to the Cloud Layer volume override.
- Added an option to extend the camera culling for skinned mesh animation in ray tracing effects (1258547).
- Added decal layer system similar to light layer. Mesh will receive a decal when both decal layer mask matches.
- Added shader graph nodes for rendering a complex eye shader.
- Added more controls to contact shadows and increased quality in some parts. 
- Added a physically based option in DoF volume.
- Added API to check if a Camera, Light or ReflectionProbe is compatible with HDRP.
- Added path tracing test scene for normal mapping.
- Added missing API documentation.
- Remove CloudLayer
- Added quad overdraw and vertex density debug modes.

### Fixed
- fix when saved HDWizard window tab index out of range (1260273)
- Fix when rescale probe all direction below zero (1219246)
- Update documentation of HDRISky-Backplate, precise how to have Ambient Occlusion on the Backplate
- Sorting, undo, labels, layout in the Lighting Explorer.
- Fixed sky settings and materials in Shader Graph Samples package
- Fix/workaround a probable graphics driver bug in the GTAO shader.
- Fixed Hair and PBR shader graphs double sided modes
- Fixed an issue where updating an HDRP asset in the Quality setting panel would not recreate the pipeline.
- Fixed issue with point lights being considered even when occupying less than a pixel on screen (case 1183196)
- Fix a potential NaN source with iridescence (case 1183216)
- Fixed issue of spotlight breaking when minimizing the cone angle via the gizmo (case 1178279)
- Fixed issue that caused decals not to modify the roughness in the normal buffer, causing SSR to not behave correctly (case 1178336)
- Fixed lit transparent refraction with XR single-pass rendering
- Removed extra jitter for TemporalAA in VR
- Fixed ShaderGraph time in main preview
- Fixed issue on some UI elements in HDRP asset not expanding when clicking the arrow (case 1178369)
- Fixed alpha blending in custom post process
- Fixed the modification of the _AlphaCutoff property in the material UI when exposed with a ShaderGraph parameter.
- Fixed HDRP test `1218_Lit_DiffusionProfiles` on Vulkan.
- Fixed an issue where building a player in non-dev mode would generate render target error logs every frame
- Fixed crash when upgrading version of HDRP
- Fixed rendering issues with material previews
- Fixed NPE when using light module in Shuriken particle systems (1173348).
- Refresh cached shadow on editor changes
- Fixed light supported units caching (1182266)
- Fixed an issue where SSAO (that needs temporal reprojection) was still being rendered when Motion Vectors were not available (case 1184998)
- Fixed a nullref when modifying the height parameters inside the layered lit shader UI.
- Fixed Decal gizmo that become white after exiting play mode
- Fixed Decal pivot position to behave like a spotlight
- Fixed an issue where using the LightingOverrideMask would break sky reflection for regular cameras
- Fix DebugMenu FrameSettingsHistory persistency on close
- Fix DensityVolume, ReflectionProbe aned PlanarReflectionProbe advancedControl display
- Fix DXR scene serialization in wizard
- Fixed an issue where Previews would reallocate History Buffers every frame
- Fixed the SetLightLayer function in HDAdditionalLightData setting the wrong light layer
- Fix error first time a preview is created for planar
- Fixed an issue where SSR would use an incorrect roughness value on ForwardOnly (StackLit, AxF, Fabric, etc.) materials when the pipeline is configured to also allow deferred Lit.
- Fixed issues with light explorer (cases 1183468, 1183269)
- Fix dot colors in LayeredLit material inspector
- Fix undo not resetting all value when undoing the material affectation in LayerLit material
- Fix for issue that caused gizmos to render in render textures (case 1174395)
- Fixed the light emissive mesh not updated when the light was disabled/enabled
- Fixed light and shadow layer sync when setting the HDAdditionalLightData.lightlayersMask property
- Fixed a nullref when a custom post process component that was in the HDRP PP list is removed from the project
- Fixed issue that prevented decals from modifying specular occlusion (case 1178272).
- Fixed exposure of volumetric reprojection
- Fixed multi selection support for Scalable Settings in lights
- Fixed font shaders in test projects for VR by using a Shader Graph version
- Fixed refresh of baked cubemap by incrementing updateCount at the end of the bake (case 1158677).
- Fixed issue with rectangular area light when seen from the back
- Fixed decals not affecting lightmap/lightprobe
- Fixed zBufferParams with XR single-pass rendering
- Fixed moving objects not rendered in custom passes
- Fixed abstract classes listed in the + menu of the custom pass list
- Fixed custom pass that was rendered in previews
- Fixed precision error in zero value normals when applying decals (case 1181639)
- Fixed issue that triggered No Scene Lighting view in game view as well (case 1156102)
- Assign default volume profile when creating a new HDRP Asset
- Fixed fov to 0 in planar probe breaking the projection matrix (case 1182014)
- Fixed bugs with shadow caching
- Reassign the same camera for a realtime probe face render request to have appropriate history buffer during realtime probe rendering.
- Fixed issue causing wrong shading when normal map mode is Object space, no normal map is set, but a detail map is present (case 1143352)
- Fixed issue with decal and htile optimization
- Fixed TerrainLit shader compilation error regarding `_Control0_TexelSize` redefinition (case 1178480).
- Fixed warning about duplicate HDRuntimeReflectionSystem when configuring play mode without domain reload.
- Fixed an editor crash when multiple decal projectors were selected and some had null material
- Added all relevant fix actions to FixAll button in Wizard
- Moved FixAll button on top of the Wizard
- Fixed an issue where fog color was not pre-exposed correctly
- Fix priority order when custom passes are overlapping
- Fix cleanup not called when the custom pass GameObject is destroyed
- Replaced most instances of GraphicsSettings.renderPipelineAsset by GraphicsSettings.currentRenderPipeline. This should fix some parameters not working on Quality Settings overrides.
- Fixed an issue with Realtime GI not working on upgraded projects.
- Fixed issue with screen space shadows fallback texture was not set as a texture array.
- Fixed Pyramid Lights bounding box
- Fixed terrain heightmap default/null values and epsilons
- Fixed custom post-processing effects breaking when an abstract class inherited from `CustomPostProcessVolumeComponent`
- Fixed XR single-pass rendering in Editor by using ShaderConfig.s_XrMaxViews to allocate matrix array
- Multiple different skies rendered at the same time by different cameras are now handled correctly without flickering
- Fixed flickering issue happening when different volumes have shadow settings and multiple cameras are present.
- Fixed issue causing planar probes to disappear if there is no light in the scene.
- Fixed a number of issues with the prefab isolation mode (Volumes leaking from the main scene and reflection not working properly)
- Fixed an issue with fog volume component upgrade not working properly
- Fixed Spot light Pyramid Shape has shadow artifacts on aspect ratio values lower than 1
- Fixed issue with AO upsampling in XR
- Fixed camera without HDAdditionalCameraData component not rendering
- Removed the macro ENABLE_RAYTRACING for most of the ray tracing code
- Fixed prefab containing camera reloading in loop while selected in the Project view
- Fixed issue causing NaN wheh the Z scale of an object is set to 0.
- Fixed DXR shader passes attempting to render before pipeline loaded
- Fixed black ambient sky issue when importing a project after deleting Library.
- Fixed issue when upgrading a Standard transparent material (case 1186874)
- Fixed area light cookies not working properly with stack lit
- Fixed material render queue not updated when the shader is changed in the material inspector.
- Fixed a number of issues with full screen debug modes not reseting correctly when setting another mutually exclusive mode
- Fixed compile errors for platforms with no VR support
- Fixed an issue with volumetrics and RTHandle scaling (case 1155236)
- Fixed an issue where sky lighting might be updated uselessly
- Fixed issue preventing to allow setting decal material to none (case 1196129)
- Fixed XR multi-pass decals rendering
- Fixed several fields on Light Inspector that not supported Prefab overrides
- Fixed EOL for some files
- Fixed scene view rendering with volumetrics and XR enabled
- Fixed decals to work with multiple cameras
- Fixed optional clear of GBuffer (Was always on)
- Fixed render target clears with XR single-pass rendering
- Fixed HDRP samples file hierarchy
- Fixed Light units not matching light type
- Fixed QualitySettings panel not displaying HDRP Asset
- Fixed black reflection probes the first time loading a project
- Fixed y-flip in scene view with XR SDK
- Fixed Decal projectors do not immediately respond when parent object layer mask is changed in editor.
- Fixed y-flip in scene view with XR SDK
- Fixed a number of issues with Material Quality setting
- Fixed the transparent Cull Mode option in HD unlit master node settings only visible if double sided is ticked.
- Fixed an issue causing shadowed areas by contact shadows at the edge of far clip plane if contact shadow length is very close to far clip plane.
- Fixed editing a scalable settings will edit all loaded asset in memory instead of targetted asset.
- Fixed Planar reflection default viewer FOV
- Fixed flickering issues when moving the mouse in the editor with ray tracing on.
- Fixed the ShaderGraph main preview being black after switching to SSS in the master node settings
- Fixed custom fullscreen passes in VR
- Fixed camera culling masks not taken in account in custom pass volumes
- Fixed object not drawn in custom pass when using a DrawRenderers with an HDRP shader in a build.
- Fixed injection points for Custom Passes (AfterDepthAndNormal and BeforePreRefraction were missing)
- Fixed a enum to choose shader tags used for drawing objects (DepthPrepass or Forward) when there is no override material.
- Fixed lit objects in the BeforePreRefraction, BeforeTransparent and BeforePostProcess.
- Fixed the None option when binding custom pass render targets to allow binding only depth or color.
- Fixed custom pass buffers allocation so they are not allocated if they're not used.
- Fixed the Custom Pass entry in the volume create asset menu items.
- Fixed Prefab Overrides workflow on Camera.
- Fixed alignment issue in Preset for Camera.
- Fixed alignment issue in Physical part for Camera.
- Fixed FrameSettings multi-edition.
- Fixed a bug happening when denoising multiple ray traced light shadows
- Fixed minor naming issues in ShaderGraph settings
- VFX: Removed z-fight glitches that could appear when using deferred depth prepass and lit quad primitives
- VFX: Preserve specular option for lit outputs (matches HDRP lit shader)
- Fixed an issue with Metal Shader Compiler and GTAO shader for metal
- Fixed resources load issue while upgrading HDRP package.
- Fix LOD fade mask by accounting for field of view
- Fixed spot light missing from ray tracing indirect effects.
- Fixed a UI bug in the diffusion profile list after fixing them from the wizard.
- Fixed the hash collision when creating new diffusion profile assets.
- Fixed a light leaking issue with box light casting shadows (case 1184475)
- Fixed Cookie texture type in the cookie slot of lights (Now displays a warning because it is not supported).
- Fixed a nullref that happens when using the Shuriken particle light module
- Fixed alignment in Wizard
- Fixed text overflow in Wizard's helpbox
- Fixed Wizard button fix all that was not automatically grab all required fixes
- Fixed VR tab for MacOS in Wizard
- Fixed local config package workflow in Wizard
- Fixed issue with contact shadows shifting when MSAA is enabled.
- Fixed EV100 in the PBR sky
- Fixed an issue In URP where sometime the camera is not passed to the volume system and causes a null ref exception (case 1199388)
- Fixed nullref when releasing HDRP with custom pass disabled
- Fixed performance issue derived from copying stencil buffer.
- Fixed an editor freeze when importing a diffusion profile asset from a unity package.
- Fixed an exception when trying to reload a builtin resource.
- Fixed the light type intensity unit reset when switching the light type.
- Fixed compilation error related to define guards and CreateLayoutFromXrSdk()
- Fixed documentation link on CustomPassVolume.
- Fixed player build when HDRP is in the project but not assigned in the graphic settings.
- Fixed an issue where ambient probe would be black for the first face of a baked reflection probe
- VFX: Fixed Missing Reference to Visual Effect Graph Runtime Assembly
- Fixed an issue where rendering done by users in EndCameraRendering would be executed before the main render loop.
- Fixed Prefab Override in main scope of Volume.
- Fixed alignment issue in Presset of main scope of Volume.
- Fixed persistence of ShowChromeGizmo and moved it to toolbar for coherency in ReflectionProbe and PlanarReflectionProbe.
- Fixed Alignement issue in ReflectionProbe and PlanarReflectionProbe.
- Fixed Prefab override workflow issue in ReflectionProbe and PlanarReflectionProbe.
- Fixed empty MoreOptions and moved AdvancedManipulation in a dedicated location for coherency in ReflectionProbe and PlanarReflectionProbe.
- Fixed Prefab override workflow issue in DensityVolume.
- Fixed empty MoreOptions and moved AdvancedManipulation in a dedicated location for coherency in DensityVolume.
- Fix light limit counts specified on the HDRP asset
- Fixed Quality Settings for SSR, Contact Shadows and Ambient Occlusion volume components
- Fixed decalui deriving from hdshaderui instead of just shaderui
- Use DelayedIntField instead of IntField for scalable settings
- Fixed init of debug for FrameSettingsHistory on SceneView camera
- Added a fix script to handle the warning 'referenced script in (GameObject 'SceneIDMap') is missing'
- Fix Wizard load when none selected for RenderPipelineAsset
- Fixed TerrainLitGUI when per-pixel normal property is not present.
- Fixed rendering errors when enabling debug modes with custom passes
- Fix an issue that made PCSS dependent on Atlas resolution (not shadow map res)
- Fixing a bug whith histories when n>4 for ray traced shadows
- Fixing wrong behavior in ray traced shadows for mesh renderers if their cast shadow is shadow only or double sided
- Only tracing rays for shadow if the point is inside the code for spotlight shadows
- Only tracing rays if the point is inside the range for point lights
- Fixing ghosting issues when the screen space shadow  indexes change for a light with ray traced shadows
- Fixed an issue with stencil management and Xbox One build that caused corrupted output in deferred mode.
- Fixed a mismatch in behavior between the culling of shadow maps and ray traced point and spot light shadows
- Fixed recursive ray tracing not working anymore after intermediate buffer refactor.
- Fixed ray traced shadow denoising not working (history rejected all the time).
- Fixed shader warning on xbox one
- Fixed cookies not working for spot lights in ray traced reflections, ray traced GI and recursive rendering
- Fixed an inverted handling of CoatSmoothness for SSR in StackLit.
- Fixed missing distortion inputs in Lit and Unlit material UI.
- Fixed issue that propagated NaNs across multiple frames through the exposure texture.
- Fixed issue with Exclude from TAA stencil ignored.
- Fixed ray traced reflection exposure issue.
- Fixed issue with TAA history not initialising corretly scale factor for first frame
- Fixed issue with stencil test of material classification not using the correct Mask (causing false positive and bad performance with forward material in deferred)
- Fixed issue with History not reset when chaning antialiasing mode on camera
- Fixed issue with volumetric data not being initialized if default settings have volumetric and reprojection off.
- Fixed ray tracing reflection denoiser not applied in tier 1
- Fixed the vibility of ray tracing related methods.
- Fixed the diffusion profile list not saved when clicking the fix button in the material UI.
- Fixed crash when pushing bounce count higher than 1 for ray traced GI or reflections
- Fixed PCSS softness scale so that it better match ray traced reference for punctual lights.
- Fixed exposure management for the path tracer
- Fixed AxF material UI containing two advanced options settings.
- Fixed an issue where cached sky contexts were being destroyed wrongly, breaking lighting in the LookDev
- Fixed issue that clamped PCSS softness too early and not after distance scale.
- Fixed fog affect transparent on HD unlit master node
- Fixed custom post processes re-ordering not saved.
- Fixed NPE when using scalable settings
- Fixed an issue where PBR sky precomputation was reset incorrectly in some cases causing bad performance.
- Fixed a bug due to depth history begin overriden too soon
- Fixed CustomPassSampleCameraColor scale issue when called from Before Transparent injection point.
- Fixed corruption of AO in baked probes.
- Fixed issue with upgrade of projects that still had Very High as shadow filtering quality.
- Fixed issue that caused Distortion UI to appear in Lit.
- Fixed several issues with decal duplicating when editing them.
- Fixed initialization of volumetric buffer params (1204159)
- Fixed an issue where frame count was incorrectly reset for the game view, causing temporal processes to fail.
- Fixed Culling group was not disposed error.
- Fixed issues on some GPU that do not support gathers on integer textures.
- Fixed an issue with ambient probe not being initialized for the first frame after a domain reload for volumetric fog.
- Fixed the scene visibility of decal projectors and density volumes
- Fixed a leak in sky manager.
- Fixed an issue where entering playmode while the light editor is opened would produce null reference exceptions.
- Fixed the debug overlay overlapping the debug menu at runtime.
- Fixed an issue with the framecount when changing scene.
- Fixed errors that occurred when using invalid near and far clip plane values for planar reflections.
- Fixed issue with motion blur sample weighting function.
- Fixed motion vectors in MSAA.
- Fixed sun flare blending (case 1205862).
- Fixed a lot of issues related to ray traced screen space shadows.
- Fixed memory leak caused by apply distortion material not being disposed.
- Fixed Reflection probe incorrectly culled when moving its parent (case 1207660)
- Fixed a nullref when upgrading the Fog volume components while the volume is opened in the inspector.
- Fix issues where decals on PS4 would not correctly write out the tile mask causing bits of the decal to go missing.
- Use appropriate label width and text content so the label is completely visible
- Fixed an issue where final post process pass would not output the default alpha value of 1.0 when using 11_11_10 color buffer format.
- Fixed SSR issue after the MSAA Motion Vector fix.
- Fixed an issue with PCSS on directional light if punctual shadow atlas was not allocated.
- Fixed an issue where shadow resolution would be wrong on the first face of a baked reflection probe.
- Fixed issue with PCSS softness being incorrect for cascades different than the first one.
- Fixed custom post process not rendering when using multiple HDRP asset in quality settings
- Fixed probe gizmo missing id (case 1208975)
- Fixed a warning in raytracingshadowfilter.compute
- Fixed issue with AO breaking with small near plane values.
- Fixed custom post process Cleanup function not called in some cases.
- Fixed shader warning in AO code.
- Fixed a warning in simpledenoiser.compute
- Fixed tube and rectangle light culling to use their shape instead of their range as a bounding box.
- Fixed caused by using gather on a UINT texture in motion blur.
- Fix issue with ambient occlusion breaking when dynamic resolution is active.
- Fixed some possible NaN causes in Depth of Field.
- Fixed Custom Pass nullref due to the new Profiling Sample API changes
- Fixed the black/grey screen issue on after post process Custom Passes in non dev builds.
- Fixed particle lights.
- Improved behavior of lights and probe going over the HDRP asset limits.
- Fixed issue triggered when last punctual light is disabled and more than one camera is used.
- Fixed Custom Pass nullref due to the new Profiling Sample API changes
- Fixed the black/grey screen issue on after post process Custom Passes in non dev builds.
- Fixed XR rendering locked to vsync of main display with Standalone Player.
- Fixed custom pass cleanup not called at the right time when using multiple volumes.
- Fixed an issue on metal with edge of decal having artifact by delaying discard of fragments during decal projection
- Fixed various shader warning
- Fixing unnecessary memory allocations in the ray tracing cluster build
- Fixed duplicate column labels in LightEditor's light tab
- Fixed white and dark flashes on scenes with very high or very low exposure when Automatic Exposure is being used.
- Fixed an issue where passing a null ProfilingSampler would cause a null ref exception.
- Fixed memory leak in Sky when in matcap mode.
- Fixed compilation issues on platform that don't support VR.
- Fixed migration code called when we create a new HDRP asset.
- Fixed RemoveComponent on Camera contextual menu to not remove Camera while a component depend on it.
- Fixed an issue where ambient occlusion and screen space reflections editors would generate null ref exceptions when HDRP was not set as the current pipeline.
- Fixed a null reference exception in the probe UI when no HDRP asset is present.
- Fixed the outline example in the doc (sampling range was dependent on screen resolution)
- Fixed a null reference exception in the HDRI Sky editor when no HDRP asset is present.
- Fixed an issue where Decal Projectors created from script where rotated around the X axis by 90°.
- Fixed frustum used to compute Density Volumes visibility when projection matrix is oblique.
- Fixed a null reference exception in Path Tracing, Recursive Rendering and raytraced Global Illumination editors when no HDRP asset is present.
- Fix for NaNs on certain geometry with Lit shader -- [case 1210058](https://fogbugz.unity3d.com/f/cases/1210058/)
- Fixed an issue where ambient occlusion and screen space reflections editors would generate null ref exceptions when HDRP was not set as the current pipeline.
- Fixed a null reference exception in the probe UI when no HDRP asset is present.
- Fixed the outline example in the doc (sampling range was dependent on screen resolution)
- Fixed a null reference exception in the HDRI Sky editor when no HDRP asset is present.
- Fixed an issue where materials newly created from the contextual menu would have an invalid state, causing various problems until it was edited.
- Fixed transparent material created with ZWrite enabled (now it is disabled by default for new transparent materials)
- Fixed mouseover on Move and Rotate tool while DecalProjector is selected.
- Fixed wrong stencil state on some of the pixel shader versions of deferred shader.
- Fixed an issue where creating decals at runtime could cause a null reference exception.
- Fixed issue that displayed material migration dialog on the creation of new project.
- Fixed various issues with time and animated materials (cases 1210068, 1210064).
- Updated light explorer with latest changes to the Fog and fixed issues when no visual environment was present.
- Fixed not handleling properly the recieve SSR feature with ray traced reflections
- Shadow Atlas is no longer allocated for area lights when they are disabled in the shader config file.
- Avoid MRT Clear on PS4 as it is not implemented yet.
- Fixed runtime debug menu BitField control.
- Fixed the radius value used for ray traced directional light.
- Fixed compilation issues with the layered lit in ray tracing shaders.
- Fixed XR autotests viewport size rounding
- Fixed mip map slider knob displayed when cubemap have no mipmap
- Remove unnecessary skip of material upgrade dialog box.
- Fixed the profiling sample mismatch errors when enabling the profiler in play mode
- Fixed issue that caused NaNs in reflection probes on consoles.
- Fixed adjusting positive axis of Blend Distance slides the negative axis in the density volume component.
- Fixed the blend of reflections based on the weight.
- Fixed fallback for ray traced reflections when denoising is enabled.
- Fixed error spam issue with terrain detail terrainDetailUnsupported (cases 1211848)
- Fixed hardware dynamic resolution causing cropping/scaling issues in scene view (case 1158661)
- Fixed Wizard check order for `Hardware and OS` and `Direct3D12`
- Fix AO issue turning black when Far/Near plane distance is big.
- Fixed issue when opening lookdev and the lookdev volume have not been assigned yet.
- Improved memory usage of the sky system.
- Updated label in HDRP quality preference settings (case 1215100)
- Fixed Decal Projector gizmo not undoing properly (case 1216629)
- Fix a leak in the denoising of ray traced reflections.
- Fixed Alignment issue in Light Preset
- Fixed Environment Header in LightingWindow
- Fixed an issue where hair shader could write garbage in the diffuse lighting buffer, causing NaNs.
- Fixed an exposure issue with ray traced sub-surface scattering.
- Fixed runtime debug menu light hierarchy None not doing anything.
- Fixed the broken ShaderGraph preview when creating a new Lit graph.
- Fix indentation issue in preset of LayeredLit material.
- Fixed minor issues with cubemap preview in the inspector.
- Fixed wrong build error message when building for android on mac.
- Fixed an issue related to denoising ray trace area shadows.
- Fixed wrong build error message when building for android on mac.
- Fixed Wizard persistency of Direct3D12 change on domain reload.
- Fixed Wizard persistency of FixAll on domain reload.
- Fixed Wizard behaviour on domain reload.
- Fixed a potential source of NaN in planar reflection probe atlas.
- Fixed an issue with MipRatio debug mode showing _DebugMatCapTexture not being set.
- Fixed missing initialization of input params in Blit for VR.
- Fix Inf source in LTC for area lights.
- Fix issue with AO being misaligned when multiple view are visible.
- Fix issue that caused the clamp of camera rotation motion for motion blur to be ineffective.
- Fixed issue with AssetPostprocessors dependencies causing models to be imported twice when upgrading the package version.
- Fixed culling of lights with XR SDK
- Fixed memory stomp in shadow caching code, leading to overflow of Shadow request array and runtime errors.
- Fixed an issue related to transparent objects reading the ray traced indirect diffuse buffer
- Fixed an issue with filtering ray traced area lights when the intensity is high or there is an exposure.
- Fixed ill-formed include path in Depth Of Field shader.
- Fixed shader graph and ray tracing after the shader target PR.
- Fixed a bug in semi-transparent shadows (object further than the light casting shadows)
- Fix state enabled of default volume profile when in package.
- Fixed removal of MeshRenderer and MeshFilter on adding Light component.
- Fixed Ray Traced SubSurface Scattering not working with ray traced area lights
- Fixed Ray Traced SubSurface Scattering not working in forward mode.
- Fixed a bug in debug light volumes.
- Fixed a bug related to ray traced area light shadow history.
- Fixed an issue where fog sky color mode could sample NaNs in the sky cubemap.
- Fixed a leak in the PBR sky renderer.
- Added a tooltip to the Ambient Mode parameter in the Visual Envionment volume component.
- Static lighting sky now takes the default volume into account (this fixes discrepancies between baked and realtime lighting).
- Fixed a leak in the sky system.
- Removed MSAA Buffers allocation when lit shader mode is set to "deferred only".
- Fixed invalid cast for realtime reflection probes (case 1220504)
- Fixed invalid game view rendering when disabling all cameras in the scene (case 1105163)
- Hide reflection probes in the renderer components.
- Fixed infinite reload loop while displaying Light's Shadow's Link Light Layer in Inspector of Prefab Asset.
- Fixed the culling was not disposed error in build log.
- Fixed the cookie atlas size and planar atlas size being too big after an upgrade of the HDRP asset.
- Fixed transparent SSR for shader graph.
- Fixed an issue with emissive light meshes not being in the RAS.
- Fixed DXR player build
- Fixed the HDRP asset migration code not being called after an upgrade of the package
- Fixed draw renderers custom pass out of bound exception
- Fixed the PBR shader rendering in deferred
- Fixed some typos in debug menu (case 1224594)
- Fixed ray traced point and spot lights shadows not rejecting istory when semi-transparent or colored.
- Fixed a warning due to StaticLightingSky when reloading domain in some cases.
- Fixed the MaxLightCount being displayed when the light volume debug menu is on ColorAndEdge.
- Fixed issue with unclear naming of debug menu for decals.
- Fixed z-fighting in scene view when scene lighting is off (case 1203927)
- Fixed issue that prevented cubemap thumbnails from rendering (only on D3D11 and Metal).
- Fixed ray tracing with VR single-pass
- Fix an exception in ray tracing that happens if two LOD levels are using the same mesh renderer.
- Fixed error in the console when switching shader to decal in the material UI.
- Fixed an issue with refraction model and ray traced recursive rendering (case 1198578).
- Fixed an issue where a dynamic sky changing any frame may not update the ambient probe.
- Fixed cubemap thumbnail generation at project load time.
- Fixed cubemap thumbnail generation at project load time. 
- Fixed XR culling with multiple cameras
- Fixed XR single-pass with Mock HMD plugin
- Fixed sRGB mismatch with XR SDK
- Fixed an issue where default volume would not update when switching profile.
- Fixed issue with uncached reflection probe cameras reseting the debug mode (case 1224601) 
- Fixed an issue where AO override would not override specular occlusion.
- Fixed an issue where Volume inspector might not refresh correctly in some cases.
- Fixed render texture with XR
- Fixed issue with resources being accessed before initialization process has been performed completely. 
- Half fixed shuriken particle light that cast shadows (only the first one will be correct)
- Fixed issue with atmospheric fog turning black if a planar reflection probe is placed below ground level. (case 1226588)
- Fixed custom pass GC alloc issue in CustomPassVolume.GetActiveVolumes().
- Fixed a bug where instanced shadergraph shaders wouldn't compile on PS4.
- Fixed an issue related to the envlightdatasrt not being bound in recursive rendering.
- Fixed shadow cascade tooltip when using the metric mode (case 1229232)
- Fixed how the area light influence volume is computed to match rasterization.
- Focus on Decal uses the extends of the projectors
- Fixed usage of light size data that are not available at runtime.
- Fixed the depth buffer copy made before custom pass after opaque and normal injection point.
- Fix for issue that prevented scene from being completely saved when baked reflection probes are present and lighting is set to auto generate.
- Fixed drag area width at left of Light's intensity field in Inspector.
- Fixed light type resolution when performing a reset on HDAdditionalLightData (case 1220931)
- Fixed reliance on atan2 undefined behavior in motion vector debug shader.
- Fixed an usage of a a compute buffer not bound (1229964)
- Fixed an issue where changing the default volume profile from another inspector would not update the default volume editor.
- Fix issues in the post process system with RenderTexture being invalid in some cases, causing rendering problems.
- Fixed an issue where unncessarily serialized members in StaticLightingSky component would change each time the scene is changed.
- Fixed a weird behavior in the scalable settings drawing when the space becomes tiny (1212045).
- Fixed a regression in the ray traced indirect diffuse due to the new probe system.
- Fix for range compression factor for probes going negative (now clamped to positive values).
- Fixed path validation when creating new volume profile (case 1229933)
- Fixed a bug where Decal Shader Graphs would not recieve reprojected Position, Normal, or Bitangent data. (1239921)
- Fix reflection hierarchy for CARPAINT in AxF.
- Fix precise fresnel for delta lights for SVBRDF in AxF.
- Fixed the debug exposure mode for display sky reflection and debug view baked lighting
- Fixed MSAA depth resolve when there is no motion vectors
- Fixed various object leaks in HDRP.
- Fixed compile error with XR SubsystemManager.
- Fix for assertion triggering sometimes when saving a newly created lit shader graph (case 1230996)
- Fixed culling of planar reflection probes that change position (case 1218651)
- Fixed null reference when processing lightprobe (case 1235285)
- Fix issue causing wrong planar reflection rendering when more than one camera is present.
- Fix black screen in XR when HDRP package is present but not used.
- Fixed an issue with the specularFGD term being used when the material has a clear coat (lit shader).
- Fixed white flash happening with auto-exposure in some cases (case 1223774)
- Fixed NaN which can appear with real time reflection and inf value
- Fixed an issue that was collapsing the volume components in the HDRP default settings
- Fixed warning about missing bound decal buffer
- Fixed shader warning on Xbox for ResolveStencilBuffer.compute. 
- Fixed PBR shader ZTest rendering in deferred.
- Replaced commands incompatible with async compute in light list build process.
- Diffusion Profile and Material references in HDRP materials are now correctly exported to unity packages. Note that the diffusion profile or the material references need to be edited once before this can work properly.
- Fix MaterialBalls having same guid issue
- Fix spelling and grammatical errors in material samples
- Fixed unneeded cookie texture allocation for cone stop lights.
- Fixed scalarization code for contact shadows.
- Fixed volume debug in playmode
- Fixed issue when toggling anything in HDRP asset that will produce an error (case 1238155)
- Fixed shader warning in PCSS code when using Vulkan.
- Fixed decal that aren't working without Metal and Ambient Occlusion option enabled.
- Fixed an error about procedural sky being logged by mistake.
- Fixed shadowmask UI now correctly showing shadowmask disable
- Made more explicit the warning about raytracing and asynchronous compute. Also fixed the condition in which it appears.
- Fixed a null ref exception in static sky when the default volume profile is invalid.
- DXR: Fixed shader compilation error with shader graph and pathtracer
- Fixed SceneView Draw Modes not being properly updated after opening new scene view panels or changing the editor layout.
- VFX: Removed irrelevant queues in render queue selection from HDRP outputs
- VFX: Motion Vector are correctly renderered with MSAA [Case 1240754](https://issuetracker.unity3d.com/product/unity/issues/guid/1240754/)
- Fixed a cause of NaN when a normal of 0-length is generated (usually via shadergraph). 
- Fixed issue with screen-space shadows not enabled properly when RT is disabled (case 1235821)
- Fixed a performance issue with stochastic ray traced area shadows.
- Fixed cookie texture not updated when changing an import settings (srgb for example).
- Fixed flickering of the game/scene view when lookdev is running.
- Fixed issue with reflection probes in realtime time mode with OnEnable baking having wrong lighting with sky set to dynamic (case 1238047).
- Fixed transparent motion vectors not working when in MSAA.
- Fix error when removing DecalProjector from component contextual menu (case 1243960)
- Fixed issue with post process when running in RGBA16 and an object with additive blending is in the scene.
- Fixed corrupted values on LayeredLit when using Vertex Color multiply mode to multiply and MSAA is activated. 
- Fix conflicts with Handles manipulation when performing a Reset in DecalComponent (case 1238833)
- Fixed depth prepass and postpass being disabled after changing the shader in the material UI.
- Fixed issue with sceneview camera settings not being saved after Editor restart.
- Fixed issue when switching back to custom sensor type in physical camera settings (case 1244350).
- Fixed a null ref exception when running playmode tests with the render pipeline debug window opened.
- Fixed some GCAlloc in the debug window.
- Fixed shader graphs not casting semi-transparent and color shadows (case 1242617)
- Fixed thin refraction mode not working properly.
- Fixed assert on tests caused by probe culling results being requested when culling did not happen. (case 1246169) 
- Fixed over consumption of GPU memory by the Physically Based Sky.
- Fixed an invalid rotation in Planar Reflection Probe editor display, that was causing an error message (case 1182022)
- Put more information in Camera background type tooltip and fixed inconsistent exposure behavior when changing bg type.
- Fixed issue that caused not all baked reflection to be deleted upon clicking "Clear Baked Data" in the lighting menu (case 1136080)
- Fixed an issue where asset preview could be rendered white because of static lighting sky.
- Fixed an issue where static lighting was not updated when removing the static lighting sky profile.
- Fixed the show cookie atlas debug mode not displaying correctly when enabling the clear cookie atlas option.
- Fixed various multi-editing issues when changing Emission parameters.
- Fixed error when undo a Reflection Probe removal in a prefab instance. (case 1244047)
- Fixed Microshadow not working correctly in deferred with LightLayers
- Tentative fix for missing include in depth of field shaders.
- Fixed the light overlap scene view draw mode (wasn't working at all).
- Fixed taaFrameIndex and XR tests 4052 and 4053
- Fixed the prefab integration of custom passes (Prefab Override Highlight not working as expected).
- Cloned volume profile from read only assets are created in the root of the project. (case 1154961)
- Fixed Wizard check on default volume profile to also check it is not the default one in package.
- Fix erroneous central depth sampling in TAA.
- Fixed light layers not correctly disabled when the lightlayers is set to Nothing and Lightlayers isn't enabled in HDRP Asset
- Fixed issue with Model Importer materials falling back to the Legacy default material instead of HDRP's default material when import happens at Editor startup.
- Fixed a wrong condition in CameraSwitcher, potentially causing out of bound exceptions.
- Fixed an issue where editing the Look Dev default profile would not reflect directly in the Look Dev window.
- Fixed a bug where the light list is not cleared but still used when resizing the RT.
- Fixed exposure debug shader with XR single-pass rendering.
- Fixed issues with scene view and transparent motion vectors.
- Fixed black screens for linux/HDRP (1246407)
- Fixed a vulkan and metal warning in the SSGI compute shader.
- Fixed an exception due to the color pyramid not allocated when SSGI is enabled.
- Fixed an issue with the first Depth history was incorrectly copied.
- Fixed path traced DoF focusing issue
- Fix an issue with the half resolution Mode (performance)
- Fix an issue with the color intensity of emissive for performance rtgi
- Fixed issue with rendering being mostly broken when target platform disables VR. 
- Workaround an issue caused by GetKernelThreadGroupSizes  failing to retrieve correct group size. 
- Fix issue with fast memory and rendergraph. 
- Fixed transparent motion vector framesetting not sanitized.
- Fixed wrong order of post process frame settings.
- Fixed white flash when enabling SSR or SSGI.
- The ray traced indrect diffuse and RTGI were combined wrongly with the rest of the lighting (1254318).
- Fixed an exception happening when using RTSSS without using RTShadows.
- Fix inconsistencies with transparent motion vectors and opaque by allowing camera only transparent motion vectors.
- Fix reflection probe frame settings override
- Fixed certain shadow bias artifacts present in volumetric lighting (case 1231885).
- Fixed area light cookie not updated when switch the light type from a spot that had a cookie.
- Fixed issue with dynamic resolution updating when not in play mode.
- Fixed issue with Contrast Adaptive Sharpening upsample mode and preview camera.
- Fix issue causing blocky artifacts when decals affect metallic and are applied on material with specular color workflow.
- Fixed issue with depth pyramid generation and dynamic resolution.
- Fixed an issue where decals were duplicated in prefab isolation mode.
- Fixed an issue where rendering preview with MSAA might generate render graph errors.
- Fixed compile error in PS4 for planar reflection filtering.
- Fixed issue with blue line in prefabs for volume mode.
- Fixing the internsity being applied to RTAO too early leading to unexpected results (1254626).
- Fix issue that caused sky to incorrectly render when using a custom projection matrix.
- Fixed null reference exception when using depth pre/post pass in shadergraph with alpha clip in the material.
- Appropriately constraint blend distance of reflection probe while editing with the inspector (case 1248931)
- Fixed AxF handling of roughness for Blinn-Phong type materials
- Fixed AxF UI errors when surface type is switched to transparent
- Fixed a serialization issue, preventing quality level parameters to undo/redo and update scene view on change.
- Fixed an exception occuring when a camera doesn't have an HDAdditionalCameraData (1254383).
- Fixed ray tracing with XR single-pass.
- Fixed warning in HDAdditionalLightData OnValidate (cases 1250864, 1244578)
- Fixed a bug related to denoising ray traced reflections.
- Fixed nullref in the layered lit material inspector.
- Fixed an issue where manipulating the color wheels in a volume component would reset the cursor every time.
- Fixed an issue where static sky lighting would not be updated for a new scene until it's reloaded at least once.
- Fixed culling for decals when used in prefabs and edited in context.
- Force to rebake probe with missing baked texture. (1253367)
- Fix supported Mac platform detection to handle new major version (11.0) properly
- Fixed typo in the Render Pipeline Wizard under HDRP+VR
- Change transparent SSR name in frame settings to avoid clipping. 
- Fixed missing include guards in shadow hlsl files.
- Repaint the scene view whenever the scene exposure override is changed.
- Fixed an error when clearing the SSGI history texture at creation time (1259930).
- Fixed alpha to mask reset when toggling alpha test in the material UI.
- Fixed an issue where opening the look dev window with the light theme would make the window blink and eventually crash unity.
- Fixed fallback for ray tracing and light layers (1258837).
- Fixed Sorting Priority not displayed correctly in the DrawRenderers custom pass UI.
- Fixed glitch in Project settings window when selecting diffusion profiles in material section (case 1253090)
- Fixed issue with light layers bigger than 8 (and above the supported range). 
- Fixed issue with culling layer mask of area light's emissive mesh 
- Fixed overused the atlas for Animated/Render Target Cookies (1259930).
- Fixed errors when switching area light to disk shape while an area emissive mesh was displayed.
- Fixed default frame settings MSAA toggle for reflection probes (case 1247631)
- Fixed the transparent SSR dependency not being properly disabled according to the asset dependencies (1260271).
- Fixed issue with completely black AO on double sided materials when normal mode is set to None.
- Fixed UI drawing of the quaternion (1251235)
- Fix an issue with the quality mode and perf mode on RTR and RTGI and getting rid of unwanted nans (1256923).
- Fixed unitialized ray tracing resources when using non-default HDRP asset (case 1259467).
- Fixed overused the atlas for Animated/Render Target Cookies (1259930).
- Fixed sky asserts with XR multipass
- Fixed for area light not updating baked light result when modifying with gizmo.
- Fixed robustness issue with GetOddNegativeScale() in ray tracing, which was impacting normal mapping (1261160).
- Fixed regression where moving face of the probe gizmo was not moving its position anymore.
- Fixed XR single-pass macros in tessellation shaders.
- Fixed path-traced subsurface scattering mixing with diffuse and specular BRDFs (1250601).
- Fixed custom pass re-ordering issues.
- Improved robustness of normal mapping when scale is 0, and mapping is extreme (normals in or below the tangent plane).
- Fixed XR Display providers not getting zNear and zFar plane distances passed to them when in HDRP.
- Fixed rendering breaking when disabling tonemapping in the frame settings.
- Fixed issue with serialization of exposure modes in volume profiles not being consistent between HDRP versions (case 1261385).
- Fixed issue with duplicate names in newly created sub-layers in the graphics compositor (case 1263093).
- Remove MSAA debug mode when renderpipeline asset has no MSAA
- Fixed some post processing using motion vectors when they are disabled
- Fixed the multiplier of the environement lights being overriden with a wrong value for ray tracing (1260311).
- Fixed a series of exceptions happening when trying to load an asset during wizard execution (1262171).
- Fixed an issue with Stacklit shader not compiling correctly in player with debug display on (1260579)
- Fixed couple issues in the dependence of building the ray tracing acceleration structure.
- Fix sun disk intensity
- Fixed unwanted ghosting for smooth surfaces.
- Fixing an issue in the recursive rendering flag texture usage.
- Fixed a missing dependecy for choosing to evaluate transparent SSR.
- Fixed issue that failed compilation when XR is disabled.
- Fixed a compilation error in the IES code.
- Fixed issue with dynamic resolution handler when no OnResolutionChange callback is specified. 
- Fixed multiple volumes, planar reflection, and decal projector position when creating them from the menu.
- Reduced the number of global keyword used in deferredTile.shader
- Fixed incorrect processing of Ambient occlusion probe (9% error was introduced)
- Fixed multiedition of framesettings drop down (case 1270044)
- Fixed planar probe gizmo

### Changed
- Improve MIP selection for decals on Transparents
- Color buffer pyramid is not allocated anymore if neither refraction nor distortion are enabled
- Rename Emission Radius to Radius in UI in Point, Spot
- Angular Diameter parameter for directional light is no longuer an advanced property
- DXR: Remove Light Radius and Angular Diamater of Raytrace shadow. Angular Diameter and Radius are used instead.
- Remove MaxSmoothness parameters from UI for point, spot and directional light. The MaxSmoothness is now deduce from Radius Parameters
- DXR: Remove the Ray Tracing Environement Component. Add a Layer Mask to the ray Tracing volume components to define which objects are taken into account for each effect.
- Removed second cubemaps used for shadowing in lookdev
- Disable Physically Based Sky below ground
- Increase max limit of area light and reflection probe to 128
- Change default texture for detailmap to grey
- Optimize Shadow RT load on Tile based architecture platforms.
- Improved quality of SSAO.
- Moved RequestShadowMapRendering() back to public API.
- Update HDRP DXR Wizard with an option to automatically clone the hdrp config package and setup raytracing to 1 in shaders file.
- Added SceneSelection pass for TerrainLit shader.
- Simplified Light's type API regrouping the logic in one place (Check type in HDAdditionalLightData)
- The support of LOD CrossFade (Dithering transition) in master nodes now required to enable it in the master node settings (Save variant)
- Improved shadow bias, by removing constant depth bias and substituting it with slope-scale bias.
- Fix the default stencil values when a material is created from a SSS ShaderGraph.
- Tweak test asset to be compatible with XR: unlit SG material for canvas and double-side font material
- Slightly tweaked the behaviour of bloom when resolution is low to reduce artifacts.
- Hidden fields in Light Inspector that is not relevant while in BakingOnly mode.
- Changed parametrization of PCSS, now softness is derived from angular diameter (for directional lights) or shape radius (for point/spot lights) and min filter size is now in the [0..1] range.
- Moved the copy of the geometry history buffers to right after the depth mip chain generation.
- Rename "Luminance" to "Nits" in UX for physical light unit
- Rename FrameSettings "SkyLighting" to "SkyReflection"
- Reworked XR automated tests
- The ray traced screen space shadow history for directional, spot and point lights is discarded if the light transform has changed.
- Changed the behavior for ray tracing in case a mesh renderer has both transparent and opaque submeshes.
- Improve history buffer management
- Replaced PlayerSettings.virtualRealitySupported with XRGraphics.tryEnable.
- Remove redundant FrameSettings RealTimePlanarReflection
- Improved a bit the GC calls generated during the rendering.
- Material update is now only triggered when the relevant settings are touched in the shader graph master nodes
- Changed the way Sky Intensity (on Sky volume components) is handled. It's now a combo box where users can choose between Exposure, Multiplier or Lux (for HDRI sky only) instead of both multiplier and exposure being applied all the time. Added a new menu item to convert old profiles.
- Change how method for specular occlusions is decided on inspector shader (Lit, LitTesselation, LayeredLit, LayeredLitTessellation)
- Unlocked SSS, SSR, Motion Vectors and Distortion frame settings for reflections probes.
- Hide unused LOD settings in Quality Settings legacy window.
- Reduced the constrained distance for temporal reprojection of ray tracing denoising
- Removed shadow near plane from the Directional Light Shadow UI.
- Improved the performances of custom pass culling.
- The scene view camera now replicates the physical parameters from the camera tagged as "MainCamera".
- Reduced the number of GC.Alloc calls, one simple scene without plarnar / probes, it should be 0B.
- Renamed ProfilingSample to ProfilingScope and unified API. Added GPU Timings.
- Updated macros to be compatible with the new shader preprocessor.
- Ray tracing reflection temporal filtering is now done in pre-exposed space
- Search field selects the appropriate fields in both project settings panels 'HDRP Default Settings' and 'Quality/HDRP'
- Disabled the refraction and transmission map keywords if the material is opaque.
- Keep celestial bodies outside the atmosphere.
- Updated the MSAA documentation to specify what features HDRP supports MSAA for and what features it does not.
- Shader use for Runtime Debug Display are now correctly stripper when doing a release build
- Now each camera has its own Volume Stack. This allows Volume Parameters to be updated as early as possible and be ready for the whole frame without conflicts between cameras.
- Disable Async for SSR, SSAO and Contact shadow when aggregated ray tracing frame setting is on.
- Improved performance when entering play mode without domain reload by a factor of ~25
- Renamed the camera profiling sample to include the camera name
- Discarding the ray tracing history for AO, reflection, diffuse shadows and GI when the viewport size changes.
- Renamed the camera profiling sample to include the camera name
- Renamed the post processing graphic formats to match the new convention.
- The restart in Wizard for DXR will always be last fix from now on
- Refactoring pre-existing materials to share more shader code between rasterization and ray tracing.
- Setting a material's Refraction Model to Thin does not overwrite the Thickness and Transmission Absorption Distance anymore.
- Removed Wind textures from runtime as wind is no longer built into the pipeline
- Changed Shader Graph titles of master nodes to be more easily searchable ("HDRP/x" -> "x (HDRP)")
- Expose StartSinglePass() and StopSinglePass() as public interface for XRPass
- Replaced the Texture array for 2D cookies (spot, area and directional lights) and for planar reflections by an atlas.
- Moved the tier defining from the asset to the concerned volume components.
- Changing from a tier management to a "mode" management for reflection and GI and removing the ability to enable/disable deferred and ray bining (they are now implied by performance mode)
- The default FrameSettings for ScreenSpaceShadows is set to true for Camera in order to give a better workflow for DXR.
- Refactor internal usage of Stencil bits.
- Changed how the material upgrader works and added documentation for it.
- Custom passes now disable the stencil when overwriting the depth and not writing into it.
- Renamed the camera profiling sample to include the camera name
- Changed the way the shadow casting property of transparent and tranmissive materials is handeled for ray tracing.
- Changed inspector materials stencil setting code to have more sharing.
- Updated the default scene and default DXR scene and DefaultVolumeProfile.
- Changed the way the length parameter is used for ray traced contact shadows.
- Improved the coherency of PCSS blur between cascades.
- Updated VR checks in Wizard to reflect new XR System.
- Removing unused alpha threshold depth prepass and post pass for fabric shader graph.
- Transform result from CIE XYZ to sRGB color space in EvalSensitivity for iridescence.
- Moved BeginCameraRendering callback right before culling.
- Changed the visibility of the Indirect Lighting Controller component to public.
- Renamed the cubemap used for diffuse convolution to a more explicit name for the memory profiler.
- Improved behaviour of transmission color on transparent surfaces in path tracing.
- Light dimmer can now get values higher than one and was renamed to multiplier in the UI.
- Removed info box requesting volume component for Visual Environment and updated the documentation with the relevant information.
- Improved light selection oracle for light sampling in path tracing.
- Stripped ray tracing subsurface passes with ray tracing is not enabled.
- Remove LOD cross fade code for ray tracing shaders
- Removed legacy VR code
- Add range-based clipping to box lights (case 1178780)
- Improve area light culling (case 1085873)
- Light Hierarchy debug mode can now adjust Debug Exposure for visualizing high exposure scenes.
- Rejecting history for ray traced reflections based on a threshold evaluated on the neighborhood of the sampled history.
- Renamed "Environment" to "Reflection Probes" in tile/cluster debug menu.
- Utilities namespace is obsolete, moved its content to UnityEngine.Rendering (case 1204677)
- Obsolete Utilities namespace was removed, instead use UnityEngine.Rendering (case 1204677)
- Moved most of the compute shaders to the multi_compile API instead of multiple kernels.
- Use multi_compile API for deferred compute shader with shadow mask.
- Remove the raytracing rendering queue system to make recursive raytraced material work when raytracing is disabled
- Changed a few resources used by ray tracing shaders to be global resources (using register space1) for improved CPU performance.
- All custom pass volumes are now executed for one injection point instead of the first one.
- Hidden unsupported choice in emission in Materials
- Temporal Anti aliasing improvements.
- Optimized PrepareLightsForGPU (cost reduced by over 25%) and PrepareGPULightData (around twice as fast now).
- Moved scene view camera settings for HDRP from the preferences window to the scene view camera settings window.
- Updated shaders to be compatible with Microsoft's DXC.
- Debug exposure in debug menu have been replace to debug exposure compensation in EV100 space and is always visible.
- Further optimized PrepareLightsForGPU (3x faster with few shadows, 1.4x faster with a lot of shadows or equivalently cost reduced by 68% to 37%).
- Raytracing: Replaced the DIFFUSE_LIGHTING_ONLY multicompile by a uniform.
- Raytracing: Removed the dynamic lightmap multicompile.
- Raytracing: Remove the LOD cross fade multi compile for ray tracing.
- Cookie are now supported in lightmaper. All lights casting cookie and baked will now include cookie influence.
- Avoid building the mip chain a second time for SSR for transparent objects.
- Replaced "High Quality" Subsurface Scattering with a set of Quality Levels.
- Replaced "High Quality" Volumetric Lighting with "Screen Resolution Percentage" and "Volume Slice Count" on the Fog volume component.
- Merged material samples and shader samples
- Update material samples scene visuals
- Use multi_compile API for deferred compute shader with shadow mask.
- Made the StaticLightingSky class public so that users can change it by script for baking purpose.
- Shadowmask and realtime reflectoin probe property are hide in Quality settings
- Improved performance of reflection probe management when using a lot of probes.
- Ignoring the disable SSR flags for recursive rendering.
- Removed logic in the UI to disable parameters for contact shadows and fog volume components as it was going against the concept of the volume system.
- Fixed the sub surface mask not being taken into account when computing ray traced sub surface scattering.
- MSAA Within Forward Frame Setting is now enabled by default on Cameras when new Render Pipeline Asset is created
- Slightly changed the TAA anti-flicker mechanism so that it is more aggressive on almost static images (only on High preset for now).
- Changed default exposure compensation to 0.
- Refactored shadow caching system.
- Removed experimental namespace for ray tracing code.
- Increase limit for max numbers of lights in UX
- Removed direct use of BSDFData in the path tracing pass, delegated to the material instead.
- Pre-warm the RTHandle system to reduce the amount of memory allocations and the total memory needed at all points. 
- DXR: Only read the geometric attributes that are required using the share pass info and shader graph defines.
- DXR: Dispatch binned rays in 1D instead of 2D.
- Lit and LayeredLit tessellation cross lod fade don't used dithering anymore between LOD but fade the tessellation height instead. Allow a smoother transition
- Changed the way planar reflections are filtered in order to be a bit more "physically based".
- Increased path tracing BSDFs roughness range from [0.001, 0.999] to [0.00001, 0.99999].
- Changing the default SSGI radius for the all configurations.
- Changed the default parameters for quality RTGI to match expected behavior.
- Add color clear pass while rendering XR occlusion mesh to avoid leaks.
- Only use one texture for ray traced reflection upscaling.
- Adjust the upscale radius based on the roughness value.
- DXR: Changed the way the filter size is decided for directional, point and spot shadows.
- Changed the default exposure mode to "Automatic (Histogram)", along with "Limit Min" to -4 and "Limit Max" to 16.
- Replaced the default scene system with the builtin Scene Template feature.
- Changed extensions of shader CAS include files.
- Making the planar probe atlas's format match the color buffer's format.
- Removing the planarReflectionCacheCompressed setting from asset.
- SHADERPASS for TransparentDepthPrepass and TransparentDepthPostpass identification is using respectively SHADERPASS_TRANSPARENT_DEPTH_PREPASS and SHADERPASS_TRANSPARENT_DEPTH_POSTPASS
- Moved the Parallax Occlusion Mapping node into Shader Graph.
- Renamed the debug name from SSAO to ScreenSpaceAmbientOcclusion (1254974).
- Added missing tooltips and improved the UI of the aperture control (case 1254916).
- Fixed wrong tooltips in the Dof Volume (case 1256641).
- The `CustomPassLoadCameraColor` and `CustomPassSampleCameraColor` functions now returns the correct color buffer when used in after post process instead of the color pyramid (which didn't had post processes).
- PBR Sky now doesn't go black when going below sea level, but it instead freezes calculation as if on the horizon. 
- Fixed an issue with quality setting foldouts not opening when clicking on them (1253088).
- Shutter speed can now be changed by dragging the mouse over the UI label (case 1245007).
- Remove the 'Point Cube Size' for cookie, use the Cubemap size directly.
- VFXTarget with Unlit now allows EmissiveColor output to be consistent with HDRP unlit.
- Only building the RTAS if there is an effect that will require it (1262217).
- Fixed the first ray tracing frame not having the light cluster being set up properly (1260311).
- Render graph pre-setup for ray traced ambient occlusion.
- Avoid casting multiple rays and denoising for hard directional, point and spot ray traced shadows (1261040).
- Making sure the preview cameras do not use ray tracing effects due to a by design issue to build ray tracing acceleration structures (1262166).
- Preparing ray traced reflections for the render graph support (performance and quality).
- Preparing recursive rendering for the render graph port.
- Preparation pass for RTGI, temporal filter and diffuse denoiser for render graph.
- Updated the documentation for the DXR implementation.
- Changed the DXR wizard to support optional checks.
- Changed the DXR wizard steps.
- Preparation pass for RTSSS to be supported by render graph.
- Changed the color space of EmissiveColorLDR property on all shader. Was linear but should have been sRGB. Auto upgrade script handle the conversion.

## [7.1.1] - 2019-09-05

### Added
- Transparency Overdraw debug mode. Allows to visualize transparent objects draw calls as an "heat map".
- Enabled single-pass instancing support for XR SDK with new API cmd.SetInstanceMultiplier()
- XR settings are now available in the HDRP asset
- Support for Material Quality in Shader Graph
- Material Quality support selection in HDRP Asset
- Renamed XR shader macro from UNITY_STEREO_ASSIGN_COMPUTE_EYE_INDEX to UNITY_XR_ASSIGN_VIEW_INDEX
- Raytracing ShaderGraph node for HDRP shaders
- Custom passes volume component with 3 injection points: Before Rendering, Before Transparent and Before Post Process
- Alpha channel is now properly exported to camera render textures when using FP16 color buffer format
- Support for XR SDK mirror view modes
- HD Master nodes in Shader Graph now support Normal and Tangent modification in vertex stage.
- DepthOfFieldCoC option in the fullscreen debug modes.
- Added override Ambient Occlusion option on debug windows
- Added Custom Post Processes with 3 injection points: Before Transparent, Before Post Process and After Post Process
- Added draft of minimal interactive path tracing (experimental) based on DXR API - Support only 4 area light, lit and unlit shader (non-shadergraph)
- Small adjustments to TAA anti flicker (more aggressive on high values).

### Fixed
- Fixed wizard infinite loop on cancellation
- Fixed with compute shader error about too many threads in threadgroup on low GPU
- Fixed invalid contact shadow shaders being created on metal
- Fixed a bug where if Assembly.GetTypes throws an exception due to mis-versioned dlls, then no preprocessors are used in the shader stripper
- Fixed typo in AXF decal property preventing to compile
- Fixed reflection probe with XR single-pass and FPTL
- Fixed force gizmo shown when selecting camera in hierarchy
- Fixed issue with XR occlusion mesh and dynamic resolution
- Fixed an issue where lighting compute buffers were re-created with the wrong size when resizing the window, causing tile artefacts at the top of the screen.
- Fix FrameSettings names and tooltips
- Fixed error with XR SDK when the Editor is not in focus
- Fixed errors with RenderGraph, XR SDK and occlusion mesh
- Fixed shadow routines compilation errors when "real" type is a typedef on "half".
- Fixed toggle volumetric lighting in the light UI
- Fixed post-processing history reset handling rt-scale incorrectly
- Fixed crash with terrain and XR multi-pass
- Fixed ShaderGraph material synchronization issues
- Fixed a null reference exception when using an Emissive texture with Unlit shader (case 1181335)
- Fixed an issue where area lights and point lights where not counted separately with regards to max lights on screen (case 1183196)
- Fixed an SSR and Subsurface Scattering issue (appearing black) when using XR.

### Changed
- Update Wizard layout.
- Remove almost all Garbage collection call within a frame.
- Rename property AdditionalVeclocityChange to AddPrecomputeVelocity
- Call the End/Begin camera rendering callbacks for camera with customRender enabled
- Changeg framesettings migration order of postprocess flags as a pr for reflection settings flags have been backported to 2019.2
- Replaced usage of ENABLE_VR in XRSystem.cs by version defines based on the presence of the built-in VR and XR modules
- Added an update virtual function to the SkyRenderer class. This is called once per frame. This allows a given renderer to amortize heavy computation at the rate it chooses. Currently only the physically based sky implements this.
- Removed mandatory XRPass argument in HDCamera.GetOrCreate()
- Restored the HDCamera parameter to the sky rendering builtin parameters.
- Removed usage of StructuredBuffer for XR View Constants
- Expose Direct Specular Lighting control in FrameSettings
- Deprecated ExponentialFog and VolumetricFog volume components. Now there is only one exponential fog component (Fog) which can add Volumetric Fog as an option. Added a script in Edit -> Render Pipeline -> Upgrade Fog Volume Components.

## [7.0.1] - 2019-07-25

### Added
- Added option in the config package to disable globally Area Lights and to select shadow quality settings for the deferred pipeline.
- When shader log stripping is enabled, shader stripper statistics will be written at `Temp/shader-strip.json`
- Occlusion mesh support from XR SDK

### Fixed
- Fixed XR SDK mirror view blit, cleanup some XRTODO and removed XRDebug.cs
- Fixed culling for volumetrics with XR single-pass rendering
- Fix shadergraph material pass setup not called
- Fixed documentation links in component's Inspector header bar
- Cookies using the render texture output from a camera are now properly updated
- Allow in ShaderGraph to enable pre/post pass when the alpha clip is disabled

### Changed
- RenderQueue for Opaque now start at Background instead of Geometry.
- Clamp the area light size for scripting API when we change the light type
- Added a warning in the material UI when the diffusion profile assigned is not in the HDRP asset


## [7.0.0] - 2019-07-17

### Added
- `Fixed`, `Viewer`, and `Automatic` modes to compute the FOV used when rendering a `PlanarReflectionProbe`
- A checkbox to toggle the chrome gizmo of `ReflectionProbe`and `PlanarReflectionProbe`
- Added a Light layer in shadows that allow for objects to cast shadows without being affected by light (and vice versa).
- You can now access ShaderGraph blend states from the Material UI (for example, **Surface Type**, **Sorting Priority**, and **Blending Mode**). This change may break Materials that use a ShaderGraph, to fix them, select **Edit > Render Pipeline > Reset all ShaderGraph Scene Materials BlendStates**. This syncs the blendstates of you ShaderGraph master nodes with the Material properties.
- You can now control ZTest, ZWrite, and CullMode for transparent Materials.
- Materials that use Unlit Shaders or Unlit Master Node Shaders now cast shadows.
- Added an option to enable the ztest on **After Post Process** materials when TAA is disabled.
- Added a new SSAO (based on Ground Truth Ambient Occlusion algorithm) to replace the previous one.
- Added support for shadow tint on light
- BeginCameraRendering and EndCameraRendering callbacks are now called with probes
- Adding option to update shadow maps only On Enable and On Demand.
- Shader Graphs that use time-dependent vertex modification now generate correct motion vectors.
- Added option to allow a custom spot angle for spot light shadow maps.
- Added frame settings for individual post-processing effects
- Added dither transition between cascades for Low and Medium quality settings
- Added single-pass instancing support with XR SDK
- Added occlusion mesh support with XR SDK
- Added support of Alembic velocity to various shaders
- Added support for more than 2 views for single-pass instancing
- Added support for per punctual/directional light min roughness in StackLit
- Added mirror view support with XR SDK
- Added VR verification in HDRPWizard
- Added DXR verification in HDRPWizard
- Added feedbacks in UI of Volume regarding skies
- Cube LUT support in Tonemapping. Cube LUT helpers for external grading are available in the Post-processing Sample package.

### Fixed
- Fixed an issue with history buffers causing effects like TAA or auto exposure to flicker when more than one camera was visible in the editor
- The correct preview is displayed when selecting multiple `PlanarReflectionProbe`s
- Fixed volumetric rendering with camera-relative code and XR stereo instancing
- Fixed issue with flashing cyan due to async compilation of shader when selecting a mesh
- Fix texture type mismatch when the contact shadow are disabled (causing errors on IOS devices)
- Fixed Generate Shader Includes while in package
- Fixed issue when texture where deleted in ShadowCascadeGUI
- Fixed issue in FrameSettingsHistory when disabling a camera several time without enabling it in between.
- Fixed volumetric reprojection with camera-relative code and XR stereo instancing
- Added custom BaseShaderPreprocessor in HDEditorUtils.GetBaseShaderPreprocessorList()
- Fixed compile issue when USE_XR_SDK is not defined
- Fixed procedural sky sun disk intensity for high directional light intensities
- Fixed Decal mip level when using texture mip map streaming to avoid dropping to lowest permitted mip (now loading all mips)
- Fixed deferred shading for XR single-pass instancing after lightloop refactor
- Fixed cluster and material classification debug (material classification now works with compute as pixel shader lighting)
- Fixed IOS Nan by adding a maximun epsilon definition REAL_EPS that uses HALF_EPS when fp16 are used
- Removed unnecessary GC allocation in motion blur code
- Fixed locked UI with advanded influence volume inspector for probes
- Fixed invalid capture direction when rendering planar reflection probes
- Fixed Decal HTILE optimization with platform not supporting texture atomatic (Disable it)
- Fixed a crash in the build when the contact shadows are disabled
- Fixed camera rendering callbacks order (endCameraRendering was being called before the actual rendering)
- Fixed issue with wrong opaque blending settings for After Postprocess
- Fixed issue with Low resolution transparency on PS4
- Fixed a memory leak on volume profiles
- Fixed The Parallax Occlusion Mappping node in shader graph and it's UV input slot
- Fixed lighting with XR single-pass instancing by disabling deferred tiles
- Fixed the Bloom prefiltering pass
- Fixed post-processing effect relying on Unity's random number generator
- Fixed camera flickering when using TAA and selecting the camera in the editor
- Fixed issue with single shadow debug view and volumetrics
- Fixed most of the problems with light animation and timeline
- Fixed indirect deferred compute with XR single-pass instancing
- Fixed a slight omission in anisotropy calculations derived from HazeMapping in StackLit
- Improved stack computation numerical stability in StackLit
- Fix PBR master node always opaque (wrong blend modes for forward pass)
- Fixed TAA with XR single-pass instancing (missing macros)
- Fixed an issue causing Scene View selection wire gizmo to not appear when using HDRP Shader Graphs.
- Fixed wireframe rendering mode (case 1083989)
- Fixed the renderqueue not updated when the alpha clip is modified in the material UI.
- Fixed the PBR master node preview
- Remove the ReadOnly flag on Reflection Probe's cubemap assets during bake when there are no VCS active.
- Fixed an issue where setting a material debug view would not reset the other exclusive modes
- Spot light shapes are now correctly taken into account when baking
- Now the static lighting sky will correctly take the default values for non-overridden properties
- Fixed material albedo affecting the lux meter
- Extra test in deferred compute shading to avoid shading pixels that were not rendered by the current camera (for camera stacking)

### Changed
- Optimization: Reduce the group size of the deferred lighting pass from 16x16 to 8x8
- Replaced HDCamera.computePassCount by viewCount
- Removed xrInstancing flag in RTHandles (replaced by TextureXR.slices and TextureXR.dimensions)
- Refactor the HDRenderPipeline and lightloop code to preprare for high level rendergraph
- Removed the **Back Then Front Rendering** option in the fabric Master Node settings. Enabling this option previously did nothing.
- Shader type Real translates to FP16 precision on Nintendo Switch.
- Shader framework refactor: Introduce CBSDF, EvaluateBSDF, IsNonZeroBSDF to replace BSDF functions
- Shader framework refactor:  GetBSDFAngles, LightEvaluation and SurfaceShading functions
- Replace ComputeMicroShadowing by GetAmbientOcclusionForMicroShadowing
- Rename WorldToTangent to TangentToWorld as it was incorrectly named
- Remove SunDisk and Sun Halo size from directional light
- Remove all obsolete wind code from shader
- Renamed DecalProjectorComponent into DecalProjector for API alignment.
- Improved the Volume UI and made them Global by default
- Remove very high quality shadow option
- Change default for shadow quality in Deferred to Medium
- Enlighten now use inverse squared falloff (before was using builtin falloff)
- Enlighten is now deprecated. Please use CPU or GPU lightmaper instead.
- Remove the name in the diffusion profile UI
- Changed how shadow map resolution scaling with distance is computed. Now it uses screen space area rather than light range.
- Updated MoreOptions display in UI
- Moved Display Area Light Emissive Mesh script API functions in the editor namespace
- direct strenght properties in ambient occlusion now affect direct specular as well
- Removed advanced Specular Occlusion control in StackLit: SSAO based SO control is hidden and fixed to behave like Lit, SPTD is the only HQ technique shown for baked SO.
- Shader framework refactor: Changed ClampRoughness signature to include PreLightData access.
- HDRPWizard window is now in Window > General > HD Render Pipeline Wizard
- Moved StaticLightingSky to LightingWindow
- Removes the current "Scene Settings" and replace them with "Sky & Fog Settings" (with Physically Based Sky and Volumetric Fog).
- Changed how cached shadow maps are placed inside the atlas to minimize re-rendering of them.

## [6.7.0-preview] - 2019-05-16

### Added
- Added ViewConstants StructuredBuffer to simplify XR rendering
- Added API to render specific settings during a frame
- Added stadia to the supported platforms (2019.3)
- Enabled cascade blends settings in the HD Shadow component
- Added Hardware Dynamic Resolution support.
- Added MatCap debug view to replace the no scene lighting debug view.
- Added clear GBuffer option in FrameSettings (default to false)
- Added preview for decal shader graph (Only albedo, normal and emission)
- Added exposure weight control for decal
- Screen Space Directional Shadow under a define option. Activated for ray tracing
- Added a new abstraction for RendererList that will help transition to Render Graph and future RendererList API
- Added multipass support for VR
- Added XR SDK integration (multipass only)
- Added Shader Graph samples for Hair, Fabric and Decal master nodes.
- Add fade distance, shadow fade distance and light layers to light explorer
- Add method to draw light layer drawer in a rect to HDEditorUtils

### Fixed
- Fixed deserialization crash at runtime
- Fixed for ShaderGraph Unlit masternode not writing velocity
- Fixed a crash when assiging a new HDRP asset with the 'Verify Saving Assets' option enabled
- Fixed exposure to properly support TEXTURE2D_X
- Fixed TerrainLit basemap texture generation
- Fixed a bug that caused nans when material classification was enabled and a tile contained one standard material + a material with transmission.
- Fixed gradient sky hash that was not using the exposure hash
- Fixed displayed default FrameSettings in HDRenderPipelineAsset wrongly updated on scripts reload.
- Fixed gradient sky hash that was not using the exposure hash.
- Fixed visualize cascade mode with exposure.
- Fixed (enabled) exposure on override lighting debug modes.
- Fixed issue with LightExplorer when volume have no profile
- Fixed issue with SSR for negative, infinite and NaN history values
- Fixed LightLayer in HDReflectionProbe and PlanarReflectionProbe inspector that was not displayed as a mask.
- Fixed NaN in transmission when the thickness and a color component of the scattering distance was to 0
- Fixed Light's ShadowMask multi-edition.
- Fixed motion blur and SMAA with VR single-pass instancing
- Fixed NaNs generated by phase functionsin volumetric lighting
- Fixed NaN issue with refraction effect and IOR of 1 at extreme grazing angle
- Fixed nan tracker not using the exposure
- Fixed sorting priority on lit and unlit materials
- Fixed null pointer exception when there are no AOVRequests defined on a camera
- Fixed dirty state of prefab using disabled ReflectionProbes
- Fixed an issue where gizmos and editor grid were not correctly depth tested
- Fixed created default scene prefab non editable due to wrong file extension.
- Fixed an issue where sky convolution was recomputed for nothing when a preview was visible (causing extreme slowness when fabric convolution is enabled)
- Fixed issue with decal that wheren't working currently in player
- Fixed missing stereo rendering macros in some fragment shaders
- Fixed exposure for ReflectionProbe and PlanarReflectionProbe gizmos
- Fixed single-pass instancing on PSVR
- Fixed Vulkan shader issue with Texture2DArray in ScreenSpaceShadow.compute by re-arranging code (workaround)
- Fixed camera-relative issue with lights and XR single-pass instancing
- Fixed single-pass instancing on Vulkan
- Fixed htile synchronization issue with shader graph decal
- Fixed Gizmos are not drawn in Camera preview
- Fixed pre-exposure for emissive decal
- Fixed wrong values computed in PreIntegrateFGD and in the generation of volumetric lighting data by forcing the use of fp32.
- Fixed NaNs arising during the hair lighting pass
- Fixed synchronization issue in decal HTile that occasionally caused rendering artifacts around decal borders
- Fixed QualitySettings getting marked as modified by HDRP (and thus checked out in Perforce)
- Fixed a bug with uninitialized values in light explorer
- Fixed issue with LOD transition
- Fixed shader warnings related to raytracing and TEXTURE2D_X

### Changed
- Refactor PixelCoordToViewDirWS to be VR compatible and to compute it only once per frame
- Modified the variants stripper to take in account multiple HDRP assets used in the build.
- Improve the ray biasing code to avoid self-intersections during the SSR traversal
- Update Pyramid Spot Light to better match emitted light volume.
- Moved _XRViewConstants out of UnityPerPassStereo constant buffer to fix issues with PSSL
- Removed GetPositionInput_Stereo() and single-pass (double-wide) rendering mode
- Changed label width of the frame settings to accommodate better existing options.
- SSR's Default FrameSettings for camera is now enable.
- Re-enabled the sharpening filter on Temporal Anti-aliasing
- Exposed HDEditorUtils.LightLayerMaskDrawer for integration in other packages and user scripting.
- Rename atmospheric scattering in FrameSettings to Fog
- The size modifier in the override for the culling sphere in Shadow Cascades now defaults to 0.6, which is the same as the formerly hardcoded value.
- Moved LOD Bias and Maximum LOD Level from Frame Setting section `Other` to `Rendering`
- ShaderGraph Decal that affect only emissive, only draw in emissive pass (was drawing in dbuffer pass too)
- Apply decal projector fade factor correctly on all attribut and for shader graph decal
- Move RenderTransparentDepthPostpass after all transparent
- Update exposure prepass to interleave XR single-pass instancing views in a checkerboard pattern
- Removed ScriptRuntimeVersion check in wizard.

## [6.6.0-preview] - 2019-04-01

### Added
- Added preliminary changes for XR deferred shading
- Added support of 111110 color buffer
- Added proper support for Recorder in HDRP
- Added depth offset input in shader graph master nodes
- Added a Parallax Occlusion Mapping node
- Added SMAA support
- Added Homothety and Symetry quick edition modifier on volume used in ReflectionProbe, PlanarReflectionProbe and DensityVolume
- Added multi-edition support for DecalProjectorComponent
- Improve hair shader
- Added the _ScreenToTargetScaleHistory uniform variable to be used when sampling HDRP RTHandle history buffers.
- Added settings in `FrameSettings` to change `QualitySettings.lodBias` and `QualitySettings.maximumLODLevel` during a rendering
- Added an exposure node to retrieve the current, inverse and previous frame exposure value.
- Added an HD scene color node which allow to sample the scene color with mips and a toggle to remove the exposure.
- Added safeguard on HD scene creation if default scene not set in the wizard
- Added Low res transparency rendering pass.

### Fixed
- Fixed HDRI sky intensity lux mode
- Fixed dynamic resolution for XR
- Fixed instance identifier semantic string used by Shader Graph
- Fixed null culling result occuring when changing scene that was causing crashes
- Fixed multi-edition light handles and inspector shapes
- Fixed light's LightLayer field when multi-editing
- Fixed normal blend edition handles on DensityVolume
- Fixed an issue with layered lit shader and height based blend where inactive layers would still have influence over the result
- Fixed multi-selection handles color for DensityVolume
- Fixed multi-edition inspector's blend distances for HDReflectionProbe, PlanarReflectionProbe and DensityVolume
- Fixed metric distance that changed along size in DensityVolume
- Fixed DensityVolume shape handles that have not same behaviour in advance and normal edition mode
- Fixed normal map blending in TerrainLit by only blending the derivatives
- Fixed Xbox One rendering just a grey screen instead of the scene
- Fixed probe handles for multiselection
- Fixed baked cubemap import settings for convolution
- Fixed regression causing crash when attempting to open HDRenderPipelineWizard without an HDRenderPipelineAsset setted
- Fixed FullScreenDebug modes: SSAO, SSR, Contact shadow, Prerefraction Color Pyramid, Final Color Pyramid
- Fixed volumetric rendering with stereo instancing
- Fixed shader warning
- Fixed missing resources in existing asset when updating package
- Fixed PBR master node preview in forward rendering or transparent surface
- Fixed deferred shading with stereo instancing
- Fixed "look at" edition mode of Rotation tool for DecalProjectorComponent
- Fixed issue when switching mode in ReflectionProbe and PlanarReflectionProbe
- Fixed issue where migratable component version where not always serialized when part of prefab's instance
- Fixed an issue where shadow would not be rendered properly when light layer are not enabled
- Fixed exposure weight on unlit materials
- Fixed Light intensity not played in the player when recorded with animation/timeline
- Fixed some issues when multi editing HDRenderPipelineAsset
- Fixed emission node breaking the main shader graph preview in certain conditions.
- Fixed checkout of baked probe asset when baking probes.
- Fixed invalid gizmo position for rotated ReflectionProbe
- Fixed multi-edition of material's SurfaceType and RenderingPath
- Fixed whole pipeline reconstruction on selecting for the first time or modifying other than the currently used HDRenderPipelineAsset
- Fixed single shadow debug mode
- Fixed global scale factor debug mode when scale > 1
- Fixed debug menu material overrides not getting applied to the Terrain Lit shader
- Fixed typo in computeLightVariants
- Fixed deferred pass with XR instancing by disabling ComputeLightEvaluation
- Fixed bloom resolution independence
- Fixed lens dirt intensity not behaving properly
- Fixed the Stop NaN feature
- Fixed some resources to handle more than 2 instanced views for XR
- Fixed issue with black screen (NaN) produced on old GPU hardware or intel GPU hardware with gaussian pyramid
- Fixed issue with disabled punctual light would still render when only directional light is present

### Changed
- DensityVolume scripting API will no longuer allow to change between advance and normal edition mode
- Disabled depth of field, lens distortion and panini projection in the scene view
- TerrainLit shaders and includes are reorganized and made simpler.
- TerrainLit shader GUI now allows custom properties to be displayed in the Terrain fold-out section.
- Optimize distortion pass with stencil
- Disable SceneSelectionPass in shader graph preview
- Control punctual light and area light shadow atlas separately
- Move SMAA anti-aliasing option to after Temporal Anti Aliasing one, to avoid problem with previously serialized project settings
- Optimize rendering with static only lighting and when no cullable lights/decals/density volumes are present.
- Updated handles for DecalProjectorComponent for enhanced spacial position readability and have edition mode for better SceneView management
- DecalProjectorComponent are now scale independent in order to have reliable metric unit (see new Size field for changing the size of the volume)
- Restructure code from HDCamera.Update() by adding UpdateAntialiasing() and UpdateViewConstants()
- Renamed velocity to motion vectors
- Objects rendered during the After Post Process pass while TAA is enabled will not benefit from existing depth buffer anymore. This is done to fix an issue where those object would wobble otherwise
- Removed usage of builtin unity matrix for shadow, shadow now use same constant than other view
- The default volume layer mask for cameras & probes is now `Default` instead of `Everything`

## [6.5.0-preview] - 2019-03-07

### Added
- Added depth-of-field support with stereo instancing
- Adding real time area light shadow support
- Added a new FrameSettings: Specular Lighting to toggle the specular during the rendering

### Fixed
- Fixed diffusion profile upgrade breaking package when upgrading to a new version
- Fixed decals cropped by gizmo not updating correctly if prefab
- Fixed an issue when enabling SSR on multiple view
- Fixed edition of the intensity's unit field while selecting multiple lights
- Fixed wrong calculation in soft voxelization for density volume
- Fixed gizmo not working correctly with pre-exposure
- Fixed issue with setting a not available RT when disabling motion vectors
- Fixed planar reflection when looking at mirror normal
- Fixed mutiselection issue with HDLight Inspector
- Fixed HDAdditionalCameraData data migration
- Fixed failing builds when light explorer window is open
- Fixed cascade shadows border sometime causing artefacts between cascades
- Restored shadows in the Cascade Shadow debug visualization
- `camera.RenderToCubemap` use proper face culling

### Changed
- When rendering reflection probe disable all specular lighting and for metals use fresnelF0 as diffuse color for bake lighting.

## [6.4.0-preview] - 2019-02-21

### Added
- VR: Added TextureXR system to selectively expand TEXTURE2D macros to texture array for single-pass stereo instancing + Convert textures call to these macros
- Added an unit selection dropdown next to shutter speed (camera)
- Added error helpbox when trying to use a sub volume component that require the current HDRenderPipelineAsset to support a feature that it is not supporting.
- Add mesh for tube light when display emissive mesh is enabled

### Fixed
- Fixed Light explorer. The volume explorer used `profile` instead of `sharedProfile` which instantiate a custom volume profile instead of editing the asset itself.
- Fixed UI issue where all is displayed using metric unit in shadow cascade and Percent is set in the unit field (happening when opening the inspector).
- Fixed inspector event error when double clicking on an asset (diffusion profile/material).
- Fixed nullref on layered material UI when the material is not an asset.
- Fixed nullref exception when undo/redo a light property.
- Fixed visual bug when area light handle size is 0.

### Changed
- Update UI for 32bit/16bit shadow precision settings in HDRP asset
- Object motion vectors have been disabled in all but the game view. Camera motion vectors are still enabled everywhere, allowing TAA and Motion Blur to work on static objects.
- Enable texture array by default for most rendering code on DX11 and unlock stereo instancing (DX11 only for now)

## [6.3.0-preview] - 2019-02-18

### Added
- Added emissive property for shader graph decals
- Added a diffusion profile override volume so the list of diffusion profile assets to use can be chanaged without affecting the HDRP asset
- Added a "Stop NaNs" option on cameras and in the Scene View preferences.
- Added metric display option in HDShadowSettings and improve clamping
- Added shader parameter mapping in DebugMenu
- Added scripting API to configure DebugData for DebugMenu

### Fixed
- Fixed decals in forward
- Fixed issue with stencil not correctly setup for various master node and shader for the depth pass, motion vector pass and GBuffer/Forward pass
- Fixed SRP batcher and metal
- Fixed culling and shadows for Pyramid, Box, Rectangle and Tube lights
- Fixed an issue where scissor render state leaking from the editor code caused partially black rendering

### Changed
- When a lit material has a clear coat mask that is not null, we now use the clear coat roughness to compute the screen space reflection.
- Diffusion profiles are now limited to one per asset and can be referenced in materials, shader graphs and vfx graphs. Materials will be upgraded automatically except if they are using a shader graph, in this case it will display an error message.

## [6.2.0-preview] - 2019-02-15

### Added
- Added help box listing feature supported in a given HDRenderPipelineAsset alongs with the drawbacks implied.
- Added cascade visualizer, supporting disabled handles when not overriding.

### Fixed
- Fixed post processing with stereo double-wide
- Fixed issue with Metal: Use sign bit to find the cache type instead of lowest bit.
- Fixed invalid state when creating a planar reflection for the first time
- Fix FrameSettings's LitShaderMode not restrained by supported LitShaderMode regression.

### Changed
- The default value roughness value for the clearcoat has been changed from 0.03 to 0.01
- Update default value of based color for master node
- Update Fabric Charlie Sheen lighting model - Remove Fresnel component that wasn't part of initial model + Remap smoothness to [0.0 - 0.6] range for more artist friendly parameter

### Changed
- Code refactor: all macros with ARGS have been swapped with macros with PARAM. This is because the ARGS macros were incorrectly named.

## [6.1.0-preview] - 2019-02-13

### Added
- Added support for post-processing anti-aliasing in the Scene View (FXAA and TAA). These can be set in Preferences.
- Added emissive property for decal material (non-shader graph)

### Fixed
- Fixed a few UI bugs with the color grading curves.
- Fixed "Post Processing" in the scene view not toggling post-processing effects
- Fixed bake only object with flag `ReflectionProbeStaticFlag` when baking a `ReflectionProbe`

### Changed
- Removed unsupported Clear Depth checkbox in Camera inspector
- Updated the toggle for advanced mode in inspectors.

## [6.0.0-preview] - 2019-02-23

### Added
- Added new API to perform a camera rendering
- Added support for hair master node (Double kajiya kay - Lambert)
- Added Reset behaviour in DebugMenu (ingame mapping is right joystick + B)
- Added Default HD scene at new scene creation while in HDRP
- Added Wizard helping to configure HDRP project
- Added new UI for decal material to allow remapping and scaling of some properties
- Added cascade shadow visualisation toggle in HD shadow settings
- Added icons for assets
- Added replace blending mode for distortion
- Added basic distance fade for density volumes
- Added decal master node for shader graph
- Added HD unlit master node (Cross Pipeline version is name Unlit)
- Added new Rendering Queue in materials
- Added post-processing V3 framework embed in HDRP, remove postprocess V2 framework
- Post-processing now uses the generic volume framework
-   New depth-of-field, bloom, panini projection effects, motion blur
-   Exposure is now done as a pre-exposition pass, the whole system has been revamped
-   Exposure now use EV100 everywhere in the UI (Sky, Emissive Light)
- Added emissive intensity (Luminance and EV100 control) control for Emissive
- Added pre-exposure weigth for Emissive
- Added an emissive color node and a slider to control the pre-exposure percentage of emission color
- Added physical camera support where applicable
- Added more color grading tools
- Added changelog level for Shader Variant stripping
- Added Debug mode for validation of material albedo and metalness/specularColor values
- Added a new dynamic mode for ambient probe and renamed BakingSky to StaticLightingSky
- Added command buffer parameter to all Bind() method of material
- Added Material validator in Render Pipeline Debug
- Added code to future support of DXR (not enabled)
- Added support of multiviewport
- Added HDRenderPipeline.RequestSkyEnvironmentUpdate function to force an update from script when sky is set to OnDemand
- Added a Lighting and BackLighting slots in Lit, StackLit, Fabric and Hair master nodes
- Added support for overriding terrain detail rendering shaders, via the render pipeline editor resources asset
- Added xrInstancing flag support to RTHandle
- Added support for cullmask for decal projectors
- Added software dynamic resolution support
- Added support for "After Post-Process" render pass for unlit shader
- Added support for textured rectangular area lights
- Added stereo instancing macros to MSAA shaders
- Added support for Quarter Res Raytraced Reflections (not enabled)
- Added fade factor for decal projectors.
- Added stereo instancing macros to most shaders used in VR
- Added multi edition support for HDRenderPipelineAsset

### Fixed
- Fixed logic to disable FPTL with stereo rendering
- Fixed stacklit transmission and sun highlight
- Fixed decals with stereo rendering
- Fixed sky with stereo rendering
- Fixed flip logic for postprocessing + VR
- Fixed copyStencilBuffer pass for Switch
- Fixed point light shadow map culling that wasn't taking into account far plane
- Fixed usage of SSR with transparent on all master node
- Fixed SSR and microshadowing on fabric material
- Fixed blit pass for stereo rendering
- Fixed lightlist bounds for stereo rendering
- Fixed windows and in-game DebugMenu sync.
- Fixed FrameSettings' LitShaderMode sync when opening DebugMenu.
- Fixed Metal specific issues with decals, hitting a sampler limit and compiling AxF shader
- Fixed an issue with flipped depth buffer during postprocessing
- Fixed normal map use for shadow bias with forward lit - now use geometric normal
- Fixed transparent depth prepass and postpass access so they can be use without alpha clipping for lit shader
- Fixed support of alpha clip shadow for lit master node
- Fixed unlit master node not compiling
- Fixed issue with debug display of reflection probe
- Fixed issue with phong tessellations not working with lit shader
- Fixed issue with vertex displacement being affected by heightmap setting even if not heightmap where assign
- Fixed issue with density mode on Lit terrain producing NaN
- Fixed issue when going back and forth from Lit to LitTesselation for displacement mode
- Fixed issue with ambient occlusion incorrectly applied to emissiveColor with light layers in deferred
- Fixed issue with fabric convolution not using the correct convolved texture when fabric convolution is enabled
- Fixed issue with Thick mode for Transmission that was disabling transmission with directional light
- Fixed shutdown edge cases with HDRP tests
- Fixed slowdow when enabling Fabric convolution in HDRP asset
- Fixed specularAA not compiling in StackLit Master node
- Fixed material debug view with stereo rendering
- Fixed material's RenderQueue edition in default view.
- Fixed banding issues within volumetric density buffer
- Fixed missing multicompile for MSAA for AxF
- Fixed camera-relative support for stereo rendering
- Fixed remove sync with render thread when updating decal texture atlas.
- Fixed max number of keyword reach [256] issue. Several shader feature are now local
- Fixed Scene Color and Depth nodes
- Fixed SSR in forward
- Fixed custom editor of Unlit, HD Unlit and PBR shader graph master node
- Fixed issue with NewFrame not correctly calculated in Editor when switching scene
- Fixed issue with TerrainLit not compiling with depth only pass and normal buffer
- Fixed geometric normal use for shadow bias with PBR master node in forward
- Fixed instancing macro usage for decals
- Fixed error message when having more than one directional light casting shadow
- Fixed error when trying to display preview of Camera or PlanarReflectionProbe
- Fixed LOAD_TEXTURE2D_ARRAY_MSAA macro
- Fixed min-max and amplitude clamping value in inspector of vertex displacement materials
- Fixed issue with alpha shadow clip (was incorrectly clipping object shadow)
- Fixed an issue where sky cubemap would not be cleared correctly when setting the current sky to None
- Fixed a typo in Static Lighting Sky component UI
- Fixed issue with incorrect reset of RenderQueue when switching shader in inspector GUI
- Fixed issue with variant stripper stripping incorrectly some variants
- Fixed a case of ambient lighting flickering because of previews
- Fixed Decals when rendering multiple camera in a single frame
- Fixed cascade shadow count in shader
- Fixed issue with Stacklit shader with Haze effect
- Fixed an issue with the max sample count for the TAA
- Fixed post-process guard band for XR
- Fixed exposure of emissive of Unlit
- Fixed depth only and motion vector pass for Unlit not working correctly with MSAA
- Fixed an issue with stencil buffer copy causing unnecessary compute dispatches for lighting
- Fixed multi edition issue in FrameSettings
- Fixed issue with SRP batcher and DebugDisplay variant of lit shader
- Fixed issue with debug material mode not doing alpha test
- Fixed "Attempting to draw with missing UAV bindings" errors on Vulkan
- Fixed pre-exposure incorrectly apply to preview
- Fixed issue with duplicate 3D texture in 3D texture altas of volumetric?
- Fixed Camera rendering order (base on the depth parameter)
- Fixed shader graph decals not being cropped by gizmo
- Fixed "Attempting to draw with missing UAV bindings" errors on Vulkan.


### Changed
- ColorPyramid compute shader passes is swapped to pixel shader passes on platforms where the later is faster (Nintendo Switch).
- Removing the simple lightloop used by the simple lit shader
- Whole refactor of reflection system: Planar and reflection probe
- Separated Passthrough from other RenderingPath
- Update several properties naming and caption based on feedback from documentation team
- Remove tile shader variant for transparent backface pass of lit shader
- Rename all HDRenderPipeline to HDRP folder for shaders
- Rename decal property label (based on doc team feedback)
- Lit shader mode now default to Deferred to reduce build time
- Update UI of Emission parameters in shaders
- Improve shader variant stripping including shader graph variant
- Refactored render loop to render realtime probes visible per camera
- Enable SRP batcher by default
- Shader code refactor: Rename LIGHTLOOP_SINGLE_PASS => LIGHTLOOP_DISABLE_TILE_AND_CLUSTER and clean all usage of LIGHTLOOP_TILE_PASS
- Shader code refactor: Move pragma definition of vertex and pixel shader inside pass + Move SURFACE_GRADIENT definition in XXXData.hlsl
- Micro-shadowing in Lit forward now use ambientOcclusion instead of SpecularOcclusion
- Upgraded FrameSettings workflow, DebugMenu and Inspector part relative to it
- Update build light list shader code to support 32 threads in wavefronts on Switch
- LayeredLit layers' foldout are now grouped in one main foldout per layer
- Shadow alpha clip can now be enabled on lit shader and haor shader enven for opaque
- Temporal Antialiasing optimization for Xbox One X
- Parameter depthSlice on SetRenderTarget functions now defaults to -1 to bind the entire resource
- Rename SampleCameraDepth() functions to LoadCameraDepth() and SampleCameraDepth(), same for SampleCameraColor() functions
- Improved Motion Blur quality.
- Update stereo frame settings values for single-pass instancing and double-wide
- Rearrange FetchDepth functions to prepare for stereo-instancing
- Remove unused _ComputeEyeIndex
- Updated HDRenderPipelineAsset inspector
- Re-enable SRP batcher for metal

## [5.2.0-preview] - 2018-11-27

### Added
- Added option to run Contact Shadows and Volumetrics Voxelization stage in Async Compute
- Added camera freeze debug mode - Allow to visually see culling result for a camera
- Added support of Gizmo rendering before and after postprocess in Editor
- Added support of LuxAtDistance for punctual lights

### Fixed
- Fixed Debug.DrawLine and Debug.Ray call to work in game view
- Fixed DebugMenu's enum resetted on change
- Fixed divide by 0 in refraction causing NaN
- Fixed disable rough refraction support
- Fixed refraction, SSS and atmospheric scattering for VR
- Fixed forward clustered lighting for VR (double-wide).
- Fixed Light's UX to not allow negative intensity
- Fixed HDRenderPipelineAsset inspector broken when displaying its FrameSettings from project windows.
- Fixed forward clustered lighting for VR (double-wide).
- Fixed HDRenderPipelineAsset inspector broken when displaying its FrameSettings from project windows.
- Fixed Decals and SSR diable flags for all shader graph master node (Lit, Fabric, StackLit, PBR)
- Fixed Distortion blend mode for shader graph master node (Lit, StackLit)
- Fixed bent Normal for Fabric master node in shader graph
- Fixed PBR master node lightlayers
- Fixed shader stripping for built-in lit shaders.

### Changed
- Rename "Regular" in Diffusion profile UI "Thick Object"
- Changed VBuffer depth parametrization for volumetric from distanceRange to depthExtent - Require update of volumetric settings - Fog start at near plan
- SpotLight with box shape use Lux unit only

## [5.1.0-preview] - 2018-11-19

### Added

- Added a separate Editor resources file for resources Unity does not take when it builds a Player.
- You can now disable SSR on Materials in Shader Graph.
- Added support for MSAA when the Supported Lit Shader Mode is set to Both. Previously HDRP only supported MSAA for Forward mode.
- You can now override the emissive color of a Material when in debug mode.
- Exposed max light for Light Loop Settings in HDRP asset UI.
- HDRP no longer performs a NormalDBuffer pass update if there are no decals in the Scene.
- Added distant (fall-back) volumetric fog and improved the fog evaluation precision.
- Added an option to reflect sky in SSR.
- Added a y-axis offset for the PlanarReflectionProbe and offset tool.
- Exposed the option to run SSR and SSAO on async compute.
- Added support for the _GlossMapScale parameter in the Legacy to HDRP Material converter.
- Added wave intrinsic instructions for use in Shaders (for AMD GCN).


### Fixed
- Fixed sphere shaped influence handles clamping in Reflection Probes.
- Fixed Reflection Probe data migration for projects created before using HDRP.
- Fixed UI of Layered Material where Unity previously rendered the scrollbar above the Copy button.
- Fixed Material tessellations parameters Start fade distance and End fade distance. Originally, Unity clamped these values when you modified them.
- Fixed various distortion and refraction issues - handle a better fall-back.
- Fixed SSR for multiple views.
- Fixed SSR issues related to self-intersections.
- Fixed shape density volume handle speed.
- Fixed density volume shape handle moving too fast.
- Fixed the Camera velocity pass that we removed by mistake.
- Fixed some null pointer exceptions when disabling motion vectors support.
- Fixed viewports for both the Subsurface Scattering combine pass and the transparent depth prepass.
- Fixed the blend mode pop-up in the UI. It previously did not appear when you enabled pre-refraction.
- Fixed some null pointer exceptions that previously occurred when you disabled motion vectors support.
- Fixed Layered Lit UI issue with scrollbar.
- Fixed cubemap assignation on custom ReflectionProbe.
- Fixed Reflection Probes’ capture settings' shadow distance.
- Fixed an issue with the SRP batcher and Shader variables declaration.
- Fixed thickness and subsurface slots for fabric Shader master node that wasn't appearing with the right combination of flags.
- Fixed d3d debug layer warning.
- Fixed PCSS sampling quality.
- Fixed the Subsurface and transmission Material feature enabling for fabric Shader.
- Fixed the Shader Graph UV node’s dimensions when using it in a vertex Shader.
- Fixed the planar reflection mirror gizmo's rotation.
- Fixed HDRenderPipelineAsset's FrameSettings not showing the selected enum in the Inspector drop-down.
- Fixed an error with async compute.
- MSAA now supports transparency.
- The HDRP Material upgrader tool now converts metallic values correctly.
- Volumetrics now render in Reflection Probes.
- Fixed a crash that occurred whenever you set a viewport size to 0.
- Fixed the Camera physic parameter that the UI previously did not display.
- Fixed issue in pyramid shaped spotlight handles manipulation

### Changed

- Renamed Line shaped Lights to Tube Lights.
- HDRP now uses mean height fog parametrization.
- Shadow quality settings are set to All when you use HDRP (This setting is not visible in the UI when using SRP). This avoids Legacy Graphics Quality Settings disabling the shadows and give SRP full control over the Shadows instead.
- HDRP now internally uses premultiplied alpha for all fog.
- Updated default FrameSettings used for realtime Reflection Probes when you create a new HDRenderPipelineAsset.
- Remove multi-camera support. LWRP and HDRP will not support multi-camera layered rendering.
- Updated Shader Graph subshaders to use the new instancing define.
- Changed fog distance calculation from distance to plane to distance to sphere.
- Optimized forward rendering using AMD GCN by scalarizing the light loop.
- Changed the UI of the Light Editor.
- Change ordering of includes in HDRP Materials in order to reduce iteration time for faster compilation.
- Added a StackLit master node replacing the InspectorUI version. IMPORTANT: All previously authored StackLit Materials will be lost. You need to recreate them with the master node.

## [5.0.0-preview] - 2018-09-28

### Added
- Added occlusion mesh to depth prepass for VR (VR still disabled for now)
- Added a debug mode to display only one shadow at once
- Added controls for the highlight created by directional lights
- Added a light radius setting to punctual lights to soften light attenuation and simulate fill lighting
- Added a 'minRoughness' parameter to all non-area lights (was previously only available for certain light types)
- Added separate volumetric light/shadow dimmers
- Added per-pixel jitter to volumetrics to reduce aliasing artifacts
- Added a SurfaceShading.hlsl file, which implements material-agnostic shading functionality in an efficient manner
- Added support for shadow bias for thin object transmission
- Added FrameSettings to control realtime planar reflection
- Added control for SRPBatcher on HDRP Asset
- Added an option to clear the shadow atlases in the debug menu
- Added a color visualization of the shadow atlas rescale in debug mode
- Added support for disabling SSR on materials
- Added intrinsic for XBone
- Added new light volume debugging tool
- Added a new SSR debug view mode
- Added translaction's scale invariance on DensityVolume
- Added multiple supported LitShadermode and per renderer choice in case of both Forward and Deferred supported
- Added custom specular occlusion mode to Lit Shader Graph Master node

### Fixed
- Fixed a normal bias issue with Stacklit (Was causing light leaking)
- Fixed camera preview outputing an error when both scene and game view where display and play and exit was call
- Fixed override debug mode not apply correctly on static GI
- Fixed issue where XRGraphicsConfig values set in the asset inspector GUI weren't propagating correctly (VR still disabled for now)
- Fixed issue with tangent that was using SurfaceGradient instead of regular normal decoding
- Fixed wrong error message display when switching to unsupported target like IOS
- Fixed an issue with ambient occlusion texture sometimes not being created properly causing broken rendering
- Shadow near plane is no longer limited at 0.1
- Fixed decal draw order on transparent material
- Fixed an issue where sometime the lookup texture used for GGX convolution was broken, causing broken rendering
- Fixed an issue where you wouldn't see any fog for certain pipeline/scene configurations
- Fixed an issue with volumetric lighting where the anisotropy value of 0 would not result in perfectly isotropic lighting
- Fixed shadow bias when the atlas is rescaled
- Fixed shadow cascade sampling outside of the atlas when cascade count is inferior to 4
- Fixed shadow filter width in deferred rendering not matching shader config
- Fixed stereo sampling of depth texture in MSAA DepthValues.shader
- Fixed box light UI which allowed negative and zero sizes, thus causing NaNs
- Fixed stereo rendering in HDRISky.shader (VR)
- Fixed normal blend and blend sphere influence for reflection probe
- Fixed distortion filtering (was point filtering, now trilinear)
- Fixed contact shadow for large distance
- Fixed depth pyramid debug view mode
- Fixed sphere shaped influence handles clamping in reflection probes
- Fixed reflection probes data migration for project created before using hdrp
- Fixed ambient occlusion for Lit Master Node when slot is connected

### Changed
- Use samplerunity_ShadowMask instead of samplerunity_samplerLightmap for shadow mask
- Allow to resize reflection probe gizmo's size
- Improve quality of screen space shadow
- Remove support of projection model for ScreenSpaceLighting (SSR always use HiZ and refraction always Proxy)
- Remove all the debug mode from SSR that are obsolete now
- Expose frameSettings and Capture settings for reflection and planar probe
- Update UI for reflection probe, planar probe, camera and HDRP Asset
- Implement proper linear blending for volumetric lighting via deep compositing as described in the paper "Deep Compositing Using Lie Algebras"
- Changed  planar mapping to match terrain convention (XZ instead of ZX)
- XRGraphicsConfig is no longer Read/Write. Instead, it's read-only. This improves consistency of XR behavior between the legacy render pipeline and SRP
- Change reflection probe data migration code (to update old reflection probe to new one)
- Updated gizmo for ReflectionProbes
- Updated UI and Gizmo of DensityVolume

## [4.0.0-preview] - 2018-09-28

### Added
- Added a new TerrainLit shader that supports rendering of Unity terrains.
- Added controls for linear fade at the boundary of density volumes
- Added new API to control decals without monobehaviour object
- Improve Decal Gizmo
- Implement Screen Space Reflections (SSR) (alpha version, highly experimental)
- Add an option to invert the fade parameter on a Density Volume
- Added a Fabric shader (experimental) handling cotton and silk
- Added support for MSAA in forward only for opaque only
- Implement smoothness fade for SSR
- Added support for AxF shader (X-rite format - require special AxF importer from Unity not part of HDRP)
- Added control for sundisc on directional light (hack)
- Added a new HD Lit Master node that implements Lit shader support for Shader Graph
- Added Micro shadowing support (hack)
- Added an event on HDAdditionalCameraData for custom rendering
- HDRP Shader Graph shaders now support 4-channel UVs.

### Fixed
- Fixed an issue where sometimes the deferred shadow texture would not be valid, causing wrong rendering.
- Stencil test during decals normal buffer update is now properly applied
- Decals corectly update normal buffer in forward
- Fixed a normalization problem in reflection probe face fading causing artefacts in some cases
- Fix multi-selection behavior of Density Volumes overwriting the albedo value
- Fixed support of depth texture for RenderTexture. HDRP now correctly output depth to user depth buffer if RenderTexture request it.
- Fixed multi-selection behavior of Density Volumes overwriting the albedo value
- Fixed support of depth for RenderTexture. HDRP now correctly output depth to user depth buffer if RenderTexture request it.
- Fixed support of Gizmo in game view in the editor
- Fixed gizmo for spot light type
- Fixed issue with TileViewDebug mode being inversed in gameview
- Fixed an issue with SAMPLE_TEXTURECUBE_SHADOW macro
- Fixed issue with color picker not display correctly when game and scene view are visible at the same time
- Fixed an issue with reflection probe face fading
- Fixed camera motion vectors shader and associated matrices to update correctly for single-pass double-wide stereo rendering
- Fixed light attenuation functions when range attenuation is disabled
- Fixed shadow component algorithm fixup not dirtying the scene, so changes can be saved to disk.
- Fixed some GC leaks for HDRP
- Fixed contact shadow not affected by shadow dimmer
- Fixed GGX that works correctly for the roughness value of 0 (mean specular highlgiht will disappeard for perfect mirror, we rely on maxSmoothness instead to always have a highlight even on mirror surface)
- Add stereo support to ShaderPassForward.hlsl. Forward rendering now seems passable in limited test scenes with camera-relative rendering disabled.
- Add stereo support to ProceduralSky.shader and OpaqueAtmosphericScattering.shader.
- Added CullingGroupManager to fix more GC.Alloc's in HDRP
- Fixed rendering when multiple cameras render into the same render texture

### Changed
- Changed the way depth & color pyramids are built to be faster and better quality, thus improving the look of distortion and refraction.
- Stabilize the dithered LOD transition mask with respect to the camera rotation.
- Avoid multiple depth buffer copies when decals are present
- Refactor code related to the RT handle system (No more normal buffer manager)
- Remove deferred directional shadow and move evaluation before lightloop
- Add a function GetNormalForShadowBias() that material need to implement to return the normal used for normal shadow biasing
- Remove Jimenez Subsurface scattering code (This code was disabled by default, now remove to ease maintenance)
- Change Decal API, decal contribution is now done in Material. Require update of material using decal
- Move a lot of files from CoreRP to HDRP/CoreRP. All moved files weren't used by Ligthweight pipeline. Long term they could move back to CoreRP after CoreRP become out of preview
- Updated camera inspector UI
- Updated decal gizmo
- Optimization: The objects that are rendered in the Motion Vector Pass are not rendered in the prepass anymore
- Removed setting shader inclue path via old API, use package shader include paths
- The default value of 'maxSmoothness' for punctual lights has been changed to 0.99
- Modified deferred compute and vert/frag shaders for first steps towards stereo support
- Moved material specific Shader Graph files into corresponding material folders.
- Hide environment lighting settings when enabling HDRP (Settings are control from sceneSettings)
- Update all shader includes to use absolute path (allow users to create material in their Asset folder)
- Done a reorganization of the files (Move ShaderPass to RenderPipeline folder, Move all shadow related files to Lighting/Shadow and others)
- Improved performance and quality of Screen Space Shadows

## [3.3.0-preview] - 2018-01-01

### Added
- Added an error message to say to use Metal or Vulkan when trying to use OpenGL API
- Added a new Fabric shader model that supports Silk and Cotton/Wool
- Added a new HDRP Lighting Debug mode to visualize Light Volumes for Point, Spot, Line, Rectangular and Reflection Probes
- Add support for reflection probe light layers
- Improve quality of anisotropic on IBL

### Fixed
- Fix an issue where the screen where darken when rendering camera preview
- Fix display correct target platform when showing message to inform user that a platform is not supported
- Remove workaround for metal and vulkan in normal buffer encoding/decoding
- Fixed an issue with color picker not working in forward
- Fixed an issue where reseting HDLight do not reset all of its parameters
- Fixed shader compile warning in DebugLightVolumes.shader

### Changed
- Changed default reflection probe to be 256x256x6 and array size to be 64
- Removed dependence on the NdotL for thickness evaluation for translucency (based on artist's input)
- Increased the precision when comparing Planar or HD reflection probe volumes
- Remove various GC alloc in C#. Slightly better performance

## [3.2.0-preview] - 2018-01-01

### Added
- Added a luminance meter in the debug menu
- Added support of Light, reflection probe, emissive material, volume settings related to lighting to Lighting explorer
- Added support for 16bit shadows

### Fixed
- Fix issue with package upgrading (HDRP resources asset is now versionned to worarkound package manager limitation)
- Fix HDReflectionProbe offset displayed in gizmo different than what is affected.
- Fix decals getting into a state where they could not be removed or disabled.
- Fix lux meter mode - The lux meter isn't affected by the sky anymore
- Fix area light size reset when multi-selected
- Fix filter pass number in HDUtils.BlitQuad
- Fix Lux meter mode that was applying SSS
- Fix planar reflections that were not working with tile/cluster (olbique matrix)
- Fix debug menu at runtime not working after nested prefab PR come to trunk
- Fix scrolling issue in density volume

### Changed
- Shader code refactor: Split MaterialUtilities file in two parts BuiltinUtilities (independent of FragInputs) and MaterialUtilities (Dependent of FragInputs)
- Change screen space shadow rendertarget format from ARGB32 to RG16

## [3.1.0-preview] - 2018-01-01

### Added
- Decal now support per channel selection mask. There is now two mode. One with BaseColor, Normal and Smoothness and another one more expensive with BaseColor, Normal, Smoothness, Metal and AO. Control is on HDRP Asset. This may require to launch an update script for old scene: 'Edit/Render Pipeline/Single step upgrade script/Upgrade all DecalMaterial MaskBlendMode'.
- Decal now supports depth bias for decal mesh, to prevent z-fighting
- Decal material now supports draw order for decal projectors
- Added LightLayers support (Base on mask from renderers name RenderingLayers and mask from light name LightLayers - if they match, the light apply) - cost an extra GBuffer in deferred (more bandwidth)
- When LightLayers is enabled, the AmbientOclusion is store in the GBuffer in deferred path allowing to avoid double occlusion with SSAO. In forward the double occlusion is now always avoided.
- Added the possibility to add an override transform on the camera for volume interpolation
- Added desired lux intensity and auto multiplier for HDRI sky
- Added an option to disable light by type in the debug menu
- Added gradient sky
- Split EmissiveColor and bakeDiffuseLighting in forward avoiding the emissiveColor to be affect by SSAO
- Added a volume to control indirect light intensity
- Added EV 100 intensity unit for area lights
- Added support for RendererPriority on Renderer. This allow to control order of transparent rendering manually. HDRP have now two stage of sorting for transparent in addition to bact to front. Material have a priority then Renderer have a priority.
- Add Coupling of (HD)Camera and HDAdditionalCameraData for reset and remove in inspector contextual menu of Camera
- Add Coupling of (HD)ReflectionProbe and HDAdditionalReflectionData for reset and remove in inspector contextual menu of ReflectoinProbe
- Add macro to forbid unity_ObjectToWorld/unity_WorldToObject to be use as it doesn't handle camera relative rendering
- Add opacity control on contact shadow

### Fixed
- Fixed an issue with PreIntegratedFGD texture being sometimes destroyed and not regenerated causing rendering to break
- PostProcess input buffers are not copied anymore on PC if the viewport size matches the final render target size
- Fixed an issue when manipulating a lot of decals, it was displaying a lot of errors in the inspector
- Fixed capture material with reflection probe
- Refactored Constant Buffers to avoid hitting the maximum number of bound CBs in some cases.
- Fixed the light range affecting the transform scale when changed.
- Snap to grid now works for Decal projector resizing.
- Added a warning for 128x128 cookie texture without mipmaps
- Replace the sampler used for density volumes for correct wrap mode handling

### Changed
- Move Render Pipeline Debug "Windows from Windows->General-> Render Pipeline debug windows" to "Windows from Windows->Analysis-> Render Pipeline debug windows"
- Update detail map formula for smoothness and albedo, goal it to bright and dark perceptually and scale factor is use to control gradient speed
- Refactor the Upgrade material system. Now a material can be update from older version at any time. Call Edit/Render Pipeline/Upgrade all Materials to newer version
- Change name EnableDBuffer to EnableDecals at several place (shader, hdrp asset...), this require a call to Edit/Render Pipeline/Upgrade all Materials to newer version to have up to date material.
- Refactor shader code: BakeLightingData structure have been replace by BuiltinData. Lot of shader code have been remove/change.
- Refactor shader code: All GBuffer are now handled by the deferred material. Mean ShadowMask and LightLayers are control by lit material in lit.hlsl and not outside anymore. Lot of shader code have been remove/change.
- Refactor shader code: Rename GetBakedDiffuseLighting to ModifyBakedDiffuseLighting. This function now handle lighting model for transmission too. Lux meter debug mode is factor outisde.
- Refactor shader code: GetBakedDiffuseLighting is not call anymore in GBuffer or forward pass, including the ConvertSurfaceDataToBSDFData and GetPreLightData, this is done in ModifyBakedDiffuseLighting now
- Refactor shader code: Added a backBakeDiffuseLighting to BuiltinData to handle lighting for transmission
- Refactor shader code: Material must now call InitBuiltinData (Init all to zero + init bakeDiffuseLighting and backBakeDiffuseLighting ) and PostInitBuiltinData

## [3.0.0-preview] - 2018-01-01

### Fixed
- Fixed an issue with distortion that was using previous frame instead of current frame
- Fixed an issue where disabled light where not upgrade correctly to the new physical light unit system introduce in 2.0.5-preview

### Changed
- Update assembly definitions to output assemblies that match Unity naming convention (Unity.*).

## [2.0.5-preview] - 2018-01-01

### Added
- Add option supportDitheringCrossFade on HDRP Asset to allow to remove shader variant during player build if needed
- Add contact shadows for punctual lights (in additional shadow settings), only one light is allowed to cast contact shadows at the same time and so at each frame a dominant light is choosed among all light with contact shadows enabled.
- Add PCSS shadow filter support (from SRP Core)
- Exposed shadow budget parameters in HDRP asset
- Add an option to generate an emissive mesh for area lights (currently rectangle light only). The mesh fits the size, intensity and color of the light.
- Add an option to the HDRP asset to increase the resolution of volumetric lighting.
- Add additional ligth unit support for punctual light (Lumens, Candela) and area lights (Lumens, Luminance)
- Add dedicated Gizmo for the box Influence volume of HDReflectionProbe / PlanarReflectionProbe

### Changed
- Re-enable shadow mask mode in debug view
- SSS and Transmission code have been refactored to be able to share it between various material. Guidelines are in SubsurfaceScattering.hlsl
- Change code in area light with LTC for Lit shader. Magnitude is now take from FGD texture instead of a separate texture
- Improve camera relative rendering: We now apply camera translation on the model matrix, so before the TransformObjectToWorld(). Note: unity_WorldToObject and unity_ObjectToWorld must never be used directly.
- Rename positionWS to positionRWS (Camera relative world position) at a lot of places (mainly in interpolator and FragInputs). In case of custom shader user will be required to update their code.
- Rename positionWS, capturePositionWS, proxyPositionWS, influencePositionWS to positionRWS, capturePositionRWS, proxyPositionRWS, influencePositionRWS (Camera relative world position) in LightDefinition struct.
- Improve the quality of trilinear filtering of density volume textures.
- Improve UI for HDReflectionProbe / PlanarReflectionProbe

### Fixed
- Fixed a shader preprocessor issue when compiling DebugViewMaterialGBuffer.shader against Metal target
- Added a temporary workaround to Lit.hlsl to avoid broken lighting code with Metal/AMD
- Fixed issue when using more than one volume texture mask with density volumes.
- Fixed an error which prevented volumetric lighting from working if no density volumes with 3D textures were present.
- Fix contact shadows applied on transmission
- Fix issue with forward opaque lit shader variant being removed by the shader preprocessor
- Fixed compilation errors on Nintendo Switch (limited XRSetting support).
- Fixed apply range attenuation option on punctual light
- Fixed issue with color temperature not take correctly into account with static lighting
- Don't display fog when diffuse lighting, specular lighting, or lux meter debug mode are enabled.

## [2.0.4-preview] - 2018-01-01

### Fixed
- Fix issue when disabling rough refraction and building a player. Was causing a crash.

## [2.0.3-preview] - 2018-01-01

### Added
- Increased debug color picker limit up to 260k lux

## [2.0.2-preview] - 2018-01-01

### Added
- Add Light -> Planar Reflection Probe command
- Added a false color mode in rendering debug
- Add support for mesh decals
- Add flag to disable projector decals on transparent geometry to save performance and decal texture atlas space
- Add ability to use decal diffuse map as mask only
- Add visualize all shadow masks in lighting debug
- Add export of normal and roughness buffer for forwardOnly and when in supportOnlyForward mode for forward
- Provide a define in lit.hlsl (FORWARD_MATERIAL_READ_FROM_WRITTEN_NORMAL_BUFFER) when output buffer normal is used to read the normal and roughness instead of caclulating it (can save performance, but lower quality due to compression)
- Add color swatch to decal material

### Changed
- Change Render -> Planar Reflection creation to 3D Object -> Mirror
- Change "Enable Reflector" name on SpotLight to "Angle Affect Intensity"
- Change prototype of BSDFData ConvertSurfaceDataToBSDFData(SurfaceData surfaceData) to BSDFData ConvertSurfaceDataToBSDFData(uint2 positionSS, SurfaceData surfaceData)

### Fixed
- Fix issue with StackLit in deferred mode with deferredDirectionalShadow due to GBuffer not being cleared. Gbuffer is still not clear and issue was fix with the new Output of normal buffer.
- Fixed an issue where interpolation volumes were not updated correctly for reflection captures.
- Fixed an exception in Light Loop settings UI

## [2.0.1-preview] - 2018-01-01

### Added
- Add stripper of shader variant when building a player. Save shader compile time.
- Disable per-object culling that was executed in C++ in HD whereas it was not used (Optimization)
- Enable texture streaming debugging (was not working before 2018.2)
- Added Screen Space Reflection with Proxy Projection Model
- Support correctly scene selection for alpha tested object
- Add per light shadow mask mode control (i.e shadow mask distance and shadow mask). It use the option NonLightmappedOnly
- Add geometric filtering to Lit shader (allow to reduce specular aliasing)
- Add shortcut to create DensityVolume and PlanarReflection in hierarchy
- Add a DefaultHDMirrorMaterial material for PlanarReflection
- Added a script to be able to upgrade material to newer version of HDRP
- Removed useless duplication of ForwardError passes.
- Add option to not compile any DEBUG_DISPLAY shader in the player (Faster build) call Support Runtime Debug display

### Changed
- Changed SupportForwardOnly to SupportOnlyForward in render pipeline settings
- Changed versioning variable name in HDAdditionalXXXData from m_version to version
- Create unique name when creating a game object in the rendering menu (i.e Density Volume(2))
- Re-organize various files and folder location to clean the repository
- Change Debug windows name and location. Now located at:  Windows -> General -> Render Pipeline Debug

### Removed
- Removed GlobalLightLoopSettings.maxPlanarReflectionProbes and instead use value of GlobalLightLoopSettings.planarReflectionProbeCacheSize
- Remove EmissiveIntensity parameter and change EmissiveColor to be HDR (Matching Builtin Unity behavior) - Data need to be updated - Launch Edit -> Single Step Upgrade Script -> Upgrade all Materials emissionColor

### Fixed
- Fix issue with LOD transition and instancing
- Fix discrepency between object motion vector and camera motion vector
- Fix issue with spot and dir light gizmo axis not highlighted correctly
- Fix potential crash while register debug windows inputs at startup
- Fix warning when creating Planar reflection
- Fix specular lighting debug mode (was rendering black)
- Allow projector decal with null material to allow to configure decal when HDRP is not set
- Decal atlas texture offset/scale is updated after allocations (used to be before so it was using date from previous frame)

## [0.0.0-preview] - 2018-01-01

### Added
- Configure the VolumetricLightingSystem code path to be on by default
- Trigger a build exception when trying to build an unsupported platform
- Introduce the VolumetricLightingController component, which can (and should) be placed on the camera, and allows one to control the near and the far plane of the V-Buffer (volumetric "froxel" buffer) along with the depth distribution (from logarithmic to linear)
- Add 3D texture support for DensityVolumes
- Add a better mapping of roughness to mipmap for planar reflection
- The VolumetricLightingSystem now uses RTHandles, which allows to save memory by sharing buffers between different cameras (history buffers are not shared), and reduce reallocation frequency by reallocating buffers only if the rendering resolution increases (and suballocating within existing buffers if the rendering resolution decreases)
- Add a Volumetric Dimmer slider to lights to control the intensity of the scattered volumetric lighting
- Add UV tiling and offset support for decals.
- Add mipmapping support for volume 3D mask textures

### Changed
- Default number of planar reflection change from 4 to 2
- Rename _MainDepthTexture to _CameraDepthTexture
- The VolumetricLightingController has been moved to the Interpolation Volume framework and now functions similarly to the VolumetricFog settings
- Update of UI of cookie, CubeCookie, Reflection probe and planar reflection probe to combo box
- Allow enabling/disabling shadows for area lights when they are set to baked.
- Hide applyRangeAttenuation and FadeDistance for directional shadow as they are not used

### Removed
- Remove Resource folder of PreIntegratedFGD and add the resource to RenderPipeline Asset

### Fixed
- Fix ConvertPhysicalLightIntensityToLightIntensity() function used when creating light from script to match HDLightEditor behavior
- Fix numerical issues with the default value of mean free path of volumetric fog
- Fix the bug preventing decals from coexisting with density volumes
- Fix issue with alpha tested geometry using planar/triplanar mapping not render correctly or flickering (due to being wrongly alpha tested in depth prepass)
- Fix meta pass with triplanar (was not handling correctly the normal)
- Fix preview when a planar reflection is present
- Fix Camera preview, it is now a Preview cameraType (was a SceneView)
- Fix handling unknown GPUShadowTypes in the shadow manager.
- Fix area light shapes sent as point lights to the baking backends when they are set to baked.
- Fix unnecessary division by PI for baked area lights.
- Fix line lights sent to the lightmappers. The backends don't support this light type.
- Fix issue with shadow mask framesettings not correctly taken into account when shadow mask is enabled for lighting.
- Fix directional light and shadow mask transition, they are now matching making smooth transition
- Fix banding issues caused by high intensity volumetric lighting
- Fix the debug window being emptied on SRP asset reload
- Fix issue with debug mode not correctly clearing the GBuffer in editor after a resize
- Fix issue with ResetMaterialKeyword not resetting correctly ToggleOff/Roggle Keyword
- Fix issue with motion vector not render correctly if there is no depth prepass in deferred

## [0.0.0-preview] - 2018-01-01

### Added
- Screen Space Refraction projection model (Proxy raycasting, HiZ raymarching)
- Screen Space Refraction settings as volume component
- Added buffered frame history per camera
- Port Global Density Volumes to the Interpolation Volume System.
- Optimize ImportanceSampleLambert() to not require the tangent frame.
- Generalize SampleVBuffer() to handle different sampling and reconstruction methods.
- Improve the quality of volumetric lighting reprojection.
- Optimize Morton Order code in the Subsurface Scattering pass.
- Planar Reflection Probe support roughness (gaussian convolution of captured probe)
- Use an atlas instead of a texture array for cluster transparent decals
- Add a debug view to visualize the decal atlas
- Only store decal textures to atlas if decal is visible, debounce out of memory decal atlas warning.
- Add manipulator gizmo on decal to improve authoring workflow
- Add a minimal StackLit material (work in progress, this version can be used as template to add new material)

### Changed
- EnableShadowMask in FrameSettings (But shadowMaskSupport still disable by default)
- Forced Planar Probe update modes to (Realtime, Every Update, Mirror Camera)
- Screen Space Refraction proxy model uses the proxy of the first environment light (Reflection probe/Planar probe) or the sky
- Moved RTHandle static methods to RTHandles
- Renamed RTHandle to RTHandleSystem.RTHandle
- Move code for PreIntegratedFDG (Lit.shader) into its dedicated folder to be share with other material
- Move code for LTCArea (Lit.shader) into its dedicated folder to be share with other material

### Removed
- Removed Planar Probe mirror plane position and normal fields in inspector, always display mirror plane and normal gizmos

### Fixed
- Fix fog flags in scene view is now taken into account
- Fix sky in preview windows that were disappearing after a load of a new level
- Fix numerical issues in IntersectRayAABB().
- Fix alpha blending of volumetric lighting with transparent objects.
- Fix the near plane of the V-Buffer causing out-of-bounds look-ups in the clustered data structure.
- Depth and color pyramid are properly computed and sampled when the camera renders inside a viewport of a RTHandle.
- Fix decal atlas debug view to work correctly when shadow atlas view is also enabled
- Fix TransparentSSR with non-rendergraph.
- Fix shader compilation warning on SSR compute shader.<|MERGE_RESOLUTION|>--- conflicted
+++ resolved
@@ -55,9 +55,6 @@
 - Fixed ghosting in RTGI and RTAO when denoising is enabled and the RTHandle size is not equal to the Viewport size (case 1291654).
 - Fixed alpha output when atmospheric scattering is enabled.
 - Fixed issue with TAA history sharpening when view is downsampled.
-<<<<<<< HEAD
-- Fixed issue with faulty shadow transition when view is close to an object under some aspect ratio conditions
-=======
 - Fixed lookdev movement.
 - Fixed volume component tooltips using the same parameter name.
 - Fixed issue with saving some quality settings in volume overrides  (case 1293747)
@@ -65,7 +62,7 @@
 - Fixed SSGI texture allocation when not using the RenderGraph.
 - Fixed NullReference Exception when setting Max Shadows On Screen to 0 in the HDRP asset.
 - Fixed issue with saving some quality settings in volume overrides  (case 1293747)
->>>>>>> e2271c44
+- Fixed issue with faulty shadow transition when view is close to an object under some aspect ratio conditions
 
 ### Changed
 - Volume Manager now always tests scene culling masks. This was required to fix hybrid workflow.
