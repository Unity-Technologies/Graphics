# Changelog
All notable changes to this package will be documented in this file.

The format is based on [Keep a Changelog](http://keepachangelog.com/en/1.0.0/)
and this project adheres to [Semantic Versioning](http://semver.org/spec/v2.0.0.html).

## [Unreleased]

### Added
- Ray tracing support for VR single-pass
- Added sharpen filter shader parameter and UI for TemporalAA to control image quality instead of hardcoded value
- Added frame settings option for custom post process and custom passes as well as custom color buffer format option.
- Add check in wizard on SRP Batcher enabled.
- Added default implementations of OnPreprocessMaterialDescription for FBX, Obj, Sketchup and 3DS file formats.
- Added custom pass fade radius
- Added after post process injection point for custom passes
- Added basic alpha compositing support - Alpha is available afterpostprocess when using FP16 buffer format.
- Added falloff distance on Reflection Probe and Planar Reflection Probe
- Added Backplate projection from the HDRISky
- Added Shadow Matte in UnlitMasterNode, which only received shadow without lighting
- Added hability to name LightLayers in HDRenderPipelineAsset
- Added a range compression factor for Reflection Probe and Planar Reflection Probe to avoid saturation of colors.
- Added path tracing support for directional, point and spot lights, as well as emission from Lit and Unlit.
- Added non temporal version of SSAO.
- Added more detailed ray tracing stats in the debug window
- Added Disc area light (bake only)
- Added a warning in the material UI to prevent transparent + subsurface-scattering combination.
- Added XR single-pass setting into HDRP asset
- Added a penumbra tint option for lights
- Added support for depth copy with XR SDK
- Added debug setting to Render Pipeline Debug Window to list the active XR views
- Added an option to filter the result of the volumetric lighting (off by default).
- Added a transmission multiplier for directional lights
- Added XR single-pass test mode to Render Pipeline Debug Window
- Added debug setting to Render Pipeline Window to list the active XR views
- Added a new refraction mode for the Lit shader (thin). Which is a box refraction with small thickness values
- Added the code to support Barn Doors for Area Lights based on a shaderconfig option.
- Added HDRPCameraBinder property binder for Visual Effect Graph
- Added "Celestial Body" controls to the Directional Light
- Added new parameters to the Physically Based Sky
- Added Reflections to the DXR Wizard
- Added the possibility to have ray traced colored and semi-transparent shadows on directional lights.
- Added a check in the custom post process template to throw an error if the default shader is not found.
- Exposed the debug overlay ratio in the debug menu.
- Added a separate frame settings for tonemapping alongside color grading.
- Added the receive fog option in the material UI for ShaderGraphs.
- Added a public virtual bool in the custom post processes API to specify if a post processes should be executed in the scene view.
- Added a menu option that checks scene issues with ray tracing. Also removed the previously existing warning at runtime.
- Added Contrast Adaptive Sharpen (CAS) Upscaling effect.
- Added APIs to update probe settings at runtime.
- Added documentation for the rayTracingSupported method in HDRP
- Added user-selectable format for the post processing passes.
- Added support for alpha channel in some post-processing passes (DoF, TAA, Uber).
- Added warnings in FrameSettings inspector when using DXR and atempting to use Asynchronous Execution.
- Exposed Stencil bits that can be used by the user.
- Added history rejection based on velocity of intersected objects for directional, point and spot lights.
- Added a affectsVolumetric field to the HDAdditionalLightData API to know if light affects volumetric fog.
- Add OS and Hardware check in the Wizard fixes for DXR.
- Added option to exclude camera motion from motion blur.
- Added semi-transparent shadows for point and spot lights.
- Added support for semi-transparent shadow for unlit shader and unlit shader graph.
- Added the alpha clip enabled toggle to the material UI for all HDRP shader graphs.
- Added Material Samples to explain how to use the lit shader features
- Added an initial implementation of ray traced sub surface scattering
- Added AssetPostprocessors and Shadergraphs to handle Arnold Standard Surface and 3DsMax Physical material import from FBX.
- Added support for Smoothness Fade start work when enabling ray traced reflections.
- Added Contact shadow, Micro shadows and Screen space refraction API documentation.
- Added script documentation for SSR, SSAO (ray tracing), GI, Light Cluster, RayTracingSettings, Ray Counters, etc.
- Added path tracing support for refraction and internal reflections.
- Added support for Thin Refraction Model and Lit's Clear Coat in Path Tracing.
- Added the Tint parameter to Sky Colored Fog.
- Added of Screen Space Reflections for Transparent materials
- Added a fallback for ray traced area light shadows in case the material is forward or the lit mode is forward.
- Added a new debug mode for light layers.
- Added an "enable" toggle to the SSR volume component.
- Added support for anisotropic specular lobes in path tracing.
- Added support for alpha clipping in path tracing.
- Added support for light cookies in path tracing.
- Added support for transparent shadows in path tracing.
- Added support for iridescence in path tracing.
- Added support for background color in path tracing.
- Added a path tracing test to the test suite.
- Added a warning and workaround instructions that appear when you enable XR single-pass after the first frame with the XR SDK.
- Added the exposure sliders to the planar reflection probe preview
- Added support for subsurface scattering in path tracing.
- Added a new mode that improves the filtering of ray traced shadows (directional, point and spot) based on the distance to the occluder.
- Added support of cookie baking and add support on Disc light.
- Added support for fog attenuation in path tracing.
- Added a new debug panel for volumes
- Added XR setting to control camera jitter for temporal effects
- Added an error message in the DrawRenderers custom pass when rendering opaque objects with an HDRP asset in DeferredOnly mode.
- Added API to enable proper recording of path traced scenes (with the Unity recorder or other tools).
- Added support for fog in Recursive rendering, ray traced reflections and ray traced indirect diffuse.
- Added an alpha blend option for recursive rendering
- Added support for stack lit for ray tracing effects.
- Added support for hair for ray tracing effects.
- Added support for alpha to coverage for HDRP shaders and shader graph
- Added support for Quality Levels to Subsurface Scattering.
- Added option to disable XR rendering on the camera settings.
- Added support for specular AA from geometric curvature in AxF
- Added support for baked AO (no input for now) in AxF
- Added an info box to warn about depth test artifacts when rendering object twice in custom passes with MSAA.
- Added a frame setting for alpha to mask.
- Added support for custom passes in the AOV API
<<<<<<< HEAD
- Added range attenuation for box-shaped spotlights.
=======
- Added Light decomposition lighting debugging modes and support in AOV
- Added exposure compensation to Fixed exposure mode
- Added support for rasterized area light shadows in StackLit
- Added support for texture-weighted automatic exposure
- Added support for POM for emissive map
- Added alpha channel support in motion blur pass.
- Added the HDRP Compositor Tool (in Preview).
- Added a ray tracing mode option in the HDRP asset that allows to override and shader stripping.
- Added support for arbitrary resolution scaling of Volumetric Lighting to the Fog volume component.
>>>>>>> cafbc038

### Fixed
- Fix when rescale probe all direction below zero (1219246)
- Update documentation of HDRISky-Backplate, precise how to have Ambient Occlusion on the Backplate
- Sorting, undo, labels, layout in the Lighting Explorer.
- Fixed sky settings and materials in Shader Graph Samples package
- Fix/workaround a probable graphics driver bug in the GTAO shader.
- Fixed Hair and PBR shader graphs double sided modes
- Fixed an issue where updating an HDRP asset in the Quality setting panel would not recreate the pipeline.
- Fixed issue with point lights being considered even when occupying less than a pixel on screen (case 1183196)
- Fix a potential NaN source with iridescence (case 1183216)
- Fixed issue of spotlight breaking when minimizing the cone angle via the gizmo (case 1178279)
- Fixed issue that caused decals not to modify the roughness in the normal buffer, causing SSR to not behave correctly (case 1178336)
- Fixed lit transparent refraction with XR single-pass rendering
- Removed extra jitter for TemporalAA in VR
- Fixed ShaderGraph time in main preview
- Fixed issue on some UI elements in HDRP asset not expanding when clicking the arrow (case 1178369)
- Fixed alpha blending in custom post process
- Fixed the modification of the _AlphaCutoff property in the material UI when exposed with a ShaderGraph parameter.
- Fixed HDRP test `1218_Lit_DiffusionProfiles` on Vulkan.
- Fixed an issue where building a player in non-dev mode would generate render target error logs every frame
- Fixed crash when upgrading version of HDRP
- Fixed rendering issues with material previews
- Fixed NPE when using light module in Shuriken particle systems (1173348).
- Refresh cached shadow on editor changes
- Fixed light supported units caching (1182266)
- Fixed an issue where SSAO (that needs temporal reprojection) was still being rendered when Motion Vectors were not available (case 1184998)
- Fixed a nullref when modifying the height parameters inside the layered lit shader UI.
- Fixed Decal gizmo that become white after exiting play mode
- Fixed Decal pivot position to behave like a spotlight
- Fixed an issue where using the LightingOverrideMask would break sky reflection for regular cameras
- Fix DebugMenu FrameSettingsHistory persistency on close
- Fix DensityVolume, ReflectionProbe aned PlanarReflectionProbe advancedControl display
- Fix DXR scene serialization in wizard
- Fixed an issue where Previews would reallocate History Buffers every frame
- Fixed the SetLightLayer function in HDAdditionalLightData setting the wrong light layer
- Fix error first time a preview is created for planar
- Fixed an issue where SSR would use an incorrect roughness value on ForwardOnly (StackLit, AxF, Fabric, etc.) materials when the pipeline is configured to also allow deferred Lit.
- Fixed issues with light explorer (cases 1183468, 1183269)
- Fix dot colors in LayeredLit material inspector
- Fix undo not resetting all value when undoing the material affectation in LayerLit material
- Fix for issue that caused gizmos to render in render textures (case 1174395)
- Fixed the light emissive mesh not updated when the light was disabled/enabled
- Fixed light and shadow layer sync when setting the HDAdditionalLightData.lightlayersMask property
- Fixed a nullref when a custom post process component that was in the HDRP PP list is removed from the project
- Fixed issue that prevented decals from modifying specular occlusion (case 1178272).
- Fixed exposure of volumetric reprojection
- Fixed multi selection support for Scalable Settings in lights
- Fixed font shaders in test projects for VR by using a Shader Graph version
- Fixed refresh of baked cubemap by incrementing updateCount at the end of the bake (case 1158677).
- Fixed issue with rectangular area light when seen from the back
- Fixed decals not affecting lightmap/lightprobe
- Fixed zBufferParams with XR single-pass rendering
- Fixed moving objects not rendered in custom passes
- Fixed abstract classes listed in the + menu of the custom pass list
- Fixed custom pass that was rendered in previews
- Fixed precision error in zero value normals when applying decals (case 1181639)
- Fixed issue that triggered No Scene Lighting view in game view as well (case 1156102)
- Assign default volume profile when creating a new HDRP Asset
- Fixed fov to 0 in planar probe breaking the projection matrix (case 1182014)
- Fixed bugs with shadow caching
- Reassign the same camera for a realtime probe face render request to have appropriate history buffer during realtime probe rendering.
- Fixed issue causing wrong shading when normal map mode is Object space, no normal map is set, but a detail map is present (case 1143352)
- Fixed issue with decal and htile optimization
- Fixed TerrainLit shader compilation error regarding `_Control0_TexelSize` redefinition (case 1178480).
- Fixed warning about duplicate HDRuntimeReflectionSystem when configuring play mode without domain reload.
- Fixed an editor crash when multiple decal projectors were selected and some had null material
- Added all relevant fix actions to FixAll button in Wizard
- Moved FixAll button on top of the Wizard
- Fixed an issue where fog color was not pre-exposed correctly
- Fix priority order when custom passes are overlapping
- Fix cleanup not called when the custom pass GameObject is destroyed
- Replaced most instances of GraphicsSettings.renderPipelineAsset by GraphicsSettings.currentRenderPipeline. This should fix some parameters not working on Quality Settings overrides.
- Fixed an issue with Realtime GI not working on upgraded projects.
- Fixed issue with screen space shadows fallback texture was not set as a texture array.
- Fixed Pyramid Lights bounding box
- Fixed terrain heightmap default/null values and epsilons
- Fixed custom post-processing effects breaking when an abstract class inherited from `CustomPostProcessVolumeComponent`
- Fixed XR single-pass rendering in Editor by using ShaderConfig.s_XrMaxViews to allocate matrix array
- Multiple different skies rendered at the same time by different cameras are now handled correctly without flickering
- Fixed flickering issue happening when different volumes have shadow settings and multiple cameras are present.
- Fixed issue causing planar probes to disappear if there is no light in the scene.
- Fixed a number of issues with the prefab isolation mode (Volumes leaking from the main scene and reflection not working properly)
- Fixed an issue with fog volume component upgrade not working properly
- Fixed Spot light Pyramid Shape has shadow artifacts on aspect ratio values lower than 1
- Fixed issue with AO upsampling in XR
- Fixed camera without HDAdditionalCameraData component not rendering
- Removed the macro ENABLE_RAYTRACING for most of the ray tracing code
- Fixed prefab containing camera reloading in loop while selected in the Project view
- Fixed issue causing NaN wheh the Z scale of an object is set to 0.
- Fixed DXR shader passes attempting to render before pipeline loaded
- Fixed black ambient sky issue when importing a project after deleting Library.
- Fixed issue when upgrading a Standard transparent material (case 1186874)
- Fixed area light cookies not working properly with stack lit
- Fixed material render queue not updated when the shader is changed in the material inspector.
- Fixed a number of issues with full screen debug modes not reseting correctly when setting another mutually exclusive mode
- Fixed compile errors for platforms with no VR support
- Fixed an issue with volumetrics and RTHandle scaling (case 1155236)
- Fixed an issue where sky lighting might be updated uselessly
- Fixed issue preventing to allow setting decal material to none (case 1196129)
- Fixed XR multi-pass decals rendering
- Fixed several fields on Light Inspector that not supported Prefab overrides
- Fixed EOL for some files
- Fixed scene view rendering with volumetrics and XR enabled
- Fixed decals to work with multiple cameras
- Fixed optional clear of GBuffer (Was always on)
- Fixed render target clears with XR single-pass rendering
- Fixed HDRP samples file hierarchy
- Fixed Light units not matching light type
- Fixed QualitySettings panel not displaying HDRP Asset
- Fixed black reflection probes the first time loading a project
- Fixed y-flip in scene view with XR SDK
- Fixed Decal projectors do not immediately respond when parent object layer mask is changed in editor.
- Fixed y-flip in scene view with XR SDK
- Fixed a number of issues with Material Quality setting
- Fixed the transparent Cull Mode option in HD unlit master node settings only visible if double sided is ticked.
- Fixed an issue causing shadowed areas by contact shadows at the edge of far clip plane if contact shadow length is very close to far clip plane.
- Fixed editing a scalable settings will edit all loaded asset in memory instead of targetted asset.
- Fixed Planar reflection default viewer FOV
- Fixed flickering issues when moving the mouse in the editor with ray tracing on.
- Fixed the ShaderGraph main preview being black after switching to SSS in the master node settings
- Fixed custom fullscreen passes in VR
- Fixed camera culling masks not taken in account in custom pass volumes
- Fixed object not drawn in custom pass when using a DrawRenderers with an HDRP shader in a build.
- Fixed injection points for Custom Passes (AfterDepthAndNormal and BeforePreRefraction were missing)
- Fixed a enum to choose shader tags used for drawing objects (DepthPrepass or Forward) when there is no override material.
- Fixed lit objects in the BeforePreRefraction, BeforeTransparent and BeforePostProcess.
- Fixed the None option when binding custom pass render targets to allow binding only depth or color.
- Fixed custom pass buffers allocation so they are not allocated if they're not used.
- Fixed the Custom Pass entry in the volume create asset menu items.
- Fixed Prefab Overrides workflow on Camera.
- Fixed alignment issue in Preset for Camera.
- Fixed alignment issue in Physical part for Camera.
- Fixed FrameSettings multi-edition.
- Fixed a bug happening when denoising multiple ray traced light shadows
- Fixed minor naming issues in ShaderGraph settings
- VFX: Removed z-fight glitches that could appear when using deferred depth prepass and lit quad primitives
- VFX: Preserve specular option for lit outputs (matches HDRP lit shader)
- Fixed an issue with Metal Shader Compiler and GTAO shader for metal
- Fixed resources load issue while upgrading HDRP package.
- Fix LOD fade mask by accounting for field of view
- Fixed spot light missing from ray tracing indirect effects.
- Fixed a UI bug in the diffusion profile list after fixing them from the wizard.
- Fixed the hash collision when creating new diffusion profile assets.
- Fixed a light leaking issue with box light casting shadows (case 1184475)
- Fixed Cookie texture type in the cookie slot of lights (Now displays a warning because it is not supported).
- Fixed a nullref that happens when using the Shuriken particle light module
- Fixed alignment in Wizard
- Fixed text overflow in Wizard's helpbox
- Fixed Wizard button fix all that was not automatically grab all required fixes
- Fixed VR tab for MacOS in Wizard
- Fixed local config package workflow in Wizard
- Fixed issue with contact shadows shifting when MSAA is enabled.
- Fixed EV100 in the PBR sky
- Fixed an issue In URP where sometime the camera is not passed to the volume system and causes a null ref exception (case 1199388)
- Fixed nullref when releasing HDRP with custom pass disabled
- Fixed performance issue derived from copying stencil buffer.
- Fixed an editor freeze when importing a diffusion profile asset from a unity package.
- Fixed an exception when trying to reload a builtin resource.
- Fixed the light type intensity unit reset when switching the light type.
- Fixed compilation error related to define guards and CreateLayoutFromXrSdk()
- Fixed documentation link on CustomPassVolume.
- Fixed player build when HDRP is in the project but not assigned in the graphic settings.
- Fixed an issue where ambient probe would be black for the first face of a baked reflection probe
- VFX: Fixed Missing Reference to Visual Effect Graph Runtime Assembly
- Fixed an issue where rendering done by users in EndCameraRendering would be executed before the main render loop.
- Fixed Prefab Override in main scope of Volume.
- Fixed alignment issue in Presset of main scope of Volume.
- Fixed persistence of ShowChromeGizmo and moved it to toolbar for coherency in ReflectionProbe and PlanarReflectionProbe.
- Fixed Alignement issue in ReflectionProbe and PlanarReflectionProbe.
- Fixed Prefab override workflow issue in ReflectionProbe and PlanarReflectionProbe.
- Fixed empty MoreOptions and moved AdvancedManipulation in a dedicated location for coherency in ReflectionProbe and PlanarReflectionProbe.
- Fixed Prefab override workflow issue in DensityVolume.
- Fixed empty MoreOptions and moved AdvancedManipulation in a dedicated location for coherency in DensityVolume.
- Fix light limit counts specified on the HDRP asset
- Fixed Quality Settings for SSR, Contact Shadows and Ambient Occlusion volume components
- Fixed decalui deriving from hdshaderui instead of just shaderui
- Use DelayedIntField instead of IntField for scalable settings
- Fixed init of debug for FrameSettingsHistory on SceneView camera
- Added a fix script to handle the warning 'referenced script in (GameObject 'SceneIDMap') is missing'
- Fix Wizard load when none selected for RenderPipelineAsset
- Fixed TerrainLitGUI when per-pixel normal property is not present.
- Fixed rendering errors when enabling debug modes with custom passes
- Fix an issue that made PCSS dependent on Atlas resolution (not shadow map res)
- Fixing a bug whith histories when n>4 for ray traced shadows
- Fixing wrong behavior in ray traced shadows for mesh renderers if their cast shadow is shadow only or double sided
- Only tracing rays for shadow if the point is inside the code for spotlight shadows
- Only tracing rays if the point is inside the range for point lights
- Fixing ghosting issues when the screen space shadow  indexes change for a light with ray traced shadows
- Fixed an issue with stencil management and Xbox One build that caused corrupted output in deferred mode.
- Fixed a mismatch in behavior between the culling of shadow maps and ray traced point and spot light shadows
- Fixed recursive ray tracing not working anymore after intermediate buffer refactor.
- Fixed ray traced shadow denoising not working (history rejected all the time).
- Fixed shader warning on xbox one
- Fixed cookies not working for spot lights in ray traced reflections, ray traced GI and recursive rendering
- Fixed an inverted handling of CoatSmoothness for SSR in StackLit.
- Fixed missing distortion inputs in Lit and Unlit material UI.
- Fixed issue that propagated NaNs across multiple frames through the exposure texture.
- Fixed issue with Exclude from TAA stencil ignored.
- Fixed ray traced reflection exposure issue.
- Fixed issue with TAA history not initialising corretly scale factor for first frame
- Fixed issue with stencil test of material classification not using the correct Mask (causing false positive and bad performance with forward material in deferred)
- Fixed issue with History not reset when chaning antialiasing mode on camera
- Fixed issue with volumetric data not being initialized if default settings have volumetric and reprojection off.
- Fixed ray tracing reflection denoiser not applied in tier 1
- Fixed the vibility of ray tracing related methods.
- Fixed the diffusion profile list not saved when clicking the fix button in the material UI.
- Fixed crash when pushing bounce count higher than 1 for ray traced GI or reflections
- Fixed PCSS softness scale so that it better match ray traced reference for punctual lights.
- Fixed exposure management for the path tracer
- Fixed AxF material UI containing two advanced options settings.
- Fixed an issue where cached sky contexts were being destroyed wrongly, breaking lighting in the LookDev
- Fixed issue that clamped PCSS softness too early and not after distance scale.
- Fixed fog affect transparent on HD unlit master node
- Fixed custom post processes re-ordering not saved.
- Fixed NPE when using scalable settings
- Fixed an issue where PBR sky precomputation was reset incorrectly in some cases causing bad performance.
- Fixed a bug due to depth history begin overriden too soon
- Fixed CustomPassSampleCameraColor scale issue when called from Before Transparent injection point.
- Fixed corruption of AO in baked probes.
- Fixed issue with upgrade of projects that still had Very High as shadow filtering quality.
- Fixed issue that caused Distortion UI to appear in Lit.
- Fixed several issues with decal duplicating when editing them.
- Fixed initialization of volumetric buffer params (1204159)
- Fixed an issue where frame count was incorrectly reset for the game view, causing temporal processes to fail.
- Fixed Culling group was not disposed error.
- Fixed issues on some GPU that do not support gathers on integer textures.
- Fixed an issue with ambient probe not being initialized for the first frame after a domain reload for volumetric fog.
- Fixed the scene visibility of decal projectors and density volumes
- Fixed a leak in sky manager.
- Fixed an issue where entering playmode while the light editor is opened would produce null reference exceptions.
- Fixed the debug overlay overlapping the debug menu at runtime.
- Fixed an issue with the framecount when changing scene.
- Fixed errors that occurred when using invalid near and far clip plane values for planar reflections.
- Fixed issue with motion blur sample weighting function.
- Fixed motion vectors in MSAA.
- Fixed sun flare blending (case 1205862).
- Fixed a lot of issues related to ray traced screen space shadows.
- Fixed memory leak caused by apply distortion material not being disposed.
- Fixed Reflection probe incorrectly culled when moving its parent (case 1207660)
- Fixed a nullref when upgrading the Fog volume components while the volume is opened in the inspector.
- Fix issues where decals on PS4 would not correctly write out the tile mask causing bits of the decal to go missing.
- Use appropriate label width and text content so the label is completely visible
- Fixed an issue where final post process pass would not output the default alpha value of 1.0 when using 11_11_10 color buffer format.
- Fixed SSR issue after the MSAA Motion Vector fix.
- Fixed an issue with PCSS on directional light if punctual shadow atlas was not allocated.
- Fixed an issue where shadow resolution would be wrong on the first face of a baked reflection probe.
- Fixed issue with PCSS softness being incorrect for cascades different than the first one.
- Fixed custom post process not rendering when using multiple HDRP asset in quality settings
- Fixed probe gizmo missing id (case 1208975)
- Fixed a warning in raytracingshadowfilter.compute
- Fixed issue with AO breaking with small near plane values.
- Fixed custom post process Cleanup function not called in some cases.
- Fixed shader warning in AO code.
- Fixed a warning in simpledenoiser.compute
- Fixed tube and rectangle light culling to use their shape instead of their range as a bounding box.
- Fixed caused by using gather on a UINT texture in motion blur.
- Fix issue with ambient occlusion breaking when dynamic resolution is active.
- Fixed some possible NaN causes in Depth of Field.
- Fixed Custom Pass nullref due to the new Profiling Sample API changes
- Fixed the black/grey screen issue on after post process Custom Passes in non dev builds.
- Fixed particle lights.
- Improved behavior of lights and probe going over the HDRP asset limits.
- Fixed issue triggered when last punctual light is disabled and more than one camera is used.
- Fixed Custom Pass nullref due to the new Profiling Sample API changes
- Fixed the black/grey screen issue on after post process Custom Passes in non dev builds.
- Fixed XR rendering locked to vsync of main display with Standalone Player.
- Fixed custom pass cleanup not called at the right time when using multiple volumes.
- Fixed an issue on metal with edge of decal having artifact by delaying discard of fragments during decal projection
- Fixed various shader warning
- Fixing unnecessary memory allocations in the ray tracing cluster build
- Fixed duplicate column labels in LightEditor's light tab
- Fixed white and dark flashes on scenes with very high or very low exposure when Automatic Exposure is being used.
- Fixed an issue where passing a null ProfilingSampler would cause a null ref exception.
- Fixed memory leak in Sky when in matcap mode.
- Fixed compilation issues on platform that don't support VR.
- Fixed migration code called when we create a new HDRP asset.
- Fixed RemoveComponent on Camera contextual menu to not remove Camera while a component depend on it.
- Fixed an issue where ambient occlusion and screen space reflections editors would generate null ref exceptions when HDRP was not set as the current pipeline.
- Fixed a null reference exception in the probe UI when no HDRP asset is present.
- Fixed the outline example in the doc (sampling range was dependent on screen resolution)
- Fixed a null reference exception in the HDRI Sky editor when no HDRP asset is present.
- Fixed an issue where Decal Projectors created from script where rotated around the X axis by 90°.
- Fixed frustum used to compute Density Volumes visibility when projection matrix is oblique.
- Fixed a null reference exception in Path Tracing, Recursive Rendering and raytraced Global Illumination editors when no HDRP asset is present.
- Fix for NaNs on certain geometry with Lit shader -- [case 1210058](https://fogbugz.unity3d.com/f/cases/1210058/)
- Fixed an issue where ambient occlusion and screen space reflections editors would generate null ref exceptions when HDRP was not set as the current pipeline.
- Fixed a null reference exception in the probe UI when no HDRP asset is present.
- Fixed the outline example in the doc (sampling range was dependent on screen resolution)
- Fixed a null reference exception in the HDRI Sky editor when no HDRP asset is present.
- Fixed an issue where materials newly created from the contextual menu would have an invalid state, causing various problems until it was edited.
- Fixed transparent material created with ZWrite enabled (now it is disabled by default for new transparent materials)
- Fixed mouseover on Move and Rotate tool while DecalProjector is selected.
- Fixed wrong stencil state on some of the pixel shader versions of deferred shader.
- Fixed an issue where creating decals at runtime could cause a null reference exception.
- Fixed issue that displayed material migration dialog on the creation of new project.
- Fixed various issues with time and animated materials (cases 1210068, 1210064).
- Updated light explorer with latest changes to the Fog and fixed issues when no visual environment was present.
- Fixed not handleling properly the recieve SSR feature with ray traced reflections
- Shadow Atlas is no longer allocated for area lights when they are disabled in the shader config file.
- Avoid MRT Clear on PS4 as it is not implemented yet.
- Fixed runtime debug menu BitField control.
- Fixed the radius value used for ray traced directional light.
- Fixed compilation issues with the layered lit in ray tracing shaders.
- Fixed XR autotests viewport size rounding
- Fixed mip map slider knob displayed when cubemap have no mipmap
- Remove unnecessary skip of material upgrade dialog box.
- Fixed the profiling sample mismatch errors when enabling the profiler in play mode
- Fixed issue that caused NaNs in reflection probes on consoles.
- Fixed adjusting positive axis of Blend Distance slides the negative axis in the density volume component.
- Fixed the blend of reflections based on the weight.
- Fixed fallback for ray traced reflections when denoising is enabled.
- Fixed error spam issue with terrain detail terrainDetailUnsupported (cases 1211848)
- Fixed hardware dynamic resolution causing cropping/scaling issues in scene view (case 1158661)
- Fixed Wizard check order for `Hardware and OS` and `Direct3D12`
- Fix AO issue turning black when Far/Near plane distance is big.
- Fixed issue when opening lookdev and the lookdev volume have not been assigned yet.
- Improved memory usage of the sky system.
- Updated label in HDRP quality preference settings (case 1215100)
- Fixed Decal Projector gizmo not undoing properly (case 1216629)
- Fix a leak in the denoising of ray traced reflections.
- Fixed Alignment issue in Light Preset
- Fixed Environment Header in LightingWindow
- Fixed an issue where hair shader could write garbage in the diffuse lighting buffer, causing NaNs.
- Fixed an exposure issue with ray traced sub-surface scattering.
- Fixed runtime debug menu light hierarchy None not doing anything.
- Fixed the broken ShaderGraph preview when creating a new Lit graph.
- Fix indentation issue in preset of LayeredLit material.
- Fixed minor issues with cubemap preview in the inspector.
- Fixed wrong build error message when building for android on mac.
- Fixed an issue related to denoising ray trace area shadows.
- Fixed wrong build error message when building for android on mac.
- Fixed Wizard persistency of Direct3D12 change on domain reload.
- Fixed Wizard persistency of FixAll on domain reload.
- Fixed Wizard behaviour on domain reload.
- Fixed a potential source of NaN in planar reflection probe atlas.
- Fixed an issue with MipRatio debug mode showing _DebugMatCapTexture not being set.
- Fixed missing initialization of input params in Blit for VR.
- Fix Inf source in LTC for area lights.
- Fix issue with AO being misaligned when multiple view are visible.
- Fix issue that caused the clamp of camera rotation motion for motion blur to be ineffective.
- Fixed issue with AssetPostprocessors dependencies causing models to be imported twice when upgrading the package version.
- Fixed culling of lights with XR SDK
- Fixed memory stomp in shadow caching code, leading to overflow of Shadow request array and runtime errors.
- Fixed an issue related to transparent objects reading the ray traced indirect diffuse buffer
- Fixed an issue with filtering ray traced area lights when the intensity is high or there is an exposure.
- Fixed ill-formed include path in Depth Of Field shader.
- Fixed shader graph and ray tracing after the shader target PR.
- Fixed a bug in semi-transparent shadows (object further than the light casting shadows)
- Fix state enabled of default volume profile when in package.
- Fixed removal of MeshRenderer and MeshFilter on adding Light component.
- Fixed Ray Traced SubSurface Scattering not working with ray traced area lights
- Fixed Ray Traced SubSurface Scattering not working in forward mode.
- Fixed a bug in debug light volumes.
- Fixed a bug related to ray traced area light shadow history.
- Fixed an issue where fog sky color mode could sample NaNs in the sky cubemap.
- Fixed a leak in the PBR sky renderer.
- Added a tooltip to the Ambient Mode parameter in the Visual Envionment volume component.
- Static lighting sky now takes the default volume into account (this fixes discrepancies between baked and realtime lighting).
- Fixed a leak in the sky system.
- Removed MSAA Buffers allocation when lit shader mode is set to "deferred only".
- Fixed invalid cast for realtime reflection probes (case 1220504)
- Fixed invalid game view rendering when disabling all cameras in the scene (case 1105163)
- Hide reflection probes in the renderer components.
- Fixed infinite reload loop while displaying Light's Shadow's Link Light Layer in Inspector of Prefab Asset.
- Fixed the culling was not disposed error in build log.
- Fixed the cookie atlas size and planar atlas size being too big after an upgrade of the HDRP asset.
- Fixed transparent SSR for shader graph.
- Fixed an issue with emissive light meshes not being in the RAS.
- Fixed DXR player build
- Fixed the HDRP asset migration code not being called after an upgrade of the package
- Fixed draw renderers custom pass out of bound exception
- Fixed the PBR shader rendering in deferred
- Fixed some typos in debug menu (case 1224594)
- Fixed ray traced point and spot lights shadows not rejecting istory when semi-transparent or colored.
- Fixed a warning due to StaticLightingSky when reloading domain in some cases.
- Fixed the MaxLightCount being displayed when the light volume debug menu is on ColorAndEdge.
- Fixed issue with unclear naming of debug menu for decals.
- Fixed z-fighting in scene view when scene lighting is off (case 1203927)
- Fixed issue that prevented cubemap thumbnails from rendering.
- Fixed ray tracing with VR single-pass
- Fix an exception in ray tracing that happens if two LOD levels are using the same mesh renderer.
- Fixed error in the console when switching shader to decal in the material UI.
- Fixed an issue with refraction model and ray traced recursive rendering (case 1198578).
- Fixed an issue where a dynamic sky changing any frame may not update the ambient probe.
- Fixed cubemap thumbnail generation at project load time.
- Fixed cubemap thumbnail generation at project load time. 
- Fixed XR culling with multiple cameras
- Fixed XR single-pass with Mock HMD plugin
- Fixed sRGB mismatch with XR SDK
- Fixed an issue where default volume would not update when switching profile.
- Fixed issue with uncached reflection probe cameras reseting the debug mode (case 1224601) 
- Fixed an issue where AO override would not override specular occlusion.
- Fixed an issue where Volume inspector might not refresh correctly in some cases.
- Fixed render texture with XR
- Fixed issue with resources being accessed before initialization process has been performed completely. 
- Half fixed shuriken particle light that cast shadows (only the first one will be correct)
- Fixed issue with atmospheric fog turning black if a planar reflection probe is placed below ground level. (case 1226588)
- Fixed custom pass GC alloc issue in CustomPassVolume.GetActiveVolumes().
- Fixed a bug where instanced shadergraph shaders wouldn't compile on PS4.
- Fixed an issue related to the envlightdatasrt not being bound in recursive rendering.
- Fixed shadow cascade tooltip when using the metric mode (case 1229232)
- Fixed how the area light influence volume is computed to match rasterization.
- Focus on Decal uses the extends of the projectors
- Fixed usage of light size data that are not available at runtime.
- Fixed the depth buffer copy made before custom pass after opaque and normal injection point.
- Fix for issue that prevented scene from being completely saved when baked reflection probes are present and lighting is set to auto generate.
- Fixed drag area width at left of Light's intensity field in Inspector.
- Fixed light type resolution when performing a reset on HDAdditionalLightData (case 1220931)
- Fixed reliance on atan2 undefined behavior in motion vector debug shader.
- Fixed an usage of a a compute buffer not bound (1229964)
- Fixed an issue where changing the default volume profile from another inspector would not update the default volume editor.
- Fix issues in the post process system with RenderTexture being invalid in some cases, causing rendering problems.
- Fixed an issue where unncessarily serialized members in StaticLightingSky component would change each time the scene is changed.
- Fixed a weird behavior in the scalable settings drawing when the space becomes tiny (1212045).
- Fixed a regression in the ray traced indirect diffuse due to the new probe system.
- Fix for range compression factor for probes going negative (now clamped to positive values).
- Fixed path validation when creating new volume profile (case 1229933)
- Fix reflection hierarchy for CARPAINT in AxF.
- Fix precise fresnel for delta lights for SVBRDF in AxF.
- Fixed the debug exposure mode for display sky reflection and debug view baked lighting
- Fixed MSAA depth resolve when there is no motion vectors
- Fixed various object leaks in HDRP.
- Fixed compile error with XR SubsystemManager.
- Fix for assertion triggering sometimes when saving a newly created lit shader graph (case 1230996)
- Fixed culling of planar reflection probes that change position (case 1218651)
- Fixed null reference when processing lightprobe (case 1235285)
- Fix issue causing wrong planar reflection rendering when more than one camera is present.
- Fix black screen in XR when HDRP package is present but not used.
- Fixed an issue with the specularFGD term being used when the material has a clear coat (lit shader).
- Fixed white flash happening with auto-exposure in some cases (case 1223774)
- Fixed NaN which can appear with real time reflection and inf value
- Fixed an issue that was collapsing the volume components in the HDRP default settings
- Fixed warning about missing bound decal buffer
- Fixed shader warning on Xbox for ResolveStencilBuffer.compute. 
- Fixed PBR shader ZTest rendering in deferred.
- Replaced commands incompatible with async compute in light list build process.
- Diffusion Profile and Material references in HDRP materials are now correctly exported to unity packages. Note that the diffusion profile or the material references need to be edited once before this can work properly.

### Changed
- Color buffer pyramid is not allocated anymore if neither refraction nor distortion are enabled
- Rename Emission Radius to Radius in UI in Point, Spot
- Angular Diameter parameter for directional light is no longuer an advanced property
- DXR: Remove Light Radius and Angular Diamater of Raytrace shadow. Angular Diameter and Radius are used instead.
- Remove MaxSmoothness parameters from UI for point, spot and directional light. The MaxSmoothness is now deduce from Radius Parameters
- DXR: Remove the Ray Tracing Environement Component. Add a Layer Mask to the ray Tracing volume components to define which objects are taken into account for each effect.
- Removed second cubemaps used for shadowing in lookdev
- Disable Physically Based Sky below ground
- Increase max limit of area light and reflection probe to 128
- Change default texture for detailmap to grey
- Optimize Shadow RT load on Tile based architecture platforms.
- Improved quality of SSAO.
- Moved RequestShadowMapRendering() back to public API.
- Update HDRP DXR Wizard with an option to automatically clone the hdrp config package and setup raytracing to 1 in shaders file.
- Added SceneSelection pass for TerrainLit shader.
- Simplified Light's type API regrouping the logic in one place (Check type in HDAdditionalLightData)
- The support of LOD CrossFade (Dithering transition) in master nodes now required to enable it in the master node settings (Save variant)
- Improved shadow bias, by removing constant depth bias and substituting it with slope-scale bias.
- Fix the default stencil values when a material is created from a SSS ShaderGraph.
- Tweak test asset to be compatible with XR: unlit SG material for canvas and double-side font material
- Slightly tweaked the behaviour of bloom when resolution is low to reduce artifacts.
- Hidden fields in Light Inspector that is not relevant while in BakingOnly mode.
- Changed parametrization of PCSS, now softness is derived from angular diameter (for directional lights) or shape radius (for point/spot lights) and min filter size is now in the [0..1] range.
- Moved the copy of the geometry history buffers to right after the depth mip chain generation.
- Rename "Luminance" to "Nits" in UX for physical light unit
- Rename FrameSettings "SkyLighting" to "SkyReflection"
- Reworked XR automated tests
- The ray traced screen space shadow history for directional, spot and point lights is discarded if the light transform has changed.
- Changed the behavior for ray tracing in case a mesh renderer has both transparent and opaque submeshes.
- Improve history buffer management
- Replaced PlayerSettings.virtualRealitySupported with XRGraphics.tryEnable.
- Remove redundant FrameSettings RealTimePlanarReflection
- Improved a bit the GC calls generated during the rendering.
- Material update is now only triggered when the relevant settings are touched in the shader graph master nodes
- Changed the way Sky Intensity (on Sky volume components) is handled. It's now a combo box where users can choose between Exposure, Multiplier or Lux (for HDRI sky only) instead of both multiplier and exposure being applied all the time. Added a new menu item to convert old profiles.
- Change how method for specular occlusions is decided on inspector shader (Lit, LitTesselation, LayeredLit, LayeredLitTessellation)
- Unlocked SSS, SSR, Motion Vectors and Distortion frame settings for reflections probes.
- Hide unused LOD settings in Quality Settings legacy window.
- Reduced the constrained distance for temporal reprojection of ray tracing denoising
- Removed shadow near plane from the Directional Light Shadow UI.
- Improved the performances of custom pass culling.
- The scene view camera now replicates the physical parameters from the camera tagged as "MainCamera".
- Reduced the number of GC.Alloc calls, one simple scene without plarnar / probes, it should be 0B.
- Renamed ProfilingSample to ProfilingScope and unified API. Added GPU Timings.
- Updated macros to be compatible with the new shader preprocessor.
- Ray tracing reflection temporal filtering is now done in pre-exposed space
- Search field selects the appropriate fields in both project settings panels 'HDRP Default Settings' and 'Quality/HDRP'
- Disabled the refraction and transmission map keywords if the material is opaque.
- Keep celestial bodies outside the atmosphere.
- Updated the MSAA documentation to specify what features HDRP supports MSAA for and what features it does not.
- Shader use for Runtime Debug Display are now correctly stripper when doing a release build
- Now each camera has its own Volume Stack. This allows Volume Parameters to be updated as early as possible and be ready for the whole frame without conflicts between cameras.
- Disable Async for SSR, SSAO and Contact shadow when aggregated ray tracing frame setting is on.
- Improved performance when entering play mode without domain reload by a factor of ~25
- Renamed the camera profiling sample to include the camera name
- Discarding the ray tracing history for AO, reflection, diffuse shadows and GI when the viewport size changes.
- Renamed the camera profiling sample to include the camera name
- Renamed the post processing graphic formats to match the new convention.
- The restart in Wizard for DXR will always be last fix from now on
- Refactoring pre-existing materials to share more shader code between rasterization and ray tracing.
- Setting a material's Refraction Model to Thin does not overwrite the Thickness and Transmission Absorption Distance anymore.
- Removed Wind textures from runtime as wind is no longer built into the pipeline
- Changed Shader Graph titles of master nodes to be more easily searchable ("HDRP/x" -> "x (HDRP)")
- Expose StartSinglePass() and StopSinglePass() as public interface for XRPass
- Replaced the Texture array for 2D cookies (spot, area and directional lights) and for planar reflections by an atlas.
- Moved the tier defining from the asset to the concerned volume components.
- Changing from a tier management to a "mode" management for reflection and GI and removing the ability to enable/disable deferred and ray bining (they are now implied by performance mode)
- The default FrameSettings for ScreenSpaceShadows is set to true for Camera in order to give a better workflow for DXR.
- Refactor internal usage of Stencil bits.
- Changed how the material upgrader works and added documentation for it.
- Custom passes now disable the stencil when overwriting the depth and not writing into it.
- Renamed the camera profiling sample to include the camera name
- Changed the way the shadow casting property of transparent and tranmissive materials is handeled for ray tracing.
- Changed inspector materials stencil setting code to have more sharing.
- Updated the default scene and default DXR scene and DefaultVolumeProfile.
- Changed the way the length parameter is used for ray traced contact shadows.
- Improved the coherency of PCSS blur between cascades.
- Updated VR checks in Wizard to reflect new XR System.
- Removing unused alpha threshold depth prepass and post pass for fabric shader graph.
- Transform result from CIE XYZ to sRGB color space in EvalSensitivity for iridescence.
- Moved BeginCameraRendering callback right before culling.
- Changed the visibility of the Indirect Lighting Controller component to public.
- Renamed the cubemap used for diffuse convolution to a more explicit name for the memory profiler.
- Improved behaviour of transmission color on transparent surfaces in path tracing.
- Light dimmer can now get values higher than one and was renamed to multiplier in the UI.
- Removed info box requesting volume component for Visual Environment and updated the documentation with the relevant information.
- Improved light selection oracle for light sampling in path tracing.
- Stripped ray tracing subsurface passes with ray tracing is not enabled.
- Remove LOD cross fade code for ray tracing shaders
- Removed legacy VR code
- Add range-based clipping to box lights (case 1178780)
- Improve area light culling (case 1085873)
- Light Hierarchy debug mode can now adjust Debug Exposure for visualizing high exposure scenes.
- Rejecting history for ray traced reflections based on a threshold evaluated on the neighborhood of the sampled history.
- Renamed "Environment" to "Reflection Probes" in tile/cluster debug menu.
- Utilities namespace is obsolete, moved its content to UnityEngine.Rendering (case 1204677)
- Obsolete Utilities namespace was removed, instead use UnityEngine.Rendering (case 1204677)
- Moved most of the compute shaders to the multi_compile API instead of multiple kernels.
- Use multi_compile API for deferred compute shader with shadow mask.
- Remove the raytracing rendering queue system to make recursive raytraced material work when raytracing is disabled
- Changed a few resources used by ray tracing shaders to be global resources (using register space1) for improved CPU performance.
- All custom pass volumes are now executed for one injection point instead of the first one.
- Hidden unsupported choice in emission in Materials
- Temporal Anti aliasing improvements.
- Optimized PrepareLightsForGPU (cost reduced by over 25%) and PrepareGPULightData (around twice as fast now).
- Moved scene view camera settings for HDRP from the preferences window to the scene view camera settings window.
- Updated shaders to be compatible with Microsoft's DXC.
- Debug exposure in debug menu have been replace to debug exposure compensation in EV100 space and is always visible.
- Further optimized PrepareLightsForGPU (3x faster with few shadows, 1.4x faster with a lot of shadows or equivalently cost reduced by 68% to 37%).
- Raytracing: Replaced the DIFFUSE_LIGHTING_ONLY multicompile by a uniform.
- Raytracing: Removed the dynamic lightmap multicompile.
- Raytracing: Remove the LOD cross fade multi compile for ray tracing.
- Cookie are now supported in lightmaper. All lights casting cookie and baked will now include cookie influence.
- Avoid building the mip chain a second time for SSR for transparent objects.
- Replaced "High Quality" Subsurface Scattering with a set of Quality Levels.
- Replaced "High Quality" Volumetric Lighting with "Screen Resolution Percentage" and "Volume Slice Count" on the Fog volume component.

## [7.1.1] - 2019-09-05

### Added
- Transparency Overdraw debug mode. Allows to visualize transparent objects draw calls as an "heat map".
- Enabled single-pass instancing support for XR SDK with new API cmd.SetInstanceMultiplier()
- XR settings are now available in the HDRP asset
- Support for Material Quality in Shader Graph
- Material Quality support selection in HDRP Asset
- Renamed XR shader macro from UNITY_STEREO_ASSIGN_COMPUTE_EYE_INDEX to UNITY_XR_ASSIGN_VIEW_INDEX
- Raytracing ShaderGraph node for HDRP shaders
- Custom passes volume component with 3 injection points: Before Rendering, Before Transparent and Before Post Process
- Alpha channel is now properly exported to camera render textures when using FP16 color buffer format
- Support for XR SDK mirror view modes
- HD Master nodes in Shader Graph now support Normal and Tangent modification in vertex stage.
- DepthOfFieldCoC option in the fullscreen debug modes.
- Added override Ambient Occlusion option on debug windows
- Added Custom Post Processes with 3 injection points: Before Transparent, Before Post Process and After Post Process
- Added draft of minimal interactive path tracing (experimental) based on DXR API - Support only 4 area light, lit and unlit shader (non-shadergraph)
- Small adjustments to TAA anti flicker (more aggressive on high values).

### Fixed
- Fixed wizard infinite loop on cancellation
- Fixed with compute shader error about too many threads in threadgroup on low GPU
- Fixed invalid contact shadow shaders being created on metal
- Fixed a bug where if Assembly.GetTypes throws an exception due to mis-versioned dlls, then no preprocessors are used in the shader stripper
- Fixed typo in AXF decal property preventing to compile
- Fixed reflection probe with XR single-pass and FPTL
- Fixed force gizmo shown when selecting camera in hierarchy
- Fixed issue with XR occlusion mesh and dynamic resolution
- Fixed an issue where lighting compute buffers were re-created with the wrong size when resizing the window, causing tile artefacts at the top of the screen.
- Fix FrameSettings names and tooltips
- Fixed error with XR SDK when the Editor is not in focus
- Fixed errors with RenderGraph, XR SDK and occlusion mesh
- Fixed shadow routines compilation errors when "real" type is a typedef on "half".
- Fixed toggle volumetric lighting in the light UI
- Fixed post-processing history reset handling rt-scale incorrectly
- Fixed crash with terrain and XR multi-pass
- Fixed ShaderGraph material synchronization issues
- Fixed a null reference exception when using an Emissive texture with Unlit shader (case 1181335)
- Fixed an issue where area lights and point lights where not counted separately with regards to max lights on screen (case 1183196)
- Fixed an SSR and Subsurface Scattering issue (appearing black) when using XR.

### Changed
- Update Wizard layout.
- Remove almost all Garbage collection call within a frame.
- Rename property AdditionalVeclocityChange to AddPrecomputeVelocity
- Call the End/Begin camera rendering callbacks for camera with customRender enabled
- Changeg framesettings migration order of postprocess flags as a pr for reflection settings flags have been backported to 2019.2
- Replaced usage of ENABLE_VR in XRSystem.cs by version defines based on the presence of the built-in VR and XR modules
- Added an update virtual function to the SkyRenderer class. This is called once per frame. This allows a given renderer to amortize heavy computation at the rate it chooses. Currently only the physically based sky implements this.
- Removed mandatory XRPass argument in HDCamera.GetOrCreate()
- Restored the HDCamera parameter to the sky rendering builtin parameters.
- Removed usage of StructuredBuffer for XR View Constants
- Expose Direct Specular Lighting control in FrameSettings
- Deprecated ExponentialFog and VolumetricFog volume components. Now there is only one exponential fog component (Fog) which can add Volumetric Fog as an option. Added a script in Edit -> Render Pipeline -> Upgrade Fog Volume Components.

## [7.0.1] - 2019-07-25

### Added
- Added option in the config package to disable globally Area Lights and to select shadow quality settings for the deferred pipeline.
- When shader log stripping is enabled, shader stripper statistics will be written at `Temp/shader-strip.json`
- Occlusion mesh support from XR SDK

### Fixed
- Fixed XR SDK mirror view blit, cleanup some XRTODO and removed XRDebug.cs
- Fixed culling for volumetrics with XR single-pass rendering
- Fix shadergraph material pass setup not called
- Fixed documentation links in component's Inspector header bar
- Cookies using the render texture output from a camera are now properly updated
- Allow in ShaderGraph to enable pre/post pass when the alpha clip is disabled

### Changed
- RenderQueue for Opaque now start at Background instead of Geometry.
- Clamp the area light size for scripting API when we change the light type
- Added a warning in the material UI when the diffusion profile assigned is not in the HDRP asset


## [7.0.0] - 2019-07-17

### Added
- `Fixed`, `Viewer`, and `Automatic` modes to compute the FOV used when rendering a `PlanarReflectionProbe`
- A checkbox to toggle the chrome gizmo of `ReflectionProbe`and `PlanarReflectionProbe`
- Added a Light layer in shadows that allow for objects to cast shadows without being affected by light (and vice versa).
- You can now access ShaderGraph blend states from the Material UI (for example, **Surface Type**, **Sorting Priority**, and **Blending Mode**). This change may break Materials that use a ShaderGraph, to fix them, select **Edit > Render Pipeline > Reset all ShaderGraph Scene Materials BlendStates**. This syncs the blendstates of you ShaderGraph master nodes with the Material properties.
- You can now control ZTest, ZWrite, and CullMode for transparent Materials.
- Materials that use Unlit Shaders or Unlit Master Node Shaders now cast shadows.
- Added an option to enable the ztest on **After Post Process** materials when TAA is disabled.
- Added a new SSAO (based on Ground Truth Ambient Occlusion algorithm) to replace the previous one.
- Added support for shadow tint on light
- BeginCameraRendering and EndCameraRendering callbacks are now called with probes
- Adding option to update shadow maps only On Enable and On Demand.
- Shader Graphs that use time-dependent vertex modification now generate correct motion vectors.
- Added option to allow a custom spot angle for spot light shadow maps.
- Added frame settings for individual post-processing effects
- Added dither transition between cascades for Low and Medium quality settings
- Added single-pass instancing support with XR SDK
- Added occlusion mesh support with XR SDK
- Added support of Alembic velocity to various shaders
- Added support for more than 2 views for single-pass instancing
- Added support for per punctual/directional light min roughness in StackLit
- Added mirror view support with XR SDK
- Added VR verification in HDRPWizard
- Added DXR verification in HDRPWizard
- Added feedbacks in UI of Volume regarding skies
- Cube LUT support in Tonemapping. Cube LUT helpers for external grading are available in the Post-processing Sample package.

### Fixed
- Fixed an issue with history buffers causing effects like TAA or auto exposure to flicker when more than one camera was visible in the editor
- The correct preview is displayed when selecting multiple `PlanarReflectionProbe`s
- Fixed volumetric rendering with camera-relative code and XR stereo instancing
- Fixed issue with flashing cyan due to async compilation of shader when selecting a mesh
- Fix texture type mismatch when the contact shadow are disabled (causing errors on IOS devices)
- Fixed Generate Shader Includes while in package
- Fixed issue when texture where deleted in ShadowCascadeGUI
- Fixed issue in FrameSettingsHistory when disabling a camera several time without enabling it in between.
- Fixed volumetric reprojection with camera-relative code and XR stereo instancing
- Added custom BaseShaderPreprocessor in HDEditorUtils.GetBaseShaderPreprocessorList()
- Fixed compile issue when USE_XR_SDK is not defined
- Fixed procedural sky sun disk intensity for high directional light intensities
- Fixed Decal mip level when using texture mip map streaming to avoid dropping to lowest permitted mip (now loading all mips)
- Fixed deferred shading for XR single-pass instancing after lightloop refactor
- Fixed cluster and material classification debug (material classification now works with compute as pixel shader lighting)
- Fixed IOS Nan by adding a maximun epsilon definition REAL_EPS that uses HALF_EPS when fp16 are used
- Removed unnecessary GC allocation in motion blur code
- Fixed locked UI with advanded influence volume inspector for probes
- Fixed invalid capture direction when rendering planar reflection probes
- Fixed Decal HTILE optimization with platform not supporting texture atomatic (Disable it)
- Fixed a crash in the build when the contact shadows are disabled
- Fixed camera rendering callbacks order (endCameraRendering was being called before the actual rendering)
- Fixed issue with wrong opaque blending settings for After Postprocess
- Fixed issue with Low resolution transparency on PS4
- Fixed a memory leak on volume profiles
- Fixed The Parallax Occlusion Mappping node in shader graph and it's UV input slot
- Fixed lighting with XR single-pass instancing by disabling deferred tiles
- Fixed the Bloom prefiltering pass
- Fixed post-processing effect relying on Unity's random number generator
- Fixed camera flickering when using TAA and selecting the camera in the editor
- Fixed issue with single shadow debug view and volumetrics
- Fixed most of the problems with light animation and timeline
- Fixed indirect deferred compute with XR single-pass instancing
- Fixed a slight omission in anisotropy calculations derived from HazeMapping in StackLit
- Improved stack computation numerical stability in StackLit
- Fix PBR master node always opaque (wrong blend modes for forward pass)
- Fixed TAA with XR single-pass instancing (missing macros)
- Fixed an issue causing Scene View selection wire gizmo to not appear when using HDRP Shader Graphs.
- Fixed wireframe rendering mode (case 1083989)
- Fixed the renderqueue not updated when the alpha clip is modified in the material UI.
- Fixed the PBR master node preview
- Remove the ReadOnly flag on Reflection Probe's cubemap assets during bake when there are no VCS active.
- Fixed an issue where setting a material debug view would not reset the other exclusive modes
- Spot light shapes are now correctly taken into account when baking
- Now the static lighting sky will correctly take the default values for non-overridden properties
- Fixed material albedo affecting the lux meter
- Extra test in deferred compute shading to avoid shading pixels that were not rendered by the current camera (for camera stacking)

### Changed
- Optimization: Reduce the group size of the deferred lighting pass from 16x16 to 8x8
- Replaced HDCamera.computePassCount by viewCount
- Removed xrInstancing flag in RTHandles (replaced by TextureXR.slices and TextureXR.dimensions)
- Refactor the HDRenderPipeline and lightloop code to preprare for high level rendergraph
- Removed the **Back Then Front Rendering** option in the fabric Master Node settings. Enabling this option previously did nothing.
- Shader type Real translates to FP16 precision on Nintendo Switch.
- Shader framework refactor: Introduce CBSDF, EvaluateBSDF, IsNonZeroBSDF to replace BSDF functions
- Shader framework refactor:  GetBSDFAngles, LightEvaluation and SurfaceShading functions
- Replace ComputeMicroShadowing by GetAmbientOcclusionForMicroShadowing
- Rename WorldToTangent to TangentToWorld as it was incorrectly named
- Remove SunDisk and Sun Halo size from directional light
- Remove all obsolete wind code from shader
- Renamed DecalProjectorComponent into DecalProjector for API alignment.
- Improved the Volume UI and made them Global by default
- Remove very high quality shadow option
- Change default for shadow quality in Deferred to Medium
- Enlighten now use inverse squared falloff (before was using builtin falloff)
- Enlighten is now deprecated. Please use CPU or GPU lightmaper instead.
- Remove the name in the diffusion profile UI
- Changed how shadow map resolution scaling with distance is computed. Now it uses screen space area rather than light range.
- Updated MoreOptions display in UI
- Moved Display Area Light Emissive Mesh script API functions in the editor namespace
- direct strenght properties in ambient occlusion now affect direct specular as well
- Removed advanced Specular Occlusion control in StackLit: SSAO based SO control is hidden and fixed to behave like Lit, SPTD is the only HQ technique shown for baked SO.
- Shader framework refactor: Changed ClampRoughness signature to include PreLightData access.
- HDRPWizard window is now in Window > General > HD Render Pipeline Wizard
- Moved StaticLightingSky to LightingWindow
- Removes the current "Scene Settings" and replace them with "Sky & Fog Settings" (with Physically Based Sky and Volumetric Fog).
- Changed how cached shadow maps are placed inside the atlas to minimize re-rendering of them.

## [6.7.0-preview] - 2019-05-16

### Added
- Added ViewConstants StructuredBuffer to simplify XR rendering
- Added API to render specific settings during a frame
- Added stadia to the supported platforms (2019.3)
- Enabled cascade blends settings in the HD Shadow component
- Added Hardware Dynamic Resolution support.
- Added MatCap debug view to replace the no scene lighting debug view.
- Added clear GBuffer option in FrameSettings (default to false)
- Added preview for decal shader graph (Only albedo, normal and emission)
- Added exposure weight control for decal
- Screen Space Directional Shadow under a define option. Activated for ray tracing
- Added a new abstraction for RendererList that will help transition to Render Graph and future RendererList API
- Added multipass support for VR
- Added XR SDK integration (multipass only)
- Added Shader Graph samples for Hair, Fabric and Decal master nodes.
- Add fade distance, shadow fade distance and light layers to light explorer
- Add method to draw light layer drawer in a rect to HDEditorUtils

### Fixed
- Fixed deserialization crash at runtime
- Fixed for ShaderGraph Unlit masternode not writing velocity
- Fixed a crash when assiging a new HDRP asset with the 'Verify Saving Assets' option enabled
- Fixed exposure to properly support TEXTURE2D_X
- Fixed TerrainLit basemap texture generation
- Fixed a bug that caused nans when material classification was enabled and a tile contained one standard material + a material with transmission.
- Fixed gradient sky hash that was not using the exposure hash
- Fixed displayed default FrameSettings in HDRenderPipelineAsset wrongly updated on scripts reload.
- Fixed gradient sky hash that was not using the exposure hash.
- Fixed visualize cascade mode with exposure.
- Fixed (enabled) exposure on override lighting debug modes.
- Fixed issue with LightExplorer when volume have no profile
- Fixed issue with SSR for negative, infinite and NaN history values
- Fixed LightLayer in HDReflectionProbe and PlanarReflectionProbe inspector that was not displayed as a mask.
- Fixed NaN in transmission when the thickness and a color component of the scattering distance was to 0
- Fixed Light's ShadowMask multi-edition.
- Fixed motion blur and SMAA with VR single-pass instancing
- Fixed NaNs generated by phase functionsin volumetric lighting
- Fixed NaN issue with refraction effect and IOR of 1 at extreme grazing angle
- Fixed nan tracker not using the exposure
- Fixed sorting priority on lit and unlit materials
- Fixed null pointer exception when there are no AOVRequests defined on a camera
- Fixed dirty state of prefab using disabled ReflectionProbes
- Fixed an issue where gizmos and editor grid were not correctly depth tested
- Fixed created default scene prefab non editable due to wrong file extension.
- Fixed an issue where sky convolution was recomputed for nothing when a preview was visible (causing extreme slowness when fabric convolution is enabled)
- Fixed issue with decal that wheren't working currently in player
- Fixed missing stereo rendering macros in some fragment shaders
- Fixed exposure for ReflectionProbe and PlanarReflectionProbe gizmos
- Fixed single-pass instancing on PSVR
- Fixed Vulkan shader issue with Texture2DArray in ScreenSpaceShadow.compute by re-arranging code (workaround)
- Fixed camera-relative issue with lights and XR single-pass instancing
- Fixed single-pass instancing on Vulkan
- Fixed htile synchronization issue with shader graph decal
- Fixed Gizmos are not drawn in Camera preview
- Fixed pre-exposure for emissive decal
- Fixed wrong values computed in PreIntegrateFGD and in the generation of volumetric lighting data by forcing the use of fp32.
- Fixed NaNs arising during the hair lighting pass
- Fixed synchronization issue in decal HTile that occasionally caused rendering artifacts around decal borders
- Fixed QualitySettings getting marked as modified by HDRP (and thus checked out in Perforce)
- Fixed a bug with uninitialized values in light explorer
- Fixed issue with LOD transition
- Fixed shader warnings related to raytracing and TEXTURE2D_X

### Changed
- Refactor PixelCoordToViewDirWS to be VR compatible and to compute it only once per frame
- Modified the variants stripper to take in account multiple HDRP assets used in the build.
- Improve the ray biasing code to avoid self-intersections during the SSR traversal
- Update Pyramid Spot Light to better match emitted light volume.
- Moved _XRViewConstants out of UnityPerPassStereo constant buffer to fix issues with PSSL
- Removed GetPositionInput_Stereo() and single-pass (double-wide) rendering mode
- Changed label width of the frame settings to accommodate better existing options.
- SSR's Default FrameSettings for camera is now enable.
- Re-enabled the sharpening filter on Temporal Anti-aliasing
- Exposed HDEditorUtils.LightLayerMaskDrawer for integration in other packages and user scripting.
- Rename atmospheric scattering in FrameSettings to Fog
- The size modifier in the override for the culling sphere in Shadow Cascades now defaults to 0.6, which is the same as the formerly hardcoded value.
- Moved LOD Bias and Maximum LOD Level from Frame Setting section `Other` to `Rendering`
- ShaderGraph Decal that affect only emissive, only draw in emissive pass (was drawing in dbuffer pass too)
- Apply decal projector fade factor correctly on all attribut and for shader graph decal
- Move RenderTransparentDepthPostpass after all transparent
- Update exposure prepass to interleave XR single-pass instancing views in a checkerboard pattern
- Removed ScriptRuntimeVersion check in wizard.

## [6.6.0-preview] - 2019-04-01

### Added
- Added preliminary changes for XR deferred shading
- Added support of 111110 color buffer
- Added proper support for Recorder in HDRP
- Added depth offset input in shader graph master nodes
- Added a Parallax Occlusion Mapping node
- Added SMAA support
- Added Homothety and Symetry quick edition modifier on volume used in ReflectionProbe, PlanarReflectionProbe and DensityVolume
- Added multi-edition support for DecalProjectorComponent
- Improve hair shader
- Added the _ScreenToTargetScaleHistory uniform variable to be used when sampling HDRP RTHandle history buffers.
- Added settings in `FrameSettings` to change `QualitySettings.lodBias` and `QualitySettings.maximumLODLevel` during a rendering
- Added an exposure node to retrieve the current, inverse and previous frame exposure value.
- Added an HD scene color node which allow to sample the scene color with mips and a toggle to remove the exposure.
- Added safeguard on HD scene creation if default scene not set in the wizard
- Added Low res transparency rendering pass.

### Fixed
- Fixed HDRI sky intensity lux mode
- Fixed dynamic resolution for XR
- Fixed instance identifier semantic string used by Shader Graph
- Fixed null culling result occuring when changing scene that was causing crashes
- Fixed multi-edition light handles and inspector shapes
- Fixed light's LightLayer field when multi-editing
- Fixed normal blend edition handles on DensityVolume
- Fixed an issue with layered lit shader and height based blend where inactive layers would still have influence over the result
- Fixed multi-selection handles color for DensityVolume
- Fixed multi-edition inspector's blend distances for HDReflectionProbe, PlanarReflectionProbe and DensityVolume
- Fixed metric distance that changed along size in DensityVolume
- Fixed DensityVolume shape handles that have not same behaviour in advance and normal edition mode
- Fixed normal map blending in TerrainLit by only blending the derivatives
- Fixed Xbox One rendering just a grey screen instead of the scene
- Fixed probe handles for multiselection
- Fixed baked cubemap import settings for convolution
- Fixed regression causing crash when attempting to open HDRenderPipelineWizard without an HDRenderPipelineAsset setted
- Fixed FullScreenDebug modes: SSAO, SSR, Contact shadow, Prerefraction Color Pyramid, Final Color Pyramid
- Fixed volumetric rendering with stereo instancing
- Fixed shader warning
- Fixed missing resources in existing asset when updating package
- Fixed PBR master node preview in forward rendering or transparent surface
- Fixed deferred shading with stereo instancing
- Fixed "look at" edition mode of Rotation tool for DecalProjectorComponent
- Fixed issue when switching mode in ReflectionProbe and PlanarReflectionProbe
- Fixed issue where migratable component version where not always serialized when part of prefab's instance
- Fixed an issue where shadow would not be rendered properly when light layer are not enabled
- Fixed exposure weight on unlit materials
- Fixed Light intensity not played in the player when recorded with animation/timeline
- Fixed some issues when multi editing HDRenderPipelineAsset
- Fixed emission node breaking the main shader graph preview in certain conditions.
- Fixed checkout of baked probe asset when baking probes.
- Fixed invalid gizmo position for rotated ReflectionProbe
- Fixed multi-edition of material's SurfaceType and RenderingPath
- Fixed whole pipeline reconstruction on selecting for the first time or modifying other than the currently used HDRenderPipelineAsset
- Fixed single shadow debug mode
- Fixed global scale factor debug mode when scale > 1
- Fixed debug menu material overrides not getting applied to the Terrain Lit shader
- Fixed typo in computeLightVariants
- Fixed deferred pass with XR instancing by disabling ComputeLightEvaluation
- Fixed bloom resolution independence
- Fixed lens dirt intensity not behaving properly
- Fixed the Stop NaN feature
- Fixed some resources to handle more than 2 instanced views for XR
- Fixed issue with black screen (NaN) produced on old GPU hardware or intel GPU hardware with gaussian pyramid
- Fixed issue with disabled punctual light would still render when only directional light is present

### Changed
- DensityVolume scripting API will no longuer allow to change between advance and normal edition mode
- Disabled depth of field, lens distortion and panini projection in the scene view
- TerrainLit shaders and includes are reorganized and made simpler.
- TerrainLit shader GUI now allows custom properties to be displayed in the Terrain fold-out section.
- Optimize distortion pass with stencil
- Disable SceneSelectionPass in shader graph preview
- Control punctual light and area light shadow atlas separately
- Move SMAA anti-aliasing option to after Temporal Anti Aliasing one, to avoid problem with previously serialized project settings
- Optimize rendering with static only lighting and when no cullable lights/decals/density volumes are present.
- Updated handles for DecalProjectorComponent for enhanced spacial position readability and have edition mode for better SceneView management
- DecalProjectorComponent are now scale independent in order to have reliable metric unit (see new Size field for changing the size of the volume)
- Restructure code from HDCamera.Update() by adding UpdateAntialiasing() and UpdateViewConstants()
- Renamed velocity to motion vectors
- Objects rendered during the After Post Process pass while TAA is enabled will not benefit from existing depth buffer anymore. This is done to fix an issue where those object would wobble otherwise
- Removed usage of builtin unity matrix for shadow, shadow now use same constant than other view
- The default volume layer mask for cameras & probes is now `Default` instead of `Everything`

## [6.5.0-preview] - 2019-03-07

### Added
- Added depth-of-field support with stereo instancing
- Adding real time area light shadow support
- Added a new FrameSettings: Specular Lighting to toggle the specular during the rendering

### Fixed
- Fixed diffusion profile upgrade breaking package when upgrading to a new version
- Fixed decals cropped by gizmo not updating correctly if prefab
- Fixed an issue when enabling SSR on multiple view
- Fixed edition of the intensity's unit field while selecting multiple lights
- Fixed wrong calculation in soft voxelization for density volume
- Fixed gizmo not working correctly with pre-exposure
- Fixed issue with setting a not available RT when disabling motion vectors
- Fixed planar reflection when looking at mirror normal
- Fixed mutiselection issue with HDLight Inspector
- Fixed HDAdditionalCameraData data migration
- Fixed failing builds when light explorer window is open
- Fixed cascade shadows border sometime causing artefacts between cascades
- Restored shadows in the Cascade Shadow debug visualization
- `camera.RenderToCubemap` use proper face culling

### Changed
- When rendering reflection probe disable all specular lighting and for metals use fresnelF0 as diffuse color for bake lighting.

## [6.4.0-preview] - 2019-02-21

### Added
- VR: Added TextureXR system to selectively expand TEXTURE2D macros to texture array for single-pass stereo instancing + Convert textures call to these macros
- Added an unit selection dropdown next to shutter speed (camera)
- Added error helpbox when trying to use a sub volume component that require the current HDRenderPipelineAsset to support a feature that it is not supporting.
- Add mesh for tube light when display emissive mesh is enabled

### Fixed
- Fixed Light explorer. The volume explorer used `profile` instead of `sharedProfile` which instantiate a custom volume profile instead of editing the asset itself.
- Fixed UI issue where all is displayed using metric unit in shadow cascade and Percent is set in the unit field (happening when opening the inspector).
- Fixed inspector event error when double clicking on an asset (diffusion profile/material).
- Fixed nullref on layered material UI when the material is not an asset.
- Fixed nullref exception when undo/redo a light property.
- Fixed visual bug when area light handle size is 0.

### Changed
- Update UI for 32bit/16bit shadow precision settings in HDRP asset
- Object motion vectors have been disabled in all but the game view. Camera motion vectors are still enabled everywhere, allowing TAA and Motion Blur to work on static objects.
- Enable texture array by default for most rendering code on DX11 and unlock stereo instancing (DX11 only for now)

## [6.3.0-preview] - 2019-02-18

### Added
- Added emissive property for shader graph decals
- Added a diffusion profile override volume so the list of diffusion profile assets to use can be chanaged without affecting the HDRP asset
- Added a "Stop NaNs" option on cameras and in the Scene View preferences.
- Added metric display option in HDShadowSettings and improve clamping
- Added shader parameter mapping in DebugMenu
- Added scripting API to configure DebugData for DebugMenu

### Fixed
- Fixed decals in forward
- Fixed issue with stencil not correctly setup for various master node and shader for the depth pass, motion vector pass and GBuffer/Forward pass
- Fixed SRP batcher and metal
- Fixed culling and shadows for Pyramid, Box, Rectangle and Tube lights
- Fixed an issue where scissor render state leaking from the editor code caused partially black rendering

### Changed
- When a lit material has a clear coat mask that is not null, we now use the clear coat roughness to compute the screen space reflection.
- Diffusion profiles are now limited to one per asset and can be referenced in materials, shader graphs and vfx graphs. Materials will be upgraded automatically except if they are using a shader graph, in this case it will display an error message.

## [6.2.0-preview] - 2019-02-15

### Added
- Added help box listing feature supported in a given HDRenderPipelineAsset alongs with the drawbacks implied.
- Added cascade visualizer, supporting disabled handles when not overriding.

### Fixed
- Fixed post processing with stereo double-wide
- Fixed issue with Metal: Use sign bit to find the cache type instead of lowest bit.
- Fixed invalid state when creating a planar reflection for the first time
- Fix FrameSettings's LitShaderMode not restrained by supported LitShaderMode regression.

### Changed
- The default value roughness value for the clearcoat has been changed from 0.03 to 0.01
- Update default value of based color for master node
- Update Fabric Charlie Sheen lighting model - Remove Fresnel component that wasn't part of initial model + Remap smoothness to [0.0 - 0.6] range for more artist friendly parameter

### Changed
- Code refactor: all macros with ARGS have been swapped with macros with PARAM. This is because the ARGS macros were incorrectly named.

## [6.1.0-preview] - 2019-02-13

### Added
- Added support for post-processing anti-aliasing in the Scene View (FXAA and TAA). These can be set in Preferences.
- Added emissive property for decal material (non-shader graph)

### Fixed
- Fixed a few UI bugs with the color grading curves.
- Fixed "Post Processing" in the scene view not toggling post-processing effects
- Fixed bake only object with flag `ReflectionProbeStaticFlag` when baking a `ReflectionProbe`

### Changed
- Removed unsupported Clear Depth checkbox in Camera inspector
- Updated the toggle for advanced mode in inspectors.

## [6.0.0-preview] - 2019-02-23

### Added
- Added new API to perform a camera rendering
- Added support for hair master node (Double kajiya kay - Lambert)
- Added Reset behaviour in DebugMenu (ingame mapping is right joystick + B)
- Added Default HD scene at new scene creation while in HDRP
- Added Wizard helping to configure HDRP project
- Added new UI for decal material to allow remapping and scaling of some properties
- Added cascade shadow visualisation toggle in HD shadow settings
- Added icons for assets
- Added replace blending mode for distortion
- Added basic distance fade for density volumes
- Added decal master node for shader graph
- Added HD unlit master node (Cross Pipeline version is name Unlit)
- Added new Rendering Queue in materials
- Added post-processing V3 framework embed in HDRP, remove postprocess V2 framework
- Post-processing now uses the generic volume framework
-   New depth-of-field, bloom, panini projection effects, motion blur
-   Exposure is now done as a pre-exposition pass, the whole system has been revamped
-   Exposure now use EV100 everywhere in the UI (Sky, Emissive Light)
- Added emissive intensity (Luminance and EV100 control) control for Emissive
- Added pre-exposure weigth for Emissive
- Added an emissive color node and a slider to control the pre-exposure percentage of emission color
- Added physical camera support where applicable
- Added more color grading tools
- Added changelog level for Shader Variant stripping
- Added Debug mode for validation of material albedo and metalness/specularColor values
- Added a new dynamic mode for ambient probe and renamed BakingSky to StaticLightingSky
- Added command buffer parameter to all Bind() method of material
- Added Material validator in Render Pipeline Debug
- Added code to future support of DXR (not enabled)
- Added support of multiviewport
- Added HDRenderPipeline.RequestSkyEnvironmentUpdate function to force an update from script when sky is set to OnDemand
- Added a Lighting and BackLighting slots in Lit, StackLit, Fabric and Hair master nodes
- Added support for overriding terrain detail rendering shaders, via the render pipeline editor resources asset
- Added xrInstancing flag support to RTHandle
- Added support for cullmask for decal projectors
- Added software dynamic resolution support
- Added support for "After Post-Process" render pass for unlit shader
- Added support for textured rectangular area lights
- Added stereo instancing macros to MSAA shaders
- Added support for Quarter Res Raytraced Reflections (not enabled)
- Added fade factor for decal projectors.
- Added stereo instancing macros to most shaders used in VR
- Added multi edition support for HDRenderPipelineAsset

### Fixed
- Fixed logic to disable FPTL with stereo rendering
- Fixed stacklit transmission and sun highlight
- Fixed decals with stereo rendering
- Fixed sky with stereo rendering
- Fixed flip logic for postprocessing + VR
- Fixed copyStencilBuffer pass for Switch
- Fixed point light shadow map culling that wasn't taking into account far plane
- Fixed usage of SSR with transparent on all master node
- Fixed SSR and microshadowing on fabric material
- Fixed blit pass for stereo rendering
- Fixed lightlist bounds for stereo rendering
- Fixed windows and in-game DebugMenu sync.
- Fixed FrameSettings' LitShaderMode sync when opening DebugMenu.
- Fixed Metal specific issues with decals, hitting a sampler limit and compiling AxF shader
- Fixed an issue with flipped depth buffer during postprocessing
- Fixed normal map use for shadow bias with forward lit - now use geometric normal
- Fixed transparent depth prepass and postpass access so they can be use without alpha clipping for lit shader
- Fixed support of alpha clip shadow for lit master node
- Fixed unlit master node not compiling
- Fixed issue with debug display of reflection probe
- Fixed issue with phong tessellations not working with lit shader
- Fixed issue with vertex displacement being affected by heightmap setting even if not heightmap where assign
- Fixed issue with density mode on Lit terrain producing NaN
- Fixed issue when going back and forth from Lit to LitTesselation for displacement mode
- Fixed issue with ambient occlusion incorrectly applied to emissiveColor with light layers in deferred
- Fixed issue with fabric convolution not using the correct convolved texture when fabric convolution is enabled
- Fixed issue with Thick mode for Transmission that was disabling transmission with directional light
- Fixed shutdown edge cases with HDRP tests
- Fixed slowdow when enabling Fabric convolution in HDRP asset
- Fixed specularAA not compiling in StackLit Master node
- Fixed material debug view with stereo rendering
- Fixed material's RenderQueue edition in default view.
- Fixed banding issues within volumetric density buffer
- Fixed missing multicompile for MSAA for AxF
- Fixed camera-relative support for stereo rendering
- Fixed remove sync with render thread when updating decal texture atlas.
- Fixed max number of keyword reach [256] issue. Several shader feature are now local
- Fixed Scene Color and Depth nodes
- Fixed SSR in forward
- Fixed custom editor of Unlit, HD Unlit and PBR shader graph master node
- Fixed issue with NewFrame not correctly calculated in Editor when switching scene
- Fixed issue with TerrainLit not compiling with depth only pass and normal buffer
- Fixed geometric normal use for shadow bias with PBR master node in forward
- Fixed instancing macro usage for decals
- Fixed error message when having more than one directional light casting shadow
- Fixed error when trying to display preview of Camera or PlanarReflectionProbe
- Fixed LOAD_TEXTURE2D_ARRAY_MSAA macro
- Fixed min-max and amplitude clamping value in inspector of vertex displacement materials
- Fixed issue with alpha shadow clip (was incorrectly clipping object shadow)
- Fixed an issue where sky cubemap would not be cleared correctly when setting the current sky to None
- Fixed a typo in Static Lighting Sky component UI
- Fixed issue with incorrect reset of RenderQueue when switching shader in inspector GUI
- Fixed issue with variant stripper stripping incorrectly some variants
- Fixed a case of ambient lighting flickering because of previews
- Fixed Decals when rendering multiple camera in a single frame
- Fixed cascade shadow count in shader
- Fixed issue with Stacklit shader with Haze effect
- Fixed an issue with the max sample count for the TAA
- Fixed post-process guard band for XR
- Fixed exposure of emissive of Unlit
- Fixed depth only and motion vector pass for Unlit not working correctly with MSAA
- Fixed an issue with stencil buffer copy causing unnecessary compute dispatches for lighting
- Fixed multi edition issue in FrameSettings
- Fixed issue with SRP batcher and DebugDisplay variant of lit shader
- Fixed issue with debug material mode not doing alpha test
- Fixed "Attempting to draw with missing UAV bindings" errors on Vulkan
- Fixed pre-exposure incorrectly apply to preview
- Fixed issue with duplicate 3D texture in 3D texture altas of volumetric?
- Fixed Camera rendering order (base on the depth parameter)
- Fixed shader graph decals not being cropped by gizmo
- Fixed "Attempting to draw with missing UAV bindings" errors on Vulkan.


### Changed
- ColorPyramid compute shader passes is swapped to pixel shader passes on platforms where the later is faster (Nintendo Switch).
- Removing the simple lightloop used by the simple lit shader
- Whole refactor of reflection system: Planar and reflection probe
- Separated Passthrough from other RenderingPath
- Update several properties naming and caption based on feedback from documentation team
- Remove tile shader variant for transparent backface pass of lit shader
- Rename all HDRenderPipeline to HDRP folder for shaders
- Rename decal property label (based on doc team feedback)
- Lit shader mode now default to Deferred to reduce build time
- Update UI of Emission parameters in shaders
- Improve shader variant stripping including shader graph variant
- Refactored render loop to render realtime probes visible per camera
- Enable SRP batcher by default
- Shader code refactor: Rename LIGHTLOOP_SINGLE_PASS => LIGHTLOOP_DISABLE_TILE_AND_CLUSTER and clean all usage of LIGHTLOOP_TILE_PASS
- Shader code refactor: Move pragma definition of vertex and pixel shader inside pass + Move SURFACE_GRADIENT definition in XXXData.hlsl
- Micro-shadowing in Lit forward now use ambientOcclusion instead of SpecularOcclusion
- Upgraded FrameSettings workflow, DebugMenu and Inspector part relative to it
- Update build light list shader code to support 32 threads in wavefronts on Switch
- LayeredLit layers' foldout are now grouped in one main foldout per layer
- Shadow alpha clip can now be enabled on lit shader and haor shader enven for opaque
- Temporal Antialiasing optimization for Xbox One X
- Parameter depthSlice on SetRenderTarget functions now defaults to -1 to bind the entire resource
- Rename SampleCameraDepth() functions to LoadCameraDepth() and SampleCameraDepth(), same for SampleCameraColor() functions
- Improved Motion Blur quality.
- Update stereo frame settings values for single-pass instancing and double-wide
- Rearrange FetchDepth functions to prepare for stereo-instancing
- Remove unused _ComputeEyeIndex
- Updated HDRenderPipelineAsset inspector
- Re-enable SRP batcher for metal

## [5.2.0-preview] - 2018-11-27

### Added
- Added option to run Contact Shadows and Volumetrics Voxelization stage in Async Compute
- Added camera freeze debug mode - Allow to visually see culling result for a camera
- Added support of Gizmo rendering before and after postprocess in Editor
- Added support of LuxAtDistance for punctual lights

### Fixed
- Fixed Debug.DrawLine and Debug.Ray call to work in game view
- Fixed DebugMenu's enum resetted on change
- Fixed divide by 0 in refraction causing NaN
- Fixed disable rough refraction support
- Fixed refraction, SSS and atmospheric scattering for VR
- Fixed forward clustered lighting for VR (double-wide).
- Fixed Light's UX to not allow negative intensity
- Fixed HDRenderPipelineAsset inspector broken when displaying its FrameSettings from project windows.
- Fixed forward clustered lighting for VR (double-wide).
- Fixed HDRenderPipelineAsset inspector broken when displaying its FrameSettings from project windows.
- Fixed Decals and SSR diable flags for all shader graph master node (Lit, Fabric, StackLit, PBR)
- Fixed Distortion blend mode for shader graph master node (Lit, StackLit)
- Fixed bent Normal for Fabric master node in shader graph
- Fixed PBR master node lightlayers
- Fixed shader stripping for built-in lit shaders.

### Changed
- Rename "Regular" in Diffusion profile UI "Thick Object"
- Changed VBuffer depth parametrization for volumetric from distanceRange to depthExtent - Require update of volumetric settings - Fog start at near plan
- SpotLight with box shape use Lux unit only

## [5.1.0-preview] - 2018-11-19

### Added

- Added a separate Editor resources file for resources Unity does not take when it builds a Player.
- You can now disable SSR on Materials in Shader Graph.
- Added support for MSAA when the Supported Lit Shader Mode is set to Both. Previously HDRP only supported MSAA for Forward mode.
- You can now override the emissive color of a Material when in debug mode.
- Exposed max light for Light Loop Settings in HDRP asset UI.
- HDRP no longer performs a NormalDBuffer pass update if there are no decals in the Scene.
- Added distant (fall-back) volumetric fog and improved the fog evaluation precision.
- Added an option to reflect sky in SSR.
- Added a y-axis offset for the PlanarReflectionProbe and offset tool.
- Exposed the option to run SSR and SSAO on async compute.
- Added support for the _GlossMapScale parameter in the Legacy to HDRP Material converter.
- Added wave intrinsic instructions for use in Shaders (for AMD GCN).


### Fixed
- Fixed sphere shaped influence handles clamping in Reflection Probes.
- Fixed Reflection Probe data migration for projects created before using HDRP.
- Fixed UI of Layered Material where Unity previously rendered the scrollbar above the Copy button.
- Fixed Material tessellations parameters Start fade distance and End fade distance. Originally, Unity clamped these values when you modified them.
- Fixed various distortion and refraction issues - handle a better fall-back.
- Fixed SSR for multiple views.
- Fixed SSR issues related to self-intersections.
- Fixed shape density volume handle speed.
- Fixed density volume shape handle moving too fast.
- Fixed the Camera velocity pass that we removed by mistake.
- Fixed some null pointer exceptions when disabling motion vectors support.
- Fixed viewports for both the Subsurface Scattering combine pass and the transparent depth prepass.
- Fixed the blend mode pop-up in the UI. It previously did not appear when you enabled pre-refraction.
- Fixed some null pointer exceptions that previously occurred when you disabled motion vectors support.
- Fixed Layered Lit UI issue with scrollbar.
- Fixed cubemap assignation on custom ReflectionProbe.
- Fixed Reflection Probes’ capture settings' shadow distance.
- Fixed an issue with the SRP batcher and Shader variables declaration.
- Fixed thickness and subsurface slots for fabric Shader master node that wasn't appearing with the right combination of flags.
- Fixed d3d debug layer warning.
- Fixed PCSS sampling quality.
- Fixed the Subsurface and transmission Material feature enabling for fabric Shader.
- Fixed the Shader Graph UV node’s dimensions when using it in a vertex Shader.
- Fixed the planar reflection mirror gizmo's rotation.
- Fixed HDRenderPipelineAsset's FrameSettings not showing the selected enum in the Inspector drop-down.
- Fixed an error with async compute.
- MSAA now supports transparency.
- The HDRP Material upgrader tool now converts metallic values correctly.
- Volumetrics now render in Reflection Probes.
- Fixed a crash that occurred whenever you set a viewport size to 0.
- Fixed the Camera physic parameter that the UI previously did not display.
- Fixed issue in pyramid shaped spotlight handles manipulation

### Changed

- Renamed Line shaped Lights to Tube Lights.
- HDRP now uses mean height fog parametrization.
- Shadow quality settings are set to All when you use HDRP (This setting is not visible in the UI when using SRP). This avoids Legacy Graphics Quality Settings disabling the shadows and give SRP full control over the Shadows instead.
- HDRP now internally uses premultiplied alpha for all fog.
- Updated default FrameSettings used for realtime Reflection Probes when you create a new HDRenderPipelineAsset.
- Remove multi-camera support. LWRP and HDRP will not support multi-camera layered rendering.
- Updated Shader Graph subshaders to use the new instancing define.
- Changed fog distance calculation from distance to plane to distance to sphere.
- Optimized forward rendering using AMD GCN by scalarizing the light loop.
- Changed the UI of the Light Editor.
- Change ordering of includes in HDRP Materials in order to reduce iteration time for faster compilation.
- Added a StackLit master node replacing the InspectorUI version. IMPORTANT: All previously authored StackLit Materials will be lost. You need to recreate them with the master node.

## [5.0.0-preview] - 2018-09-28

### Added
- Added occlusion mesh to depth prepass for VR (VR still disabled for now)
- Added a debug mode to display only one shadow at once
- Added controls for the highlight created by directional lights
- Added a light radius setting to punctual lights to soften light attenuation and simulate fill lighting
- Added a 'minRoughness' parameter to all non-area lights (was previously only available for certain light types)
- Added separate volumetric light/shadow dimmers
- Added per-pixel jitter to volumetrics to reduce aliasing artifacts
- Added a SurfaceShading.hlsl file, which implements material-agnostic shading functionality in an efficient manner
- Added support for shadow bias for thin object transmission
- Added FrameSettings to control realtime planar reflection
- Added control for SRPBatcher on HDRP Asset
- Added an option to clear the shadow atlases in the debug menu
- Added a color visualization of the shadow atlas rescale in debug mode
- Added support for disabling SSR on materials
- Added intrinsic for XBone
- Added new light volume debugging tool
- Added a new SSR debug view mode
- Added translaction's scale invariance on DensityVolume
- Added multiple supported LitShadermode and per renderer choice in case of both Forward and Deferred supported
- Added custom specular occlusion mode to Lit Shader Graph Master node

### Fixed
- Fixed a normal bias issue with Stacklit (Was causing light leaking)
- Fixed camera preview outputing an error when both scene and game view where display and play and exit was call
- Fixed override debug mode not apply correctly on static GI
- Fixed issue where XRGraphicsConfig values set in the asset inspector GUI weren't propagating correctly (VR still disabled for now)
- Fixed issue with tangent that was using SurfaceGradient instead of regular normal decoding
- Fixed wrong error message display when switching to unsupported target like IOS
- Fixed an issue with ambient occlusion texture sometimes not being created properly causing broken rendering
- Shadow near plane is no longer limited at 0.1
- Fixed decal draw order on transparent material
- Fixed an issue where sometime the lookup texture used for GGX convolution was broken, causing broken rendering
- Fixed an issue where you wouldn't see any fog for certain pipeline/scene configurations
- Fixed an issue with volumetric lighting where the anisotropy value of 0 would not result in perfectly isotropic lighting
- Fixed shadow bias when the atlas is rescaled
- Fixed shadow cascade sampling outside of the atlas when cascade count is inferior to 4
- Fixed shadow filter width in deferred rendering not matching shader config
- Fixed stereo sampling of depth texture in MSAA DepthValues.shader
- Fixed box light UI which allowed negative and zero sizes, thus causing NaNs
- Fixed stereo rendering in HDRISky.shader (VR)
- Fixed normal blend and blend sphere influence for reflection probe
- Fixed distortion filtering (was point filtering, now trilinear)
- Fixed contact shadow for large distance
- Fixed depth pyramid debug view mode
- Fixed sphere shaped influence handles clamping in reflection probes
- Fixed reflection probes data migration for project created before using hdrp
- Fixed ambient occlusion for Lit Master Node when slot is connected

### Changed
- Use samplerunity_ShadowMask instead of samplerunity_samplerLightmap for shadow mask
- Allow to resize reflection probe gizmo's size
- Improve quality of screen space shadow
- Remove support of projection model for ScreenSpaceLighting (SSR always use HiZ and refraction always Proxy)
- Remove all the debug mode from SSR that are obsolete now
- Expose frameSettings and Capture settings for reflection and planar probe
- Update UI for reflection probe, planar probe, camera and HDRP Asset
- Implement proper linear blending for volumetric lighting via deep compositing as described in the paper "Deep Compositing Using Lie Algebras"
- Changed  planar mapping to match terrain convention (XZ instead of ZX)
- XRGraphicsConfig is no longer Read/Write. Instead, it's read-only. This improves consistency of XR behavior between the legacy render pipeline and SRP
- Change reflection probe data migration code (to update old reflection probe to new one)
- Updated gizmo for ReflectionProbes
- Updated UI and Gizmo of DensityVolume

## [4.0.0-preview] - 2018-09-28

### Added
- Added a new TerrainLit shader that supports rendering of Unity terrains.
- Added controls for linear fade at the boundary of density volumes
- Added new API to control decals without monobehaviour object
- Improve Decal Gizmo
- Implement Screen Space Reflections (SSR) (alpha version, highly experimental)
- Add an option to invert the fade parameter on a Density Volume
- Added a Fabric shader (experimental) handling cotton and silk
- Added support for MSAA in forward only for opaque only
- Implement smoothness fade for SSR
- Added support for AxF shader (X-rite format - require special AxF importer from Unity not part of HDRP)
- Added control for sundisc on directional light (hack)
- Added a new HD Lit Master node that implements Lit shader support for Shader Graph
- Added Micro shadowing support (hack)
- Added an event on HDAdditionalCameraData for custom rendering
- HDRP Shader Graph shaders now support 4-channel UVs.

### Fixed
- Fixed an issue where sometimes the deferred shadow texture would not be valid, causing wrong rendering.
- Stencil test during decals normal buffer update is now properly applied
- Decals corectly update normal buffer in forward
- Fixed a normalization problem in reflection probe face fading causing artefacts in some cases
- Fix multi-selection behavior of Density Volumes overwriting the albedo value
- Fixed support of depth texture for RenderTexture. HDRP now correctly output depth to user depth buffer if RenderTexture request it.
- Fixed multi-selection behavior of Density Volumes overwriting the albedo value
- Fixed support of depth for RenderTexture. HDRP now correctly output depth to user depth buffer if RenderTexture request it.
- Fixed support of Gizmo in game view in the editor
- Fixed gizmo for spot light type
- Fixed issue with TileViewDebug mode being inversed in gameview
- Fixed an issue with SAMPLE_TEXTURECUBE_SHADOW macro
- Fixed issue with color picker not display correctly when game and scene view are visible at the same time
- Fixed an issue with reflection probe face fading
- Fixed camera motion vectors shader and associated matrices to update correctly for single-pass double-wide stereo rendering
- Fixed light attenuation functions when range attenuation is disabled
- Fixed shadow component algorithm fixup not dirtying the scene, so changes can be saved to disk.
- Fixed some GC leaks for HDRP
- Fixed contact shadow not affected by shadow dimmer
- Fixed GGX that works correctly for the roughness value of 0 (mean specular highlgiht will disappeard for perfect mirror, we rely on maxSmoothness instead to always have a highlight even on mirror surface)
- Add stereo support to ShaderPassForward.hlsl. Forward rendering now seems passable in limited test scenes with camera-relative rendering disabled.
- Add stereo support to ProceduralSky.shader and OpaqueAtmosphericScattering.shader.
- Added CullingGroupManager to fix more GC.Alloc's in HDRP
- Fixed rendering when multiple cameras render into the same render texture

### Changed
- Changed the way depth & color pyramids are built to be faster and better quality, thus improving the look of distortion and refraction.
- Stabilize the dithered LOD transition mask with respect to the camera rotation.
- Avoid multiple depth buffer copies when decals are present
- Refactor code related to the RT handle system (No more normal buffer manager)
- Remove deferred directional shadow and move evaluation before lightloop
- Add a function GetNormalForShadowBias() that material need to implement to return the normal used for normal shadow biasing
- Remove Jimenez Subsurface scattering code (This code was disabled by default, now remove to ease maintenance)
- Change Decal API, decal contribution is now done in Material. Require update of material using decal
- Move a lot of files from CoreRP to HDRP/CoreRP. All moved files weren't used by Ligthweight pipeline. Long term they could move back to CoreRP after CoreRP become out of preview
- Updated camera inspector UI
- Updated decal gizmo
- Optimization: The objects that are rendered in the Motion Vector Pass are not rendered in the prepass anymore
- Removed setting shader inclue path via old API, use package shader include paths
- The default value of 'maxSmoothness' for punctual lights has been changed to 0.99
- Modified deferred compute and vert/frag shaders for first steps towards stereo support
- Moved material specific Shader Graph files into corresponding material folders.
- Hide environment lighting settings when enabling HDRP (Settings are control from sceneSettings)
- Update all shader includes to use absolute path (allow users to create material in their Asset folder)
- Done a reorganization of the files (Move ShaderPass to RenderPipeline folder, Move all shadow related files to Lighting/Shadow and others)
- Improved performance and quality of Screen Space Shadows

## [3.3.0-preview] - 2018-01-01

### Added
- Added an error message to say to use Metal or Vulkan when trying to use OpenGL API
- Added a new Fabric shader model that supports Silk and Cotton/Wool
- Added a new HDRP Lighting Debug mode to visualize Light Volumes for Point, Spot, Line, Rectangular and Reflection Probes
- Add support for reflection probe light layers
- Improve quality of anisotropic on IBL

### Fixed
- Fix an issue where the screen where darken when rendering camera preview
- Fix display correct target platform when showing message to inform user that a platform is not supported
- Remove workaround for metal and vulkan in normal buffer encoding/decoding
- Fixed an issue with color picker not working in forward
- Fixed an issue where reseting HDLight do not reset all of its parameters
- Fixed shader compile warning in DebugLightVolumes.shader

### Changed
- Changed default reflection probe to be 256x256x6 and array size to be 64
- Removed dependence on the NdotL for thickness evaluation for translucency (based on artist's input)
- Increased the precision when comparing Planar or HD reflection probe volumes
- Remove various GC alloc in C#. Slightly better performance

## [3.2.0-preview] - 2018-01-01

### Added
- Added a luminance meter in the debug menu
- Added support of Light, reflection probe, emissive material, volume settings related to lighting to Lighting explorer
- Added support for 16bit shadows

### Fixed
- Fix issue with package upgrading (HDRP resources asset is now versionned to worarkound package manager limitation)
- Fix HDReflectionProbe offset displayed in gizmo different than what is affected.
- Fix decals getting into a state where they could not be removed or disabled.
- Fix lux meter mode - The lux meter isn't affected by the sky anymore
- Fix area light size reset when multi-selected
- Fix filter pass number in HDUtils.BlitQuad
- Fix Lux meter mode that was applying SSS
- Fix planar reflections that were not working with tile/cluster (olbique matrix)
- Fix debug menu at runtime not working after nested prefab PR come to trunk
- Fix scrolling issue in density volume

### Changed
- Shader code refactor: Split MaterialUtilities file in two parts BuiltinUtilities (independent of FragInputs) and MaterialUtilities (Dependent of FragInputs)
- Change screen space shadow rendertarget format from ARGB32 to RG16

## [3.1.0-preview] - 2018-01-01

### Added
- Decal now support per channel selection mask. There is now two mode. One with BaseColor, Normal and Smoothness and another one more expensive with BaseColor, Normal, Smoothness, Metal and AO. Control is on HDRP Asset. This may require to launch an update script for old scene: 'Edit/Render Pipeline/Single step upgrade script/Upgrade all DecalMaterial MaskBlendMode'.
- Decal now supports depth bias for decal mesh, to prevent z-fighting
- Decal material now supports draw order for decal projectors
- Added LightLayers support (Base on mask from renderers name RenderingLayers and mask from light name LightLayers - if they match, the light apply) - cost an extra GBuffer in deferred (more bandwidth)
- When LightLayers is enabled, the AmbientOclusion is store in the GBuffer in deferred path allowing to avoid double occlusion with SSAO. In forward the double occlusion is now always avoided.
- Added the possibility to add an override transform on the camera for volume interpolation
- Added desired lux intensity and auto multiplier for HDRI sky
- Added an option to disable light by type in the debug menu
- Added gradient sky
- Split EmissiveColor and bakeDiffuseLighting in forward avoiding the emissiveColor to be affect by SSAO
- Added a volume to control indirect light intensity
- Added EV 100 intensity unit for area lights
- Added support for RendererPriority on Renderer. This allow to control order of transparent rendering manually. HDRP have now two stage of sorting for transparent in addition to bact to front. Material have a priority then Renderer have a priority.
- Add Coupling of (HD)Camera and HDAdditionalCameraData for reset and remove in inspector contextual menu of Camera
- Add Coupling of (HD)ReflectionProbe and HDAdditionalReflectionData for reset and remove in inspector contextual menu of ReflectoinProbe
- Add macro to forbid unity_ObjectToWorld/unity_WorldToObject to be use as it doesn't handle camera relative rendering
- Add opacity control on contact shadow

### Fixed
- Fixed an issue with PreIntegratedFGD texture being sometimes destroyed and not regenerated causing rendering to break
- PostProcess input buffers are not copied anymore on PC if the viewport size matches the final render target size
- Fixed an issue when manipulating a lot of decals, it was displaying a lot of errors in the inspector
- Fixed capture material with reflection probe
- Refactored Constant Buffers to avoid hitting the maximum number of bound CBs in some cases.
- Fixed the light range affecting the transform scale when changed.
- Snap to grid now works for Decal projector resizing.
- Added a warning for 128x128 cookie texture without mipmaps
- Replace the sampler used for density volumes for correct wrap mode handling

### Changed
- Move Render Pipeline Debug "Windows from Windows->General-> Render Pipeline debug windows" to "Windows from Windows->Analysis-> Render Pipeline debug windows"
- Update detail map formula for smoothness and albedo, goal it to bright and dark perceptually and scale factor is use to control gradient speed
- Refactor the Upgrade material system. Now a material can be update from older version at any time. Call Edit/Render Pipeline/Upgrade all Materials to newer version
- Change name EnableDBuffer to EnableDecals at several place (shader, hdrp asset...), this require a call to Edit/Render Pipeline/Upgrade all Materials to newer version to have up to date material.
- Refactor shader code: BakeLightingData structure have been replace by BuiltinData. Lot of shader code have been remove/change.
- Refactor shader code: All GBuffer are now handled by the deferred material. Mean ShadowMask and LightLayers are control by lit material in lit.hlsl and not outside anymore. Lot of shader code have been remove/change.
- Refactor shader code: Rename GetBakedDiffuseLighting to ModifyBakedDiffuseLighting. This function now handle lighting model for transmission too. Lux meter debug mode is factor outisde.
- Refactor shader code: GetBakedDiffuseLighting is not call anymore in GBuffer or forward pass, including the ConvertSurfaceDataToBSDFData and GetPreLightData, this is done in ModifyBakedDiffuseLighting now
- Refactor shader code: Added a backBakeDiffuseLighting to BuiltinData to handle lighting for transmission
- Refactor shader code: Material must now call InitBuiltinData (Init all to zero + init bakeDiffuseLighting and backBakeDiffuseLighting ) and PostInitBuiltinData

## [3.0.0-preview] - 2018-01-01

### Fixed
- Fixed an issue with distortion that was using previous frame instead of current frame
- Fixed an issue where disabled light where not upgrade correctly to the new physical light unit system introduce in 2.0.5-preview

### Changed
- Update assembly definitions to output assemblies that match Unity naming convention (Unity.*).

## [2.0.5-preview] - 2018-01-01

### Added
- Add option supportDitheringCrossFade on HDRP Asset to allow to remove shader variant during player build if needed
- Add contact shadows for punctual lights (in additional shadow settings), only one light is allowed to cast contact shadows at the same time and so at each frame a dominant light is choosed among all light with contact shadows enabled.
- Add PCSS shadow filter support (from SRP Core)
- Exposed shadow budget parameters in HDRP asset
- Add an option to generate an emissive mesh for area lights (currently rectangle light only). The mesh fits the size, intensity and color of the light.
- Add an option to the HDRP asset to increase the resolution of volumetric lighting.
- Add additional ligth unit support for punctual light (Lumens, Candela) and area lights (Lumens, Luminance)
- Add dedicated Gizmo for the box Influence volume of HDReflectionProbe / PlanarReflectionProbe

### Changed
- Re-enable shadow mask mode in debug view
- SSS and Transmission code have been refactored to be able to share it between various material. Guidelines are in SubsurfaceScattering.hlsl
- Change code in area light with LTC for Lit shader. Magnitude is now take from FGD texture instead of a separate texture
- Improve camera relative rendering: We now apply camera translation on the model matrix, so before the TransformObjectToWorld(). Note: unity_WorldToObject and unity_ObjectToWorld must never be used directly.
- Rename positionWS to positionRWS (Camera relative world position) at a lot of places (mainly in interpolator and FragInputs). In case of custom shader user will be required to update their code.
- Rename positionWS, capturePositionWS, proxyPositionWS, influencePositionWS to positionRWS, capturePositionRWS, proxyPositionRWS, influencePositionRWS (Camera relative world position) in LightDefinition struct.
- Improve the quality of trilinear filtering of density volume textures.
- Improve UI for HDReflectionProbe / PlanarReflectionProbe

### Fixed
- Fixed a shader preprocessor issue when compiling DebugViewMaterialGBuffer.shader against Metal target
- Added a temporary workaround to Lit.hlsl to avoid broken lighting code with Metal/AMD
- Fixed issue when using more than one volume texture mask with density volumes.
- Fixed an error which prevented volumetric lighting from working if no density volumes with 3D textures were present.
- Fix contact shadows applied on transmission
- Fix issue with forward opaque lit shader variant being removed by the shader preprocessor
- Fixed compilation errors on Nintendo Switch (limited XRSetting support).
- Fixed apply range attenuation option on punctual light
- Fixed issue with color temperature not take correctly into account with static lighting
- Don't display fog when diffuse lighting, specular lighting, or lux meter debug mode are enabled.

## [2.0.4-preview] - 2018-01-01

### Fixed
- Fix issue when disabling rough refraction and building a player. Was causing a crash.

## [2.0.3-preview] - 2018-01-01

### Added
- Increased debug color picker limit up to 260k lux

## [2.0.2-preview] - 2018-01-01

### Added
- Add Light -> Planar Reflection Probe command
- Added a false color mode in rendering debug
- Add support for mesh decals
- Add flag to disable projector decals on transparent geometry to save performance and decal texture atlas space
- Add ability to use decal diffuse map as mask only
- Add visualize all shadow masks in lighting debug
- Add export of normal and roughness buffer for forwardOnly and when in supportOnlyForward mode for forward
- Provide a define in lit.hlsl (FORWARD_MATERIAL_READ_FROM_WRITTEN_NORMAL_BUFFER) when output buffer normal is used to read the normal and roughness instead of caclulating it (can save performance, but lower quality due to compression)
- Add color swatch to decal material

### Changed
- Change Render -> Planar Reflection creation to 3D Object -> Mirror
- Change "Enable Reflector" name on SpotLight to "Angle Affect Intensity"
- Change prototype of BSDFData ConvertSurfaceDataToBSDFData(SurfaceData surfaceData) to BSDFData ConvertSurfaceDataToBSDFData(uint2 positionSS, SurfaceData surfaceData)

### Fixed
- Fix issue with StackLit in deferred mode with deferredDirectionalShadow due to GBuffer not being cleared. Gbuffer is still not clear and issue was fix with the new Output of normal buffer.
- Fixed an issue where interpolation volumes were not updated correctly for reflection captures.
- Fixed an exception in Light Loop settings UI

## [2.0.1-preview] - 2018-01-01

### Added
- Add stripper of shader variant when building a player. Save shader compile time.
- Disable per-object culling that was executed in C++ in HD whereas it was not used (Optimization)
- Enable texture streaming debugging (was not working before 2018.2)
- Added Screen Space Reflection with Proxy Projection Model
- Support correctly scene selection for alpha tested object
- Add per light shadow mask mode control (i.e shadow mask distance and shadow mask). It use the option NonLightmappedOnly
- Add geometric filtering to Lit shader (allow to reduce specular aliasing)
- Add shortcut to create DensityVolume and PlanarReflection in hierarchy
- Add a DefaultHDMirrorMaterial material for PlanarReflection
- Added a script to be able to upgrade material to newer version of HDRP
- Removed useless duplication of ForwardError passes.
- Add option to not compile any DEBUG_DISPLAY shader in the player (Faster build) call Support Runtime Debug display

### Changed
- Changed SupportForwardOnly to SupportOnlyForward in render pipeline settings
- Changed versioning variable name in HDAdditionalXXXData from m_version to version
- Create unique name when creating a game object in the rendering menu (i.e Density Volume(2))
- Re-organize various files and folder location to clean the repository
- Change Debug windows name and location. Now located at:  Windows -> General -> Render Pipeline Debug

### Removed
- Removed GlobalLightLoopSettings.maxPlanarReflectionProbes and instead use value of GlobalLightLoopSettings.planarReflectionProbeCacheSize
- Remove EmissiveIntensity parameter and change EmissiveColor to be HDR (Matching Builtin Unity behavior) - Data need to be updated - Launch Edit -> Single Step Upgrade Script -> Upgrade all Materials emissionColor

### Fixed
- Fix issue with LOD transition and instancing
- Fix discrepency between object motion vector and camera motion vector
- Fix issue with spot and dir light gizmo axis not highlighted correctly
- Fix potential crash while register debug windows inputs at startup
- Fix warning when creating Planar reflection
- Fix specular lighting debug mode (was rendering black)
- Allow projector decal with null material to allow to configure decal when HDRP is not set
- Decal atlas texture offset/scale is updated after allocations (used to be before so it was using date from previous frame)

## [0.0.0-preview] - 2018-01-01

### Added
- Configure the VolumetricLightingSystem code path to be on by default
- Trigger a build exception when trying to build an unsupported platform
- Introduce the VolumetricLightingController component, which can (and should) be placed on the camera, and allows one to control the near and the far plane of the V-Buffer (volumetric "froxel" buffer) along with the depth distribution (from logarithmic to linear)
- Add 3D texture support for DensityVolumes
- Add a better mapping of roughness to mipmap for planar reflection
- The VolumetricLightingSystem now uses RTHandles, which allows to save memory by sharing buffers between different cameras (history buffers are not shared), and reduce reallocation frequency by reallocating buffers only if the rendering resolution increases (and suballocating within existing buffers if the rendering resolution decreases)
- Add a Volumetric Dimmer slider to lights to control the intensity of the scattered volumetric lighting
- Add UV tiling and offset support for decals.
- Add mipmapping support for volume 3D mask textures

### Changed
- Default number of planar reflection change from 4 to 2
- Rename _MainDepthTexture to _CameraDepthTexture
- The VolumetricLightingController has been moved to the Interpolation Volume framework and now functions similarly to the VolumetricFog settings
- Update of UI of cookie, CubeCookie, Reflection probe and planar reflection probe to combo box
- Allow enabling/disabling shadows for area lights when they are set to baked.
- Hide applyRangeAttenuation and FadeDistance for directional shadow as they are not used

### Removed
- Remove Resource folder of PreIntegratedFGD and add the resource to RenderPipeline Asset

### Fixed
- Fix ConvertPhysicalLightIntensityToLightIntensity() function used when creating light from script to match HDLightEditor behavior
- Fix numerical issues with the default value of mean free path of volumetric fog
- Fix the bug preventing decals from coexisting with density volumes
- Fix issue with alpha tested geometry using planar/triplanar mapping not render correctly or flickering (due to being wrongly alpha tested in depth prepass)
- Fix meta pass with triplanar (was not handling correctly the normal)
- Fix preview when a planar reflection is present
- Fix Camera preview, it is now a Preview cameraType (was a SceneView)
- Fix handling unknown GPUShadowTypes in the shadow manager.
- Fix area light shapes sent as point lights to the baking backends when they are set to baked.
- Fix unnecessary division by PI for baked area lights.
- Fix line lights sent to the lightmappers. The backends don't support this light type.
- Fix issue with shadow mask framesettings not correctly taken into account when shadow mask is enabled for lighting.
- Fix directional light and shadow mask transition, they are now matching making smooth transition
- Fix banding issues caused by high intensity volumetric lighting
- Fix the debug window being emptied on SRP asset reload
- Fix issue with debug mode not correctly clearing the GBuffer in editor after a resize
- Fix issue with ResetMaterialKeyword not resetting correctly ToggleOff/Roggle Keyword
- Fix issue with motion vector not render correctly if there is no depth prepass in deferred

## [0.0.0-preview] - 2018-01-01

### Added
- Screen Space Refraction projection model (Proxy raycasting, HiZ raymarching)
- Screen Space Refraction settings as volume component
- Added buffered frame history per camera
- Port Global Density Volumes to the Interpolation Volume System.
- Optimize ImportanceSampleLambert() to not require the tangent frame.
- Generalize SampleVBuffer() to handle different sampling and reconstruction methods.
- Improve the quality of volumetric lighting reprojection.
- Optimize Morton Order code in the Subsurface Scattering pass.
- Planar Reflection Probe support roughness (gaussian convolution of captured probe)
- Use an atlas instead of a texture array for cluster transparent decals
- Add a debug view to visualize the decal atlas
- Only store decal textures to atlas if decal is visible, debounce out of memory decal atlas warning.
- Add manipulator gizmo on decal to improve authoring workflow
- Add a minimal StackLit material (work in progress, this version can be used as template to add new material)

### Changed
- EnableShadowMask in FrameSettings (But shadowMaskSupport still disable by default)
- Forced Planar Probe update modes to (Realtime, Every Update, Mirror Camera)
- Screen Space Refraction proxy model uses the proxy of the first environment light (Reflection probe/Planar probe) or the sky
- Moved RTHandle static methods to RTHandles
- Renamed RTHandle to RTHandleSystem.RTHandle
- Move code for PreIntegratedFDG (Lit.shader) into its dedicated folder to be share with other material
- Move code for LTCArea (Lit.shader) into its dedicated folder to be share with other material

### Removed
- Removed Planar Probe mirror plane position and normal fields in inspector, always display mirror plane and normal gizmos

### Fixed
- Fix fog flags in scene view is now taken into account
- Fix sky in preview windows that were disappearing after a load of a new level
- Fix numerical issues in IntersectRayAABB().
- Fix alpha blending of volumetric lighting with transparent objects.
- Fix the near plane of the V-Buffer causing out-of-bounds look-ups in the clustered data structure.
- Depth and color pyramid are properly computed and sampled when the camera renders inside a viewport of a RTHandle.
- Fix decal atlas debug view to work correctly when shadow atlas view is also enabled<|MERGE_RESOLUTION|>--- conflicted
+++ resolved
@@ -102,9 +102,6 @@
 - Added an info box to warn about depth test artifacts when rendering object twice in custom passes with MSAA.
 - Added a frame setting for alpha to mask.
 - Added support for custom passes in the AOV API
-<<<<<<< HEAD
-- Added range attenuation for box-shaped spotlights.
-=======
 - Added Light decomposition lighting debugging modes and support in AOV
 - Added exposure compensation to Fixed exposure mode
 - Added support for rasterized area light shadows in StackLit
@@ -114,7 +111,7 @@
 - Added the HDRP Compositor Tool (in Preview).
 - Added a ray tracing mode option in the HDRP asset that allows to override and shader stripping.
 - Added support for arbitrary resolution scaling of Volumetric Lighting to the Fog volume component.
->>>>>>> cafbc038
+- Added range attenuation for box-shaped spotlights.
 
 ### Fixed
 - Fix when rescale probe all direction below zero (1219246)
