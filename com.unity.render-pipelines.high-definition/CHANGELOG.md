--- conflicted
+++ resolved
@@ -87,9 +87,6 @@
 - Fixed SSGI compilation issues on PS4.
 - Fixed "Screen position out of view frustum" error when camera is on exactly the planar reflection probe plane.
 - Workaround issue that caused objects using eye shader to not be rendered on xbox.
-<<<<<<< HEAD
-- Fixed Custom Post Processes affecting preview cameras.
-=======
 - Fixed GC allocation when using XR single-pass test mode.
 - Fixed text in cascades shadow split being truncated.
 - Fixed rendering of custom passes in the Custom Pass Volume inspector
@@ -106,7 +103,7 @@
 - Fixed shader compilation issue with Hair shader and debug display mode
 - Fixed cubemap static preview not updated when the asset is imported.
 - Fixed wizard DXR setup on non-DXR compatible devices.
->>>>>>> 694ef27e
+- Fixed Custom Post Processes affecting preview cameras.
 
 ### Changed
 - Preparation pass for RTSSShadows to be supported by render graph.
