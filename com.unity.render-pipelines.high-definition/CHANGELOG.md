--- conflicted
+++ resolved
@@ -501,9 +501,6 @@
 - Fixed shadow cascade tooltip when using the metric mode (case 1229232)
 - Fixed how the area light influence volume is computed to match rasterization.
 - Focus on Decal uses the extends of the projectors
-<<<<<<< HEAD
-- Fixed path validation when creating new volume profile (case 1229933)
-=======
 - Fixed usage of light size data that are not available at runtime.
 - Fixed the depth buffer copy made before custom pass after opaque and normal injection point.
 - Fix for issue that prevented scene from being completely saved when baked reflection probes are present and lighting is set to auto generate.
@@ -516,7 +513,7 @@
 - Fixed a weird behavior in the scalable settings drawing when the space becomes tiny (1212045).
 - Fixed a regression in the ray traced indirect diffuse due to the new probe system.
 - Fix for range compression factor for probes going negative (now clamped to positive values).
->>>>>>> 7c034f27
+- Fixed path validation when creating new volume profile (case 1229933)
 
 ### Changed
 - Color buffer pyramid is not allocated anymore if neither refraction nor distortion are enabled
