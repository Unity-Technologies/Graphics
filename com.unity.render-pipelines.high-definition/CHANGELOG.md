--- conflicted
+++ resolved
@@ -859,13 +859,10 @@
 - Making the planar probe atlas's format match the color buffer's format.
 - Removing the planarReflectionCacheCompressed setting from asset.
 - SHADERPASS for TransparentDepthPrepass and TransparentDepthPostpass identification is using respectively SHADERPASS_TRANSPARENT_DEPTH_PREPASS and SHADERPASS_TRANSPARENT_DEPTH_POSTPASS
-<<<<<<< HEAD
-- VFXTarget with Unlit now allows EmissiveColor output to be consistent with HDRP unlit.
-=======
 - Renamed the debug name from SSAO to ScreenSpaceAmbientOcclusion (1254974).
 - Added missing tooltips and improved the UI of the aperture control (case 1254916).
 - Fixed wrong tooltips in the Dof Volume (case 1256641).
->>>>>>> d0ebb103
+- VFXTarget with Unlit now allows EmissiveColor output to be consistent with HDRP unlit.
 
 ## [7.1.1] - 2019-09-05
 
