--- conflicted
+++ resolved
@@ -21,9 +21,6 @@
 - Added a Force Forward Emissive option for Lit Material that forces the Emissive contribution to render in a separate forward pass when the Lit Material is in Deferred Lit shader Mode.
 - Added new API in CachedShadowManager
 - Added an additional check in the "check scene for ray tracing" (case 1314963).
-<<<<<<< HEAD
-- Added deferred shading debug visualization
-=======
 - Added shader graph unit test for IsFrontFace node
 - API to allow OnDemand shadows to not render upon placement in the Cached Shadow Atlas.
 - Exposed update upon light movement for directional light shadows in UI.
@@ -31,7 +28,7 @@
 - Added a Falloff Mode (Linear or Exponential) in the Density Volume for volume blending with Blend Distance.
 - Added support for screen space shadows (directional and point, no area) for shadow matte unlit shader graph.
 - Added support for volumetric clouds in planar reflections.
->>>>>>> c9e8fda0
+- Added deferred shading debug visualization
 
 ### Fixed
 - Fixed Intensity Multiplier not affecting realtime global illumination.
