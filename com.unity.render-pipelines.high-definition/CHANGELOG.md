--- conflicted
+++ resolved
@@ -50,11 +50,8 @@
 - Fixed issue with exposure history being uninitialized on second frame.
 - Fixed nan in reflection probe when volumetric fog filtering is enabled, causing the whole probe to be invalid.
 - Fixed a null ref in the volume component list when there is no volume components in the project.
-<<<<<<< HEAD
+- Fixed for light loop scalarization not happening. 
 - Fixed issues that lead to cookie atlas to be updated every frame even if cached data was valid.
-=======
-- Fixed for light loop scalarization not happening. 
->>>>>>> a21377d8
 
 ### Changed
 - Remove MSAA debug mode when renderpipeline asset has no MSAA
