--- conflicted
+++ resolved
@@ -23,6 +23,7 @@
 - Fixed a migration issue with the rendering queue in ShaderGraph when upgrading to 10.x;
 - Fixed upside down XR occlusion mesh.
 - Fixed precision issue with the atmospheric fog.
+- Claryfied doc for the LayeredLit material.
 
 ### Changed
 - Combined occlusion meshes into one to reduce draw calls and state changes with XR single-pass.
@@ -189,12 +190,7 @@
 - Fixed null reference in the Undo callback of the graphics compositor 
 - Fixed cullmode for SceneSelectionPass.
 - Fixed issue that caused non-static object to not render at times in OnEnable reflection probes.
-<<<<<<< HEAD
-- Fixed XR shadows culling.
-- Claryfied doc for the LayeredLit material.
-=======
 - Baked reflection probes now correctly use static sky for ambient lighting.
->>>>>>> bec4f966
 
 ### Changed
 - Preparation pass for RTSSShadows to be supported by render graph.
