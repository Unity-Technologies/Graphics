--- conflicted
+++ resolved
@@ -37,7 +37,7 @@
 - Fixed an issue with half res ssgi upscale.
 - Fixed an issue with material using distortion from ShaderGraph init after Material creation (case 1294026)
 - Fixed timing issues with accumulation motion blur
-<<<<<<< HEAD
+- Fixed model import by adding additional data if needed.
 - Fixed GC allocations from XR occlusion mesh when using multipass.
 - Fixed XR depth copy when using MSAA.
 - Fixed register spilling on  FXC in light list shaders.
@@ -64,9 +64,6 @@
 - Fixed regression in Wizard that not fix runtime ressource anymore (case 1287627)
 - Fixed error in Depth Of Field near radius blur calculation (case 1306228).
 - Fixed a reload bug when using objects from the scene in the lookdev (case 1300916).
-=======
-- Fixed model import by adding additional data if needed.
->>>>>>> 5083b2bb
 
 ### Changed
 - Removed the material pass probe volumes evaluation mode.
