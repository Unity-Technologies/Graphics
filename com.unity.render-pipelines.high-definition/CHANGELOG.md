--- conflicted
+++ resolved
@@ -573,11 +573,8 @@
 - DXR: Fixed shader compilation error with shader graph and pathtracer
 - Fixed issue with screen-space shadows not enabled properly when RT is disabled (case 1235821)
 - Fixed a performance issue with stochastic ray traced area shadows.
-<<<<<<< HEAD
+- Fixed cookie texture not updated when changing an import settings (srgb for example).
 - Fixed flickering of the game/scene view when lookdev is running.
-=======
-- Fixed cookie texture not updated when changing an import settings (srgb for example).
->>>>>>> 8ad7625b
 
 ### Changed
 - Improve MIP selection for decals on Transparents
