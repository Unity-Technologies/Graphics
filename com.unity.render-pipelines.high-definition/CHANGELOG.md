# Changelog
All notable changes to this package will be documented in this file.

The format is based on [Keep a Changelog](http://keepachangelog.com/en/1.0.0/)
and this project adheres to [Semantic Versioning](http://semver.org/spec/v2.0.0.html).

## [10.0.0] - 2019-06-10

### Added
- Ray tracing support for VR single-pass
- Added sharpen filter shader parameter and UI for TemporalAA to control image quality instead of hardcoded value
- Added frame settings option for custom post process and custom passes as well as custom color buffer format option.
- Add check in wizard on SRP Batcher enabled.
- Added default implementations of OnPreprocessMaterialDescription for FBX, Obj, Sketchup and 3DS file formats.
- Added custom pass fade radius
- Added after post process injection point for custom passes
- Added basic alpha compositing support - Alpha is available afterpostprocess when using FP16 buffer format.
- Added falloff distance on Reflection Probe and Planar Reflection Probe
- Added Backplate projection from the HDRISky
- Added Shadow Matte in UnlitMasterNode, which only received shadow without lighting
- Added hability to name LightLayers in HDRenderPipelineAsset
- Added a range compression factor for Reflection Probe and Planar Reflection Probe to avoid saturation of colors.
- Added path tracing support for directional, point and spot lights, as well as emission from Lit and Unlit.
- Added non temporal version of SSAO.
- Added more detailed ray tracing stats in the debug window
- Added Disc area light (bake only)
- Added a warning in the material UI to prevent transparent + subsurface-scattering combination.
- Added XR single-pass setting into HDRP asset
- Added a penumbra tint option for lights
- Added support for depth copy with XR SDK
- Added debug setting to Render Pipeline Debug Window to list the active XR views
- Added an option to filter the result of the volumetric lighting (off by default).
- Added a transmission multiplier for directional lights
- Added XR single-pass test mode to Render Pipeline Debug Window
- Added debug setting to Render Pipeline Window to list the active XR views
- Added a new refraction mode for the Lit shader (thin). Which is a box refraction with small thickness values
- Added the code to support Barn Doors for Area Lights based on a shaderconfig option.
- Added HDRPCameraBinder property binder for Visual Effect Graph
- Added "Celestial Body" controls to the Directional Light
- Added new parameters to the Physically Based Sky
- Added Reflections to the DXR Wizard
- Added the possibility to have ray traced colored and semi-transparent shadows on directional lights.
- Added a check in the custom post process template to throw an error if the default shader is not found.
- Exposed the debug overlay ratio in the debug menu.
- Added a separate frame settings for tonemapping alongside color grading.
- Added the receive fog option in the material UI for ShaderGraphs.
- Added a public virtual bool in the custom post processes API to specify if a post processes should be executed in the scene view.
- Added a menu option that checks scene issues with ray tracing. Also removed the previously existing warning at runtime.
- Added Contrast Adaptive Sharpen (CAS) Upscaling effect.
- Added APIs to update probe settings at runtime.
- Added documentation for the rayTracingSupported method in HDRP
- Added user-selectable format for the post processing passes.
- Added support for alpha channel in some post-processing passes (DoF, TAA, Uber).
- Added warnings in FrameSettings inspector when using DXR and atempting to use Asynchronous Execution.
- Exposed Stencil bits that can be used by the user.
- Added history rejection based on velocity of intersected objects for directional, point and spot lights.
- Added a affectsVolumetric field to the HDAdditionalLightData API to know if light affects volumetric fog.
- Add OS and Hardware check in the Wizard fixes for DXR.
- Added option to exclude camera motion from motion blur.
- Added semi-transparent shadows for point and spot lights.
- Added support for semi-transparent shadow for unlit shader and unlit shader graph.
- Added the alpha clip enabled toggle to the material UI for all HDRP shader graphs.
- Added Material Samples to explain how to use the lit shader features
- Added an initial implementation of ray traced sub surface scattering
- Added AssetPostprocessors and Shadergraphs to handle Arnold Standard Surface and 3DsMax Physical material import from FBX.
- Added support for Smoothness Fade start work when enabling ray traced reflections.
- Added Contact shadow, Micro shadows and Screen space refraction API documentation.
- Added script documentation for SSR, SSAO (ray tracing), GI, Light Cluster, RayTracingSettings, Ray Counters, etc.
- Added path tracing support for refraction and internal reflections.
- Added support for Thin Refraction Model and Lit's Clear Coat in Path Tracing.
- Added the Tint parameter to Sky Colored Fog.
- Added of Screen Space Reflections for Transparent materials
- Added a fallback for ray traced area light shadows in case the material is forward or the lit mode is forward.
- Added a new debug mode for light layers.
- Added an "enable" toggle to the SSR volume component.
- Added support for anisotropic specular lobes in path tracing.
- Added support for alpha clipping in path tracing.
- Added support for light cookies in path tracing.
- Added support for transparent shadows in path tracing.
- Added support for iridescence in path tracing.
- Added support for background color in path tracing.
- Added a path tracing test to the test suite.
- Added a warning and workaround instructions that appear when you enable XR single-pass after the first frame with the XR SDK.
- Added the exposure sliders to the planar reflection probe preview
- Added support for subsurface scattering in path tracing.
- Added a new mode that improves the filtering of ray traced shadows (directional, point and spot) based on the distance to the occluder.
- Added support of cookie baking and add support on Disc light.
- Added support for fog attenuation in path tracing.
- Added a new debug panel for volumes
- Added XR setting to control camera jitter for temporal effects
- Added an error message in the DrawRenderers custom pass when rendering opaque objects with an HDRP asset in DeferredOnly mode.
- Added API to enable proper recording of path traced scenes (with the Unity recorder or other tools).
- Added support for fog in Recursive rendering, ray traced reflections and ray traced indirect diffuse.
- Added an alpha blend option for recursive rendering
- Added support for stack lit for ray tracing effects.
- Added support for hair for ray tracing effects.
- Added support for alpha to coverage for HDRP shaders and shader graph
- Added support for Quality Levels to Subsurface Scattering.
- Added option to disable XR rendering on the camera settings.
- Added support for specular AA from geometric curvature in AxF
- Added support for baked AO (no input for now) in AxF
- Added an info box to warn about depth test artifacts when rendering object twice in custom passes with MSAA.
- Added a frame setting for alpha to mask.
- Added support for custom passes in the AOV API
- Added Light decomposition lighting debugging modes and support in AOV
- Added exposure compensation to Fixed exposure mode
- Added support for rasterized area light shadows in StackLit
- Added support for texture-weighted automatic exposure
- Added support for POM for emissive map
- Added alpha channel support in motion blur pass.
- Added the HDRP Compositor Tool (in Preview).
- Added a ray tracing mode option in the HDRP asset that allows to override and shader stripping.
- Added support for arbitrary resolution scaling of Volumetric Lighting to the Fog volume component.
- Added range attenuation for box-shaped spotlights.
- Added scenes for hair and fabric and decals with material samples
- Added fabric materials and textures
- Added information for fabric materials in fabric scene
- Added a DisplayInfo attribute to specify a name override and a display order for Volume Component fields (used only in default inspector for now).
- Added Min distance to contact shadows.
- Added support for Depth of Field in path tracing (by sampling the lens aperture).
- Added an API in HDRP to override the camera within the rendering of a frame (mainly for custom pass).
- Added a function (HDRenderPipeline.ResetRTHandleReferenceSize) to reset the reference size of RTHandle systems.
- Added support for AxF measurements importing into texture resources tilings.
- Added Layer parameter on Area Light to modify Layer of generated Emissive Mesh
- Added a flow map parameter to HDRI Sky
- Implemented ray traced reflections for transparent objects.
- Add a new parameter to control reflections in recursive rendering.
- Added an initial version of SSGI.
- Added Virtual Texturing cache settings to control the size of the Streaming Virtual Texturing caches.
- Added back-compatibility with builtin stereo matrices.
- Added CustomPassUtils API to simplify Blur, Copy and DrawRenderers custom passes.
- Added Histogram guided automatic exposure.
- Added few exposure debug modes.
- Added support for multiple path-traced views at once (e.g., scene and game views).
- Added support for 3DsMax's 2021 Simplified Physical Material from FBX files in the Model Importer.
- Added custom target mid grey for auto exposure.
- Added CustomPassUtils API to simplify Blur, Copy and DrawRenderers custom passes.
- Added an API in HDRP to override the camera within the rendering of a frame (mainly for custom pass).
- Added more custom pass API functions, mainly to render objects from another camera.
- Added support for transparent Unlit in path tracing.
- Added a minimal lit used for RTGI in peformance mode.
- Added procedural metering mask that can follow an object
- Added presets quality settings for RTAO and RTGI.
- Added an override for the shadow culling that allows better directional shadow maps in ray tracing effects (RTR, RTGI, RTSSS and RR).
- Added a Cloud Layer volume override.
- Added Fast Memory support for platform that support it.
- Added CPU and GPU timings for ray tracing effects.
- Added support to combine RTSSS and RTGI (1248733).
- Added IES Profile support for Point, Spot and Rectangular-Area lights
- Added support for multiple mapping modes in AxF.
- Add support of lightlayers on indirect lighting controller
- Added compute shader stripping.
- Added Cull Mode option for opaque materials and ShaderGraphs. 
- Added scene view exposure override.
- Added support for exposure curve remapping for min/max limits.
- Added presets for ray traced reflections.
- Added final image histogram debug view (both luminance and RGB).
- Added an example texture and rotation to the Cloud Layer volume override.
- Added an option to extend the camera culling for skinned mesh animation in ray tracing effects (1258547).
- Added decal layer system similar to light layer. Mesh will receive a decal when both decal layer mask matches.
- Added shader graph nodes for rendering a complex eye shader.
- Added more controls to contact shadows and increased quality in some parts. 
- Added a physically based option in DoF volume.
- Added API to check if a Camera, Light or ReflectionProbe is compatible with HDRP.
- Added path tracing test scene for normal mapping.
- Added missing API documentation.

### Fixed
- Fix when rescale probe all direction below zero (1219246)
- Update documentation of HDRISky-Backplate, precise how to have Ambient Occlusion on the Backplate
- Sorting, undo, labels, layout in the Lighting Explorer.
- Fixed sky settings and materials in Shader Graph Samples package
- Fix/workaround a probable graphics driver bug in the GTAO shader.
- Fixed Hair and PBR shader graphs double sided modes
- Fixed an issue where updating an HDRP asset in the Quality setting panel would not recreate the pipeline.
- Fixed issue with point lights being considered even when occupying less than a pixel on screen (case 1183196)
- Fix a potential NaN source with iridescence (case 1183216)
- Fixed issue of spotlight breaking when minimizing the cone angle via the gizmo (case 1178279)
- Fixed issue that caused decals not to modify the roughness in the normal buffer, causing SSR to not behave correctly (case 1178336)
- Fixed lit transparent refraction with XR single-pass rendering
- Removed extra jitter for TemporalAA in VR
- Fixed ShaderGraph time in main preview
- Fixed issue on some UI elements in HDRP asset not expanding when clicking the arrow (case 1178369)
- Fixed alpha blending in custom post process
- Fixed the modification of the _AlphaCutoff property in the material UI when exposed with a ShaderGraph parameter.
- Fixed HDRP test `1218_Lit_DiffusionProfiles` on Vulkan.
- Fixed an issue where building a player in non-dev mode would generate render target error logs every frame
- Fixed crash when upgrading version of HDRP
- Fixed rendering issues with material previews
- Fixed NPE when using light module in Shuriken particle systems (1173348).
- Refresh cached shadow on editor changes
- Fixed light supported units caching (1182266)
- Fixed an issue where SSAO (that needs temporal reprojection) was still being rendered when Motion Vectors were not available (case 1184998)
- Fixed a nullref when modifying the height parameters inside the layered lit shader UI.
- Fixed Decal gizmo that become white after exiting play mode
- Fixed Decal pivot position to behave like a spotlight
- Fixed an issue where using the LightingOverrideMask would break sky reflection for regular cameras
- Fix DebugMenu FrameSettingsHistory persistency on close
- Fix DensityVolume, ReflectionProbe aned PlanarReflectionProbe advancedControl display
- Fix DXR scene serialization in wizard
- Fixed an issue where Previews would reallocate History Buffers every frame
- Fixed the SetLightLayer function in HDAdditionalLightData setting the wrong light layer
- Fix error first time a preview is created for planar
- Fixed an issue where SSR would use an incorrect roughness value on ForwardOnly (StackLit, AxF, Fabric, etc.) materials when the pipeline is configured to also allow deferred Lit.
- Fixed issues with light explorer (cases 1183468, 1183269)
- Fix dot colors in LayeredLit material inspector
- Fix undo not resetting all value when undoing the material affectation in LayerLit material
- Fix for issue that caused gizmos to render in render textures (case 1174395)
- Fixed the light emissive mesh not updated when the light was disabled/enabled
- Fixed light and shadow layer sync when setting the HDAdditionalLightData.lightlayersMask property
- Fixed a nullref when a custom post process component that was in the HDRP PP list is removed from the project
- Fixed issue that prevented decals from modifying specular occlusion (case 1178272).
- Fixed exposure of volumetric reprojection
- Fixed multi selection support for Scalable Settings in lights
- Fixed font shaders in test projects for VR by using a Shader Graph version
- Fixed refresh of baked cubemap by incrementing updateCount at the end of the bake (case 1158677).
- Fixed issue with rectangular area light when seen from the back
- Fixed decals not affecting lightmap/lightprobe
- Fixed zBufferParams with XR single-pass rendering
- Fixed moving objects not rendered in custom passes
- Fixed abstract classes listed in the + menu of the custom pass list
- Fixed custom pass that was rendered in previews
- Fixed precision error in zero value normals when applying decals (case 1181639)
- Fixed issue that triggered No Scene Lighting view in game view as well (case 1156102)
- Assign default volume profile when creating a new HDRP Asset
- Fixed fov to 0 in planar probe breaking the projection matrix (case 1182014)
- Fixed bugs with shadow caching
- Reassign the same camera for a realtime probe face render request to have appropriate history buffer during realtime probe rendering.
- Fixed issue causing wrong shading when normal map mode is Object space, no normal map is set, but a detail map is present (case 1143352)
- Fixed issue with decal and htile optimization
- Fixed TerrainLit shader compilation error regarding `_Control0_TexelSize` redefinition (case 1178480).
- Fixed warning about duplicate HDRuntimeReflectionSystem when configuring play mode without domain reload.
- Fixed an editor crash when multiple decal projectors were selected and some had null material
- Added all relevant fix actions to FixAll button in Wizard
- Moved FixAll button on top of the Wizard
- Fixed an issue where fog color was not pre-exposed correctly
- Fix priority order when custom passes are overlapping
- Fix cleanup not called when the custom pass GameObject is destroyed
- Replaced most instances of GraphicsSettings.renderPipelineAsset by GraphicsSettings.currentRenderPipeline. This should fix some parameters not working on Quality Settings overrides.
- Fixed an issue with Realtime GI not working on upgraded projects.
- Fixed issue with screen space shadows fallback texture was not set as a texture array.
- Fixed Pyramid Lights bounding box
- Fixed terrain heightmap default/null values and epsilons
- Fixed custom post-processing effects breaking when an abstract class inherited from `CustomPostProcessVolumeComponent`
- Fixed XR single-pass rendering in Editor by using ShaderConfig.s_XrMaxViews to allocate matrix array
- Multiple different skies rendered at the same time by different cameras are now handled correctly without flickering
- Fixed flickering issue happening when different volumes have shadow settings and multiple cameras are present.
- Fixed issue causing planar probes to disappear if there is no light in the scene.
- Fixed a number of issues with the prefab isolation mode (Volumes leaking from the main scene and reflection not working properly)
- Fixed an issue with fog volume component upgrade not working properly
- Fixed Spot light Pyramid Shape has shadow artifacts on aspect ratio values lower than 1
- Fixed issue with AO upsampling in XR
- Fixed camera without HDAdditionalCameraData component not rendering
- Removed the macro ENABLE_RAYTRACING for most of the ray tracing code
- Fixed prefab containing camera reloading in loop while selected in the Project view
- Fixed issue causing NaN wheh the Z scale of an object is set to 0.
- Fixed DXR shader passes attempting to render before pipeline loaded
- Fixed black ambient sky issue when importing a project after deleting Library.
- Fixed issue when upgrading a Standard transparent material (case 1186874)
- Fixed area light cookies not working properly with stack lit
- Fixed material render queue not updated when the shader is changed in the material inspector.
- Fixed a number of issues with full screen debug modes not reseting correctly when setting another mutually exclusive mode
- Fixed compile errors for platforms with no VR support
- Fixed an issue with volumetrics and RTHandle scaling (case 1155236)
- Fixed an issue where sky lighting might be updated uselessly
- Fixed issue preventing to allow setting decal material to none (case 1196129)
- Fixed XR multi-pass decals rendering
- Fixed several fields on Light Inspector that not supported Prefab overrides
- Fixed EOL for some files
- Fixed scene view rendering with volumetrics and XR enabled
- Fixed decals to work with multiple cameras
- Fixed optional clear of GBuffer (Was always on)
- Fixed render target clears with XR single-pass rendering
- Fixed HDRP samples file hierarchy
- Fixed Light units not matching light type
- Fixed QualitySettings panel not displaying HDRP Asset
- Fixed black reflection probes the first time loading a project
- Fixed y-flip in scene view with XR SDK
- Fixed Decal projectors do not immediately respond when parent object layer mask is changed in editor.
- Fixed y-flip in scene view with XR SDK
- Fixed a number of issues with Material Quality setting
- Fixed the transparent Cull Mode option in HD unlit master node settings only visible if double sided is ticked.
- Fixed an issue causing shadowed areas by contact shadows at the edge of far clip plane if contact shadow length is very close to far clip plane.
- Fixed editing a scalable settings will edit all loaded asset in memory instead of targetted asset.
- Fixed Planar reflection default viewer FOV
- Fixed flickering issues when moving the mouse in the editor with ray tracing on.
- Fixed the ShaderGraph main preview being black after switching to SSS in the master node settings
- Fixed custom fullscreen passes in VR
- Fixed camera culling masks not taken in account in custom pass volumes
- Fixed object not drawn in custom pass when using a DrawRenderers with an HDRP shader in a build.
- Fixed injection points for Custom Passes (AfterDepthAndNormal and BeforePreRefraction were missing)
- Fixed a enum to choose shader tags used for drawing objects (DepthPrepass or Forward) when there is no override material.
- Fixed lit objects in the BeforePreRefraction, BeforeTransparent and BeforePostProcess.
- Fixed the None option when binding custom pass render targets to allow binding only depth or color.
- Fixed custom pass buffers allocation so they are not allocated if they're not used.
- Fixed the Custom Pass entry in the volume create asset menu items.
- Fixed Prefab Overrides workflow on Camera.
- Fixed alignment issue in Preset for Camera.
- Fixed alignment issue in Physical part for Camera.
- Fixed FrameSettings multi-edition.
- Fixed a bug happening when denoising multiple ray traced light shadows
- Fixed minor naming issues in ShaderGraph settings
- VFX: Removed z-fight glitches that could appear when using deferred depth prepass and lit quad primitives
- VFX: Preserve specular option for lit outputs (matches HDRP lit shader)
- Fixed an issue with Metal Shader Compiler and GTAO shader for metal
- Fixed resources load issue while upgrading HDRP package.
- Fix LOD fade mask by accounting for field of view
- Fixed spot light missing from ray tracing indirect effects.
- Fixed a UI bug in the diffusion profile list after fixing them from the wizard.
- Fixed the hash collision when creating new diffusion profile assets.
- Fixed a light leaking issue with box light casting shadows (case 1184475)
- Fixed Cookie texture type in the cookie slot of lights (Now displays a warning because it is not supported).
- Fixed a nullref that happens when using the Shuriken particle light module
- Fixed alignment in Wizard
- Fixed text overflow in Wizard's helpbox
- Fixed Wizard button fix all that was not automatically grab all required fixes
- Fixed VR tab for MacOS in Wizard
- Fixed local config package workflow in Wizard
- Fixed issue with contact shadows shifting when MSAA is enabled.
- Fixed EV100 in the PBR sky
- Fixed an issue In URP where sometime the camera is not passed to the volume system and causes a null ref exception (case 1199388)
- Fixed nullref when releasing HDRP with custom pass disabled
- Fixed performance issue derived from copying stencil buffer.
- Fixed an editor freeze when importing a diffusion profile asset from a unity package.
- Fixed an exception when trying to reload a builtin resource.
- Fixed the light type intensity unit reset when switching the light type.
- Fixed compilation error related to define guards and CreateLayoutFromXrSdk()
- Fixed documentation link on CustomPassVolume.
- Fixed player build when HDRP is in the project but not assigned in the graphic settings.
- Fixed an issue where ambient probe would be black for the first face of a baked reflection probe
- VFX: Fixed Missing Reference to Visual Effect Graph Runtime Assembly
- Fixed an issue where rendering done by users in EndCameraRendering would be executed before the main render loop.
- Fixed Prefab Override in main scope of Volume.
- Fixed alignment issue in Presset of main scope of Volume.
- Fixed persistence of ShowChromeGizmo and moved it to toolbar for coherency in ReflectionProbe and PlanarReflectionProbe.
- Fixed Alignement issue in ReflectionProbe and PlanarReflectionProbe.
- Fixed Prefab override workflow issue in ReflectionProbe and PlanarReflectionProbe.
- Fixed empty MoreOptions and moved AdvancedManipulation in a dedicated location for coherency in ReflectionProbe and PlanarReflectionProbe.
- Fixed Prefab override workflow issue in DensityVolume.
- Fixed empty MoreOptions and moved AdvancedManipulation in a dedicated location for coherency in DensityVolume.
- Fix light limit counts specified on the HDRP asset
- Fixed Quality Settings for SSR, Contact Shadows and Ambient Occlusion volume components
- Fixed decalui deriving from hdshaderui instead of just shaderui
- Use DelayedIntField instead of IntField for scalable settings
- Fixed init of debug for FrameSettingsHistory on SceneView camera
- Added a fix script to handle the warning 'referenced script in (GameObject 'SceneIDMap') is missing'
- Fix Wizard load when none selected for RenderPipelineAsset
- Fixed TerrainLitGUI when per-pixel normal property is not present.
- Fixed rendering errors when enabling debug modes with custom passes
- Fix an issue that made PCSS dependent on Atlas resolution (not shadow map res)
- Fixing a bug whith histories when n>4 for ray traced shadows
- Fixing wrong behavior in ray traced shadows for mesh renderers if their cast shadow is shadow only or double sided
- Only tracing rays for shadow if the point is inside the code for spotlight shadows
- Only tracing rays if the point is inside the range for point lights
- Fixing ghosting issues when the screen space shadow  indexes change for a light with ray traced shadows
- Fixed an issue with stencil management and Xbox One build that caused corrupted output in deferred mode.
- Fixed a mismatch in behavior between the culling of shadow maps and ray traced point and spot light shadows
- Fixed recursive ray tracing not working anymore after intermediate buffer refactor.
- Fixed ray traced shadow denoising not working (history rejected all the time).
- Fixed shader warning on xbox one
- Fixed cookies not working for spot lights in ray traced reflections, ray traced GI and recursive rendering
- Fixed an inverted handling of CoatSmoothness for SSR in StackLit.
- Fixed missing distortion inputs in Lit and Unlit material UI.
- Fixed issue that propagated NaNs across multiple frames through the exposure texture.
- Fixed issue with Exclude from TAA stencil ignored.
- Fixed ray traced reflection exposure issue.
- Fixed issue with TAA history not initialising corretly scale factor for first frame
- Fixed issue with stencil test of material classification not using the correct Mask (causing false positive and bad performance with forward material in deferred)
- Fixed issue with History not reset when chaning antialiasing mode on camera
- Fixed issue with volumetric data not being initialized if default settings have volumetric and reprojection off.
- Fixed ray tracing reflection denoiser not applied in tier 1
- Fixed the vibility of ray tracing related methods.
- Fixed the diffusion profile list not saved when clicking the fix button in the material UI.
- Fixed crash when pushing bounce count higher than 1 for ray traced GI or reflections
- Fixed PCSS softness scale so that it better match ray traced reference for punctual lights.
- Fixed exposure management for the path tracer
- Fixed AxF material UI containing two advanced options settings.
- Fixed an issue where cached sky contexts were being destroyed wrongly, breaking lighting in the LookDev
- Fixed issue that clamped PCSS softness too early and not after distance scale.
- Fixed fog affect transparent on HD unlit master node
- Fixed custom post processes re-ordering not saved.
- Fixed NPE when using scalable settings
- Fixed an issue where PBR sky precomputation was reset incorrectly in some cases causing bad performance.
- Fixed a bug due to depth history begin overriden too soon
- Fixed CustomPassSampleCameraColor scale issue when called from Before Transparent injection point.
- Fixed corruption of AO in baked probes.
- Fixed issue with upgrade of projects that still had Very High as shadow filtering quality.
- Fixed issue that caused Distortion UI to appear in Lit.
- Fixed several issues with decal duplicating when editing them.
- Fixed initialization of volumetric buffer params (1204159)
- Fixed an issue where frame count was incorrectly reset for the game view, causing temporal processes to fail.
- Fixed Culling group was not disposed error.
- Fixed issues on some GPU that do not support gathers on integer textures.
- Fixed an issue with ambient probe not being initialized for the first frame after a domain reload for volumetric fog.
- Fixed the scene visibility of decal projectors and density volumes
- Fixed a leak in sky manager.
- Fixed an issue where entering playmode while the light editor is opened would produce null reference exceptions.
- Fixed the debug overlay overlapping the debug menu at runtime.
- Fixed an issue with the framecount when changing scene.
- Fixed errors that occurred when using invalid near and far clip plane values for planar reflections.
- Fixed issue with motion blur sample weighting function.
- Fixed motion vectors in MSAA.
- Fixed sun flare blending (case 1205862).
- Fixed a lot of issues related to ray traced screen space shadows.
- Fixed memory leak caused by apply distortion material not being disposed.
- Fixed Reflection probe incorrectly culled when moving its parent (case 1207660)
- Fixed a nullref when upgrading the Fog volume components while the volume is opened in the inspector.
- Fix issues where decals on PS4 would not correctly write out the tile mask causing bits of the decal to go missing.
- Use appropriate label width and text content so the label is completely visible
- Fixed an issue where final post process pass would not output the default alpha value of 1.0 when using 11_11_10 color buffer format.
- Fixed SSR issue after the MSAA Motion Vector fix.
- Fixed an issue with PCSS on directional light if punctual shadow atlas was not allocated.
- Fixed an issue where shadow resolution would be wrong on the first face of a baked reflection probe.
- Fixed issue with PCSS softness being incorrect for cascades different than the first one.
- Fixed custom post process not rendering when using multiple HDRP asset in quality settings
- Fixed probe gizmo missing id (case 1208975)
- Fixed a warning in raytracingshadowfilter.compute
- Fixed issue with AO breaking with small near plane values.
- Fixed custom post process Cleanup function not called in some cases.
- Fixed shader warning in AO code.
- Fixed a warning in simpledenoiser.compute
- Fixed tube and rectangle light culling to use their shape instead of their range as a bounding box.
- Fixed caused by using gather on a UINT texture in motion blur.
- Fix issue with ambient occlusion breaking when dynamic resolution is active.
- Fixed some possible NaN causes in Depth of Field.
- Fixed Custom Pass nullref due to the new Profiling Sample API changes
- Fixed the black/grey screen issue on after post process Custom Passes in non dev builds.
- Fixed particle lights.
- Improved behavior of lights and probe going over the HDRP asset limits.
- Fixed issue triggered when last punctual light is disabled and more than one camera is used.
- Fixed Custom Pass nullref due to the new Profiling Sample API changes
- Fixed the black/grey screen issue on after post process Custom Passes in non dev builds.
- Fixed XR rendering locked to vsync of main display with Standalone Player.
- Fixed custom pass cleanup not called at the right time when using multiple volumes.
- Fixed an issue on metal with edge of decal having artifact by delaying discard of fragments during decal projection
- Fixed various shader warning
- Fixing unnecessary memory allocations in the ray tracing cluster build
- Fixed duplicate column labels in LightEditor's light tab
- Fixed white and dark flashes on scenes with very high or very low exposure when Automatic Exposure is being used.
- Fixed an issue where passing a null ProfilingSampler would cause a null ref exception.
- Fixed memory leak in Sky when in matcap mode.
- Fixed compilation issues on platform that don't support VR.
- Fixed migration code called when we create a new HDRP asset.
- Fixed RemoveComponent on Camera contextual menu to not remove Camera while a component depend on it.
- Fixed an issue where ambient occlusion and screen space reflections editors would generate null ref exceptions when HDRP was not set as the current pipeline.
- Fixed a null reference exception in the probe UI when no HDRP asset is present.
- Fixed the outline example in the doc (sampling range was dependent on screen resolution)
- Fixed a null reference exception in the HDRI Sky editor when no HDRP asset is present.
- Fixed an issue where Decal Projectors created from script where rotated around the X axis by 90°.
- Fixed frustum used to compute Density Volumes visibility when projection matrix is oblique.
- Fixed a null reference exception in Path Tracing, Recursive Rendering and raytraced Global Illumination editors when no HDRP asset is present.
- Fix for NaNs on certain geometry with Lit shader -- [case 1210058](https://fogbugz.unity3d.com/f/cases/1210058/)
- Fixed an issue where ambient occlusion and screen space reflections editors would generate null ref exceptions when HDRP was not set as the current pipeline.
- Fixed a null reference exception in the probe UI when no HDRP asset is present.
- Fixed the outline example in the doc (sampling range was dependent on screen resolution)
- Fixed a null reference exception in the HDRI Sky editor when no HDRP asset is present.
- Fixed an issue where materials newly created from the contextual menu would have an invalid state, causing various problems until it was edited.
- Fixed transparent material created with ZWrite enabled (now it is disabled by default for new transparent materials)
- Fixed mouseover on Move and Rotate tool while DecalProjector is selected.
- Fixed wrong stencil state on some of the pixel shader versions of deferred shader.
- Fixed an issue where creating decals at runtime could cause a null reference exception.
- Fixed issue that displayed material migration dialog on the creation of new project.
- Fixed various issues with time and animated materials (cases 1210068, 1210064).
- Updated light explorer with latest changes to the Fog and fixed issues when no visual environment was present.
- Fixed not handleling properly the recieve SSR feature with ray traced reflections
- Shadow Atlas is no longer allocated for area lights when they are disabled in the shader config file.
- Avoid MRT Clear on PS4 as it is not implemented yet.
- Fixed runtime debug menu BitField control.
- Fixed the radius value used for ray traced directional light.
- Fixed compilation issues with the layered lit in ray tracing shaders.
- Fixed XR autotests viewport size rounding
- Fixed mip map slider knob displayed when cubemap have no mipmap
- Remove unnecessary skip of material upgrade dialog box.
- Fixed the profiling sample mismatch errors when enabling the profiler in play mode
- Fixed issue that caused NaNs in reflection probes on consoles.
- Fixed adjusting positive axis of Blend Distance slides the negative axis in the density volume component.
- Fixed the blend of reflections based on the weight.
- Fixed fallback for ray traced reflections when denoising is enabled.
- Fixed error spam issue with terrain detail terrainDetailUnsupported (cases 1211848)
- Fixed hardware dynamic resolution causing cropping/scaling issues in scene view (case 1158661)
- Fixed Wizard check order for `Hardware and OS` and `Direct3D12`
- Fix AO issue turning black when Far/Near plane distance is big.
- Fixed issue when opening lookdev and the lookdev volume have not been assigned yet.
- Improved memory usage of the sky system.
- Updated label in HDRP quality preference settings (case 1215100)
- Fixed Decal Projector gizmo not undoing properly (case 1216629)
- Fix a leak in the denoising of ray traced reflections.
- Fixed Alignment issue in Light Preset
- Fixed Environment Header in LightingWindow
- Fixed an issue where hair shader could write garbage in the diffuse lighting buffer, causing NaNs.
- Fixed an exposure issue with ray traced sub-surface scattering.
- Fixed runtime debug menu light hierarchy None not doing anything.
- Fixed the broken ShaderGraph preview when creating a new Lit graph.
- Fix indentation issue in preset of LayeredLit material.
- Fixed minor issues with cubemap preview in the inspector.
- Fixed wrong build error message when building for android on mac.
- Fixed an issue related to denoising ray trace area shadows.
- Fixed wrong build error message when building for android on mac.
- Fixed Wizard persistency of Direct3D12 change on domain reload.
- Fixed Wizard persistency of FixAll on domain reload.
- Fixed Wizard behaviour on domain reload.
- Fixed a potential source of NaN in planar reflection probe atlas.
- Fixed an issue with MipRatio debug mode showing _DebugMatCapTexture not being set.
- Fixed missing initialization of input params in Blit for VR.
- Fix Inf source in LTC for area lights.
- Fix issue with AO being misaligned when multiple view are visible.
- Fix issue that caused the clamp of camera rotation motion for motion blur to be ineffective.
- Fixed issue with AssetPostprocessors dependencies causing models to be imported twice when upgrading the package version.
- Fixed culling of lights with XR SDK
- Fixed memory stomp in shadow caching code, leading to overflow of Shadow request array and runtime errors.
- Fixed an issue related to transparent objects reading the ray traced indirect diffuse buffer
- Fixed an issue with filtering ray traced area lights when the intensity is high or there is an exposure.
- Fixed ill-formed include path in Depth Of Field shader.
- Fixed shader graph and ray tracing after the shader target PR.
- Fixed a bug in semi-transparent shadows (object further than the light casting shadows)
- Fix state enabled of default volume profile when in package.
- Fixed removal of MeshRenderer and MeshFilter on adding Light component.
- Fixed Ray Traced SubSurface Scattering not working with ray traced area lights
- Fixed Ray Traced SubSurface Scattering not working in forward mode.
- Fixed a bug in debug light volumes.
- Fixed a bug related to ray traced area light shadow history.
- Fixed an issue where fog sky color mode could sample NaNs in the sky cubemap.
- Fixed a leak in the PBR sky renderer.
- Added a tooltip to the Ambient Mode parameter in the Visual Envionment volume component.
- Static lighting sky now takes the default volume into account (this fixes discrepancies between baked and realtime lighting).
- Fixed a leak in the sky system.
- Removed MSAA Buffers allocation when lit shader mode is set to "deferred only".
- Fixed invalid cast for realtime reflection probes (case 1220504)
- Fixed invalid game view rendering when disabling all cameras in the scene (case 1105163)
- Hide reflection probes in the renderer components.
- Fixed infinite reload loop while displaying Light's Shadow's Link Light Layer in Inspector of Prefab Asset.
- Fixed the culling was not disposed error in build log.
- Fixed the cookie atlas size and planar atlas size being too big after an upgrade of the HDRP asset.
- Fixed transparent SSR for shader graph.
- Fixed an issue with emissive light meshes not being in the RAS.
- Fixed DXR player build
- Fixed the HDRP asset migration code not being called after an upgrade of the package
- Fixed draw renderers custom pass out of bound exception
- Fixed the PBR shader rendering in deferred
- Fixed some typos in debug menu (case 1224594)
- Fixed ray traced point and spot lights shadows not rejecting istory when semi-transparent or colored.
- Fixed a warning due to StaticLightingSky when reloading domain in some cases.
- Fixed the MaxLightCount being displayed when the light volume debug menu is on ColorAndEdge.
- Fixed issue with unclear naming of debug menu for decals.
- Fixed z-fighting in scene view when scene lighting is off (case 1203927)
- Fixed issue that prevented cubemap thumbnails from rendering (only on D3D11 and Metal).
- Fixed ray tracing with VR single-pass
- Fix an exception in ray tracing that happens if two LOD levels are using the same mesh renderer.
- Fixed error in the console when switching shader to decal in the material UI.
- Fixed an issue with refraction model and ray traced recursive rendering (case 1198578).
- Fixed an issue where a dynamic sky changing any frame may not update the ambient probe.
- Fixed cubemap thumbnail generation at project load time.
- Fixed cubemap thumbnail generation at project load time. 
- Fixed XR culling with multiple cameras
- Fixed XR single-pass with Mock HMD plugin
- Fixed sRGB mismatch with XR SDK
- Fixed an issue where default volume would not update when switching profile.
- Fixed issue with uncached reflection probe cameras reseting the debug mode (case 1224601) 
- Fixed an issue where AO override would not override specular occlusion.
- Fixed an issue where Volume inspector might not refresh correctly in some cases.
- Fixed render texture with XR
- Fixed issue with resources being accessed before initialization process has been performed completely. 
- Half fixed shuriken particle light that cast shadows (only the first one will be correct)
- Fixed issue with atmospheric fog turning black if a planar reflection probe is placed below ground level. (case 1226588)
- Fixed custom pass GC alloc issue in CustomPassVolume.GetActiveVolumes().
- Fixed a bug where instanced shadergraph shaders wouldn't compile on PS4.
- Fixed an issue related to the envlightdatasrt not being bound in recursive rendering.
- Fixed shadow cascade tooltip when using the metric mode (case 1229232)
- Fixed how the area light influence volume is computed to match rasterization.
- Focus on Decal uses the extends of the projectors
- Fixed usage of light size data that are not available at runtime.
- Fixed the depth buffer copy made before custom pass after opaque and normal injection point.
- Fix for issue that prevented scene from being completely saved when baked reflection probes are present and lighting is set to auto generate.
- Fixed drag area width at left of Light's intensity field in Inspector.
- Fixed light type resolution when performing a reset on HDAdditionalLightData (case 1220931)
- Fixed reliance on atan2 undefined behavior in motion vector debug shader.
- Fixed an usage of a a compute buffer not bound (1229964)
- Fixed an issue where changing the default volume profile from another inspector would not update the default volume editor.
- Fix issues in the post process system with RenderTexture being invalid in some cases, causing rendering problems.
- Fixed an issue where unncessarily serialized members in StaticLightingSky component would change each time the scene is changed.
- Fixed a weird behavior in the scalable settings drawing when the space becomes tiny (1212045).
- Fixed a regression in the ray traced indirect diffuse due to the new probe system.
- Fix for range compression factor for probes going negative (now clamped to positive values).
- Fixed path validation when creating new volume profile (case 1229933)
- Fixed a bug where Decal Shader Graphs would not recieve reprojected Position, Normal, or Bitangent data. (1239921)
- Fix reflection hierarchy for CARPAINT in AxF.
- Fix precise fresnel for delta lights for SVBRDF in AxF.
- Fixed the debug exposure mode for display sky reflection and debug view baked lighting
- Fixed MSAA depth resolve when there is no motion vectors
- Fixed various object leaks in HDRP.
- Fixed compile error with XR SubsystemManager.
- Fix for assertion triggering sometimes when saving a newly created lit shader graph (case 1230996)
- Fixed culling of planar reflection probes that change position (case 1218651)
- Fixed null reference when processing lightprobe (case 1235285)
- Fix issue causing wrong planar reflection rendering when more than one camera is present.
- Fix black screen in XR when HDRP package is present but not used.
- Fixed an issue with the specularFGD term being used when the material has a clear coat (lit shader).
- Fixed white flash happening with auto-exposure in some cases (case 1223774)
- Fixed NaN which can appear with real time reflection and inf value
- Fixed an issue that was collapsing the volume components in the HDRP default settings
- Fixed warning about missing bound decal buffer
- Fixed shader warning on Xbox for ResolveStencilBuffer.compute. 
- Fixed PBR shader ZTest rendering in deferred.
- Replaced commands incompatible with async compute in light list build process.
- Diffusion Profile and Material references in HDRP materials are now correctly exported to unity packages. Note that the diffusion profile or the material references need to be edited once before this can work properly.
- Fix MaterialBalls having same guid issue
- Fix spelling and grammatical errors in material samples
- Fixed unneeded cookie texture allocation for cone stop lights.
- Fixed scalarization code for contact shadows.
- Fixed volume debug in playmode
- Fixed issue when toggling anything in HDRP asset that will produce an error (case 1238155)
- Fixed shader warning in PCSS code when using Vulkan.
- Fixed decal that aren't working without Metal and Ambient Occlusion option enabled.
- Fixed an error about procedural sky being logged by mistake.
- Fixed shadowmask UI now correctly showing shadowmask disable
- Made more explicit the warning about raytracing and asynchronous compute. Also fixed the condition in which it appears.
- Fixed a null ref exception in static sky when the default volume profile is invalid.
- DXR: Fixed shader compilation error with shader graph and pathtracer
- Fixed SceneView Draw Modes not being properly updated after opening new scene view panels or changing the editor layout.
- VFX: Removed irrelevant queues in render queue selection from HDRP outputs
- VFX: Motion Vector are correctly renderered with MSAA [Case 1240754](https://issuetracker.unity3d.com/product/unity/issues/guid/1240754/)
- Fixed a cause of NaN when a normal of 0-length is generated (usually via shadergraph). 
- Fixed issue with screen-space shadows not enabled properly when RT is disabled (case 1235821)
- Fixed a performance issue with stochastic ray traced area shadows.
- Fixed cookie texture not updated when changing an import settings (srgb for example).
- Fixed flickering of the game/scene view when lookdev is running.
- Fixed issue with reflection probes in realtime time mode with OnEnable baking having wrong lighting with sky set to dynamic (case 1238047).
- Fixed transparent motion vectors not working when in MSAA.
- Fix error when removing DecalProjector from component contextual menu (case 1243960)
- Fixed issue with post process when running in RGBA16 and an object with additive blending is in the scene.
- Fixed corrupted values on LayeredLit when using Vertex Color multiply mode to multiply and MSAA is activated. 
- Fix conflicts with Handles manipulation when performing a Reset in DecalComponent (case 1238833)
- Fixed depth prepass and postpass being disabled after changing the shader in the material UI.
- Fixed issue with sceneview camera settings not being saved after Editor restart.
- Fixed issue when switching back to custom sensor type in physical camera settings (case 1244350).
- Fixed a null ref exception when running playmode tests with the render pipeline debug window opened.
- Fixed some GCAlloc in the debug window.
- Fixed shader graphs not casting semi-transparent and color shadows (case 1242617)
- Fixed thin refraction mode not working properly.
- Fixed assert on tests caused by probe culling results being requested when culling did not happen. (case 1246169) 
- Fixed over consumption of GPU memory by the Physically Based Sky.
- Fixed an invalid rotation in Planar Reflection Probe editor display, that was causing an error message (case 1182022)
- Put more information in Camera background type tooltip and fixed inconsistent exposure behavior when changing bg type.
- Fixed issue that caused not all baked reflection to be deleted upon clicking "Clear Baked Data" in the lighting menu (case 1136080)
- Fixed an issue where asset preview could be rendered white because of static lighting sky.
- Fixed an issue where static lighting was not updated when removing the static lighting sky profile.
- Fixed the show cookie atlas debug mode not displaying correctly when enabling the clear cookie atlas option.
- Fixed various multi-editing issues when changing Emission parameters.
- Fixed error when undo a Reflection Probe removal in a prefab instance. (case 1244047)
- Fixed Microshadow not working correctly in deferred with LightLayers
- Tentative fix for missing include in depth of field shaders.
- Fixed the light overlap scene view draw mode (wasn't working at all).
- Fixed taaFrameIndex and XR tests 4052 and 4053
- Fixed the prefab integration of custom passes (Prefab Override Highlight not working as expected).
- Cloned volume profile from read only assets are created in the root of the project. (case 1154961)
- Fixed Wizard check on default volume profile to also check it is not the default one in package.
- Fix erroneous central depth sampling in TAA.
- Fixed light layers not correctly disabled when the lightlayers is set to Nothing and Lightlayers isn't enabled in HDRP Asset
- Fixed issue with Model Importer materials falling back to the Legacy default material instead of HDRP's default material when import happens at Editor startup.
- Fixed a wrong condition in CameraSwitcher, potentially causing out of bound exceptions.
- Fixed an issue where editing the Look Dev default profile would not reflect directly in the Look Dev window.
- Fixed a bug where the light list is not cleared but still used when resizing the RT.
- Fixed exposure debug shader with XR single-pass rendering.
- Fixed issues with scene view and transparent motion vectors.
- Fixed black screens for linux/HDRP (1246407)
- Fixed a vulkan and metal warning in the SSGI compute shader.
- Fixed an exception due to the color pyramid not allocated when SSGI is enabled.
- Fixed an issue with the first Depth history was incorrectly copied.
- Fixed path traced DoF focusing issue
- Fix an issue with the half resolution Mode (performance)
- Fix an issue with the color intensity of emissive for performance rtgi
- Fixed issue with rendering being mostly broken when target platform disables VR. 
- Workaround an issue caused by GetKernelThreadGroupSizes  failing to retrieve correct group size. 
- Fix issue with fast memory and rendergraph. 
- Fixed transparent motion vector framesetting not sanitized.
- Fixed wrong order of post process frame settings.
- Fixed white flash when enabling SSR or SSGI.
- The ray traced indrect diffuse and RTGI were combined wrongly with the rest of the lighting (1254318).
- Fixed an exception happening when using RTSSS without using RTShadows.
- Fix inconsistencies with transparent motion vectors and opaque by allowing camera only transparent motion vectors.
- Fix reflection probe frame settings override
- Fixed certain shadow bias artifacts present in volumetric lighting (case 1231885).
- Fixed area light cookie not updated when switch the light type from a spot that had a cookie.
- Fixed issue with dynamic resolution updating when not in play mode.
- Fixed issue with Contrast Adaptive Sharpening upsample mode and preview camera.
- Fix issue causing blocky artifacts when decals affect metallic and are applied on material with specular color workflow.
- Fixed issue with depth pyramid generation and dynamic resolution.
- Fixed an issue where decals were duplicated in prefab isolation mode.
- Fixed an issue where rendering preview with MSAA might generate render graph errors.
- Fixed compile error in PS4 for planar reflection filtering.
- Fixed issue with blue line in prefabs for volume mode.
- Fixing the internsity being applied to RTAO too early leading to unexpected results (1254626).
- Fix issue that caused sky to incorrectly render when using a custom projection matrix.
- Fixed null reference exception when using depth pre/post pass in shadergraph with alpha clip in the material.
- Appropriately constraint blend distance of reflection probe while editing with the inspector (case 1248931)
- Fixed AxF handling of roughness for Blinn-Phong type materials
- Fixed AxF UI errors when surface type is switched to transparent
- Fixed a serialization issue, preventing quality level parameters to undo/redo and update scene view on change.
- Fixed an exception occuring when a camera doesn't have an HDAdditionalCameraData (1254383).
- Fixed ray tracing with XR single-pass.
- Fixed warning in HDAdditionalLightData OnValidate (cases 1250864, 1244578)
- Fixed a bug related to denoising ray traced reflections.
- Fixed nullref in the layered lit material inspector.
- Fixed an issue where manipulating the color wheels in a volume component would reset the cursor every time.
- Fixed an issue where static sky lighting would not be updated for a new scene until it's reloaded at least once.
- Fixed culling for decals when used in prefabs and edited in context.
- Force to rebake probe with missing baked texture. (1253367)
- Fix supported Mac platform detection to handle new major version (11.0) properly
- Fixed typo in the Render Pipeline Wizard under HDRP+VR
- Change transparent SSR name in frame settings to avoid clipping. 
- Fixed missing include guards in shadow hlsl files.
- Repaint the scene view whenever the scene exposure override is changed.
- Fixed an error when clearing the SSGI history texture at creation time (1259930).
- Fixed alpha to mask reset when toggling alpha test in the material UI.
- Fixed an issue where opening the look dev window with the light theme would make the window blink and eventually crash unity.
- Fixed fallback for ray tracing and light layers (1258837).
- Fixed Sorting Priority not displayed correctly in the DrawRenderers custom pass UI.
- Fixed glitch in Project settings window when selecting diffusion profiles in material section (case 1253090)
- Fixed issue with light layers bigger than 8 (and above the supported range). 
- Fixed issue with culling layer mask of area light's emissive mesh 
- Fixed errors when switching area light to disk shape while an area emissive mesh was displayed.
- Fixed default frame settings MSAA toggle for reflection probes (case 1247631)
- Fixed the transparent SSR dependency not being properly disabled according to the asset dependencies (1260271).
- Fixed issue with completely black AO on double sided materials when normal mode is set to None.
- Fixed UI drawing of the quaternion (1251235)
- Fix an issue with the quality mode and perf mode on RTR and RTGI and getting rid of unwanted nans (1256923).
- Fixed unitialized ray tracing resources when using non-default HDRP asset (case 1259467).
- Fixed overused the atlas for Animated/Render Target Cookies (1259930).
- Fixed sky asserts with XR multipass
- Fixed for area light not updating baked light result when modifying with gizmo.
- Fixed robustness issue with GetOddNegativeScale() in ray tracing, which was impacting normal mapping (1261160).
- Fixed regression where moving face of the probe gizmo was not moving its position anymore.
- Fixed XR single-pass macros in tessellation shaders.
- Fixed path-traced subsurface scattering mixing with diffuse and specular BRDFs (1250601).
- Fixed custom pass re-ordering issues.
- Improved robustness of normal mapping when scale is 0, and mapping is extreme (normals in or below the tangent plane).
- Fixed XR Display providers not getting zNear and zFar plane distances passed to them when in HDRP.
- Fixed rendering breaking when disabling tonemapping in the frame settings.
- Fixed issue with serialization of exposure modes in volume profiles not being consistent between HDRP versions (case 1261385).
- Fixed issue with duplicate names in newly created sub-layers in the graphics compositor (case 1263093).
- Remove MSAA debug mode when renderpipeline asset has no MSAA
- Fixed some post processing using motion vectors when they are disabled
- Fixed the multiplier of the environement lights being overriden with a wrong value for ray tracing (1260311).
- Fixed a series of exceptions happening when trying to load an asset during wizard execution (1262171).
- Fixed an issue with Stacklit shader not compiling correctly in player with debug display on (1260579)
- Fixed couple issues in the dependence of building the ray tracing acceleration structure.
- Fix sun disk intensity
- Fixed unwanted ghosting for smooth surfaces.
- Fixing an issue in the recursive rendering flag texture usage.
- Fixed a missing dependecy for choosing to evaluate transparent SSR.
- Fixed issue that failed compilation when XR is disabled.
- Fixed a compilation error in the IES code.
- Fixed issue with dynamic resolution handler when no OnResolutionChange callback is specified. 
- Fixed multiple volumes, planar reflection, and decal projector position when creating them from the menu.

### Changed
- Improve MIP selection for decals on Transparents
- Color buffer pyramid is not allocated anymore if neither refraction nor distortion are enabled
- Rename Emission Radius to Radius in UI in Point, Spot
- Angular Diameter parameter for directional light is no longuer an advanced property
- DXR: Remove Light Radius and Angular Diamater of Raytrace shadow. Angular Diameter and Radius are used instead.
- Remove MaxSmoothness parameters from UI for point, spot and directional light. The MaxSmoothness is now deduce from Radius Parameters
- DXR: Remove the Ray Tracing Environement Component. Add a Layer Mask to the ray Tracing volume components to define which objects are taken into account for each effect.
- Removed second cubemaps used for shadowing in lookdev
- Disable Physically Based Sky below ground
- Increase max limit of area light and reflection probe to 128
- Change default texture for detailmap to grey
- Optimize Shadow RT load on Tile based architecture platforms.
- Improved quality of SSAO.
- Moved RequestShadowMapRendering() back to public API.
- Update HDRP DXR Wizard with an option to automatically clone the hdrp config package and setup raytracing to 1 in shaders file.
- Added SceneSelection pass for TerrainLit shader.
- Simplified Light's type API regrouping the logic in one place (Check type in HDAdditionalLightData)
- The support of LOD CrossFade (Dithering transition) in master nodes now required to enable it in the master node settings (Save variant)
- Improved shadow bias, by removing constant depth bias and substituting it with slope-scale bias.
- Fix the default stencil values when a material is created from a SSS ShaderGraph.
- Tweak test asset to be compatible with XR: unlit SG material for canvas and double-side font material
- Slightly tweaked the behaviour of bloom when resolution is low to reduce artifacts.
- Hidden fields in Light Inspector that is not relevant while in BakingOnly mode.
- Changed parametrization of PCSS, now softness is derived from angular diameter (for directional lights) or shape radius (for point/spot lights) and min filter size is now in the [0..1] range.
- Moved the copy of the geometry history buffers to right after the depth mip chain generation.
- Rename "Luminance" to "Nits" in UX for physical light unit
- Rename FrameSettings "SkyLighting" to "SkyReflection"
- Reworked XR automated tests
- The ray traced screen space shadow history for directional, spot and point lights is discarded if the light transform has changed.
- Changed the behavior for ray tracing in case a mesh renderer has both transparent and opaque submeshes.
- Improve history buffer management
- Replaced PlayerSettings.virtualRealitySupported with XRGraphics.tryEnable.
- Remove redundant FrameSettings RealTimePlanarReflection
- Improved a bit the GC calls generated during the rendering.
- Material update is now only triggered when the relevant settings are touched in the shader graph master nodes
- Changed the way Sky Intensity (on Sky volume components) is handled. It's now a combo box where users can choose between Exposure, Multiplier or Lux (for HDRI sky only) instead of both multiplier and exposure being applied all the time. Added a new menu item to convert old profiles.
- Change how method for specular occlusions is decided on inspector shader (Lit, LitTesselation, LayeredLit, LayeredLitTessellation)
- Unlocked SSS, SSR, Motion Vectors and Distortion frame settings for reflections probes.
- Hide unused LOD settings in Quality Settings legacy window.
- Reduced the constrained distance for temporal reprojection of ray tracing denoising
- Removed shadow near plane from the Directional Light Shadow UI.
- Improved the performances of custom pass culling.
- The scene view camera now replicates the physical parameters from the camera tagged as "MainCamera".
- Reduced the number of GC.Alloc calls, one simple scene without plarnar / probes, it should be 0B.
- Renamed ProfilingSample to ProfilingScope and unified API. Added GPU Timings.
- Updated macros to be compatible with the new shader preprocessor.
- Ray tracing reflection temporal filtering is now done in pre-exposed space
- Search field selects the appropriate fields in both project settings panels 'HDRP Default Settings' and 'Quality/HDRP'
- Disabled the refraction and transmission map keywords if the material is opaque.
- Keep celestial bodies outside the atmosphere.
- Updated the MSAA documentation to specify what features HDRP supports MSAA for and what features it does not.
- Shader use for Runtime Debug Display are now correctly stripper when doing a release build
- Now each camera has its own Volume Stack. This allows Volume Parameters to be updated as early as possible and be ready for the whole frame without conflicts between cameras.
- Disable Async for SSR, SSAO and Contact shadow when aggregated ray tracing frame setting is on.
- Improved performance when entering play mode without domain reload by a factor of ~25
- Renamed the camera profiling sample to include the camera name
- Discarding the ray tracing history for AO, reflection, diffuse shadows and GI when the viewport size changes.
- Renamed the camera profiling sample to include the camera name
- Renamed the post processing graphic formats to match the new convention.
- The restart in Wizard for DXR will always be last fix from now on
- Refactoring pre-existing materials to share more shader code between rasterization and ray tracing.
- Setting a material's Refraction Model to Thin does not overwrite the Thickness and Transmission Absorption Distance anymore.
- Removed Wind textures from runtime as wind is no longer built into the pipeline
- Changed Shader Graph titles of master nodes to be more easily searchable ("HDRP/x" -> "x (HDRP)")
- Expose StartSinglePass() and StopSinglePass() as public interface for XRPass
- Replaced the Texture array for 2D cookies (spot, area and directional lights) and for planar reflections by an atlas.
- Moved the tier defining from the asset to the concerned volume components.
- Changing from a tier management to a "mode" management for reflection and GI and removing the ability to enable/disable deferred and ray bining (they are now implied by performance mode)
- The default FrameSettings for ScreenSpaceShadows is set to true for Camera in order to give a better workflow for DXR.
- Refactor internal usage of Stencil bits.
- Changed how the material upgrader works and added documentation for it.
- Custom passes now disable the stencil when overwriting the depth and not writing into it.
- Renamed the camera profiling sample to include the camera name
- Changed the way the shadow casting property of transparent and tranmissive materials is handeled for ray tracing.
- Changed inspector materials stencil setting code to have more sharing.
- Updated the default scene and default DXR scene and DefaultVolumeProfile.
- Changed the way the length parameter is used for ray traced contact shadows.
- Improved the coherency of PCSS blur between cascades.
- Updated VR checks in Wizard to reflect new XR System.
- Removing unused alpha threshold depth prepass and post pass for fabric shader graph.
- Transform result from CIE XYZ to sRGB color space in EvalSensitivity for iridescence.
- Moved BeginCameraRendering callback right before culling.
- Changed the visibility of the Indirect Lighting Controller component to public.
- Renamed the cubemap used for diffuse convolution to a more explicit name for the memory profiler.
- Improved behaviour of transmission color on transparent surfaces in path tracing.
- Light dimmer can now get values higher than one and was renamed to multiplier in the UI.
- Removed info box requesting volume component for Visual Environment and updated the documentation with the relevant information.
- Improved light selection oracle for light sampling in path tracing.
- Stripped ray tracing subsurface passes with ray tracing is not enabled.
- Remove LOD cross fade code for ray tracing shaders
- Removed legacy VR code
- Add range-based clipping to box lights (case 1178780)
- Improve area light culling (case 1085873)
- Light Hierarchy debug mode can now adjust Debug Exposure for visualizing high exposure scenes.
- Rejecting history for ray traced reflections based on a threshold evaluated on the neighborhood of the sampled history.
- Renamed "Environment" to "Reflection Probes" in tile/cluster debug menu.
- Utilities namespace is obsolete, moved its content to UnityEngine.Rendering (case 1204677)
- Obsolete Utilities namespace was removed, instead use UnityEngine.Rendering (case 1204677)
- Moved most of the compute shaders to the multi_compile API instead of multiple kernels.
- Use multi_compile API for deferred compute shader with shadow mask.
- Remove the raytracing rendering queue system to make recursive raytraced material work when raytracing is disabled
- Changed a few resources used by ray tracing shaders to be global resources (using register space1) for improved CPU performance.
- All custom pass volumes are now executed for one injection point instead of the first one.
- Hidden unsupported choice in emission in Materials
- Temporal Anti aliasing improvements.
- Optimized PrepareLightsForGPU (cost reduced by over 25%) and PrepareGPULightData (around twice as fast now).
- Moved scene view camera settings for HDRP from the preferences window to the scene view camera settings window.
- Updated shaders to be compatible with Microsoft's DXC.
- Debug exposure in debug menu have been replace to debug exposure compensation in EV100 space and is always visible.
- Further optimized PrepareLightsForGPU (3x faster with few shadows, 1.4x faster with a lot of shadows or equivalently cost reduced by 68% to 37%).
- Raytracing: Replaced the DIFFUSE_LIGHTING_ONLY multicompile by a uniform.
- Raytracing: Removed the dynamic lightmap multicompile.
- Raytracing: Remove the LOD cross fade multi compile for ray tracing.
- Cookie are now supported in lightmaper. All lights casting cookie and baked will now include cookie influence.
- Avoid building the mip chain a second time for SSR for transparent objects.
- Replaced "High Quality" Subsurface Scattering with a set of Quality Levels.
- Replaced "High Quality" Volumetric Lighting with "Screen Resolution Percentage" and "Volume Slice Count" on the Fog volume component.
- Merged material samples and shader samples
- Update material samples scene visuals
- Use multi_compile API for deferred compute shader with shadow mask.
- Made the StaticLightingSky class public so that users can change it by script for baking purpose.
- Shadowmask and realtime reflectoin probe property are hide in Quality settings
- Improved performance of reflection probe management when using a lot of probes.
- Ignoring the disable SSR flags for recursive rendering.
- Removed logic in the UI to disable parameters for contact shadows and fog volume components as it was going against the concept of the volume system.
- Fixed the sub surface mask not being taken into account when computing ray traced sub surface scattering.
- MSAA Within Forward Frame Setting is now enabled by default on Cameras when new Render Pipeline Asset is created
- Slightly changed the TAA anti-flicker mechanism so that it is more aggressive on almost static images (only on High preset for now).
- Changed default exposure compensation to 0.
- Refactored shadow caching system.
- Removed experimental namespace for ray tracing code.
- Increase limit for max numbers of lights in UX
- Removed direct use of BSDFData in the path tracing pass, delegated to the material instead.
- Pre-warm the RTHandle system to reduce the amount of memory allocations and the total memory needed at all points. 
- DXR: Only read the geometric attributes that are required using the share pass info and shader graph defines.
- DXR: Dispatch binned rays in 1D instead of 2D.
- Lit and LayeredLit tessellation cross lod fade don't used dithering anymore between LOD but fade the tessellation height instead. Allow a smoother transition
- Changed the way planar reflections are filtered in order to be a bit more "physically based".
- Increased path tracing BSDFs roughness range from [0.001, 0.999] to [0.00001, 0.99999].
- Changing the default SSGI radius for the all configurations.
- Changed the default parameters for quality RTGI to match expected behavior.
- Add color clear pass while rendering XR occlusion mesh to avoid leaks.
- Only use one texture for ray traced reflection upscaling.
- Adjust the upscale radius based on the roughness value.
- DXR: Changed the way the filter size is decided for directional, point and spot shadows.
- Changed the default exposure mode to "Automatic (Histogram)", along with "Limit Min" to -4 and "Limit Max" to 16.
- Replaced the default scene system with the builtin Scene Template feature.
- Changed extensions of shader CAS include files.
- Making the planar probe atlas's format match the color buffer's format.
- Removing the planarReflectionCacheCompressed setting from asset.
- SHADERPASS for TransparentDepthPrepass and TransparentDepthPostpass identification is using respectively SHADERPASS_TRANSPARENT_DEPTH_PREPASS and SHADERPASS_TRANSPARENT_DEPTH_POSTPASS
<<<<<<< HEAD
- Moved the Parallax Occlusion Mapping node into Shader Graph.
=======
- Renamed the debug name from SSAO to ScreenSpaceAmbientOcclusion (1254974).
- Added missing tooltips and improved the UI of the aperture control (case 1254916).
- Fixed wrong tooltips in the Dof Volume (case 1256641).
- The `CustomPassLoadCameraColor` and `CustomPassSampleCameraColor` functions now returns the correct color buffer when used in after post process instead of the color pyramid (which didn't had post processes).
- PBR Sky now doesn't go black when going below sea level, but it instead freezes calculation as if on the horizon. 
- Fixed an issue with quality setting foldouts not opening when clicking on them (1253088).
- Shutter speed can now be changed by dragging the mouse over the UI label (case 1245007).
- Remove the 'Point Cube Size' for cookie, use the Cubemap size directly.
- VFXTarget with Unlit now allows EmissiveColor output to be consistent with HDRP unlit.
- Only building the RTAS if there is an effect that will require it (1262217).
- Fixed the first ray tracing frame not having the light cluster being set up properly (1260311).
- Render graph pre-setup for ray traced ambient occlusion.
- Avoid casting multiple rays and denoising for hard directional, point and spot ray traced shadows (1261040).
- Making sure the preview cameras do not use ray tracing effects due to a by design issue to build ray tracing acceleration structures (1262166).
- Preparing ray traced reflections for the render graph support (performance and quality).
- Preparing recursive rendering for the render graph port.
- Preparation pass for RTGI, temporal filter and diffuse denoiser for render graph.
- Updated the documentation for the DXR implementation.
- Changed the DXR wizard to support optional checks.
- Changed the DXR wizard steps.
- Preparation pass for RTSSS to be supported by render graph.
>>>>>>> b8664152

## [7.1.1] - 2019-09-05

### Added
- Transparency Overdraw debug mode. Allows to visualize transparent objects draw calls as an "heat map".
- Enabled single-pass instancing support for XR SDK with new API cmd.SetInstanceMultiplier()
- XR settings are now available in the HDRP asset
- Support for Material Quality in Shader Graph
- Material Quality support selection in HDRP Asset
- Renamed XR shader macro from UNITY_STEREO_ASSIGN_COMPUTE_EYE_INDEX to UNITY_XR_ASSIGN_VIEW_INDEX
- Raytracing ShaderGraph node for HDRP shaders
- Custom passes volume component with 3 injection points: Before Rendering, Before Transparent and Before Post Process
- Alpha channel is now properly exported to camera render textures when using FP16 color buffer format
- Support for XR SDK mirror view modes
- HD Master nodes in Shader Graph now support Normal and Tangent modification in vertex stage.
- DepthOfFieldCoC option in the fullscreen debug modes.
- Added override Ambient Occlusion option on debug windows
- Added Custom Post Processes with 3 injection points: Before Transparent, Before Post Process and After Post Process
- Added draft of minimal interactive path tracing (experimental) based on DXR API - Support only 4 area light, lit and unlit shader (non-shadergraph)
- Small adjustments to TAA anti flicker (more aggressive on high values).

### Fixed
- Fixed wizard infinite loop on cancellation
- Fixed with compute shader error about too many threads in threadgroup on low GPU
- Fixed invalid contact shadow shaders being created on metal
- Fixed a bug where if Assembly.GetTypes throws an exception due to mis-versioned dlls, then no preprocessors are used in the shader stripper
- Fixed typo in AXF decal property preventing to compile
- Fixed reflection probe with XR single-pass and FPTL
- Fixed force gizmo shown when selecting camera in hierarchy
- Fixed issue with XR occlusion mesh and dynamic resolution
- Fixed an issue where lighting compute buffers were re-created with the wrong size when resizing the window, causing tile artefacts at the top of the screen.
- Fix FrameSettings names and tooltips
- Fixed error with XR SDK when the Editor is not in focus
- Fixed errors with RenderGraph, XR SDK and occlusion mesh
- Fixed shadow routines compilation errors when "real" type is a typedef on "half".
- Fixed toggle volumetric lighting in the light UI
- Fixed post-processing history reset handling rt-scale incorrectly
- Fixed crash with terrain and XR multi-pass
- Fixed ShaderGraph material synchronization issues
- Fixed a null reference exception when using an Emissive texture with Unlit shader (case 1181335)
- Fixed an issue where area lights and point lights where not counted separately with regards to max lights on screen (case 1183196)
- Fixed an SSR and Subsurface Scattering issue (appearing black) when using XR.

### Changed
- Update Wizard layout.
- Remove almost all Garbage collection call within a frame.
- Rename property AdditionalVeclocityChange to AddPrecomputeVelocity
- Call the End/Begin camera rendering callbacks for camera with customRender enabled
- Changeg framesettings migration order of postprocess flags as a pr for reflection settings flags have been backported to 2019.2
- Replaced usage of ENABLE_VR in XRSystem.cs by version defines based on the presence of the built-in VR and XR modules
- Added an update virtual function to the SkyRenderer class. This is called once per frame. This allows a given renderer to amortize heavy computation at the rate it chooses. Currently only the physically based sky implements this.
- Removed mandatory XRPass argument in HDCamera.GetOrCreate()
- Restored the HDCamera parameter to the sky rendering builtin parameters.
- Removed usage of StructuredBuffer for XR View Constants
- Expose Direct Specular Lighting control in FrameSettings
- Deprecated ExponentialFog and VolumetricFog volume components. Now there is only one exponential fog component (Fog) which can add Volumetric Fog as an option. Added a script in Edit -> Render Pipeline -> Upgrade Fog Volume Components.

## [7.0.1] - 2019-07-25

### Added
- Added option in the config package to disable globally Area Lights and to select shadow quality settings for the deferred pipeline.
- When shader log stripping is enabled, shader stripper statistics will be written at `Temp/shader-strip.json`
- Occlusion mesh support from XR SDK

### Fixed
- Fixed XR SDK mirror view blit, cleanup some XRTODO and removed XRDebug.cs
- Fixed culling for volumetrics with XR single-pass rendering
- Fix shadergraph material pass setup not called
- Fixed documentation links in component's Inspector header bar
- Cookies using the render texture output from a camera are now properly updated
- Allow in ShaderGraph to enable pre/post pass when the alpha clip is disabled

### Changed
- RenderQueue for Opaque now start at Background instead of Geometry.
- Clamp the area light size for scripting API when we change the light type
- Added a warning in the material UI when the diffusion profile assigned is not in the HDRP asset


## [7.0.0] - 2019-07-17

### Added
- `Fixed`, `Viewer`, and `Automatic` modes to compute the FOV used when rendering a `PlanarReflectionProbe`
- A checkbox to toggle the chrome gizmo of `ReflectionProbe`and `PlanarReflectionProbe`
- Added a Light layer in shadows that allow for objects to cast shadows without being affected by light (and vice versa).
- You can now access ShaderGraph blend states from the Material UI (for example, **Surface Type**, **Sorting Priority**, and **Blending Mode**). This change may break Materials that use a ShaderGraph, to fix them, select **Edit > Render Pipeline > Reset all ShaderGraph Scene Materials BlendStates**. This syncs the blendstates of you ShaderGraph master nodes with the Material properties.
- You can now control ZTest, ZWrite, and CullMode for transparent Materials.
- Materials that use Unlit Shaders or Unlit Master Node Shaders now cast shadows.
- Added an option to enable the ztest on **After Post Process** materials when TAA is disabled.
- Added a new SSAO (based on Ground Truth Ambient Occlusion algorithm) to replace the previous one.
- Added support for shadow tint on light
- BeginCameraRendering and EndCameraRendering callbacks are now called with probes
- Adding option to update shadow maps only On Enable and On Demand.
- Shader Graphs that use time-dependent vertex modification now generate correct motion vectors.
- Added option to allow a custom spot angle for spot light shadow maps.
- Added frame settings for individual post-processing effects
- Added dither transition between cascades for Low and Medium quality settings
- Added single-pass instancing support with XR SDK
- Added occlusion mesh support with XR SDK
- Added support of Alembic velocity to various shaders
- Added support for more than 2 views for single-pass instancing
- Added support for per punctual/directional light min roughness in StackLit
- Added mirror view support with XR SDK
- Added VR verification in HDRPWizard
- Added DXR verification in HDRPWizard
- Added feedbacks in UI of Volume regarding skies
- Cube LUT support in Tonemapping. Cube LUT helpers for external grading are available in the Post-processing Sample package.

### Fixed
- Fixed an issue with history buffers causing effects like TAA or auto exposure to flicker when more than one camera was visible in the editor
- The correct preview is displayed when selecting multiple `PlanarReflectionProbe`s
- Fixed volumetric rendering with camera-relative code and XR stereo instancing
- Fixed issue with flashing cyan due to async compilation of shader when selecting a mesh
- Fix texture type mismatch when the contact shadow are disabled (causing errors on IOS devices)
- Fixed Generate Shader Includes while in package
- Fixed issue when texture where deleted in ShadowCascadeGUI
- Fixed issue in FrameSettingsHistory when disabling a camera several time without enabling it in between.
- Fixed volumetric reprojection with camera-relative code and XR stereo instancing
- Added custom BaseShaderPreprocessor in HDEditorUtils.GetBaseShaderPreprocessorList()
- Fixed compile issue when USE_XR_SDK is not defined
- Fixed procedural sky sun disk intensity for high directional light intensities
- Fixed Decal mip level when using texture mip map streaming to avoid dropping to lowest permitted mip (now loading all mips)
- Fixed deferred shading for XR single-pass instancing after lightloop refactor
- Fixed cluster and material classification debug (material classification now works with compute as pixel shader lighting)
- Fixed IOS Nan by adding a maximun epsilon definition REAL_EPS that uses HALF_EPS when fp16 are used
- Removed unnecessary GC allocation in motion blur code
- Fixed locked UI with advanded influence volume inspector for probes
- Fixed invalid capture direction when rendering planar reflection probes
- Fixed Decal HTILE optimization with platform not supporting texture atomatic (Disable it)
- Fixed a crash in the build when the contact shadows are disabled
- Fixed camera rendering callbacks order (endCameraRendering was being called before the actual rendering)
- Fixed issue with wrong opaque blending settings for After Postprocess
- Fixed issue with Low resolution transparency on PS4
- Fixed a memory leak on volume profiles
- Fixed The Parallax Occlusion Mappping node in shader graph and it's UV input slot
- Fixed lighting with XR single-pass instancing by disabling deferred tiles
- Fixed the Bloom prefiltering pass
- Fixed post-processing effect relying on Unity's random number generator
- Fixed camera flickering when using TAA and selecting the camera in the editor
- Fixed issue with single shadow debug view and volumetrics
- Fixed most of the problems with light animation and timeline
- Fixed indirect deferred compute with XR single-pass instancing
- Fixed a slight omission in anisotropy calculations derived from HazeMapping in StackLit
- Improved stack computation numerical stability in StackLit
- Fix PBR master node always opaque (wrong blend modes for forward pass)
- Fixed TAA with XR single-pass instancing (missing macros)
- Fixed an issue causing Scene View selection wire gizmo to not appear when using HDRP Shader Graphs.
- Fixed wireframe rendering mode (case 1083989)
- Fixed the renderqueue not updated when the alpha clip is modified in the material UI.
- Fixed the PBR master node preview
- Remove the ReadOnly flag on Reflection Probe's cubemap assets during bake when there are no VCS active.
- Fixed an issue where setting a material debug view would not reset the other exclusive modes
- Spot light shapes are now correctly taken into account when baking
- Now the static lighting sky will correctly take the default values for non-overridden properties
- Fixed material albedo affecting the lux meter
- Extra test in deferred compute shading to avoid shading pixels that were not rendered by the current camera (for camera stacking)

### Changed
- Optimization: Reduce the group size of the deferred lighting pass from 16x16 to 8x8
- Replaced HDCamera.computePassCount by viewCount
- Removed xrInstancing flag in RTHandles (replaced by TextureXR.slices and TextureXR.dimensions)
- Refactor the HDRenderPipeline and lightloop code to preprare for high level rendergraph
- Removed the **Back Then Front Rendering** option in the fabric Master Node settings. Enabling this option previously did nothing.
- Shader type Real translates to FP16 precision on Nintendo Switch.
- Shader framework refactor: Introduce CBSDF, EvaluateBSDF, IsNonZeroBSDF to replace BSDF functions
- Shader framework refactor:  GetBSDFAngles, LightEvaluation and SurfaceShading functions
- Replace ComputeMicroShadowing by GetAmbientOcclusionForMicroShadowing
- Rename WorldToTangent to TangentToWorld as it was incorrectly named
- Remove SunDisk and Sun Halo size from directional light
- Remove all obsolete wind code from shader
- Renamed DecalProjectorComponent into DecalProjector for API alignment.
- Improved the Volume UI and made them Global by default
- Remove very high quality shadow option
- Change default for shadow quality in Deferred to Medium
- Enlighten now use inverse squared falloff (before was using builtin falloff)
- Enlighten is now deprecated. Please use CPU or GPU lightmaper instead.
- Remove the name in the diffusion profile UI
- Changed how shadow map resolution scaling with distance is computed. Now it uses screen space area rather than light range.
- Updated MoreOptions display in UI
- Moved Display Area Light Emissive Mesh script API functions in the editor namespace
- direct strenght properties in ambient occlusion now affect direct specular as well
- Removed advanced Specular Occlusion control in StackLit: SSAO based SO control is hidden and fixed to behave like Lit, SPTD is the only HQ technique shown for baked SO.
- Shader framework refactor: Changed ClampRoughness signature to include PreLightData access.
- HDRPWizard window is now in Window > General > HD Render Pipeline Wizard
- Moved StaticLightingSky to LightingWindow
- Removes the current "Scene Settings" and replace them with "Sky & Fog Settings" (with Physically Based Sky and Volumetric Fog).
- Changed how cached shadow maps are placed inside the atlas to minimize re-rendering of them.

## [6.7.0-preview] - 2019-05-16

### Added
- Added ViewConstants StructuredBuffer to simplify XR rendering
- Added API to render specific settings during a frame
- Added stadia to the supported platforms (2019.3)
- Enabled cascade blends settings in the HD Shadow component
- Added Hardware Dynamic Resolution support.
- Added MatCap debug view to replace the no scene lighting debug view.
- Added clear GBuffer option in FrameSettings (default to false)
- Added preview for decal shader graph (Only albedo, normal and emission)
- Added exposure weight control for decal
- Screen Space Directional Shadow under a define option. Activated for ray tracing
- Added a new abstraction for RendererList that will help transition to Render Graph and future RendererList API
- Added multipass support for VR
- Added XR SDK integration (multipass only)
- Added Shader Graph samples for Hair, Fabric and Decal master nodes.
- Add fade distance, shadow fade distance and light layers to light explorer
- Add method to draw light layer drawer in a rect to HDEditorUtils

### Fixed
- Fixed deserialization crash at runtime
- Fixed for ShaderGraph Unlit masternode not writing velocity
- Fixed a crash when assiging a new HDRP asset with the 'Verify Saving Assets' option enabled
- Fixed exposure to properly support TEXTURE2D_X
- Fixed TerrainLit basemap texture generation
- Fixed a bug that caused nans when material classification was enabled and a tile contained one standard material + a material with transmission.
- Fixed gradient sky hash that was not using the exposure hash
- Fixed displayed default FrameSettings in HDRenderPipelineAsset wrongly updated on scripts reload.
- Fixed gradient sky hash that was not using the exposure hash.
- Fixed visualize cascade mode with exposure.
- Fixed (enabled) exposure on override lighting debug modes.
- Fixed issue with LightExplorer when volume have no profile
- Fixed issue with SSR for negative, infinite and NaN history values
- Fixed LightLayer in HDReflectionProbe and PlanarReflectionProbe inspector that was not displayed as a mask.
- Fixed NaN in transmission when the thickness and a color component of the scattering distance was to 0
- Fixed Light's ShadowMask multi-edition.
- Fixed motion blur and SMAA with VR single-pass instancing
- Fixed NaNs generated by phase functionsin volumetric lighting
- Fixed NaN issue with refraction effect and IOR of 1 at extreme grazing angle
- Fixed nan tracker not using the exposure
- Fixed sorting priority on lit and unlit materials
- Fixed null pointer exception when there are no AOVRequests defined on a camera
- Fixed dirty state of prefab using disabled ReflectionProbes
- Fixed an issue where gizmos and editor grid were not correctly depth tested
- Fixed created default scene prefab non editable due to wrong file extension.
- Fixed an issue where sky convolution was recomputed for nothing when a preview was visible (causing extreme slowness when fabric convolution is enabled)
- Fixed issue with decal that wheren't working currently in player
- Fixed missing stereo rendering macros in some fragment shaders
- Fixed exposure for ReflectionProbe and PlanarReflectionProbe gizmos
- Fixed single-pass instancing on PSVR
- Fixed Vulkan shader issue with Texture2DArray in ScreenSpaceShadow.compute by re-arranging code (workaround)
- Fixed camera-relative issue with lights and XR single-pass instancing
- Fixed single-pass instancing on Vulkan
- Fixed htile synchronization issue with shader graph decal
- Fixed Gizmos are not drawn in Camera preview
- Fixed pre-exposure for emissive decal
- Fixed wrong values computed in PreIntegrateFGD and in the generation of volumetric lighting data by forcing the use of fp32.
- Fixed NaNs arising during the hair lighting pass
- Fixed synchronization issue in decal HTile that occasionally caused rendering artifacts around decal borders
- Fixed QualitySettings getting marked as modified by HDRP (and thus checked out in Perforce)
- Fixed a bug with uninitialized values in light explorer
- Fixed issue with LOD transition
- Fixed shader warnings related to raytracing and TEXTURE2D_X

### Changed
- Refactor PixelCoordToViewDirWS to be VR compatible and to compute it only once per frame
- Modified the variants stripper to take in account multiple HDRP assets used in the build.
- Improve the ray biasing code to avoid self-intersections during the SSR traversal
- Update Pyramid Spot Light to better match emitted light volume.
- Moved _XRViewConstants out of UnityPerPassStereo constant buffer to fix issues with PSSL
- Removed GetPositionInput_Stereo() and single-pass (double-wide) rendering mode
- Changed label width of the frame settings to accommodate better existing options.
- SSR's Default FrameSettings for camera is now enable.
- Re-enabled the sharpening filter on Temporal Anti-aliasing
- Exposed HDEditorUtils.LightLayerMaskDrawer for integration in other packages and user scripting.
- Rename atmospheric scattering in FrameSettings to Fog
- The size modifier in the override for the culling sphere in Shadow Cascades now defaults to 0.6, which is the same as the formerly hardcoded value.
- Moved LOD Bias and Maximum LOD Level from Frame Setting section `Other` to `Rendering`
- ShaderGraph Decal that affect only emissive, only draw in emissive pass (was drawing in dbuffer pass too)
- Apply decal projector fade factor correctly on all attribut and for shader graph decal
- Move RenderTransparentDepthPostpass after all transparent
- Update exposure prepass to interleave XR single-pass instancing views in a checkerboard pattern
- Removed ScriptRuntimeVersion check in wizard.

## [6.6.0-preview] - 2019-04-01

### Added
- Added preliminary changes for XR deferred shading
- Added support of 111110 color buffer
- Added proper support for Recorder in HDRP
- Added depth offset input in shader graph master nodes
- Added a Parallax Occlusion Mapping node
- Added SMAA support
- Added Homothety and Symetry quick edition modifier on volume used in ReflectionProbe, PlanarReflectionProbe and DensityVolume
- Added multi-edition support for DecalProjectorComponent
- Improve hair shader
- Added the _ScreenToTargetScaleHistory uniform variable to be used when sampling HDRP RTHandle history buffers.
- Added settings in `FrameSettings` to change `QualitySettings.lodBias` and `QualitySettings.maximumLODLevel` during a rendering
- Added an exposure node to retrieve the current, inverse and previous frame exposure value.
- Added an HD scene color node which allow to sample the scene color with mips and a toggle to remove the exposure.
- Added safeguard on HD scene creation if default scene not set in the wizard
- Added Low res transparency rendering pass.

### Fixed
- Fixed HDRI sky intensity lux mode
- Fixed dynamic resolution for XR
- Fixed instance identifier semantic string used by Shader Graph
- Fixed null culling result occuring when changing scene that was causing crashes
- Fixed multi-edition light handles and inspector shapes
- Fixed light's LightLayer field when multi-editing
- Fixed normal blend edition handles on DensityVolume
- Fixed an issue with layered lit shader and height based blend where inactive layers would still have influence over the result
- Fixed multi-selection handles color for DensityVolume
- Fixed multi-edition inspector's blend distances for HDReflectionProbe, PlanarReflectionProbe and DensityVolume
- Fixed metric distance that changed along size in DensityVolume
- Fixed DensityVolume shape handles that have not same behaviour in advance and normal edition mode
- Fixed normal map blending in TerrainLit by only blending the derivatives
- Fixed Xbox One rendering just a grey screen instead of the scene
- Fixed probe handles for multiselection
- Fixed baked cubemap import settings for convolution
- Fixed regression causing crash when attempting to open HDRenderPipelineWizard without an HDRenderPipelineAsset setted
- Fixed FullScreenDebug modes: SSAO, SSR, Contact shadow, Prerefraction Color Pyramid, Final Color Pyramid
- Fixed volumetric rendering with stereo instancing
- Fixed shader warning
- Fixed missing resources in existing asset when updating package
- Fixed PBR master node preview in forward rendering or transparent surface
- Fixed deferred shading with stereo instancing
- Fixed "look at" edition mode of Rotation tool for DecalProjectorComponent
- Fixed issue when switching mode in ReflectionProbe and PlanarReflectionProbe
- Fixed issue where migratable component version where not always serialized when part of prefab's instance
- Fixed an issue where shadow would not be rendered properly when light layer are not enabled
- Fixed exposure weight on unlit materials
- Fixed Light intensity not played in the player when recorded with animation/timeline
- Fixed some issues when multi editing HDRenderPipelineAsset
- Fixed emission node breaking the main shader graph preview in certain conditions.
- Fixed checkout of baked probe asset when baking probes.
- Fixed invalid gizmo position for rotated ReflectionProbe
- Fixed multi-edition of material's SurfaceType and RenderingPath
- Fixed whole pipeline reconstruction on selecting for the first time or modifying other than the currently used HDRenderPipelineAsset
- Fixed single shadow debug mode
- Fixed global scale factor debug mode when scale > 1
- Fixed debug menu material overrides not getting applied to the Terrain Lit shader
- Fixed typo in computeLightVariants
- Fixed deferred pass with XR instancing by disabling ComputeLightEvaluation
- Fixed bloom resolution independence
- Fixed lens dirt intensity not behaving properly
- Fixed the Stop NaN feature
- Fixed some resources to handle more than 2 instanced views for XR
- Fixed issue with black screen (NaN) produced on old GPU hardware or intel GPU hardware with gaussian pyramid
- Fixed issue with disabled punctual light would still render when only directional light is present

### Changed
- DensityVolume scripting API will no longuer allow to change between advance and normal edition mode
- Disabled depth of field, lens distortion and panini projection in the scene view
- TerrainLit shaders and includes are reorganized and made simpler.
- TerrainLit shader GUI now allows custom properties to be displayed in the Terrain fold-out section.
- Optimize distortion pass with stencil
- Disable SceneSelectionPass in shader graph preview
- Control punctual light and area light shadow atlas separately
- Move SMAA anti-aliasing option to after Temporal Anti Aliasing one, to avoid problem with previously serialized project settings
- Optimize rendering with static only lighting and when no cullable lights/decals/density volumes are present.
- Updated handles for DecalProjectorComponent for enhanced spacial position readability and have edition mode for better SceneView management
- DecalProjectorComponent are now scale independent in order to have reliable metric unit (see new Size field for changing the size of the volume)
- Restructure code from HDCamera.Update() by adding UpdateAntialiasing() and UpdateViewConstants()
- Renamed velocity to motion vectors
- Objects rendered during the After Post Process pass while TAA is enabled will not benefit from existing depth buffer anymore. This is done to fix an issue where those object would wobble otherwise
- Removed usage of builtin unity matrix for shadow, shadow now use same constant than other view
- The default volume layer mask for cameras & probes is now `Default` instead of `Everything`

## [6.5.0-preview] - 2019-03-07

### Added
- Added depth-of-field support with stereo instancing
- Adding real time area light shadow support
- Added a new FrameSettings: Specular Lighting to toggle the specular during the rendering

### Fixed
- Fixed diffusion profile upgrade breaking package when upgrading to a new version
- Fixed decals cropped by gizmo not updating correctly if prefab
- Fixed an issue when enabling SSR on multiple view
- Fixed edition of the intensity's unit field while selecting multiple lights
- Fixed wrong calculation in soft voxelization for density volume
- Fixed gizmo not working correctly with pre-exposure
- Fixed issue with setting a not available RT when disabling motion vectors
- Fixed planar reflection when looking at mirror normal
- Fixed mutiselection issue with HDLight Inspector
- Fixed HDAdditionalCameraData data migration
- Fixed failing builds when light explorer window is open
- Fixed cascade shadows border sometime causing artefacts between cascades
- Restored shadows in the Cascade Shadow debug visualization
- `camera.RenderToCubemap` use proper face culling

### Changed
- When rendering reflection probe disable all specular lighting and for metals use fresnelF0 as diffuse color for bake lighting.

## [6.4.0-preview] - 2019-02-21

### Added
- VR: Added TextureXR system to selectively expand TEXTURE2D macros to texture array for single-pass stereo instancing + Convert textures call to these macros
- Added an unit selection dropdown next to shutter speed (camera)
- Added error helpbox when trying to use a sub volume component that require the current HDRenderPipelineAsset to support a feature that it is not supporting.
- Add mesh for tube light when display emissive mesh is enabled

### Fixed
- Fixed Light explorer. The volume explorer used `profile` instead of `sharedProfile` which instantiate a custom volume profile instead of editing the asset itself.
- Fixed UI issue where all is displayed using metric unit in shadow cascade and Percent is set in the unit field (happening when opening the inspector).
- Fixed inspector event error when double clicking on an asset (diffusion profile/material).
- Fixed nullref on layered material UI when the material is not an asset.
- Fixed nullref exception when undo/redo a light property.
- Fixed visual bug when area light handle size is 0.

### Changed
- Update UI for 32bit/16bit shadow precision settings in HDRP asset
- Object motion vectors have been disabled in all but the game view. Camera motion vectors are still enabled everywhere, allowing TAA and Motion Blur to work on static objects.
- Enable texture array by default for most rendering code on DX11 and unlock stereo instancing (DX11 only for now)

## [6.3.0-preview] - 2019-02-18

### Added
- Added emissive property for shader graph decals
- Added a diffusion profile override volume so the list of diffusion profile assets to use can be chanaged without affecting the HDRP asset
- Added a "Stop NaNs" option on cameras and in the Scene View preferences.
- Added metric display option in HDShadowSettings and improve clamping
- Added shader parameter mapping in DebugMenu
- Added scripting API to configure DebugData for DebugMenu

### Fixed
- Fixed decals in forward
- Fixed issue with stencil not correctly setup for various master node and shader for the depth pass, motion vector pass and GBuffer/Forward pass
- Fixed SRP batcher and metal
- Fixed culling and shadows for Pyramid, Box, Rectangle and Tube lights
- Fixed an issue where scissor render state leaking from the editor code caused partially black rendering

### Changed
- When a lit material has a clear coat mask that is not null, we now use the clear coat roughness to compute the screen space reflection.
- Diffusion profiles are now limited to one per asset and can be referenced in materials, shader graphs and vfx graphs. Materials will be upgraded automatically except if they are using a shader graph, in this case it will display an error message.

## [6.2.0-preview] - 2019-02-15

### Added
- Added help box listing feature supported in a given HDRenderPipelineAsset alongs with the drawbacks implied.
- Added cascade visualizer, supporting disabled handles when not overriding.

### Fixed
- Fixed post processing with stereo double-wide
- Fixed issue with Metal: Use sign bit to find the cache type instead of lowest bit.
- Fixed invalid state when creating a planar reflection for the first time
- Fix FrameSettings's LitShaderMode not restrained by supported LitShaderMode regression.

### Changed
- The default value roughness value for the clearcoat has been changed from 0.03 to 0.01
- Update default value of based color for master node
- Update Fabric Charlie Sheen lighting model - Remove Fresnel component that wasn't part of initial model + Remap smoothness to [0.0 - 0.6] range for more artist friendly parameter

### Changed
- Code refactor: all macros with ARGS have been swapped with macros with PARAM. This is because the ARGS macros were incorrectly named.

## [6.1.0-preview] - 2019-02-13

### Added
- Added support for post-processing anti-aliasing in the Scene View (FXAA and TAA). These can be set in Preferences.
- Added emissive property for decal material (non-shader graph)

### Fixed
- Fixed a few UI bugs with the color grading curves.
- Fixed "Post Processing" in the scene view not toggling post-processing effects
- Fixed bake only object with flag `ReflectionProbeStaticFlag` when baking a `ReflectionProbe`

### Changed
- Removed unsupported Clear Depth checkbox in Camera inspector
- Updated the toggle for advanced mode in inspectors.

## [6.0.0-preview] - 2019-02-23

### Added
- Added new API to perform a camera rendering
- Added support for hair master node (Double kajiya kay - Lambert)
- Added Reset behaviour in DebugMenu (ingame mapping is right joystick + B)
- Added Default HD scene at new scene creation while in HDRP
- Added Wizard helping to configure HDRP project
- Added new UI for decal material to allow remapping and scaling of some properties
- Added cascade shadow visualisation toggle in HD shadow settings
- Added icons for assets
- Added replace blending mode for distortion
- Added basic distance fade for density volumes
- Added decal master node for shader graph
- Added HD unlit master node (Cross Pipeline version is name Unlit)
- Added new Rendering Queue in materials
- Added post-processing V3 framework embed in HDRP, remove postprocess V2 framework
- Post-processing now uses the generic volume framework
-   New depth-of-field, bloom, panini projection effects, motion blur
-   Exposure is now done as a pre-exposition pass, the whole system has been revamped
-   Exposure now use EV100 everywhere in the UI (Sky, Emissive Light)
- Added emissive intensity (Luminance and EV100 control) control for Emissive
- Added pre-exposure weigth for Emissive
- Added an emissive color node and a slider to control the pre-exposure percentage of emission color
- Added physical camera support where applicable
- Added more color grading tools
- Added changelog level for Shader Variant stripping
- Added Debug mode for validation of material albedo and metalness/specularColor values
- Added a new dynamic mode for ambient probe and renamed BakingSky to StaticLightingSky
- Added command buffer parameter to all Bind() method of material
- Added Material validator in Render Pipeline Debug
- Added code to future support of DXR (not enabled)
- Added support of multiviewport
- Added HDRenderPipeline.RequestSkyEnvironmentUpdate function to force an update from script when sky is set to OnDemand
- Added a Lighting and BackLighting slots in Lit, StackLit, Fabric and Hair master nodes
- Added support for overriding terrain detail rendering shaders, via the render pipeline editor resources asset
- Added xrInstancing flag support to RTHandle
- Added support for cullmask for decal projectors
- Added software dynamic resolution support
- Added support for "After Post-Process" render pass for unlit shader
- Added support for textured rectangular area lights
- Added stereo instancing macros to MSAA shaders
- Added support for Quarter Res Raytraced Reflections (not enabled)
- Added fade factor for decal projectors.
- Added stereo instancing macros to most shaders used in VR
- Added multi edition support for HDRenderPipelineAsset

### Fixed
- Fixed logic to disable FPTL with stereo rendering
- Fixed stacklit transmission and sun highlight
- Fixed decals with stereo rendering
- Fixed sky with stereo rendering
- Fixed flip logic for postprocessing + VR
- Fixed copyStencilBuffer pass for Switch
- Fixed point light shadow map culling that wasn't taking into account far plane
- Fixed usage of SSR with transparent on all master node
- Fixed SSR and microshadowing on fabric material
- Fixed blit pass for stereo rendering
- Fixed lightlist bounds for stereo rendering
- Fixed windows and in-game DebugMenu sync.
- Fixed FrameSettings' LitShaderMode sync when opening DebugMenu.
- Fixed Metal specific issues with decals, hitting a sampler limit and compiling AxF shader
- Fixed an issue with flipped depth buffer during postprocessing
- Fixed normal map use for shadow bias with forward lit - now use geometric normal
- Fixed transparent depth prepass and postpass access so they can be use without alpha clipping for lit shader
- Fixed support of alpha clip shadow for lit master node
- Fixed unlit master node not compiling
- Fixed issue with debug display of reflection probe
- Fixed issue with phong tessellations not working with lit shader
- Fixed issue with vertex displacement being affected by heightmap setting even if not heightmap where assign
- Fixed issue with density mode on Lit terrain producing NaN
- Fixed issue when going back and forth from Lit to LitTesselation for displacement mode
- Fixed issue with ambient occlusion incorrectly applied to emissiveColor with light layers in deferred
- Fixed issue with fabric convolution not using the correct convolved texture when fabric convolution is enabled
- Fixed issue with Thick mode for Transmission that was disabling transmission with directional light
- Fixed shutdown edge cases with HDRP tests
- Fixed slowdow when enabling Fabric convolution in HDRP asset
- Fixed specularAA not compiling in StackLit Master node
- Fixed material debug view with stereo rendering
- Fixed material's RenderQueue edition in default view.
- Fixed banding issues within volumetric density buffer
- Fixed missing multicompile for MSAA for AxF
- Fixed camera-relative support for stereo rendering
- Fixed remove sync with render thread when updating decal texture atlas.
- Fixed max number of keyword reach [256] issue. Several shader feature are now local
- Fixed Scene Color and Depth nodes
- Fixed SSR in forward
- Fixed custom editor of Unlit, HD Unlit and PBR shader graph master node
- Fixed issue with NewFrame not correctly calculated in Editor when switching scene
- Fixed issue with TerrainLit not compiling with depth only pass and normal buffer
- Fixed geometric normal use for shadow bias with PBR master node in forward
- Fixed instancing macro usage for decals
- Fixed error message when having more than one directional light casting shadow
- Fixed error when trying to display preview of Camera or PlanarReflectionProbe
- Fixed LOAD_TEXTURE2D_ARRAY_MSAA macro
- Fixed min-max and amplitude clamping value in inspector of vertex displacement materials
- Fixed issue with alpha shadow clip (was incorrectly clipping object shadow)
- Fixed an issue where sky cubemap would not be cleared correctly when setting the current sky to None
- Fixed a typo in Static Lighting Sky component UI
- Fixed issue with incorrect reset of RenderQueue when switching shader in inspector GUI
- Fixed issue with variant stripper stripping incorrectly some variants
- Fixed a case of ambient lighting flickering because of previews
- Fixed Decals when rendering multiple camera in a single frame
- Fixed cascade shadow count in shader
- Fixed issue with Stacklit shader with Haze effect
- Fixed an issue with the max sample count for the TAA
- Fixed post-process guard band for XR
- Fixed exposure of emissive of Unlit
- Fixed depth only and motion vector pass for Unlit not working correctly with MSAA
- Fixed an issue with stencil buffer copy causing unnecessary compute dispatches for lighting
- Fixed multi edition issue in FrameSettings
- Fixed issue with SRP batcher and DebugDisplay variant of lit shader
- Fixed issue with debug material mode not doing alpha test
- Fixed "Attempting to draw with missing UAV bindings" errors on Vulkan
- Fixed pre-exposure incorrectly apply to preview
- Fixed issue with duplicate 3D texture in 3D texture altas of volumetric?
- Fixed Camera rendering order (base on the depth parameter)
- Fixed shader graph decals not being cropped by gizmo
- Fixed "Attempting to draw with missing UAV bindings" errors on Vulkan.


### Changed
- ColorPyramid compute shader passes is swapped to pixel shader passes on platforms where the later is faster (Nintendo Switch).
- Removing the simple lightloop used by the simple lit shader
- Whole refactor of reflection system: Planar and reflection probe
- Separated Passthrough from other RenderingPath
- Update several properties naming and caption based on feedback from documentation team
- Remove tile shader variant for transparent backface pass of lit shader
- Rename all HDRenderPipeline to HDRP folder for shaders
- Rename decal property label (based on doc team feedback)
- Lit shader mode now default to Deferred to reduce build time
- Update UI of Emission parameters in shaders
- Improve shader variant stripping including shader graph variant
- Refactored render loop to render realtime probes visible per camera
- Enable SRP batcher by default
- Shader code refactor: Rename LIGHTLOOP_SINGLE_PASS => LIGHTLOOP_DISABLE_TILE_AND_CLUSTER and clean all usage of LIGHTLOOP_TILE_PASS
- Shader code refactor: Move pragma definition of vertex and pixel shader inside pass + Move SURFACE_GRADIENT definition in XXXData.hlsl
- Micro-shadowing in Lit forward now use ambientOcclusion instead of SpecularOcclusion
- Upgraded FrameSettings workflow, DebugMenu and Inspector part relative to it
- Update build light list shader code to support 32 threads in wavefronts on Switch
- LayeredLit layers' foldout are now grouped in one main foldout per layer
- Shadow alpha clip can now be enabled on lit shader and haor shader enven for opaque
- Temporal Antialiasing optimization for Xbox One X
- Parameter depthSlice on SetRenderTarget functions now defaults to -1 to bind the entire resource
- Rename SampleCameraDepth() functions to LoadCameraDepth() and SampleCameraDepth(), same for SampleCameraColor() functions
- Improved Motion Blur quality.
- Update stereo frame settings values for single-pass instancing and double-wide
- Rearrange FetchDepth functions to prepare for stereo-instancing
- Remove unused _ComputeEyeIndex
- Updated HDRenderPipelineAsset inspector
- Re-enable SRP batcher for metal

## [5.2.0-preview] - 2018-11-27

### Added
- Added option to run Contact Shadows and Volumetrics Voxelization stage in Async Compute
- Added camera freeze debug mode - Allow to visually see culling result for a camera
- Added support of Gizmo rendering before and after postprocess in Editor
- Added support of LuxAtDistance for punctual lights

### Fixed
- Fixed Debug.DrawLine and Debug.Ray call to work in game view
- Fixed DebugMenu's enum resetted on change
- Fixed divide by 0 in refraction causing NaN
- Fixed disable rough refraction support
- Fixed refraction, SSS and atmospheric scattering for VR
- Fixed forward clustered lighting for VR (double-wide).
- Fixed Light's UX to not allow negative intensity
- Fixed HDRenderPipelineAsset inspector broken when displaying its FrameSettings from project windows.
- Fixed forward clustered lighting for VR (double-wide).
- Fixed HDRenderPipelineAsset inspector broken when displaying its FrameSettings from project windows.
- Fixed Decals and SSR diable flags for all shader graph master node (Lit, Fabric, StackLit, PBR)
- Fixed Distortion blend mode for shader graph master node (Lit, StackLit)
- Fixed bent Normal for Fabric master node in shader graph
- Fixed PBR master node lightlayers
- Fixed shader stripping for built-in lit shaders.

### Changed
- Rename "Regular" in Diffusion profile UI "Thick Object"
- Changed VBuffer depth parametrization for volumetric from distanceRange to depthExtent - Require update of volumetric settings - Fog start at near plan
- SpotLight with box shape use Lux unit only

## [5.1.0-preview] - 2018-11-19

### Added

- Added a separate Editor resources file for resources Unity does not take when it builds a Player.
- You can now disable SSR on Materials in Shader Graph.
- Added support for MSAA when the Supported Lit Shader Mode is set to Both. Previously HDRP only supported MSAA for Forward mode.
- You can now override the emissive color of a Material when in debug mode.
- Exposed max light for Light Loop Settings in HDRP asset UI.
- HDRP no longer performs a NormalDBuffer pass update if there are no decals in the Scene.
- Added distant (fall-back) volumetric fog and improved the fog evaluation precision.
- Added an option to reflect sky in SSR.
- Added a y-axis offset for the PlanarReflectionProbe and offset tool.
- Exposed the option to run SSR and SSAO on async compute.
- Added support for the _GlossMapScale parameter in the Legacy to HDRP Material converter.
- Added wave intrinsic instructions for use in Shaders (for AMD GCN).


### Fixed
- Fixed sphere shaped influence handles clamping in Reflection Probes.
- Fixed Reflection Probe data migration for projects created before using HDRP.
- Fixed UI of Layered Material where Unity previously rendered the scrollbar above the Copy button.
- Fixed Material tessellations parameters Start fade distance and End fade distance. Originally, Unity clamped these values when you modified them.
- Fixed various distortion and refraction issues - handle a better fall-back.
- Fixed SSR for multiple views.
- Fixed SSR issues related to self-intersections.
- Fixed shape density volume handle speed.
- Fixed density volume shape handle moving too fast.
- Fixed the Camera velocity pass that we removed by mistake.
- Fixed some null pointer exceptions when disabling motion vectors support.
- Fixed viewports for both the Subsurface Scattering combine pass and the transparent depth prepass.
- Fixed the blend mode pop-up in the UI. It previously did not appear when you enabled pre-refraction.
- Fixed some null pointer exceptions that previously occurred when you disabled motion vectors support.
- Fixed Layered Lit UI issue with scrollbar.
- Fixed cubemap assignation on custom ReflectionProbe.
- Fixed Reflection Probes’ capture settings' shadow distance.
- Fixed an issue with the SRP batcher and Shader variables declaration.
- Fixed thickness and subsurface slots for fabric Shader master node that wasn't appearing with the right combination of flags.
- Fixed d3d debug layer warning.
- Fixed PCSS sampling quality.
- Fixed the Subsurface and transmission Material feature enabling for fabric Shader.
- Fixed the Shader Graph UV node’s dimensions when using it in a vertex Shader.
- Fixed the planar reflection mirror gizmo's rotation.
- Fixed HDRenderPipelineAsset's FrameSettings not showing the selected enum in the Inspector drop-down.
- Fixed an error with async compute.
- MSAA now supports transparency.
- The HDRP Material upgrader tool now converts metallic values correctly.
- Volumetrics now render in Reflection Probes.
- Fixed a crash that occurred whenever you set a viewport size to 0.
- Fixed the Camera physic parameter that the UI previously did not display.
- Fixed issue in pyramid shaped spotlight handles manipulation

### Changed

- Renamed Line shaped Lights to Tube Lights.
- HDRP now uses mean height fog parametrization.
- Shadow quality settings are set to All when you use HDRP (This setting is not visible in the UI when using SRP). This avoids Legacy Graphics Quality Settings disabling the shadows and give SRP full control over the Shadows instead.
- HDRP now internally uses premultiplied alpha for all fog.
- Updated default FrameSettings used for realtime Reflection Probes when you create a new HDRenderPipelineAsset.
- Remove multi-camera support. LWRP and HDRP will not support multi-camera layered rendering.
- Updated Shader Graph subshaders to use the new instancing define.
- Changed fog distance calculation from distance to plane to distance to sphere.
- Optimized forward rendering using AMD GCN by scalarizing the light loop.
- Changed the UI of the Light Editor.
- Change ordering of includes in HDRP Materials in order to reduce iteration time for faster compilation.
- Added a StackLit master node replacing the InspectorUI version. IMPORTANT: All previously authored StackLit Materials will be lost. You need to recreate them with the master node.

## [5.0.0-preview] - 2018-09-28

### Added
- Added occlusion mesh to depth prepass for VR (VR still disabled for now)
- Added a debug mode to display only one shadow at once
- Added controls for the highlight created by directional lights
- Added a light radius setting to punctual lights to soften light attenuation and simulate fill lighting
- Added a 'minRoughness' parameter to all non-area lights (was previously only available for certain light types)
- Added separate volumetric light/shadow dimmers
- Added per-pixel jitter to volumetrics to reduce aliasing artifacts
- Added a SurfaceShading.hlsl file, which implements material-agnostic shading functionality in an efficient manner
- Added support for shadow bias for thin object transmission
- Added FrameSettings to control realtime planar reflection
- Added control for SRPBatcher on HDRP Asset
- Added an option to clear the shadow atlases in the debug menu
- Added a color visualization of the shadow atlas rescale in debug mode
- Added support for disabling SSR on materials
- Added intrinsic for XBone
- Added new light volume debugging tool
- Added a new SSR debug view mode
- Added translaction's scale invariance on DensityVolume
- Added multiple supported LitShadermode and per renderer choice in case of both Forward and Deferred supported
- Added custom specular occlusion mode to Lit Shader Graph Master node

### Fixed
- Fixed a normal bias issue with Stacklit (Was causing light leaking)
- Fixed camera preview outputing an error when both scene and game view where display and play and exit was call
- Fixed override debug mode not apply correctly on static GI
- Fixed issue where XRGraphicsConfig values set in the asset inspector GUI weren't propagating correctly (VR still disabled for now)
- Fixed issue with tangent that was using SurfaceGradient instead of regular normal decoding
- Fixed wrong error message display when switching to unsupported target like IOS
- Fixed an issue with ambient occlusion texture sometimes not being created properly causing broken rendering
- Shadow near plane is no longer limited at 0.1
- Fixed decal draw order on transparent material
- Fixed an issue where sometime the lookup texture used for GGX convolution was broken, causing broken rendering
- Fixed an issue where you wouldn't see any fog for certain pipeline/scene configurations
- Fixed an issue with volumetric lighting where the anisotropy value of 0 would not result in perfectly isotropic lighting
- Fixed shadow bias when the atlas is rescaled
- Fixed shadow cascade sampling outside of the atlas when cascade count is inferior to 4
- Fixed shadow filter width in deferred rendering not matching shader config
- Fixed stereo sampling of depth texture in MSAA DepthValues.shader
- Fixed box light UI which allowed negative and zero sizes, thus causing NaNs
- Fixed stereo rendering in HDRISky.shader (VR)
- Fixed normal blend and blend sphere influence for reflection probe
- Fixed distortion filtering (was point filtering, now trilinear)
- Fixed contact shadow for large distance
- Fixed depth pyramid debug view mode
- Fixed sphere shaped influence handles clamping in reflection probes
- Fixed reflection probes data migration for project created before using hdrp
- Fixed ambient occlusion for Lit Master Node when slot is connected

### Changed
- Use samplerunity_ShadowMask instead of samplerunity_samplerLightmap for shadow mask
- Allow to resize reflection probe gizmo's size
- Improve quality of screen space shadow
- Remove support of projection model for ScreenSpaceLighting (SSR always use HiZ and refraction always Proxy)
- Remove all the debug mode from SSR that are obsolete now
- Expose frameSettings and Capture settings for reflection and planar probe
- Update UI for reflection probe, planar probe, camera and HDRP Asset
- Implement proper linear blending for volumetric lighting via deep compositing as described in the paper "Deep Compositing Using Lie Algebras"
- Changed  planar mapping to match terrain convention (XZ instead of ZX)
- XRGraphicsConfig is no longer Read/Write. Instead, it's read-only. This improves consistency of XR behavior between the legacy render pipeline and SRP
- Change reflection probe data migration code (to update old reflection probe to new one)
- Updated gizmo for ReflectionProbes
- Updated UI and Gizmo of DensityVolume

## [4.0.0-preview] - 2018-09-28

### Added
- Added a new TerrainLit shader that supports rendering of Unity terrains.
- Added controls for linear fade at the boundary of density volumes
- Added new API to control decals without monobehaviour object
- Improve Decal Gizmo
- Implement Screen Space Reflections (SSR) (alpha version, highly experimental)
- Add an option to invert the fade parameter on a Density Volume
- Added a Fabric shader (experimental) handling cotton and silk
- Added support for MSAA in forward only for opaque only
- Implement smoothness fade for SSR
- Added support for AxF shader (X-rite format - require special AxF importer from Unity not part of HDRP)
- Added control for sundisc on directional light (hack)
- Added a new HD Lit Master node that implements Lit shader support for Shader Graph
- Added Micro shadowing support (hack)
- Added an event on HDAdditionalCameraData for custom rendering
- HDRP Shader Graph shaders now support 4-channel UVs.

### Fixed
- Fixed an issue where sometimes the deferred shadow texture would not be valid, causing wrong rendering.
- Stencil test during decals normal buffer update is now properly applied
- Decals corectly update normal buffer in forward
- Fixed a normalization problem in reflection probe face fading causing artefacts in some cases
- Fix multi-selection behavior of Density Volumes overwriting the albedo value
- Fixed support of depth texture for RenderTexture. HDRP now correctly output depth to user depth buffer if RenderTexture request it.
- Fixed multi-selection behavior of Density Volumes overwriting the albedo value
- Fixed support of depth for RenderTexture. HDRP now correctly output depth to user depth buffer if RenderTexture request it.
- Fixed support of Gizmo in game view in the editor
- Fixed gizmo for spot light type
- Fixed issue with TileViewDebug mode being inversed in gameview
- Fixed an issue with SAMPLE_TEXTURECUBE_SHADOW macro
- Fixed issue with color picker not display correctly when game and scene view are visible at the same time
- Fixed an issue with reflection probe face fading
- Fixed camera motion vectors shader and associated matrices to update correctly for single-pass double-wide stereo rendering
- Fixed light attenuation functions when range attenuation is disabled
- Fixed shadow component algorithm fixup not dirtying the scene, so changes can be saved to disk.
- Fixed some GC leaks for HDRP
- Fixed contact shadow not affected by shadow dimmer
- Fixed GGX that works correctly for the roughness value of 0 (mean specular highlgiht will disappeard for perfect mirror, we rely on maxSmoothness instead to always have a highlight even on mirror surface)
- Add stereo support to ShaderPassForward.hlsl. Forward rendering now seems passable in limited test scenes with camera-relative rendering disabled.
- Add stereo support to ProceduralSky.shader and OpaqueAtmosphericScattering.shader.
- Added CullingGroupManager to fix more GC.Alloc's in HDRP
- Fixed rendering when multiple cameras render into the same render texture

### Changed
- Changed the way depth & color pyramids are built to be faster and better quality, thus improving the look of distortion and refraction.
- Stabilize the dithered LOD transition mask with respect to the camera rotation.
- Avoid multiple depth buffer copies when decals are present
- Refactor code related to the RT handle system (No more normal buffer manager)
- Remove deferred directional shadow and move evaluation before lightloop
- Add a function GetNormalForShadowBias() that material need to implement to return the normal used for normal shadow biasing
- Remove Jimenez Subsurface scattering code (This code was disabled by default, now remove to ease maintenance)
- Change Decal API, decal contribution is now done in Material. Require update of material using decal
- Move a lot of files from CoreRP to HDRP/CoreRP. All moved files weren't used by Ligthweight pipeline. Long term they could move back to CoreRP after CoreRP become out of preview
- Updated camera inspector UI
- Updated decal gizmo
- Optimization: The objects that are rendered in the Motion Vector Pass are not rendered in the prepass anymore
- Removed setting shader inclue path via old API, use package shader include paths
- The default value of 'maxSmoothness' for punctual lights has been changed to 0.99
- Modified deferred compute and vert/frag shaders for first steps towards stereo support
- Moved material specific Shader Graph files into corresponding material folders.
- Hide environment lighting settings when enabling HDRP (Settings are control from sceneSettings)
- Update all shader includes to use absolute path (allow users to create material in their Asset folder)
- Done a reorganization of the files (Move ShaderPass to RenderPipeline folder, Move all shadow related files to Lighting/Shadow and others)
- Improved performance and quality of Screen Space Shadows

## [3.3.0-preview] - 2018-01-01

### Added
- Added an error message to say to use Metal or Vulkan when trying to use OpenGL API
- Added a new Fabric shader model that supports Silk and Cotton/Wool
- Added a new HDRP Lighting Debug mode to visualize Light Volumes for Point, Spot, Line, Rectangular and Reflection Probes
- Add support for reflection probe light layers
- Improve quality of anisotropic on IBL

### Fixed
- Fix an issue where the screen where darken when rendering camera preview
- Fix display correct target platform when showing message to inform user that a platform is not supported
- Remove workaround for metal and vulkan in normal buffer encoding/decoding
- Fixed an issue with color picker not working in forward
- Fixed an issue where reseting HDLight do not reset all of its parameters
- Fixed shader compile warning in DebugLightVolumes.shader

### Changed
- Changed default reflection probe to be 256x256x6 and array size to be 64
- Removed dependence on the NdotL for thickness evaluation for translucency (based on artist's input)
- Increased the precision when comparing Planar or HD reflection probe volumes
- Remove various GC alloc in C#. Slightly better performance

## [3.2.0-preview] - 2018-01-01

### Added
- Added a luminance meter in the debug menu
- Added support of Light, reflection probe, emissive material, volume settings related to lighting to Lighting explorer
- Added support for 16bit shadows

### Fixed
- Fix issue with package upgrading (HDRP resources asset is now versionned to worarkound package manager limitation)
- Fix HDReflectionProbe offset displayed in gizmo different than what is affected.
- Fix decals getting into a state where they could not be removed or disabled.
- Fix lux meter mode - The lux meter isn't affected by the sky anymore
- Fix area light size reset when multi-selected
- Fix filter pass number in HDUtils.BlitQuad
- Fix Lux meter mode that was applying SSS
- Fix planar reflections that were not working with tile/cluster (olbique matrix)
- Fix debug menu at runtime not working after nested prefab PR come to trunk
- Fix scrolling issue in density volume

### Changed
- Shader code refactor: Split MaterialUtilities file in two parts BuiltinUtilities (independent of FragInputs) and MaterialUtilities (Dependent of FragInputs)
- Change screen space shadow rendertarget format from ARGB32 to RG16

## [3.1.0-preview] - 2018-01-01

### Added
- Decal now support per channel selection mask. There is now two mode. One with BaseColor, Normal and Smoothness and another one more expensive with BaseColor, Normal, Smoothness, Metal and AO. Control is on HDRP Asset. This may require to launch an update script for old scene: 'Edit/Render Pipeline/Single step upgrade script/Upgrade all DecalMaterial MaskBlendMode'.
- Decal now supports depth bias for decal mesh, to prevent z-fighting
- Decal material now supports draw order for decal projectors
- Added LightLayers support (Base on mask from renderers name RenderingLayers and mask from light name LightLayers - if they match, the light apply) - cost an extra GBuffer in deferred (more bandwidth)
- When LightLayers is enabled, the AmbientOclusion is store in the GBuffer in deferred path allowing to avoid double occlusion with SSAO. In forward the double occlusion is now always avoided.
- Added the possibility to add an override transform on the camera for volume interpolation
- Added desired lux intensity and auto multiplier for HDRI sky
- Added an option to disable light by type in the debug menu
- Added gradient sky
- Split EmissiveColor and bakeDiffuseLighting in forward avoiding the emissiveColor to be affect by SSAO
- Added a volume to control indirect light intensity
- Added EV 100 intensity unit for area lights
- Added support for RendererPriority on Renderer. This allow to control order of transparent rendering manually. HDRP have now two stage of sorting for transparent in addition to bact to front. Material have a priority then Renderer have a priority.
- Add Coupling of (HD)Camera and HDAdditionalCameraData for reset and remove in inspector contextual menu of Camera
- Add Coupling of (HD)ReflectionProbe and HDAdditionalReflectionData for reset and remove in inspector contextual menu of ReflectoinProbe
- Add macro to forbid unity_ObjectToWorld/unity_WorldToObject to be use as it doesn't handle camera relative rendering
- Add opacity control on contact shadow

### Fixed
- Fixed an issue with PreIntegratedFGD texture being sometimes destroyed and not regenerated causing rendering to break
- PostProcess input buffers are not copied anymore on PC if the viewport size matches the final render target size
- Fixed an issue when manipulating a lot of decals, it was displaying a lot of errors in the inspector
- Fixed capture material with reflection probe
- Refactored Constant Buffers to avoid hitting the maximum number of bound CBs in some cases.
- Fixed the light range affecting the transform scale when changed.
- Snap to grid now works for Decal projector resizing.
- Added a warning for 128x128 cookie texture without mipmaps
- Replace the sampler used for density volumes for correct wrap mode handling

### Changed
- Move Render Pipeline Debug "Windows from Windows->General-> Render Pipeline debug windows" to "Windows from Windows->Analysis-> Render Pipeline debug windows"
- Update detail map formula for smoothness and albedo, goal it to bright and dark perceptually and scale factor is use to control gradient speed
- Refactor the Upgrade material system. Now a material can be update from older version at any time. Call Edit/Render Pipeline/Upgrade all Materials to newer version
- Change name EnableDBuffer to EnableDecals at several place (shader, hdrp asset...), this require a call to Edit/Render Pipeline/Upgrade all Materials to newer version to have up to date material.
- Refactor shader code: BakeLightingData structure have been replace by BuiltinData. Lot of shader code have been remove/change.
- Refactor shader code: All GBuffer are now handled by the deferred material. Mean ShadowMask and LightLayers are control by lit material in lit.hlsl and not outside anymore. Lot of shader code have been remove/change.
- Refactor shader code: Rename GetBakedDiffuseLighting to ModifyBakedDiffuseLighting. This function now handle lighting model for transmission too. Lux meter debug mode is factor outisde.
- Refactor shader code: GetBakedDiffuseLighting is not call anymore in GBuffer or forward pass, including the ConvertSurfaceDataToBSDFData and GetPreLightData, this is done in ModifyBakedDiffuseLighting now
- Refactor shader code: Added a backBakeDiffuseLighting to BuiltinData to handle lighting for transmission
- Refactor shader code: Material must now call InitBuiltinData (Init all to zero + init bakeDiffuseLighting and backBakeDiffuseLighting ) and PostInitBuiltinData

## [3.0.0-preview] - 2018-01-01

### Fixed
- Fixed an issue with distortion that was using previous frame instead of current frame
- Fixed an issue where disabled light where not upgrade correctly to the new physical light unit system introduce in 2.0.5-preview

### Changed
- Update assembly definitions to output assemblies that match Unity naming convention (Unity.*).

## [2.0.5-preview] - 2018-01-01

### Added
- Add option supportDitheringCrossFade on HDRP Asset to allow to remove shader variant during player build if needed
- Add contact shadows for punctual lights (in additional shadow settings), only one light is allowed to cast contact shadows at the same time and so at each frame a dominant light is choosed among all light with contact shadows enabled.
- Add PCSS shadow filter support (from SRP Core)
- Exposed shadow budget parameters in HDRP asset
- Add an option to generate an emissive mesh for area lights (currently rectangle light only). The mesh fits the size, intensity and color of the light.
- Add an option to the HDRP asset to increase the resolution of volumetric lighting.
- Add additional ligth unit support for punctual light (Lumens, Candela) and area lights (Lumens, Luminance)
- Add dedicated Gizmo for the box Influence volume of HDReflectionProbe / PlanarReflectionProbe

### Changed
- Re-enable shadow mask mode in debug view
- SSS and Transmission code have been refactored to be able to share it between various material. Guidelines are in SubsurfaceScattering.hlsl
- Change code in area light with LTC for Lit shader. Magnitude is now take from FGD texture instead of a separate texture
- Improve camera relative rendering: We now apply camera translation on the model matrix, so before the TransformObjectToWorld(). Note: unity_WorldToObject and unity_ObjectToWorld must never be used directly.
- Rename positionWS to positionRWS (Camera relative world position) at a lot of places (mainly in interpolator and FragInputs). In case of custom shader user will be required to update their code.
- Rename positionWS, capturePositionWS, proxyPositionWS, influencePositionWS to positionRWS, capturePositionRWS, proxyPositionRWS, influencePositionRWS (Camera relative world position) in LightDefinition struct.
- Improve the quality of trilinear filtering of density volume textures.
- Improve UI for HDReflectionProbe / PlanarReflectionProbe

### Fixed
- Fixed a shader preprocessor issue when compiling DebugViewMaterialGBuffer.shader against Metal target
- Added a temporary workaround to Lit.hlsl to avoid broken lighting code with Metal/AMD
- Fixed issue when using more than one volume texture mask with density volumes.
- Fixed an error which prevented volumetric lighting from working if no density volumes with 3D textures were present.
- Fix contact shadows applied on transmission
- Fix issue with forward opaque lit shader variant being removed by the shader preprocessor
- Fixed compilation errors on Nintendo Switch (limited XRSetting support).
- Fixed apply range attenuation option on punctual light
- Fixed issue with color temperature not take correctly into account with static lighting
- Don't display fog when diffuse lighting, specular lighting, or lux meter debug mode are enabled.

## [2.0.4-preview] - 2018-01-01

### Fixed
- Fix issue when disabling rough refraction and building a player. Was causing a crash.

## [2.0.3-preview] - 2018-01-01

### Added
- Increased debug color picker limit up to 260k lux

## [2.0.2-preview] - 2018-01-01

### Added
- Add Light -> Planar Reflection Probe command
- Added a false color mode in rendering debug
- Add support for mesh decals
- Add flag to disable projector decals on transparent geometry to save performance and decal texture atlas space
- Add ability to use decal diffuse map as mask only
- Add visualize all shadow masks in lighting debug
- Add export of normal and roughness buffer for forwardOnly and when in supportOnlyForward mode for forward
- Provide a define in lit.hlsl (FORWARD_MATERIAL_READ_FROM_WRITTEN_NORMAL_BUFFER) when output buffer normal is used to read the normal and roughness instead of caclulating it (can save performance, but lower quality due to compression)
- Add color swatch to decal material

### Changed
- Change Render -> Planar Reflection creation to 3D Object -> Mirror
- Change "Enable Reflector" name on SpotLight to "Angle Affect Intensity"
- Change prototype of BSDFData ConvertSurfaceDataToBSDFData(SurfaceData surfaceData) to BSDFData ConvertSurfaceDataToBSDFData(uint2 positionSS, SurfaceData surfaceData)

### Fixed
- Fix issue with StackLit in deferred mode with deferredDirectionalShadow due to GBuffer not being cleared. Gbuffer is still not clear and issue was fix with the new Output of normal buffer.
- Fixed an issue where interpolation volumes were not updated correctly for reflection captures.
- Fixed an exception in Light Loop settings UI

## [2.0.1-preview] - 2018-01-01

### Added
- Add stripper of shader variant when building a player. Save shader compile time.
- Disable per-object culling that was executed in C++ in HD whereas it was not used (Optimization)
- Enable texture streaming debugging (was not working before 2018.2)
- Added Screen Space Reflection with Proxy Projection Model
- Support correctly scene selection for alpha tested object
- Add per light shadow mask mode control (i.e shadow mask distance and shadow mask). It use the option NonLightmappedOnly
- Add geometric filtering to Lit shader (allow to reduce specular aliasing)
- Add shortcut to create DensityVolume and PlanarReflection in hierarchy
- Add a DefaultHDMirrorMaterial material for PlanarReflection
- Added a script to be able to upgrade material to newer version of HDRP
- Removed useless duplication of ForwardError passes.
- Add option to not compile any DEBUG_DISPLAY shader in the player (Faster build) call Support Runtime Debug display

### Changed
- Changed SupportForwardOnly to SupportOnlyForward in render pipeline settings
- Changed versioning variable name in HDAdditionalXXXData from m_version to version
- Create unique name when creating a game object in the rendering menu (i.e Density Volume(2))
- Re-organize various files and folder location to clean the repository
- Change Debug windows name and location. Now located at:  Windows -> General -> Render Pipeline Debug

### Removed
- Removed GlobalLightLoopSettings.maxPlanarReflectionProbes and instead use value of GlobalLightLoopSettings.planarReflectionProbeCacheSize
- Remove EmissiveIntensity parameter and change EmissiveColor to be HDR (Matching Builtin Unity behavior) - Data need to be updated - Launch Edit -> Single Step Upgrade Script -> Upgrade all Materials emissionColor

### Fixed
- Fix issue with LOD transition and instancing
- Fix discrepency between object motion vector and camera motion vector
- Fix issue with spot and dir light gizmo axis not highlighted correctly
- Fix potential crash while register debug windows inputs at startup
- Fix warning when creating Planar reflection
- Fix specular lighting debug mode (was rendering black)
- Allow projector decal with null material to allow to configure decal when HDRP is not set
- Decal atlas texture offset/scale is updated after allocations (used to be before so it was using date from previous frame)

## [0.0.0-preview] - 2018-01-01

### Added
- Configure the VolumetricLightingSystem code path to be on by default
- Trigger a build exception when trying to build an unsupported platform
- Introduce the VolumetricLightingController component, which can (and should) be placed on the camera, and allows one to control the near and the far plane of the V-Buffer (volumetric "froxel" buffer) along with the depth distribution (from logarithmic to linear)
- Add 3D texture support for DensityVolumes
- Add a better mapping of roughness to mipmap for planar reflection
- The VolumetricLightingSystem now uses RTHandles, which allows to save memory by sharing buffers between different cameras (history buffers are not shared), and reduce reallocation frequency by reallocating buffers only if the rendering resolution increases (and suballocating within existing buffers if the rendering resolution decreases)
- Add a Volumetric Dimmer slider to lights to control the intensity of the scattered volumetric lighting
- Add UV tiling and offset support for decals.
- Add mipmapping support for volume 3D mask textures

### Changed
- Default number of planar reflection change from 4 to 2
- Rename _MainDepthTexture to _CameraDepthTexture
- The VolumetricLightingController has been moved to the Interpolation Volume framework and now functions similarly to the VolumetricFog settings
- Update of UI of cookie, CubeCookie, Reflection probe and planar reflection probe to combo box
- Allow enabling/disabling shadows for area lights when they are set to baked.
- Hide applyRangeAttenuation and FadeDistance for directional shadow as they are not used

### Removed
- Remove Resource folder of PreIntegratedFGD and add the resource to RenderPipeline Asset

### Fixed
- Fix ConvertPhysicalLightIntensityToLightIntensity() function used when creating light from script to match HDLightEditor behavior
- Fix numerical issues with the default value of mean free path of volumetric fog
- Fix the bug preventing decals from coexisting with density volumes
- Fix issue with alpha tested geometry using planar/triplanar mapping not render correctly or flickering (due to being wrongly alpha tested in depth prepass)
- Fix meta pass with triplanar (was not handling correctly the normal)
- Fix preview when a planar reflection is present
- Fix Camera preview, it is now a Preview cameraType (was a SceneView)
- Fix handling unknown GPUShadowTypes in the shadow manager.
- Fix area light shapes sent as point lights to the baking backends when they are set to baked.
- Fix unnecessary division by PI for baked area lights.
- Fix line lights sent to the lightmappers. The backends don't support this light type.
- Fix issue with shadow mask framesettings not correctly taken into account when shadow mask is enabled for lighting.
- Fix directional light and shadow mask transition, they are now matching making smooth transition
- Fix banding issues caused by high intensity volumetric lighting
- Fix the debug window being emptied on SRP asset reload
- Fix issue with debug mode not correctly clearing the GBuffer in editor after a resize
- Fix issue with ResetMaterialKeyword not resetting correctly ToggleOff/Roggle Keyword
- Fix issue with motion vector not render correctly if there is no depth prepass in deferred

## [0.0.0-preview] - 2018-01-01

### Added
- Screen Space Refraction projection model (Proxy raycasting, HiZ raymarching)
- Screen Space Refraction settings as volume component
- Added buffered frame history per camera
- Port Global Density Volumes to the Interpolation Volume System.
- Optimize ImportanceSampleLambert() to not require the tangent frame.
- Generalize SampleVBuffer() to handle different sampling and reconstruction methods.
- Improve the quality of volumetric lighting reprojection.
- Optimize Morton Order code in the Subsurface Scattering pass.
- Planar Reflection Probe support roughness (gaussian convolution of captured probe)
- Use an atlas instead of a texture array for cluster transparent decals
- Add a debug view to visualize the decal atlas
- Only store decal textures to atlas if decal is visible, debounce out of memory decal atlas warning.
- Add manipulator gizmo on decal to improve authoring workflow
- Add a minimal StackLit material (work in progress, this version can be used as template to add new material)

### Changed
- EnableShadowMask in FrameSettings (But shadowMaskSupport still disable by default)
- Forced Planar Probe update modes to (Realtime, Every Update, Mirror Camera)
- Screen Space Refraction proxy model uses the proxy of the first environment light (Reflection probe/Planar probe) or the sky
- Moved RTHandle static methods to RTHandles
- Renamed RTHandle to RTHandleSystem.RTHandle
- Move code for PreIntegratedFDG (Lit.shader) into its dedicated folder to be share with other material
- Move code for LTCArea (Lit.shader) into its dedicated folder to be share with other material

### Removed
- Removed Planar Probe mirror plane position and normal fields in inspector, always display mirror plane and normal gizmos

### Fixed
- Fix fog flags in scene view is now taken into account
- Fix sky in preview windows that were disappearing after a load of a new level
- Fix numerical issues in IntersectRayAABB().
- Fix alpha blending of volumetric lighting with transparent objects.
- Fix the near plane of the V-Buffer causing out-of-bounds look-ups in the clustered data structure.
- Depth and color pyramid are properly computed and sampled when the camera renders inside a viewport of a RTHandle.
- Fix decal atlas debug view to work correctly when shadow atlas view is also enabled<|MERGE_RESOLUTION|>--- conflicted
+++ resolved
@@ -905,9 +905,7 @@
 - Making the planar probe atlas's format match the color buffer's format.
 - Removing the planarReflectionCacheCompressed setting from asset.
 - SHADERPASS for TransparentDepthPrepass and TransparentDepthPostpass identification is using respectively SHADERPASS_TRANSPARENT_DEPTH_PREPASS and SHADERPASS_TRANSPARENT_DEPTH_POSTPASS
-<<<<<<< HEAD
 - Moved the Parallax Occlusion Mapping node into Shader Graph.
-=======
 - Renamed the debug name from SSAO to ScreenSpaceAmbientOcclusion (1254974).
 - Added missing tooltips and improved the UI of the aperture control (case 1254916).
 - Fixed wrong tooltips in the Dof Volume (case 1256641).
@@ -929,7 +927,6 @@
 - Changed the DXR wizard to support optional checks.
 - Changed the DXR wizard steps.
 - Preparation pass for RTSSS to be supported by render graph.
->>>>>>> b8664152
 
 ## [7.1.1] - 2019-09-05
 
