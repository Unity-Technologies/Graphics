﻿# Changelog
All notable changes to this package will be documented in this file.

The format is based on [Keep a Changelog](http://keepachangelog.com/en/1.0.0/)
and this project adheres to [Semantic Versioning](http://semver.org/spec/v2.0.0.html).

## [7.5.2] - 2020-11-16

### Added
- Added a warning when trying to bake with static lighting being in an invalid state.

### Fixed
- Fixed a null ref exception when baking reflection probes.
- Fixed shadow resolution settings level in the light explorer.
- Fixed rendering of custom passes in the Custom Pass Volume inspector
- Fixed issue with volume manager trying to access a null volume.
- Fixed an issue that caused a null reference when deleting camera component in a prefab. (case 1244430)
- Fixed nan in pbr sky
- Fixed Light skin not properly applied on the LookDev when switching from Dark Skin (case 1278802)
- Fixed Custom Post Processes affecting preview cameras.
- Fixed serialization issue with matcap scale intensity.
- Fixed XR shadows culling
- Fixed volument component creation via script.
- Fixed issue with exposure history being uninitialized on second frame.
- Fixed error Maximum allowed thread group count is 65535 when resolution is very high. 
- Fixed an issue with opaque material using a shader graph with Transparent SurfaceType selected. FPTL was not working for this case.
- Fixed NullReferenceException when loading multipel scene async
- Fixed an issue where a warning about the static sky not being ready was wrongly displayed.
<<<<<<< HEAD
- VFX : Debug material view were rendering pink for albedo. (case 1290752)
=======
- Fixed NullReferenceException in HDRenderPipeline.UpgradeResourcesIfNeeded (case 1292524)
>>>>>>> c5aaa6eb

### Changed
- Removed XRSystemTests. The GC verification is now done during playmode tests (case 1285012).

## [7.5.1] - 2020-09-02

### Fixed
- Pre-warm the RTHandle system to reduce the amount of memory allocations and the total memory needed at all points. 
- Appropriately constraint blend distance of reflection probe while editing with the inspector (case 1248931)
- Fixed fallback for ray tracing and light layers (1258837).
- Fixed Sorting Priority not displayed correctly in the DrawRenderers custom pass UI.
- Fixed default frame settings MSAA toggle for reflection probes (case 1247631)
- Fixed regression where moving face of the probe gizmo was not moving its position anymore.
- Remove MSAA debug mode when renderpipeline asset has no MSAA
- Fixed issue that failed compilation when XR is disabled.
- Fixed an issue where only one of the two lookdev views would update when changing the default lookdev volume profile
- Fix Amplitude -> Min/Max parametrization conversion
- Fixed sky asserts with XR multipass
- Fixed "Screen position out of view frustum" error when camera is at exactly the planar reflection probe location.
- Fixed issue when undoing a change in diffuse profile list after deleting the volume profile.
- Fixed a static lighting flickering issue caused by having an active planar probe in the scene while rendering inspector preview.
- Fixed an issue where even when set to OnDemand, the sky lighting would still be updated when changing sky parameters.
- Fixed TAA issue and hardware dynamic resolution.
- Fixed warning with area mesh (case 1268379)
- Fixed an issue that lead to corrupted refraction in some scenarios on xbox.
- Fixed issue in Material Postprocess which may fail due to empty SubAsset.
- Fixed built-in shaders when using XR single-pass (1268962).

### Changed
- The `CustomPassLoadCameraColor` and `CustomPassSampleCameraColor` functions now returns the correct color buffer when used in after post process instead of the color pyramid (which didn't had post processes).

## [7.4.3] - 2020-08-06

### Fixed
- Fixed a bug where connections to the `Normal` slot on *Stack Lit Master* node would be lost when changing normal space. 
- Fixed an issue where manipulating the color wheels in a volume component would reset the cursor every time.
- Fixed an issue where static sky lighting would not be updated for a new scene until it's reloaded at least once.
- Fixed missing include guards in shadow hlsl files.
- Fixed issue with light layers bigger than 8 (and above the supported range).
- Fixed issues with scene view and transparent motion vectors.
- Fix reflection probe frame settings override
- Workaround an issue caused by GetKernelThreadGroupSizes  failing to retrieve correct group size. 
- Fixed transparent motion vector framesetting not sanitized.
- Fix issue causing blocky artifacts when decals affect metallic and are applied on material with specular color workflow.
- Fixed wrong order of post process frame settings.
- Fixed warning in HDAdditionalLightData OnValidate (cases 1250864, 1244578)
- Fixed issue with blue line in prefabs for volume mode.
- Fix issue that caused sky to incorrectly render when using a custom projection matrix.
- Fixed issue with completely black AO on double sided materials when normal mode is set to None.
- Fixed issue with culling layer mask of area light's emissive mesh 
- Fixed for area light not updating baked light result when modifying with gizmo.
- Fixed errors when switching area light to disk shape while an area emissive mesh was displayed.
- PBR Sky now doesn't go black when going below sea level, but it instead freezes calculation as if on the horizon.
- Fixed XR single-pass macros in tessellation shaders.
- Fixed XR Display providers not getting zNear and zFar plane distances passed to them when in HDRP.
- Fixed issue with white flash when enabling SSR.
- Fixed issue with depth pyramid generation and dynamic resolution.
- Fixed an issue where opening the look dev window with the light theme would make the window blink and eventually crash unity.
- Fixed a serialization issue, preventing quality level parameters to undo/redo and update scene view on change.
- Fixed an issue where look dev lighting would go black when a new scene is loaded.

### Changed
- Changed extensions of shader CAS include files.

## [7.4.1] - 2020-06-03

Version Updated
The version number for this package has increased due to a version update of a related graphics package.

## [7.4.0] - 2020-05-22

### Added
- Add XR setting to control camera jitter for temporal effects #6259
- Added an error message in the DrawRenderers custom pass when rendering opaque objects with an HDRP asset in DeferredOnly mode.
- Added Light decomposition lighting debugging modes and support in AOV
- Added an info box to warn about depth test artifacts when rendering object twice in custom passes with MSAA.
- Added Layer parameter on Area Light to modify Layer of generated Emissive Mesh

### Fixed
- Fixed an issue where a dynamic sky changing any frame may not update the ambient probe.
- Fixed an issue where default volume would not update when switching profile.
- Fixed an issue where AO override would not override specular occlusion.
- Fixed an issue where Volume inspector might not refresh correctly in some cases.
- Fixed an issue related to the envlightdatasrt not being bound in recursive rendering.
- Fixed issue with uncached reflection probe cameras reseting the debug mode (case 1224601)
- Fixed issue with atmospheric fog turning black if a planar reflection probe is placed below ground level. (case 1226588)
- Fix when rescale probe all direction below zero (1219246)
- Fixed issue with resources being accessed before initialization process has been performed completely. 
- Fixed render texture with XR
- Fixed sRGB mismatch with XR SDK
- Fixed XR single-pass with Mock HMD plugin
- Fixed XR culling with multiple cameras
- Fixed shadow cascade tooltip when using the metric mode (case 1229232)
- Focus on Decal uses the extends of the projectors
- Fixed how the area light influence volume is computed to match rasterization.
- Fixed usage of light size data that are not available at runtime.
- Fixed light type resolution when performing a reset on HDAdditionalLightData (case 1220931)
- Fixed drag area width at left of Light's intensity field in Inspector.
- Fix for issue that prevented scene from being completely saved when baked reflection probes are present and lighting is set to auto generate.
- Fixed the depth buffer copy made before custom pass after opaque and normal injection point.
- Fixed a weird behavior in the scalable settings drawing when the space becomes tiny (1212045).
- Fixed an usage of a a compute buffer not bound (1229964)
- Fixed an issue where unncessarily serialized members in StaticLightingSky component would change each time the scene is changed.
- Fix issues in the post process system with RenderTexture being invalid in some cases, causing rendering problems.
- Fixed an issue where changing the default volume profile from another inspector would not update the default volume editor.
- Fix for range compression factor for probes going negative (now clamped to positive values).
- Fixed path validation when creating new volume profile (case 1229933)
- Fixed the debug exposure mode for display sky reflection and debug view baked lighting
- Fixed various object leaks in HDRP.
- Fix for assertion triggering sometimes when saving a newly created lit shader graph (case 1230996)
- Fixed an issue with the specularFGD term being used when the material has a clear coat (lit shader).
- Fixed MSAA depth resolve when there is no motion vectors
- Fix issue causing wrong planar reflection rendering when more than one camera is present.
- Fixed culling of planar reflection probes that change position (case 1218651)
- Fixed null reference when processing lightprobe (case 1235285)
- Fix black screen in XR when HDRP package is present but not used.
- Fixed an issue that was collapsing the volume components in the HDRP default settings
- Fixed NaN which can appear with real time reflection and inf value
- Fixed warning about missing bound decal buffer
- Fix black screen in XR when HDRP package is present but not used.
- Fixed shader warning on Xbox for ResolveStencilBuffer.compute. 
- Fixed unneeded cookie texture allocation for cone stop lights.
- Fixed issue when toggling anything in HDRP asset that will produce an error (case 1238155)
- Diffusion Profile and Material references in HDRP materials are now correctly exported to unity packages. Note that the diffusion profile or the material references need to be edited once before this can work properly.
- Fixed SceneView Draw Modes not being properly updated after opening new scene view panels or changing the editor layout.
- Fixed shadowmask UI now correctly showing shadowmask disable
- Fixed the indirect diffuse texture not being ignored when it should (ray tracing disabled).
- Fixed depth prepass and postpass being disabled after changing the shader in the material UI.
- Fixed a performance issue with stochastic ray traced area shadows.
- Made more explicit the warning about raytracing and asynchronous compute. Also fixed the condition in which it appears.
- Fixed a null ref exception in static sky when the default volume profile is invalid.
- Fixed flickering of the game/scene view when lookdev is running.
- Fixed some GCAlloc in the debug window.
- Removed logic in the UI to disable parameters for contact shadows and fog volume components as it was going against the concept of the volume system.
- Fixed over consumption of GPU memory by the Physically Based Sky.
- Put more information in Camera background type tooltip and fixed inconsistent exposure behavior when changing bg type.
- Fixed an issue where asset preview could be rendered white because of static lighting sky.
- Fixed an issue where static lighting was not updated when removing the static lighting sky profile.
- Fixed issue with reflection probes in realtime time mode with OnEnable baking having wrong lighting with sky set to dynamic (case 1238047).
- Fixed an invalid rotation in Planar Reflection Probe editor display, that was causing an error message (case 1182022)
- Fixed cookie texture not updated when changing an import settings (srgb for example).
- Fix error when removing DecalProjector from component contextual menu (case 1243960)
- Fixed issue with post process when running in RGBA16 and an object with additive blending is in the scene.
- Fixed issue that caused not all baked reflection to be deleted upon clicking "Clear Baked Data" in the lighting menu (case 1136080)
- Fix issue with corrupted values with Layer Lit when using multiply mode for vertex color
- Fixed transparent motion vectors not working when in MSAA.
- VFX: Removed irrelevant queues in render queue selection from HDRP outputs
- VFX: Motion Vector are correctly renderered with MSAA [Case 1240754](https://issuetracker.unity3d.com/product/unity/issues/guid/1240754/)
- Fixed a cause of NaN when a normal of 0-length is generated (usually via shadergraph).
- Fixed error when undo a Reflection Probe removal in a prefab instance. (case 1244047)
- Fixed various multi-editing issues when changing Emission parameters.
- Fixed issue that prevented cubemap thumbnails from rendering (only on D3D11 and Metal).
- Fixed Microshadow not working correctly in deferred with LightLayers
- Tentative fix for missing include in depth of field shaders.
- Fix an issue in reading the gbuffer for ray traced subsurface scattering (case 1248358).
- Cloned volume profile from read only assets are created in the root of the project. (case 1154961)
- Fixed Wizard check on default volume profile to also check it is not the default one in package.
- Fixed a bug where not all entries were generated for the Attributes Struct in Shader Graph shaders. (case 1250275)

### Changed
- Rejecting history for ray traced reflections based on a threshold evaluated on the neighborhood of the sampled history.
- Renamed "Environment" to "Reflection Probes" in tile/cluster debug menu.
- Utilities namespace is obsolete, moved its content to UnityEngine.Rendering (case 1204677)
- All custom pass volumes are now executed for one injection point instead of the first one.
- Optimized PrepareLightsForGPU (cost reduced by over 25%) and PrepareGPULightData (around twice as fast now).
- Rejecting history for ray traced reflections based on a threshold evaluated on the neighborhood of the sampled history.
- Renamed "Environment" to "Reflection Probes" in tile/cluster debug menu.
- Debug exposure in debug menu have been replace to debug exposure compensation in EV100 space and is always visible.
- Improved performance of reflection probe management when using a lot of probes.

## [7.3.0] - 2020-03-11

### Added
- Added the exposure sliders to the planar reflection probe preview
- Added a warning and workaround instructions that appear when you enable XR single-pass after the first frame with the XR SDK.
- Added an "enable" toggle to the SSR volume component.

### Fixed
- Fixed issue with AssetPostprocessors dependencies causing models to be imported twice when upgrading the package version.
- Fix player build DX12
- Fix issue with AO being misaligned when multiple view are visible.
- Fix issue that caused the clamp of camera rotation motion for motion blur to be ineffective.
- Fixed culling of lights with XR SDK
- Fixed memory stomp in shadow caching code, leading to overflow of Shadow request array and runtime errors.
- Fixed an issue related to transparent objects reading the ray traced indirect diffuse buffer
- Fixed an issue with filtering ray traced area lights when the intensity is high or there is an exposure.
- Fixed ill-formed include path in Depth Of Field shader.
- Fixed a bug in semi-transparent shadows (object further than the light casting shadows)
- Fix state enabled of default volume profile when in package.
- Fixed removal of MeshRenderer and MeshFilter on adding Light component. 
- Fixed a bug in debug light volumes.
- Fixed the culling was not disposed error in build log.
- Fixed an issue where fog sky color mode could sample NaNs in the sky cubemap.
- Fixed a leak in the PBR sky renderer.
- Added a tooltip to the Ambient Mode parameter in the Visual Envionment volume component.
- Static lighting sky now takes the default volume into account (this fixes discrepancies between baked and realtime lighting).
- Fixed a leak in the sky system.
- Hide reflection probes in the renderer components.
- Removed MSAA Buffers allocation when lit shader mode is set to "deferred only".
- Fixed invalid cast for realtime reflection probes (case 1220504)
- Fixed invalid game view rendering when disabling all cameras in the scene (case 1105163)
- Fixed infinite reload loop while displaying Light's Shadow's Link Light Layer in Inspector of Prefab Asset.
- Fixed the cookie atlas size and planar atlas size being too big after an upgrade of the HDRP asset.
- Fixed alpha clipping test (comparison was '>', now '>=')
- Fixed preview camera (eg. shader graph preview) when path tracing is on
- Fixed DXR player build
- Fixed compilation issue with linux vulkan and raytrace shader
- Fixed the HDRP asset migration code not being called after an upgrade of the package
- Fixed draw renderers custom pass out of bound exception
- Fixed an issue with emissive light meshes not being in the RAS.
- Fixed a warning due to StaticLightingSky when reloading domain in some cases.
- Fixed the MaxLightCount being displayed when the light volume debug menu is on ColorAndEdge.
- Fix an exception in case two LOD levels are using the same mesh renderer.
- Fixed error in the console when switching shader to decal in the material UI.
- Fixed z-fighting in scene view when scene lighting is off (case 1203927)
- Fixed some typos in debug menu (case 1224594)
- Fixed an issue with refraction model and ray traced recursive rendering (case 1198578).
- Fixed cubemap thumbnail generation at project load time. 
- Half fixed shuriken particle light that cast shadows (only the first one will be correct)

### Changed
- Renamed the cubemap used for diffuse convolution to a more explicit name for the memory profiler.
- Light dimmer can now get values higher than one and was renamed to multiplier in the UI. 
- Removed info box requesting volume component for Visual Environment and updated the documentation with the relevant information.
- Add range-based clipping to box lights (case 1178780)
- Improve area light culling (case 1085873)
- Light Hierarchy debug mode can now adjust Debug Exposure for visualizing high exposure scenes.
- Changed the diffusion profile warning on the material to an info and changed the message to be more precise.

## [7.2.0] - 2020-02-10

### Added
- Added the possibility to have ray traced colored and semi-transparent shadows on directional lights.
- Exposed the debug overlay ratio in the debug menu.
- Added a separate frame settings for tonemapping alongside color grading.
- Added the receive fog option in the material UI for ShaderGraphs.
- Added a public virtual bool in the custom post processes API to specify if a post processes should be executed in the scene view.
- Added a menu option that checks scene issues with ray tracing. Also removed the previously existing warning at runtime.
- Added Contrast Adaptive Sharpen (CAS) Upscaling effect.
- Added APIs to update probe settings at runtime.
- Added documentation for the rayTracingSupported method in HDRP
- Added user-selectable format for the post processing passes. 
- Added support for alpha channel in some post-processing passes (DoF, TAA, Uber).
- Added warnings in FrameSettings inspector when using DXR and atempting to use Asynchronous Execution.
- Exposed Stencil bits that can be used by the user.
- Added history rejection based on velocity of intersected objects for directional, point and spot lights.
- Added a affectsVolumetric field to the HDAdditionalLightData API to know if light affects volumetric fog.
- Add OS and Hardware check in the Wizard fixes for DXR.
- Added option to exclude camera motion from motion blur.
- Added semi-transparent shadows for point and spot lights.
- Added support for semi-transparent shadow for unlit shader and unlit shader graph.
- Added the alpha clip enabled toggle to the material UI for all HDRP shader graphs.
- Added Material Samples to explain how to use the lit shader features
- Added an initial implementation of ray traced sub surface scattering
- Added AssetPostprocessors and Shadergraphs to handle Arnold Standard Surface and 3DsMax Physical material import from FBX. 
- Added support for Smoothness Fade start work when enabling ray traced reflections.
- Added Contact shadow, Micro shadows and Screen space refraction API documentation.
- Added script documentation for SSR, SSAO (ray tracing), GI, Light Cluster, RayTracingSettings, Ray Counters, etc.
- Added path tracing support for refraction and internal reflections.
- Added support for Thin Refraction Model and Lit's Clear Coat in Path Tracing.
- Added the Tint parameter to Sky Colored Fog.

### Fixed
- Update documentation of HDRISky-Backplate, precise how to have Ambient Occlusion on the Backplate
- Fixed TerrainLitGUI when per-pixel normal property is not present.
- Fixed a bug due to depth history begin overriden too soon
- Fixed issue that caused Distortion UI to appear in Lit.
- Fixed several issues with decal duplicating when editing them.
- Fixed initialization of volumetric buffer params (1204159)
- Fixed an issue where frame count was incorrectly reset for the game view, causing temporal processes to fail.
- Fixed Culling group was not disposed error.
- Fixed issues on some GPU that do not support gathers on integer textures.
- Fixed an issue with ambient probe not being initialized for the first frame after a domain reload for volumetric fog.
- Fixed the scene visibility of decal projectors and density volumes
- Fixed a leak in sky manager.
- Fixed an issue where entering playmode while the light editor is opened would produce null reference exceptions.
- Fixed the debug overlay overlapping the debug menu at runtime.
- Fixed an issue with the framecount when changing scene.
- Fixed errors that occurred when using invalid near and far clip plane values for planar reflections.
- Fixed issue with motion blur sample weighting function.
- Fixed motion vectors in MSAA.
- Fixed sun flare blending (case 1205862).
- Fixed a lot of issues related to ray traced screen space shadows.
- Fixed memory leak caused by apply distortion material not being disposed.
- Fixed Reflection probe incorrectly culled when moving its parent (case 1207660)
- Fixed a nullref when upgrading the Fog volume components while the volume is opened in the inspector.
- Fix issues where decals on PS4 would not correctly write out the tile mask causing bits of the decal to go missing.
- Use appropriate label width and text content so the label is completely visible
- Fixed an issue where final post process pass would not output the default alpha value of 1.0 when using 11_11_10 color buffer format.
- Fixed SSR issue after the MSAA Motion Vector fix.
- Fixed an issue with PCSS on directional light if punctual shadow atlas was not allocated.
- Fixed an issue where shadow resolution would be wrong on the first face of a baked reflection probe.
- Fixed issue with PCSS softness being incorrect for cascades different than the first one.
- Fixed custom post process not rendering when using multiple HDRP asset in quality settings
- Fixed probe gizmo missing id (case 1208975)
- Fixed a warning in raytracingshadowfilter.compute
- Fixed issue with AO breaking with small near plane values.
- Fixed custom post process Cleanup function not called in some cases.
- Fixed shader warning in AO code.
- Fixed a warning in simpledenoiser.compute
- Fixed tube and rectangle light culling to use their shape instead of their range as a bounding box.
- Fixed caused by using gather on a UINT texture in motion blur. 
- Fix issue with ambient occlusion breaking when dynamic resolution is active.
- Fixed some possible NaN causes in Depth of Field.
- Fixed Custom Pass nullref due to the new Profiling Sample API changes
- Fixed the black/grey screen issue on after post process Custom Passes in non dev builds.
- Fixed particle lights.
- Improved behavior of lights and probe going over the HDRP asset limits.
- Fixed issue triggered when last punctual light is disabled and more than one camera is used.
- Fixed Custom Pass nullref due to the new Profiling Sample API changes
- Fixed the black/grey screen issue on after post process Custom Passes in non dev builds.
- Fixed XR rendering locked to vsync of main display with Standalone Player.
- Fixed custom pass cleanup not called at the right time when using multiple volumes.
- Fixed an issue on metal with edge of decal having artifact by delaying discard of fragments during decal projection
- Fixed various shader warning
- Fixing unnecessary memory allocations in the ray tracing cluster build
- Fixed duplicate column labels in LightEditor's light tab
- Fixed white and dark flashes on scenes with very high or very low exposure when Automatic Exposure is being used.
- Fixed an issue where passing a null ProfilingSampler would cause a null ref exception.
- Fixed memory leak in Sky when in matcap mode.
- Fixed compilation issues on platform that don't support VR.
- Fixed migration code called when we create a new HDRP asset.
- Fixed RemoveComponent on Camera contextual menu to not remove Camera while a component depend on it.
- Fixed an issue where ambient occlusion and screen space reflections editors would generate null ref exceptions when HDRP was not set as the current pipeline.
- Fixed a null reference exception in the probe UI when no HDRP asset is present.
- Fixed the outline example in the doc (sampling range was dependent on screen resolution)
- Fixed a null reference exception in the HDRI Sky editor when no HDRP asset is present.
- Fixed an issue where Decal Projectors created from script where rotated around the X axis by 90°.
- Fixed frustum used to compute Density Volumes visibility when projection matrix is oblique.
- Fixed a null reference exception in Path Tracing, Recursive Rendering and raytraced Global Illumination editors when no HDRP asset is present.
- Fix for NaNs on certain geometry with Lit shader -- [case 1210058](https://fogbugz.unity3d.com/f/cases/1210058/)
- Fixed an issue where ambient occlusion and screen space reflections editors would generate null ref exceptions when HDRP was not set as the current pipeline.
- Fixed a null reference exception in the probe UI when no HDRP asset is present.
- Fixed the outline example in the doc (sampling range was dependent on screen resolution)
- Fixed a null reference exception in the HDRI Sky editor when no HDRP asset is present.
- Fixed an issue where materials newly created from the contextual menu would have an invalid state, causing various problems until it was edited.
- Fixed transparent material created with ZWrite enabled (now it is disabled by default for new transparent materials)
- Fixed mouseover on Move and Rotate tool while DecalProjector is selected.
- Fixed wrong stencil state on some of the pixel shader versions of deferred shader.
- Fixed an issue where creating decals at runtime could cause a null reference exception.
- Fixed issue that displayed material migration dialog on the creation of new project.
- Fixed various issues with time and animated materials (cases 1210068, 1210064).
- Updated light explorer with latest changes to the Fog and fixed issues when no visual environment was present.
- Fixed not handleling properly the recieve SSR feature with ray traced reflections
- Shadow Atlas is no longer allocated for area lights when they are disabled in the shader config file.
- Avoid MRT Clear on PS4 as it is not implemented yet.
- Fixed runtime debug menu BitField control.
- Fixed the radius value used for ray traced directional light.
- Fixed compilation issues with the layered lit in ray tracing shaders.
- Fixed XR autotests viewport size rounding
- Fixed mip map slider knob displayed when cubemap have no mipmap
- Remove unnecessary skip of material upgrade dialog box.
- Fixed the profiling sample mismatch errors when enabling the profiler in play mode
- Fixed issue that caused NaNs in reflection probes on consoles.
- Fixed adjusting positive axis of Blend Distance slides the negative axis in the density volume component.
- Fixed the blend of reflections based on the weight.
- Fixed fallback for ray traced reflections when denoising is enabled.
- Fixed error spam issue with terrain detail terrainDetailUnsupported (cases 1211848)
- Fixed hardware dynamic resolution causing cropping/scaling issues in scene view (case 1158661)
- Fixed Wizard check order for `Hardware and OS` and `Direct3D12`
- Fix AO issue turning black when Far/Near plane distance is big.
- Fixed issue when opening lookdev and the lookdev volume have not been assigned yet.
- Improved memory usage of the sky system.
- Updated label in HDRP quality preference settings (case 1215100)
- Fixed Decal Projector gizmo not undoing properly (case 1216629)
- Fix a leak in the denoising of ray traced reflections.
- Fixed Alignment issue in Light Preset
- Fixed Environment Header in LightingWindow
- Fixed an issue where hair shader could write garbage in the diffuse lighting buffer, causing NaNs.
- Fixed an exposure issue with ray traced sub-surface scattering.
- Fixed runtime debug menu light hierarchy None not doing anything.
- Fixed the broken ShaderGraph preview when creating a new Lit graph.
- Fix indentation issue in preset of LayeredLit material.
- Fixed minor issues with cubemap preview in the inspector.
- Fixed wrong build error message when building for android on mac.
- Fixed an issue related to denoising ray trace area shadows.
- Fixed wrong build error message when building for android on mac.
- Fixed Wizard persistency of Direct3D12 change on domain reload.
- Fixed Wizard persistency of FixAll on domain reload.
- Fixed Wizard behaviour on domain reload.
- Fixed a potential source of NaN in planar reflection probe atlas.
- Fixed an issue with MipRatio debug mode showing _DebugMatCapTexture not being set.
- Fixed missing initialization of input params in Blit for VR.
- Fix Inf source in LTC for area lights.
- Fixed light layers not correctly disabled when the lightlayers is set to Nothing and Lightlayers isn't enabled in HDRP Asset
- Fixed a wrong condition in CameraSwitcher, potentially causing out of bound exceptions.
- Fixed an issue where editing the Look Dev default profile would not reflect directly in the Look Dev window.
- Fix supported Mac platform detection to handle new major version (11.0) properly

### Changed
- Hide unused LOD settings in Quality Settings legacy window.
- Reduced the constrained distance for temporal reprojection of ray tracing denoising
- Removed shadow near plane from the Directional Light Shadow UI.
- Improved the performances of custom pass culling.
- The scene view camera now replicates the physical parameters from the camera tagged as "MainCamera".
- Reduced the number of GC.Alloc calls, one simple scene without plarnar / probes, it should be 0B.
- Renamed ProfilingSample to ProfilingScope and unified API. Added GPU Timings.
- Updated macros to be compatible with the new shader preprocessor.
- Ray tracing reflection temporal filtering is now done in pre-exposed space
- Search field selects the appropriate fields in both project settings panels 'HDRP Default Settings' and 'Quality/HDRP'
- Disabled the refraction and transmission map keywords if the material is opaque.
- Keep celestial bodies outside the atmosphere.
- Updated the MSAA documentation to specify what features HDRP supports MSAA for and what features it does not.
- Shader use for Runtime Debug Display are now correctly stripper when doing a release build
- Now each camera has its own Volume Stack. This allows Volume Parameters to be updated as early as possible and be ready for the whole frame without conflicts between cameras.
- Disable Async for SSR, SSAO and Contact shadow when aggregated ray tracing frame setting is on.
- Improved performance when entering play mode without domain reload by a factor of ~25
- Renamed the camera profiling sample to include the camera name
- Discarding the ray tracing history for AO, reflection, diffuse shadows and GI when the viewport size changes.
- Renamed the camera profiling sample to include the camera name
- Renamed the post processing graphic formats to match the new convention.
- The restart in Wizard for DXR will always be last fix from now on
- Refactoring pre-existing materials to share more shader code between rasterization and ray tracing.
- Setting a material's Refraction Model to Thin does not overwrite the Thickness and Transmission Absorption Distance anymore.
- Removed Wind textures from runtime as wind is no longer built into the pipeline
- Changed Shader Graph titles of master nodes to be more easily searchable ("HDRP/x" -> "x (HDRP)")
- Expose StartSinglePass() and StopSinglePass() as public interface for XRPass
- Replaced the Texture array for 2D cookies (spot, area and directional lights) and for planar reflections by an atlas.
- Moved the tier defining from the asset to the concerned volume components.
- Changing from a tier management to a "mode" management for reflection and GI and removing the ability to enable/disable deferred and ray bining (they are now implied by performance mode)
- The default FrameSettings for ScreenSpaceShadows is set to true for Camera in order to give a better workflow for DXR.
- Refactor internal usage of Stencil bits.
- Changed how the material upgrader works and added documentation for it.
- Custom passes now disable the stencil when overwriting the depth and not writing into it.
- Renamed the camera profiling sample to include the camera name
- Changed the way the shadow casting property of transparent and tranmissive materials is handeled for ray tracing.
- Changed inspector materials stencil setting code to have more sharing.
- Updated the default scene and default DXR scene and DefaultVolumeProfile.
- Changed the way the length parameter is used for ray traced contact shadows.
- Improved the coherency of PCSS blur between cascades.
- Updated VR checks in Wizard to reflect new XR System.
- Removing unused alpha threshold depth prepass and post pass for fabric shader graph.
- Transform result from CIE XYZ to sRGB color space in EvalSensitivity for iridescence.
- Hide the Probes section in the Renderer editos because it was unused.
- Moved BeginCameraRendering callback right before culling.
- Changed the visibility of the Indirect Lighting Controller component to public.

## [7.1.8] - 2020-01-20

### Fixed
- Fixed white and dark flashes on scenes with very high or very low exposure when Automatic Exposure is being used.
- Fixed memory leak in Sky when in matcap mode.
	
### Changed
- On Xbox and PS4 you will also need to download the com.unity.render-pipeline.platform (ps4 or xboxone) package from the appropriate platform developer forum

## [7.1.7] - 2019-12-11

### Added
- Added a check in the custom post process template to throw an error if the default shader is not found.

### Fixed
- Fixed rendering errors when enabling debug modes with custom passes
- Fix an issue that made PCSS dependent on Atlas resolution (not shadow map res)
- Fixing a bug whith histories when n>4 for ray traced shadows
- Fixing wrong behavior in ray traced shadows for mesh renderers if their cast shadow is shadow only or double sided
- Only tracing rays for shadow if the point is inside the code for spotlight shadows
- Only tracing rays if the point is inside the range for point lights
- Fixing ghosting issues when the screen space shadow  indexes change for a light with ray traced shadows
- Fixed an issue with stencil management and Xbox One build that caused corrupted output in deferred mode.
- Fixed a mismatch in behavior between the culling of shadow maps and ray traced point and spot light shadows
- Fixed recursive ray tracing not working anymore after intermediate buffer refactor.
- Fixed ray traced shadow denoising not working (history rejected all the time).
- Fixed shader warning on xbox one
- Fixed cookies not working for spot lights in ray traced reflections, ray traced GI and recursive rendering
- Fixed an inverted handling of CoatSmoothness for SSR in StackLit.
- Fixed missing distortion inputs in Lit and Unlit material UI.
- Fixed issue that propagated NaNs across multiple frames through the exposure texture. 
- Fixed issue with Exclude from TAA stencil ignored. 
- Fixed ray traced reflection exposure issue.
- Fixed issue with TAA history not initialising corretly scale factor for first frame
- Fixed issue with stencil test of material classification not using the correct Mask (causing false positive and bad performance with forward material in deferred)
- Fixed issue with History not reset when chaning antialiasing mode on camera
- Fixed issue with volumetric data not being initialized if default settings have volumetric and reprojection off. 
- Fixed ray tracing reflection denoiser not applied in tier 1
- Fixed the vibility of ray tracing related methods.
- Fixed the diffusion profile list not saved when clicking the fix button in the material UI.
- Fixed crash when pushing bounce count higher than 1 for ray traced GI or reflections
- Fixed PCSS softness scale so that it better match ray traced reference for punctual lights. 
- Fixed exposure management for the path tracer
- Fixed AxF material UI containing two advanced options settings.
- Fixed an issue where cached sky contexts were being destroyed wrongly, breaking lighting in the LookDev
- Fixed issue that clamped PCSS softness too early and not after distance scale.
- Fixed fog affect transparent on HD unlit master node
- Fixed custom post processes re-ordering not saved.
- Fixed NPE when using scalable settings
- Fixed an issue where PBR sky precomputation was reset incorrectly in some cases causing bad performance.
- Fixed a bug in dxr due to depth history begin overriden too soon
- Fixed CustomPassSampleCameraColor scale issue when called from Before Transparent injection point.
- Fixed corruption of AO in baked probes.
- Fixed issue with upgrade of projects that still had Very High as shadow filtering quality.
- Removed shadow near plane from the Directional Light Shadow UI.
- Fixed performance issue with performances of custom pass culling.

## [7.1.6] - 2019-11-22

### Added
- Added Backplate projection from the HDRISky
- Added Shadow Matte in UnlitMasterNode, which only received shadow without lighting
- Added support for depth copy with XR SDK
- Added debug setting to Render Pipeline Debug Window to list the active XR views
- Added an option to filter the result of the volumetric lighting (off by default).
- Added a transmission multiplier for directional lights
- Added XR single-pass test mode to Render Pipeline Debug Window
- Added debug setting to Render Pipeline Window to list the active XR views
- Added a new refraction mode for the Lit shader (thin). Which is a box refraction with small thickness values
- Added the code to support Barn Doors for Area Lights based on a shaderconfig option.
- Added HDRPCameraBinder property binder for Visual Effect Graph
- Added "Celestial Body" controls to the Directional Light
- Added new parameters to the Physically Based Sky
- Added Reflections to the DXR Wizard

### Fixed
- Fixed y-flip in scene view with XR SDK
- Fixed Decal projectors do not immediately respond when parent object layer mask is changed in editor.
- Fixed y-flip in scene view with XR SDK
- Fixed a number of issues with Material Quality setting
- Fixed the transparent Cull Mode option in HD unlit master node settings only visible if double sided is ticked.
- Fixed an issue causing shadowed areas by contact shadows at the edge of far clip plane if contact shadow length is very close to far clip plane.
- Fixed editing a scalable settings will edit all loaded asset in memory instead of targetted asset.
- Fixed Planar reflection default viewer FOV
- Fixed flickering issues when moving the mouse in the editor with ray tracing on.
- Fixed the ShaderGraph main preview being black after switching to SSS in the master node settings
- Fixed custom fullscreen passes in VR
- Fixed camera culling masks not taken in account in custom pass volumes
- Fixed object not drawn in custom pass when using a DrawRenderers with an HDRP shader in a build.
- Fixed injection points for Custom Passes (AfterDepthAndNormal and BeforePreRefraction were missing)
- Fixed a enum to choose shader tags used for drawing objects (DepthPrepass or Forward) when there is no override material.
- Fixed lit objects in the BeforePreRefraction, BeforeTransparent and BeforePostProcess.
- Fixed the None option when binding custom pass render targets to allow binding only depth or color.
- Fixed custom pass buffers allocation so they are not allocated if they're not used.
- Fixed the Custom Pass entry in the volume create asset menu items.
- Fixed Prefab Overrides workflow on Camera.
- Fixed alignment issue in Preset for Camera.
- Fixed alignment issue in Physical part for Camera.
- Fixed FrameSettings multi-edition.
- Fixed a bug happening when denoising multiple ray traced light shadows
- Fixed minor naming issues in ShaderGraph settings
- Fixed an issue with Metal Shader Compiler and GTAO shader for metal
- Fixed resources load issue while upgrading HDRP package.
- Fixed LOD fade mask by accounting for field of view
- Fixed spot light missing from ray tracing indirect effects.
- Fixed a UI bug in the diffusion profile list after fixing them from the wizard.
- Fixed the hash collision when creating new diffusion profile assets.
- Fixed a light leaking issue with box light casting shadows (case 1184475)
- Fixed Cookie texture type in the cookie slot of lights (Now displays a warning because it is not supported).
- Fixed a nullref that happens when using the Shuriken particle light module
- Fixed alignment in Wizard
- Fixed text overflow in Wizard's helpbox
- Fixed Wizard button fix all that was not automatically grab all required fixes
- Fixed VR tab for MacOS in Wizard
- Fixed local config package workflow in Wizard
- Fixed issue with contact shadows shifting when MSAA is enabled.
- Fixed EV100 in the PBR sky
- Fixed an issue In URP where sometime the camera is not passed to the volume system and causes a null ref exception (case 1199388)
- Fixed nullref when releasing HDRP with custom pass disabled
- Fixed performance issue derived from copying stencil buffer.
- Fixed an editor freeze when importing a diffusion profile asset from a unity package.
- Fixed an exception when trying to reload a builtin resource.
- Fixed the light type intensity unit reset when switching the light type.
- Fixed compilation error related to define guards and CreateLayoutFromXrSdk()
- Fixed documentation link on CustomPassVolume.
- Fixed player build when HDRP is in the project but not assigned in the graphic settings.
- Fixed an issue where ambient probe would be black for the first face of a baked reflection probe
- VFX: Fixed Missing Reference to Visual Effect Graph Runtime Assembly
- Fixed an issue where rendering done by users in EndCameraRendering would be executed before the main render loop.
- Fixed Prefab Override in main scope of Volume.
- Fixed alignment issue in Presset of main scope of Volume.
- Fixed persistence of ShowChromeGizmo and moved it to toolbar for coherency in ReflectionProbe and PlanarReflectionProbe.
- Fixed Alignement issue in ReflectionProbe and PlanarReflectionProbe.
- Fixed Prefab override workflow issue in ReflectionProbe and PlanarReflectionProbe.
- Fixed empty MoreOptions and moved AdvancedManipulation in a dedicated location for coherency in ReflectionProbe and PlanarReflectionProbe.
- Fixed Prefab override workflow issue in DensityVolume.
- Fixed empty MoreOptions and moved AdvancedManipulation in a dedicated location for coherency in DensityVolume.
- Fix light limit counts specified on the HDRP asset
- Fixed Quality Settings for SSR, Contact Shadows and Ambient Occlusion volume components
- Fixed decalui deriving from hdshaderui instead of just shaderui
- Use DelayedIntField instead of IntField for scalable settings

### Changed
- Reworked XR automated tests
- The ray traced screen space shadow history for directional, spot and point lights is discarded if the light transform has changed.
- Changed the behavior for ray tracing in case a mesh renderer has both transparent and opaque submeshes.
- Improve history buffer management
- Replaced PlayerSettings.virtualRealitySupported with XRGraphics.tryEnable.
- Remove redundant FrameSettings RealTimePlanarReflection
- Improved a bit the GC calls generated during the rendering.
- Material update is now only triggered when the relevant settings are touched in the shader graph master nodes
- Changed the way Sky Intensity (on Sky volume components) is handled. It's now a combo box where users can choose between Exposure, Multiplier or Lux (for HDRI sky only) instead of both multiplier and exposure being applied all the time. Added a new menu item to convert old profiles.
- Change how method for specular occlusions is decided on inspector shader (Lit, LitTesselation, LayeredLit, LayeredLitTessellation)
- Unlocked SSS, SSR, Motion Vectors and Distortion frame settings for reflections probes.

## [7.1.5] - 2019-11-15

### Fixed
- Fixed black reflection probes the first time loading a project

## [7.1.4] - 2019-11-13

### Added
- Added XR single-pass setting into HDRP asset
- Added a penumbra tint option for lights

### Fixed
- Fixed EOL for some files
- Fixed scene view rendering with volumetrics and XR enabled
- Fixed decals to work with multiple cameras
- Fixed optional clear of GBuffer (Was always on)
- Fixed render target clears with XR single-pass rendering
- Fixed HDRP samples file hierarchy
- Fixed Light units not matching light type
- Fixed QualitySettings panel not displaying HDRP Asset

### Changed
- Changed parametrization of PCSS, now softness is derived from angular diameter (for directional lights) or shape radius (for point/spot lights) and min filter size is now in the [0..1] range.
- Moved the copy of the geometry history buffers to right after the depth mip chain generation.
- Rename "Luminance" to "Nits" in UX for physical light unit
- Rename FrameSettings "SkyLighting" to "SkyReflection"

## [7.1.3] - 2019-11-04

### Added
- Ray tracing support for VR single-pass
- Added sharpen filter shader parameter and UI for TemporalAA to control image quality instead of hardcoded value
- Added frame settings option for custom post process and custom passes as well as custom color buffer format option.
- Add check in wizard on SRP Batcher enabled.
- Added default implementations of OnPreprocessMaterialDescription for FBX, Obj, Sketchup and 3DS file formats.
- Added custom pass fade radius
- Added after post process injection point for custom passes
- Added basic alpha compositing support - Alpha is available afterpostprocess when using FP16 buffer format.
- Added falloff distance on Reflection Probe and Planar Reflection Probe
- Added hability to name LightLayers in HDRenderPipelineAsset
- Added a range compression factor for Reflection Probe and Planar Reflection Probe to avoid saturation of colors.
- Added path tracing support for directional, point and spot lights, as well as emission from Lit and Unlit.
- Added non temporal version of SSAO.
- Added more detailed ray tracing stats in the debug window
- Added Disc area light (bake only)
- Added a warning in the material UI to prevent transparent + subsurface-scattering combination.

### Fixed
- Sorting, undo, labels, layout in the Lighting Explorer.
- Fixed sky settings and materials in Shader Graph Samples package
- Fixed light supported units caching (1182266)
- Fixed an issue where SSAO (that needs temporal reprojection) was still being rendered when Motion Vectors were not available (case 1184998)
- Fixed a nullref when modifying the height parameters inside the layered lit shader UI.
- Fixed Decal gizmo that become white after exiting play mode
- Fixed Decal pivot position to behave like a spotlight
- Fixed an issue where using the LightingOverrideMask would break sky reflection for regular cameras
- Fix DebugMenu FrameSettingsHistory persistency on close
- Fix DensityVolume, ReflectionProbe aned PlanarReflectionProbe advancedControl display
- Fix DXR scene serialization in wizard
- Fixed an issue where Previews would reallocate History Buffers every frame
- Fixed the SetLightLayer function in HDAdditionalLightData setting the wrong light layer
- Fix error first time a preview is created for planar
- Fixed an issue where SSR would use an incorrect roughness value on ForwardOnly (StackLit, AxF, Fabric, etc.) materials when the pipeline is configured to also allow deferred Lit.
- Fixed issues with light explorer (cases 1183468, 1183269)
- Fix dot colors in LayeredLit material inspector
- Fix undo not resetting all value when undoing the material affectation in LayerLit material
- Fix for issue that caused gizmos to render in render textures (case 1174395)
- Fixed the light emissive mesh not updated when the light was disabled/enabled
- Fixed light and shadow layer sync when setting the HDAdditionalLightData.lightlayersMask property
- Fixed a nullref when a custom post process component that was in the HDRP PP list is removed from the project
- Fixed issue that prevented decals from modifying specular occlusion (case 1178272).
- Fixed exposure of volumetric reprojection
- Fixed multi selection support for Scalable Settings in lights
- Fixed font shaders in test projects for VR by using a Shader Graph version
- Fixed refresh of baked cubemap by incrementing updateCount at the end of the bake (case 1158677).
- Fixed issue with rectangular area light when seen from the back
- Fixed decals not affecting lightmap/lightprobe
- Fixed zBufferParams with XR single-pass rendering
- Fixed moving objects not rendered in custom passes
- Fixed abstract classes listed in the + menu of the custom pass list
- Fixed custom pass that was rendered in previews
- Fixed precision error in zero value normals when applying decals (case 1181639)
- Fixed issue that triggered No Scene Lighting view in game view as well (case 1156102)
- Assign default volume profile when creating a new HDRP Asset
- Fixed fov to 0 in planar probe breaking the projection matrix (case 1182014)
- Fixed bugs with shadow caching
- Reassign the same camera for a realtime probe face render request to have appropriate history buffer during realtime probe rendering.
- Fixed issue causing wrong shading when normal map mode is Object space, no normal map is set, but a detail map is present (case 1143352)
- Fixed issue with decal and htile optimization
- Fixed TerrainLit shader compilation error regarding `_Control0_TexelSize` redefinition (case 1178480).
- Fixed warning about duplicate HDRuntimeReflectionSystem when configuring play mode without domain reload.
- Fixed an editor crash when multiple decal projectors were selected and some had null material
- Added all relevant fix actions to FixAll button in Wizard
- Moved FixAll button on top of the Wizard
- Fixed an issue where fog color was not pre-exposed correctly
- Fix priority order when custom passes are overlapping
- Fix cleanup not called when the custom pass GameObject is destroyed
- Replaced most instances of GraphicsSettings.renderPipelineAsset by GraphicsSettings.currentRenderPipeline. This should fix some parameters not working on Quality Settings overrides.
- Fixed an issue with Realtime GI not working on upgraded projects.
- Fixed issue with screen space shadows fallback texture was not set as a texture array.
- Fixed Pyramid Lights bounding box
- Fixed terrain heightmap default/null values and epsilons
- Fixed custom post-processing effects breaking when an abstract class inherited from `CustomPostProcessVolumeComponent`
- Fixed XR single-pass rendering in Editor by using ShaderConfig.s_XrMaxViews to allocate matrix array
- Multiple different skies rendered at the same time by different cameras are now handled correctly without flickering
- Fixed flickering issue happening when different volumes have shadow settings and multiple cameras are present. 
- Fixed issue causing planar probes to disappear if there is no light in the scene.
- Fixed a number of issues with the prefab isolation mode (Volumes leaking from the main scene and reflection not working properly)
- Fixed an issue with fog volume component upgrade not working properly
- Fixed Spot light Pyramid Shape has shadow artifacts on aspect ratio values lower than 1
- Fixed issue with AO upsampling in XR
- Fixed camera without HDAdditionalCameraData component not rendering
- Removed the macro ENABLE_RAYTRACING for most of the ray tracing code
- Fixed prefab containing camera reloading in loop while selected in the Project view
- Fixed issue causing NaN wheh the Z scale of an object is set to 0.
- Fixed DXR shader passes attempting to render before pipeline loaded
- Fixed black ambient sky issue when importing a project after deleting Library.
- Fixed issue when upgrading a Standard transparent material (case 1186874)
- Fixed area light cookies not working properly with stack lit
- Fixed material render queue not updated when the shader is changed in the material inspector.
- Fixed a number of issues with full screen debug modes not reseting correctly when setting another mutually exclusive mode
- Fixed compile errors for platforms with no VR support
- Fixed an issue with volumetrics and RTHandle scaling (case 1155236)
- Fixed an issue where sky lighting might be updated uselessly
- Fixed issue preventing to allow setting decal material to none (case 1196129)
- Fixed XR multi-pass decals rendering
- Fixed several fields on Light Inspector that not supported Prefab overrides
- VFX: Removed z-fight glitches that could appear when using deferred depth prepass and lit quad primitives
- VFX: Preserve specular option for lit outputs (matches HDRP lit shader)
- Fixed init of debug for FrameSettingsHistory on SceneView camera
- Added a fix script to handle the warning 'referenced script in (GameObject 'SceneIDMap') is missing'
- Fix Wizard load when none selected for RenderPipelineAsset
- Fixed issue with unclear naming of debug menu for decals.

### Changed
- Color buffer pyramid is not allocated anymore if neither refraction nor distortion are enabled
- Rename Emission Radius to Radius in UI in Point, Spot
- Angular Diameter parameter for directional light is no longuer an advanced property
- DXR: Remove Light Radius and Angular Diamater of Raytrace shadow. Angular Diameter and Radius are used instead.
- Remove MaxSmoothness parameters from UI for point, spot and directional light. The MaxSmoothness is now deduce from Radius Parameters
- DXR: Remove the Ray Tracing Environement Component. Add a Layer Mask to the ray Tracing volume components to define which objects are taken into account for each effect.
- Removed second cubemaps used for shadowing in lookdev
- Disable Physically Based Sky below ground
- Increase max limit of area light and reflection probe to 128
- Change default texture for detailmap to grey
- Optimize Shadow RT load on Tile based architecture platforms. 
- Improved quality of SSAO.
- Moved RequestShadowMapRendering() back to public API.
- Update HDRP DXR Wizard with an option to automatically clone the hdrp config package and setup raytracing to 1 in shaders file.
- Added SceneSelection pass for TerrainLit shader.
- Simplified Light's type API regrouping the logic in one place (Check type in HDAdditionalLightData)
- The support of LOD CrossFade (Dithering transition) in master nodes now required to enable it in the master node settings (Save variant)
- Improved shadow bias, by removing constant depth bias and substituting it with slope-scale bias. 
- Fix the default stencil values when a material is created from a SSS ShaderGraph.
- Tweak test asset to be compatible with XR: unlit SG material for canvas and double-side font material
- Slightly tweaked the behaviour of bloom when resolution is low to reduce artifacts.
- Hidden fields in Light Inspector that is not relevant while in BakingOnly mode.

## [7.1.2] - 2019-09-19

### Fixed
- Fix/workaround a probable graphics driver bug in the GTAO shader.
- Fixed Hair and PBR shader graphs double sided modes
- Fixed an issue where updating an HDRP asset in the Quality setting panel would not recreate the pipeline.
- Fixed issue with point lights being considered even when occupying less than a pixel on screen (case 1183196)
- Fix a potential NaN source with iridescence (case 1183216)
- Fixed issue of spotlight breaking when minimizing the cone angle via the gizmo (case 1178279)
- Fixed issue that caused decals not to modify the roughness in the normal buffer, causing SSR to not behave correctly (case 1178336)
- Fixed lit transparent refraction with XR single-pass rendering
- Removed extra jitter for TemporalAA in VR
- Fixed ShaderGraph time in main preview
- Fixed issue on some UI elements in HDRP asset not expanding when clicking the arrow (case 1178369)
- Fixed alpha blending in custom post process
- Fixed the modification of the _AlphaCutoff property in the material UI when exposed with a ShaderGraph parameter.
- Fixed HDRP test `1218_Lit_DiffusionProfiles` on Vulkan.
- Fixed an issue where building a player in non-dev mode would generate render target error logs every frame
- Fixed crash when upgrading version of HDRP
- Fixed rendering issues with material previews
- Fixed NPE when using light module in Shuriken particle systems (1173348).
- Refresh cached shadow on editor changes

## [7.1.1] - 2019-09-05

### Added
- Transparency Overdraw debug mode. Allows to visualize transparent objects draw calls as an "heat map".
- Enabled single-pass instancing support for XR SDK with new API cmd.SetInstanceMultiplier()
- XR settings are now available in the HDRP asset
- Support for Material Quality in Shader Graph
- Material Quality support selection in HDRP Asset
- Renamed XR shader macro from UNITY_STEREO_ASSIGN_COMPUTE_EYE_INDEX to UNITY_XR_ASSIGN_VIEW_INDEX
- Raytracing ShaderGraph node for HDRP shaders
- Custom passes volume component with 3 injection points: Before Rendering, Before Transparent and Before Post Process
- Alpha channel is now properly exported to camera render textures when using FP16 color buffer format
- Support for XR SDK mirror view modes
- HD Master nodes in Shader Graph now support Normal and Tangent modification in vertex stage.
- DepthOfFieldCoC option in the fullscreen debug modes.
- Added override Ambient Occlusion option on debug windows
- Added Custom Post Processes with 3 injection points: Before Transparent, Before Post Process and After Post Process
- Added draft of minimal interactive path tracing (experimental) based on DXR API - Support only 4 area light, lit and unlit shader (non-shadergraph)

### Fixed
- Fixed wizard infinite loop on cancellation
- Fixed with compute shader error about too many threads in threadgroup on low GPU
- Fixed invalid contact shadow shaders being created on metal
- Fixed a bug where if Assembly.GetTypes throws an exception due to mis-versioned dlls, then no preprocessors are used in the shader stripper
- Fixed typo in AXF decal property preventing to compile
- Fixed reflection probe with XR single-pass and FPTL
- Fixed force gizmo shown when selecting camera in hierarchy
- Fixed issue with XR occlusion mesh and dynamic resolution
- Fixed an issue where lighting compute buffers were re-created with the wrong size when resizing the window, causing tile artefacts at the top of the screen.
- Fix FrameSettings names and tooltips
- Fixed error with XR SDK when the Editor is not in focus
- Fixed errors with RenderGraph, XR SDK and occlusion mesh
- Fixed shadow routines compilation errors when "real" type is a typedef on "half".
- Fixed toggle volumetric lighting in the light UI
- Fixed post-processing history reset handling rt-scale incorrectly
- Fixed crash with terrain and XR multi-pass
- Fixed ShaderGraph material synchronization issues
- Fixed a null reference exception when using an Emissive texture with Unlit shader (case 1181335)
- Fixed an issue where area lights and point lights where not counted separately with regards to max lights on screen (case 1183196)
- Fixed an SSR and Subsurface Scattering issue (appearing black) when using XR.

### Changed
- Update Wizard layout.
- Remove almost all Garbage collection call within a frame.
- Rename property AdditionalVeclocityChange to AddPrecomputeVelocity
- Call the End/Begin camera rendering callbacks for camera with customRender enabled
- Changeg framesettings migration order of postprocess flags as a pr for reflection settings flags have been backported to 2019.2
- Replaced usage of ENABLE_VR in XRSystem.cs by version defines based on the presence of the built-in VR and XR modules
- Added an update virtual function to the SkyRenderer class. This is called once per frame. This allows a given renderer to amortize heavy computation at the rate it chooses. Currently only the physically based sky implements this.
- Removed mandatory XRPass argument in HDCamera.GetOrCreate()
- Restored the HDCamera parameter to the sky rendering builtin parameters.
- Removed usage of StructuredBuffer for XR View Constants
- Expose Direct Specular Lighting control in FrameSettings
- Deprecated ExponentialFog and VolumetricFog volume components. Now there is only one exponential fog component (Fog) which can add Volumetric Fog as an option. Added a script in Edit -> Render Pipeline -> Upgrade Fog Volume Components.

## [7.0.1] - 2019-07-25

### Added
- Added option in the config package to disable globally Area Lights and to select shadow quality settings for the deferred pipeline.
- When shader log stripping is enabled, shader stripper statistics will be written at `Temp/shader-strip.json`
- Occlusion mesh support from XR SDK

### Fixed
- Fixed XR SDK mirror view blit, cleanup some XRTODO and removed XRDebug.cs
- Fixed culling for volumetrics with XR single-pass rendering
- Fix shadergraph material pass setup not called
- Fixed documentation links in component's Inspector header bar
- Cookies using the render texture output from a camera are now properly updated
- Allow in ShaderGraph to enable pre/post pass when the alpha clip is disabled

### Changed
- RenderQueue for Opaque now start at Background instead of Geometry.
- Clamp the area light size for scripting API when we change the light type
- Added a warning in the material UI when the diffusion profile assigned is not in the HDRP asset


## [7.0.0] - 2019-07-17

### Added
- `Fixed`, `Viewer`, and `Automatic` modes to compute the FOV used when rendering a `PlanarReflectionProbe`
- A checkbox to toggle the chrome gizmo of `ReflectionProbe`and `PlanarReflectionProbe`
- Added a Light layer in shadows that allow for objects to cast shadows without being affected by light (and vice versa).
- You can now access ShaderGraph blend states from the Material UI (for example, **Surface Type**, **Sorting Priority**, and **Blending Mode**). This change may break Materials that use a ShaderGraph, to fix them, select **Edit > Render Pipeline > Reset all ShaderGraph Scene Materials BlendStates**. This syncs the blendstates of you ShaderGraph master nodes with the Material properties.
- You can now control ZTest, ZWrite, and CullMode for transparent Materials.
- Materials that use Unlit Shaders or Unlit Master Node Shaders now cast shadows.
- Added an option to enable the ztest on **After Post Process** materials when TAA is disabled.
- Added a new SSAO (based on Ground Truth Ambient Occlusion algorithm) to replace the previous one.
- Added support for shadow tint on light
- BeginCameraRendering and EndCameraRendering callbacks are now called with probes
- Adding option to update shadow maps only On Enable and On Demand.
- Shader Graphs that use time-dependent vertex modification now generate correct motion vectors.
- Added option to allow a custom spot angle for spot light shadow maps.
- Added frame settings for individual post-processing effects
- Added dither transition between cascades for Low and Medium quality settings
- Added single-pass instancing support with XR SDK
- Added occlusion mesh support with XR SDK
- Added support of Alembic velocity to various shaders
- Added support for more than 2 views for single-pass instancing
- Added support for per punctual/directional light min roughness in StackLit
- Added mirror view support with XR SDK
- Added VR verification in HDRPWizard
- Added DXR verification in HDRPWizard
- Added feedbacks in UI of Volume regarding skies
- Cube LUT support in Tonemapping. Cube LUT helpers for external grading are available in the Post-processing Sample package.

### Fixed
- Fixed an issue with history buffers causing effects like TAA or auto exposure to flicker when more than one camera was visible in the editor
- The correct preview is displayed when selecting multiple `PlanarReflectionProbe`s
- Fixed volumetric rendering with camera-relative code and XR stereo instancing
- Fixed issue with flashing cyan due to async compilation of shader when selecting a mesh
- Fix texture type mismatch when the contact shadow are disabled (causing errors on IOS devices)
- Fixed Generate Shader Includes while in package
- Fixed issue when texture where deleted in ShadowCascadeGUI
- Fixed issue in FrameSettingsHistory when disabling a camera several time without enabling it in between.
- Fixed volumetric reprojection with camera-relative code and XR stereo instancing
- Added custom BaseShaderPreprocessor in HDEditorUtils.GetBaseShaderPreprocessorList()
- Fixed compile issue when USE_XR_SDK is not defined
- Fixed procedural sky sun disk intensity for high directional light intensities
- Fixed Decal mip level when using texture mip map streaming to avoid dropping to lowest permitted mip (now loading all mips)
- Fixed deferred shading for XR single-pass instancing after lightloop refactor
- Fixed cluster and material classification debug (material classification now works with compute as pixel shader lighting)
- Fixed IOS Nan by adding a maximun epsilon definition REAL_EPS that uses HALF_EPS when fp16 are used
- Removed unnecessary GC allocation in motion blur code
- Fixed locked UI with advanded influence volume inspector for probes
- Fixed invalid capture direction when rendering planar reflection probes
- Fixed Decal HTILE optimization with platform not supporting texture atomatic (Disable it)
- Fixed a crash in the build when the contact shadows are disabled
- Fixed camera rendering callbacks order (endCameraRendering was being called before the actual rendering)
- Fixed issue with wrong opaque blending settings for After Postprocess
- Fixed issue with Low resolution transparency on PS4
- Fixed a memory leak on volume profiles
- Fixed The Parallax Occlusion Mappping node in shader graph and it's UV input slot
- Fixed lighting with XR single-pass instancing by disabling deferred tiles
- Fixed the Bloom prefiltering pass
- Fixed post-processing effect relying on Unity's random number generator
- Fixed camera flickering when using TAA and selecting the camera in the editor
- Fixed issue with single shadow debug view and volumetrics
- Fixed most of the problems with light animation and timeline
- Fixed indirect deferred compute with XR single-pass instancing
- Fixed a slight omission in anisotropy calculations derived from HazeMapping in StackLit
- Improved stack computation numerical stability in StackLit
- Fix PBR master node always opaque (wrong blend modes for forward pass)
- Fixed TAA with XR single-pass instancing (missing macros)
- Fixed an issue causing Scene View selection wire gizmo to not appear when using HDRP Shader Graphs.
- Fixed wireframe rendering mode (case 1083989)
- Fixed the renderqueue not updated when the alpha clip is modified in the material UI.
- Fixed the PBR master node preview
- Remove the ReadOnly flag on Reflection Probe's cubemap assets during bake when there are no VCS active.
- Fixed an issue where setting a material debug view would not reset the other exclusive modes
- Spot light shapes are now correctly taken into account when baking
- Now the static lighting sky will correctly take the default values for non-overridden properties
- Fixed material albedo affecting the lux meter
- Extra test in deferred compute shading to avoid shading pixels that were not rendered by the current camera (for camera stacking)

### Changed
- Optimization: Reduce the group size of the deferred lighting pass from 16x16 to 8x8
- Replaced HDCamera.computePassCount by viewCount
- Removed xrInstancing flag in RTHandles (replaced by TextureXR.slices and TextureXR.dimensions)
- Refactor the HDRenderPipeline and lightloop code to preprare for high level rendergraph
- Removed the **Back Then Front Rendering** option in the fabric Master Node settings. Enabling this option previously did nothing.
- Shader type Real translates to FP16 precision on Nintendo Switch.
- Shader framework refactor: Introduce CBSDF, EvaluateBSDF, IsNonZeroBSDF to replace BSDF functions
- Shader framework refactor:  GetBSDFAngles, LightEvaluation and SurfaceShading functions
- Replace ComputeMicroShadowing by GetAmbientOcclusionForMicroShadowing
- Rename WorldToTangent to TangentToWorld as it was incorrectly named
- Remove SunDisk and Sun Halo size from directional light
- Remove all obsolete wind code from shader
- Renamed DecalProjectorComponent into DecalProjector for API alignment.
- Improved the Volume UI and made them Global by default
- Remove very high quality shadow option
- Change default for shadow quality in Deferred to Medium
- Enlighten now use inverse squared falloff (before was using builtin falloff)
- Enlighten is now deprecated. Please use CPU or GPU lightmaper instead.
- Remove the name in the diffusion profile UI
- Changed how shadow map resolution scaling with distance is computed. Now it uses screen space area rather than light range.
- Updated MoreOptions display in UI
- Moved Display Area Light Emissive Mesh script API functions in the editor namespace
- direct strenght properties in ambient occlusion now affect direct specular as well
- Removed advanced Specular Occlusion control in StackLit: SSAO based SO control is hidden and fixed to behave like Lit, SPTD is the only HQ technique shown for baked SO.
- Shader framework refactor: Changed ClampRoughness signature to include PreLightData access.
- HDRPWizard window is now in Window > General > HD Render Pipeline Wizard
- Moved StaticLightingSky to LightingWindow
- Removes the current "Scene Settings" and replace them with "Sky & Fog Settings" (with Physically Based Sky and Volumetric Fog).
- Changed how cached shadow maps are placed inside the atlas to minimize re-rendering of them.

## [6.7.0-preview] - 2019-05-16

### Added
- Added ViewConstants StructuredBuffer to simplify XR rendering
- Added API to render specific settings during a frame
- Added stadia to the supported platforms (2019.3)
- Enabled cascade blends settings in the HD Shadow component
- Added Hardware Dynamic Resolution support.
- Added MatCap debug view to replace the no scene lighting debug view.
- Added clear GBuffer option in FrameSettings (default to false)
- Added preview for decal shader graph (Only albedo, normal and emission)
- Added exposure weight control for decal
- Screen Space Directional Shadow under a define option. Activated for ray tracing
- Added a new abstraction for RendererList that will help transition to Render Graph and future RendererList API
- Added multipass support for VR
- Added XR SDK integration (multipass only)
- Added Shader Graph samples for Hair, Fabric and Decal master nodes.
- Add fade distance, shadow fade distance and light layers to light explorer
- Add method to draw light layer drawer in a rect to HDEditorUtils

### Fixed
- Fixed deserialization crash at runtime
- Fixed for ShaderGraph Unlit masternode not writing velocity
- Fixed a crash when assiging a new HDRP asset with the 'Verify Saving Assets' option enabled
- Fixed exposure to properly support TEXTURE2D_X
- Fixed TerrainLit basemap texture generation
- Fixed a bug that caused nans when material classification was enabled and a tile contained one standard material + a material with transmission.
- Fixed gradient sky hash that was not using the exposure hash
- Fixed displayed default FrameSettings in HDRenderPipelineAsset wrongly updated on scripts reload.
- Fixed gradient sky hash that was not using the exposure hash.
- Fixed visualize cascade mode with exposure.
- Fixed (enabled) exposure on override lighting debug modes.
- Fixed issue with LightExplorer when volume have no profile
- Fixed issue with SSR for negative, infinite and NaN history values
- Fixed LightLayer in HDReflectionProbe and PlanarReflectionProbe inspector that was not displayed as a mask.
- Fixed NaN in transmission when the thickness and a color component of the scattering distance was to 0
- Fixed Light's ShadowMask multi-edition.
- Fixed motion blur and SMAA with VR single-pass instancing
- Fixed NaNs generated by phase functionsin volumetric lighting
- Fixed NaN issue with refraction effect and IOR of 1 at extreme grazing angle
- Fixed nan tracker not using the exposure
- Fixed sorting priority on lit and unlit materials
- Fixed null pointer exception when there are no AOVRequests defined on a camera
- Fixed dirty state of prefab using disabled ReflectionProbes
- Fixed an issue where gizmos and editor grid were not correctly depth tested
- Fixed created default scene prefab non editable due to wrong file extension.
- Fixed an issue where sky convolution was recomputed for nothing when a preview was visible (causing extreme slowness when fabric convolution is enabled)
- Fixed issue with decal that wheren't working currently in player
- Fixed missing stereo rendering macros in some fragment shaders
- Fixed exposure for ReflectionProbe and PlanarReflectionProbe gizmos
- Fixed single-pass instancing on PSVR
- Fixed Vulkan shader issue with Texture2DArray in ScreenSpaceShadow.compute by re-arranging code (workaround)
- Fixed camera-relative issue with lights and XR single-pass instancing
- Fixed single-pass instancing on Vulkan
- Fixed htile synchronization issue with shader graph decal
- Fixed Gizmos are not drawn in Camera preview
- Fixed pre-exposure for emissive decal
- Fixed wrong values computed in PreIntegrateFGD and in the generation of volumetric lighting data by forcing the use of fp32.
- Fixed NaNs arising during the hair lighting pass
- Fixed synchronization issue in decal HTile that occasionally caused rendering artifacts around decal borders
- Fixed QualitySettings getting marked as modified by HDRP (and thus checked out in Perforce)
- Fixed a bug with uninitialized values in light explorer
- Fixed issue with LOD transition
- Fixed shader warnings related to raytracing and TEXTURE2D_X

### Changed
- Refactor PixelCoordToViewDirWS to be VR compatible and to compute it only once per frame
- Modified the variants stripper to take in account multiple HDRP assets used in the build.
- Improve the ray biasing code to avoid self-intersections during the SSR traversal
- Update Pyramid Spot Light to better match emitted light volume.
- Moved _XRViewConstants out of UnityPerPassStereo constant buffer to fix issues with PSSL
- Removed GetPositionInput_Stereo() and single-pass (double-wide) rendering mode
- Changed label width of the frame settings to accommodate better existing options.
- SSR's Default FrameSettings for camera is now enable.
- Re-enabled the sharpening filter on Temporal Anti-aliasing
- Exposed HDEditorUtils.LightLayerMaskDrawer for integration in other packages and user scripting.
- Rename atmospheric scattering in FrameSettings to Fog
- The size modifier in the override for the culling sphere in Shadow Cascades now defaults to 0.6, which is the same as the formerly hardcoded value.
- Moved LOD Bias and Maximum LOD Level from Frame Setting section `Other` to `Rendering`
- ShaderGraph Decal that affect only emissive, only draw in emissive pass (was drawing in dbuffer pass too)
- Apply decal projector fade factor correctly on all attribut and for shader graph decal
- Move RenderTransparentDepthPostpass after all transparent
- Update exposure prepass to interleave XR single-pass instancing views in a checkerboard pattern
- Removed ScriptRuntimeVersion check in wizard.

## [6.6.0-preview] - 2019-04-01

### Added
- Added preliminary changes for XR deferred shading
- Added support of 111110 color buffer
- Added proper support for Recorder in HDRP
- Added depth offset input in shader graph master nodes
- Added a Parallax Occlusion Mapping node
- Added SMAA support
- Added Homothety and Symetry quick edition modifier on volume used in ReflectionProbe, PlanarReflectionProbe and DensityVolume
- Added multi-edition support for DecalProjectorComponent
- Improve hair shader
- Added the _ScreenToTargetScaleHistory uniform variable to be used when sampling HDRP RTHandle history buffers.
- Added settings in `FrameSettings` to change `QualitySettings.lodBias` and `QualitySettings.maximumLODLevel` during a rendering
- Added an exposure node to retrieve the current, inverse and previous frame exposure value.
- Added an HD scene color node which allow to sample the scene color with mips and a toggle to remove the exposure.
- Added safeguard on HD scene creation if default scene not set in the wizard
- Added Low res transparency rendering pass.

### Fixed
- Fixed HDRI sky intensity lux mode
- Fixed dynamic resolution for XR
- Fixed instance identifier semantic string used by Shader Graph
- Fixed null culling result occuring when changing scene that was causing crashes
- Fixed multi-edition light handles and inspector shapes
- Fixed light's LightLayer field when multi-editing
- Fixed normal blend edition handles on DensityVolume
- Fixed an issue with layered lit shader and height based blend where inactive layers would still have influence over the result
- Fixed multi-selection handles color for DensityVolume
- Fixed multi-edition inspector's blend distances for HDReflectionProbe, PlanarReflectionProbe and DensityVolume
- Fixed metric distance that changed along size in DensityVolume
- Fixed DensityVolume shape handles that have not same behaviour in advance and normal edition mode
- Fixed normal map blending in TerrainLit by only blending the derivatives
- Fixed Xbox One rendering just a grey screen instead of the scene
- Fixed probe handles for multiselection
- Fixed baked cubemap import settings for convolution
- Fixed regression causing crash when attempting to open HDRenderPipelineWizard without an HDRenderPipelineAsset setted
- Fixed FullScreenDebug modes: SSAO, SSR, Contact shadow, Prerefraction Color Pyramid, Final Color Pyramid
- Fixed volumetric rendering with stereo instancing
- Fixed shader warning
- Fixed missing resources in existing asset when updating package
- Fixed PBR master node preview in forward rendering or transparent surface
- Fixed deferred shading with stereo instancing
- Fixed "look at" edition mode of Rotation tool for DecalProjectorComponent
- Fixed issue when switching mode in ReflectionProbe and PlanarReflectionProbe
- Fixed issue where migratable component version where not always serialized when part of prefab's instance
- Fixed an issue where shadow would not be rendered properly when light layer are not enabled
- Fixed exposure weight on unlit materials
- Fixed Light intensity not played in the player when recorded with animation/timeline
- Fixed some issues when multi editing HDRenderPipelineAsset
- Fixed emission node breaking the main shader graph preview in certain conditions.
- Fixed checkout of baked probe asset when baking probes.
- Fixed invalid gizmo position for rotated ReflectionProbe
- Fixed multi-edition of material's SurfaceType and RenderingPath
- Fixed whole pipeline reconstruction on selecting for the first time or modifying other than the currently used HDRenderPipelineAsset
- Fixed single shadow debug mode
- Fixed global scale factor debug mode when scale > 1
- Fixed debug menu material overrides not getting applied to the Terrain Lit shader
- Fixed typo in computeLightVariants
- Fixed deferred pass with XR instancing by disabling ComputeLightEvaluation
- Fixed bloom resolution independence
- Fixed lens dirt intensity not behaving properly
- Fixed the Stop NaN feature
- Fixed some resources to handle more than 2 instanced views for XR
- Fixed issue with black screen (NaN) produced on old GPU hardware or intel GPU hardware with gaussian pyramid
- Fixed issue with disabled punctual light would still render when only directional light is present

### Changed
- DensityVolume scripting API will no longuer allow to change between advance and normal edition mode
- Disabled depth of field, lens distortion and panini projection in the scene view
- TerrainLit shaders and includes are reorganized and made simpler.
- TerrainLit shader GUI now allows custom properties to be displayed in the Terrain fold-out section.
- Optimize distortion pass with stencil
- Disable SceneSelectionPass in shader graph preview
- Control punctual light and area light shadow atlas separately
- Move SMAA anti-aliasing option to after Temporal Anti Aliasing one, to avoid problem with previously serialized project settings
- Optimize rendering with static only lighting and when no cullable lights/decals/density volumes are present.
- Updated handles for DecalProjectorComponent for enhanced spacial position readability and have edition mode for better SceneView management
- DecalProjectorComponent are now scale independent in order to have reliable metric unit (see new Size field for changing the size of the volume)
- Restructure code from HDCamera.Update() by adding UpdateAntialiasing() and UpdateViewConstants()
- Renamed velocity to motion vectors
- Objects rendered during the After Post Process pass while TAA is enabled will not benefit from existing depth buffer anymore. This is done to fix an issue where those object would wobble otherwise
- Removed usage of builtin unity matrix for shadow, shadow now use same constant than other view
- The default volume layer mask for cameras & probes is now `Default` instead of `Everything`

## [6.5.0-preview] - 2019-03-07

### Added
- Added depth-of-field support with stereo instancing
- Adding real time area light shadow support
- Added a new FrameSettings: Specular Lighting to toggle the specular during the rendering

### Fixed
- Fixed diffusion profile upgrade breaking package when upgrading to a new version
- Fixed decals cropped by gizmo not updating correctly if prefab
- Fixed an issue when enabling SSR on multiple view
- Fixed edition of the intensity's unit field while selecting multiple lights
- Fixed wrong calculation in soft voxelization for density volume
- Fixed gizmo not working correctly with pre-exposure
- Fixed issue with setting a not available RT when disabling motion vectors
- Fixed planar reflection when looking at mirror normal
- Fixed mutiselection issue with HDLight Inspector
- Fixed HDAdditionalCameraData data migration
- Fixed failing builds when light explorer window is open
- Fixed cascade shadows border sometime causing artefacts between cascades
- Restored shadows in the Cascade Shadow debug visualization
- `camera.RenderToCubemap` use proper face culling

### Changed
- When rendering reflection probe disable all specular lighting and for metals use fresnelF0 as diffuse color for bake lighting.

## [6.4.0-preview] - 2019-02-21

### Added
- VR: Added TextureXR system to selectively expand TEXTURE2D macros to texture array for single-pass stereo instancing + Convert textures call to these macros
- Added an unit selection dropdown next to shutter speed (camera)
- Added error helpbox when trying to use a sub volume component that require the current HDRenderPipelineAsset to support a feature that it is not supporting.
- Add mesh for tube light when display emissive mesh is enabled

### Fixed
- Fixed Light explorer. The volume explorer used `profile` instead of `sharedProfile` which instantiate a custom volume profile instead of editing the asset itself.
- Fixed UI issue where all is displayed using metric unit in shadow cascade and Percent is set in the unit field (happening when opening the inspector).
- Fixed inspector event error when double clicking on an asset (diffusion profile/material).
- Fixed nullref on layered material UI when the material is not an asset.
- Fixed nullref exception when undo/redo a light property.
- Fixed visual bug when area light handle size is 0.

### Changed
- Update UI for 32bit/16bit shadow precision settings in HDRP asset
- Object motion vectors have been disabled in all but the game view. Camera motion vectors are still enabled everywhere, allowing TAA and Motion Blur to work on static objects.
- Enable texture array by default for most rendering code on DX11 and unlock stereo instancing (DX11 only for now)

## [6.3.0-preview] - 2019-02-18

### Added
- Added emissive property for shader graph decals
- Added a diffusion profile override volume so the list of diffusion profile assets to use can be chanaged without affecting the HDRP asset
- Added a "Stop NaNs" option on cameras and in the Scene View preferences.
- Added metric display option in HDShadowSettings and improve clamping
- Added shader parameter mapping in DebugMenu
- Added scripting API to configure DebugData for DebugMenu

### Fixed
- Fixed decals in forward
- Fixed issue with stencil not correctly setup for various master node and shader for the depth pass, motion vector pass and GBuffer/Forward pass
- Fixed SRP batcher and metal
- Fixed culling and shadows for Pyramid, Box, Rectangle and Tube lights
- Fixed an issue where scissor render state leaking from the editor code caused partially black rendering

### Changed
- When a lit material has a clear coat mask that is not null, we now use the clear coat roughness to compute the screen space reflection.
- Diffusion profiles are now limited to one per asset and can be referenced in materials, shader graphs and vfx graphs. Materials will be upgraded automatically except if they are using a shader graph, in this case it will display an error message.

## [6.2.0-preview] - 2019-02-15

### Added
- Added help box listing feature supported in a given HDRenderPipelineAsset alongs with the drawbacks implied.
- Added cascade visualizer, supporting disabled handles when not overriding.

### Fixed
- Fixed post processing with stereo double-wide
- Fixed issue with Metal: Use sign bit to find the cache type instead of lowest bit.
- Fixed invalid state when creating a planar reflection for the first time
- Fix FrameSettings's LitShaderMode not restrained by supported LitShaderMode regression.

### Changed
- The default value roughness value for the clearcoat has been changed from 0.03 to 0.01
- Update default value of based color for master node
- Update Fabric Charlie Sheen lighting model - Remove Fresnel component that wasn't part of initial model + Remap smoothness to [0.0 - 0.6] range for more artist friendly parameter

### Changed
- Code refactor: all macros with ARGS have been swapped with macros with PARAM. This is because the ARGS macros were incorrectly named.

## [6.1.0-preview] - 2019-02-13

### Added
- Added support for post-processing anti-aliasing in the Scene View (FXAA and TAA). These can be set in Preferences.
- Added emissive property for decal material (non-shader graph)

### Fixed
- Fixed a few UI bugs with the color grading curves.
- Fixed "Post Processing" in the scene view not toggling post-processing effects
- Fixed bake only object with flag `ReflectionProbeStaticFlag` when baking a `ReflectionProbe`

### Changed
- Removed unsupported Clear Depth checkbox in Camera inspector
- Updated the toggle for advanced mode in inspectors.

## [6.0.0-preview] - 2019-02-23

### Added
- Added new API to perform a camera rendering
- Added support for hair master node (Double kajiya kay - Lambert)
- Added Reset behaviour in DebugMenu (ingame mapping is right joystick + B)
- Added Default HD scene at new scene creation while in HDRP
- Added Wizard helping to configure HDRP project
- Added new UI for decal material to allow remapping and scaling of some properties
- Added cascade shadow visualisation toggle in HD shadow settings
- Added icons for assets
- Added replace blending mode for distortion
- Added basic distance fade for density volumes
- Added decal master node for shader graph
- Added HD unlit master node (Cross Pipeline version is name Unlit)
- Added new Rendering Queue in materials
- Added post-processing V3 framework embed in HDRP, remove postprocess V2 framework
- Post-processing now uses the generic volume framework
-   New depth-of-field, bloom, panini projection effects, motion blur
-   Exposure is now done as a pre-exposition pass, the whole system has been revamped
-   Exposure now use EV100 everywhere in the UI (Sky, Emissive Light)
- Added emissive intensity (Luminance and EV100 control) control for Emissive
- Added pre-exposure weigth for Emissive
- Added an emissive color node and a slider to control the pre-exposure percentage of emission color
- Added physical camera support where applicable
- Added more color grading tools
- Added changelog level for Shader Variant stripping
- Added Debug mode for validation of material albedo and metalness/specularColor values
- Added a new dynamic mode for ambient probe and renamed BakingSky to StaticLightingSky
- Added command buffer parameter to all Bind() method of material
- Added Material validator in Render Pipeline Debug
- Added code to future support of DXR (not enabled)
- Added support of multiviewport
- Added HDRenderPipeline.RequestSkyEnvironmentUpdate function to force an update from script when sky is set to OnDemand
- Added a Lighting and BackLighting slots in Lit, StackLit, Fabric and Hair master nodes
- Added support for overriding terrain detail rendering shaders, via the render pipeline editor resources asset
- Added xrInstancing flag support to RTHandle
- Added support for cullmask for decal projectors
- Added software dynamic resolution support
- Added support for "After Post-Process" render pass for unlit shader
- Added support for textured rectangular area lights
- Added stereo instancing macros to MSAA shaders
- Added support for Quarter Res Raytraced Reflections (not enabled)
- Added fade factor for decal projectors.
- Added stereo instancing macros to most shaders used in VR
- Added multi edition support for HDRenderPipelineAsset

### Fixed
- Fixed logic to disable FPTL with stereo rendering
- Fixed stacklit transmission and sun highlight
- Fixed decals with stereo rendering
- Fixed sky with stereo rendering
- Fixed flip logic for postprocessing + VR
- Fixed copyStencilBuffer pass for Switch
- Fixed point light shadow map culling that wasn't taking into account far plane
- Fixed usage of SSR with transparent on all master node
- Fixed SSR and microshadowing on fabric material
- Fixed blit pass for stereo rendering
- Fixed lightlist bounds for stereo rendering
- Fixed windows and in-game DebugMenu sync.
- Fixed FrameSettings' LitShaderMode sync when opening DebugMenu.
- Fixed Metal specific issues with decals, hitting a sampler limit and compiling AxF shader
- Fixed an issue with flipped depth buffer during postprocessing
- Fixed normal map use for shadow bias with forward lit - now use geometric normal
- Fixed transparent depth prepass and postpass access so they can be use without alpha clipping for lit shader
- Fixed support of alpha clip shadow for lit master node
- Fixed unlit master node not compiling
- Fixed issue with debug display of reflection probe
- Fixed issue with phong tessellations not working with lit shader
- Fixed issue with vertex displacement being affected by heightmap setting even if not heightmap where assign
- Fixed issue with density mode on Lit terrain producing NaN
- Fixed issue when going back and forth from Lit to LitTesselation for displacement mode
- Fixed issue with ambient occlusion incorrectly applied to emissiveColor with light layers in deferred
- Fixed issue with fabric convolution not using the correct convolved texture when fabric convolution is enabled
- Fixed issue with Thick mode for Transmission that was disabling transmission with directional light
- Fixed shutdown edge cases with HDRP tests
- Fixed slowdow when enabling Fabric convolution in HDRP asset
- Fixed specularAA not compiling in StackLit Master node
- Fixed material debug view with stereo rendering
- Fixed material's RenderQueue edition in default view.
- Fixed banding issues within volumetric density buffer
- Fixed missing multicompile for MSAA for AxF
- Fixed camera-relative support for stereo rendering
- Fixed remove sync with render thread when updating decal texture atlas.
- Fixed max number of keyword reach [256] issue. Several shader feature are now local
- Fixed Scene Color and Depth nodes
- Fixed SSR in forward
- Fixed custom editor of Unlit, HD Unlit and PBR shader graph master node
- Fixed issue with NewFrame not correctly calculated in Editor when switching scene
- Fixed issue with TerrainLit not compiling with depth only pass and normal buffer
- Fixed geometric normal use for shadow bias with PBR master node in forward
- Fixed instancing macro usage for decals
- Fixed error message when having more than one directional light casting shadow
- Fixed error when trying to display preview of Camera or PlanarReflectionProbe
- Fixed LOAD_TEXTURE2D_ARRAY_MSAA macro
- Fixed min-max and amplitude clamping value in inspector of vertex displacement materials
- Fixed issue with alpha shadow clip (was incorrectly clipping object shadow)
- Fixed an issue where sky cubemap would not be cleared correctly when setting the current sky to None
- Fixed a typo in Static Lighting Sky component UI
- Fixed issue with incorrect reset of RenderQueue when switching shader in inspector GUI
- Fixed issue with variant stripper stripping incorrectly some variants
- Fixed a case of ambient lighting flickering because of previews
- Fixed Decals when rendering multiple camera in a single frame
- Fixed cascade shadow count in shader
- Fixed issue with Stacklit shader with Haze effect
- Fixed an issue with the max sample count for the TAA
- Fixed post-process guard band for XR
- Fixed exposure of emissive of Unlit
- Fixed depth only and motion vector pass for Unlit not working correctly with MSAA
- Fixed an issue with stencil buffer copy causing unnecessary compute dispatches for lighting
- Fixed multi edition issue in FrameSettings
- Fixed issue with SRP batcher and DebugDisplay variant of lit shader
- Fixed issue with debug material mode not doing alpha test
- Fixed "Attempting to draw with missing UAV bindings" errors on Vulkan
- Fixed pre-exposure incorrectly apply to preview
- Fixed issue with duplicate 3D texture in 3D texture altas of volumetric?
- Fixed Camera rendering order (base on the depth parameter)
- Fixed shader graph decals not being cropped by gizmo
- Fixed "Attempting to draw with missing UAV bindings" errors on Vulkan.


### Changed
- ColorPyramid compute shader passes is swapped to pixel shader passes on platforms where the later is faster (Nintendo Switch).
- Removing the simple lightloop used by the simple lit shader
- Whole refactor of reflection system: Planar and reflection probe
- Separated Passthrough from other RenderingPath
- Update several properties naming and caption based on feedback from documentation team
- Remove tile shader variant for transparent backface pass of lit shader
- Rename all HDRenderPipeline to HDRP folder for shaders
- Rename decal property label (based on doc team feedback)
- Lit shader mode now default to Deferred to reduce build time
- Update UI of Emission parameters in shaders
- Improve shader variant stripping including shader graph variant
- Refactored render loop to render realtime probes visible per camera
- Enable SRP batcher by default
- Shader code refactor: Rename LIGHTLOOP_SINGLE_PASS => LIGHTLOOP_DISABLE_TILE_AND_CLUSTER and clean all usage of LIGHTLOOP_TILE_PASS
- Shader code refactor: Move pragma definition of vertex and pixel shader inside pass + Move SURFACE_GRADIENT definition in XXXData.hlsl
- Micro-shadowing in Lit forward now use ambientOcclusion instead of SpecularOcclusion
- Upgraded FrameSettings workflow, DebugMenu and Inspector part relative to it
- Update build light list shader code to support 32 threads in wavefronts on Switch
- LayeredLit layers' foldout are now grouped in one main foldout per layer
- Shadow alpha clip can now be enabled on lit shader and haor shader enven for opaque
- Temporal Antialiasing optimization for Xbox One X
- Parameter depthSlice on SetRenderTarget functions now defaults to -1 to bind the entire resource
- Rename SampleCameraDepth() functions to LoadCameraDepth() and SampleCameraDepth(), same for SampleCameraColor() functions
- Improved Motion Blur quality.
- Update stereo frame settings values for single-pass instancing and double-wide
- Rearrange FetchDepth functions to prepare for stereo-instancing
- Remove unused _ComputeEyeIndex
- Updated HDRenderPipelineAsset inspector
- Re-enable SRP batcher for metal

## [5.2.0-preview] - 2018-11-27

### Added
- Added option to run Contact Shadows and Volumetrics Voxelization stage in Async Compute
- Added camera freeze debug mode - Allow to visually see culling result for a camera
- Added support of Gizmo rendering before and after postprocess in Editor
- Added support of LuxAtDistance for punctual lights

### Fixed
- Fixed Debug.DrawLine and Debug.Ray call to work in game view
- Fixed DebugMenu's enum resetted on change
- Fixed divide by 0 in refraction causing NaN
- Fixed disable rough refraction support
- Fixed refraction, SSS and atmospheric scattering for VR
- Fixed forward clustered lighting for VR (double-wide).
- Fixed Light's UX to not allow negative intensity
- Fixed HDRenderPipelineAsset inspector broken when displaying its FrameSettings from project windows.
- Fixed forward clustered lighting for VR (double-wide).
- Fixed HDRenderPipelineAsset inspector broken when displaying its FrameSettings from project windows.
- Fixed Decals and SSR diable flags for all shader graph master node (Lit, Fabric, StackLit, PBR)
- Fixed Distortion blend mode for shader graph master node (Lit, StackLit)
- Fixed bent Normal for Fabric master node in shader graph
- Fixed PBR master node lightlayers
- Fixed shader stripping for built-in lit shaders.

### Changed
- Rename "Regular" in Diffusion profile UI "Thick Object"
- Changed VBuffer depth parametrization for volumetric from distanceRange to depthExtent - Require update of volumetric settings - Fog start at near plan
- SpotLight with box shape use Lux unit only

## [5.1.0-preview] - 2018-11-19

### Added

- Added a separate Editor resources file for resources Unity does not take when it builds a Player.
- You can now disable SSR on Materials in Shader Graph.
- Added support for MSAA when the Supported Lit Shader Mode is set to Both. Previously HDRP only supported MSAA for Forward mode.
- You can now override the emissive color of a Material when in debug mode.
- Exposed max light for Light Loop Settings in HDRP asset UI.
- HDRP no longer performs a NormalDBuffer pass update if there are no decals in the Scene.
- Added distant (fall-back) volumetric fog and improved the fog evaluation precision.
- Added an option to reflect sky in SSR.
- Added a y-axis offset for the PlanarReflectionProbe and offset tool.
- Exposed the option to run SSR and SSAO on async compute.
- Added support for the _GlossMapScale parameter in the Legacy to HDRP Material converter.
- Added wave intrinsic instructions for use in Shaders (for AMD GCN).


### Fixed
- Fixed sphere shaped influence handles clamping in Reflection Probes.
- Fixed Reflection Probe data migration for projects created before using HDRP.
- Fixed UI of Layered Material where Unity previously rendered the scrollbar above the Copy button.
- Fixed Material tessellations parameters Start fade distance and End fade distance. Originally, Unity clamped these values when you modified them.
- Fixed various distortion and refraction issues - handle a better fall-back.
- Fixed SSR for multiple views.
- Fixed SSR issues related to self-intersections.
- Fixed shape density volume handle speed.
- Fixed density volume shape handle moving too fast.
- Fixed the Camera velocity pass that we removed by mistake.
- Fixed some null pointer exceptions when disabling motion vectors support.
- Fixed viewports for both the Subsurface Scattering combine pass and the transparent depth prepass.
- Fixed the blend mode pop-up in the UI. It previously did not appear when you enabled pre-refraction.
- Fixed some null pointer exceptions that previously occurred when you disabled motion vectors support.
- Fixed Layered Lit UI issue with scrollbar.
- Fixed cubemap assignation on custom ReflectionProbe.
- Fixed Reflection Probes’ capture settings' shadow distance.
- Fixed an issue with the SRP batcher and Shader variables declaration.
- Fixed thickness and subsurface slots for fabric Shader master node that wasn't appearing with the right combination of flags.
- Fixed d3d debug layer warning.
- Fixed PCSS sampling quality.
- Fixed the Subsurface and transmission Material feature enabling for fabric Shader.
- Fixed the Shader Graph UV node’s dimensions when using it in a vertex Shader.
- Fixed the planar reflection mirror gizmo's rotation.
- Fixed HDRenderPipelineAsset's FrameSettings not showing the selected enum in the Inspector drop-down.
- Fixed an error with async compute.
- MSAA now supports transparency.
- The HDRP Material upgrader tool now converts metallic values correctly.
- Volumetrics now render in Reflection Probes.
- Fixed a crash that occurred whenever you set a viewport size to 0.
- Fixed the Camera physic parameter that the UI previously did not display.
- Fixed issue in pyramid shaped spotlight handles manipulation

### Changed

- Renamed Line shaped Lights to Tube Lights.
- HDRP now uses mean height fog parametrization.
- Shadow quality settings are set to All when you use HDRP (This setting is not visible in the UI when using SRP). This avoids Legacy Graphics Quality Settings disabling the shadows and give SRP full control over the Shadows instead.
- HDRP now internally uses premultiplied alpha for all fog.
- Updated default FrameSettings used for realtime Reflection Probes when you create a new HDRenderPipelineAsset.
- Remove multi-camera support. LWRP and HDRP will not support multi-camera layered rendering.
- Updated Shader Graph subshaders to use the new instancing define.
- Changed fog distance calculation from distance to plane to distance to sphere.
- Optimized forward rendering using AMD GCN by scalarizing the light loop.
- Changed the UI of the Light Editor.
- Change ordering of includes in HDRP Materials in order to reduce iteration time for faster compilation.
- Added a StackLit master node replacing the InspectorUI version. IMPORTANT: All previously authored StackLit Materials will be lost. You need to recreate them with the master node.

## [5.0.0-preview] - 2018-09-28

### Added
- Added occlusion mesh to depth prepass for VR (VR still disabled for now)
- Added a debug mode to display only one shadow at once
- Added controls for the highlight created by directional lights
- Added a light radius setting to punctual lights to soften light attenuation and simulate fill lighting
- Added a 'minRoughness' parameter to all non-area lights (was previously only available for certain light types)
- Added separate volumetric light/shadow dimmers
- Added per-pixel jitter to volumetrics to reduce aliasing artifacts
- Added a SurfaceShading.hlsl file, which implements material-agnostic shading functionality in an efficient manner
- Added support for shadow bias for thin object transmission
- Added FrameSettings to control realtime planar reflection
- Added control for SRPBatcher on HDRP Asset
- Added an option to clear the shadow atlases in the debug menu
- Added a color visualization of the shadow atlas rescale in debug mode
- Added support for disabling SSR on materials
- Added intrinsic for XBone
- Added new light volume debugging tool
- Added a new SSR debug view mode
- Added translaction's scale invariance on DensityVolume
- Added multiple supported LitShadermode and per renderer choice in case of both Forward and Deferred supported
- Added custom specular occlusion mode to Lit Shader Graph Master node

### Fixed
- Fixed a normal bias issue with Stacklit (Was causing light leaking)
- Fixed camera preview outputing an error when both scene and game view where display and play and exit was call
- Fixed override debug mode not apply correctly on static GI
- Fixed issue where XRGraphicsConfig values set in the asset inspector GUI weren't propagating correctly (VR still disabled for now)
- Fixed issue with tangent that was using SurfaceGradient instead of regular normal decoding
- Fixed wrong error message display when switching to unsupported target like IOS
- Fixed an issue with ambient occlusion texture sometimes not being created properly causing broken rendering
- Shadow near plane is no longer limited at 0.1
- Fixed decal draw order on transparent material
- Fixed an issue where sometime the lookup texture used for GGX convolution was broken, causing broken rendering
- Fixed an issue where you wouldn't see any fog for certain pipeline/scene configurations
- Fixed an issue with volumetric lighting where the anisotropy value of 0 would not result in perfectly isotropic lighting
- Fixed shadow bias when the atlas is rescaled
- Fixed shadow cascade sampling outside of the atlas when cascade count is inferior to 4
- Fixed shadow filter width in deferred rendering not matching shader config
- Fixed stereo sampling of depth texture in MSAA DepthValues.shader
- Fixed box light UI which allowed negative and zero sizes, thus causing NaNs
- Fixed stereo rendering in HDRISky.shader (VR)
- Fixed normal blend and blend sphere influence for reflection probe
- Fixed distortion filtering (was point filtering, now trilinear)
- Fixed contact shadow for large distance
- Fixed depth pyramid debug view mode
- Fixed sphere shaped influence handles clamping in reflection probes
- Fixed reflection probes data migration for project created before using hdrp
- Fixed ambient occlusion for Lit Master Node when slot is connected

### Changed
- Use samplerunity_ShadowMask instead of samplerunity_samplerLightmap for shadow mask
- Allow to resize reflection probe gizmo's size
- Improve quality of screen space shadow
- Remove support of projection model for ScreenSpaceLighting (SSR always use HiZ and refraction always Proxy)
- Remove all the debug mode from SSR that are obsolete now
- Expose frameSettings and Capture settings for reflection and planar probe
- Update UI for reflection probe, planar probe, camera and HDRP Asset
- Implement proper linear blending for volumetric lighting via deep compositing as described in the paper "Deep Compositing Using Lie Algebras"
- Changed  planar mapping to match terrain convention (XZ instead of ZX)
- XRGraphicsConfig is no longer Read/Write. Instead, it's read-only. This improves consistency of XR behavior between the legacy render pipeline and SRP
- Change reflection probe data migration code (to update old reflection probe to new one)
- Updated gizmo for ReflectionProbes
- Updated UI and Gizmo of DensityVolume

## [4.0.0-preview] - 2018-09-28

### Added
- Added a new TerrainLit shader that supports rendering of Unity terrains.
- Added controls for linear fade at the boundary of density volumes
- Added new API to control decals without monobehaviour object
- Improve Decal Gizmo
- Implement Screen Space Reflections (SSR) (alpha version, highly experimental)
- Add an option to invert the fade parameter on a Density Volume
- Added a Fabric shader (experimental) handling cotton and silk
- Added support for MSAA in forward only for opaque only
- Implement smoothness fade for SSR
- Added support for AxF shader (X-rite format - require special AxF importer from Unity not part of HDRP)
- Added control for sundisc on directional light (hack)
- Added a new HD Lit Master node that implements Lit shader support for Shader Graph
- Added Micro shadowing support (hack)
- Added an event on HDAdditionalCameraData for custom rendering
- HDRP Shader Graph shaders now support 4-channel UVs.

### Fixed
- Fixed an issue where sometimes the deferred shadow texture would not be valid, causing wrong rendering.
- Stencil test during decals normal buffer update is now properly applied
- Decals corectly update normal buffer in forward
- Fixed a normalization problem in reflection probe face fading causing artefacts in some cases
- Fix multi-selection behavior of Density Volumes overwriting the albedo value
- Fixed support of depth texture for RenderTexture. HDRP now correctly output depth to user depth buffer if RenderTexture request it.
- Fixed multi-selection behavior of Density Volumes overwriting the albedo value
- Fixed support of depth for RenderTexture. HDRP now correctly output depth to user depth buffer if RenderTexture request it.
- Fixed support of Gizmo in game view in the editor
- Fixed gizmo for spot light type
- Fixed issue with TileViewDebug mode being inversed in gameview
- Fixed an issue with SAMPLE_TEXTURECUBE_SHADOW macro
- Fixed issue with color picker not display correctly when game and scene view are visible at the same time
- Fixed an issue with reflection probe face fading
- Fixed camera motion vectors shader and associated matrices to update correctly for single-pass double-wide stereo rendering
- Fixed light attenuation functions when range attenuation is disabled
- Fixed shadow component algorithm fixup not dirtying the scene, so changes can be saved to disk.
- Fixed some GC leaks for HDRP
- Fixed contact shadow not affected by shadow dimmer
- Fixed GGX that works correctly for the roughness value of 0 (mean specular highlgiht will disappeard for perfect mirror, we rely on maxSmoothness instead to always have a highlight even on mirror surface)
- Add stereo support to ShaderPassForward.hlsl. Forward rendering now seems passable in limited test scenes with camera-relative rendering disabled.
- Add stereo support to ProceduralSky.shader and OpaqueAtmosphericScattering.shader.
- Added CullingGroupManager to fix more GC.Alloc's in HDRP
- Fixed rendering when multiple cameras render into the same render texture

### Changed
- Changed the way depth & color pyramids are built to be faster and better quality, thus improving the look of distortion and refraction.
- Stabilize the dithered LOD transition mask with respect to the camera rotation.
- Avoid multiple depth buffer copies when decals are present
- Refactor code related to the RT handle system (No more normal buffer manager)
- Remove deferred directional shadow and move evaluation before lightloop
- Add a function GetNormalForShadowBias() that material need to implement to return the normal used for normal shadow biasing
- Remove Jimenez Subsurface scattering code (This code was disabled by default, now remove to ease maintenance)
- Change Decal API, decal contribution is now done in Material. Require update of material using decal
- Move a lot of files from CoreRP to HDRP/CoreRP. All moved files weren't used by Ligthweight pipeline. Long term they could move back to CoreRP after CoreRP become out of preview
- Updated camera inspector UI
- Updated decal gizmo
- Optimization: The objects that are rendered in the Motion Vector Pass are not rendered in the prepass anymore
- Removed setting shader inclue path via old API, use package shader include paths
- The default value of 'maxSmoothness' for punctual lights has been changed to 0.99
- Modified deferred compute and vert/frag shaders for first steps towards stereo support
- Moved material specific Shader Graph files into corresponding material folders.
- Hide environment lighting settings when enabling HDRP (Settings are control from sceneSettings)
- Update all shader includes to use absolute path (allow users to create material in their Asset folder)
- Done a reorganization of the files (Move ShaderPass to RenderPipeline folder, Move all shadow related files to Lighting/Shadow and others)
- Improved performance and quality of Screen Space Shadows

## [3.3.0-preview] - 2018-01-01

### Added
- Added an error message to say to use Metal or Vulkan when trying to use OpenGL API
- Added a new Fabric shader model that supports Silk and Cotton/Wool
- Added a new HDRP Lighting Debug mode to visualize Light Volumes for Point, Spot, Line, Rectangular and Reflection Probes
- Add support for reflection probe light layers
- Improve quality of anisotropic on IBL

### Fixed
- Fix an issue where the screen where darken when rendering camera preview
- Fix display correct target platform when showing message to inform user that a platform is not supported
- Remove workaround for metal and vulkan in normal buffer encoding/decoding
- Fixed an issue with color picker not working in forward
- Fixed an issue where reseting HDLight do not reset all of its parameters
- Fixed shader compile warning in DebugLightVolumes.shader

### Changed
- Changed default reflection probe to be 256x256x6 and array size to be 64
- Removed dependence on the NdotL for thickness evaluation for translucency (based on artist's input)
- Increased the precision when comparing Planar or HD reflection probe volumes
- Remove various GC alloc in C#. Slightly better performance

## [3.2.0-preview] - 2018-01-01

### Added
- Added a luminance meter in the debug menu
- Added support of Light, reflection probe, emissive material, volume settings related to lighting to Lighting explorer
- Added support for 16bit shadows

### Fixed
- Fix issue with package upgrading (HDRP resources asset is now versionned to worarkound package manager limitation)
- Fix HDReflectionProbe offset displayed in gizmo different than what is affected.
- Fix decals getting into a state where they could not be removed or disabled.
- Fix lux meter mode - The lux meter isn't affected by the sky anymore
- Fix area light size reset when multi-selected
- Fix filter pass number in HDUtils.BlitQuad
- Fix Lux meter mode that was applying SSS
- Fix planar reflections that were not working with tile/cluster (olbique matrix)
- Fix debug menu at runtime not working after nested prefab PR come to trunk
- Fix scrolling issue in density volume

### Changed
- Shader code refactor: Split MaterialUtilities file in two parts BuiltinUtilities (independent of FragInputs) and MaterialUtilities (Dependent of FragInputs)
- Change screen space shadow rendertarget format from ARGB32 to RG16

## [3.1.0-preview] - 2018-01-01

### Added
- Decal now support per channel selection mask. There is now two mode. One with BaseColor, Normal and Smoothness and another one more expensive with BaseColor, Normal, Smoothness, Metal and AO. Control is on HDRP Asset. This may require to launch an update script for old scene: 'Edit/Render Pipeline/Single step upgrade script/Upgrade all DecalMaterial MaskBlendMode'.
- Decal now supports depth bias for decal mesh, to prevent z-fighting
- Decal material now supports draw order for decal projectors
- Added LightLayers support (Base on mask from renderers name RenderingLayers and mask from light name LightLayers - if they match, the light apply) - cost an extra GBuffer in deferred (more bandwidth)
- When LightLayers is enabled, the AmbientOclusion is store in the GBuffer in deferred path allowing to avoid double occlusion with SSAO. In forward the double occlusion is now always avoided.
- Added the possibility to add an override transform on the camera for volume interpolation
- Added desired lux intensity and auto multiplier for HDRI sky
- Added an option to disable light by type in the debug menu
- Added gradient sky
- Split EmissiveColor and bakeDiffuseLighting in forward avoiding the emissiveColor to be affect by SSAO
- Added a volume to control indirect light intensity
- Added EV 100 intensity unit for area lights
- Added support for RendererPriority on Renderer. This allow to control order of transparent rendering manually. HDRP have now two stage of sorting for transparent in addition to bact to front. Material have a priority then Renderer have a priority.
- Add Coupling of (HD)Camera and HDAdditionalCameraData for reset and remove in inspector contextual menu of Camera
- Add Coupling of (HD)ReflectionProbe and HDAdditionalReflectionData for reset and remove in inspector contextual menu of ReflectoinProbe
- Add macro to forbid unity_ObjectToWorld/unity_WorldToObject to be use as it doesn't handle camera relative rendering
- Add opacity control on contact shadow

### Fixed
- Fixed an issue with PreIntegratedFGD texture being sometimes destroyed and not regenerated causing rendering to break
- PostProcess input buffers are not copied anymore on PC if the viewport size matches the final render target size
- Fixed an issue when manipulating a lot of decals, it was displaying a lot of errors in the inspector
- Fixed capture material with reflection probe
- Refactored Constant Buffers to avoid hitting the maximum number of bound CBs in some cases.
- Fixed the light range affecting the transform scale when changed.
- Snap to grid now works for Decal projector resizing.
- Added a warning for 128x128 cookie texture without mipmaps
- Replace the sampler used for density volumes for correct wrap mode handling

### Changed
- Move Render Pipeline Debug "Windows from Windows->General-> Render Pipeline debug windows" to "Windows from Windows->Analysis-> Render Pipeline debug windows"
- Update detail map formula for smoothness and albedo, goal it to bright and dark perceptually and scale factor is use to control gradient speed
- Refactor the Upgrade material system. Now a material can be update from older version at any time. Call Edit/Render Pipeline/Upgrade all Materials to newer version
- Change name EnableDBuffer to EnableDecals at several place (shader, hdrp asset...), this require a call to Edit/Render Pipeline/Upgrade all Materials to newer version to have up to date material.
- Refactor shader code: BakeLightingData structure have been replace by BuiltinData. Lot of shader code have been remove/change.
- Refactor shader code: All GBuffer are now handled by the deferred material. Mean ShadowMask and LightLayers are control by lit material in lit.hlsl and not outside anymore. Lot of shader code have been remove/change.
- Refactor shader code: Rename GetBakedDiffuseLighting to ModifyBakedDiffuseLighting. This function now handle lighting model for transmission too. Lux meter debug mode is factor outisde.
- Refactor shader code: GetBakedDiffuseLighting is not call anymore in GBuffer or forward pass, including the ConvertSurfaceDataToBSDFData and GetPreLightData, this is done in ModifyBakedDiffuseLighting now
- Refactor shader code: Added a backBakeDiffuseLighting to BuiltinData to handle lighting for transmission
- Refactor shader code: Material must now call InitBuiltinData (Init all to zero + init bakeDiffuseLighting and backBakeDiffuseLighting ) and PostInitBuiltinData

## [3.0.0-preview] - 2018-01-01

### Fixed
- Fixed an issue with distortion that was using previous frame instead of current frame
- Fixed an issue where disabled light where not upgrade correctly to the new physical light unit system introduce in 2.0.5-preview

### Changed
- Update assembly definitions to output assemblies that match Unity naming convention (Unity.*).

## [2.0.5-preview] - 2018-01-01

### Added
- Add option supportDitheringCrossFade on HDRP Asset to allow to remove shader variant during player build if needed
- Add contact shadows for punctual lights (in additional shadow settings), only one light is allowed to cast contact shadows at the same time and so at each frame a dominant light is choosed among all light with contact shadows enabled.
- Add PCSS shadow filter support (from SRP Core)
- Exposed shadow budget parameters in HDRP asset
- Add an option to generate an emissive mesh for area lights (currently rectangle light only). The mesh fits the size, intensity and color of the light.
- Add an option to the HDRP asset to increase the resolution of volumetric lighting.
- Add additional ligth unit support for punctual light (Lumens, Candela) and area lights (Lumens, Luminance)
- Add dedicated Gizmo for the box Influence volume of HDReflectionProbe / PlanarReflectionProbe

### Changed
- Re-enable shadow mask mode in debug view
- SSS and Transmission code have been refactored to be able to share it between various material. Guidelines are in SubsurfaceScattering.hlsl
- Change code in area light with LTC for Lit shader. Magnitude is now take from FGD texture instead of a separate texture
- Improve camera relative rendering: We now apply camera translation on the model matrix, so before the TransformObjectToWorld(). Note: unity_WorldToObject and unity_ObjectToWorld must never be used directly.
- Rename positionWS to positionRWS (Camera relative world position) at a lot of places (mainly in interpolator and FragInputs). In case of custom shader user will be required to update their code.
- Rename positionWS, capturePositionWS, proxyPositionWS, influencePositionWS to positionRWS, capturePositionRWS, proxyPositionRWS, influencePositionRWS (Camera relative world position) in LightDefinition struct.
- Improve the quality of trilinear filtering of density volume textures.
- Improve UI for HDReflectionProbe / PlanarReflectionProbe

### Fixed
- Fixed a shader preprocessor issue when compiling DebugViewMaterialGBuffer.shader against Metal target
- Added a temporary workaround to Lit.hlsl to avoid broken lighting code with Metal/AMD
- Fixed issue when using more than one volume texture mask with density volumes.
- Fixed an error which prevented volumetric lighting from working if no density volumes with 3D textures were present.
- Fix contact shadows applied on transmission
- Fix issue with forward opaque lit shader variant being removed by the shader preprocessor
- Fixed compilation errors on Nintendo Switch (limited XRSetting support).
- Fixed apply range attenuation option on punctual light
- Fixed issue with color temperature not take correctly into account with static lighting
- Don't display fog when diffuse lighting, specular lighting, or lux meter debug mode are enabled.

## [2.0.4-preview] - 2018-01-01

### Fixed
- Fix issue when disabling rough refraction and building a player. Was causing a crash.

## [2.0.3-preview] - 2018-01-01

### Added
- Increased debug color picker limit up to 260k lux

## [2.0.2-preview] - 2018-01-01

### Added
- Add Light -> Planar Reflection Probe command
- Added a false color mode in rendering debug
- Add support for mesh decals
- Add flag to disable projector decals on transparent geometry to save performance and decal texture atlas space
- Add ability to use decal diffuse map as mask only
- Add visualize all shadow masks in lighting debug
- Add export of normal and roughness buffer for forwardOnly and when in supportOnlyForward mode for forward
- Provide a define in lit.hlsl (FORWARD_MATERIAL_READ_FROM_WRITTEN_NORMAL_BUFFER) when output buffer normal is used to read the normal and roughness instead of caclulating it (can save performance, but lower quality due to compression)
- Add color swatch to decal material

### Changed
- Change Render -> Planar Reflection creation to 3D Object -> Mirror
- Change "Enable Reflector" name on SpotLight to "Angle Affect Intensity"
- Change prototype of BSDFData ConvertSurfaceDataToBSDFData(SurfaceData surfaceData) to BSDFData ConvertSurfaceDataToBSDFData(uint2 positionSS, SurfaceData surfaceData)

### Fixed
- Fix issue with StackLit in deferred mode with deferredDirectionalShadow due to GBuffer not being cleared. Gbuffer is still not clear and issue was fix with the new Output of normal buffer.
- Fixed an issue where interpolation volumes were not updated correctly for reflection captures.
- Fixed an exception in Light Loop settings UI

## [2.0.1-preview] - 2018-01-01

### Added
- Add stripper of shader variant when building a player. Save shader compile time.
- Disable per-object culling that was executed in C++ in HD whereas it was not used (Optimization)
- Enable texture streaming debugging (was not working before 2018.2)
- Added Screen Space Reflection with Proxy Projection Model
- Support correctly scene selection for alpha tested object
- Add per light shadow mask mode control (i.e shadow mask distance and shadow mask). It use the option NonLightmappedOnly
- Add geometric filtering to Lit shader (allow to reduce specular aliasing)
- Add shortcut to create DensityVolume and PlanarReflection in hierarchy
- Add a DefaultHDMirrorMaterial material for PlanarReflection
- Added a script to be able to upgrade material to newer version of HDRP
- Removed useless duplication of ForwardError passes.
- Add option to not compile any DEBUG_DISPLAY shader in the player (Faster build) call Support Runtime Debug display

### Changed
- Changed SupportForwardOnly to SupportOnlyForward in render pipeline settings
- Changed versioning variable name in HDAdditionalXXXData from m_version to version
- Create unique name when creating a game object in the rendering menu (i.e Density Volume(2))
- Re-organize various files and folder location to clean the repository
- Change Debug windows name and location. Now located at:  Windows -> General -> Render Pipeline Debug

### Removed
- Removed GlobalLightLoopSettings.maxPlanarReflectionProbes and instead use value of GlobalLightLoopSettings.planarReflectionProbeCacheSize
- Remove EmissiveIntensity parameter and change EmissiveColor to be HDR (Matching Builtin Unity behavior) - Data need to be updated - Launch Edit -> Single Step Upgrade Script -> Upgrade all Materials emissionColor

### Fixed
- Fix issue with LOD transition and instancing
- Fix discrepency between object motion vector and camera motion vector
- Fix issue with spot and dir light gizmo axis not highlighted correctly
- Fix potential crash while register debug windows inputs at startup
- Fix warning when creating Planar reflection
- Fix specular lighting debug mode (was rendering black)
- Allow projector decal with null material to allow to configure decal when HDRP is not set
- Decal atlas texture offset/scale is updated after allocations (used to be before so it was using date from previous frame)

## [0.0.0-preview] - 2018-01-01

### Added
- Configure the VolumetricLightingSystem code path to be on by default
- Trigger a build exception when trying to build an unsupported platform
- Introduce the VolumetricLightingController component, which can (and should) be placed on the camera, and allows one to control the near and the far plane of the V-Buffer (volumetric "froxel" buffer) along with the depth distribution (from logarithmic to linear)
- Add 3D texture support for DensityVolumes
- Add a better mapping of roughness to mipmap for planar reflection
- The VolumetricLightingSystem now uses RTHandles, which allows to save memory by sharing buffers between different cameras (history buffers are not shared), and reduce reallocation frequency by reallocating buffers only if the rendering resolution increases (and suballocating within existing buffers if the rendering resolution decreases)
- Add a Volumetric Dimmer slider to lights to control the intensity of the scattered volumetric lighting
- Add UV tiling and offset support for decals.
- Add mipmapping support for volume 3D mask textures

### Changed
- Default number of planar reflection change from 4 to 2
- Rename _MainDepthTexture to _CameraDepthTexture
- The VolumetricLightingController has been moved to the Interpolation Volume framework and now functions similarly to the VolumetricFog settings
- Update of UI of cookie, CubeCookie, Reflection probe and planar reflection probe to combo box
- Allow enabling/disabling shadows for area lights when they are set to baked.
- Hide applyRangeAttenuation and FadeDistance for directional shadow as they are not used

### Removed
- Remove Resource folder of PreIntegratedFGD and add the resource to RenderPipeline Asset

### Fixed
- Fix ConvertPhysicalLightIntensityToLightIntensity() function used when creating light from script to match HDLightEditor behavior
- Fix numerical issues with the default value of mean free path of volumetric fog
- Fix the bug preventing decals from coexisting with density volumes
- Fix issue with alpha tested geometry using planar/triplanar mapping not render correctly or flickering (due to being wrongly alpha tested in depth prepass)
- Fix meta pass with triplanar (was not handling correctly the normal)
- Fix preview when a planar reflection is present
- Fix Camera preview, it is now a Preview cameraType (was a SceneView)
- Fix handling unknown GPUShadowTypes in the shadow manager.
- Fix area light shapes sent as point lights to the baking backends when they are set to baked.
- Fix unnecessary division by PI for baked area lights.
- Fix line lights sent to the lightmappers. The backends don't support this light type.
- Fix issue with shadow mask framesettings not correctly taken into account when shadow mask is enabled for lighting.
- Fix directional light and shadow mask transition, they are now matching making smooth transition
- Fix banding issues caused by high intensity volumetric lighting
- Fix the debug window being emptied on SRP asset reload
- Fix issue with debug mode not correctly clearing the GBuffer in editor after a resize
- Fix issue with ResetMaterialKeyword not resetting correctly ToggleOff/Roggle Keyword
- Fix issue with motion vector not render correctly if there is no depth prepass in deferred

## [0.0.0-preview] - 2018-01-01

### Added
- Screen Space Refraction projection model (Proxy raycasting, HiZ raymarching)
- Screen Space Refraction settings as volume component
- Added buffered frame history per camera
- Port Global Density Volumes to the Interpolation Volume System.
- Optimize ImportanceSampleLambert() to not require the tangent frame.
- Generalize SampleVBuffer() to handle different sampling and reconstruction methods.
- Improve the quality of volumetric lighting reprojection.
- Optimize Morton Order code in the Subsurface Scattering pass.
- Planar Reflection Probe support roughness (gaussian convolution of captured probe)
- Use an atlas instead of a texture array for cluster transparent decals
- Add a debug view to visualize the decal atlas
- Only store decal textures to atlas if decal is visible, debounce out of memory decal atlas warning.
- Add manipulator gizmo on decal to improve authoring workflow
- Add a minimal StackLit material (work in progress, this version can be used as template to add new material)

### Changed
- EnableShadowMask in FrameSettings (But shadowMaskSupport still disable by default)
- Forced Planar Probe update modes to (Realtime, Every Update, Mirror Camera)
- Screen Space Refraction proxy model uses the proxy of the first environment light (Reflection probe/Planar probe) or the sky
- Moved RTHandle static methods to RTHandles
- Renamed RTHandle to RTHandleSystem.RTHandle
- Move code for PreIntegratedFDG (Lit.shader) into its dedicated folder to be share with other material
- Move code for LTCArea (Lit.shader) into its dedicated folder to be share with other material

### Removed
- Removed Planar Probe mirror plane position and normal fields in inspector, always display mirror plane and normal gizmos

### Fixed
- Fix fog flags in scene view is now taken into account
- Fix sky in preview windows that were disappearing after a load of a new level
- Fix numerical issues in IntersectRayAABB().
- Fix alpha blending of volumetric lighting with transparent objects.
- Fix the near plane of the V-Buffer causing out-of-bounds look-ups in the clustered data structure.
- Depth and color pyramid are properly computed and sampled when the camera renders inside a viewport of a RTHandle.
- Fix decal atlas debug view to work correctly when shadow atlas view is also enabled<|MERGE_RESOLUTION|>--- conflicted
+++ resolved
@@ -26,11 +26,8 @@
 - Fixed an issue with opaque material using a shader graph with Transparent SurfaceType selected. FPTL was not working for this case.
 - Fixed NullReferenceException when loading multipel scene async
 - Fixed an issue where a warning about the static sky not being ready was wrongly displayed.
-<<<<<<< HEAD
+- Fixed NullReferenceException in HDRenderPipeline.UpgradeResourcesIfNeeded (case 1292524)
 - VFX : Debug material view were rendering pink for albedo. (case 1290752)
-=======
-- Fixed NullReferenceException in HDRenderPipeline.UpgradeResourcesIfNeeded (case 1292524)
->>>>>>> c5aaa6eb
 
 ### Changed
 - Removed XRSystemTests. The GC verification is now done during playmode tests (case 1285012).
