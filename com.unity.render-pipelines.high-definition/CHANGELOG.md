--- conflicted
+++ resolved
@@ -591,9 +591,6 @@
 - Fixed depth prepass and postpass being disabled after changing the shader in the material UI.
 - Fixed issue with sceneview camera settings not being saved after Editor restart.
 - Fixed issue when switching back to custom sensor type in physical camera settings (case 1244350).
-<<<<<<< HEAD
-- Fixed various multi-editing issues when changing Emission parameters.
-=======
 - Fixed a null ref exception when running playmode tests with the render pipeline debug window opened.
 - Fixed some GCAlloc in the debug window.
 - Fixed shader graphs not casting semi-transparent and color shadows (case 1242617)
@@ -606,7 +603,7 @@
 - Fixed an issue where asset preview could be rendered white because of static lighting sky.
 - Fixed an issue where static lighting was not updated when removing the static lighting sky profile.
 - Fixed the show cookie atlas debug mode not displaying correctly when enabling the clear cookie atlas option.
->>>>>>> 54225e44
+- Fixed various multi-editing issues when changing Emission parameters.
 
 ### Changed
 - Improve MIP selection for decals on Transparents
