# Changelog
All notable changes to this package will be documented in this file.

The format is based on [Keep a Changelog](http://keepachangelog.com/en/1.0.0/)
and this project adheres to [Semantic Versioning](http://semver.org/spec/v2.0.0.html).

## [Unreleased]

### Added
- Ray tracing support for VR single-pass
- Added sharpen filter shader parameter and UI for TemporalAA to control image quality instead of hardcoded value
- Added frame settings option for custom post process and custom passes as well as custom color buffer format option.
- Add check in wizard on SRP Batcher enabled.
- Added default implementations of OnPreprocessMaterialDescription for FBX, Obj, Sketchup and 3DS file formats.
- Added custom pass fade radius
- Added after post process injection point for custom passes
- Added basic alpha compositing support - Alpha is available afterpostprocess when using FP16 buffer format.
- Added falloff distance on Reflection Probe and Planar Reflection Probe
- Added Backplate projection from the HDRISky
- Added Shadow Matte in UnlitMasterNode, which only received shadow without lighting
- Added hability to name LightLayers in HDRenderPipelineAsset
- Added a range compression factor for Reflection Probe and Planar Reflection Probe to avoid saturation of colors.
- Added path tracing support for directional, point and spot lights, as well as emission from Lit and Unlit.
- Added non temporal version of SSAO.
- Added more detailed ray tracing stats in the debug window
- Added Disc area light (bake only)
- Added a warning in the material UI to prevent transparent + subsurface-scattering combination.
- Added XR single-pass setting into HDRP asset
- Added a penumbra tint option for lights
- Added support for depth copy with XR SDK
- Added debug setting to Render Pipeline Debug Window to list the active XR views
- Added an option to filter the result of the volumetric lighting (off by default).
- Added a transmission multiplier for directional lights
- Added XR single-pass test mode to Render Pipeline Debug Window
- Added debug setting to Render Pipeline Window to list the active XR views
- Added a new refraction mode for the Lit shader (thin). Which is a box refraction with small thickness values
- Added the code to support Barn Doors for Area Lights based on a shaderconfig option.
- Added HDRPCameraBinder property binder for Visual Effect Graph
- Added "Celestial Body" controls to the Directional Light
- Added new parameters to the Physically Based Sky
- Added Reflections to the DXR Wizard
- Added the possibility to have ray traced colored and semi-transparent shadows on directional lights.
- Added a check in the custom post process template to throw an error if the default shader is not found.
- Exposed the debug overlay ratio in the debug menu.
- Added a separate frame settings for tonemapping alongside color grading.
- Added the receive fog option in the material UI for ShaderGraphs.
- Added a public virtual bool in the custom post processes API to specify if a post processes should be executed in the scene view.
- Added a menu option that checks scene issues with ray tracing. Also removed the previously existing warning at runtime.
- Added Contrast Adaptive Sharpen (CAS) Upscaling effect.
- Added APIs to update probe settings at runtime.
- Added documentation for the rayTracingSupported method in HDRP
- Added user-selectable format for the post processing passes.
- Added support for alpha channel in some post-processing passes (DoF, TAA, Uber).
- Added warnings in FrameSettings inspector when using DXR and atempting to use Asynchronous Execution.
- Exposed Stencil bits that can be used by the user.
- Added history rejection based on velocity of intersected objects for directional, point and spot lights.
- Added a affectsVolumetric field to the HDAdditionalLightData API to know if light affects volumetric fog.
- Add OS and Hardware check in the Wizard fixes for DXR.
- Added option to exclude camera motion from motion blur.
- Added semi-transparent shadows for point and spot lights.
- Added support for semi-transparent shadow for unlit shader and unlit shader graph.
- Added the alpha clip enabled toggle to the material UI for all HDRP shader graphs.
- Added Material Samples to explain how to use the lit shader features
- Added an initial implementation of ray traced sub surface scattering
- Added AssetPostprocessors and Shadergraphs to handle Arnold Standard Surface and 3DsMax Physical material import from FBX.
- Added support for Smoothness Fade start work when enabling ray traced reflections.
- Added Contact shadow, Micro shadows and Screen space refraction API documentation.
- Added script documentation for SSR, SSAO (ray tracing), GI, Light Cluster, RayTracingSettings, Ray Counters, etc.
- Added path tracing support for refraction and internal reflections.
- Added support for Thin Refraction Model and Lit's Clear Coat in Path Tracing.
- Added the Tint parameter to Sky Colored Fog.
- Added of Screen Space Reflections for Transparent materials
- Added a fallback for ray traced area light shadows in case the material is forward or the lit mode is forward.
- Added a new debug mode for light layers.
- Added an "enable" toggle to the SSR volume component.
- Added support for anisotropic specular lobes in path tracing.
- Added support for alpha clipping in path tracing.
- Added support for light cookies in path tracing.
- Added support for transparent shadows in path tracing.
- Added support for iridescence in path tracing.
- Added support for background color in path tracing.
- Added a path tracing test to the test suite.
- Added a warning and workaround instructions that appear when you enable XR single-pass after the first frame with the XR SDK.
- Added the exposure sliders to the planar reflection probe preview
- Added support for subsurface scattering in path tracing.
- Added a new mode that improves the filtering of ray traced shadows (directional, point and spot) based on the distance to the occluder.
- Added support of cookie baking and add support on Disc light.
- Added support for fog attenuation in path tracing.
- Added a new debug panel for volumes
- Added XR setting to control camera jitter for temporal effects
- Added an error message in the DrawRenderers custom pass when rendering opaque objects with an HDRP asset in DeferredOnly mode.
- Added API to enable proper recording of path traced scenes (with the Unity recorder or other tools).
- Added support for fog in Recursive rendering, ray traced reflections and ray traced indirect diffuse.
- Added an alpha blend option for recursive rendering
- Added support for stack lit for ray tracing effects.
- Added support for hair for ray tracing effects.

### Fixed
- Fix when rescale probe all direction below zero (1219246)
- Update documentation of HDRISky-Backplate, precise how to have Ambient Occlusion on the Backplate
- Sorting, undo, labels, layout in the Lighting Explorer.
- Fixed sky settings and materials in Shader Graph Samples package
- Fix/workaround a probable graphics driver bug in the GTAO shader.
- Fixed Hair and PBR shader graphs double sided modes
- Fixed an issue where updating an HDRP asset in the Quality setting panel would not recreate the pipeline.
- Fixed issue with point lights being considered even when occupying less than a pixel on screen (case 1183196)
- Fix a potential NaN source with iridescence (case 1183216)
- Fixed issue of spotlight breaking when minimizing the cone angle via the gizmo (case 1178279)
- Fixed issue that caused decals not to modify the roughness in the normal buffer, causing SSR to not behave correctly (case 1178336)
- Fixed lit transparent refraction with XR single-pass rendering
- Removed extra jitter for TemporalAA in VR
- Fixed ShaderGraph time in main preview
- Fixed issue on some UI elements in HDRP asset not expanding when clicking the arrow (case 1178369)
- Fixed alpha blending in custom post process
- Fixed the modification of the _AlphaCutoff property in the material UI when exposed with a ShaderGraph parameter.
- Fixed HDRP test `1218_Lit_DiffusionProfiles` on Vulkan.
- Fixed an issue where building a player in non-dev mode would generate render target error logs every frame
- Fixed crash when upgrading version of HDRP
- Fixed rendering issues with material previews
- Fixed NPE when using light module in Shuriken particle systems (1173348).
- Refresh cached shadow on editor changes
- Fixed light supported units caching (1182266)
- Fixed an issue where SSAO (that needs temporal reprojection) was still being rendered when Motion Vectors were not available (case 1184998)
- Fixed a nullref when modifying the height parameters inside the layered lit shader UI.
- Fixed Decal gizmo that become white after exiting play mode
- Fixed Decal pivot position to behave like a spotlight
- Fixed an issue where using the LightingOverrideMask would break sky reflection for regular cameras
- Fix DebugMenu FrameSettingsHistory persistency on close
- Fix DensityVolume, ReflectionProbe aned PlanarReflectionProbe advancedControl display
- Fix DXR scene serialization in wizard
- Fixed an issue where Previews would reallocate History Buffers every frame
- Fixed the SetLightLayer function in HDAdditionalLightData setting the wrong light layer
- Fix error first time a preview is created for planar
- Fixed an issue where SSR would use an incorrect roughness value on ForwardOnly (StackLit, AxF, Fabric, etc.) materials when the pipeline is configured to also allow deferred Lit.
- Fixed issues with light explorer (cases 1183468, 1183269)
- Fix dot colors in LayeredLit material inspector
- Fix undo not resetting all value when undoing the material affectation in LayerLit material
- Fix for issue that caused gizmos to render in render textures (case 1174395)
- Fixed the light emissive mesh not updated when the light was disabled/enabled
- Fixed light and shadow layer sync when setting the HDAdditionalLightData.lightlayersMask property
- Fixed a nullref when a custom post process component that was in the HDRP PP list is removed from the project
- Fixed issue that prevented decals from modifying specular occlusion (case 1178272).
- Fixed exposure of volumetric reprojection
- Fixed multi selection support for Scalable Settings in lights
- Fixed font shaders in test projects for VR by using a Shader Graph version
- Fixed refresh of baked cubemap by incrementing updateCount at the end of the bake (case 1158677).
- Fixed issue with rectangular area light when seen from the back
- Fixed decals not affecting lightmap/lightprobe
- Fixed zBufferParams with XR single-pass rendering
- Fixed moving objects not rendered in custom passes
- Fixed abstract classes listed in the + menu of the custom pass list
- Fixed custom pass that was rendered in previews
- Fixed precision error in zero value normals when applying decals (case 1181639)
- Fixed issue that triggered No Scene Lighting view in game view as well (case 1156102)
- Assign default volume profile when creating a new HDRP Asset
- Fixed fov to 0 in planar probe breaking the projection matrix (case 1182014)
- Fixed bugs with shadow caching
- Reassign the same camera for a realtime probe face render request to have appropriate history buffer during realtime probe rendering.
- Fixed issue causing wrong shading when normal map mode is Object space, no normal map is set, but a detail map is present (case 1143352)
- Fixed issue with decal and htile optimization
- Fixed TerrainLit shader compilation error regarding `_Control0_TexelSize` redefinition (case 1178480).
- Fixed warning about duplicate HDRuntimeReflectionSystem when configuring play mode without domain reload.
- Fixed an editor crash when multiple decal projectors were selected and some had null material
- Added all relevant fix actions to FixAll button in Wizard
- Moved FixAll button on top of the Wizard
- Fixed an issue where fog color was not pre-exposed correctly
- Fix priority order when custom passes are overlapping
- Fix cleanup not called when the custom pass GameObject is destroyed
- Replaced most instances of GraphicsSettings.renderPipelineAsset by GraphicsSettings.currentRenderPipeline. This should fix some parameters not working on Quality Settings overrides.
- Fixed an issue with Realtime GI not working on upgraded projects.
- Fixed issue with screen space shadows fallback texture was not set as a texture array.
- Fixed Pyramid Lights bounding box
- Fixed terrain heightmap default/null values and epsilons
- Fixed custom post-processing effects breaking when an abstract class inherited from `CustomPostProcessVolumeComponent`
- Fixed XR single-pass rendering in Editor by using ShaderConfig.s_XrMaxViews to allocate matrix array
- Multiple different skies rendered at the same time by different cameras are now handled correctly without flickering
- Fixed flickering issue happening when different volumes have shadow settings and multiple cameras are present.
- Fixed issue causing planar probes to disappear if there is no light in the scene.
- Fixed a number of issues with the prefab isolation mode (Volumes leaking from the main scene and reflection not working properly)
- Fixed an issue with fog volume component upgrade not working properly
- Fixed Spot light Pyramid Shape has shadow artifacts on aspect ratio values lower than 1
- Fixed issue with AO upsampling in XR
- Fixed camera without HDAdditionalCameraData component not rendering
- Removed the macro ENABLE_RAYTRACING for most of the ray tracing code
- Fixed prefab containing camera reloading in loop while selected in the Project view
- Fixed issue causing NaN wheh the Z scale of an object is set to 0.
- Fixed DXR shader passes attempting to render before pipeline loaded
- Fixed black ambient sky issue when importing a project after deleting Library.
- Fixed issue when upgrading a Standard transparent material (case 1186874)
- Fixed area light cookies not working properly with stack lit
- Fixed material render queue not updated when the shader is changed in the material inspector.
- Fixed a number of issues with full screen debug modes not reseting correctly when setting another mutually exclusive mode
- Fixed compile errors for platforms with no VR support
- Fixed an issue with volumetrics and RTHandle scaling (case 1155236)
- Fixed an issue where sky lighting might be updated uselessly
- Fixed issue preventing to allow setting decal material to none (case 1196129)
- Fixed XR multi-pass decals rendering
- Fixed several fields on Light Inspector that not supported Prefab overrides
- Fixed EOL for some files
- Fixed scene view rendering with volumetrics and XR enabled
- Fixed decals to work with multiple cameras
- Fixed optional clear of GBuffer (Was always on)
- Fixed render target clears with XR single-pass rendering
- Fixed HDRP samples file hierarchy
- Fixed Light units not matching light type
- Fixed QualitySettings panel not displaying HDRP Asset
- Fixed black reflection probes the first time loading a project
- Fixed y-flip in scene view with XR SDK
- Fixed Decal projectors do not immediately respond when parent object layer mask is changed in editor.
- Fixed y-flip in scene view with XR SDK
- Fixed a number of issues with Material Quality setting
- Fixed the transparent Cull Mode option in HD unlit master node settings only visible if double sided is ticked.
- Fixed an issue causing shadowed areas by contact shadows at the edge of far clip plane if contact shadow length is very close to far clip plane.
- Fixed editing a scalable settings will edit all loaded asset in memory instead of targetted asset.
- Fixed Planar reflection default viewer FOV
- Fixed flickering issues when moving the mouse in the editor with ray tracing on.
- Fixed the ShaderGraph main preview being black after switching to SSS in the master node settings
- Fixed custom fullscreen passes in VR
- Fixed camera culling masks not taken in account in custom pass volumes
- Fixed object not drawn in custom pass when using a DrawRenderers with an HDRP shader in a build.
- Fixed injection points for Custom Passes (AfterDepthAndNormal and BeforePreRefraction were missing)
- Fixed a enum to choose shader tags used for drawing objects (DepthPrepass or Forward) when there is no override material.
- Fixed lit objects in the BeforePreRefraction, BeforeTransparent and BeforePostProcess.
- Fixed the None option when binding custom pass render targets to allow binding only depth or color.
- Fixed custom pass buffers allocation so they are not allocated if they're not used.
- Fixed the Custom Pass entry in the volume create asset menu items.
- Fixed Prefab Overrides workflow on Camera.
- Fixed alignment issue in Preset for Camera.
- Fixed alignment issue in Physical part for Camera.
- Fixed FrameSettings multi-edition.
- Fixed a bug happening when denoising multiple ray traced light shadows
- Fixed minor naming issues in ShaderGraph settings
- VFX: Removed z-fight glitches that could appear when using deferred depth prepass and lit quad primitives
- VFX: Preserve specular option for lit outputs (matches HDRP lit shader)
- Fixed an issue with Metal Shader Compiler and GTAO shader for metal
- Fixed resources load issue while upgrading HDRP package.
- Fix LOD fade mask by accounting for field of view
- Fixed spot light missing from ray tracing indirect effects.
- Fixed a UI bug in the diffusion profile list after fixing them from the wizard.
- Fixed the hash collision when creating new diffusion profile assets.
- Fixed a light leaking issue with box light casting shadows (case 1184475)
- Fixed Cookie texture type in the cookie slot of lights (Now displays a warning because it is not supported).
- Fixed a nullref that happens when using the Shuriken particle light module
- Fixed alignment in Wizard
- Fixed text overflow in Wizard's helpbox
- Fixed Wizard button fix all that was not automatically grab all required fixes
- Fixed VR tab for MacOS in Wizard
- Fixed local config package workflow in Wizard
- Fixed issue with contact shadows shifting when MSAA is enabled.
- Fixed EV100 in the PBR sky
- Fixed an issue In URP where sometime the camera is not passed to the volume system and causes a null ref exception (case 1199388)
- Fixed nullref when releasing HDRP with custom pass disabled
- Fixed performance issue derived from copying stencil buffer.
- Fixed an editor freeze when importing a diffusion profile asset from a unity package.
- Fixed an exception when trying to reload a builtin resource.
- Fixed the light type intensity unit reset when switching the light type.
- Fixed compilation error related to define guards and CreateLayoutFromXrSdk()
- Fixed documentation link on CustomPassVolume.
- Fixed player build when HDRP is in the project but not assigned in the graphic settings.
- Fixed an issue where ambient probe would be black for the first face of a baked reflection probe
- VFX: Fixed Missing Reference to Visual Effect Graph Runtime Assembly
- Fixed an issue where rendering done by users in EndCameraRendering would be executed before the main render loop.
- Fixed Prefab Override in main scope of Volume.
- Fixed alignment issue in Presset of main scope of Volume.
- Fixed persistence of ShowChromeGizmo and moved it to toolbar for coherency in ReflectionProbe and PlanarReflectionProbe.
- Fixed Alignement issue in ReflectionProbe and PlanarReflectionProbe.
- Fixed Prefab override workflow issue in ReflectionProbe and PlanarReflectionProbe.
- Fixed empty MoreOptions and moved AdvancedManipulation in a dedicated location for coherency in ReflectionProbe and PlanarReflectionProbe.
- Fixed Prefab override workflow issue in DensityVolume.
- Fixed empty MoreOptions and moved AdvancedManipulation in a dedicated location for coherency in DensityVolume.
- Fix light limit counts specified on the HDRP asset
- Fixed Quality Settings for SSR, Contact Shadows and Ambient Occlusion volume components
- Fixed decalui deriving from hdshaderui instead of just shaderui
- Use DelayedIntField instead of IntField for scalable settings
- Fixed init of debug for FrameSettingsHistory on SceneView camera
- Added a fix script to handle the warning 'referenced script in (GameObject 'SceneIDMap') is missing'
- Fix Wizard load when none selected for RenderPipelineAsset
- Fixed TerrainLitGUI when per-pixel normal property is not present.
- Fixed rendering errors when enabling debug modes with custom passes
- Fix an issue that made PCSS dependent on Atlas resolution (not shadow map res)
- Fixing a bug whith histories when n>4 for ray traced shadows
- Fixing wrong behavior in ray traced shadows for mesh renderers if their cast shadow is shadow only or double sided
- Only tracing rays for shadow if the point is inside the code for spotlight shadows
- Only tracing rays if the point is inside the range for point lights
- Fixing ghosting issues when the screen space shadow  indexes change for a light with ray traced shadows
- Fixed an issue with stencil management and Xbox One build that caused corrupted output in deferred mode.
- Fixed a mismatch in behavior between the culling of shadow maps and ray traced point and spot light shadows
- Fixed recursive ray tracing not working anymore after intermediate buffer refactor.
- Fixed ray traced shadow denoising not working (history rejected all the time).
- Fixed shader warning on xbox one
- Fixed cookies not working for spot lights in ray traced reflections, ray traced GI and recursive rendering
- Fixed an inverted handling of CoatSmoothness for SSR in StackLit.
- Fixed missing distortion inputs in Lit and Unlit material UI.
- Fixed issue that propagated NaNs across multiple frames through the exposure texture.
- Fixed issue with Exclude from TAA stencil ignored.
- Fixed ray traced reflection exposure issue.
- Fixed issue with TAA history not initialising corretly scale factor for first frame
- Fixed issue with stencil test of material classification not using the correct Mask (causing false positive and bad performance with forward material in deferred)
- Fixed issue with History not reset when chaning antialiasing mode on camera
- Fixed issue with volumetric data not being initialized if default settings have volumetric and reprojection off.
- Fixed ray tracing reflection denoiser not applied in tier 1
- Fixed the vibility of ray tracing related methods.
- Fixed the diffusion profile list not saved when clicking the fix button in the material UI.
- Fixed crash when pushing bounce count higher than 1 for ray traced GI or reflections
- Fixed PCSS softness scale so that it better match ray traced reference for punctual lights.
- Fixed exposure management for the path tracer
- Fixed AxF material UI containing two advanced options settings.
- Fixed an issue where cached sky contexts were being destroyed wrongly, breaking lighting in the LookDev
- Fixed issue that clamped PCSS softness too early and not after distance scale.
- Fixed fog affect transparent on HD unlit master node
- Fixed custom post processes re-ordering not saved.
- Fixed NPE when using scalable settings
- Fixed an issue where PBR sky precomputation was reset incorrectly in some cases causing bad performance.
- Fixed a bug due to depth history begin overriden too soon
- Fixed CustomPassSampleCameraColor scale issue when called from Before Transparent injection point.
- Fixed corruption of AO in baked probes.
- Fixed issue with upgrade of projects that still had Very High as shadow filtering quality.
- Fixed issue that caused Distortion UI to appear in Lit.
- Fixed several issues with decal duplicating when editing them.
- Fixed initialization of volumetric buffer params (1204159)
- Fixed an issue where frame count was incorrectly reset for the game view, causing temporal processes to fail.
- Fixed Culling group was not disposed error.
- Fixed issues on some GPU that do not support gathers on integer textures.
- Fixed an issue with ambient probe not being initialized for the first frame after a domain reload for volumetric fog.
- Fixed the scene visibility of decal projectors and density volumes
- Fixed a leak in sky manager.
- Fixed an issue where entering playmode while the light editor is opened would produce null reference exceptions.
- Fixed the debug overlay overlapping the debug menu at runtime.
- Fixed an issue with the framecount when changing scene.
- Fixed errors that occurred when using invalid near and far clip plane values for planar reflections.
- Fixed issue with motion blur sample weighting function.
- Fixed motion vectors in MSAA.
- Fixed sun flare blending (case 1205862).
- Fixed a lot of issues related to ray traced screen space shadows.
- Fixed memory leak caused by apply distortion material not being disposed.
- Fixed Reflection probe incorrectly culled when moving its parent (case 1207660)
- Fixed a nullref when upgrading the Fog volume components while the volume is opened in the inspector.
- Fix issues where decals on PS4 would not correctly write out the tile mask causing bits of the decal to go missing.
- Use appropriate label width and text content so the label is completely visible
- Fixed an issue where final post process pass would not output the default alpha value of 1.0 when using 11_11_10 color buffer format.
- Fixed SSR issue after the MSAA Motion Vector fix.
- Fixed an issue with PCSS on directional light if punctual shadow atlas was not allocated.
- Fixed an issue where shadow resolution would be wrong on the first face of a baked reflection probe.
- Fixed issue with PCSS softness being incorrect for cascades different than the first one.
- Fixed custom post process not rendering when using multiple HDRP asset in quality settings
- Fixed probe gizmo missing id (case 1208975)
- Fixed a warning in raytracingshadowfilter.compute
- Fixed issue with AO breaking with small near plane values.
- Fixed custom post process Cleanup function not called in some cases.
- Fixed shader warning in AO code.
- Fixed a warning in simpledenoiser.compute
- Fixed tube and rectangle light culling to use their shape instead of their range as a bounding box.
- Fixed caused by using gather on a UINT texture in motion blur.
- Fix issue with ambient occlusion breaking when dynamic resolution is active.
- Fixed some possible NaN causes in Depth of Field.
- Fixed Custom Pass nullref due to the new Profiling Sample API changes
- Fixed the black/grey screen issue on after post process Custom Passes in non dev builds.
- Fixed particle lights.
- Improved behavior of lights and probe going over the HDRP asset limits.
- Fixed issue triggered when last punctual light is disabled and more than one camera is used.
- Fixed Custom Pass nullref due to the new Profiling Sample API changes
- Fixed the black/grey screen issue on after post process Custom Passes in non dev builds.
- Fixed XR rendering locked to vsync of main display with Standalone Player.
- Fixed custom pass cleanup not called at the right time when using multiple volumes.
- Fixed an issue on metal with edge of decal having artifact by delaying discard of fragments during decal projection
- Fixed various shader warning
- Fixing unnecessary memory allocations in the ray tracing cluster build
- Fixed duplicate column labels in LightEditor's light tab
- Fixed white and dark flashes on scenes with very high or very low exposure when Automatic Exposure is being used.
- Fixed an issue where passing a null ProfilingSampler would cause a null ref exception.
- Fixed memory leak in Sky when in matcap mode.
- Fixed compilation issues on platform that don't support VR.
- Fixed migration code called when we create a new HDRP asset.
- Fixed RemoveComponent on Camera contextual menu to not remove Camera while a component depend on it.
- Fixed an issue where ambient occlusion and screen space reflections editors would generate null ref exceptions when HDRP was not set as the current pipeline.
- Fixed a null reference exception in the probe UI when no HDRP asset is present.
- Fixed the outline example in the doc (sampling range was dependent on screen resolution)
- Fixed a null reference exception in the HDRI Sky editor when no HDRP asset is present.
- Fixed an issue where Decal Projectors created from script where rotated around the X axis by 90°.
- Fixed frustum used to compute Density Volumes visibility when projection matrix is oblique.
- Fixed a null reference exception in Path Tracing, Recursive Rendering and raytraced Global Illumination editors when no HDRP asset is present.
- Fix for NaNs on certain geometry with Lit shader -- [case 1210058](https://fogbugz.unity3d.com/f/cases/1210058/)
- Fixed an issue where ambient occlusion and screen space reflections editors would generate null ref exceptions when HDRP was not set as the current pipeline.
- Fixed a null reference exception in the probe UI when no HDRP asset is present.
- Fixed the outline example in the doc (sampling range was dependent on screen resolution)
- Fixed a null reference exception in the HDRI Sky editor when no HDRP asset is present.
- Fixed an issue where materials newly created from the contextual menu would have an invalid state, causing various problems until it was edited.
- Fixed transparent material created with ZWrite enabled (now it is disabled by default for new transparent materials)
- Fixed mouseover on Move and Rotate tool while DecalProjector is selected.
- Fixed wrong stencil state on some of the pixel shader versions of deferred shader.
- Fixed an issue where creating decals at runtime could cause a null reference exception.
- Fixed issue that displayed material migration dialog on the creation of new project.
- Fixed various issues with time and animated materials (cases 1210068, 1210064).
- Updated light explorer with latest changes to the Fog and fixed issues when no visual environment was present.
- Fixed not handleling properly the recieve SSR feature with ray traced reflections
- Shadow Atlas is no longer allocated for area lights when they are disabled in the shader config file.
- Avoid MRT Clear on PS4 as it is not implemented yet.
- Fixed runtime debug menu BitField control.
- Fixed the radius value used for ray traced directional light.
- Fixed compilation issues with the layered lit in ray tracing shaders.
- Fixed XR autotests viewport size rounding
- Fixed mip map slider knob displayed when cubemap have no mipmap
- Remove unnecessary skip of material upgrade dialog box.
- Fixed the profiling sample mismatch errors when enabling the profiler in play mode
- Fixed issue that caused NaNs in reflection probes on consoles.
- Fixed adjusting positive axis of Blend Distance slides the negative axis in the density volume component.
- Fixed the blend of reflections based on the weight.
- Fixed fallback for ray traced reflections when denoising is enabled.
- Fixed error spam issue with terrain detail terrainDetailUnsupported (cases 1211848)
- Fixed hardware dynamic resolution causing cropping/scaling issues in scene view (case 1158661)
- Fixed Wizard check order for `Hardware and OS` and `Direct3D12`
- Fix AO issue turning black when Far/Near plane distance is big.
- Fixed issue when opening lookdev and the lookdev volume have not been assigned yet.
- Improved memory usage of the sky system.
- Updated label in HDRP quality preference settings (case 1215100)
- Fixed Decal Projector gizmo not undoing properly (case 1216629)
- Fix a leak in the denoising of ray traced reflections.
- Fixed Alignment issue in Light Preset
- Fixed Environment Header in LightingWindow
- Fixed an issue where hair shader could write garbage in the diffuse lighting buffer, causing NaNs.
- Fixed an exposure issue with ray traced sub-surface scattering.
- Fixed runtime debug menu light hierarchy None not doing anything.
- Fixed the broken ShaderGraph preview when creating a new Lit graph.
- Fix indentation issue in preset of LayeredLit material.
- Fixed minor issues with cubemap preview in the inspector.
- Fixed wrong build error message when building for android on mac.
- Fixed an issue related to denoising ray trace area shadows.
- Fixed wrong build error message when building for android on mac.
- Fixed Wizard persistency of Direct3D12 change on domain reload.
- Fixed Wizard persistency of FixAll on domain reload.
- Fixed Wizard behaviour on domain reload.
- Fixed a potential source of NaN in planar reflection probe atlas.
- Fixed an issue with MipRatio debug mode showing _DebugMatCapTexture not being set.
- Fixed missing initialization of input params in Blit for VR.
- Fix Inf source in LTC for area lights.
- Fix issue with AO being misaligned when multiple view are visible.
- Fix issue that caused the clamp of camera rotation motion for motion blur to be ineffective.
- Fixed issue with AssetPostprocessors dependencies causing models to be imported twice when upgrading the package version.
- Fixed culling of lights with XR SDK
- Fixed memory stomp in shadow caching code, leading to overflow of Shadow request array and runtime errors.
- Fixed an issue related to transparent objects reading the ray traced indirect diffuse buffer
- Fixed an issue with filtering ray traced area lights when the intensity is high or there is an exposure.
- Fixed ill-formed include path in Depth Of Field shader.
- Fixed shader graph and ray tracing after the shader target PR.
- Fixed a bug in semi-transparent shadows (object further than the light casting shadows)
- Fix state enabled of default volume profile when in package.
- Fixed removal of MeshRenderer and MeshFilter on adding Light component.
- Fixed Ray Traced SubSurface Scattering not working with ray traced area lights
- Fixed Ray Traced SubSurface Scattering not working in forward mode.
- Fixed a bug in debug light volumes.
- Fixed a bug related to ray traced area light shadow history.
- Fixed an issue where fog sky color mode could sample NaNs in the sky cubemap.
- Fixed a leak in the PBR sky renderer.
- Added a tooltip to the Ambient Mode parameter in the Visual Envionment volume component.
- Static lighting sky now takes the default volume into account (this fixes discrepancies between baked and realtime lighting).
- Fixed a leak in the sky system.
- Removed MSAA Buffers allocation when lit shader mode is set to "deferred only".
- Fixed invalid cast for realtime reflection probes (case 1220504)
- Fixed invalid game view rendering when disabling all cameras in the scene (case 1105163)
- Hide reflection probes in the renderer components.
- Fixed infinite reload loop while displaying Light's Shadow's Link Light Layer in Inspector of Prefab Asset.
- Fixed the culling was not disposed error in build log.
- Fixed the cookie atlas size and planar atlas size being too big after an upgrade of the HDRP asset.
- Fixed transparent SSR for shader graph.
- Fixed an issue with emissive light meshes not being in the RAS.
- Fixed DXR player build
- Fixed the HDRP asset migration code not being called after an upgrade of the package
- Fixed draw renderers custom pass out of bound exception
- Fixed the PBR shader rendering in deferred
- Fixed some typos in debug menu (case 1224594)
- Fixed ray traced point and spot lights shadows not rejecting istory when semi-transparent or colored.
- Fixed a warning due to StaticLightingSky when reloading domain in some cases.
- Fixed the MaxLightCount being displayed when the light volume debug menu is on ColorAndEdge.
- Fixed issue with unclear naming of debug menu for decals.
- Fixed z-fighting in scene view when scene lighting is off (case 1203927)
- Fixed issue that prevented cubemap thumbnails from rendering.
- Fixed ray tracing with VR single-pass
- Fix an exception in ray tracing that happens if two LOD levels are using the same mesh renderer.
- Fixed error in the console when switching shader to decal in the material UI.
- Fixed an issue with refraction model and ray traced recursive rendering (case 1198578).
- Fixed an issue where a dynamic sky changing any frame may not update the ambient probe.
- Fixed cubemap thumbnail generation at project load time.
- Fixed cubemap thumbnail generation at project load time. 
- Fixed XR culling with multiple cameras
- Fixed XR single-pass with Mock HMD plugin
- Fixed sRGB mismatch with XR SDK
- Fixed an issue where default volume would not update when switching profile.
- Fixed issue with uncached reflection probe cameras reseting the debug mode (case 1224601) 
- Fixed an issue where AO override would not override specular occlusion.
- Fixed an issue where Volume inspector might not refresh correctly in some cases.
- Fixed render texture with XR
- Fixed issue with resources being accessed before initialization process has been performed completely. 
- Half fixed shuriken particle light that cast shadows (only the first one will be correct)
- Fixed issue with atmospheric fog turning black if a planar reflection probe is placed below ground level. (case 1226588)
- Fixed custom pass GC alloc issue in CustomPassVolume.GetActiveVolumes().
- Fixed an issue related to the envlightdatasrt not being bound in recursive rendering.

### Changed
- Color buffer pyramid is not allocated anymore if neither refraction nor distortion are enabled
- Rename Emission Radius to Radius in UI in Point, Spot
- Angular Diameter parameter for directional light is no longuer an advanced property
- DXR: Remove Light Radius and Angular Diamater of Raytrace shadow. Angular Diameter and Radius are used instead.
- Remove MaxSmoothness parameters from UI for point, spot and directional light. The MaxSmoothness is now deduce from Radius Parameters
- DXR: Remove the Ray Tracing Environement Component. Add a Layer Mask to the ray Tracing volume components to define which objects are taken into account for each effect.
- Removed second cubemaps used for shadowing in lookdev
- Disable Physically Based Sky below ground
- Increase max limit of area light and reflection probe to 128
- Change default texture for detailmap to grey
- Optimize Shadow RT load on Tile based architecture platforms.
- Improved quality of SSAO.
- Moved RequestShadowMapRendering() back to public API.
- Update HDRP DXR Wizard with an option to automatically clone the hdrp config package and setup raytracing to 1 in shaders file.
- Added SceneSelection pass for TerrainLit shader.
- Simplified Light's type API regrouping the logic in one place (Check type in HDAdditionalLightData)
- The support of LOD CrossFade (Dithering transition) in master nodes now required to enable it in the master node settings (Save variant)
- Improved shadow bias, by removing constant depth bias and substituting it with slope-scale bias.
- Fix the default stencil values when a material is created from a SSS ShaderGraph.
- Tweak test asset to be compatible with XR: unlit SG material for canvas and double-side font material
- Slightly tweaked the behaviour of bloom when resolution is low to reduce artifacts.
- Hidden fields in Light Inspector that is not relevant while in BakingOnly mode.
- Changed parametrization of PCSS, now softness is derived from angular diameter (for directional lights) or shape radius (for point/spot lights) and min filter size is now in the [0..1] range.
- Moved the copy of the geometry history buffers to right after the depth mip chain generation.
- Rename "Luminance" to "Nits" in UX for physical light unit
- Rename FrameSettings "SkyLighting" to "SkyReflection"
- Reworked XR automated tests
- The ray traced screen space shadow history for directional, spot and point lights is discarded if the light transform has changed.
- Changed the behavior for ray tracing in case a mesh renderer has both transparent and opaque submeshes.
- Improve history buffer management
- Replaced PlayerSettings.virtualRealitySupported with XRGraphics.tryEnable.
- Remove redundant FrameSettings RealTimePlanarReflection
- Improved a bit the GC calls generated during the rendering.
- Material update is now only triggered when the relevant settings are touched in the shader graph master nodes
- Changed the way Sky Intensity (on Sky volume components) is handled. It's now a combo box where users can choose between Exposure, Multiplier or Lux (for HDRI sky only) instead of both multiplier and exposure being applied all the time. Added a new menu item to convert old profiles.
- Change how method for specular occlusions is decided on inspector shader (Lit, LitTesselation, LayeredLit, LayeredLitTessellation)
- Unlocked SSS, SSR, Motion Vectors and Distortion frame settings for reflections probes.
- Hide unused LOD settings in Quality Settings legacy window.
- Reduced the constrained distance for temporal reprojection of ray tracing denoising
- Removed shadow near plane from the Directional Light Shadow UI.
- Improved the performances of custom pass culling.
- The scene view camera now replicates the physical parameters from the camera tagged as "MainCamera".
- Reduced the number of GC.Alloc calls, one simple scene without plarnar / probes, it should be 0B.
- Renamed ProfilingSample to ProfilingScope and unified API. Added GPU Timings.
- Updated macros to be compatible with the new shader preprocessor.
- Ray tracing reflection temporal filtering is now done in pre-exposed space
- Search field selects the appropriate fields in both project settings panels 'HDRP Default Settings' and 'Quality/HDRP'
- Disabled the refraction and transmission map keywords if the material is opaque.
- Keep celestial bodies outside the atmosphere.
- Updated the MSAA documentation to specify what features HDRP supports MSAA for and what features it does not.
- Shader use for Runtime Debug Display are now correctly stripper when doing a release build
- Now each camera has its own Volume Stack. This allows Volume Parameters to be updated as early as possible and be ready for the whole frame without conflicts between cameras.
- Disable Async for SSR, SSAO and Contact shadow when aggregated ray tracing frame setting is on.
- Improved performance when entering play mode without domain reload by a factor of ~25
- Renamed the camera profiling sample to include the camera name
- Discarding the ray tracing history for AO, reflection, diffuse shadows and GI when the viewport size changes.
- Renamed the camera profiling sample to include the camera name
- Renamed the post processing graphic formats to match the new convention.
- The restart in Wizard for DXR will always be last fix from now on
- Refactoring pre-existing materials to share more shader code between rasterization and ray tracing.
- Setting a material's Refraction Model to Thin does not overwrite the Thickness and Transmission Absorption Distance anymore.
- Removed Wind textures from runtime as wind is no longer built into the pipeline
- Changed Shader Graph titles of master nodes to be more easily searchable ("HDRP/x" -> "x (HDRP)")
- Expose StartSinglePass() and StopSinglePass() as public interface for XRPass
- Replaced the Texture array for 2D cookies (spot, area and directional lights) and for planar reflections by an atlas.
- Moved the tier defining from the asset to the concerned volume components.
- Changing from a tier management to a "mode" management for reflection and GI and removing the ability to enable/disable deferred and ray bining (they are now implied by performance mode)
- The default FrameSettings for ScreenSpaceShadows is set to true for Camera in order to give a better workflow for DXR.
- Refactor internal usage of Stencil bits.
- Changed how the material upgrader works and added documentation for it.
- Custom passes now disable the stencil when overwriting the depth and not writing into it.
- Renamed the camera profiling sample to include the camera name
- Changed the way the shadow casting property of transparent and tranmissive materials is handeled for ray tracing.
- Changed inspector materials stencil setting code to have more sharing.
- Updated the default scene and default DXR scene and DefaultVolumeProfile.
- Changed the way the length parameter is used for ray traced contact shadows.
- Improved the coherency of PCSS blur between cascades.
- Updated VR checks in Wizard to reflect new XR System.
- Removing unused alpha threshold depth prepass and post pass for fabric shader graph.
- Transform result from CIE XYZ to sRGB color space in EvalSensitivity for iridescence.
- Moved BeginCameraRendering callback right before culling.
- Changed the visibility of the Indirect Lighting Controller component to public.
- Renamed the cubemap used for diffuse convolution to a more explicit name for the memory profiler.
- Improved behaviour of transmission color on transparent surfaces in path tracing.
- Light dimmer can now get values higher than one and was renamed to multiplier in the UI.
- Removed info box requesting volume component for Visual Environment and updated the documentation with the relevant information.
- Improved light selection oracle for light sampling in path tracing.
- Stripped ray tracing subsurface passes with ray tracing is not enabled.
- Remove LOD cross fade code for ray tracing shaders
- Removed legacy VR code
- Add range-based clipping to box lights (case 1178780)
- Improve area light culling (case 1085873)
- Light Hierarchy debug mode can now adjust Debug Exposure for visualizing high exposure scenes.
- Rejecting history for ray traced reflections based on a threshold evaluated on the neighborhood of the sampled history.
- Renamed "Environment" to "Reflection Probes" in tile/cluster debug menu.
- Utilities namespace is obsolete, moved its content to UnityEngine.Rendering (case 1204677)
- Obsolete Utilities namespace was removed, instead use UnityEngine.Rendering (case 1204677)
<<<<<<< HEAD
=======
- Moved most of the compute shaders to the multi_compile API instead of multiple kernels.
- Use multi_compile API for deferred compute shader with shadow mask.
- Remove the raytracing rendering queue system to make recursive raytraced material work when raytracing is disabled
- Changed a few resources used by ray tracing shaders to be global resources (using register space1) for improved CPU performance.
- All custom pass volumes are now executed for one injection point instead of the first one.
- Hidden unsupported choice in emission in Materials
- Temporal Anti aliasing improvements.
>>>>>>> 240dabed
- Optimized PrepareLightsForGPU (cost reduced by over 25%) and PrepareGPULightData (around twice as fast now).

## [7.1.1] - 2019-09-05

### Added
- Transparency Overdraw debug mode. Allows to visualize transparent objects draw calls as an "heat map".
- Enabled single-pass instancing support for XR SDK with new API cmd.SetInstanceMultiplier()
- XR settings are now available in the HDRP asset
- Support for Material Quality in Shader Graph
- Material Quality support selection in HDRP Asset
- Renamed XR shader macro from UNITY_STEREO_ASSIGN_COMPUTE_EYE_INDEX to UNITY_XR_ASSIGN_VIEW_INDEX
- Raytracing ShaderGraph node for HDRP shaders
- Custom passes volume component with 3 injection points: Before Rendering, Before Transparent and Before Post Process
- Alpha channel is now properly exported to camera render textures when using FP16 color buffer format
- Support for XR SDK mirror view modes
- HD Master nodes in Shader Graph now support Normal and Tangent modification in vertex stage.
- DepthOfFieldCoC option in the fullscreen debug modes.
- Added override Ambient Occlusion option on debug windows
- Added Custom Post Processes with 3 injection points: Before Transparent, Before Post Process and After Post Process
- Added draft of minimal interactive path tracing (experimental) based on DXR API - Support only 4 area light, lit and unlit shader (non-shadergraph)

### Fixed
- Fixed wizard infinite loop on cancellation
- Fixed with compute shader error about too many threads in threadgroup on low GPU
- Fixed invalid contact shadow shaders being created on metal
- Fixed a bug where if Assembly.GetTypes throws an exception due to mis-versioned dlls, then no preprocessors are used in the shader stripper
- Fixed typo in AXF decal property preventing to compile
- Fixed reflection probe with XR single-pass and FPTL
- Fixed force gizmo shown when selecting camera in hierarchy
- Fixed issue with XR occlusion mesh and dynamic resolution
- Fixed an issue where lighting compute buffers were re-created with the wrong size when resizing the window, causing tile artefacts at the top of the screen.
- Fix FrameSettings names and tooltips
- Fixed error with XR SDK when the Editor is not in focus
- Fixed errors with RenderGraph, XR SDK and occlusion mesh
- Fixed shadow routines compilation errors when "real" type is a typedef on "half".
- Fixed toggle volumetric lighting in the light UI
- Fixed post-processing history reset handling rt-scale incorrectly
- Fixed crash with terrain and XR multi-pass
- Fixed ShaderGraph material synchronization issues
- Fixed a null reference exception when using an Emissive texture with Unlit shader (case 1181335)
- Fixed an issue where area lights and point lights where not counted separately with regards to max lights on screen (case 1183196)
- Fixed an SSR and Subsurface Scattering issue (appearing black) when using XR.

### Changed
- Update Wizard layout.
- Remove almost all Garbage collection call within a frame.
- Rename property AdditionalVeclocityChange to AddPrecomputeVelocity
- Call the End/Begin camera rendering callbacks for camera with customRender enabled
- Changeg framesettings migration order of postprocess flags as a pr for reflection settings flags have been backported to 2019.2
- Replaced usage of ENABLE_VR in XRSystem.cs by version defines based on the presence of the built-in VR and XR modules
- Added an update virtual function to the SkyRenderer class. This is called once per frame. This allows a given renderer to amortize heavy computation at the rate it chooses. Currently only the physically based sky implements this.
- Removed mandatory XRPass argument in HDCamera.GetOrCreate()
- Restored the HDCamera parameter to the sky rendering builtin parameters.
- Removed usage of StructuredBuffer for XR View Constants
- Expose Direct Specular Lighting control in FrameSettings
- Deprecated ExponentialFog and VolumetricFog volume components. Now there is only one exponential fog component (Fog) which can add Volumetric Fog as an option. Added a script in Edit -> Render Pipeline -> Upgrade Fog Volume Components.

## [7.0.1] - 2019-07-25

### Added
- Added option in the config package to disable globally Area Lights and to select shadow quality settings for the deferred pipeline.
- When shader log stripping is enabled, shader stripper statistics will be written at `Temp/shader-strip.json`
- Occlusion mesh support from XR SDK

### Fixed
- Fixed XR SDK mirror view blit, cleanup some XRTODO and removed XRDebug.cs
- Fixed culling for volumetrics with XR single-pass rendering
- Fix shadergraph material pass setup not called
- Fixed documentation links in component's Inspector header bar
- Cookies using the render texture output from a camera are now properly updated
- Allow in ShaderGraph to enable pre/post pass when the alpha clip is disabled

### Changed
- RenderQueue for Opaque now start at Background instead of Geometry.
- Clamp the area light size for scripting API when we change the light type
- Added a warning in the material UI when the diffusion profile assigned is not in the HDRP asset


## [7.0.0] - 2019-07-17

### Added
- `Fixed`, `Viewer`, and `Automatic` modes to compute the FOV used when rendering a `PlanarReflectionProbe`
- A checkbox to toggle the chrome gizmo of `ReflectionProbe`and `PlanarReflectionProbe`
- Added a Light layer in shadows that allow for objects to cast shadows without being affected by light (and vice versa).
- You can now access ShaderGraph blend states from the Material UI (for example, **Surface Type**, **Sorting Priority**, and **Blending Mode**). This change may break Materials that use a ShaderGraph, to fix them, select **Edit > Render Pipeline > Reset all ShaderGraph Scene Materials BlendStates**. This syncs the blendstates of you ShaderGraph master nodes with the Material properties.
- You can now control ZTest, ZWrite, and CullMode for transparent Materials.
- Materials that use Unlit Shaders or Unlit Master Node Shaders now cast shadows.
- Added an option to enable the ztest on **After Post Process** materials when TAA is disabled.
- Added a new SSAO (based on Ground Truth Ambient Occlusion algorithm) to replace the previous one.
- Added support for shadow tint on light
- BeginCameraRendering and EndCameraRendering callbacks are now called with probes
- Adding option to update shadow maps only On Enable and On Demand.
- Shader Graphs that use time-dependent vertex modification now generate correct motion vectors.
- Added option to allow a custom spot angle for spot light shadow maps.
- Added frame settings for individual post-processing effects
- Added dither transition between cascades for Low and Medium quality settings
- Added single-pass instancing support with XR SDK
- Added occlusion mesh support with XR SDK
- Added support of Alembic velocity to various shaders
- Added support for more than 2 views for single-pass instancing
- Added support for per punctual/directional light min roughness in StackLit
- Added mirror view support with XR SDK
- Added VR verification in HDRPWizard
- Added DXR verification in HDRPWizard
- Added feedbacks in UI of Volume regarding skies
- Cube LUT support in Tonemapping. Cube LUT helpers for external grading are available in the Post-processing Sample package.

### Fixed
- Fixed an issue with history buffers causing effects like TAA or auto exposure to flicker when more than one camera was visible in the editor
- The correct preview is displayed when selecting multiple `PlanarReflectionProbe`s
- Fixed volumetric rendering with camera-relative code and XR stereo instancing
- Fixed issue with flashing cyan due to async compilation of shader when selecting a mesh
- Fix texture type mismatch when the contact shadow are disabled (causing errors on IOS devices)
- Fixed Generate Shader Includes while in package
- Fixed issue when texture where deleted in ShadowCascadeGUI
- Fixed issue in FrameSettingsHistory when disabling a camera several time without enabling it in between.
- Fixed volumetric reprojection with camera-relative code and XR stereo instancing
- Added custom BaseShaderPreprocessor in HDEditorUtils.GetBaseShaderPreprocessorList()
- Fixed compile issue when USE_XR_SDK is not defined
- Fixed procedural sky sun disk intensity for high directional light intensities
- Fixed Decal mip level when using texture mip map streaming to avoid dropping to lowest permitted mip (now loading all mips)
- Fixed deferred shading for XR single-pass instancing after lightloop refactor
- Fixed cluster and material classification debug (material classification now works with compute as pixel shader lighting)
- Fixed IOS Nan by adding a maximun epsilon definition REAL_EPS that uses HALF_EPS when fp16 are used
- Removed unnecessary GC allocation in motion blur code
- Fixed locked UI with advanded influence volume inspector for probes
- Fixed invalid capture direction when rendering planar reflection probes
- Fixed Decal HTILE optimization with platform not supporting texture atomatic (Disable it)
- Fixed a crash in the build when the contact shadows are disabled
- Fixed camera rendering callbacks order (endCameraRendering was being called before the actual rendering)
- Fixed issue with wrong opaque blending settings for After Postprocess
- Fixed issue with Low resolution transparency on PS4
- Fixed a memory leak on volume profiles
- Fixed The Parallax Occlusion Mappping node in shader graph and it's UV input slot
- Fixed lighting with XR single-pass instancing by disabling deferred tiles
- Fixed the Bloom prefiltering pass
- Fixed post-processing effect relying on Unity's random number generator
- Fixed camera flickering when using TAA and selecting the camera in the editor
- Fixed issue with single shadow debug view and volumetrics
- Fixed most of the problems with light animation and timeline
- Fixed indirect deferred compute with XR single-pass instancing
- Fixed a slight omission in anisotropy calculations derived from HazeMapping in StackLit
- Improved stack computation numerical stability in StackLit
- Fix PBR master node always opaque (wrong blend modes for forward pass)
- Fixed TAA with XR single-pass instancing (missing macros)
- Fixed an issue causing Scene View selection wire gizmo to not appear when using HDRP Shader Graphs.
- Fixed wireframe rendering mode (case 1083989)
- Fixed the renderqueue not updated when the alpha clip is modified in the material UI.
- Fixed the PBR master node preview
- Remove the ReadOnly flag on Reflection Probe's cubemap assets during bake when there are no VCS active.
- Fixed an issue where setting a material debug view would not reset the other exclusive modes
- Spot light shapes are now correctly taken into account when baking
- Now the static lighting sky will correctly take the default values for non-overridden properties
- Fixed material albedo affecting the lux meter
- Extra test in deferred compute shading to avoid shading pixels that were not rendered by the current camera (for camera stacking)

### Changed
- Optimization: Reduce the group size of the deferred lighting pass from 16x16 to 8x8
- Replaced HDCamera.computePassCount by viewCount
- Removed xrInstancing flag in RTHandles (replaced by TextureXR.slices and TextureXR.dimensions)
- Refactor the HDRenderPipeline and lightloop code to preprare for high level rendergraph
- Removed the **Back Then Front Rendering** option in the fabric Master Node settings. Enabling this option previously did nothing.
- Shader type Real translates to FP16 precision on Nintendo Switch.
- Shader framework refactor: Introduce CBSDF, EvaluateBSDF, IsNonZeroBSDF to replace BSDF functions
- Shader framework refactor:  GetBSDFAngles, LightEvaluation and SurfaceShading functions
- Replace ComputeMicroShadowing by GetAmbientOcclusionForMicroShadowing
- Rename WorldToTangent to TangentToWorld as it was incorrectly named
- Remove SunDisk and Sun Halo size from directional light
- Remove all obsolete wind code from shader
- Renamed DecalProjectorComponent into DecalProjector for API alignment.
- Improved the Volume UI and made them Global by default
- Remove very high quality shadow option
- Change default for shadow quality in Deferred to Medium
- Enlighten now use inverse squared falloff (before was using builtin falloff)
- Enlighten is now deprecated. Please use CPU or GPU lightmaper instead.
- Remove the name in the diffusion profile UI
- Changed how shadow map resolution scaling with distance is computed. Now it uses screen space area rather than light range.
- Updated MoreOptions display in UI
- Moved Display Area Light Emissive Mesh script API functions in the editor namespace
- direct strenght properties in ambient occlusion now affect direct specular as well
- Removed advanced Specular Occlusion control in StackLit: SSAO based SO control is hidden and fixed to behave like Lit, SPTD is the only HQ technique shown for baked SO.
- Shader framework refactor: Changed ClampRoughness signature to include PreLightData access.
- HDRPWizard window is now in Window > General > HD Render Pipeline Wizard
- Moved StaticLightingSky to LightingWindow
- Removes the current "Scene Settings" and replace them with "Sky & Fog Settings" (with Physically Based Sky and Volumetric Fog).
- Changed how cached shadow maps are placed inside the atlas to minimize re-rendering of them.

## [6.7.0-preview] - 2019-05-16

### Added
- Added ViewConstants StructuredBuffer to simplify XR rendering
- Added API to render specific settings during a frame
- Added stadia to the supported platforms (2019.3)
- Enabled cascade blends settings in the HD Shadow component
- Added Hardware Dynamic Resolution support.
- Added MatCap debug view to replace the no scene lighting debug view.
- Added clear GBuffer option in FrameSettings (default to false)
- Added preview for decal shader graph (Only albedo, normal and emission)
- Added exposure weight control for decal
- Screen Space Directional Shadow under a define option. Activated for ray tracing
- Added a new abstraction for RendererList that will help transition to Render Graph and future RendererList API
- Added multipass support for VR
- Added XR SDK integration (multipass only)
- Added Shader Graph samples for Hair, Fabric and Decal master nodes.
- Add fade distance, shadow fade distance and light layers to light explorer
- Add method to draw light layer drawer in a rect to HDEditorUtils

### Fixed
- Fixed deserialization crash at runtime
- Fixed for ShaderGraph Unlit masternode not writing velocity
- Fixed a crash when assiging a new HDRP asset with the 'Verify Saving Assets' option enabled
- Fixed exposure to properly support TEXTURE2D_X
- Fixed TerrainLit basemap texture generation
- Fixed a bug that caused nans when material classification was enabled and a tile contained one standard material + a material with transmission.
- Fixed gradient sky hash that was not using the exposure hash
- Fixed displayed default FrameSettings in HDRenderPipelineAsset wrongly updated on scripts reload.
- Fixed gradient sky hash that was not using the exposure hash.
- Fixed visualize cascade mode with exposure.
- Fixed (enabled) exposure on override lighting debug modes.
- Fixed issue with LightExplorer when volume have no profile
- Fixed issue with SSR for negative, infinite and NaN history values
- Fixed LightLayer in HDReflectionProbe and PlanarReflectionProbe inspector that was not displayed as a mask.
- Fixed NaN in transmission when the thickness and a color component of the scattering distance was to 0
- Fixed Light's ShadowMask multi-edition.
- Fixed motion blur and SMAA with VR single-pass instancing
- Fixed NaNs generated by phase functionsin volumetric lighting
- Fixed NaN issue with refraction effect and IOR of 1 at extreme grazing angle
- Fixed nan tracker not using the exposure
- Fixed sorting priority on lit and unlit materials
- Fixed null pointer exception when there are no AOVRequests defined on a camera
- Fixed dirty state of prefab using disabled ReflectionProbes
- Fixed an issue where gizmos and editor grid were not correctly depth tested
- Fixed created default scene prefab non editable due to wrong file extension.
- Fixed an issue where sky convolution was recomputed for nothing when a preview was visible (causing extreme slowness when fabric convolution is enabled)
- Fixed issue with decal that wheren't working currently in player
- Fixed missing stereo rendering macros in some fragment shaders
- Fixed exposure for ReflectionProbe and PlanarReflectionProbe gizmos
- Fixed single-pass instancing on PSVR
- Fixed Vulkan shader issue with Texture2DArray in ScreenSpaceShadow.compute by re-arranging code (workaround)
- Fixed camera-relative issue with lights and XR single-pass instancing
- Fixed single-pass instancing on Vulkan
- Fixed htile synchronization issue with shader graph decal
- Fixed Gizmos are not drawn in Camera preview
- Fixed pre-exposure for emissive decal
- Fixed wrong values computed in PreIntegrateFGD and in the generation of volumetric lighting data by forcing the use of fp32.
- Fixed NaNs arising during the hair lighting pass
- Fixed synchronization issue in decal HTile that occasionally caused rendering artifacts around decal borders
- Fixed QualitySettings getting marked as modified by HDRP (and thus checked out in Perforce)
- Fixed a bug with uninitialized values in light explorer
- Fixed issue with LOD transition
- Fixed shader warnings related to raytracing and TEXTURE2D_X

### Changed
- Refactor PixelCoordToViewDirWS to be VR compatible and to compute it only once per frame
- Modified the variants stripper to take in account multiple HDRP assets used in the build.
- Improve the ray biasing code to avoid self-intersections during the SSR traversal
- Update Pyramid Spot Light to better match emitted light volume.
- Moved _XRViewConstants out of UnityPerPassStereo constant buffer to fix issues with PSSL
- Removed GetPositionInput_Stereo() and single-pass (double-wide) rendering mode
- Changed label width of the frame settings to accommodate better existing options.
- SSR's Default FrameSettings for camera is now enable.
- Re-enabled the sharpening filter on Temporal Anti-aliasing
- Exposed HDEditorUtils.LightLayerMaskDrawer for integration in other packages and user scripting.
- Rename atmospheric scattering in FrameSettings to Fog
- The size modifier in the override for the culling sphere in Shadow Cascades now defaults to 0.6, which is the same as the formerly hardcoded value.
- Moved LOD Bias and Maximum LOD Level from Frame Setting section `Other` to `Rendering`
- ShaderGraph Decal that affect only emissive, only draw in emissive pass (was drawing in dbuffer pass too)
- Apply decal projector fade factor correctly on all attribut and for shader graph decal
- Move RenderTransparentDepthPostpass after all transparent
- Update exposure prepass to interleave XR single-pass instancing views in a checkerboard pattern
- Removed ScriptRuntimeVersion check in wizard.

## [6.6.0-preview] - 2019-04-01

### Added
- Added preliminary changes for XR deferred shading
- Added support of 111110 color buffer
- Added proper support for Recorder in HDRP
- Added depth offset input in shader graph master nodes
- Added a Parallax Occlusion Mapping node
- Added SMAA support
- Added Homothety and Symetry quick edition modifier on volume used in ReflectionProbe, PlanarReflectionProbe and DensityVolume
- Added multi-edition support for DecalProjectorComponent
- Improve hair shader
- Added the _ScreenToTargetScaleHistory uniform variable to be used when sampling HDRP RTHandle history buffers.
- Added settings in `FrameSettings` to change `QualitySettings.lodBias` and `QualitySettings.maximumLODLevel` during a rendering
- Added an exposure node to retrieve the current, inverse and previous frame exposure value.
- Added an HD scene color node which allow to sample the scene color with mips and a toggle to remove the exposure.
- Added safeguard on HD scene creation if default scene not set in the wizard
- Added Low res transparency rendering pass.

### Fixed
- Fixed HDRI sky intensity lux mode
- Fixed dynamic resolution for XR
- Fixed instance identifier semantic string used by Shader Graph
- Fixed null culling result occuring when changing scene that was causing crashes
- Fixed multi-edition light handles and inspector shapes
- Fixed light's LightLayer field when multi-editing
- Fixed normal blend edition handles on DensityVolume
- Fixed an issue with layered lit shader and height based blend where inactive layers would still have influence over the result
- Fixed multi-selection handles color for DensityVolume
- Fixed multi-edition inspector's blend distances for HDReflectionProbe, PlanarReflectionProbe and DensityVolume
- Fixed metric distance that changed along size in DensityVolume
- Fixed DensityVolume shape handles that have not same behaviour in advance and normal edition mode
- Fixed normal map blending in TerrainLit by only blending the derivatives
- Fixed Xbox One rendering just a grey screen instead of the scene
- Fixed probe handles for multiselection
- Fixed baked cubemap import settings for convolution
- Fixed regression causing crash when attempting to open HDRenderPipelineWizard without an HDRenderPipelineAsset setted
- Fixed FullScreenDebug modes: SSAO, SSR, Contact shadow, Prerefraction Color Pyramid, Final Color Pyramid
- Fixed volumetric rendering with stereo instancing
- Fixed shader warning
- Fixed missing resources in existing asset when updating package
- Fixed PBR master node preview in forward rendering or transparent surface
- Fixed deferred shading with stereo instancing
- Fixed "look at" edition mode of Rotation tool for DecalProjectorComponent
- Fixed issue when switching mode in ReflectionProbe and PlanarReflectionProbe
- Fixed issue where migratable component version where not always serialized when part of prefab's instance
- Fixed an issue where shadow would not be rendered properly when light layer are not enabled
- Fixed exposure weight on unlit materials
- Fixed Light intensity not played in the player when recorded with animation/timeline
- Fixed some issues when multi editing HDRenderPipelineAsset
- Fixed emission node breaking the main shader graph preview in certain conditions.
- Fixed checkout of baked probe asset when baking probes.
- Fixed invalid gizmo position for rotated ReflectionProbe
- Fixed multi-edition of material's SurfaceType and RenderingPath
- Fixed whole pipeline reconstruction on selecting for the first time or modifying other than the currently used HDRenderPipelineAsset
- Fixed single shadow debug mode
- Fixed global scale factor debug mode when scale > 1
- Fixed debug menu material overrides not getting applied to the Terrain Lit shader
- Fixed typo in computeLightVariants
- Fixed deferred pass with XR instancing by disabling ComputeLightEvaluation
- Fixed bloom resolution independence
- Fixed lens dirt intensity not behaving properly
- Fixed the Stop NaN feature
- Fixed some resources to handle more than 2 instanced views for XR
- Fixed issue with black screen (NaN) produced on old GPU hardware or intel GPU hardware with gaussian pyramid
- Fixed issue with disabled punctual light would still render when only directional light is present

### Changed
- DensityVolume scripting API will no longuer allow to change between advance and normal edition mode
- Disabled depth of field, lens distortion and panini projection in the scene view
- TerrainLit shaders and includes are reorganized and made simpler.
- TerrainLit shader GUI now allows custom properties to be displayed in the Terrain fold-out section.
- Optimize distortion pass with stencil
- Disable SceneSelectionPass in shader graph preview
- Control punctual light and area light shadow atlas separately
- Move SMAA anti-aliasing option to after Temporal Anti Aliasing one, to avoid problem with previously serialized project settings
- Optimize rendering with static only lighting and when no cullable lights/decals/density volumes are present.
- Updated handles for DecalProjectorComponent for enhanced spacial position readability and have edition mode for better SceneView management
- DecalProjectorComponent are now scale independent in order to have reliable metric unit (see new Size field for changing the size of the volume)
- Restructure code from HDCamera.Update() by adding UpdateAntialiasing() and UpdateViewConstants()
- Renamed velocity to motion vectors
- Objects rendered during the After Post Process pass while TAA is enabled will not benefit from existing depth buffer anymore. This is done to fix an issue where those object would wobble otherwise
- Removed usage of builtin unity matrix for shadow, shadow now use same constant than other view
- The default volume layer mask for cameras & probes is now `Default` instead of `Everything`

## [6.5.0-preview] - 2019-03-07

### Added
- Added depth-of-field support with stereo instancing
- Adding real time area light shadow support
- Added a new FrameSettings: Specular Lighting to toggle the specular during the rendering

### Fixed
- Fixed diffusion profile upgrade breaking package when upgrading to a new version
- Fixed decals cropped by gizmo not updating correctly if prefab
- Fixed an issue when enabling SSR on multiple view
- Fixed edition of the intensity's unit field while selecting multiple lights
- Fixed wrong calculation in soft voxelization for density volume
- Fixed gizmo not working correctly with pre-exposure
- Fixed issue with setting a not available RT when disabling motion vectors
- Fixed planar reflection when looking at mirror normal
- Fixed mutiselection issue with HDLight Inspector
- Fixed HDAdditionalCameraData data migration
- Fixed failing builds when light explorer window is open
- Fixed cascade shadows border sometime causing artefacts between cascades
- Restored shadows in the Cascade Shadow debug visualization
- `camera.RenderToCubemap` use proper face culling

### Changed
- When rendering reflection probe disable all specular lighting and for metals use fresnelF0 as diffuse color for bake lighting.

## [6.4.0-preview] - 2019-02-21

### Added
- VR: Added TextureXR system to selectively expand TEXTURE2D macros to texture array for single-pass stereo instancing + Convert textures call to these macros
- Added an unit selection dropdown next to shutter speed (camera)
- Added error helpbox when trying to use a sub volume component that require the current HDRenderPipelineAsset to support a feature that it is not supporting.
- Add mesh for tube light when display emissive mesh is enabled

### Fixed
- Fixed Light explorer. The volume explorer used `profile` instead of `sharedProfile` which instantiate a custom volume profile instead of editing the asset itself.
- Fixed UI issue where all is displayed using metric unit in shadow cascade and Percent is set in the unit field (happening when opening the inspector).
- Fixed inspector event error when double clicking on an asset (diffusion profile/material).
- Fixed nullref on layered material UI when the material is not an asset.
- Fixed nullref exception when undo/redo a light property.
- Fixed visual bug when area light handle size is 0.

### Changed
- Update UI for 32bit/16bit shadow precision settings in HDRP asset
- Object motion vectors have been disabled in all but the game view. Camera motion vectors are still enabled everywhere, allowing TAA and Motion Blur to work on static objects.
- Enable texture array by default for most rendering code on DX11 and unlock stereo instancing (DX11 only for now)

## [6.3.0-preview] - 2019-02-18

### Added
- Added emissive property for shader graph decals
- Added a diffusion profile override volume so the list of diffusion profile assets to use can be chanaged without affecting the HDRP asset
- Added a "Stop NaNs" option on cameras and in the Scene View preferences.
- Added metric display option in HDShadowSettings and improve clamping
- Added shader parameter mapping in DebugMenu
- Added scripting API to configure DebugData for DebugMenu

### Fixed
- Fixed decals in forward
- Fixed issue with stencil not correctly setup for various master node and shader for the depth pass, motion vector pass and GBuffer/Forward pass
- Fixed SRP batcher and metal
- Fixed culling and shadows for Pyramid, Box, Rectangle and Tube lights
- Fixed an issue where scissor render state leaking from the editor code caused partially black rendering

### Changed
- When a lit material has a clear coat mask that is not null, we now use the clear coat roughness to compute the screen space reflection.
- Diffusion profiles are now limited to one per asset and can be referenced in materials, shader graphs and vfx graphs. Materials will be upgraded automatically except if they are using a shader graph, in this case it will display an error message.

## [6.2.0-preview] - 2019-02-15

### Added
- Added help box listing feature supported in a given HDRenderPipelineAsset alongs with the drawbacks implied.
- Added cascade visualizer, supporting disabled handles when not overriding.

### Fixed
- Fixed post processing with stereo double-wide
- Fixed issue with Metal: Use sign bit to find the cache type instead of lowest bit.
- Fixed invalid state when creating a planar reflection for the first time
- Fix FrameSettings's LitShaderMode not restrained by supported LitShaderMode regression.

### Changed
- The default value roughness value for the clearcoat has been changed from 0.03 to 0.01
- Update default value of based color for master node
- Update Fabric Charlie Sheen lighting model - Remove Fresnel component that wasn't part of initial model + Remap smoothness to [0.0 - 0.6] range for more artist friendly parameter

### Changed
- Code refactor: all macros with ARGS have been swapped with macros with PARAM. This is because the ARGS macros were incorrectly named.

## [6.1.0-preview] - 2019-02-13

### Added
- Added support for post-processing anti-aliasing in the Scene View (FXAA and TAA). These can be set in Preferences.
- Added emissive property for decal material (non-shader graph)

### Fixed
- Fixed a few UI bugs with the color grading curves.
- Fixed "Post Processing" in the scene view not toggling post-processing effects
- Fixed bake only object with flag `ReflectionProbeStaticFlag` when baking a `ReflectionProbe`

### Changed
- Removed unsupported Clear Depth checkbox in Camera inspector
- Updated the toggle for advanced mode in inspectors.

## [6.0.0-preview] - 2019-02-23

### Added
- Added new API to perform a camera rendering
- Added support for hair master node (Double kajiya kay - Lambert)
- Added Reset behaviour in DebugMenu (ingame mapping is right joystick + B)
- Added Default HD scene at new scene creation while in HDRP
- Added Wizard helping to configure HDRP project
- Added new UI for decal material to allow remapping and scaling of some properties
- Added cascade shadow visualisation toggle in HD shadow settings
- Added icons for assets
- Added replace blending mode for distortion
- Added basic distance fade for density volumes
- Added decal master node for shader graph
- Added HD unlit master node (Cross Pipeline version is name Unlit)
- Added new Rendering Queue in materials
- Added post-processing V3 framework embed in HDRP, remove postprocess V2 framework
- Post-processing now uses the generic volume framework
-   New depth-of-field, bloom, panini projection effects, motion blur
-   Exposure is now done as a pre-exposition pass, the whole system has been revamped
-   Exposure now use EV100 everywhere in the UI (Sky, Emissive Light)
- Added emissive intensity (Luminance and EV100 control) control for Emissive
- Added pre-exposure weigth for Emissive
- Added an emissive color node and a slider to control the pre-exposure percentage of emission color
- Added physical camera support where applicable
- Added more color grading tools
- Added changelog level for Shader Variant stripping
- Added Debug mode for validation of material albedo and metalness/specularColor values
- Added a new dynamic mode for ambient probe and renamed BakingSky to StaticLightingSky
- Added command buffer parameter to all Bind() method of material
- Added Material validator in Render Pipeline Debug
- Added code to future support of DXR (not enabled)
- Added support of multiviewport
- Added HDRenderPipeline.RequestSkyEnvironmentUpdate function to force an update from script when sky is set to OnDemand
- Added a Lighting and BackLighting slots in Lit, StackLit, Fabric and Hair master nodes
- Added support for overriding terrain detail rendering shaders, via the render pipeline editor resources asset
- Added xrInstancing flag support to RTHandle
- Added support for cullmask for decal projectors
- Added software dynamic resolution support
- Added support for "After Post-Process" render pass for unlit shader
- Added support for textured rectangular area lights
- Added stereo instancing macros to MSAA shaders
- Added support for Quarter Res Raytraced Reflections (not enabled)
- Added fade factor for decal projectors.
- Added stereo instancing macros to most shaders used in VR
- Added multi edition support for HDRenderPipelineAsset

### Fixed
- Fixed logic to disable FPTL with stereo rendering
- Fixed stacklit transmission and sun highlight
- Fixed decals with stereo rendering
- Fixed sky with stereo rendering
- Fixed flip logic for postprocessing + VR
- Fixed copyStencilBuffer pass for Switch
- Fixed point light shadow map culling that wasn't taking into account far plane
- Fixed usage of SSR with transparent on all master node
- Fixed SSR and microshadowing on fabric material
- Fixed blit pass for stereo rendering
- Fixed lightlist bounds for stereo rendering
- Fixed windows and in-game DebugMenu sync.
- Fixed FrameSettings' LitShaderMode sync when opening DebugMenu.
- Fixed Metal specific issues with decals, hitting a sampler limit and compiling AxF shader
- Fixed an issue with flipped depth buffer during postprocessing
- Fixed normal map use for shadow bias with forward lit - now use geometric normal
- Fixed transparent depth prepass and postpass access so they can be use without alpha clipping for lit shader
- Fixed support of alpha clip shadow for lit master node
- Fixed unlit master node not compiling
- Fixed issue with debug display of reflection probe
- Fixed issue with phong tessellations not working with lit shader
- Fixed issue with vertex displacement being affected by heightmap setting even if not heightmap where assign
- Fixed issue with density mode on Lit terrain producing NaN
- Fixed issue when going back and forth from Lit to LitTesselation for displacement mode
- Fixed issue with ambient occlusion incorrectly applied to emissiveColor with light layers in deferred
- Fixed issue with fabric convolution not using the correct convolved texture when fabric convolution is enabled
- Fixed issue with Thick mode for Transmission that was disabling transmission with directional light
- Fixed shutdown edge cases with HDRP tests
- Fixed slowdow when enabling Fabric convolution in HDRP asset
- Fixed specularAA not compiling in StackLit Master node
- Fixed material debug view with stereo rendering
- Fixed material's RenderQueue edition in default view.
- Fixed banding issues within volumetric density buffer
- Fixed missing multicompile for MSAA for AxF
- Fixed camera-relative support for stereo rendering
- Fixed remove sync with render thread when updating decal texture atlas.
- Fixed max number of keyword reach [256] issue. Several shader feature are now local
- Fixed Scene Color and Depth nodes
- Fixed SSR in forward
- Fixed custom editor of Unlit, HD Unlit and PBR shader graph master node
- Fixed issue with NewFrame not correctly calculated in Editor when switching scene
- Fixed issue with TerrainLit not compiling with depth only pass and normal buffer
- Fixed geometric normal use for shadow bias with PBR master node in forward
- Fixed instancing macro usage for decals
- Fixed error message when having more than one directional light casting shadow
- Fixed error when trying to display preview of Camera or PlanarReflectionProbe
- Fixed LOAD_TEXTURE2D_ARRAY_MSAA macro
- Fixed min-max and amplitude clamping value in inspector of vertex displacement materials
- Fixed issue with alpha shadow clip (was incorrectly clipping object shadow)
- Fixed an issue where sky cubemap would not be cleared correctly when setting the current sky to None
- Fixed a typo in Static Lighting Sky component UI
- Fixed issue with incorrect reset of RenderQueue when switching shader in inspector GUI
- Fixed issue with variant stripper stripping incorrectly some variants
- Fixed a case of ambient lighting flickering because of previews
- Fixed Decals when rendering multiple camera in a single frame
- Fixed cascade shadow count in shader
- Fixed issue with Stacklit shader with Haze effect
- Fixed an issue with the max sample count for the TAA
- Fixed post-process guard band for XR
- Fixed exposure of emissive of Unlit
- Fixed depth only and motion vector pass for Unlit not working correctly with MSAA
- Fixed an issue with stencil buffer copy causing unnecessary compute dispatches for lighting
- Fixed multi edition issue in FrameSettings
- Fixed issue with SRP batcher and DebugDisplay variant of lit shader
- Fixed issue with debug material mode not doing alpha test
- Fixed "Attempting to draw with missing UAV bindings" errors on Vulkan
- Fixed pre-exposure incorrectly apply to preview
- Fixed issue with duplicate 3D texture in 3D texture altas of volumetric?
- Fixed Camera rendering order (base on the depth parameter)
- Fixed shader graph decals not being cropped by gizmo
- Fixed "Attempting to draw with missing UAV bindings" errors on Vulkan.


### Changed
- ColorPyramid compute shader passes is swapped to pixel shader passes on platforms where the later is faster (Nintendo Switch).
- Removing the simple lightloop used by the simple lit shader
- Whole refactor of reflection system: Planar and reflection probe
- Separated Passthrough from other RenderingPath
- Update several properties naming and caption based on feedback from documentation team
- Remove tile shader variant for transparent backface pass of lit shader
- Rename all HDRenderPipeline to HDRP folder for shaders
- Rename decal property label (based on doc team feedback)
- Lit shader mode now default to Deferred to reduce build time
- Update UI of Emission parameters in shaders
- Improve shader variant stripping including shader graph variant
- Refactored render loop to render realtime probes visible per camera
- Enable SRP batcher by default
- Shader code refactor: Rename LIGHTLOOP_SINGLE_PASS => LIGHTLOOP_DISABLE_TILE_AND_CLUSTER and clean all usage of LIGHTLOOP_TILE_PASS
- Shader code refactor: Move pragma definition of vertex and pixel shader inside pass + Move SURFACE_GRADIENT definition in XXXData.hlsl
- Micro-shadowing in Lit forward now use ambientOcclusion instead of SpecularOcclusion
- Upgraded FrameSettings workflow, DebugMenu and Inspector part relative to it
- Update build light list shader code to support 32 threads in wavefronts on Switch
- LayeredLit layers' foldout are now grouped in one main foldout per layer
- Shadow alpha clip can now be enabled on lit shader and haor shader enven for opaque
- Temporal Antialiasing optimization for Xbox One X
- Parameter depthSlice on SetRenderTarget functions now defaults to -1 to bind the entire resource
- Rename SampleCameraDepth() functions to LoadCameraDepth() and SampleCameraDepth(), same for SampleCameraColor() functions
- Improved Motion Blur quality.
- Update stereo frame settings values for single-pass instancing and double-wide
- Rearrange FetchDepth functions to prepare for stereo-instancing
- Remove unused _ComputeEyeIndex
- Updated HDRenderPipelineAsset inspector
- Re-enable SRP batcher for metal

## [5.2.0-preview] - 2018-11-27

### Added
- Added option to run Contact Shadows and Volumetrics Voxelization stage in Async Compute
- Added camera freeze debug mode - Allow to visually see culling result for a camera
- Added support of Gizmo rendering before and after postprocess in Editor
- Added support of LuxAtDistance for punctual lights

### Fixed
- Fixed Debug.DrawLine and Debug.Ray call to work in game view
- Fixed DebugMenu's enum resetted on change
- Fixed divide by 0 in refraction causing NaN
- Fixed disable rough refraction support
- Fixed refraction, SSS and atmospheric scattering for VR
- Fixed forward clustered lighting for VR (double-wide).
- Fixed Light's UX to not allow negative intensity
- Fixed HDRenderPipelineAsset inspector broken when displaying its FrameSettings from project windows.
- Fixed forward clustered lighting for VR (double-wide).
- Fixed HDRenderPipelineAsset inspector broken when displaying its FrameSettings from project windows.
- Fixed Decals and SSR diable flags for all shader graph master node (Lit, Fabric, StackLit, PBR)
- Fixed Distortion blend mode for shader graph master node (Lit, StackLit)
- Fixed bent Normal for Fabric master node in shader graph
- Fixed PBR master node lightlayers
- Fixed shader stripping for built-in lit shaders.

### Changed
- Rename "Regular" in Diffusion profile UI "Thick Object"
- Changed VBuffer depth parametrization for volumetric from distanceRange to depthExtent - Require update of volumetric settings - Fog start at near plan
- SpotLight with box shape use Lux unit only

## [5.1.0-preview] - 2018-11-19

### Added

- Added a separate Editor resources file for resources Unity does not take when it builds a Player.
- You can now disable SSR on Materials in Shader Graph.
- Added support for MSAA when the Supported Lit Shader Mode is set to Both. Previously HDRP only supported MSAA for Forward mode.
- You can now override the emissive color of a Material when in debug mode.
- Exposed max light for Light Loop Settings in HDRP asset UI.
- HDRP no longer performs a NormalDBuffer pass update if there are no decals in the Scene.
- Added distant (fall-back) volumetric fog and improved the fog evaluation precision.
- Added an option to reflect sky in SSR.
- Added a y-axis offset for the PlanarReflectionProbe and offset tool.
- Exposed the option to run SSR and SSAO on async compute.
- Added support for the _GlossMapScale parameter in the Legacy to HDRP Material converter.
- Added wave intrinsic instructions for use in Shaders (for AMD GCN).


### Fixed
- Fixed sphere shaped influence handles clamping in Reflection Probes.
- Fixed Reflection Probe data migration for projects created before using HDRP.
- Fixed UI of Layered Material where Unity previously rendered the scrollbar above the Copy button.
- Fixed Material tessellations parameters Start fade distance and End fade distance. Originally, Unity clamped these values when you modified them.
- Fixed various distortion and refraction issues - handle a better fall-back.
- Fixed SSR for multiple views.
- Fixed SSR issues related to self-intersections.
- Fixed shape density volume handle speed.
- Fixed density volume shape handle moving too fast.
- Fixed the Camera velocity pass that we removed by mistake.
- Fixed some null pointer exceptions when disabling motion vectors support.
- Fixed viewports for both the Subsurface Scattering combine pass and the transparent depth prepass.
- Fixed the blend mode pop-up in the UI. It previously did not appear when you enabled pre-refraction.
- Fixed some null pointer exceptions that previously occurred when you disabled motion vectors support.
- Fixed Layered Lit UI issue with scrollbar.
- Fixed cubemap assignation on custom ReflectionProbe.
- Fixed Reflection Probes’ capture settings' shadow distance.
- Fixed an issue with the SRP batcher and Shader variables declaration.
- Fixed thickness and subsurface slots for fabric Shader master node that wasn't appearing with the right combination of flags.
- Fixed d3d debug layer warning.
- Fixed PCSS sampling quality.
- Fixed the Subsurface and transmission Material feature enabling for fabric Shader.
- Fixed the Shader Graph UV node’s dimensions when using it in a vertex Shader.
- Fixed the planar reflection mirror gizmo's rotation.
- Fixed HDRenderPipelineAsset's FrameSettings not showing the selected enum in the Inspector drop-down.
- Fixed an error with async compute.
- MSAA now supports transparency.
- The HDRP Material upgrader tool now converts metallic values correctly.
- Volumetrics now render in Reflection Probes.
- Fixed a crash that occurred whenever you set a viewport size to 0.
- Fixed the Camera physic parameter that the UI previously did not display.
- Fixed issue in pyramid shaped spotlight handles manipulation

### Changed

- Renamed Line shaped Lights to Tube Lights.
- HDRP now uses mean height fog parametrization.
- Shadow quality settings are set to All when you use HDRP (This setting is not visible in the UI when using SRP). This avoids Legacy Graphics Quality Settings disabling the shadows and give SRP full control over the Shadows instead.
- HDRP now internally uses premultiplied alpha for all fog.
- Updated default FrameSettings used for realtime Reflection Probes when you create a new HDRenderPipelineAsset.
- Remove multi-camera support. LWRP and HDRP will not support multi-camera layered rendering.
- Updated Shader Graph subshaders to use the new instancing define.
- Changed fog distance calculation from distance to plane to distance to sphere.
- Optimized forward rendering using AMD GCN by scalarizing the light loop.
- Changed the UI of the Light Editor.
- Change ordering of includes in HDRP Materials in order to reduce iteration time for faster compilation.
- Added a StackLit master node replacing the InspectorUI version. IMPORTANT: All previously authored StackLit Materials will be lost. You need to recreate them with the master node.

## [5.0.0-preview] - 2018-09-28

### Added
- Added occlusion mesh to depth prepass for VR (VR still disabled for now)
- Added a debug mode to display only one shadow at once
- Added controls for the highlight created by directional lights
- Added a light radius setting to punctual lights to soften light attenuation and simulate fill lighting
- Added a 'minRoughness' parameter to all non-area lights (was previously only available for certain light types)
- Added separate volumetric light/shadow dimmers
- Added per-pixel jitter to volumetrics to reduce aliasing artifacts
- Added a SurfaceShading.hlsl file, which implements material-agnostic shading functionality in an efficient manner
- Added support for shadow bias for thin object transmission
- Added FrameSettings to control realtime planar reflection
- Added control for SRPBatcher on HDRP Asset
- Added an option to clear the shadow atlases in the debug menu
- Added a color visualization of the shadow atlas rescale in debug mode
- Added support for disabling SSR on materials
- Added intrinsic for XBone
- Added new light volume debugging tool
- Added a new SSR debug view mode
- Added translaction's scale invariance on DensityVolume
- Added multiple supported LitShadermode and per renderer choice in case of both Forward and Deferred supported
- Added custom specular occlusion mode to Lit Shader Graph Master node

### Fixed
- Fixed a normal bias issue with Stacklit (Was causing light leaking)
- Fixed camera preview outputing an error when both scene and game view where display and play and exit was call
- Fixed override debug mode not apply correctly on static GI
- Fixed issue where XRGraphicsConfig values set in the asset inspector GUI weren't propagating correctly (VR still disabled for now)
- Fixed issue with tangent that was using SurfaceGradient instead of regular normal decoding
- Fixed wrong error message display when switching to unsupported target like IOS
- Fixed an issue with ambient occlusion texture sometimes not being created properly causing broken rendering
- Shadow near plane is no longer limited at 0.1
- Fixed decal draw order on transparent material
- Fixed an issue where sometime the lookup texture used for GGX convolution was broken, causing broken rendering
- Fixed an issue where you wouldn't see any fog for certain pipeline/scene configurations
- Fixed an issue with volumetric lighting where the anisotropy value of 0 would not result in perfectly isotropic lighting
- Fixed shadow bias when the atlas is rescaled
- Fixed shadow cascade sampling outside of the atlas when cascade count is inferior to 4
- Fixed shadow filter width in deferred rendering not matching shader config
- Fixed stereo sampling of depth texture in MSAA DepthValues.shader
- Fixed box light UI which allowed negative and zero sizes, thus causing NaNs
- Fixed stereo rendering in HDRISky.shader (VR)
- Fixed normal blend and blend sphere influence for reflection probe
- Fixed distortion filtering (was point filtering, now trilinear)
- Fixed contact shadow for large distance
- Fixed depth pyramid debug view mode
- Fixed sphere shaped influence handles clamping in reflection probes
- Fixed reflection probes data migration for project created before using hdrp
- Fixed ambient occlusion for Lit Master Node when slot is connected

### Changed
- Use samplerunity_ShadowMask instead of samplerunity_samplerLightmap for shadow mask
- Allow to resize reflection probe gizmo's size
- Improve quality of screen space shadow
- Remove support of projection model for ScreenSpaceLighting (SSR always use HiZ and refraction always Proxy)
- Remove all the debug mode from SSR that are obsolete now
- Expose frameSettings and Capture settings for reflection and planar probe
- Update UI for reflection probe, planar probe, camera and HDRP Asset
- Implement proper linear blending for volumetric lighting via deep compositing as described in the paper "Deep Compositing Using Lie Algebras"
- Changed  planar mapping to match terrain convention (XZ instead of ZX)
- XRGraphicsConfig is no longer Read/Write. Instead, it's read-only. This improves consistency of XR behavior between the legacy render pipeline and SRP
- Change reflection probe data migration code (to update old reflection probe to new one)
- Updated gizmo for ReflectionProbes
- Updated UI and Gizmo of DensityVolume

## [4.0.0-preview] - 2018-09-28

### Added
- Added a new TerrainLit shader that supports rendering of Unity terrains.
- Added controls for linear fade at the boundary of density volumes
- Added new API to control decals without monobehaviour object
- Improve Decal Gizmo
- Implement Screen Space Reflections (SSR) (alpha version, highly experimental)
- Add an option to invert the fade parameter on a Density Volume
- Added a Fabric shader (experimental) handling cotton and silk
- Added support for MSAA in forward only for opaque only
- Implement smoothness fade for SSR
- Added support for AxF shader (X-rite format - require special AxF importer from Unity not part of HDRP)
- Added control for sundisc on directional light (hack)
- Added a new HD Lit Master node that implements Lit shader support for Shader Graph
- Added Micro shadowing support (hack)
- Added an event on HDAdditionalCameraData for custom rendering
- HDRP Shader Graph shaders now support 4-channel UVs.

### Fixed
- Fixed an issue where sometimes the deferred shadow texture would not be valid, causing wrong rendering.
- Stencil test during decals normal buffer update is now properly applied
- Decals corectly update normal buffer in forward
- Fixed a normalization problem in reflection probe face fading causing artefacts in some cases
- Fix multi-selection behavior of Density Volumes overwriting the albedo value
- Fixed support of depth texture for RenderTexture. HDRP now correctly output depth to user depth buffer if RenderTexture request it.
- Fixed multi-selection behavior of Density Volumes overwriting the albedo value
- Fixed support of depth for RenderTexture. HDRP now correctly output depth to user depth buffer if RenderTexture request it.
- Fixed support of Gizmo in game view in the editor
- Fixed gizmo for spot light type
- Fixed issue with TileViewDebug mode being inversed in gameview
- Fixed an issue with SAMPLE_TEXTURECUBE_SHADOW macro
- Fixed issue with color picker not display correctly when game and scene view are visible at the same time
- Fixed an issue with reflection probe face fading
- Fixed camera motion vectors shader and associated matrices to update correctly for single-pass double-wide stereo rendering
- Fixed light attenuation functions when range attenuation is disabled
- Fixed shadow component algorithm fixup not dirtying the scene, so changes can be saved to disk.
- Fixed some GC leaks for HDRP
- Fixed contact shadow not affected by shadow dimmer
- Fixed GGX that works correctly for the roughness value of 0 (mean specular highlgiht will disappeard for perfect mirror, we rely on maxSmoothness instead to always have a highlight even on mirror surface)
- Add stereo support to ShaderPassForward.hlsl. Forward rendering now seems passable in limited test scenes with camera-relative rendering disabled.
- Add stereo support to ProceduralSky.shader and OpaqueAtmosphericScattering.shader.
- Added CullingGroupManager to fix more GC.Alloc's in HDRP
- Fixed rendering when multiple cameras render into the same render texture

### Changed
- Changed the way depth & color pyramids are built to be faster and better quality, thus improving the look of distortion and refraction.
- Stabilize the dithered LOD transition mask with respect to the camera rotation.
- Avoid multiple depth buffer copies when decals are present
- Refactor code related to the RT handle system (No more normal buffer manager)
- Remove deferred directional shadow and move evaluation before lightloop
- Add a function GetNormalForShadowBias() that material need to implement to return the normal used for normal shadow biasing
- Remove Jimenez Subsurface scattering code (This code was disabled by default, now remove to ease maintenance)
- Change Decal API, decal contribution is now done in Material. Require update of material using decal
- Move a lot of files from CoreRP to HDRP/CoreRP. All moved files weren't used by Ligthweight pipeline. Long term they could move back to CoreRP after CoreRP become out of preview
- Updated camera inspector UI
- Updated decal gizmo
- Optimization: The objects that are rendered in the Motion Vector Pass are not rendered in the prepass anymore
- Removed setting shader inclue path via old API, use package shader include paths
- The default value of 'maxSmoothness' for punctual lights has been changed to 0.99
- Modified deferred compute and vert/frag shaders for first steps towards stereo support
- Moved material specific Shader Graph files into corresponding material folders.
- Hide environment lighting settings when enabling HDRP (Settings are control from sceneSettings)
- Update all shader includes to use absolute path (allow users to create material in their Asset folder)
- Done a reorganization of the files (Move ShaderPass to RenderPipeline folder, Move all shadow related files to Lighting/Shadow and others)
- Improved performance and quality of Screen Space Shadows

## [3.3.0-preview] - 2018-01-01

### Added
- Added an error message to say to use Metal or Vulkan when trying to use OpenGL API
- Added a new Fabric shader model that supports Silk and Cotton/Wool
- Added a new HDRP Lighting Debug mode to visualize Light Volumes for Point, Spot, Line, Rectangular and Reflection Probes
- Add support for reflection probe light layers
- Improve quality of anisotropic on IBL

### Fixed
- Fix an issue where the screen where darken when rendering camera preview
- Fix display correct target platform when showing message to inform user that a platform is not supported
- Remove workaround for metal and vulkan in normal buffer encoding/decoding
- Fixed an issue with color picker not working in forward
- Fixed an issue where reseting HDLight do not reset all of its parameters
- Fixed shader compile warning in DebugLightVolumes.shader

### Changed
- Changed default reflection probe to be 256x256x6 and array size to be 64
- Removed dependence on the NdotL for thickness evaluation for translucency (based on artist's input)
- Increased the precision when comparing Planar or HD reflection probe volumes
- Remove various GC alloc in C#. Slightly better performance

## [3.2.0-preview] - 2018-01-01

### Added
- Added a luminance meter in the debug menu
- Added support of Light, reflection probe, emissive material, volume settings related to lighting to Lighting explorer
- Added support for 16bit shadows

### Fixed
- Fix issue with package upgrading (HDRP resources asset is now versionned to worarkound package manager limitation)
- Fix HDReflectionProbe offset displayed in gizmo different than what is affected.
- Fix decals getting into a state where they could not be removed or disabled.
- Fix lux meter mode - The lux meter isn't affected by the sky anymore
- Fix area light size reset when multi-selected
- Fix filter pass number in HDUtils.BlitQuad
- Fix Lux meter mode that was applying SSS
- Fix planar reflections that were not working with tile/cluster (olbique matrix)
- Fix debug menu at runtime not working after nested prefab PR come to trunk
- Fix scrolling issue in density volume

### Changed
- Shader code refactor: Split MaterialUtilities file in two parts BuiltinUtilities (independent of FragInputs) and MaterialUtilities (Dependent of FragInputs)
- Change screen space shadow rendertarget format from ARGB32 to RG16

## [3.1.0-preview] - 2018-01-01

### Added
- Decal now support per channel selection mask. There is now two mode. One with BaseColor, Normal and Smoothness and another one more expensive with BaseColor, Normal, Smoothness, Metal and AO. Control is on HDRP Asset. This may require to launch an update script for old scene: 'Edit/Render Pipeline/Single step upgrade script/Upgrade all DecalMaterial MaskBlendMode'.
- Decal now supports depth bias for decal mesh, to prevent z-fighting
- Decal material now supports draw order for decal projectors
- Added LightLayers support (Base on mask from renderers name RenderingLayers and mask from light name LightLayers - if they match, the light apply) - cost an extra GBuffer in deferred (more bandwidth)
- When LightLayers is enabled, the AmbientOclusion is store in the GBuffer in deferred path allowing to avoid double occlusion with SSAO. In forward the double occlusion is now always avoided.
- Added the possibility to add an override transform on the camera for volume interpolation
- Added desired lux intensity and auto multiplier for HDRI sky
- Added an option to disable light by type in the debug menu
- Added gradient sky
- Split EmissiveColor and bakeDiffuseLighting in forward avoiding the emissiveColor to be affect by SSAO
- Added a volume to control indirect light intensity
- Added EV 100 intensity unit for area lights
- Added support for RendererPriority on Renderer. This allow to control order of transparent rendering manually. HDRP have now two stage of sorting for transparent in addition to bact to front. Material have a priority then Renderer have a priority.
- Add Coupling of (HD)Camera and HDAdditionalCameraData for reset and remove in inspector contextual menu of Camera
- Add Coupling of (HD)ReflectionProbe and HDAdditionalReflectionData for reset and remove in inspector contextual menu of ReflectoinProbe
- Add macro to forbid unity_ObjectToWorld/unity_WorldToObject to be use as it doesn't handle camera relative rendering
- Add opacity control on contact shadow

### Fixed
- Fixed an issue with PreIntegratedFGD texture being sometimes destroyed and not regenerated causing rendering to break
- PostProcess input buffers are not copied anymore on PC if the viewport size matches the final render target size
- Fixed an issue when manipulating a lot of decals, it was displaying a lot of errors in the inspector
- Fixed capture material with reflection probe
- Refactored Constant Buffers to avoid hitting the maximum number of bound CBs in some cases.
- Fixed the light range affecting the transform scale when changed.
- Snap to grid now works for Decal projector resizing.
- Added a warning for 128x128 cookie texture without mipmaps
- Replace the sampler used for density volumes for correct wrap mode handling

### Changed
- Move Render Pipeline Debug "Windows from Windows->General-> Render Pipeline debug windows" to "Windows from Windows->Analysis-> Render Pipeline debug windows"
- Update detail map formula for smoothness and albedo, goal it to bright and dark perceptually and scale factor is use to control gradient speed
- Refactor the Upgrade material system. Now a material can be update from older version at any time. Call Edit/Render Pipeline/Upgrade all Materials to newer version
- Change name EnableDBuffer to EnableDecals at several place (shader, hdrp asset...), this require a call to Edit/Render Pipeline/Upgrade all Materials to newer version to have up to date material.
- Refactor shader code: BakeLightingData structure have been replace by BuiltinData. Lot of shader code have been remove/change.
- Refactor shader code: All GBuffer are now handled by the deferred material. Mean ShadowMask and LightLayers are control by lit material in lit.hlsl and not outside anymore. Lot of shader code have been remove/change.
- Refactor shader code: Rename GetBakedDiffuseLighting to ModifyBakedDiffuseLighting. This function now handle lighting model for transmission too. Lux meter debug mode is factor outisde.
- Refactor shader code: GetBakedDiffuseLighting is not call anymore in GBuffer or forward pass, including the ConvertSurfaceDataToBSDFData and GetPreLightData, this is done in ModifyBakedDiffuseLighting now
- Refactor shader code: Added a backBakeDiffuseLighting to BuiltinData to handle lighting for transmission
- Refactor shader code: Material must now call InitBuiltinData (Init all to zero + init bakeDiffuseLighting and backBakeDiffuseLighting ) and PostInitBuiltinData

## [3.0.0-preview] - 2018-01-01

### Fixed
- Fixed an issue with distortion that was using previous frame instead of current frame
- Fixed an issue where disabled light where not upgrade correctly to the new physical light unit system introduce in 2.0.5-preview

### Changed
- Update assembly definitions to output assemblies that match Unity naming convention (Unity.*).

## [2.0.5-preview] - 2018-01-01

### Added
- Add option supportDitheringCrossFade on HDRP Asset to allow to remove shader variant during player build if needed
- Add contact shadows for punctual lights (in additional shadow settings), only one light is allowed to cast contact shadows at the same time and so at each frame a dominant light is choosed among all light with contact shadows enabled.
- Add PCSS shadow filter support (from SRP Core)
- Exposed shadow budget parameters in HDRP asset
- Add an option to generate an emissive mesh for area lights (currently rectangle light only). The mesh fits the size, intensity and color of the light.
- Add an option to the HDRP asset to increase the resolution of volumetric lighting.
- Add additional ligth unit support for punctual light (Lumens, Candela) and area lights (Lumens, Luminance)
- Add dedicated Gizmo for the box Influence volume of HDReflectionProbe / PlanarReflectionProbe

### Changed
- Re-enable shadow mask mode in debug view
- SSS and Transmission code have been refactored to be able to share it between various material. Guidelines are in SubsurfaceScattering.hlsl
- Change code in area light with LTC for Lit shader. Magnitude is now take from FGD texture instead of a separate texture
- Improve camera relative rendering: We now apply camera translation on the model matrix, so before the TransformObjectToWorld(). Note: unity_WorldToObject and unity_ObjectToWorld must never be used directly.
- Rename positionWS to positionRWS (Camera relative world position) at a lot of places (mainly in interpolator and FragInputs). In case of custom shader user will be required to update their code.
- Rename positionWS, capturePositionWS, proxyPositionWS, influencePositionWS to positionRWS, capturePositionRWS, proxyPositionRWS, influencePositionRWS (Camera relative world position) in LightDefinition struct.
- Improve the quality of trilinear filtering of density volume textures.
- Improve UI for HDReflectionProbe / PlanarReflectionProbe

### Fixed
- Fixed a shader preprocessor issue when compiling DebugViewMaterialGBuffer.shader against Metal target
- Added a temporary workaround to Lit.hlsl to avoid broken lighting code with Metal/AMD
- Fixed issue when using more than one volume texture mask with density volumes.
- Fixed an error which prevented volumetric lighting from working if no density volumes with 3D textures were present.
- Fix contact shadows applied on transmission
- Fix issue with forward opaque lit shader variant being removed by the shader preprocessor
- Fixed compilation errors on Nintendo Switch (limited XRSetting support).
- Fixed apply range attenuation option on punctual light
- Fixed issue with color temperature not take correctly into account with static lighting
- Don't display fog when diffuse lighting, specular lighting, or lux meter debug mode are enabled.

## [2.0.4-preview] - 2018-01-01

### Fixed
- Fix issue when disabling rough refraction and building a player. Was causing a crash.

## [2.0.3-preview] - 2018-01-01

### Added
- Increased debug color picker limit up to 260k lux

## [2.0.2-preview] - 2018-01-01

### Added
- Add Light -> Planar Reflection Probe command
- Added a false color mode in rendering debug
- Add support for mesh decals
- Add flag to disable projector decals on transparent geometry to save performance and decal texture atlas space
- Add ability to use decal diffuse map as mask only
- Add visualize all shadow masks in lighting debug
- Add export of normal and roughness buffer for forwardOnly and when in supportOnlyForward mode for forward
- Provide a define in lit.hlsl (FORWARD_MATERIAL_READ_FROM_WRITTEN_NORMAL_BUFFER) when output buffer normal is used to read the normal and roughness instead of caclulating it (can save performance, but lower quality due to compression)
- Add color swatch to decal material

### Changed
- Change Render -> Planar Reflection creation to 3D Object -> Mirror
- Change "Enable Reflector" name on SpotLight to "Angle Affect Intensity"
- Change prototype of BSDFData ConvertSurfaceDataToBSDFData(SurfaceData surfaceData) to BSDFData ConvertSurfaceDataToBSDFData(uint2 positionSS, SurfaceData surfaceData)

### Fixed
- Fix issue with StackLit in deferred mode with deferredDirectionalShadow due to GBuffer not being cleared. Gbuffer is still not clear and issue was fix with the new Output of normal buffer.
- Fixed an issue where interpolation volumes were not updated correctly for reflection captures.
- Fixed an exception in Light Loop settings UI

## [2.0.1-preview] - 2018-01-01

### Added
- Add stripper of shader variant when building a player. Save shader compile time.
- Disable per-object culling that was executed in C++ in HD whereas it was not used (Optimization)
- Enable texture streaming debugging (was not working before 2018.2)
- Added Screen Space Reflection with Proxy Projection Model
- Support correctly scene selection for alpha tested object
- Add per light shadow mask mode control (i.e shadow mask distance and shadow mask). It use the option NonLightmappedOnly
- Add geometric filtering to Lit shader (allow to reduce specular aliasing)
- Add shortcut to create DensityVolume and PlanarReflection in hierarchy
- Add a DefaultHDMirrorMaterial material for PlanarReflection
- Added a script to be able to upgrade material to newer version of HDRP
- Removed useless duplication of ForwardError passes.
- Add option to not compile any DEBUG_DISPLAY shader in the player (Faster build) call Support Runtime Debug display

### Changed
- Changed SupportForwardOnly to SupportOnlyForward in render pipeline settings
- Changed versioning variable name in HDAdditionalXXXData from m_version to version
- Create unique name when creating a game object in the rendering menu (i.e Density Volume(2))
- Re-organize various files and folder location to clean the repository
- Change Debug windows name and location. Now located at:  Windows -> General -> Render Pipeline Debug

### Removed
- Removed GlobalLightLoopSettings.maxPlanarReflectionProbes and instead use value of GlobalLightLoopSettings.planarReflectionProbeCacheSize
- Remove EmissiveIntensity parameter and change EmissiveColor to be HDR (Matching Builtin Unity behavior) - Data need to be updated - Launch Edit -> Single Step Upgrade Script -> Upgrade all Materials emissionColor

### Fixed
- Fix issue with LOD transition and instancing
- Fix discrepency between object motion vector and camera motion vector
- Fix issue with spot and dir light gizmo axis not highlighted correctly
- Fix potential crash while register debug windows inputs at startup
- Fix warning when creating Planar reflection
- Fix specular lighting debug mode (was rendering black)
- Allow projector decal with null material to allow to configure decal when HDRP is not set
- Decal atlas texture offset/scale is updated after allocations (used to be before so it was using date from previous frame)

## [0.0.0-preview] - 2018-01-01

### Added
- Configure the VolumetricLightingSystem code path to be on by default
- Trigger a build exception when trying to build an unsupported platform
- Introduce the VolumetricLightingController component, which can (and should) be placed on the camera, and allows one to control the near and the far plane of the V-Buffer (volumetric "froxel" buffer) along with the depth distribution (from logarithmic to linear)
- Add 3D texture support for DensityVolumes
- Add a better mapping of roughness to mipmap for planar reflection
- The VolumetricLightingSystem now uses RTHandles, which allows to save memory by sharing buffers between different cameras (history buffers are not shared), and reduce reallocation frequency by reallocating buffers only if the rendering resolution increases (and suballocating within existing buffers if the rendering resolution decreases)
- Add a Volumetric Dimmer slider to lights to control the intensity of the scattered volumetric lighting
- Add UV tiling and offset support for decals.
- Add mipmapping support for volume 3D mask textures

### Changed
- Default number of planar reflection change from 4 to 2
- Rename _MainDepthTexture to _CameraDepthTexture
- The VolumetricLightingController has been moved to the Interpolation Volume framework and now functions similarly to the VolumetricFog settings
- Update of UI of cookie, CubeCookie, Reflection probe and planar reflection probe to combo box
- Allow enabling/disabling shadows for area lights when they are set to baked.
- Hide applyRangeAttenuation and FadeDistance for directional shadow as they are not used

### Removed
- Remove Resource folder of PreIntegratedFGD and add the resource to RenderPipeline Asset

### Fixed
- Fix ConvertPhysicalLightIntensityToLightIntensity() function used when creating light from script to match HDLightEditor behavior
- Fix numerical issues with the default value of mean free path of volumetric fog
- Fix the bug preventing decals from coexisting with density volumes
- Fix issue with alpha tested geometry using planar/triplanar mapping not render correctly or flickering (due to being wrongly alpha tested in depth prepass)
- Fix meta pass with triplanar (was not handling correctly the normal)
- Fix preview when a planar reflection is present
- Fix Camera preview, it is now a Preview cameraType (was a SceneView)
- Fix handling unknown GPUShadowTypes in the shadow manager.
- Fix area light shapes sent as point lights to the baking backends when they are set to baked.
- Fix unnecessary division by PI for baked area lights.
- Fix line lights sent to the lightmappers. The backends don't support this light type.
- Fix issue with shadow mask framesettings not correctly taken into account when shadow mask is enabled for lighting.
- Fix directional light and shadow mask transition, they are now matching making smooth transition
- Fix banding issues caused by high intensity volumetric lighting
- Fix the debug window being emptied on SRP asset reload
- Fix issue with debug mode not correctly clearing the GBuffer in editor after a resize
- Fix issue with ResetMaterialKeyword not resetting correctly ToggleOff/Roggle Keyword
- Fix issue with motion vector not render correctly if there is no depth prepass in deferred

## [0.0.0-preview] - 2018-01-01

### Added
- Screen Space Refraction projection model (Proxy raycasting, HiZ raymarching)
- Screen Space Refraction settings as volume component
- Added buffered frame history per camera
- Port Global Density Volumes to the Interpolation Volume System.
- Optimize ImportanceSampleLambert() to not require the tangent frame.
- Generalize SampleVBuffer() to handle different sampling and reconstruction methods.
- Improve the quality of volumetric lighting reprojection.
- Optimize Morton Order code in the Subsurface Scattering pass.
- Planar Reflection Probe support roughness (gaussian convolution of captured probe)
- Use an atlas instead of a texture array for cluster transparent decals
- Add a debug view to visualize the decal atlas
- Only store decal textures to atlas if decal is visible, debounce out of memory decal atlas warning.
- Add manipulator gizmo on decal to improve authoring workflow
- Add a minimal StackLit material (work in progress, this version can be used as template to add new material)

### Changed
- EnableShadowMask in FrameSettings (But shadowMaskSupport still disable by default)
- Forced Planar Probe update modes to (Realtime, Every Update, Mirror Camera)
- Screen Space Refraction proxy model uses the proxy of the first environment light (Reflection probe/Planar probe) or the sky
- Moved RTHandle static methods to RTHandles
- Renamed RTHandle to RTHandleSystem.RTHandle
- Move code for PreIntegratedFDG (Lit.shader) into its dedicated folder to be share with other material
- Move code for LTCArea (Lit.shader) into its dedicated folder to be share with other material

### Removed
- Removed Planar Probe mirror plane position and normal fields in inspector, always display mirror plane and normal gizmos

### Fixed
- Fix fog flags in scene view is now taken into account
- Fix sky in preview windows that were disappearing after a load of a new level
- Fix numerical issues in IntersectRayAABB().
- Fix alpha blending of volumetric lighting with transparent objects.
- Fix the near plane of the V-Buffer causing out-of-bounds look-ups in the clustered data structure.
- Depth and color pyramid are properly computed and sampled when the camera renders inside a viewport of a RTHandle.
- Fix decal atlas debug view to work correctly when shadow atlas view is also enabled<|MERGE_RESOLUTION|>--- conflicted
+++ resolved
@@ -89,11 +89,6 @@
 - Added a new debug panel for volumes
 - Added XR setting to control camera jitter for temporal effects
 - Added an error message in the DrawRenderers custom pass when rendering opaque objects with an HDRP asset in DeferredOnly mode.
-- Added API to enable proper recording of path traced scenes (with the Unity recorder or other tools).
-- Added support for fog in Recursive rendering, ray traced reflections and ray traced indirect diffuse.
-- Added an alpha blend option for recursive rendering
-- Added support for stack lit for ray tracing effects.
-- Added support for hair for ray tracing effects.
 
 ### Fixed
 - Fix when rescale probe all direction below zero (1219246)
@@ -490,10 +485,6 @@
 - Fixed an issue where Volume inspector might not refresh correctly in some cases.
 - Fixed render texture with XR
 - Fixed issue with resources being accessed before initialization process has been performed completely. 
-- Half fixed shuriken particle light that cast shadows (only the first one will be correct)
-- Fixed issue with atmospheric fog turning black if a planar reflection probe is placed below ground level. (case 1226588)
-- Fixed custom pass GC alloc issue in CustomPassVolume.GetActiveVolumes().
-- Fixed an issue related to the envlightdatasrt not being bound in recursive rendering.
 
 ### Changed
 - Color buffer pyramid is not allocated anymore if neither refraction nor distortion are enabled
@@ -593,17 +584,8 @@
 - Renamed "Environment" to "Reflection Probes" in tile/cluster debug menu.
 - Utilities namespace is obsolete, moved its content to UnityEngine.Rendering (case 1204677)
 - Obsolete Utilities namespace was removed, instead use UnityEngine.Rendering (case 1204677)
-<<<<<<< HEAD
-=======
-- Moved most of the compute shaders to the multi_compile API instead of multiple kernels.
-- Use multi_compile API for deferred compute shader with shadow mask.
-- Remove the raytracing rendering queue system to make recursive raytraced material work when raytracing is disabled
-- Changed a few resources used by ray tracing shaders to be global resources (using register space1) for improved CPU performance.
-- All custom pass volumes are now executed for one injection point instead of the first one.
-- Hidden unsupported choice in emission in Materials
-- Temporal Anti aliasing improvements.
->>>>>>> 240dabed
 - Optimized PrepareLightsForGPU (cost reduced by over 25%) and PrepareGPULightData (around twice as fast now).
+- Further optimized PrepareLightsForGPU (3x faster with few shadows, 1.4x faster with a lot of shadows or equivalently cost reduced by 68% to 37%).
 
 ## [7.1.1] - 2019-09-05
 
