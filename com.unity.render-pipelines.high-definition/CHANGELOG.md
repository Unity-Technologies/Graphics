# Changelog
All notable changes to this package will be documented in this file.

The format is based on [Keep a Changelog](http://keepachangelog.com/en/1.0.0/)
and this project adheres to [Semantic Versioning](http://semver.org/spec/v2.0.0.html).

## [12.0.0] - 2021-01-11

### Added
- Added support for XboxSeries platform.
- Added pivot point manipulation for Decals (inspector and edit mode).
- Added UV manipulation for Decals (edit mode).
- Added color and intensity customization for Decals.
- Added a history rejection criterion based on if the pixel was moving in world space (case 1302392).
- Added the default quality settings to the HDRP asset for RTAO, RTR and RTGI (case 1304370).
- Added TargetMidGrayParameterDrawer
- Added an option to have double sided GI be controlled separately from material double-sided option.
- Added new AOV APIs for overriding the internal rendering format, and for outputing the world space position.
- Added browsing of the documentation of Compositor Window
- Added a complete solution for volumetric clouds for HDRP including a cloud map generation tool.
- Added a Force Forward Emissive option for Lit Material that forces the Emissive contribution to render in a separate forward pass when the Lit Material is in Deferred Lit shader Mode.
- Added new API in CachedShadowManager
- Added an additional check in the "check scene for ray tracing" (case 1314963).
- Added shader graph unit test for IsFrontFace node
- API to allow OnDemand shadows to not render upon placement in the Cached Shadow Atlas.
- Exposed update upon light movement for directional light shadows in UI.
- Added a setting in the HDRP asset to change the Density Volume mask resolution of being locked at 32x32x32 (HDRP Asset > Lighting > Volumetrics > Max Density Volume Size).
- Added a Falloff Mode (Linear or Exponential) in the Density Volume for volume blending with Blend Distance.

### Fixed
- Fixed Intensity Multiplier not affecting realtime global illumination.
- Fixed an exception when opening the color picker in the material UI (case 1307143).
- Fixed lights shadow frustum near and far planes.
- Fixed various issues with non-temporal SSAO and rendergraph.
- Fixed white flashes on camera cuts on volumetric fog.
- Fixed light layer issue when performing editing on multiple lights.
- Fixed an issue where selection in a debug panel would reset when cycling through enum items.
- Fixed material keywords with fbx importer.
- Fixed lightmaps not working properly with shader graphs in ray traced reflections (case 1305335).
- Fixed skybox for ortho cameras.
- Fixed model import by adding additional data if needed.
- Fix screen being over-exposed when changing very different skies.
- Fixed pixelated appearance of Contrast Adaptive Sharpen upscaler and several other issues when Hardware DRS is on
- VFX: Debug material view were rendering pink for albedo. (case 1290752)
- VFX: Debug material view incorrect depth test. (case 1293291)
- VFX: Fixed LPPV with lit particles in deferred (case 1293608)
- Fixed incorrect debug wireframe overlay on tessellated geometry (using littessellation), caused by the picking pass using an incorrect camera matrix.
- Fixed nullref in layered lit shader editor.
- Fix issue with Depth of Field CoC debug view.
- Fixed an issue where first frame of SSAO could exhibit ghosting artefacts.
- Fixed an issue with the mipmap generation internal format after rendering format change.
- Fixed multiple any hit occuring on transparent objects (case 1294927).
- Cleanup Shader UI.
- Spacing on LayerListMaterialUIBlock
- Generating a GUIContent with an Icon instead of making MaterialHeaderScopes drawing a Rect every time
- Fixed sub-shadow rendering for cached shadow maps.
- Fixed PCSS filtering issues with cached shadow maps.
- Fixed performance issue with ShaderGraph and Alpha Test
- Fixed error when increasing the maximum planar reflection limit (case 1306530).
- Fixed alpha output in debug view and AOVs when using shadow matte (case 1311830).
- Fixed an issue with transparent meshes writing their depths and recursive rendering (case 1314409).
- Fixed issue with compositor custom pass hooks added/removed repeatedly (case 1315971).
- Fixed: SSR with transparent (case 1311088)
- Fixed decals in material debug display.
<<<<<<< HEAD
- Fix crash on VolumeComponentWithQualityEditor when the current Pipeline is not HDRP
- Fixed WouldFitInAtlas that would previously return wrong results if any one face of a point light would fit (it used to return true even though the light in entirety wouldn't fit).
- Fixed issue with NaNs in Volumetric Clouds on some platforms.
- Fixed update upon light movement for directional light rotation.
- Fixed issue that caused a rebake of Probe Volume Data to see effect of changed normal bias.
- Fixed loss of persistency of ratio between pivot position and size when sliding by 0 in DecalProjector inspector (case 1308338)
- Fixed nullref when adding a volume component in a Volume profile asset (case 1317156).
- Fixed decal normal for double sided materials (case 1312065).
- Fixed multiple HDRP Frame Settings panel issues: missing "Refraction" Frame Setting. Fixing ordering of Rough Distortion, it should now be under the Distortion setting.
- Fixed Rough Distortion frame setting not greyed out when Distortion is disabled in HDRP Asset
- Fixed issue with automatic exposure settings not updating scene view.
- Fixed issue with velocity rejection in post-DoF TAA. Fixing this reduces ghosting (case 1304381).
- Fixed missing option to use POM on emissive for tessellated shaders.
- Fixed an issue in the planar reflection probe convolution.
- Fixed an issue with debug overriding emissive material color for deferred path (case 1313123).
- Fixed a limit case when the camera is exactly at the lower cloud level (case 1316988).
- Fixed the various history buffers being discarded when the fog was enabled/disabled (case 1316072).
- Fixed resize IES when already baked in the Atlas 1299233
- Fixed ability to override AlphaToMask FrameSetting while camera in deferred lit shader mode
- Fixed issue with physically-based DoF computation and transparent materials with depth-writes ON.
- Fixed issue of accessing default frame setting stored in current HDRPAsset instead fo the default HDRPAsset
- Fixed SSGI frame setting not greyed out while SSGI is disabled in HDRP Asset
- Fixed ability to override AlphaToMask FrameSetting while camera in deferred lit shader mode
- Fixed Missing lighting quality settings for SSGI (case 1312067).
- Fixed HDRP material being constantly dirty.
- Fixed wizard checking FrameSettings not in HDRP Default Settings
- Fixed error when opening the default composition graph in the Graphics Compositor (case 1318933).
- Fixed gizmo rendering when wireframe mode is selected.
- Fixed issue in path tracing, where objects would cast shadows even if not present in the path traced layers (case 1318857).
- Fixed SRP batcher not compatible with Decal (case 1311586)
=======
- Fixed WouldFitInAtlas that would previously return wrong results if any one face of a point light would fit (it used to return true even though the light in entirety wouldn't fit).
- Fixed Force RGBA16 when scene filtering is active (case 1228736)
>>>>>>> fa94aa43

### Changed
- Changed Window/Render Pipeline/HD Render Pipeline Wizard to Window/Rendering/HDRP Wizard
- Removed the material pass probe volumes evaluation mode.
- Changed GameObject/Rendering/Density Volume to GameObject/Volume/Density Volume
- Changed GameObject/Rendering/Decal Projector to GameObject/Decal Projector
- Changed GameObject/Volume/Sky and Fog Volume to GameObject/Volume/Sky and Fog Global Volume
- Move the Decal Gizmo Color initialization to preferences
- Unifying the history validation pass so that it is only done once for the whole frame and not per effect.
- Moved Edit/Render Pipeline/HD Render Pipeline/Render Selected Camera to log Exr to Edit/Rendering/Render Selected HDRP Camera to log Exr
- Moved Edit/Render Pipeline/HD Render Pipeline/Export Sky to Image to Edit/Rendering/Export HDRP Sky to Image
- Moved Edit/Render Pipeline/HD Render Pipeline/Check Scene Content for Ray Tracing to Edit/Rendering/Check Scene Content for HDRP Ray Tracing
- Moved Edit/Render Pipeline/HD Render Pipeline/Upgrade from Builtin pipeline/Upgrade Project Materials to High Definition Materials to Edit/Rendering/Materials/Convert All Built-in Materials to HDRP"
- Moved Edit/Render Pipeline/HD Render Pipeline/Upgrade from Builtin pipeline/Upgrade Selected Materials to High Definition Materials to Edit/Rendering/Materials/Convert Selected Built-in Materials to HDRP
- Moved Edit/Render Pipeline/HD Render Pipeline/Upgrade from Builtin pipeline/Upgrade Scene Terrains to High Definition Terrains to Edit/Rendering/Materials/Convert Scene Terrains to HDRP Terrains
- Updated the tooltip for the Decal Angle Fade property (requires to enable Decal Layers in both HDRP asset and Frame settings) (case 1308048).
- The RTAO's history is now discarded if the occlusion caster was moving (case 1303418).
- Change Asset/Create/Shader/HD Render Pipeline/Decal Shader Graph to Asset/Create/Shader Graph/HDRP/Decal Shader Graph
- Change Asset/Create/Shader/HD Render Pipeline/Eye Shader Graph to Asset/Create/Shader Graph/HDRP/Eye Shader Graph
- Change Asset/Create/Shader/HD Render Pipeline/Fabric Shader Graph to Asset/Create/Shader Graph/HDRP/Decal Fabric Shader Graph
- Change Asset/Create/Shader/HD Render Pipeline/Eye Shader Graph to Asset/Create/Shader Graph/HDRP/Hair Shader Graph
- Change Asset/Create/Shader/HD Render Pipeline/Lit Shader Graph to Asset/Create/Shader Graph/HDRP/Lit
- Change Asset/Create/Shader/HD Render Pipeline/StackLit Shader Graph to Asset/Create/Shader Graph/HDRP/StackLit Shader GraphShader Graph
- Change Asset/Create/Shader/HD Render Pipeline/Unlit Shader Graph to Asset/Create/Shader Graph/HDRP/Unlit Shader Graph
- Change Asset/Create/Shader/HD Render Pipeline/Custom FullScreen Pass to Asset/Create/Shader/HDRP Custom FullScreen Pass
- Change Asset/Create/Shader/HD Render Pipeline/Custom Renderers Pass to Asset/Create/Shader/HDRP Custom Renderers Pass
- Change Asset/Create/Shader/HD Render Pipeline/Post Process Pass to Asset/Create/Shader/HDRP Post Process
- Change Assets/Create/Rendering/High Definition Render Pipeline Asset to Assets/Create/Rendering/HDRP Asset
- Change Assets/Create/Rendering/Diffusion Profile to Assets/Create/Rendering/HDRP Diffusion Profile
- Change Assets/Create/Rendering/C# Custom Pass to Assets/Create/Rendering/HDRP C# Custom Pass
- Change Assets/Create/Rendering/C# Post Process Volume to Assets/Create/Rendering/HDRP C# Post Process Volume
- Change labels about scroll direction and cloud type.
- Change the handling of additional properties to base class
- Improved shadow cascade GUI drawing with pixel perfect, hover and focus functionalities.
- Improving the screen space global illumination.
- Improved the Camera Inspector, new sections and better grouping of fields
- Moving MaterialHeaderScopes to Core
- Changed resolution (to match the render buffer) of the sky used for camera misses in Path Tracing. (case 1304114).
- Tidy up of platform abstraction code for shader optimization.
- Display a warning help box when decal atlas is out of size.
- Moved the HDRP render graph debug panel content to the Rendering debug panel.
- Changed Path Tracing's maximum intensity from clamped (0 to 100) to positive value (case 1310514).
- Avoid unnecessary RenderGraphBuilder.ReadTexture in the "Set Final Target" pass
- Density Volumes can now take a 3D RenderTexture as mask, the mask can use RGBA format for RGB fog.
- Decreased the minimal Fog Distance value in the Density Volume to 0.05.
- Virtual Texturing Resolver now performs RTHandle resize logic in HDRP instead of in core Unity

## [11.0.0] - 2020-10-21

### Added
- Added a new API to bake HDRP probes from C# (case 1276360)
- Added support for pre-exposure for planar reflections.
- Added support for nested volume components to volume system.
- Added a cameraCullingResult field in Custom Pass Context to give access to both custom pass and camera culling result.
- Added a toggle to allow to include or exclude smooth surfaces from ray traced reflection denoising.
- Added support for raytracing for AxF material
- Added rasterized area light shadows for AxF material
- Added a cloud system and the CloudLayer volume override.
- Added per-stage shader keywords.

### Fixed
- Fixed probe volumes debug views.
- Fixed ShaderGraph Decal material not showing exposed properties.
- Fixed couple samplers that had the wrong name in raytracing code
- VFX: Fixed LPPV with lit particles in deferred (case 1293608)
- Fixed the default background color for previews to use the original color.
- Fixed compilation issues on platforms that don't support XR.
- Fixed issue with compute shader stripping for probe volumes variants.
- Fixed issue with an empty index buffer not being released.
- Fixed issue when debug full screen 'Transparent Screen Space Reflection' do not take in consideration debug exposure

### Changed
- Removed the material pass probe volumes evaluation mode.
- Volume parameter of type Cubemap can now accept Cubemap render textures and custom render textures.
- Removed the superior clamping value for the recursive rendering max ray length.
- Removed the superior clamping value for the ray tracing light cluster size.
- Removed the readonly keyword on the cullingResults of the CustomPassContext to allow users to overwrite.
- The DrawRenderers function of CustomPassUtils class now takes a sortingCriteria in parameter.
- When in half res, RTR denoising is executed at half resolution and the upscale happens at the end.
- Removed the upscale radius from the RTR.

## [10.3.0] - 2020-12-01

### Added
- Added a slider to control the fallback value of the directional shadow when the cascade have no coverage.
- Added light unit slider for automatic and automatic histrogram exposure limits.
- Added View Bias for mesh decals.
- Added support for the PlayStation 5 platform.

### Fixed
- Fixed computation of geometric normal in path tracing (case 1293029).
- Fixed issues with path-traced volumetric scattering (cases 1295222, 1295234).
- Fixed issue with faulty shadow transition when view is close to an object under some aspect ratio conditions
- Fixed issue where some ShaderGraph generated shaders were not SRP compatible because of UnityPerMaterial cbuffer layout mismatches [1292501] (https://issuetracker.unity3d.com/issues/a2-some-translucent-plus-alphaclipping-shadergraphs-are-not-srp-batcher-compatible)
- Fixed issues with path-traced volumetric scattering (cases 1295222, 1295234)
- Fixed Rendergraph issue with virtual texturing and debug mode while in forward.
- Fixed wrong coat normal space in shader graph
- Fixed NullPointerException when baking probes from the lighting window (case 1289680)
- Fixed volumetric fog with XR single-pass rendering.
- Fixed issues with first frame rendering when RenderGraph is used (auto exposure, AO)
- Fixed AOV api in render graph (case 1296605)
- Fixed a small discrepancy in the marker placement in light intensity sliders (case 1299750)
- Fixed issue with VT resolve pass rendergraph errors when opaque and transparent are disabled in frame settings.
- Fixed a bug in the sphere-aabb light cluster (case 1294767).
- Fixed issue when submitting SRPContext during EndCameraRendering.
- Fixed baked light being included into the ray tracing light cluster (case 1296203).
- Fixed enums UI for the shadergraph nodes.
- Fixed ShaderGraph stack blocks appearing when opening the settings in Hair and Eye ShaderGraphs.
- Fixed white screen when undoing in the editor.
- Fixed display of LOD Bias and maximum level in frame settings when using Quality Levels
- Fixed an issue when trying to open a look dev env library when Look Dev is not supported.
- Fixed shader graph not supporting indirectdxr multibounce (case 1294694).
- Fixed the planar depth texture not being properly created and rendered to (case 1299617).
- Fixed C# 8 compilation issue with turning on nullable checks (case 1300167)
- Fixed affects AO for deacl materials.
- Fixed case where material keywords would not get setup before usage.
- Fixed an issue with material using distortion from ShaderGraph init after Material creation (case 1294026)
- Fixed Clearcoat on Stacklit or Lit breaks when URP is imported into the project (case 1297806)
- VFX : Debug material view were rendering pink for albedo. (case 1290752)
- Fixed XR depth copy when using MSAA.
- Fixed GC allocations from XR occlusion mesh when using multipass.
- Fixed an issue with the frame count management for the volumetric fog (case 1299251).
- Fixed an issue with half res ssgi upscale.
- Fixed timing issues with accumulation motion blur
- Fixed register spilling on  FXC in light list shaders.
- Fixed issue with shadow mask and area lights.
- Fixed an issue with the capture callback (now includes post processing results).
- Fixed decal draw order for ShaderGraph decal materials.
- Fixed StackLit ShaderGraph surface option property block to only display energy conserving specular color option for the specular parametrization (case 1257050)
- Fixed missing BeginCameraRendering call for custom render mode of a Camera.
- Fixed LayerMask editor for volume parameters.
- Fixed the condition on temporal accumulation in the reflection denoiser (case 1303504).
- Fixed box light attenuation.
- Fixed after post process custom pass scale issue when dynamic resolution is enabled (case 1299194).
- Fixed an issue with light intensity prefab override application not visible in the inspector (case 1299563).
- Fixed Undo/Redo instability of light temperature.
- Fixed label style in pbr sky editor.
- Fixed side effect on styles during compositor rendering.
- Fixed size and spacing of compositor info boxes (case 1305652).
- Fixed spacing of UI widgets in the Graphics Compositor (case 1305638).
- Fixed undo-redo on layered lit editor.
- Fixed tesselation culling, big triangles using lit tesselation shader would dissapear when camera is too close to them (case 1299116)
- Fixed issue with compositor related custom passes still active after disabling the compositor (case 1305330)
- Fixed regression in Wizard that not fix runtime ressource anymore (case 1287627)
- Fixed error in Depth Of Field near radius blur calculation (case 1306228).
- Fixed a reload bug when using objects from the scene in the lookdev (case 1300916).
- Fixed some render texture leaks.
- Fixed light gizmo showing shadow near plane when shadows are disabled.
- Fixed path tracing alpha channel support (case 1304187).
- Fixed shadow matte not working with ambient occlusion when MSAA is enabled
- Fixed issues with compositor's undo (cases 1305633, 1307170).
- VFX : Debug material view incorrect depth test. (case 1293291)
- Fixed wrong shader / properties assignement to materials created from 3DsMax 2021 Physical Material. (case 1293576)
- Fixed Emissive color property from Autodesk Interactive materials not editable in Inspector. (case 1307234)
- Fixed exception when changing the current render pipeline to from HDRP to universal (case 1306291).
- Fixed an issue in shadergraph when switch from a RenderingPass (case 1307653)
- Fixed LookDev environment library assignement after leaving playmode.
- Fixed a locale issue with the diffusion profile property values in ShaderGraph on PC where comma is the decimal separator.
- Fixed error in the RTHandle scale of Depth Of Field when TAA is enabled.
- Fixed Quality Level set to the last one of the list after a Build (case 1307450)
- Fixed XR depth copy (case 1286908).
- Fixed Warnings about "SceneIdMap" missing script in eye material sample scene

### Changed
- Now reflection probes cannot have SSAO, SSGI, SSR, ray tracing effects or volumetric reprojection.
- Rename HDRP sub menu in Assets/Create/Shader to HD Render Pipeline for consistency.
- Improved robustness of volumetric sampling in path tracing (case 1295187).
- Changed the message when the graphics device doesn't support ray tracing (case 1287355).
- When a Custom Pass Volume is disabled, the custom pass Cleanup() function is called, it allows to release resources when the volume isn't used anymore.
- Enable Reflector for Spotlight by default
- Changed the convergence time of ssgi to 16 frames and the preset value
- Changed the clamping approach for RTR and RTGI (in both perf and quality) to improve visual quality.
- Changed the warning message for ray traced area shadows (case 1303410).
- Disabled specular occlusion for what we consider medium and larger scale ao > 1.25 with a 25cm falloff interval.
- Change the source value for the ray tracing frame index iterator from m_FrameCount to the camera frame count (case 1301356).
- Removed backplate from rendering of lighting cubemap as it did not really work conceptually and caused artefacts.
- Transparent materials created by the Model Importer are set to not cast shadows. ( case 1295747)
- Change some light unit slider value ranges to better reflect the lighting scenario.
- Change the tooltip for color shadows and semi-transparent shadows (case 1307704).

## [10.2.1] - 2020-11-30

### Added
- Added a warning when trying to bake with static lighting being in an invalid state.

### Fixed
- Fixed stylesheet reloading for LookDev window and Wizard window.
- Fixed XR single-pass rendering with legacy shaders using unity_StereoWorldSpaceCameraPos.
- Fixed issue displaying wrong debug mode in runtime debug menu UI.
- Fixed useless editor repaint when using lod bias.
- Fixed multi-editing with new light intensity slider.
- Fixed issue with density volumes flickering when editing shape box.
- Fixed issue with image layers in the graphics compositor (case 1289936).
- Fixed issue with angle fading when rotating decal projector.
- Fixed issue with gameview repaint in the graphics compositor (case 1290622).
- Fixed some labels being clipped in the Render Graph Viewer
- Fixed issue when decal projector material is none.
- Fixed the sampling of the normal buffer in the the forward transparent pass.
- Fixed bloom prefiltering tooltip.
- Fixed NullReferenceException when loading multipel scene async
- Fixed missing alpha blend state properties in Axf shader and update default stencil properties
- Fixed normal buffer not bound to custom pass anymore.
- Fixed issues with camera management in the graphics compositor (cases 1292548, 1292549).
- Fixed an issue where a warning about the static sky not being ready was wrongly displayed.
- Fixed the clear coat not being handled properly for SSR and RTR (case 1291654).
- Fixed ghosting in RTGI and RTAO when denoising is enabled and the RTHandle size is not equal to the Viewport size (case 1291654).
- Fixed alpha output when atmospheric scattering is enabled.
- Fixed issue with TAA history sharpening when view is downsampled.
- Fixed lookdev movement.
- Fixed volume component tooltips using the same parameter name.
- Fixed issue with saving some quality settings in volume overrides  (case 1293747)
- Fixed NullReferenceException in HDRenderPipeline.UpgradeResourcesIfNeeded (case 1292524)
- Fixed SSGI texture allocation when not using the RenderGraph.
- Fixed NullReference Exception when setting Max Shadows On Screen to 0 in the HDRP asset.
- Fixed path tracing accumulation not being reset when changing to a different frame of an animation.
- Fixed issue with saving some quality settings in volume overrides  (case 1293747)

### Changed
- Volume Manager now always tests scene culling masks. This was required to fix hybrid workflow.
- Now the screen space shadow is only used if the analytic value is valid.
- Distance based roughness is disabled by default and have a control
- Changed the name from the Depth Buffer Thickness to Depth Tolerance for SSGI (case 1301352).

## [10.2.0] - 2020-10-19

### Added
- Added a rough distortion frame setting and and info box on distortion materials.
- Adding support of 4 channel tex coords for ray tracing (case 1265309).
- Added a help button on the volume component toolbar for documentation.
- Added range remapping to metallic property for Lit and Decal shaders.
- Exposed the API to access HDRP shader pass names.
- Added the status check of default camera frame settings in the DXR wizard.
- Added frame setting for Virtual Texturing.
- Added a fade distance for light influencing volumetric lighting.
- Adding an "Include For Ray Tracing" toggle on lights to allow the user to exclude them when ray tracing is enabled in the frame settings of a camera.
- Added fog volumetric scattering support for path tracing.
- Added new algorithm for SSR with temporal accumulation
- Added quality preset of the new volumetric fog parameters.
- Added missing documentation for unsupported SG RT nodes and light's include for raytracing attrbute.
- Added documentation for LODs not being supported by ray tracing.
- Added more options to control how the component of motion vectors coming from the camera transform will affect the motion blur with new clamping modes.
- Added anamorphism support for phsyical DoF, switched to blue noise sampling and fixed tiling artifacts.

### Fixed
- Fixed an issue where the Exposure Shader Graph node had clipped text. (case 1265057)
- Fixed an issue when rendering into texture where alpha would not default to 1.0 when using 11_11_10 color buffer in non-dev builds.
- Fixed issues with reordering and hiding graphics compositor layers (cases 1283903, 1285282, 1283886).
- Fixed the possibility to have a shader with a pre-refraction render queue and refraction enabled at the same time.
- Fixed a migration issue with the rendering queue in ShaderGraph when upgrading to 10.x;
- Fixed the object space matrices in shader graph for ray tracing.
- Changed the cornea refraction function to take a view dir in object space.
- Fixed upside down XR occlusion mesh.
- Fixed precision issue with the atmospheric fog.
- Fixed issue with TAA and no motion vectors.
- Fixed the stripping not working the terrain alphatest feature required for terrain holes (case 1205902).
- Fixed bounding box generation that resulted in incorrect light culling (case 3875925).
- VFX : Fix Emissive writing in Opaque Lit Output with PSSL platforms (case 273378).
- Fixed issue where pivot of DecalProjector was not aligned anymore on Transform position when manipulating the size of the projector from the Inspector.
- Fixed a null reference exception when creating a diffusion profile asset.
- Fixed the diffusion profile not being registered as a dependency of the ShaderGraph.
- Fixing exceptions in the console when putting the SSGI in low quality mode (render graph).
- Fixed NullRef Exception when decals are in the scene, no asset is set and HDRP wizard is run.
- Fixed issue with TAA causing bleeding of a view into another when multiple views are visible.
- Fix an issue that caused issues of usability of editor if a very high resolution is set by mistake and then reverted back to a smaller resolution.
- Fixed issue where Default Volume Profile Asset change in project settings was not added to the undo stack (case 1285268).
- Fixed undo after enabling compositor.
- Fixed the ray tracing shadow UI being displayed while it shouldn't (case 1286391).
- Fixed issues with physically-based DoF, improved speed and robustness
- Fixed a warning happening when putting the range of lights to 0.
- Fixed issue when null parameters in a volume component would spam null reference errors. Produce a warning instead.
- Fixed volument component creation via script.
- Fixed GC allocs in render graph.
- Fixed scene picking passes.
- Fixed broken ray tracing light cluster full screen debug.
- Fixed dead code causing error.
- Fixed issue when dragging slider in inspector for ProjectionDepth.
- Fixed issue when resizing Inspector window that make the DecalProjector editor flickers.
- Fixed issue in DecalProjector editor when the Inspector window have a too small width: the size appears on 2 lines but the editor not let place for the second one.
- Fixed issue (null reference in console) when selecting a DensityVolume with rectangle selection.
- Fixed issue when linking the field of view with the focal length in physical camera
- Fixed supported platform build and error message.
- Fixed exceptions occuring when selecting mulitple decal projectors without materials assigned (case 1283659).
- Fixed LookDev error message when pipeline is not loaded.
- Properly reject history when enabling seond denoiser for RTGI.
- Fixed an issue that could cause objects to not be rendered when using Vulkan API.
- Fixed issue with lookdev shadows looking wrong upon exiting playmode.
- Fixed temporary Editor freeze when selecting AOV output in graphics compositor (case 1288744).
- Fixed normal flip with double sided materials.
- Fixed shadow resolution settings level in the light explorer.
- Fixed the ShaderGraph being dirty after the first save.
- Fixed XR shadows culling
- Fixed Nans happening when upscaling the RTGI.
- Fixed the adjust weight operation not being done for the non-rendergraph pipeline.
- Fixed overlap with SSR Transparent default frame settings message on DXR Wizard.
- Fixed alpha channel in the stop NaNs and motion blur shaders.
- Fixed undo of duplicate environments in the look dev environment library.
- Fixed a ghosting issue with RTShadows (Sun, Point and Spot), RTAO and RTGI when the camera is moving fast.
- Fixed a SSGI denoiser bug for large scenes.
- Fixed a Nan issue with SSGI.
- Fixed an issue with IsFrontFace node in Shader Graph not working properly
- Fixed CustomPassUtils.RenderFrom* functions and CustomPassUtils.DisableSinglePassRendering struct in VR.
- Fixed custom pass markers not recorded when render graph was enabled.
- Fixed exceptions when unchecking "Big Tile Prepass" on the frame settings with render-graph.
- Fixed an issue causing errors in GenerateMaxZ when opaque objects or decals are disabled.
- Fixed an issue with Bake button of Reflection Probe when in custom mode
- Fixed exceptions related to the debug display settings when changing the default frame settings.
- Fixed picking for materials with depth offset.
- Fixed issue with exposure history being uninitialized on second frame.
- Fixed issue when changing FoV with the physical camera fold-out closed.
- Fixed some labels being clipped in the Render Graph Viewer

### Changed
- Combined occlusion meshes into one to reduce draw calls and state changes with XR single-pass.
- Claryfied doc for the LayeredLit material.
- Various improvements for the Volumetric Fog.
- Use draggable fields for float scalable settings
- Migrated the fabric & hair shadergraph samples directly into the renderpipeline resources.
- Removed green coloration of the UV on the DecalProjector gizmo.
- Removed _BLENDMODE_PRESERVE_SPECULAR_LIGHTING keyword from shaders.
- Now the DXR wizard displays the name of the target asset that needs to be changed.
- Standardized naming for the option regarding Transparent objects being able to receive Screen Space Reflections.
- Making the reflection and refractions of cubemaps distance based.
- Changed Receive SSR to also controls Receive SSGI on opaque objects.
- Improved the punctual light shadow rescale algorithm.
- Changed the names of some of the parameters for the Eye Utils SG Nodes.
- Restored frame setting for async compute of contact shadows.
- Removed the possibility to have MSAA (through the frame settings) when ray tracing is active.
- Range handles for decal projector angle fading.
- Smoother angle fading for decal projector.

## [10.1.0] - 2020-10-12

### Added
- Added an option to have only the metering mask displayed in the debug mode.
- Added a new mode to cluster visualization debug where users can see a slice instead of the cluster on opaque objects.
- Added ray traced reflection support for the render graph version of the pipeline.
- Added render graph support of RTAO and required denoisers.
- Added render graph support of RTGI.
- Added support of RTSSS and Recursive Rendering in the render graph mode.
- Added support of RT and screen space shadow for render graph.
- Added tooltips with the full name of the (graphics) compositor properties to properly show large names that otherwise are clipped by the UI (case 1263590)
- Added error message if a callback AOV allocation fail
- Added marker for all AOV request operation on GPU
- Added remapping options for Depth Pyramid debug view mode
- Added an option to support AOV shader at runtime in HDRP settings (case 1265070)
- Added support of SSGI in the render graph mode.
- Added option for 11-11-10 format for cube reflection probes.
- Added an optional check in the HDRP DXR Wizard to verify 64 bits target architecture
- Added option to display timing stats in the debug menu as an average over 1 second.
- Added a light unit slider to provide users more context when authoring physically based values.
- Added a way to check the normals through the material views.
- Added Simple mode to Earth Preset for PBR Sky
- Added the export of normals during the prepass for shadow matte for proper SSAO calculation.
- Added the usage of SSAO for shadow matte unlit shader graph.
- Added the support of input system V2
- Added a new volume component parameter to control the max ray length of directional lights(case 1279849).
- Added support for 'Pyramid' and 'Box' spot light shapes in path tracing.
- Added high quality prefiltering option for Bloom.
- Added support for camera relative ray tracing (and keeping non-camera relative ray tracing working)
- Added a rough refraction option on planar reflections.
- Added scalability settings for the planar reflection resolution.
- Added tests for AOV stacking and UI rendering in the graphics compositor.
- Added a new ray tracing only function that samples the specular part of the materials.
- Adding missing marker for ray tracing profiling (RaytracingDeferredLighting)
- Added the support of eye shader for ray tracing.
- Exposed Refraction Model to the material UI when using a Lit ShaderGraph.
- Added bounding sphere support to screen-space axis-aligned bounding box generation pass.

### Fixed
- Fixed several issues with physically-based DoF (TAA ghosting of the CoC buffer, smooth layer transitions, etc)
- Fixed GPU hang on D3D12 on xbox.
- Fixed game view artifacts on resizing when hardware dynamic resolution was enabled
- Fixed black line artifacts occurring when Lanczos upsampling was set for dynamic resolution
- Fixed Amplitude -> Min/Max parametrization conversion
- Fixed CoatMask block appearing when creating lit master node (case 1264632)
- Fixed issue with SceneEV100 debug mode indicator when rescaling the window.
- Fixed issue with PCSS filter being wrong on first frame.
- Fixed issue with emissive mesh for area light not appearing in playmode if Reload Scene option is disabled in Enter Playmode Settings.
- Fixed issue when Reflection Probes are set to OnEnable and are never rendered if the probe is enabled when the camera is farther than the probe fade distance.
- Fixed issue with sun icon being clipped in the look dev window.
- Fixed error about layers when disabling emissive mesh for area lights.
- Fixed issue when the user deletes the composition graph or .asset in runtime (case 1263319)
- Fixed assertion failure when changing resolution to compositor layers after using AOVs (case 1265023)
- Fixed flickering layers in graphics compositor (case 1264552)
- Fixed issue causing the editor field not updating the disc area light radius.
- Fixed issues that lead to cookie atlas to be updated every frame even if cached data was valid.
- Fixed an issue where world space UI was not emitted for reflection cameras in HDRP
- Fixed an issue with cookie texture atlas that would cause realtime textures to always update in the atlas even when the content did not change.
- Fixed an issue where only one of the two lookdev views would update when changing the default lookdev volume profile.
- Fixed a bug related to light cluster invalidation.
- Fixed shader warning in DofGather (case 1272931)
- Fixed AOV export of depth buffer which now correctly export linear depth (case 1265001)
- Fixed issue that caused the decal atlas to not be updated upon changing of the decal textures content.
- Fixed "Screen position out of view frustum" error when camera is at exactly the planar reflection probe location.
- Fixed Amplitude -> Min/Max parametrization conversion
- Fixed issue that allocated a small cookie for normal spot lights.
- Fixed issue when undoing a change in diffuse profile list after deleting the volume profile.
- Fixed custom pass re-ordering and removing.
- Fixed TAA issue and hardware dynamic resolution.
- Fixed a static lighting flickering issue caused by having an active planar probe in the scene while rendering inspector preview.
- Fixed an issue where even when set to OnDemand, the sky lighting would still be updated when changing sky parameters.
- Fixed an error message trigerred when a mesh has more than 32 sub-meshes (case 1274508).
- Fixed RTGI getting noisy for grazying angle geometry (case 1266462).
- Fixed an issue with TAA history management on pssl.
- Fixed the global illumination volume override having an unwanted advanced mode (case 1270459).
- Fixed screen space shadow option displayed on directional shadows while they shouldn't (case 1270537).
- Fixed the handling of undo and redo actions in the graphics compositor (cases 1268149, 1266212, 1265028)
- Fixed issue with composition graphs that include virtual textures, cubemaps and other non-2D textures (cases 1263347, 1265638).
- Fixed issues when selecting a new composition graph or setting it to None (cases 1263350, 1266202)
- Fixed ArgumentNullException when saving shader graphs after removing the compositor from the scene (case 1268658)
- Fixed issue with updating the compositor output when not in play mode (case 1266216)
- Fixed warning with area mesh (case 1268379)
- Fixed issue with diffusion profile not being updated upon reset of the editor.
- Fixed an issue that lead to corrupted refraction in some scenarios on xbox.
- Fixed for light loop scalarization not happening.
- Fixed issue with stencil not being set in rendergraph mode.
- Fixed for post process being overridable in reflection probes even though it is not supported.
- Fixed RTGI in performance mode when light layers are enabled on the asset.
- Fixed SSS materials appearing black in matcap mode.
- Fixed a collision in the interaction of RTR and RTGI.
- Fix for lookdev toggling renderers that are set to non editable or are hidden in the inspector.
- Fixed issue with mipmap debug mode not properly resetting full screen mode (and viceversa).
- Added unsupported message when using tile debug mode with MSAA.
- Fixed SSGI compilation issues on PS4.
- Fixed "Screen position out of view frustum" error when camera is on exactly the planar reflection probe plane.
- Workaround issue that caused objects using eye shader to not be rendered on xbox.
- Fixed GC allocation when using XR single-pass test mode.
- Fixed text in cascades shadow split being truncated.
- Fixed rendering of custom passes in the Custom Pass Volume inspector
- Force probe to render again if first time was during async shader compilation to avoid having cyan objects.
- Fixed for lookdev library field not being refreshed upon opening a library from the environment library inspector.
- Fixed serialization issue with matcap scale intensity.
- Close Add Override popup of Volume Inspector when the popup looses focus (case 1258571)
- Light quality setting for contact shadow set to on for High quality by default.
- Fixed an exception thrown when closing the look dev because there is no active SRP anymore.
- Fixed alignment of framesettings in HDRP Default Settings
- Fixed an exception thrown when closing the look dev because there is no active SRP anymore.
- Fixed an issue where entering playmode would close the LookDev window.
- Fixed issue with rendergraph on console failing on SSS pass.
- Fixed Cutoff not working properly with ray tracing shaders default and SG (case 1261292).
- Fixed shader compilation issue with Hair shader and debug display mode
- Fixed cubemap static preview not updated when the asset is imported.
- Fixed wizard DXR setup on non-DXR compatible devices.
- Fixed Custom Post Processes affecting preview cameras.
- Fixed issue with lens distortion breaking rendering.
- Fixed save popup appearing twice due to HDRP wizard.
- Fixed error when changing planar probe resolution.
- Fixed the dependecy of FrameSettings (MSAA, ClearGBuffer, DepthPrepassWithDeferred) (case 1277620).
- Fixed the usage of GUIEnable for volume components (case 1280018).
- Fixed the diffusion profile becoming invalid when hitting the reset (case 1269462).
- Fixed issue with MSAA resolve killing the alpha channel.
- Fixed a warning in materialevalulation
- Fixed an error when building the player.
- Fixed issue with box light not visible if range is below one and range attenuation is off.
- Fixed an issue that caused a null reference when deleting camera component in a prefab. (case 1244430)
- Fixed issue with bloom showing a thin black line after rescaling window.
- Fixed rendergraph motion vector resolve.
- Fixed the Ray-Tracing related Debug Display not working in render graph mode.
- Fix nan in pbr sky
- Fixed Light skin not properly applied on the LookDev when switching from Dark Skin (case 1278802)
- Fixed accumulation on DX11
- Fixed issue with screen space UI not drawing on the graphics compositor (case 1279272).
- Fixed error Maximum allowed thread group count is 65535 when resolution is very high.
- LOD meshes are now properly stripped based on the maximum lod value parameters contained in the HDRP asset.
- Fixed an inconsistency in the LOD group UI where LOD bias was not the right one.
- Fixed outlines in transitions between post-processed and plain regions in the graphics compositor (case 1278775).
- Fix decal being applied twice with LOD Crossfade.
- Fixed camera stacking for AOVs in the graphics compositor (case 1273223).
- Fixed backface selection on some shader not ignore correctly.
- Disable quad overdraw on ps4.
- Fixed error when resizing the graphics compositor's output and when re-adding a compositor in the scene
- Fixed issues with bloom, alpha and HDR layers in the compositor (case 1272621).
- Fixed alpha not having TAA applied to it.
- Fix issue with alpha output in forward.
- Fix compilation issue on Vulkan for shaders using high quality shadows in XR mode.
- Fixed wrong error message when fixing DXR resources from Wizard.
- Fixed compilation error of quad overdraw with double sided materials
- Fixed screen corruption on xbox when using TAA and Motion Blur with rendergraph.
- Fixed UX issue in the graphics compositor related to clear depth and the defaults for new layers, add better tooltips and fix minor bugs (case 1283904)
- Fixed scene visibility not working for custom pass volumes.
- Fixed issue with several override entries in the runtime debug menu.
- Fixed issue with rendergraph failing to execute every 30 minutes.
- Fixed Lit ShaderGraph surface option property block to only display transmission and energy conserving specular color options for their proper material mode (case 1257050)
- Fixed nan in reflection probe when volumetric fog filtering is enabled, causing the whole probe to be invalid.
- Fixed Debug Color pixel became grey
- Fixed TAA flickering on the very edge of screen.
- Fixed profiling scope for quality RTGI.
- Fixed the denoising and multi-sample not being used for smooth multibounce RTReflections.
- Fixed issue where multiple cameras would cause GC each frame.
- Fixed after post process rendering pass options not showing for unlit ShaderGraphs.
- Fixed null reference in the Undo callback of the graphics compositor
- Fixed cullmode for SceneSelectionPass.
- Fixed issue that caused non-static object to not render at times in OnEnable reflection probes.
- Baked reflection probes now correctly use static sky for ambient lighting.

### Changed
- Preparation pass for RTSSShadows to be supported by render graph.
- Add tooltips with the full name of the (graphics) compositor properties to properly show large names that otherwise are clipped by the UI (case 1263590)
- Composition profile .asset files cannot be manually edited/reset by users (to avoid breaking things - case 1265631)
- Preparation pass for RTSSShadows to be supported by render graph.
- Changed the way the ray tracing property is displayed on the material (QOL 1265297).
- Exposed lens attenuation mode in default settings and remove it as a debug mode.
- Composition layers without any sub layers are now cleared to black to avoid confusion (case 1265061).
- Slight reduction of VGPR used by area light code.
- Changed thread group size for contact shadows (save 1.1ms on PS4)
- Make sure distortion stencil test happens before pixel shader is run.
- Small optimization that allows to skip motion vector prepping when the whole wave as velocity of 0.
- Improved performance to avoid generating coarse stencil buffer when not needed.
- Remove HTile generation for decals (faster without).
- Improving SSGI Filtering and fixing a blend issue with RTGI.
- Changed the Trackball UI so that it allows explicit numeric values.
- Reduce the G-buffer footprint of anisotropic materials
- Moved SSGI out of preview.
- Skip an unneeded depth buffer copy on consoles.
- Replaced the Density Volume Texture Tool with the new 3D Texture Importer.
- Rename Raytracing Node to Raytracing Quality Keyword and rename high and low inputs as default and raytraced. All raytracing effects now use the raytraced mode but path tracing.
- Moved diffusion profile list to the HDRP default settings panel.
- Skip biquadratic resampling of vbuffer when volumetric fog filtering is enabled.
- Optimized Grain and sRGB Dithering.
- On platforms that allow it skip the first mip of the depth pyramid and compute it alongside the depth buffer used for low res transparents.
- When trying to install the local configuration package, if another one is already present the user is now asked whether they want to keep it or not.
- Improved MSAA color resolve to fix issues when very bright and very dark samples are resolved together.
- Improve performance of GPU light AABB generation
- Removed the max clamp value for the RTR, RTAO and RTGI's ray length (case 1279849).
- Meshes assigned with a decal material are not visible anymore in ray-tracing or path-tracing.
- Removed BLEND shader keywords.
- Remove a rendergraph debug option to clear resources on release from UI.
- added SV_PrimitiveID in the VaryingMesh structure for fulldebugscreenpass as well as primitiveID in FragInputs
- Changed which local frame is used for multi-bounce RTReflections.
- Move System Generated Values semantics out of VaryingsMesh structure.
- Other forms of FSAA are silently deactivated, when path tracing is on.
- Removed XRSystemTests. The GC verification is now done during playmode tests (case 1285012).
- SSR now uses the pre-refraction color pyramid.
- Various improvements for the Volumetric Fog.
- Optimizations for volumetric fog.

## [10.0.0] - 2019-06-10

### Added
- Ray tracing support for VR single-pass
- Added sharpen filter shader parameter and UI for TemporalAA to control image quality instead of hardcoded value
- Added frame settings option for custom post process and custom passes as well as custom color buffer format option.
- Add check in wizard on SRP Batcher enabled.
- Added default implementations of OnPreprocessMaterialDescription for FBX, Obj, Sketchup and 3DS file formats.
- Added custom pass fade radius
- Added after post process injection point for custom passes
- Added basic alpha compositing support - Alpha is available afterpostprocess when using FP16 buffer format.
- Added falloff distance on Reflection Probe and Planar Reflection Probe
- Added Backplate projection from the HDRISky
- Added Shadow Matte in UnlitMasterNode, which only received shadow without lighting
- Added hability to name LightLayers in HDRenderPipelineAsset
- Added a range compression factor for Reflection Probe and Planar Reflection Probe to avoid saturation of colors.
- Added path tracing support for directional, point and spot lights, as well as emission from Lit and Unlit.
- Added non temporal version of SSAO.
- Added more detailed ray tracing stats in the debug window
- Added Disc area light (bake only)
- Added a warning in the material UI to prevent transparent + subsurface-scattering combination.
- Added XR single-pass setting into HDRP asset
- Added a penumbra tint option for lights
- Added support for depth copy with XR SDK
- Added debug setting to Render Pipeline Debug Window to list the active XR views
- Added an option to filter the result of the volumetric lighting (off by default).
- Added a transmission multiplier for directional lights
- Added XR single-pass test mode to Render Pipeline Debug Window
- Added debug setting to Render Pipeline Window to list the active XR views
- Added a new refraction mode for the Lit shader (thin). Which is a box refraction with small thickness values
- Added the code to support Barn Doors for Area Lights based on a shaderconfig option.
- Added HDRPCameraBinder property binder for Visual Effect Graph
- Added "Celestial Body" controls to the Directional Light
- Added new parameters to the Physically Based Sky
- Added Reflections to the DXR Wizard
- Added the possibility to have ray traced colored and semi-transparent shadows on directional lights.
- Added a check in the custom post process template to throw an error if the default shader is not found.
- Exposed the debug overlay ratio in the debug menu.
- Added a separate frame settings for tonemapping alongside color grading.
- Added the receive fog option in the material UI for ShaderGraphs.
- Added a public virtual bool in the custom post processes API to specify if a post processes should be executed in the scene view.
- Added a menu option that checks scene issues with ray tracing. Also removed the previously existing warning at runtime.
- Added Contrast Adaptive Sharpen (CAS) Upscaling effect.
- Added APIs to update probe settings at runtime.
- Added documentation for the rayTracingSupported method in HDRP
- Added user-selectable format for the post processing passes.
- Added support for alpha channel in some post-processing passes (DoF, TAA, Uber).
- Added warnings in FrameSettings inspector when using DXR and atempting to use Asynchronous Execution.
- Exposed Stencil bits that can be used by the user.
- Added history rejection based on velocity of intersected objects for directional, point and spot lights.
- Added a affectsVolumetric field to the HDAdditionalLightData API to know if light affects volumetric fog.
- Add OS and Hardware check in the Wizard fixes for DXR.
- Added option to exclude camera motion from motion blur.
- Added semi-transparent shadows for point and spot lights.
- Added support for semi-transparent shadow for unlit shader and unlit shader graph.
- Added the alpha clip enabled toggle to the material UI for all HDRP shader graphs.
- Added Material Samples to explain how to use the lit shader features
- Added an initial implementation of ray traced sub surface scattering
- Added AssetPostprocessors and Shadergraphs to handle Arnold Standard Surface and 3DsMax Physical material import from FBX.
- Added support for Smoothness Fade start work when enabling ray traced reflections.
- Added Contact shadow, Micro shadows and Screen space refraction API documentation.
- Added script documentation for SSR, SSAO (ray tracing), GI, Light Cluster, RayTracingSettings, Ray Counters, etc.
- Added path tracing support for refraction and internal reflections.
- Added support for Thin Refraction Model and Lit's Clear Coat in Path Tracing.
- Added the Tint parameter to Sky Colored Fog.
- Added of Screen Space Reflections for Transparent materials
- Added a fallback for ray traced area light shadows in case the material is forward or the lit mode is forward.
- Added a new debug mode for light layers.
- Added an "enable" toggle to the SSR volume component.
- Added support for anisotropic specular lobes in path tracing.
- Added support for alpha clipping in path tracing.
- Added support for light cookies in path tracing.
- Added support for transparent shadows in path tracing.
- Added support for iridescence in path tracing.
- Added support for background color in path tracing.
- Added a path tracing test to the test suite.
- Added a warning and workaround instructions that appear when you enable XR single-pass after the first frame with the XR SDK.
- Added the exposure sliders to the planar reflection probe preview
- Added support for subsurface scattering in path tracing.
- Added a new mode that improves the filtering of ray traced shadows (directional, point and spot) based on the distance to the occluder.
- Added support of cookie baking and add support on Disc light.
- Added support for fog attenuation in path tracing.
- Added a new debug panel for volumes
- Added XR setting to control camera jitter for temporal effects
- Added an error message in the DrawRenderers custom pass when rendering opaque objects with an HDRP asset in DeferredOnly mode.
- Added API to enable proper recording of path traced scenes (with the Unity recorder or other tools).
- Added support for fog in Recursive rendering, ray traced reflections and ray traced indirect diffuse.
- Added an alpha blend option for recursive rendering
- Added support for stack lit for ray tracing effects.
- Added support for hair for ray tracing effects.
- Added support for alpha to coverage for HDRP shaders and shader graph
- Added support for Quality Levels to Subsurface Scattering.
- Added option to disable XR rendering on the camera settings.
- Added support for specular AA from geometric curvature in AxF
- Added support for baked AO (no input for now) in AxF
- Added an info box to warn about depth test artifacts when rendering object twice in custom passes with MSAA.
- Added a frame setting for alpha to mask.
- Added support for custom passes in the AOV API
- Added Light decomposition lighting debugging modes and support in AOV
- Added exposure compensation to Fixed exposure mode
- Added support for rasterized area light shadows in StackLit
- Added support for texture-weighted automatic exposure
- Added support for POM for emissive map
- Added alpha channel support in motion blur pass.
- Added the HDRP Compositor Tool (in Preview).
- Added a ray tracing mode option in the HDRP asset that allows to override and shader stripping.
- Added support for arbitrary resolution scaling of Volumetric Lighting to the Fog volume component.
- Added range attenuation for box-shaped spotlights.
- Added scenes for hair and fabric and decals with material samples
- Added fabric materials and textures
- Added information for fabric materials in fabric scene
- Added a DisplayInfo attribute to specify a name override and a display order for Volume Component fields (used only in default inspector for now).
- Added Min distance to contact shadows.
- Added support for Depth of Field in path tracing (by sampling the lens aperture).
- Added an API in HDRP to override the camera within the rendering of a frame (mainly for custom pass).
- Added a function (HDRenderPipeline.ResetRTHandleReferenceSize) to reset the reference size of RTHandle systems.
- Added support for AxF measurements importing into texture resources tilings.
- Added Layer parameter on Area Light to modify Layer of generated Emissive Mesh
- Added a flow map parameter to HDRI Sky
- Implemented ray traced reflections for transparent objects.
- Add a new parameter to control reflections in recursive rendering.
- Added an initial version of SSGI.
- Added Virtual Texturing cache settings to control the size of the Streaming Virtual Texturing caches.
- Added back-compatibility with builtin stereo matrices.
- Added CustomPassUtils API to simplify Blur, Copy and DrawRenderers custom passes.
- Added Histogram guided automatic exposure.
- Added few exposure debug modes.
- Added support for multiple path-traced views at once (e.g., scene and game views).
- Added support for 3DsMax's 2021 Simplified Physical Material from FBX files in the Model Importer.
- Added custom target mid grey for auto exposure.
- Added CustomPassUtils API to simplify Blur, Copy and DrawRenderers custom passes.
- Added an API in HDRP to override the camera within the rendering of a frame (mainly for custom pass).
- Added more custom pass API functions, mainly to render objects from another camera.
- Added support for transparent Unlit in path tracing.
- Added a minimal lit used for RTGI in peformance mode.
- Added procedural metering mask that can follow an object
- Added presets quality settings for RTAO and RTGI.
- Added an override for the shadow culling that allows better directional shadow maps in ray tracing effects (RTR, RTGI, RTSSS and RR).
- Added a Cloud Layer volume override.
- Added Fast Memory support for platform that support it.
- Added CPU and GPU timings for ray tracing effects.
- Added support to combine RTSSS and RTGI (1248733).
- Added IES Profile support for Point, Spot and Rectangular-Area lights
- Added support for multiple mapping modes in AxF.
- Add support of lightlayers on indirect lighting controller
- Added compute shader stripping.
- Added Cull Mode option for opaque materials and ShaderGraphs.
- Added scene view exposure override.
- Added support for exposure curve remapping for min/max limits.
- Added presets for ray traced reflections.
- Added final image histogram debug view (both luminance and RGB).
- Added an example texture and rotation to the Cloud Layer volume override.
- Added an option to extend the camera culling for skinned mesh animation in ray tracing effects (1258547).
- Added decal layer system similar to light layer. Mesh will receive a decal when both decal layer mask matches.
- Added shader graph nodes for rendering a complex eye shader.
- Added more controls to contact shadows and increased quality in some parts.
- Added a physically based option in DoF volume.
- Added API to check if a Camera, Light or ReflectionProbe is compatible with HDRP.
- Added path tracing test scene for normal mapping.
- Added missing API documentation.
- Remove CloudLayer
- Added quad overdraw and vertex density debug modes.

### Fixed
- fix when saved HDWizard window tab index out of range (1260273)
- Fix when rescale probe all direction below zero (1219246)
- Update documentation of HDRISky-Backplate, precise how to have Ambient Occlusion on the Backplate
- Sorting, undo, labels, layout in the Lighting Explorer.
- Fixed sky settings and materials in Shader Graph Samples package
- Fix/workaround a probable graphics driver bug in the GTAO shader.
- Fixed Hair and PBR shader graphs double sided modes
- Fixed an issue where updating an HDRP asset in the Quality setting panel would not recreate the pipeline.
- Fixed issue with point lights being considered even when occupying less than a pixel on screen (case 1183196)
- Fix a potential NaN source with iridescence (case 1183216)
- Fixed issue of spotlight breaking when minimizing the cone angle via the gizmo (case 1178279)
- Fixed issue that caused decals not to modify the roughness in the normal buffer, causing SSR to not behave correctly (case 1178336)
- Fixed lit transparent refraction with XR single-pass rendering
- Removed extra jitter for TemporalAA in VR
- Fixed ShaderGraph time in main preview
- Fixed issue on some UI elements in HDRP asset not expanding when clicking the arrow (case 1178369)
- Fixed alpha blending in custom post process
- Fixed the modification of the _AlphaCutoff property in the material UI when exposed with a ShaderGraph parameter.
- Fixed HDRP test `1218_Lit_DiffusionProfiles` on Vulkan.
- Fixed an issue where building a player in non-dev mode would generate render target error logs every frame
- Fixed crash when upgrading version of HDRP
- Fixed rendering issues with material previews
- Fixed NPE when using light module in Shuriken particle systems (1173348).
- Refresh cached shadow on editor changes
- Fixed light supported units caching (1182266)
- Fixed an issue where SSAO (that needs temporal reprojection) was still being rendered when Motion Vectors were not available (case 1184998)
- Fixed a nullref when modifying the height parameters inside the layered lit shader UI.
- Fixed Decal gizmo that become white after exiting play mode
- Fixed Decal pivot position to behave like a spotlight
- Fixed an issue where using the LightingOverrideMask would break sky reflection for regular cameras
- Fix DebugMenu FrameSettingsHistory persistency on close
- Fix DensityVolume, ReflectionProbe aned PlanarReflectionProbe advancedControl display
- Fix DXR scene serialization in wizard
- Fixed an issue where Previews would reallocate History Buffers every frame
- Fixed the SetLightLayer function in HDAdditionalLightData setting the wrong light layer
- Fix error first time a preview is created for planar
- Fixed an issue where SSR would use an incorrect roughness value on ForwardOnly (StackLit, AxF, Fabric, etc.) materials when the pipeline is configured to also allow deferred Lit.
- Fixed issues with light explorer (cases 1183468, 1183269)
- Fix dot colors in LayeredLit material inspector
- Fix undo not resetting all value when undoing the material affectation in LayerLit material
- Fix for issue that caused gizmos to render in render textures (case 1174395)
- Fixed the light emissive mesh not updated when the light was disabled/enabled
- Fixed light and shadow layer sync when setting the HDAdditionalLightData.lightlayersMask property
- Fixed a nullref when a custom post process component that was in the HDRP PP list is removed from the project
- Fixed issue that prevented decals from modifying specular occlusion (case 1178272).
- Fixed exposure of volumetric reprojection
- Fixed multi selection support for Scalable Settings in lights
- Fixed font shaders in test projects for VR by using a Shader Graph version
- Fixed refresh of baked cubemap by incrementing updateCount at the end of the bake (case 1158677).
- Fixed issue with rectangular area light when seen from the back
- Fixed decals not affecting lightmap/lightprobe
- Fixed zBufferParams with XR single-pass rendering
- Fixed moving objects not rendered in custom passes
- Fixed abstract classes listed in the + menu of the custom pass list
- Fixed custom pass that was rendered in previews
- Fixed precision error in zero value normals when applying decals (case 1181639)
- Fixed issue that triggered No Scene Lighting view in game view as well (case 1156102)
- Assign default volume profile when creating a new HDRP Asset
- Fixed fov to 0 in planar probe breaking the projection matrix (case 1182014)
- Fixed bugs with shadow caching
- Reassign the same camera for a realtime probe face render request to have appropriate history buffer during realtime probe rendering.
- Fixed issue causing wrong shading when normal map mode is Object space, no normal map is set, but a detail map is present (case 1143352)
- Fixed issue with decal and htile optimization
- Fixed TerrainLit shader compilation error regarding `_Control0_TexelSize` redefinition (case 1178480).
- Fixed warning about duplicate HDRuntimeReflectionSystem when configuring play mode without domain reload.
- Fixed an editor crash when multiple decal projectors were selected and some had null material
- Added all relevant fix actions to FixAll button in Wizard
- Moved FixAll button on top of the Wizard
- Fixed an issue where fog color was not pre-exposed correctly
- Fix priority order when custom passes are overlapping
- Fix cleanup not called when the custom pass GameObject is destroyed
- Replaced most instances of GraphicsSettings.renderPipelineAsset by GraphicsSettings.currentRenderPipeline. This should fix some parameters not working on Quality Settings overrides.
- Fixed an issue with Realtime GI not working on upgraded projects.
- Fixed issue with screen space shadows fallback texture was not set as a texture array.
- Fixed Pyramid Lights bounding box
- Fixed terrain heightmap default/null values and epsilons
- Fixed custom post-processing effects breaking when an abstract class inherited from `CustomPostProcessVolumeComponent`
- Fixed XR single-pass rendering in Editor by using ShaderConfig.s_XrMaxViews to allocate matrix array
- Multiple different skies rendered at the same time by different cameras are now handled correctly without flickering
- Fixed flickering issue happening when different volumes have shadow settings and multiple cameras are present.
- Fixed issue causing planar probes to disappear if there is no light in the scene.
- Fixed a number of issues with the prefab isolation mode (Volumes leaking from the main scene and reflection not working properly)
- Fixed an issue with fog volume component upgrade not working properly
- Fixed Spot light Pyramid Shape has shadow artifacts on aspect ratio values lower than 1
- Fixed issue with AO upsampling in XR
- Fixed camera without HDAdditionalCameraData component not rendering
- Removed the macro ENABLE_RAYTRACING for most of the ray tracing code
- Fixed prefab containing camera reloading in loop while selected in the Project view
- Fixed issue causing NaN wheh the Z scale of an object is set to 0.
- Fixed DXR shader passes attempting to render before pipeline loaded
- Fixed black ambient sky issue when importing a project after deleting Library.
- Fixed issue when upgrading a Standard transparent material (case 1186874)
- Fixed area light cookies not working properly with stack lit
- Fixed material render queue not updated when the shader is changed in the material inspector.
- Fixed a number of issues with full screen debug modes not reseting correctly when setting another mutually exclusive mode
- Fixed compile errors for platforms with no VR support
- Fixed an issue with volumetrics and RTHandle scaling (case 1155236)
- Fixed an issue where sky lighting might be updated uselessly
- Fixed issue preventing to allow setting decal material to none (case 1196129)
- Fixed XR multi-pass decals rendering
- Fixed several fields on Light Inspector that not supported Prefab overrides
- Fixed EOL for some files
- Fixed scene view rendering with volumetrics and XR enabled
- Fixed decals to work with multiple cameras
- Fixed optional clear of GBuffer (Was always on)
- Fixed render target clears with XR single-pass rendering
- Fixed HDRP samples file hierarchy
- Fixed Light units not matching light type
- Fixed QualitySettings panel not displaying HDRP Asset
- Fixed black reflection probes the first time loading a project
- Fixed y-flip in scene view with XR SDK
- Fixed Decal projectors do not immediately respond when parent object layer mask is changed in editor.
- Fixed y-flip in scene view with XR SDK
- Fixed a number of issues with Material Quality setting
- Fixed the transparent Cull Mode option in HD unlit master node settings only visible if double sided is ticked.
- Fixed an issue causing shadowed areas by contact shadows at the edge of far clip plane if contact shadow length is very close to far clip plane.
- Fixed editing a scalable settings will edit all loaded asset in memory instead of targetted asset.
- Fixed Planar reflection default viewer FOV
- Fixed flickering issues when moving the mouse in the editor with ray tracing on.
- Fixed the ShaderGraph main preview being black after switching to SSS in the master node settings
- Fixed custom fullscreen passes in VR
- Fixed camera culling masks not taken in account in custom pass volumes
- Fixed object not drawn in custom pass when using a DrawRenderers with an HDRP shader in a build.
- Fixed injection points for Custom Passes (AfterDepthAndNormal and BeforePreRefraction were missing)
- Fixed a enum to choose shader tags used for drawing objects (DepthPrepass or Forward) when there is no override material.
- Fixed lit objects in the BeforePreRefraction, BeforeTransparent and BeforePostProcess.
- Fixed the None option when binding custom pass render targets to allow binding only depth or color.
- Fixed custom pass buffers allocation so they are not allocated if they're not used.
- Fixed the Custom Pass entry in the volume create asset menu items.
- Fixed Prefab Overrides workflow on Camera.
- Fixed alignment issue in Preset for Camera.
- Fixed alignment issue in Physical part for Camera.
- Fixed FrameSettings multi-edition.
- Fixed a bug happening when denoising multiple ray traced light shadows
- Fixed minor naming issues in ShaderGraph settings
- VFX: Removed z-fight glitches that could appear when using deferred depth prepass and lit quad primitives
- VFX: Preserve specular option for lit outputs (matches HDRP lit shader)
- Fixed an issue with Metal Shader Compiler and GTAO shader for metal
- Fixed resources load issue while upgrading HDRP package.
- Fix LOD fade mask by accounting for field of view
- Fixed spot light missing from ray tracing indirect effects.
- Fixed a UI bug in the diffusion profile list after fixing them from the wizard.
- Fixed the hash collision when creating new diffusion profile assets.
- Fixed a light leaking issue with box light casting shadows (case 1184475)
- Fixed Cookie texture type in the cookie slot of lights (Now displays a warning because it is not supported).
- Fixed a nullref that happens when using the Shuriken particle light module
- Fixed alignment in Wizard
- Fixed text overflow in Wizard's helpbox
- Fixed Wizard button fix all that was not automatically grab all required fixes
- Fixed VR tab for MacOS in Wizard
- Fixed local config package workflow in Wizard
- Fixed issue with contact shadows shifting when MSAA is enabled.
- Fixed EV100 in the PBR sky
- Fixed an issue In URP where sometime the camera is not passed to the volume system and causes a null ref exception (case 1199388)
- Fixed nullref when releasing HDRP with custom pass disabled
- Fixed performance issue derived from copying stencil buffer.
- Fixed an editor freeze when importing a diffusion profile asset from a unity package.
- Fixed an exception when trying to reload a builtin resource.
- Fixed the light type intensity unit reset when switching the light type.
- Fixed compilation error related to define guards and CreateLayoutFromXrSdk()
- Fixed documentation link on CustomPassVolume.
- Fixed player build when HDRP is in the project but not assigned in the graphic settings.
- Fixed an issue where ambient probe would be black for the first face of a baked reflection probe
- VFX: Fixed Missing Reference to Visual Effect Graph Runtime Assembly
- Fixed an issue where rendering done by users in EndCameraRendering would be executed before the main render loop.
- Fixed Prefab Override in main scope of Volume.
- Fixed alignment issue in Presset of main scope of Volume.
- Fixed persistence of ShowChromeGizmo and moved it to toolbar for coherency in ReflectionProbe and PlanarReflectionProbe.
- Fixed Alignement issue in ReflectionProbe and PlanarReflectionProbe.
- Fixed Prefab override workflow issue in ReflectionProbe and PlanarReflectionProbe.
- Fixed empty MoreOptions and moved AdvancedManipulation in a dedicated location for coherency in ReflectionProbe and PlanarReflectionProbe.
- Fixed Prefab override workflow issue in DensityVolume.
- Fixed empty MoreOptions and moved AdvancedManipulation in a dedicated location for coherency in DensityVolume.
- Fix light limit counts specified on the HDRP asset
- Fixed Quality Settings for SSR, Contact Shadows and Ambient Occlusion volume components
- Fixed decalui deriving from hdshaderui instead of just shaderui
- Use DelayedIntField instead of IntField for scalable settings
- Fixed init of debug for FrameSettingsHistory on SceneView camera
- Added a fix script to handle the warning 'referenced script in (GameObject 'SceneIDMap') is missing'
- Fix Wizard load when none selected for RenderPipelineAsset
- Fixed TerrainLitGUI when per-pixel normal property is not present.
- Fixed rendering errors when enabling debug modes with custom passes
- Fix an issue that made PCSS dependent on Atlas resolution (not shadow map res)
- Fixing a bug whith histories when n>4 for ray traced shadows
- Fixing wrong behavior in ray traced shadows for mesh renderers if their cast shadow is shadow only or double sided
- Only tracing rays for shadow if the point is inside the code for spotlight shadows
- Only tracing rays if the point is inside the range for point lights
- Fixing ghosting issues when the screen space shadow  indexes change for a light with ray traced shadows
- Fixed an issue with stencil management and Xbox One build that caused corrupted output in deferred mode.
- Fixed a mismatch in behavior between the culling of shadow maps and ray traced point and spot light shadows
- Fixed recursive ray tracing not working anymore after intermediate buffer refactor.
- Fixed ray traced shadow denoising not working (history rejected all the time).
- Fixed shader warning on xbox one
- Fixed cookies not working for spot lights in ray traced reflections, ray traced GI and recursive rendering
- Fixed an inverted handling of CoatSmoothness for SSR in StackLit.
- Fixed missing distortion inputs in Lit and Unlit material UI.
- Fixed issue that propagated NaNs across multiple frames through the exposure texture.
- Fixed issue with Exclude from TAA stencil ignored.
- Fixed ray traced reflection exposure issue.
- Fixed issue with TAA history not initialising corretly scale factor for first frame
- Fixed issue with stencil test of material classification not using the correct Mask (causing false positive and bad performance with forward material in deferred)
- Fixed issue with History not reset when chaning antialiasing mode on camera
- Fixed issue with volumetric data not being initialized if default settings have volumetric and reprojection off.
- Fixed ray tracing reflection denoiser not applied in tier 1
- Fixed the vibility of ray tracing related methods.
- Fixed the diffusion profile list not saved when clicking the fix button in the material UI.
- Fixed crash when pushing bounce count higher than 1 for ray traced GI or reflections
- Fixed PCSS softness scale so that it better match ray traced reference for punctual lights.
- Fixed exposure management for the path tracer
- Fixed AxF material UI containing two advanced options settings.
- Fixed an issue where cached sky contexts were being destroyed wrongly, breaking lighting in the LookDev
- Fixed issue that clamped PCSS softness too early and not after distance scale.
- Fixed fog affect transparent on HD unlit master node
- Fixed custom post processes re-ordering not saved.
- Fixed NPE when using scalable settings
- Fixed an issue where PBR sky precomputation was reset incorrectly in some cases causing bad performance.
- Fixed a bug due to depth history begin overriden too soon
- Fixed CustomPassSampleCameraColor scale issue when called from Before Transparent injection point.
- Fixed corruption of AO in baked probes.
- Fixed issue with upgrade of projects that still had Very High as shadow filtering quality.
- Fixed issue that caused Distortion UI to appear in Lit.
- Fixed several issues with decal duplicating when editing them.
- Fixed initialization of volumetric buffer params (1204159)
- Fixed an issue where frame count was incorrectly reset for the game view, causing temporal processes to fail.
- Fixed Culling group was not disposed error.
- Fixed issues on some GPU that do not support gathers on integer textures.
- Fixed an issue with ambient probe not being initialized for the first frame after a domain reload for volumetric fog.
- Fixed the scene visibility of decal projectors and density volumes
- Fixed a leak in sky manager.
- Fixed an issue where entering playmode while the light editor is opened would produce null reference exceptions.
- Fixed the debug overlay overlapping the debug menu at runtime.
- Fixed an issue with the framecount when changing scene.
- Fixed errors that occurred when using invalid near and far clip plane values for planar reflections.
- Fixed issue with motion blur sample weighting function.
- Fixed motion vectors in MSAA.
- Fixed sun flare blending (case 1205862).
- Fixed a lot of issues related to ray traced screen space shadows.
- Fixed memory leak caused by apply distortion material not being disposed.
- Fixed Reflection probe incorrectly culled when moving its parent (case 1207660)
- Fixed a nullref when upgrading the Fog volume components while the volume is opened in the inspector.
- Fix issues where decals on PS4 would not correctly write out the tile mask causing bits of the decal to go missing.
- Use appropriate label width and text content so the label is completely visible
- Fixed an issue where final post process pass would not output the default alpha value of 1.0 when using 11_11_10 color buffer format.
- Fixed SSR issue after the MSAA Motion Vector fix.
- Fixed an issue with PCSS on directional light if punctual shadow atlas was not allocated.
- Fixed an issue where shadow resolution would be wrong on the first face of a baked reflection probe.
- Fixed issue with PCSS softness being incorrect for cascades different than the first one.
- Fixed custom post process not rendering when using multiple HDRP asset in quality settings
- Fixed probe gizmo missing id (case 1208975)
- Fixed a warning in raytracingshadowfilter.compute
- Fixed issue with AO breaking with small near plane values.
- Fixed custom post process Cleanup function not called in some cases.
- Fixed shader warning in AO code.
- Fixed a warning in simpledenoiser.compute
- Fixed tube and rectangle light culling to use their shape instead of their range as a bounding box.
- Fixed caused by using gather on a UINT texture in motion blur.
- Fix issue with ambient occlusion breaking when dynamic resolution is active.
- Fixed some possible NaN causes in Depth of Field.
- Fixed Custom Pass nullref due to the new Profiling Sample API changes
- Fixed the black/grey screen issue on after post process Custom Passes in non dev builds.
- Fixed particle lights.
- Improved behavior of lights and probe going over the HDRP asset limits.
- Fixed issue triggered when last punctual light is disabled and more than one camera is used.
- Fixed Custom Pass nullref due to the new Profiling Sample API changes
- Fixed the black/grey screen issue on after post process Custom Passes in non dev builds.
- Fixed XR rendering locked to vsync of main display with Standalone Player.
- Fixed custom pass cleanup not called at the right time when using multiple volumes.
- Fixed an issue on metal with edge of decal having artifact by delaying discard of fragments during decal projection
- Fixed various shader warning
- Fixing unnecessary memory allocations in the ray tracing cluster build
- Fixed duplicate column labels in LightEditor's light tab
- Fixed white and dark flashes on scenes with very high or very low exposure when Automatic Exposure is being used.
- Fixed an issue where passing a null ProfilingSampler would cause a null ref exception.
- Fixed memory leak in Sky when in matcap mode.
- Fixed compilation issues on platform that don't support VR.
- Fixed migration code called when we create a new HDRP asset.
- Fixed RemoveComponent on Camera contextual menu to not remove Camera while a component depend on it.
- Fixed an issue where ambient occlusion and screen space reflections editors would generate null ref exceptions when HDRP was not set as the current pipeline.
- Fixed a null reference exception in the probe UI when no HDRP asset is present.
- Fixed the outline example in the doc (sampling range was dependent on screen resolution)
- Fixed a null reference exception in the HDRI Sky editor when no HDRP asset is present.
- Fixed an issue where Decal Projectors created from script where rotated around the X axis by 90°.
- Fixed frustum used to compute Density Volumes visibility when projection matrix is oblique.
- Fixed a null reference exception in Path Tracing, Recursive Rendering and raytraced Global Illumination editors when no HDRP asset is present.
- Fix for NaNs on certain geometry with Lit shader -- [case 1210058](https://fogbugz.unity3d.com/f/cases/1210058/)
- Fixed an issue where ambient occlusion and screen space reflections editors would generate null ref exceptions when HDRP was not set as the current pipeline.
- Fixed a null reference exception in the probe UI when no HDRP asset is present.
- Fixed the outline example in the doc (sampling range was dependent on screen resolution)
- Fixed a null reference exception in the HDRI Sky editor when no HDRP asset is present.
- Fixed an issue where materials newly created from the contextual menu would have an invalid state, causing various problems until it was edited.
- Fixed transparent material created with ZWrite enabled (now it is disabled by default for new transparent materials)
- Fixed mouseover on Move and Rotate tool while DecalProjector is selected.
- Fixed wrong stencil state on some of the pixel shader versions of deferred shader.
- Fixed an issue where creating decals at runtime could cause a null reference exception.
- Fixed issue that displayed material migration dialog on the creation of new project.
- Fixed various issues with time and animated materials (cases 1210068, 1210064).
- Updated light explorer with latest changes to the Fog and fixed issues when no visual environment was present.
- Fixed not handleling properly the recieve SSR feature with ray traced reflections
- Shadow Atlas is no longer allocated for area lights when they are disabled in the shader config file.
- Avoid MRT Clear on PS4 as it is not implemented yet.
- Fixed runtime debug menu BitField control.
- Fixed the radius value used for ray traced directional light.
- Fixed compilation issues with the layered lit in ray tracing shaders.
- Fixed XR autotests viewport size rounding
- Fixed mip map slider knob displayed when cubemap have no mipmap
- Remove unnecessary skip of material upgrade dialog box.
- Fixed the profiling sample mismatch errors when enabling the profiler in play mode
- Fixed issue that caused NaNs in reflection probes on consoles.
- Fixed adjusting positive axis of Blend Distance slides the negative axis in the density volume component.
- Fixed the blend of reflections based on the weight.
- Fixed fallback for ray traced reflections when denoising is enabled.
- Fixed error spam issue with terrain detail terrainDetailUnsupported (cases 1211848)
- Fixed hardware dynamic resolution causing cropping/scaling issues in scene view (case 1158661)
- Fixed Wizard check order for `Hardware and OS` and `Direct3D12`
- Fix AO issue turning black when Far/Near plane distance is big.
- Fixed issue when opening lookdev and the lookdev volume have not been assigned yet.
- Improved memory usage of the sky system.
- Updated label in HDRP quality preference settings (case 1215100)
- Fixed Decal Projector gizmo not undoing properly (case 1216629)
- Fix a leak in the denoising of ray traced reflections.
- Fixed Alignment issue in Light Preset
- Fixed Environment Header in LightingWindow
- Fixed an issue where hair shader could write garbage in the diffuse lighting buffer, causing NaNs.
- Fixed an exposure issue with ray traced sub-surface scattering.
- Fixed runtime debug menu light hierarchy None not doing anything.
- Fixed the broken ShaderGraph preview when creating a new Lit graph.
- Fix indentation issue in preset of LayeredLit material.
- Fixed minor issues with cubemap preview in the inspector.
- Fixed wrong build error message when building for android on mac.
- Fixed an issue related to denoising ray trace area shadows.
- Fixed wrong build error message when building for android on mac.
- Fixed Wizard persistency of Direct3D12 change on domain reload.
- Fixed Wizard persistency of FixAll on domain reload.
- Fixed Wizard behaviour on domain reload.
- Fixed a potential source of NaN in planar reflection probe atlas.
- Fixed an issue with MipRatio debug mode showing _DebugMatCapTexture not being set.
- Fixed missing initialization of input params in Blit for VR.
- Fix Inf source in LTC for area lights.
- Fix issue with AO being misaligned when multiple view are visible.
- Fix issue that caused the clamp of camera rotation motion for motion blur to be ineffective.
- Fixed issue with AssetPostprocessors dependencies causing models to be imported twice when upgrading the package version.
- Fixed culling of lights with XR SDK
- Fixed memory stomp in shadow caching code, leading to overflow of Shadow request array and runtime errors.
- Fixed an issue related to transparent objects reading the ray traced indirect diffuse buffer
- Fixed an issue with filtering ray traced area lights when the intensity is high or there is an exposure.
- Fixed ill-formed include path in Depth Of Field shader.
- Fixed shader graph and ray tracing after the shader target PR.
- Fixed a bug in semi-transparent shadows (object further than the light casting shadows)
- Fix state enabled of default volume profile when in package.
- Fixed removal of MeshRenderer and MeshFilter on adding Light component.
- Fixed Ray Traced SubSurface Scattering not working with ray traced area lights
- Fixed Ray Traced SubSurface Scattering not working in forward mode.
- Fixed a bug in debug light volumes.
- Fixed a bug related to ray traced area light shadow history.
- Fixed an issue where fog sky color mode could sample NaNs in the sky cubemap.
- Fixed a leak in the PBR sky renderer.
- Added a tooltip to the Ambient Mode parameter in the Visual Envionment volume component.
- Static lighting sky now takes the default volume into account (this fixes discrepancies between baked and realtime lighting).
- Fixed a leak in the sky system.
- Removed MSAA Buffers allocation when lit shader mode is set to "deferred only".
- Fixed invalid cast for realtime reflection probes (case 1220504)
- Fixed invalid game view rendering when disabling all cameras in the scene (case 1105163)
- Hide reflection probes in the renderer components.
- Fixed infinite reload loop while displaying Light's Shadow's Link Light Layer in Inspector of Prefab Asset.
- Fixed the culling was not disposed error in build log.
- Fixed the cookie atlas size and planar atlas size being too big after an upgrade of the HDRP asset.
- Fixed transparent SSR for shader graph.
- Fixed an issue with emissive light meshes not being in the RAS.
- Fixed DXR player build
- Fixed the HDRP asset migration code not being called after an upgrade of the package
- Fixed draw renderers custom pass out of bound exception
- Fixed the PBR shader rendering in deferred
- Fixed some typos in debug menu (case 1224594)
- Fixed ray traced point and spot lights shadows not rejecting istory when semi-transparent or colored.
- Fixed a warning due to StaticLightingSky when reloading domain in some cases.
- Fixed the MaxLightCount being displayed when the light volume debug menu is on ColorAndEdge.
- Fixed issue with unclear naming of debug menu for decals.
- Fixed z-fighting in scene view when scene lighting is off (case 1203927)
- Fixed issue that prevented cubemap thumbnails from rendering (only on D3D11 and Metal).
- Fixed ray tracing with VR single-pass
- Fix an exception in ray tracing that happens if two LOD levels are using the same mesh renderer.
- Fixed error in the console when switching shader to decal in the material UI.
- Fixed an issue with refraction model and ray traced recursive rendering (case 1198578).
- Fixed an issue where a dynamic sky changing any frame may not update the ambient probe.
- Fixed cubemap thumbnail generation at project load time.
- Fixed cubemap thumbnail generation at project load time.
- Fixed XR culling with multiple cameras
- Fixed XR single-pass with Mock HMD plugin
- Fixed sRGB mismatch with XR SDK
- Fixed an issue where default volume would not update when switching profile.
- Fixed issue with uncached reflection probe cameras reseting the debug mode (case 1224601)
- Fixed an issue where AO override would not override specular occlusion.
- Fixed an issue where Volume inspector might not refresh correctly in some cases.
- Fixed render texture with XR
- Fixed issue with resources being accessed before initialization process has been performed completely.
- Half fixed shuriken particle light that cast shadows (only the first one will be correct)
- Fixed issue with atmospheric fog turning black if a planar reflection probe is placed below ground level. (case 1226588)
- Fixed custom pass GC alloc issue in CustomPassVolume.GetActiveVolumes().
- Fixed a bug where instanced shadergraph shaders wouldn't compile on PS4.
- Fixed an issue related to the envlightdatasrt not being bound in recursive rendering.
- Fixed shadow cascade tooltip when using the metric mode (case 1229232)
- Fixed how the area light influence volume is computed to match rasterization.
- Focus on Decal uses the extends of the projectors
- Fixed usage of light size data that are not available at runtime.
- Fixed the depth buffer copy made before custom pass after opaque and normal injection point.
- Fix for issue that prevented scene from being completely saved when baked reflection probes are present and lighting is set to auto generate.
- Fixed drag area width at left of Light's intensity field in Inspector.
- Fixed light type resolution when performing a reset on HDAdditionalLightData (case 1220931)
- Fixed reliance on atan2 undefined behavior in motion vector debug shader.
- Fixed an usage of a a compute buffer not bound (1229964)
- Fixed an issue where changing the default volume profile from another inspector would not update the default volume editor.
- Fix issues in the post process system with RenderTexture being invalid in some cases, causing rendering problems.
- Fixed an issue where unncessarily serialized members in StaticLightingSky component would change each time the scene is changed.
- Fixed a weird behavior in the scalable settings drawing when the space becomes tiny (1212045).
- Fixed a regression in the ray traced indirect diffuse due to the new probe system.
- Fix for range compression factor for probes going negative (now clamped to positive values).
- Fixed path validation when creating new volume profile (case 1229933)
- Fixed a bug where Decal Shader Graphs would not recieve reprojected Position, Normal, or Bitangent data. (1239921)
- Fix reflection hierarchy for CARPAINT in AxF.
- Fix precise fresnel for delta lights for SVBRDF in AxF.
- Fixed the debug exposure mode for display sky reflection and debug view baked lighting
- Fixed MSAA depth resolve when there is no motion vectors
- Fixed various object leaks in HDRP.
- Fixed compile error with XR SubsystemManager.
- Fix for assertion triggering sometimes when saving a newly created lit shader graph (case 1230996)
- Fixed culling of planar reflection probes that change position (case 1218651)
- Fixed null reference when processing lightprobe (case 1235285)
- Fix issue causing wrong planar reflection rendering when more than one camera is present.
- Fix black screen in XR when HDRP package is present but not used.
- Fixed an issue with the specularFGD term being used when the material has a clear coat (lit shader).
- Fixed white flash happening with auto-exposure in some cases (case 1223774)
- Fixed NaN which can appear with real time reflection and inf value
- Fixed an issue that was collapsing the volume components in the HDRP default settings
- Fixed warning about missing bound decal buffer
- Fixed shader warning on Xbox for ResolveStencilBuffer.compute.
- Fixed PBR shader ZTest rendering in deferred.
- Replaced commands incompatible with async compute in light list build process.
- Diffusion Profile and Material references in HDRP materials are now correctly exported to unity packages. Note that the diffusion profile or the material references need to be edited once before this can work properly.
- Fix MaterialBalls having same guid issue
- Fix spelling and grammatical errors in material samples
- Fixed unneeded cookie texture allocation for cone stop lights.
- Fixed scalarization code for contact shadows.
- Fixed volume debug in playmode
- Fixed issue when toggling anything in HDRP asset that will produce an error (case 1238155)
- Fixed shader warning in PCSS code when using Vulkan.
- Fixed decal that aren't working without Metal and Ambient Occlusion option enabled.
- Fixed an error about procedural sky being logged by mistake.
- Fixed shadowmask UI now correctly showing shadowmask disable
- Made more explicit the warning about raytracing and asynchronous compute. Also fixed the condition in which it appears.
- Fixed a null ref exception in static sky when the default volume profile is invalid.
- DXR: Fixed shader compilation error with shader graph and pathtracer
- Fixed SceneView Draw Modes not being properly updated after opening new scene view panels or changing the editor layout.
- VFX: Removed irrelevant queues in render queue selection from HDRP outputs
- VFX: Motion Vector are correctly renderered with MSAA [Case 1240754](https://issuetracker.unity3d.com/product/unity/issues/guid/1240754/)
- Fixed a cause of NaN when a normal of 0-length is generated (usually via shadergraph).
- Fixed issue with screen-space shadows not enabled properly when RT is disabled (case 1235821)
- Fixed a performance issue with stochastic ray traced area shadows.
- Fixed cookie texture not updated when changing an import settings (srgb for example).
- Fixed flickering of the game/scene view when lookdev is running.
- Fixed issue with reflection probes in realtime time mode with OnEnable baking having wrong lighting with sky set to dynamic (case 1238047).
- Fixed transparent motion vectors not working when in MSAA.
- Fix error when removing DecalProjector from component contextual menu (case 1243960)
- Fixed issue with post process when running in RGBA16 and an object with additive blending is in the scene.
- Fixed corrupted values on LayeredLit when using Vertex Color multiply mode to multiply and MSAA is activated.
- Fix conflicts with Handles manipulation when performing a Reset in DecalComponent (case 1238833)
- Fixed depth prepass and postpass being disabled after changing the shader in the material UI.
- Fixed issue with sceneview camera settings not being saved after Editor restart.
- Fixed issue when switching back to custom sensor type in physical camera settings (case 1244350).
- Fixed a null ref exception when running playmode tests with the render pipeline debug window opened.
- Fixed some GCAlloc in the debug window.
- Fixed shader graphs not casting semi-transparent and color shadows (case 1242617)
- Fixed thin refraction mode not working properly.
- Fixed assert on tests caused by probe culling results being requested when culling did not happen. (case 1246169)
- Fixed over consumption of GPU memory by the Physically Based Sky.
- Fixed an invalid rotation in Planar Reflection Probe editor display, that was causing an error message (case 1182022)
- Put more information in Camera background type tooltip and fixed inconsistent exposure behavior when changing bg type.
- Fixed issue that caused not all baked reflection to be deleted upon clicking "Clear Baked Data" in the lighting menu (case 1136080)
- Fixed an issue where asset preview could be rendered white because of static lighting sky.
- Fixed an issue where static lighting was not updated when removing the static lighting sky profile.
- Fixed the show cookie atlas debug mode not displaying correctly when enabling the clear cookie atlas option.
- Fixed various multi-editing issues when changing Emission parameters.
- Fixed error when undo a Reflection Probe removal in a prefab instance. (case 1244047)
- Fixed Microshadow not working correctly in deferred with LightLayers
- Tentative fix for missing include in depth of field shaders.
- Fixed the light overlap scene view draw mode (wasn't working at all).
- Fixed taaFrameIndex and XR tests 4052 and 4053
- Fixed the prefab integration of custom passes (Prefab Override Highlight not working as expected).
- Cloned volume profile from read only assets are created in the root of the project. (case 1154961)
- Fixed Wizard check on default volume profile to also check it is not the default one in package.
- Fix erroneous central depth sampling in TAA.
- Fixed light layers not correctly disabled when the lightlayers is set to Nothing and Lightlayers isn't enabled in HDRP Asset
- Fixed issue with Model Importer materials falling back to the Legacy default material instead of HDRP's default material when import happens at Editor startup.
- Fixed a wrong condition in CameraSwitcher, potentially causing out of bound exceptions.
- Fixed an issue where editing the Look Dev default profile would not reflect directly in the Look Dev window.
- Fixed a bug where the light list is not cleared but still used when resizing the RT.
- Fixed exposure debug shader with XR single-pass rendering.
- Fixed issues with scene view and transparent motion vectors.
- Fixed black screens for linux/HDRP (1246407)
- Fixed a vulkan and metal warning in the SSGI compute shader.
- Fixed an exception due to the color pyramid not allocated when SSGI is enabled.
- Fixed an issue with the first Depth history was incorrectly copied.
- Fixed path traced DoF focusing issue
- Fix an issue with the half resolution Mode (performance)
- Fix an issue with the color intensity of emissive for performance rtgi
- Fixed issue with rendering being mostly broken when target platform disables VR.
- Workaround an issue caused by GetKernelThreadGroupSizes  failing to retrieve correct group size.
- Fix issue with fast memory and rendergraph.
- Fixed transparent motion vector framesetting not sanitized.
- Fixed wrong order of post process frame settings.
- Fixed white flash when enabling SSR or SSGI.
- The ray traced indrect diffuse and RTGI were combined wrongly with the rest of the lighting (1254318).
- Fixed an exception happening when using RTSSS without using RTShadows.
- Fix inconsistencies with transparent motion vectors and opaque by allowing camera only transparent motion vectors.
- Fix reflection probe frame settings override
- Fixed certain shadow bias artifacts present in volumetric lighting (case 1231885).
- Fixed area light cookie not updated when switch the light type from a spot that had a cookie.
- Fixed issue with dynamic resolution updating when not in play mode.
- Fixed issue with Contrast Adaptive Sharpening upsample mode and preview camera.
- Fix issue causing blocky artifacts when decals affect metallic and are applied on material with specular color workflow.
- Fixed issue with depth pyramid generation and dynamic resolution.
- Fixed an issue where decals were duplicated in prefab isolation mode.
- Fixed an issue where rendering preview with MSAA might generate render graph errors.
- Fixed compile error in PS4 for planar reflection filtering.
- Fixed issue with blue line in prefabs for volume mode.
- Fixing the internsity being applied to RTAO too early leading to unexpected results (1254626).
- Fix issue that caused sky to incorrectly render when using a custom projection matrix.
- Fixed null reference exception when using depth pre/post pass in shadergraph with alpha clip in the material.
- Appropriately constraint blend distance of reflection probe while editing with the inspector (case 1248931)
- Fixed AxF handling of roughness for Blinn-Phong type materials
- Fixed AxF UI errors when surface type is switched to transparent
- Fixed a serialization issue, preventing quality level parameters to undo/redo and update scene view on change.
- Fixed an exception occuring when a camera doesn't have an HDAdditionalCameraData (1254383).
- Fixed ray tracing with XR single-pass.
- Fixed warning in HDAdditionalLightData OnValidate (cases 1250864, 1244578)
- Fixed a bug related to denoising ray traced reflections.
- Fixed nullref in the layered lit material inspector.
- Fixed an issue where manipulating the color wheels in a volume component would reset the cursor every time.
- Fixed an issue where static sky lighting would not be updated for a new scene until it's reloaded at least once.
- Fixed culling for decals when used in prefabs and edited in context.
- Force to rebake probe with missing baked texture. (1253367)
- Fix supported Mac platform detection to handle new major version (11.0) properly
- Fixed typo in the Render Pipeline Wizard under HDRP+VR
- Change transparent SSR name in frame settings to avoid clipping.
- Fixed missing include guards in shadow hlsl files.
- Repaint the scene view whenever the scene exposure override is changed.
- Fixed an error when clearing the SSGI history texture at creation time (1259930).
- Fixed alpha to mask reset when toggling alpha test in the material UI.
- Fixed an issue where opening the look dev window with the light theme would make the window blink and eventually crash unity.
- Fixed fallback for ray tracing and light layers (1258837).
- Fixed Sorting Priority not displayed correctly in the DrawRenderers custom pass UI.
- Fixed glitch in Project settings window when selecting diffusion profiles in material section (case 1253090)
- Fixed issue with light layers bigger than 8 (and above the supported range).
- Fixed issue with culling layer mask of area light's emissive mesh
- Fixed overused the atlas for Animated/Render Target Cookies (1259930).
- Fixed errors when switching area light to disk shape while an area emissive mesh was displayed.
- Fixed default frame settings MSAA toggle for reflection probes (case 1247631)
- Fixed the transparent SSR dependency not being properly disabled according to the asset dependencies (1260271).
- Fixed issue with completely black AO on double sided materials when normal mode is set to None.
- Fixed UI drawing of the quaternion (1251235)
- Fix an issue with the quality mode and perf mode on RTR and RTGI and getting rid of unwanted nans (1256923).
- Fixed unitialized ray tracing resources when using non-default HDRP asset (case 1259467).
- Fixed overused the atlas for Animated/Render Target Cookies (1259930).
- Fixed sky asserts with XR multipass
- Fixed for area light not updating baked light result when modifying with gizmo.
- Fixed robustness issue with GetOddNegativeScale() in ray tracing, which was impacting normal mapping (1261160).
- Fixed regression where moving face of the probe gizmo was not moving its position anymore.
- Fixed XR single-pass macros in tessellation shaders.
- Fixed path-traced subsurface scattering mixing with diffuse and specular BRDFs (1250601).
- Fixed custom pass re-ordering issues.
- Improved robustness of normal mapping when scale is 0, and mapping is extreme (normals in or below the tangent plane).
- Fixed XR Display providers not getting zNear and zFar plane distances passed to them when in HDRP.
- Fixed rendering breaking when disabling tonemapping in the frame settings.
- Fixed issue with serialization of exposure modes in volume profiles not being consistent between HDRP versions (case 1261385).
- Fixed issue with duplicate names in newly created sub-layers in the graphics compositor (case 1263093).
- Remove MSAA debug mode when renderpipeline asset has no MSAA
- Fixed some post processing using motion vectors when they are disabled
- Fixed the multiplier of the environement lights being overriden with a wrong value for ray tracing (1260311).
- Fixed a series of exceptions happening when trying to load an asset during wizard execution (1262171).
- Fixed an issue with Stacklit shader not compiling correctly in player with debug display on (1260579)
- Fixed couple issues in the dependence of building the ray tracing acceleration structure.
- Fix sun disk intensity
- Fixed unwanted ghosting for smooth surfaces.
- Fixing an issue in the recursive rendering flag texture usage.
- Fixed a missing dependecy for choosing to evaluate transparent SSR.
- Fixed issue that failed compilation when XR is disabled.
- Fixed a compilation error in the IES code.
- Fixed issue with dynamic resolution handler when no OnResolutionChange callback is specified.
- Fixed multiple volumes, planar reflection, and decal projector position when creating them from the menu.
- Reduced the number of global keyword used in deferredTile.shader
- Fixed incorrect processing of Ambient occlusion probe (9% error was introduced)
- Fixed multiedition of framesettings drop down (case 1270044)
- Fixed planar probe gizmo

### Changed
- Improve MIP selection for decals on Transparents
- Color buffer pyramid is not allocated anymore if neither refraction nor distortion are enabled
- Rename Emission Radius to Radius in UI in Point, Spot
- Angular Diameter parameter for directional light is no longuer an advanced property
- DXR: Remove Light Radius and Angular Diamater of Raytrace shadow. Angular Diameter and Radius are used instead.
- Remove MaxSmoothness parameters from UI for point, spot and directional light. The MaxSmoothness is now deduce from Radius Parameters
- DXR: Remove the Ray Tracing Environement Component. Add a Layer Mask to the ray Tracing volume components to define which objects are taken into account for each effect.
- Removed second cubemaps used for shadowing in lookdev
- Disable Physically Based Sky below ground
- Increase max limit of area light and reflection probe to 128
- Change default texture for detailmap to grey
- Optimize Shadow RT load on Tile based architecture platforms.
- Improved quality of SSAO.
- Moved RequestShadowMapRendering() back to public API.
- Update HDRP DXR Wizard with an option to automatically clone the hdrp config package and setup raytracing to 1 in shaders file.
- Added SceneSelection pass for TerrainLit shader.
- Simplified Light's type API regrouping the logic in one place (Check type in HDAdditionalLightData)
- The support of LOD CrossFade (Dithering transition) in master nodes now required to enable it in the master node settings (Save variant)
- Improved shadow bias, by removing constant depth bias and substituting it with slope-scale bias.
- Fix the default stencil values when a material is created from a SSS ShaderGraph.
- Tweak test asset to be compatible with XR: unlit SG material for canvas and double-side font material
- Slightly tweaked the behaviour of bloom when resolution is low to reduce artifacts.
- Hidden fields in Light Inspector that is not relevant while in BakingOnly mode.
- Changed parametrization of PCSS, now softness is derived from angular diameter (for directional lights) or shape radius (for point/spot lights) and min filter size is now in the [0..1] range.
- Moved the copy of the geometry history buffers to right after the depth mip chain generation.
- Rename "Luminance" to "Nits" in UX for physical light unit
- Rename FrameSettings "SkyLighting" to "SkyReflection"
- Reworked XR automated tests
- The ray traced screen space shadow history for directional, spot and point lights is discarded if the light transform has changed.
- Changed the behavior for ray tracing in case a mesh renderer has both transparent and opaque submeshes.
- Improve history buffer management
- Replaced PlayerSettings.virtualRealitySupported with XRGraphics.tryEnable.
- Remove redundant FrameSettings RealTimePlanarReflection
- Improved a bit the GC calls generated during the rendering.
- Material update is now only triggered when the relevant settings are touched in the shader graph master nodes
- Changed the way Sky Intensity (on Sky volume components) is handled. It's now a combo box where users can choose between Exposure, Multiplier or Lux (for HDRI sky only) instead of both multiplier and exposure being applied all the time. Added a new menu item to convert old profiles.
- Change how method for specular occlusions is decided on inspector shader (Lit, LitTesselation, LayeredLit, LayeredLitTessellation)
- Unlocked SSS, SSR, Motion Vectors and Distortion frame settings for reflections probes.
- Hide unused LOD settings in Quality Settings legacy window.
- Reduced the constrained distance for temporal reprojection of ray tracing denoising
- Removed shadow near plane from the Directional Light Shadow UI.
- Improved the performances of custom pass culling.
- The scene view camera now replicates the physical parameters from the camera tagged as "MainCamera".
- Reduced the number of GC.Alloc calls, one simple scene without plarnar / probes, it should be 0B.
- Renamed ProfilingSample to ProfilingScope and unified API. Added GPU Timings.
- Updated macros to be compatible with the new shader preprocessor.
- Ray tracing reflection temporal filtering is now done in pre-exposed space
- Search field selects the appropriate fields in both project settings panels 'HDRP Default Settings' and 'Quality/HDRP'
- Disabled the refraction and transmission map keywords if the material is opaque.
- Keep celestial bodies outside the atmosphere.
- Updated the MSAA documentation to specify what features HDRP supports MSAA for and what features it does not.
- Shader use for Runtime Debug Display are now correctly stripper when doing a release build
- Now each camera has its own Volume Stack. This allows Volume Parameters to be updated as early as possible and be ready for the whole frame without conflicts between cameras.
- Disable Async for SSR, SSAO and Contact shadow when aggregated ray tracing frame setting is on.
- Improved performance when entering play mode without domain reload by a factor of ~25
- Renamed the camera profiling sample to include the camera name
- Discarding the ray tracing history for AO, reflection, diffuse shadows and GI when the viewport size changes.
- Renamed the camera profiling sample to include the camera name
- Renamed the post processing graphic formats to match the new convention.
- The restart in Wizard for DXR will always be last fix from now on
- Refactoring pre-existing materials to share more shader code between rasterization and ray tracing.
- Setting a material's Refraction Model to Thin does not overwrite the Thickness and Transmission Absorption Distance anymore.
- Removed Wind textures from runtime as wind is no longer built into the pipeline
- Changed Shader Graph titles of master nodes to be more easily searchable ("HDRP/x" -> "x (HDRP)")
- Expose StartSinglePass() and StopSinglePass() as public interface for XRPass
- Replaced the Texture array for 2D cookies (spot, area and directional lights) and for planar reflections by an atlas.
- Moved the tier defining from the asset to the concerned volume components.
- Changing from a tier management to a "mode" management for reflection and GI and removing the ability to enable/disable deferred and ray bining (they are now implied by performance mode)
- The default FrameSettings for ScreenSpaceShadows is set to true for Camera in order to give a better workflow for DXR.
- Refactor internal usage of Stencil bits.
- Changed how the material upgrader works and added documentation for it.
- Custom passes now disable the stencil when overwriting the depth and not writing into it.
- Renamed the camera profiling sample to include the camera name
- Changed the way the shadow casting property of transparent and tranmissive materials is handeled for ray tracing.
- Changed inspector materials stencil setting code to have more sharing.
- Updated the default scene and default DXR scene and DefaultVolumeProfile.
- Changed the way the length parameter is used for ray traced contact shadows.
- Improved the coherency of PCSS blur between cascades.
- Updated VR checks in Wizard to reflect new XR System.
- Removing unused alpha threshold depth prepass and post pass for fabric shader graph.
- Transform result from CIE XYZ to sRGB color space in EvalSensitivity for iridescence.
- Moved BeginCameraRendering callback right before culling.
- Changed the visibility of the Indirect Lighting Controller component to public.
- Renamed the cubemap used for diffuse convolution to a more explicit name for the memory profiler.
- Improved behaviour of transmission color on transparent surfaces in path tracing.
- Light dimmer can now get values higher than one and was renamed to multiplier in the UI.
- Removed info box requesting volume component for Visual Environment and updated the documentation with the relevant information.
- Improved light selection oracle for light sampling in path tracing.
- Stripped ray tracing subsurface passes with ray tracing is not enabled.
- Remove LOD cross fade code for ray tracing shaders
- Removed legacy VR code
- Add range-based clipping to box lights (case 1178780)
- Improve area light culling (case 1085873)
- Light Hierarchy debug mode can now adjust Debug Exposure for visualizing high exposure scenes.
- Rejecting history for ray traced reflections based on a threshold evaluated on the neighborhood of the sampled history.
- Renamed "Environment" to "Reflection Probes" in tile/cluster debug menu.
- Utilities namespace is obsolete, moved its content to UnityEngine.Rendering (case 1204677)
- Obsolete Utilities namespace was removed, instead use UnityEngine.Rendering (case 1204677)
- Moved most of the compute shaders to the multi_compile API instead of multiple kernels.
- Use multi_compile API for deferred compute shader with shadow mask.
- Remove the raytracing rendering queue system to make recursive raytraced material work when raytracing is disabled
- Changed a few resources used by ray tracing shaders to be global resources (using register space1) for improved CPU performance.
- All custom pass volumes are now executed for one injection point instead of the first one.
- Hidden unsupported choice in emission in Materials
- Temporal Anti aliasing improvements.
- Optimized PrepareLightsForGPU (cost reduced by over 25%) and PrepareGPULightData (around twice as fast now).
- Moved scene view camera settings for HDRP from the preferences window to the scene view camera settings window.
- Updated shaders to be compatible with Microsoft's DXC.
- Debug exposure in debug menu have been replace to debug exposure compensation in EV100 space and is always visible.
- Further optimized PrepareLightsForGPU (3x faster with few shadows, 1.4x faster with a lot of shadows or equivalently cost reduced by 68% to 37%).
- Raytracing: Replaced the DIFFUSE_LIGHTING_ONLY multicompile by a uniform.
- Raytracing: Removed the dynamic lightmap multicompile.
- Raytracing: Remove the LOD cross fade multi compile for ray tracing.
- Cookie are now supported in lightmaper. All lights casting cookie and baked will now include cookie influence.
- Avoid building the mip chain a second time for SSR for transparent objects.
- Replaced "High Quality" Subsurface Scattering with a set of Quality Levels.
- Replaced "High Quality" Volumetric Lighting with "Screen Resolution Percentage" and "Volume Slice Count" on the Fog volume component.
- Merged material samples and shader samples
- Update material samples scene visuals
- Use multi_compile API for deferred compute shader with shadow mask.
- Made the StaticLightingSky class public so that users can change it by script for baking purpose.
- Shadowmask and realtime reflectoin probe property are hide in Quality settings
- Improved performance of reflection probe management when using a lot of probes.
- Ignoring the disable SSR flags for recursive rendering.
- Removed logic in the UI to disable parameters for contact shadows and fog volume components as it was going against the concept of the volume system.
- Fixed the sub surface mask not being taken into account when computing ray traced sub surface scattering.
- MSAA Within Forward Frame Setting is now enabled by default on Cameras when new Render Pipeline Asset is created
- Slightly changed the TAA anti-flicker mechanism so that it is more aggressive on almost static images (only on High preset for now).
- Changed default exposure compensation to 0.
- Refactored shadow caching system.
- Removed experimental namespace for ray tracing code.
- Increase limit for max numbers of lights in UX
- Removed direct use of BSDFData in the path tracing pass, delegated to the material instead.
- Pre-warm the RTHandle system to reduce the amount of memory allocations and the total memory needed at all points.
- DXR: Only read the geometric attributes that are required using the share pass info and shader graph defines.
- DXR: Dispatch binned rays in 1D instead of 2D.
- Lit and LayeredLit tessellation cross lod fade don't used dithering anymore between LOD but fade the tessellation height instead. Allow a smoother transition
- Changed the way planar reflections are filtered in order to be a bit more "physically based".
- Increased path tracing BSDFs roughness range from [0.001, 0.999] to [0.00001, 0.99999].
- Changing the default SSGI radius for the all configurations.
- Changed the default parameters for quality RTGI to match expected behavior.
- Add color clear pass while rendering XR occlusion mesh to avoid leaks.
- Only use one texture for ray traced reflection upscaling.
- Adjust the upscale radius based on the roughness value.
- DXR: Changed the way the filter size is decided for directional, point and spot shadows.
- Changed the default exposure mode to "Automatic (Histogram)", along with "Limit Min" to -4 and "Limit Max" to 16.
- Replaced the default scene system with the builtin Scene Template feature.
- Changed extensions of shader CAS include files.
- Making the planar probe atlas's format match the color buffer's format.
- Removing the planarReflectionCacheCompressed setting from asset.
- SHADERPASS for TransparentDepthPrepass and TransparentDepthPostpass identification is using respectively SHADERPASS_TRANSPARENT_DEPTH_PREPASS and SHADERPASS_TRANSPARENT_DEPTH_POSTPASS
- Moved the Parallax Occlusion Mapping node into Shader Graph.
- Renamed the debug name from SSAO to ScreenSpaceAmbientOcclusion (1254974).
- Added missing tooltips and improved the UI of the aperture control (case 1254916).
- Fixed wrong tooltips in the Dof Volume (case 1256641).
- The `CustomPassLoadCameraColor` and `CustomPassSampleCameraColor` functions now returns the correct color buffer when used in after post process instead of the color pyramid (which didn't had post processes).
- PBR Sky now doesn't go black when going below sea level, but it instead freezes calculation as if on the horizon.
- Fixed an issue with quality setting foldouts not opening when clicking on them (1253088).
- Shutter speed can now be changed by dragging the mouse over the UI label (case 1245007).
- Remove the 'Point Cube Size' for cookie, use the Cubemap size directly.
- VFXTarget with Unlit now allows EmissiveColor output to be consistent with HDRP unlit.
- Only building the RTAS if there is an effect that will require it (1262217).
- Fixed the first ray tracing frame not having the light cluster being set up properly (1260311).
- Render graph pre-setup for ray traced ambient occlusion.
- Avoid casting multiple rays and denoising for hard directional, point and spot ray traced shadows (1261040).
- Making sure the preview cameras do not use ray tracing effects due to a by design issue to build ray tracing acceleration structures (1262166).
- Preparing ray traced reflections for the render graph support (performance and quality).
- Preparing recursive rendering for the render graph port.
- Preparation pass for RTGI, temporal filter and diffuse denoiser for render graph.
- Updated the documentation for the DXR implementation.
- Changed the DXR wizard to support optional checks.
- Changed the DXR wizard steps.
- Preparation pass for RTSSS to be supported by render graph.
- Changed the color space of EmissiveColorLDR property on all shader. Was linear but should have been sRGB. Auto upgrade script handle the conversion.

## [7.1.1] - 2019-09-05

### Added
- Transparency Overdraw debug mode. Allows to visualize transparent objects draw calls as an "heat map".
- Enabled single-pass instancing support for XR SDK with new API cmd.SetInstanceMultiplier()
- XR settings are now available in the HDRP asset
- Support for Material Quality in Shader Graph
- Material Quality support selection in HDRP Asset
- Renamed XR shader macro from UNITY_STEREO_ASSIGN_COMPUTE_EYE_INDEX to UNITY_XR_ASSIGN_VIEW_INDEX
- Raytracing ShaderGraph node for HDRP shaders
- Custom passes volume component with 3 injection points: Before Rendering, Before Transparent and Before Post Process
- Alpha channel is now properly exported to camera render textures when using FP16 color buffer format
- Support for XR SDK mirror view modes
- HD Master nodes in Shader Graph now support Normal and Tangent modification in vertex stage.
- DepthOfFieldCoC option in the fullscreen debug modes.
- Added override Ambient Occlusion option on debug windows
- Added Custom Post Processes with 3 injection points: Before Transparent, Before Post Process and After Post Process
- Added draft of minimal interactive path tracing (experimental) based on DXR API - Support only 4 area light, lit and unlit shader (non-shadergraph)
- Small adjustments to TAA anti flicker (more aggressive on high values).

### Fixed
- Fixed wizard infinite loop on cancellation
- Fixed with compute shader error about too many threads in threadgroup on low GPU
- Fixed invalid contact shadow shaders being created on metal
- Fixed a bug where if Assembly.GetTypes throws an exception due to mis-versioned dlls, then no preprocessors are used in the shader stripper
- Fixed typo in AXF decal property preventing to compile
- Fixed reflection probe with XR single-pass and FPTL
- Fixed force gizmo shown when selecting camera in hierarchy
- Fixed issue with XR occlusion mesh and dynamic resolution
- Fixed an issue where lighting compute buffers were re-created with the wrong size when resizing the window, causing tile artefacts at the top of the screen.
- Fix FrameSettings names and tooltips
- Fixed error with XR SDK when the Editor is not in focus
- Fixed errors with RenderGraph, XR SDK and occlusion mesh
- Fixed shadow routines compilation errors when "real" type is a typedef on "half".
- Fixed toggle volumetric lighting in the light UI
- Fixed post-processing history reset handling rt-scale incorrectly
- Fixed crash with terrain and XR multi-pass
- Fixed ShaderGraph material synchronization issues
- Fixed a null reference exception when using an Emissive texture with Unlit shader (case 1181335)
- Fixed an issue where area lights and point lights where not counted separately with regards to max lights on screen (case 1183196)
- Fixed an SSR and Subsurface Scattering issue (appearing black) when using XR.

### Changed
- Update Wizard layout.
- Remove almost all Garbage collection call within a frame.
- Rename property AdditionalVeclocityChange to AddPrecomputeVelocity
- Call the End/Begin camera rendering callbacks for camera with customRender enabled
- Changeg framesettings migration order of postprocess flags as a pr for reflection settings flags have been backported to 2019.2
- Replaced usage of ENABLE_VR in XRSystem.cs by version defines based on the presence of the built-in VR and XR modules
- Added an update virtual function to the SkyRenderer class. This is called once per frame. This allows a given renderer to amortize heavy computation at the rate it chooses. Currently only the physically based sky implements this.
- Removed mandatory XRPass argument in HDCamera.GetOrCreate()
- Restored the HDCamera parameter to the sky rendering builtin parameters.
- Removed usage of StructuredBuffer for XR View Constants
- Expose Direct Specular Lighting control in FrameSettings
- Deprecated ExponentialFog and VolumetricFog volume components. Now there is only one exponential fog component (Fog) which can add Volumetric Fog as an option. Added a script in Edit -> Render Pipeline -> Upgrade Fog Volume Components.

## [7.0.1] - 2019-07-25

### Added
- Added option in the config package to disable globally Area Lights and to select shadow quality settings for the deferred pipeline.
- When shader log stripping is enabled, shader stripper statistics will be written at `Temp/shader-strip.json`
- Occlusion mesh support from XR SDK

### Fixed
- Fixed XR SDK mirror view blit, cleanup some XRTODO and removed XRDebug.cs
- Fixed culling for volumetrics with XR single-pass rendering
- Fix shadergraph material pass setup not called
- Fixed documentation links in component's Inspector header bar
- Cookies using the render texture output from a camera are now properly updated
- Allow in ShaderGraph to enable pre/post pass when the alpha clip is disabled

### Changed
- RenderQueue for Opaque now start at Background instead of Geometry.
- Clamp the area light size for scripting API when we change the light type
- Added a warning in the material UI when the diffusion profile assigned is not in the HDRP asset


## [7.0.0] - 2019-07-17

### Added
- `Fixed`, `Viewer`, and `Automatic` modes to compute the FOV used when rendering a `PlanarReflectionProbe`
- A checkbox to toggle the chrome gizmo of `ReflectionProbe`and `PlanarReflectionProbe`
- Added a Light layer in shadows that allow for objects to cast shadows without being affected by light (and vice versa).
- You can now access ShaderGraph blend states from the Material UI (for example, **Surface Type**, **Sorting Priority**, and **Blending Mode**). This change may break Materials that use a ShaderGraph, to fix them, select **Edit > Render Pipeline > Reset all ShaderGraph Scene Materials BlendStates**. This syncs the blendstates of you ShaderGraph master nodes with the Material properties.
- You can now control ZTest, ZWrite, and CullMode for transparent Materials.
- Materials that use Unlit Shaders or Unlit Master Node Shaders now cast shadows.
- Added an option to enable the ztest on **After Post Process** materials when TAA is disabled.
- Added a new SSAO (based on Ground Truth Ambient Occlusion algorithm) to replace the previous one.
- Added support for shadow tint on light
- BeginCameraRendering and EndCameraRendering callbacks are now called with probes
- Adding option to update shadow maps only On Enable and On Demand.
- Shader Graphs that use time-dependent vertex modification now generate correct motion vectors.
- Added option to allow a custom spot angle for spot light shadow maps.
- Added frame settings for individual post-processing effects
- Added dither transition between cascades for Low and Medium quality settings
- Added single-pass instancing support with XR SDK
- Added occlusion mesh support with XR SDK
- Added support of Alembic velocity to various shaders
- Added support for more than 2 views for single-pass instancing
- Added support for per punctual/directional light min roughness in StackLit
- Added mirror view support with XR SDK
- Added VR verification in HDRPWizard
- Added DXR verification in HDRPWizard
- Added feedbacks in UI of Volume regarding skies
- Cube LUT support in Tonemapping. Cube LUT helpers for external grading are available in the Post-processing Sample package.

### Fixed
- Fixed an issue with history buffers causing effects like TAA or auto exposure to flicker when more than one camera was visible in the editor
- The correct preview is displayed when selecting multiple `PlanarReflectionProbe`s
- Fixed volumetric rendering with camera-relative code and XR stereo instancing
- Fixed issue with flashing cyan due to async compilation of shader when selecting a mesh
- Fix texture type mismatch when the contact shadow are disabled (causing errors on IOS devices)
- Fixed Generate Shader Includes while in package
- Fixed issue when texture where deleted in ShadowCascadeGUI
- Fixed issue in FrameSettingsHistory when disabling a camera several time without enabling it in between.
- Fixed volumetric reprojection with camera-relative code and XR stereo instancing
- Added custom BaseShaderPreprocessor in HDEditorUtils.GetBaseShaderPreprocessorList()
- Fixed compile issue when USE_XR_SDK is not defined
- Fixed procedural sky sun disk intensity for high directional light intensities
- Fixed Decal mip level when using texture mip map streaming to avoid dropping to lowest permitted mip (now loading all mips)
- Fixed deferred shading for XR single-pass instancing after lightloop refactor
- Fixed cluster and material classification debug (material classification now works with compute as pixel shader lighting)
- Fixed IOS Nan by adding a maximun epsilon definition REAL_EPS that uses HALF_EPS when fp16 are used
- Removed unnecessary GC allocation in motion blur code
- Fixed locked UI with advanded influence volume inspector for probes
- Fixed invalid capture direction when rendering planar reflection probes
- Fixed Decal HTILE optimization with platform not supporting texture atomatic (Disable it)
- Fixed a crash in the build when the contact shadows are disabled
- Fixed camera rendering callbacks order (endCameraRendering was being called before the actual rendering)
- Fixed issue with wrong opaque blending settings for After Postprocess
- Fixed issue with Low resolution transparency on PS4
- Fixed a memory leak on volume profiles
- Fixed The Parallax Occlusion Mappping node in shader graph and it's UV input slot
- Fixed lighting with XR single-pass instancing by disabling deferred tiles
- Fixed the Bloom prefiltering pass
- Fixed post-processing effect relying on Unity's random number generator
- Fixed camera flickering when using TAA and selecting the camera in the editor
- Fixed issue with single shadow debug view and volumetrics
- Fixed most of the problems with light animation and timeline
- Fixed indirect deferred compute with XR single-pass instancing
- Fixed a slight omission in anisotropy calculations derived from HazeMapping in StackLit
- Improved stack computation numerical stability in StackLit
- Fix PBR master node always opaque (wrong blend modes for forward pass)
- Fixed TAA with XR single-pass instancing (missing macros)
- Fixed an issue causing Scene View selection wire gizmo to not appear when using HDRP Shader Graphs.
- Fixed wireframe rendering mode (case 1083989)
- Fixed the renderqueue not updated when the alpha clip is modified in the material UI.
- Fixed the PBR master node preview
- Remove the ReadOnly flag on Reflection Probe's cubemap assets during bake when there are no VCS active.
- Fixed an issue where setting a material debug view would not reset the other exclusive modes
- Spot light shapes are now correctly taken into account when baking
- Now the static lighting sky will correctly take the default values for non-overridden properties
- Fixed material albedo affecting the lux meter
- Extra test in deferred compute shading to avoid shading pixels that were not rendered by the current camera (for camera stacking)

### Changed
- Optimization: Reduce the group size of the deferred lighting pass from 16x16 to 8x8
- Replaced HDCamera.computePassCount by viewCount
- Removed xrInstancing flag in RTHandles (replaced by TextureXR.slices and TextureXR.dimensions)
- Refactor the HDRenderPipeline and lightloop code to preprare for high level rendergraph
- Removed the **Back Then Front Rendering** option in the fabric Master Node settings. Enabling this option previously did nothing.
- Changed shader type Real to translate to FP16 precision on some platforms.
- Shader framework refactor: Introduce CBSDF, EvaluateBSDF, IsNonZeroBSDF to replace BSDF functions
- Shader framework refactor:  GetBSDFAngles, LightEvaluation and SurfaceShading functions
- Replace ComputeMicroShadowing by GetAmbientOcclusionForMicroShadowing
- Rename WorldToTangent to TangentToWorld as it was incorrectly named
- Remove SunDisk and Sun Halo size from directional light
- Remove all obsolete wind code from shader
- Renamed DecalProjectorComponent into DecalProjector for API alignment.
- Improved the Volume UI and made them Global by default
- Remove very high quality shadow option
- Change default for shadow quality in Deferred to Medium
- Enlighten now use inverse squared falloff (before was using builtin falloff)
- Enlighten is now deprecated. Please use CPU or GPU lightmaper instead.
- Remove the name in the diffusion profile UI
- Changed how shadow map resolution scaling with distance is computed. Now it uses screen space area rather than light range.
- Updated MoreOptions display in UI
- Moved Display Area Light Emissive Mesh script API functions in the editor namespace
- direct strenght properties in ambient occlusion now affect direct specular as well
- Removed advanced Specular Occlusion control in StackLit: SSAO based SO control is hidden and fixed to behave like Lit, SPTD is the only HQ technique shown for baked SO.
- Shader framework refactor: Changed ClampRoughness signature to include PreLightData access.
- HDRPWizard window is now in Window > General > HD Render Pipeline Wizard
- Moved StaticLightingSky to LightingWindow
- Removes the current "Scene Settings" and replace them with "Sky & Fog Settings" (with Physically Based Sky and Volumetric Fog).
- Changed how cached shadow maps are placed inside the atlas to minimize re-rendering of them.

## [6.7.0-preview] - 2019-05-16

### Added
- Added ViewConstants StructuredBuffer to simplify XR rendering
- Added API to render specific settings during a frame
- Added stadia to the supported platforms (2019.3)
- Enabled cascade blends settings in the HD Shadow component
- Added Hardware Dynamic Resolution support.
- Added MatCap debug view to replace the no scene lighting debug view.
- Added clear GBuffer option in FrameSettings (default to false)
- Added preview for decal shader graph (Only albedo, normal and emission)
- Added exposure weight control for decal
- Screen Space Directional Shadow under a define option. Activated for ray tracing
- Added a new abstraction for RendererList that will help transition to Render Graph and future RendererList API
- Added multipass support for VR
- Added XR SDK integration (multipass only)
- Added Shader Graph samples for Hair, Fabric and Decal master nodes.
- Add fade distance, shadow fade distance and light layers to light explorer
- Add method to draw light layer drawer in a rect to HDEditorUtils

### Fixed
- Fixed deserialization crash at runtime
- Fixed for ShaderGraph Unlit masternode not writing velocity
- Fixed a crash when assiging a new HDRP asset with the 'Verify Saving Assets' option enabled
- Fixed exposure to properly support TEXTURE2D_X
- Fixed TerrainLit basemap texture generation
- Fixed a bug that caused nans when material classification was enabled and a tile contained one standard material + a material with transmission.
- Fixed gradient sky hash that was not using the exposure hash
- Fixed displayed default FrameSettings in HDRenderPipelineAsset wrongly updated on scripts reload.
- Fixed gradient sky hash that was not using the exposure hash.
- Fixed visualize cascade mode with exposure.
- Fixed (enabled) exposure on override lighting debug modes.
- Fixed issue with LightExplorer when volume have no profile
- Fixed issue with SSR for negative, infinite and NaN history values
- Fixed LightLayer in HDReflectionProbe and PlanarReflectionProbe inspector that was not displayed as a mask.
- Fixed NaN in transmission when the thickness and a color component of the scattering distance was to 0
- Fixed Light's ShadowMask multi-edition.
- Fixed motion blur and SMAA with VR single-pass instancing
- Fixed NaNs generated by phase functionsin volumetric lighting
- Fixed NaN issue with refraction effect and IOR of 1 at extreme grazing angle
- Fixed nan tracker not using the exposure
- Fixed sorting priority on lit and unlit materials
- Fixed null pointer exception when there are no AOVRequests defined on a camera
- Fixed dirty state of prefab using disabled ReflectionProbes
- Fixed an issue where gizmos and editor grid were not correctly depth tested
- Fixed created default scene prefab non editable due to wrong file extension.
- Fixed an issue where sky convolution was recomputed for nothing when a preview was visible (causing extreme slowness when fabric convolution is enabled)
- Fixed issue with decal that wheren't working currently in player
- Fixed missing stereo rendering macros in some fragment shaders
- Fixed exposure for ReflectionProbe and PlanarReflectionProbe gizmos
- Fixed single-pass instancing on PSVR
- Fixed Vulkan shader issue with Texture2DArray in ScreenSpaceShadow.compute by re-arranging code (workaround)
- Fixed camera-relative issue with lights and XR single-pass instancing
- Fixed single-pass instancing on Vulkan
- Fixed htile synchronization issue with shader graph decal
- Fixed Gizmos are not drawn in Camera preview
- Fixed pre-exposure for emissive decal
- Fixed wrong values computed in PreIntegrateFGD and in the generation of volumetric lighting data by forcing the use of fp32.
- Fixed NaNs arising during the hair lighting pass
- Fixed synchronization issue in decal HTile that occasionally caused rendering artifacts around decal borders
- Fixed QualitySettings getting marked as modified by HDRP (and thus checked out in Perforce)
- Fixed a bug with uninitialized values in light explorer
- Fixed issue with LOD transition
- Fixed shader warnings related to raytracing and TEXTURE2D_X

### Changed
- Refactor PixelCoordToViewDirWS to be VR compatible and to compute it only once per frame
- Modified the variants stripper to take in account multiple HDRP assets used in the build.
- Improve the ray biasing code to avoid self-intersections during the SSR traversal
- Update Pyramid Spot Light to better match emitted light volume.
- Moved _XRViewConstants out of UnityPerPassStereo constant buffer to fix issues with PSSL
- Removed GetPositionInput_Stereo() and single-pass (double-wide) rendering mode
- Changed label width of the frame settings to accommodate better existing options.
- SSR's Default FrameSettings for camera is now enable.
- Re-enabled the sharpening filter on Temporal Anti-aliasing
- Exposed HDEditorUtils.LightLayerMaskDrawer for integration in other packages and user scripting.
- Rename atmospheric scattering in FrameSettings to Fog
- The size modifier in the override for the culling sphere in Shadow Cascades now defaults to 0.6, which is the same as the formerly hardcoded value.
- Moved LOD Bias and Maximum LOD Level from Frame Setting section `Other` to `Rendering`
- ShaderGraph Decal that affect only emissive, only draw in emissive pass (was drawing in dbuffer pass too)
- Apply decal projector fade factor correctly on all attribut and for shader graph decal
- Move RenderTransparentDepthPostpass after all transparent
- Update exposure prepass to interleave XR single-pass instancing views in a checkerboard pattern
- Removed ScriptRuntimeVersion check in wizard.

## [6.6.0-preview] - 2019-04-01

### Added
- Added preliminary changes for XR deferred shading
- Added support of 111110 color buffer
- Added proper support for Recorder in HDRP
- Added depth offset input in shader graph master nodes
- Added a Parallax Occlusion Mapping node
- Added SMAA support
- Added Homothety and Symetry quick edition modifier on volume used in ReflectionProbe, PlanarReflectionProbe and DensityVolume
- Added multi-edition support for DecalProjectorComponent
- Improve hair shader
- Added the _ScreenToTargetScaleHistory uniform variable to be used when sampling HDRP RTHandle history buffers.
- Added settings in `FrameSettings` to change `QualitySettings.lodBias` and `QualitySettings.maximumLODLevel` during a rendering
- Added an exposure node to retrieve the current, inverse and previous frame exposure value.
- Added an HD scene color node which allow to sample the scene color with mips and a toggle to remove the exposure.
- Added safeguard on HD scene creation if default scene not set in the wizard
- Added Low res transparency rendering pass.

### Fixed
- Fixed HDRI sky intensity lux mode
- Fixed dynamic resolution for XR
- Fixed instance identifier semantic string used by Shader Graph
- Fixed null culling result occuring when changing scene that was causing crashes
- Fixed multi-edition light handles and inspector shapes
- Fixed light's LightLayer field when multi-editing
- Fixed normal blend edition handles on DensityVolume
- Fixed an issue with layered lit shader and height based blend where inactive layers would still have influence over the result
- Fixed multi-selection handles color for DensityVolume
- Fixed multi-edition inspector's blend distances for HDReflectionProbe, PlanarReflectionProbe and DensityVolume
- Fixed metric distance that changed along size in DensityVolume
- Fixed DensityVolume shape handles that have not same behaviour in advance and normal edition mode
- Fixed normal map blending in TerrainLit by only blending the derivatives
- Fixed Xbox One rendering just a grey screen instead of the scene
- Fixed probe handles for multiselection
- Fixed baked cubemap import settings for convolution
- Fixed regression causing crash when attempting to open HDRenderPipelineWizard without an HDRenderPipelineAsset setted
- Fixed FullScreenDebug modes: SSAO, SSR, Contact shadow, Prerefraction Color Pyramid, Final Color Pyramid
- Fixed volumetric rendering with stereo instancing
- Fixed shader warning
- Fixed missing resources in existing asset when updating package
- Fixed PBR master node preview in forward rendering or transparent surface
- Fixed deferred shading with stereo instancing
- Fixed "look at" edition mode of Rotation tool for DecalProjectorComponent
- Fixed issue when switching mode in ReflectionProbe and PlanarReflectionProbe
- Fixed issue where migratable component version where not always serialized when part of prefab's instance
- Fixed an issue where shadow would not be rendered properly when light layer are not enabled
- Fixed exposure weight on unlit materials
- Fixed Light intensity not played in the player when recorded with animation/timeline
- Fixed some issues when multi editing HDRenderPipelineAsset
- Fixed emission node breaking the main shader graph preview in certain conditions.
- Fixed checkout of baked probe asset when baking probes.
- Fixed invalid gizmo position for rotated ReflectionProbe
- Fixed multi-edition of material's SurfaceType and RenderingPath
- Fixed whole pipeline reconstruction on selecting for the first time or modifying other than the currently used HDRenderPipelineAsset
- Fixed single shadow debug mode
- Fixed global scale factor debug mode when scale > 1
- Fixed debug menu material overrides not getting applied to the Terrain Lit shader
- Fixed typo in computeLightVariants
- Fixed deferred pass with XR instancing by disabling ComputeLightEvaluation
- Fixed bloom resolution independence
- Fixed lens dirt intensity not behaving properly
- Fixed the Stop NaN feature
- Fixed some resources to handle more than 2 instanced views for XR
- Fixed issue with black screen (NaN) produced on old GPU hardware or intel GPU hardware with gaussian pyramid
- Fixed issue with disabled punctual light would still render when only directional light is present

### Changed
- DensityVolume scripting API will no longuer allow to change between advance and normal edition mode
- Disabled depth of field, lens distortion and panini projection in the scene view
- TerrainLit shaders and includes are reorganized and made simpler.
- TerrainLit shader GUI now allows custom properties to be displayed in the Terrain fold-out section.
- Optimize distortion pass with stencil
- Disable SceneSelectionPass in shader graph preview
- Control punctual light and area light shadow atlas separately
- Move SMAA anti-aliasing option to after Temporal Anti Aliasing one, to avoid problem with previously serialized project settings
- Optimize rendering with static only lighting and when no cullable lights/decals/density volumes are present.
- Updated handles for DecalProjectorComponent for enhanced spacial position readability and have edition mode for better SceneView management
- DecalProjectorComponent are now scale independent in order to have reliable metric unit (see new Size field for changing the size of the volume)
- Restructure code from HDCamera.Update() by adding UpdateAntialiasing() and UpdateViewConstants()
- Renamed velocity to motion vectors
- Objects rendered during the After Post Process pass while TAA is enabled will not benefit from existing depth buffer anymore. This is done to fix an issue where those object would wobble otherwise
- Removed usage of builtin unity matrix for shadow, shadow now use same constant than other view
- The default volume layer mask for cameras & probes is now `Default` instead of `Everything`

## [6.5.0-preview] - 2019-03-07

### Added
- Added depth-of-field support with stereo instancing
- Adding real time area light shadow support
- Added a new FrameSettings: Specular Lighting to toggle the specular during the rendering

### Fixed
- Fixed diffusion profile upgrade breaking package when upgrading to a new version
- Fixed decals cropped by gizmo not updating correctly if prefab
- Fixed an issue when enabling SSR on multiple view
- Fixed edition of the intensity's unit field while selecting multiple lights
- Fixed wrong calculation in soft voxelization for density volume
- Fixed gizmo not working correctly with pre-exposure
- Fixed issue with setting a not available RT when disabling motion vectors
- Fixed planar reflection when looking at mirror normal
- Fixed mutiselection issue with HDLight Inspector
- Fixed HDAdditionalCameraData data migration
- Fixed failing builds when light explorer window is open
- Fixed cascade shadows border sometime causing artefacts between cascades
- Restored shadows in the Cascade Shadow debug visualization
- `camera.RenderToCubemap` use proper face culling

### Changed
- When rendering reflection probe disable all specular lighting and for metals use fresnelF0 as diffuse color for bake lighting.

## [6.4.0-preview] - 2019-02-21

### Added
- VR: Added TextureXR system to selectively expand TEXTURE2D macros to texture array for single-pass stereo instancing + Convert textures call to these macros
- Added an unit selection dropdown next to shutter speed (camera)
- Added error helpbox when trying to use a sub volume component that require the current HDRenderPipelineAsset to support a feature that it is not supporting.
- Add mesh for tube light when display emissive mesh is enabled

### Fixed
- Fixed Light explorer. The volume explorer used `profile` instead of `sharedProfile` which instantiate a custom volume profile instead of editing the asset itself.
- Fixed UI issue where all is displayed using metric unit in shadow cascade and Percent is set in the unit field (happening when opening the inspector).
- Fixed inspector event error when double clicking on an asset (diffusion profile/material).
- Fixed nullref on layered material UI when the material is not an asset.
- Fixed nullref exception when undo/redo a light property.
- Fixed visual bug when area light handle size is 0.

### Changed
- Update UI for 32bit/16bit shadow precision settings in HDRP asset
- Object motion vectors have been disabled in all but the game view. Camera motion vectors are still enabled everywhere, allowing TAA and Motion Blur to work on static objects.
- Enable texture array by default for most rendering code on DX11 and unlock stereo instancing (DX11 only for now)

## [6.3.0-preview] - 2019-02-18

### Added
- Added emissive property for shader graph decals
- Added a diffusion profile override volume so the list of diffusion profile assets to use can be chanaged without affecting the HDRP asset
- Added a "Stop NaNs" option on cameras and in the Scene View preferences.
- Added metric display option in HDShadowSettings and improve clamping
- Added shader parameter mapping in DebugMenu
- Added scripting API to configure DebugData for DebugMenu

### Fixed
- Fixed decals in forward
- Fixed issue with stencil not correctly setup for various master node and shader for the depth pass, motion vector pass and GBuffer/Forward pass
- Fixed SRP batcher and metal
- Fixed culling and shadows for Pyramid, Box, Rectangle and Tube lights
- Fixed an issue where scissor render state leaking from the editor code caused partially black rendering

### Changed
- When a lit material has a clear coat mask that is not null, we now use the clear coat roughness to compute the screen space reflection.
- Diffusion profiles are now limited to one per asset and can be referenced in materials, shader graphs and vfx graphs. Materials will be upgraded automatically except if they are using a shader graph, in this case it will display an error message.

## [6.2.0-preview] - 2019-02-15

### Added
- Added help box listing feature supported in a given HDRenderPipelineAsset alongs with the drawbacks implied.
- Added cascade visualizer, supporting disabled handles when not overriding.

### Fixed
- Fixed post processing with stereo double-wide
- Fixed issue with Metal: Use sign bit to find the cache type instead of lowest bit.
- Fixed invalid state when creating a planar reflection for the first time
- Fix FrameSettings's LitShaderMode not restrained by supported LitShaderMode regression.

### Changed
- The default value roughness value for the clearcoat has been changed from 0.03 to 0.01
- Update default value of based color for master node
- Update Fabric Charlie Sheen lighting model - Remove Fresnel component that wasn't part of initial model + Remap smoothness to [0.0 - 0.6] range for more artist friendly parameter

### Changed
- Code refactor: all macros with ARGS have been swapped with macros with PARAM. This is because the ARGS macros were incorrectly named.

## [6.1.0-preview] - 2019-02-13

### Added
- Added support for post-processing anti-aliasing in the Scene View (FXAA and TAA). These can be set in Preferences.
- Added emissive property for decal material (non-shader graph)

### Fixed
- Fixed a few UI bugs with the color grading curves.
- Fixed "Post Processing" in the scene view not toggling post-processing effects
- Fixed bake only object with flag `ReflectionProbeStaticFlag` when baking a `ReflectionProbe`

### Changed
- Removed unsupported Clear Depth checkbox in Camera inspector
- Updated the toggle for advanced mode in inspectors.

## [6.0.0-preview] - 2019-02-23

### Added
- Added new API to perform a camera rendering
- Added support for hair master node (Double kajiya kay - Lambert)
- Added Reset behaviour in DebugMenu (ingame mapping is right joystick + B)
- Added Default HD scene at new scene creation while in HDRP
- Added Wizard helping to configure HDRP project
- Added new UI for decal material to allow remapping and scaling of some properties
- Added cascade shadow visualisation toggle in HD shadow settings
- Added icons for assets
- Added replace blending mode for distortion
- Added basic distance fade for density volumes
- Added decal master node for shader graph
- Added HD unlit master node (Cross Pipeline version is name Unlit)
- Added new Rendering Queue in materials
- Added post-processing V3 framework embed in HDRP, remove postprocess V2 framework
- Post-processing now uses the generic volume framework
-   New depth-of-field, bloom, panini projection effects, motion blur
-   Exposure is now done as a pre-exposition pass, the whole system has been revamped
-   Exposure now use EV100 everywhere in the UI (Sky, Emissive Light)
- Added emissive intensity (Luminance and EV100 control) control for Emissive
- Added pre-exposure weigth for Emissive
- Added an emissive color node and a slider to control the pre-exposure percentage of emission color
- Added physical camera support where applicable
- Added more color grading tools
- Added changelog level for Shader Variant stripping
- Added Debug mode for validation of material albedo and metalness/specularColor values
- Added a new dynamic mode for ambient probe and renamed BakingSky to StaticLightingSky
- Added command buffer parameter to all Bind() method of material
- Added Material validator in Render Pipeline Debug
- Added code to future support of DXR (not enabled)
- Added support of multiviewport
- Added HDRenderPipeline.RequestSkyEnvironmentUpdate function to force an update from script when sky is set to OnDemand
- Added a Lighting and BackLighting slots in Lit, StackLit, Fabric and Hair master nodes
- Added support for overriding terrain detail rendering shaders, via the render pipeline editor resources asset
- Added xrInstancing flag support to RTHandle
- Added support for cullmask for decal projectors
- Added software dynamic resolution support
- Added support for "After Post-Process" render pass for unlit shader
- Added support for textured rectangular area lights
- Added stereo instancing macros to MSAA shaders
- Added support for Quarter Res Raytraced Reflections (not enabled)
- Added fade factor for decal projectors.
- Added stereo instancing macros to most shaders used in VR
- Added multi edition support for HDRenderPipelineAsset

### Fixed
- Fixed logic to disable FPTL with stereo rendering
- Fixed stacklit transmission and sun highlight
- Fixed decals with stereo rendering
- Fixed sky with stereo rendering
- Fixed flip logic for postprocessing + VR
- Fixed copyStencilBuffer pass for some specific platforms
- Fixed point light shadow map culling that wasn't taking into account far plane
- Fixed usage of SSR with transparent on all master node
- Fixed SSR and microshadowing on fabric material
- Fixed blit pass for stereo rendering
- Fixed lightlist bounds for stereo rendering
- Fixed windows and in-game DebugMenu sync.
- Fixed FrameSettings' LitShaderMode sync when opening DebugMenu.
- Fixed Metal specific issues with decals, hitting a sampler limit and compiling AxF shader
- Fixed an issue with flipped depth buffer during postprocessing
- Fixed normal map use for shadow bias with forward lit - now use geometric normal
- Fixed transparent depth prepass and postpass access so they can be use without alpha clipping for lit shader
- Fixed support of alpha clip shadow for lit master node
- Fixed unlit master node not compiling
- Fixed issue with debug display of reflection probe
- Fixed issue with phong tessellations not working with lit shader
- Fixed issue with vertex displacement being affected by heightmap setting even if not heightmap where assign
- Fixed issue with density mode on Lit terrain producing NaN
- Fixed issue when going back and forth from Lit to LitTesselation for displacement mode
- Fixed issue with ambient occlusion incorrectly applied to emissiveColor with light layers in deferred
- Fixed issue with fabric convolution not using the correct convolved texture when fabric convolution is enabled
- Fixed issue with Thick mode for Transmission that was disabling transmission with directional light
- Fixed shutdown edge cases with HDRP tests
- Fixed slowdow when enabling Fabric convolution in HDRP asset
- Fixed specularAA not compiling in StackLit Master node
- Fixed material debug view with stereo rendering
- Fixed material's RenderQueue edition in default view.
- Fixed banding issues within volumetric density buffer
- Fixed missing multicompile for MSAA for AxF
- Fixed camera-relative support for stereo rendering
- Fixed remove sync with render thread when updating decal texture atlas.
- Fixed max number of keyword reach [256] issue. Several shader feature are now local
- Fixed Scene Color and Depth nodes
- Fixed SSR in forward
- Fixed custom editor of Unlit, HD Unlit and PBR shader graph master node
- Fixed issue with NewFrame not correctly calculated in Editor when switching scene
- Fixed issue with TerrainLit not compiling with depth only pass and normal buffer
- Fixed geometric normal use for shadow bias with PBR master node in forward
- Fixed instancing macro usage for decals
- Fixed error message when having more than one directional light casting shadow
- Fixed error when trying to display preview of Camera or PlanarReflectionProbe
- Fixed LOAD_TEXTURE2D_ARRAY_MSAA macro
- Fixed min-max and amplitude clamping value in inspector of vertex displacement materials
- Fixed issue with alpha shadow clip (was incorrectly clipping object shadow)
- Fixed an issue where sky cubemap would not be cleared correctly when setting the current sky to None
- Fixed a typo in Static Lighting Sky component UI
- Fixed issue with incorrect reset of RenderQueue when switching shader in inspector GUI
- Fixed issue with variant stripper stripping incorrectly some variants
- Fixed a case of ambient lighting flickering because of previews
- Fixed Decals when rendering multiple camera in a single frame
- Fixed cascade shadow count in shader
- Fixed issue with Stacklit shader with Haze effect
- Fixed an issue with the max sample count for the TAA
- Fixed post-process guard band for XR
- Fixed exposure of emissive of Unlit
- Fixed depth only and motion vector pass for Unlit not working correctly with MSAA
- Fixed an issue with stencil buffer copy causing unnecessary compute dispatches for lighting
- Fixed multi edition issue in FrameSettings
- Fixed issue with SRP batcher and DebugDisplay variant of lit shader
- Fixed issue with debug material mode not doing alpha test
- Fixed "Attempting to draw with missing UAV bindings" errors on Vulkan
- Fixed pre-exposure incorrectly apply to preview
- Fixed issue with duplicate 3D texture in 3D texture altas of volumetric?
- Fixed Camera rendering order (base on the depth parameter)
- Fixed shader graph decals not being cropped by gizmo
- Fixed "Attempting to draw with missing UAV bindings" errors on Vulkan.


### Changed
- ColorPyramid compute shader passes is swapped to pixel shader passes on platforms where the later is faster.
- Removing the simple lightloop used by the simple lit shader
- Whole refactor of reflection system: Planar and reflection probe
- Separated Passthrough from other RenderingPath
- Update several properties naming and caption based on feedback from documentation team
- Remove tile shader variant for transparent backface pass of lit shader
- Rename all HDRenderPipeline to HDRP folder for shaders
- Rename decal property label (based on doc team feedback)
- Lit shader mode now default to Deferred to reduce build time
- Update UI of Emission parameters in shaders
- Improve shader variant stripping including shader graph variant
- Refactored render loop to render realtime probes visible per camera
- Enable SRP batcher by default
- Shader code refactor: Rename LIGHTLOOP_SINGLE_PASS => LIGHTLOOP_DISABLE_TILE_AND_CLUSTER and clean all usage of LIGHTLOOP_TILE_PASS
- Shader code refactor: Move pragma definition of vertex and pixel shader inside pass + Move SURFACE_GRADIENT definition in XXXData.hlsl
- Micro-shadowing in Lit forward now use ambientOcclusion instead of SpecularOcclusion
- Upgraded FrameSettings workflow, DebugMenu and Inspector part relative to it
- Update build light list shader code to support 32 threads in wavefronts on some platforms
- LayeredLit layers' foldout are now grouped in one main foldout per layer
- Shadow alpha clip can now be enabled on lit shader and haor shader enven for opaque
- Temporal Antialiasing optimization for Xbox One X
- Parameter depthSlice on SetRenderTarget functions now defaults to -1 to bind the entire resource
- Rename SampleCameraDepth() functions to LoadCameraDepth() and SampleCameraDepth(), same for SampleCameraColor() functions
- Improved Motion Blur quality.
- Update stereo frame settings values for single-pass instancing and double-wide
- Rearrange FetchDepth functions to prepare for stereo-instancing
- Remove unused _ComputeEyeIndex
- Updated HDRenderPipelineAsset inspector
- Re-enable SRP batcher for metal

## [5.2.0-preview] - 2018-11-27

### Added
- Added option to run Contact Shadows and Volumetrics Voxelization stage in Async Compute
- Added camera freeze debug mode - Allow to visually see culling result for a camera
- Added support of Gizmo rendering before and after postprocess in Editor
- Added support of LuxAtDistance for punctual lights

### Fixed
- Fixed Debug.DrawLine and Debug.Ray call to work in game view
- Fixed DebugMenu's enum resetted on change
- Fixed divide by 0 in refraction causing NaN
- Fixed disable rough refraction support
- Fixed refraction, SSS and atmospheric scattering for VR
- Fixed forward clustered lighting for VR (double-wide).
- Fixed Light's UX to not allow negative intensity
- Fixed HDRenderPipelineAsset inspector broken when displaying its FrameSettings from project windows.
- Fixed forward clustered lighting for VR (double-wide).
- Fixed HDRenderPipelineAsset inspector broken when displaying its FrameSettings from project windows.
- Fixed Decals and SSR diable flags for all shader graph master node (Lit, Fabric, StackLit, PBR)
- Fixed Distortion blend mode for shader graph master node (Lit, StackLit)
- Fixed bent Normal for Fabric master node in shader graph
- Fixed PBR master node lightlayers
- Fixed shader stripping for built-in lit shaders.

### Changed
- Rename "Regular" in Diffusion profile UI "Thick Object"
- Changed VBuffer depth parametrization for volumetric from distanceRange to depthExtent - Require update of volumetric settings - Fog start at near plan
- SpotLight with box shape use Lux unit only

## [5.1.0-preview] - 2018-11-19

### Added

- Added a separate Editor resources file for resources Unity does not take when it builds a Player.
- You can now disable SSR on Materials in Shader Graph.
- Added support for MSAA when the Supported Lit Shader Mode is set to Both. Previously HDRP only supported MSAA for Forward mode.
- You can now override the emissive color of a Material when in debug mode.
- Exposed max light for Light Loop Settings in HDRP asset UI.
- HDRP no longer performs a NormalDBuffer pass update if there are no decals in the Scene.
- Added distant (fall-back) volumetric fog and improved the fog evaluation precision.
- Added an option to reflect sky in SSR.
- Added a y-axis offset for the PlanarReflectionProbe and offset tool.
- Exposed the option to run SSR and SSAO on async compute.
- Added support for the _GlossMapScale parameter in the Legacy to HDRP Material converter.
- Added wave intrinsic instructions for use in Shaders (for AMD GCN).


### Fixed
- Fixed sphere shaped influence handles clamping in Reflection Probes.
- Fixed Reflection Probe data migration for projects created before using HDRP.
- Fixed UI of Layered Material where Unity previously rendered the scrollbar above the Copy button.
- Fixed Material tessellations parameters Start fade distance and End fade distance. Originally, Unity clamped these values when you modified them.
- Fixed various distortion and refraction issues - handle a better fall-back.
- Fixed SSR for multiple views.
- Fixed SSR issues related to self-intersections.
- Fixed shape density volume handle speed.
- Fixed density volume shape handle moving too fast.
- Fixed the Camera velocity pass that we removed by mistake.
- Fixed some null pointer exceptions when disabling motion vectors support.
- Fixed viewports for both the Subsurface Scattering combine pass and the transparent depth prepass.
- Fixed the blend mode pop-up in the UI. It previously did not appear when you enabled pre-refraction.
- Fixed some null pointer exceptions that previously occurred when you disabled motion vectors support.
- Fixed Layered Lit UI issue with scrollbar.
- Fixed cubemap assignation on custom ReflectionProbe.
- Fixed Reflection Probes’ capture settings' shadow distance.
- Fixed an issue with the SRP batcher and Shader variables declaration.
- Fixed thickness and subsurface slots for fabric Shader master node that wasn't appearing with the right combination of flags.
- Fixed d3d debug layer warning.
- Fixed PCSS sampling quality.
- Fixed the Subsurface and transmission Material feature enabling for fabric Shader.
- Fixed the Shader Graph UV node’s dimensions when using it in a vertex Shader.
- Fixed the planar reflection mirror gizmo's rotation.
- Fixed HDRenderPipelineAsset's FrameSettings not showing the selected enum in the Inspector drop-down.
- Fixed an error with async compute.
- MSAA now supports transparency.
- The HDRP Material upgrader tool now converts metallic values correctly.
- Volumetrics now render in Reflection Probes.
- Fixed a crash that occurred whenever you set a viewport size to 0.
- Fixed the Camera physic parameter that the UI previously did not display.
- Fixed issue in pyramid shaped spotlight handles manipulation

### Changed

- Renamed Line shaped Lights to Tube Lights.
- HDRP now uses mean height fog parametrization.
- Shadow quality settings are set to All when you use HDRP (This setting is not visible in the UI when using SRP). This avoids Legacy Graphics Quality Settings disabling the shadows and give SRP full control over the Shadows instead.
- HDRP now internally uses premultiplied alpha for all fog.
- Updated default FrameSettings used for realtime Reflection Probes when you create a new HDRenderPipelineAsset.
- Remove multi-camera support. LWRP and HDRP will not support multi-camera layered rendering.
- Updated Shader Graph subshaders to use the new instancing define.
- Changed fog distance calculation from distance to plane to distance to sphere.
- Optimized forward rendering using AMD GCN by scalarizing the light loop.
- Changed the UI of the Light Editor.
- Change ordering of includes in HDRP Materials in order to reduce iteration time for faster compilation.
- Added a StackLit master node replacing the InspectorUI version. IMPORTANT: All previously authored StackLit Materials will be lost. You need to recreate them with the master node.

## [5.0.0-preview] - 2018-09-28

### Added
- Added occlusion mesh to depth prepass for VR (VR still disabled for now)
- Added a debug mode to display only one shadow at once
- Added controls for the highlight created by directional lights
- Added a light radius setting to punctual lights to soften light attenuation and simulate fill lighting
- Added a 'minRoughness' parameter to all non-area lights (was previously only available for certain light types)
- Added separate volumetric light/shadow dimmers
- Added per-pixel jitter to volumetrics to reduce aliasing artifacts
- Added a SurfaceShading.hlsl file, which implements material-agnostic shading functionality in an efficient manner
- Added support for shadow bias for thin object transmission
- Added FrameSettings to control realtime planar reflection
- Added control for SRPBatcher on HDRP Asset
- Added an option to clear the shadow atlases in the debug menu
- Added a color visualization of the shadow atlas rescale in debug mode
- Added support for disabling SSR on materials
- Added intrinsic for XBone
- Added new light volume debugging tool
- Added a new SSR debug view mode
- Added translaction's scale invariance on DensityVolume
- Added multiple supported LitShadermode and per renderer choice in case of both Forward and Deferred supported
- Added custom specular occlusion mode to Lit Shader Graph Master node

### Fixed
- Fixed a normal bias issue with Stacklit (Was causing light leaking)
- Fixed camera preview outputing an error when both scene and game view where display and play and exit was call
- Fixed override debug mode not apply correctly on static GI
- Fixed issue where XRGraphicsConfig values set in the asset inspector GUI weren't propagating correctly (VR still disabled for now)
- Fixed issue with tangent that was using SurfaceGradient instead of regular normal decoding
- Fixed wrong error message display when switching to unsupported target like IOS
- Fixed an issue with ambient occlusion texture sometimes not being created properly causing broken rendering
- Shadow near plane is no longer limited at 0.1
- Fixed decal draw order on transparent material
- Fixed an issue where sometime the lookup texture used for GGX convolution was broken, causing broken rendering
- Fixed an issue where you wouldn't see any fog for certain pipeline/scene configurations
- Fixed an issue with volumetric lighting where the anisotropy value of 0 would not result in perfectly isotropic lighting
- Fixed shadow bias when the atlas is rescaled
- Fixed shadow cascade sampling outside of the atlas when cascade count is inferior to 4
- Fixed shadow filter width in deferred rendering not matching shader config
- Fixed stereo sampling of depth texture in MSAA DepthValues.shader
- Fixed box light UI which allowed negative and zero sizes, thus causing NaNs
- Fixed stereo rendering in HDRISky.shader (VR)
- Fixed normal blend and blend sphere influence for reflection probe
- Fixed distortion filtering (was point filtering, now trilinear)
- Fixed contact shadow for large distance
- Fixed depth pyramid debug view mode
- Fixed sphere shaped influence handles clamping in reflection probes
- Fixed reflection probes data migration for project created before using hdrp
- Fixed ambient occlusion for Lit Master Node when slot is connected

### Changed
- Use samplerunity_ShadowMask instead of samplerunity_samplerLightmap for shadow mask
- Allow to resize reflection probe gizmo's size
- Improve quality of screen space shadow
- Remove support of projection model for ScreenSpaceLighting (SSR always use HiZ and refraction always Proxy)
- Remove all the debug mode from SSR that are obsolete now
- Expose frameSettings and Capture settings for reflection and planar probe
- Update UI for reflection probe, planar probe, camera and HDRP Asset
- Implement proper linear blending for volumetric lighting via deep compositing as described in the paper "Deep Compositing Using Lie Algebras"
- Changed  planar mapping to match terrain convention (XZ instead of ZX)
- XRGraphicsConfig is no longer Read/Write. Instead, it's read-only. This improves consistency of XR behavior between the legacy render pipeline and SRP
- Change reflection probe data migration code (to update old reflection probe to new one)
- Updated gizmo for ReflectionProbes
- Updated UI and Gizmo of DensityVolume

## [4.0.0-preview] - 2018-09-28

### Added
- Added a new TerrainLit shader that supports rendering of Unity terrains.
- Added controls for linear fade at the boundary of density volumes
- Added new API to control decals without monobehaviour object
- Improve Decal Gizmo
- Implement Screen Space Reflections (SSR) (alpha version, highly experimental)
- Add an option to invert the fade parameter on a Density Volume
- Added a Fabric shader (experimental) handling cotton and silk
- Added support for MSAA in forward only for opaque only
- Implement smoothness fade for SSR
- Added support for AxF shader (X-rite format - require special AxF importer from Unity not part of HDRP)
- Added control for sundisc on directional light (hack)
- Added a new HD Lit Master node that implements Lit shader support for Shader Graph
- Added Micro shadowing support (hack)
- Added an event on HDAdditionalCameraData for custom rendering
- HDRP Shader Graph shaders now support 4-channel UVs.

### Fixed
- Fixed an issue where sometimes the deferred shadow texture would not be valid, causing wrong rendering.
- Stencil test during decals normal buffer update is now properly applied
- Decals corectly update normal buffer in forward
- Fixed a normalization problem in reflection probe face fading causing artefacts in some cases
- Fix multi-selection behavior of Density Volumes overwriting the albedo value
- Fixed support of depth texture for RenderTexture. HDRP now correctly output depth to user depth buffer if RenderTexture request it.
- Fixed multi-selection behavior of Density Volumes overwriting the albedo value
- Fixed support of depth for RenderTexture. HDRP now correctly output depth to user depth buffer if RenderTexture request it.
- Fixed support of Gizmo in game view in the editor
- Fixed gizmo for spot light type
- Fixed issue with TileViewDebug mode being inversed in gameview
- Fixed an issue with SAMPLE_TEXTURECUBE_SHADOW macro
- Fixed issue with color picker not display correctly when game and scene view are visible at the same time
- Fixed an issue with reflection probe face fading
- Fixed camera motion vectors shader and associated matrices to update correctly for single-pass double-wide stereo rendering
- Fixed light attenuation functions when range attenuation is disabled
- Fixed shadow component algorithm fixup not dirtying the scene, so changes can be saved to disk.
- Fixed some GC leaks for HDRP
- Fixed contact shadow not affected by shadow dimmer
- Fixed GGX that works correctly for the roughness value of 0 (mean specular highlgiht will disappeard for perfect mirror, we rely on maxSmoothness instead to always have a highlight even on mirror surface)
- Add stereo support to ShaderPassForward.hlsl. Forward rendering now seems passable in limited test scenes with camera-relative rendering disabled.
- Add stereo support to ProceduralSky.shader and OpaqueAtmosphericScattering.shader.
- Added CullingGroupManager to fix more GC.Alloc's in HDRP
- Fixed rendering when multiple cameras render into the same render texture

### Changed
- Changed the way depth & color pyramids are built to be faster and better quality, thus improving the look of distortion and refraction.
- Stabilize the dithered LOD transition mask with respect to the camera rotation.
- Avoid multiple depth buffer copies when decals are present
- Refactor code related to the RT handle system (No more normal buffer manager)
- Remove deferred directional shadow and move evaluation before lightloop
- Add a function GetNormalForShadowBias() that material need to implement to return the normal used for normal shadow biasing
- Remove Jimenez Subsurface scattering code (This code was disabled by default, now remove to ease maintenance)
- Change Decal API, decal contribution is now done in Material. Require update of material using decal
- Move a lot of files from CoreRP to HDRP/CoreRP. All moved files weren't used by Ligthweight pipeline. Long term they could move back to CoreRP after CoreRP become out of preview
- Updated camera inspector UI
- Updated decal gizmo
- Optimization: The objects that are rendered in the Motion Vector Pass are not rendered in the prepass anymore
- Removed setting shader inclue path via old API, use package shader include paths
- The default value of 'maxSmoothness' for punctual lights has been changed to 0.99
- Modified deferred compute and vert/frag shaders for first steps towards stereo support
- Moved material specific Shader Graph files into corresponding material folders.
- Hide environment lighting settings when enabling HDRP (Settings are control from sceneSettings)
- Update all shader includes to use absolute path (allow users to create material in their Asset folder)
- Done a reorganization of the files (Move ShaderPass to RenderPipeline folder, Move all shadow related files to Lighting/Shadow and others)
- Improved performance and quality of Screen Space Shadows

## [3.3.0-preview] - 2018-01-01

### Added
- Added an error message to say to use Metal or Vulkan when trying to use OpenGL API
- Added a new Fabric shader model that supports Silk and Cotton/Wool
- Added a new HDRP Lighting Debug mode to visualize Light Volumes for Point, Spot, Line, Rectangular and Reflection Probes
- Add support for reflection probe light layers
- Improve quality of anisotropic on IBL

### Fixed
- Fix an issue where the screen where darken when rendering camera preview
- Fix display correct target platform when showing message to inform user that a platform is not supported
- Remove workaround for metal and vulkan in normal buffer encoding/decoding
- Fixed an issue with color picker not working in forward
- Fixed an issue where reseting HDLight do not reset all of its parameters
- Fixed shader compile warning in DebugLightVolumes.shader

### Changed
- Changed default reflection probe to be 256x256x6 and array size to be 64
- Removed dependence on the NdotL for thickness evaluation for translucency (based on artist's input)
- Increased the precision when comparing Planar or HD reflection probe volumes
- Remove various GC alloc in C#. Slightly better performance

## [3.2.0-preview] - 2018-01-01

### Added
- Added a luminance meter in the debug menu
- Added support of Light, reflection probe, emissive material, volume settings related to lighting to Lighting explorer
- Added support for 16bit shadows

### Fixed
- Fix issue with package upgrading (HDRP resources asset is now versionned to worarkound package manager limitation)
- Fix HDReflectionProbe offset displayed in gizmo different than what is affected.
- Fix decals getting into a state where they could not be removed or disabled.
- Fix lux meter mode - The lux meter isn't affected by the sky anymore
- Fix area light size reset when multi-selected
- Fix filter pass number in HDUtils.BlitQuad
- Fix Lux meter mode that was applying SSS
- Fix planar reflections that were not working with tile/cluster (olbique matrix)
- Fix debug menu at runtime not working after nested prefab PR come to trunk
- Fix scrolling issue in density volume

### Changed
- Shader code refactor: Split MaterialUtilities file in two parts BuiltinUtilities (independent of FragInputs) and MaterialUtilities (Dependent of FragInputs)
- Change screen space shadow rendertarget format from ARGB32 to RG16

## [3.1.0-preview] - 2018-01-01

### Added
- Decal now support per channel selection mask. There is now two mode. One with BaseColor, Normal and Smoothness and another one more expensive with BaseColor, Normal, Smoothness, Metal and AO. Control is on HDRP Asset. This may require to launch an update script for old scene: 'Edit/Render Pipeline/Single step upgrade script/Upgrade all DecalMaterial MaskBlendMode'.
- Decal now supports depth bias for decal mesh, to prevent z-fighting
- Decal material now supports draw order for decal projectors
- Added LightLayers support (Base on mask from renderers name RenderingLayers and mask from light name LightLayers - if they match, the light apply) - cost an extra GBuffer in deferred (more bandwidth)
- When LightLayers is enabled, the AmbientOclusion is store in the GBuffer in deferred path allowing to avoid double occlusion with SSAO. In forward the double occlusion is now always avoided.
- Added the possibility to add an override transform on the camera for volume interpolation
- Added desired lux intensity and auto multiplier for HDRI sky
- Added an option to disable light by type in the debug menu
- Added gradient sky
- Split EmissiveColor and bakeDiffuseLighting in forward avoiding the emissiveColor to be affect by SSAO
- Added a volume to control indirect light intensity
- Added EV 100 intensity unit for area lights
- Added support for RendererPriority on Renderer. This allow to control order of transparent rendering manually. HDRP have now two stage of sorting for transparent in addition to bact to front. Material have a priority then Renderer have a priority.
- Add Coupling of (HD)Camera and HDAdditionalCameraData for reset and remove in inspector contextual menu of Camera
- Add Coupling of (HD)ReflectionProbe and HDAdditionalReflectionData for reset and remove in inspector contextual menu of ReflectoinProbe
- Add macro to forbid unity_ObjectToWorld/unity_WorldToObject to be use as it doesn't handle camera relative rendering
- Add opacity control on contact shadow

### Fixed
- Fixed an issue with PreIntegratedFGD texture being sometimes destroyed and not regenerated causing rendering to break
- PostProcess input buffers are not copied anymore on PC if the viewport size matches the final render target size
- Fixed an issue when manipulating a lot of decals, it was displaying a lot of errors in the inspector
- Fixed capture material with reflection probe
- Refactored Constant Buffers to avoid hitting the maximum number of bound CBs in some cases.
- Fixed the light range affecting the transform scale when changed.
- Snap to grid now works for Decal projector resizing.
- Added a warning for 128x128 cookie texture without mipmaps
- Replace the sampler used for density volumes for correct wrap mode handling

### Changed
- Move Render Pipeline Debug "Windows from Windows->General-> Render Pipeline debug windows" to "Windows from Windows->Analysis-> Render Pipeline debug windows"
- Update detail map formula for smoothness and albedo, goal it to bright and dark perceptually and scale factor is use to control gradient speed
- Refactor the Upgrade material system. Now a material can be update from older version at any time. Call Edit/Render Pipeline/Upgrade all Materials to newer version
- Change name EnableDBuffer to EnableDecals at several place (shader, hdrp asset...), this require a call to Edit/Render Pipeline/Upgrade all Materials to newer version to have up to date material.
- Refactor shader code: BakeLightingData structure have been replace by BuiltinData. Lot of shader code have been remove/change.
- Refactor shader code: All GBuffer are now handled by the deferred material. Mean ShadowMask and LightLayers are control by lit material in lit.hlsl and not outside anymore. Lot of shader code have been remove/change.
- Refactor shader code: Rename GetBakedDiffuseLighting to ModifyBakedDiffuseLighting. This function now handle lighting model for transmission too. Lux meter debug mode is factor outisde.
- Refactor shader code: GetBakedDiffuseLighting is not call anymore in GBuffer or forward pass, including the ConvertSurfaceDataToBSDFData and GetPreLightData, this is done in ModifyBakedDiffuseLighting now
- Refactor shader code: Added a backBakeDiffuseLighting to BuiltinData to handle lighting for transmission
- Refactor shader code: Material must now call InitBuiltinData (Init all to zero + init bakeDiffuseLighting and backBakeDiffuseLighting ) and PostInitBuiltinData

## [3.0.0-preview] - 2018-01-01

### Fixed
- Fixed an issue with distortion that was using previous frame instead of current frame
- Fixed an issue where disabled light where not upgrade correctly to the new physical light unit system introduce in 2.0.5-preview

### Changed
- Update assembly definitions to output assemblies that match Unity naming convention (Unity.*).

## [2.0.5-preview] - 2018-01-01

### Added
- Add option supportDitheringCrossFade on HDRP Asset to allow to remove shader variant during player build if needed
- Add contact shadows for punctual lights (in additional shadow settings), only one light is allowed to cast contact shadows at the same time and so at each frame a dominant light is choosed among all light with contact shadows enabled.
- Add PCSS shadow filter support (from SRP Core)
- Exposed shadow budget parameters in HDRP asset
- Add an option to generate an emissive mesh for area lights (currently rectangle light only). The mesh fits the size, intensity and color of the light.
- Add an option to the HDRP asset to increase the resolution of volumetric lighting.
- Add additional ligth unit support for punctual light (Lumens, Candela) and area lights (Lumens, Luminance)
- Add dedicated Gizmo for the box Influence volume of HDReflectionProbe / PlanarReflectionProbe

### Changed
- Re-enable shadow mask mode in debug view
- SSS and Transmission code have been refactored to be able to share it between various material. Guidelines are in SubsurfaceScattering.hlsl
- Change code in area light with LTC for Lit shader. Magnitude is now take from FGD texture instead of a separate texture
- Improve camera relative rendering: We now apply camera translation on the model matrix, so before the TransformObjectToWorld(). Note: unity_WorldToObject and unity_ObjectToWorld must never be used directly.
- Rename positionWS to positionRWS (Camera relative world position) at a lot of places (mainly in interpolator and FragInputs). In case of custom shader user will be required to update their code.
- Rename positionWS, capturePositionWS, proxyPositionWS, influencePositionWS to positionRWS, capturePositionRWS, proxyPositionRWS, influencePositionRWS (Camera relative world position) in LightDefinition struct.
- Improve the quality of trilinear filtering of density volume textures.
- Improve UI for HDReflectionProbe / PlanarReflectionProbe

### Fixed
- Fixed a shader preprocessor issue when compiling DebugViewMaterialGBuffer.shader against Metal target
- Added a temporary workaround to Lit.hlsl to avoid broken lighting code with Metal/AMD
- Fixed issue when using more than one volume texture mask with density volumes.
- Fixed an error which prevented volumetric lighting from working if no density volumes with 3D textures were present.
- Fix contact shadows applied on transmission
- Fix issue with forward opaque lit shader variant being removed by the shader preprocessor
- Fixed compilation errors on platforms with limited XRSetting support.
- Fixed apply range attenuation option on punctual light
- Fixed issue with color temperature not take correctly into account with static lighting
- Don't display fog when diffuse lighting, specular lighting, or lux meter debug mode are enabled.

## [2.0.4-preview] - 2018-01-01

### Fixed
- Fix issue when disabling rough refraction and building a player. Was causing a crash.

## [2.0.3-preview] - 2018-01-01

### Added
- Increased debug color picker limit up to 260k lux

## [2.0.2-preview] - 2018-01-01

### Added
- Add Light -> Planar Reflection Probe command
- Added a false color mode in rendering debug
- Add support for mesh decals
- Add flag to disable projector decals on transparent geometry to save performance and decal texture atlas space
- Add ability to use decal diffuse map as mask only
- Add visualize all shadow masks in lighting debug
- Add export of normal and roughness buffer for forwardOnly and when in supportOnlyForward mode for forward
- Provide a define in lit.hlsl (FORWARD_MATERIAL_READ_FROM_WRITTEN_NORMAL_BUFFER) when output buffer normal is used to read the normal and roughness instead of caclulating it (can save performance, but lower quality due to compression)
- Add color swatch to decal material

### Changed
- Change Render -> Planar Reflection creation to 3D Object -> Mirror
- Change "Enable Reflector" name on SpotLight to "Angle Affect Intensity"
- Change prototype of BSDFData ConvertSurfaceDataToBSDFData(SurfaceData surfaceData) to BSDFData ConvertSurfaceDataToBSDFData(uint2 positionSS, SurfaceData surfaceData)

### Fixed
- Fix issue with StackLit in deferred mode with deferredDirectionalShadow due to GBuffer not being cleared. Gbuffer is still not clear and issue was fix with the new Output of normal buffer.
- Fixed an issue where interpolation volumes were not updated correctly for reflection captures.
- Fixed an exception in Light Loop settings UI

## [2.0.1-preview] - 2018-01-01

### Added
- Add stripper of shader variant when building a player. Save shader compile time.
- Disable per-object culling that was executed in C++ in HD whereas it was not used (Optimization)
- Enable texture streaming debugging (was not working before 2018.2)
- Added Screen Space Reflection with Proxy Projection Model
- Support correctly scene selection for alpha tested object
- Add per light shadow mask mode control (i.e shadow mask distance and shadow mask). It use the option NonLightmappedOnly
- Add geometric filtering to Lit shader (allow to reduce specular aliasing)
- Add shortcut to create DensityVolume and PlanarReflection in hierarchy
- Add a DefaultHDMirrorMaterial material for PlanarReflection
- Added a script to be able to upgrade material to newer version of HDRP
- Removed useless duplication of ForwardError passes.
- Add option to not compile any DEBUG_DISPLAY shader in the player (Faster build) call Support Runtime Debug display

### Changed
- Changed SupportForwardOnly to SupportOnlyForward in render pipeline settings
- Changed versioning variable name in HDAdditionalXXXData from m_version to version
- Create unique name when creating a game object in the rendering menu (i.e Density Volume(2))
- Re-organize various files and folder location to clean the repository
- Change Debug windows name and location. Now located at:  Windows -> General -> Render Pipeline Debug

### Removed
- Removed GlobalLightLoopSettings.maxPlanarReflectionProbes and instead use value of GlobalLightLoopSettings.planarReflectionProbeCacheSize
- Remove EmissiveIntensity parameter and change EmissiveColor to be HDR (Matching Builtin Unity behavior) - Data need to be updated - Launch Edit -> Single Step Upgrade Script -> Upgrade all Materials emissionColor

### Fixed
- Fix issue with LOD transition and instancing
- Fix discrepency between object motion vector and camera motion vector
- Fix issue with spot and dir light gizmo axis not highlighted correctly
- Fix potential crash while register debug windows inputs at startup
- Fix warning when creating Planar reflection
- Fix specular lighting debug mode (was rendering black)
- Allow projector decal with null material to allow to configure decal when HDRP is not set
- Decal atlas texture offset/scale is updated after allocations (used to be before so it was using date from previous frame)

## [0.0.0-preview] - 2018-01-01

### Added
- Configure the VolumetricLightingSystem code path to be on by default
- Trigger a build exception when trying to build an unsupported platform
- Introduce the VolumetricLightingController component, which can (and should) be placed on the camera, and allows one to control the near and the far plane of the V-Buffer (volumetric "froxel" buffer) along with the depth distribution (from logarithmic to linear)
- Add 3D texture support for DensityVolumes
- Add a better mapping of roughness to mipmap for planar reflection
- The VolumetricLightingSystem now uses RTHandles, which allows to save memory by sharing buffers between different cameras (history buffers are not shared), and reduce reallocation frequency by reallocating buffers only if the rendering resolution increases (and suballocating within existing buffers if the rendering resolution decreases)
- Add a Volumetric Dimmer slider to lights to control the intensity of the scattered volumetric lighting
- Add UV tiling and offset support for decals.
- Add mipmapping support for volume 3D mask textures

### Changed
- Default number of planar reflection change from 4 to 2
- Rename _MainDepthTexture to _CameraDepthTexture
- The VolumetricLightingController has been moved to the Interpolation Volume framework and now functions similarly to the VolumetricFog settings
- Update of UI of cookie, CubeCookie, Reflection probe and planar reflection probe to combo box
- Allow enabling/disabling shadows for area lights when they are set to baked.
- Hide applyRangeAttenuation and FadeDistance for directional shadow as they are not used

### Removed
- Remove Resource folder of PreIntegratedFGD and add the resource to RenderPipeline Asset

### Fixed
- Fix ConvertPhysicalLightIntensityToLightIntensity() function used when creating light from script to match HDLightEditor behavior
- Fix numerical issues with the default value of mean free path of volumetric fog
- Fix the bug preventing decals from coexisting with density volumes
- Fix issue with alpha tested geometry using planar/triplanar mapping not render correctly or flickering (due to being wrongly alpha tested in depth prepass)
- Fix meta pass with triplanar (was not handling correctly the normal)
- Fix preview when a planar reflection is present
- Fix Camera preview, it is now a Preview cameraType (was a SceneView)
- Fix handling unknown GPUShadowTypes in the shadow manager.
- Fix area light shapes sent as point lights to the baking backends when they are set to baked.
- Fix unnecessary division by PI for baked area lights.
- Fix line lights sent to the lightmappers. The backends don't support this light type.
- Fix issue with shadow mask framesettings not correctly taken into account when shadow mask is enabled for lighting.
- Fix directional light and shadow mask transition, they are now matching making smooth transition
- Fix banding issues caused by high intensity volumetric lighting
- Fix the debug window being emptied on SRP asset reload
- Fix issue with debug mode not correctly clearing the GBuffer in editor after a resize
- Fix issue with ResetMaterialKeyword not resetting correctly ToggleOff/Roggle Keyword
- Fix issue with motion vector not render correctly if there is no depth prepass in deferred

## [0.0.0-preview] - 2018-01-01

### Added
- Screen Space Refraction projection model (Proxy raycasting, HiZ raymarching)
- Screen Space Refraction settings as volume component
- Added buffered frame history per camera
- Port Global Density Volumes to the Interpolation Volume System.
- Optimize ImportanceSampleLambert() to not require the tangent frame.
- Generalize SampleVBuffer() to handle different sampling and reconstruction methods.
- Improve the quality of volumetric lighting reprojection.
- Optimize Morton Order code in the Subsurface Scattering pass.
- Planar Reflection Probe support roughness (gaussian convolution of captured probe)
- Use an atlas instead of a texture array for cluster transparent decals
- Add a debug view to visualize the decal atlas
- Only store decal textures to atlas if decal is visible, debounce out of memory decal atlas warning.
- Add manipulator gizmo on decal to improve authoring workflow
- Add a minimal StackLit material (work in progress, this version can be used as template to add new material)

### Changed
- EnableShadowMask in FrameSettings (But shadowMaskSupport still disable by default)
- Forced Planar Probe update modes to (Realtime, Every Update, Mirror Camera)
- Screen Space Refraction proxy model uses the proxy of the first environment light (Reflection probe/Planar probe) or the sky
- Moved RTHandle static methods to RTHandles
- Renamed RTHandle to RTHandleSystem.RTHandle
- Move code for PreIntegratedFDG (Lit.shader) into its dedicated folder to be share with other material
- Move code for LTCArea (Lit.shader) into its dedicated folder to be share with other material

### Removed
- Removed Planar Probe mirror plane position and normal fields in inspector, always display mirror plane and normal gizmos

### Fixed
- Fix fog flags in scene view is now taken into account
- Fix sky in preview windows that were disappearing after a load of a new level
- Fix numerical issues in IntersectRayAABB().
- Fix alpha blending of volumetric lighting with transparent objects.
- Fix the near plane of the V-Buffer causing out-of-bounds look-ups in the clustered data structure.
- Depth and color pyramid are properly computed and sampled when the camera renders inside a viewport of a RTHandle.
- Fix decal atlas debug view to work correctly when shadow atlas view is also enabled
- Fix TransparentSSR with non-rendergraph.
- Fix shader compilation warning on SSR compute shader.<|MERGE_RESOLUTION|>--- conflicted
+++ resolved
@@ -62,7 +62,7 @@
 - Fixed issue with compositor custom pass hooks added/removed repeatedly (case 1315971).
 - Fixed: SSR with transparent (case 1311088)
 - Fixed decals in material debug display.
-<<<<<<< HEAD
+- Fixed Force RGBA16 when scene filtering is active (case 1228736)
 - Fix crash on VolumeComponentWithQualityEditor when the current Pipeline is not HDRP
 - Fixed WouldFitInAtlas that would previously return wrong results if any one face of a point light would fit (it used to return true even though the light in entirety wouldn't fit).
 - Fixed issue with NaNs in Volumetric Clouds on some platforms.
@@ -93,10 +93,6 @@
 - Fixed gizmo rendering when wireframe mode is selected.
 - Fixed issue in path tracing, where objects would cast shadows even if not present in the path traced layers (case 1318857).
 - Fixed SRP batcher not compatible with Decal (case 1311586)
-=======
-- Fixed WouldFitInAtlas that would previously return wrong results if any one face of a point light would fit (it used to return true even though the light in entirety wouldn't fit).
-- Fixed Force RGBA16 when scene filtering is active (case 1228736)
->>>>>>> fa94aa43
 
 ### Changed
 - Changed Window/Render Pipeline/HD Render Pipeline Wizard to Window/Rendering/HDRP Wizard
