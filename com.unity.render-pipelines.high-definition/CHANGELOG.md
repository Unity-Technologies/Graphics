--- conflicted
+++ resolved
@@ -28,13 +28,10 @@
 - Fixed computation of geometric normal in path tracing (case 1293029).
 - Fixed issues with path-traced volumetric scattering (cases 1295222, 1295234).
 - Fixed the default background color for previews to use the original color.
-<<<<<<< HEAD
-- Fixed a bug in the sphere-aabb light cluster (case 1294767).
-=======
 - Fixed AOV api in render graph (case 1296605)
 - Fixed a small discrepancy in the marker placement in light intensity sliders (case 1299750)
 - Fixed issue with VT resolve pass rendergraph errors when opaque and transparent are disabled in frame settings.
->>>>>>> abb5bb5c
+- Fixed a bug in the sphere-aabb light cluster (case 1294767).
 
 ### Changed
 - Removed the material pass probe volumes evaluation mode.
