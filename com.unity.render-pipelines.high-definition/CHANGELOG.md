﻿# Changelog
All notable changes to this package will be documented in this file.

The format is based on [Keep a Changelog](http://keepachangelog.com/en/1.0.0/)
and this project adheres to [Semantic Versioning](http://semver.org/spec/v2.0.0.html).

## [10.1.0] - 2019-08-04

### Added
- Added an option to have only the metering mask displayed in the debug mode.
- Added a new mode to cluster visualization debug where users can see a slice instead of the cluster on opaque objects.
- Added ray traced reflection support for the render graph version of the pipeline.
- Added render graph support of RTAO and required denoisers.
- Added render graph support of RTGI.
- Added support of RTSSS and Recursive Rendering in the render graph mode.
- Added support of RT and screen space shadow for render graph.
- Added tooltips with the full name of the (graphics) compositor properties to properly show large names that otherwise are clipped by the UI (case 1263590)
- Added error message if a callback AOV allocation fail
- Added marker for all AOV request operation on GPU
- Added remapping options for Depth Pyramid debug view mode
- Added an option to support AOV shader at runtime in HDRP settings (case 1265070)
- Added support of SSGI in the render graph mode.
- Added option for 11-11-10 format for cube reflection probes.

### Fixed
- Fixed several issues with physically-based DoF (TAA ghosting of the CoC buffer, smooth layer transitions, etc)
- Fixed GPU hang on D3D12 on xbox. 
- Fixed Amplitude -> Min/Max parametrization conversion
- Fixed CoatMask block appearing when creating lit master node (case 1264632)
- Fixed issue with SceneEV100 debug mode indicator when rescaling the window.
- Fixed issue with PCSS filter being wrong on first frame. 
- Fixed issue with emissive mesh for area light not appearing in playmode if Reload Scene option is disabled in Enter Playmode Settings.
- Fixed issue when Reflection Probes are set to OnEnable and are never rendered if the probe is enabled when the camera is farther than the probe fade distance. 
- Fixed issue with sun icon being clipped in the look dev window. 
- Fixed error about layers when disabling emissive mesh for area lights.
- Fixed issue when the user deletes the composition graph or .asset in runtime (case 1263319)
- Fixed assertion failure when changing resolution to compositor layers after using AOVs (case 1265023) 
- Fixed flickering layers in graphics compositor (case 1264552)
- Fixed issue causing the editor field not updating the disc area light radius.
- Fixed issues that lead to cookie atlas to be updated every frame even if cached data was valid.
- Fixed an issue where world space UI was not emitted for reflection cameras in HDRP
- Fixed an issue with cookie texture atlas that would cause realtime textures to always update in the atlas even when the content did not change.
- Fixed an issue where only one of the two lookdev views would update when changing the default lookdev volume profile.
- Fixed a bug related to light cluster invalidation.
- Fixed shader warning in DofGather (case 1272931)
- Fixed AOV export of depth buffer which now correctly export linear depth (case 1265001)
- Fixed issue that caused the decal atlas to not be updated upon changing of the decal textures content.
- Fixed "Screen position out of view frustum" error when camera is at exactly the planar reflection probe location.
- Fixed Amplitude -> Min/Max parametrization conversion
- Fixed issue that allocated a small cookie for normal spot lights.
- Fixed issue when undoing a change in diffuse profile list after deleting the volume profile.
- Fixed custom pass re-ordering and removing.
- Fixed TAA issue and hardware dynamic resolution.
- Fixed a static lighting flickering issue caused by having an active planar probe in the scene while rendering inspector preview.
- Fixed an issue where even when set to OnDemand, the sky lighting would still be updated when changing sky parameters.
- Fixed an error message trigerred when a mesh has more than 32 sub-meshes (case 1274508).
- Fixed RTGI getting noisy for grazying angle geometry (case 1266462).
- Fixed an issue with TAA history management on pssl.
- Fixed the global illumination volume override having an unwanted advanced mode (case 1270459).
- Fixed screen space shadow option displayed on directional shadows while they shouldn't (case 1270537).
- Fixed the handling of undo and redo actions in the graphics compositor (cases 1268149, 1266212, 1265028)
- Fixed issue with composition graphs that include virtual textures, cubemaps and other non-2D textures (cases 1263347, 1265638).
- Fixed issues when selecting a new composition graph or setting it to None (cases 1263350, 1266202)
- Fixed ArgumentNullException when saving shader graphs after removing the compositor from the scene (case 1268658)
- Fixed issue with updating the compositor output when not in play mode (case 1266216)
- Fixed warning with area mesh (case 1268379)
- Fixed issue with diffusion profile not being updated upon reset of the editor. 
- Fixed an issue that lead to corrupted refraction in some scenarios on xbox.
- Fixed for light loop scalarization not happening. 
<<<<<<< HEAD
- Fix for SSS materials appearing black in matcap mode.
=======
- Fixed issue with stencil not being set in rendergraph mode.
- Fixed for post process being overridable in reflection probes even though it is not supported.
- Fixed RTGI in performance mode when light layers are enabled on the asset.
>>>>>>> 62680693

### Changed
- Preparation pass for RTSSShadows to be supported by render graph.
- Add tooltips with the full name of the (graphics) compositor properties to properly show large names that otherwise are clipped by the UI (case 1263590)
- Composition profile .asset files cannot be manually edited/reset by users (to avoid breaking things - case 1265631)
- Preparation pass for RTSSShadows to be supported by render graph.
- Changed the way the ray tracing property is displayed on the material (QOL 1265297).
- Exposed lens attenuation mode in default settings and remove it as a debug mode.
- Composition layers without any sub layers are now cleared to black to avoid confusion (case 1265061).
- Slight reduction of VGPR used by area light code.
- Changed thread group size for contact shadows (save 1.1ms on PS4)
- Make sure distortion stencil test happens before pixel shader is run.
- Small optimization that allows to skip motion vector prepping when the whole wave as velocity of 0.
- Improved performance to avoid generating coarse stencil buffer when not needed.
- Remove HTile generation for decals (faster without).

## [10.0.0] - 2019-06-10

### Added
- Ray tracing support for VR single-pass
- Added sharpen filter shader parameter and UI for TemporalAA to control image quality instead of hardcoded value
- Added frame settings option for custom post process and custom passes as well as custom color buffer format option.
- Add check in wizard on SRP Batcher enabled.
- Added default implementations of OnPreprocessMaterialDescription for FBX, Obj, Sketchup and 3DS file formats.
- Added custom pass fade radius
- Added after post process injection point for custom passes
- Added basic alpha compositing support - Alpha is available afterpostprocess when using FP16 buffer format.
- Added falloff distance on Reflection Probe and Planar Reflection Probe
- Added Backplate projection from the HDRISky
- Added Shadow Matte in UnlitMasterNode, which only received shadow without lighting
- Added hability to name LightLayers in HDRenderPipelineAsset
- Added a range compression factor for Reflection Probe and Planar Reflection Probe to avoid saturation of colors.
- Added path tracing support for directional, point and spot lights, as well as emission from Lit and Unlit.
- Added non temporal version of SSAO.
- Added more detailed ray tracing stats in the debug window
- Added Disc area light (bake only)
- Added a warning in the material UI to prevent transparent + subsurface-scattering combination.
- Added XR single-pass setting into HDRP asset
- Added a penumbra tint option for lights
- Added support for depth copy with XR SDK
- Added debug setting to Render Pipeline Debug Window to list the active XR views
- Added an option to filter the result of the volumetric lighting (off by default).
- Added a transmission multiplier for directional lights
- Added XR single-pass test mode to Render Pipeline Debug Window
- Added debug setting to Render Pipeline Window to list the active XR views
- Added a new refraction mode for the Lit shader (thin). Which is a box refraction with small thickness values
- Added the code to support Barn Doors for Area Lights based on a shaderconfig option.
- Added HDRPCameraBinder property binder for Visual Effect Graph
- Added "Celestial Body" controls to the Directional Light
- Added new parameters to the Physically Based Sky
- Added Reflections to the DXR Wizard
- Added the possibility to have ray traced colored and semi-transparent shadows on directional lights.
- Added a check in the custom post process template to throw an error if the default shader is not found.
- Exposed the debug overlay ratio in the debug menu.
- Added a separate frame settings for tonemapping alongside color grading.
- Added the receive fog option in the material UI for ShaderGraphs.
- Added a public virtual bool in the custom post processes API to specify if a post processes should be executed in the scene view.
- Added a menu option that checks scene issues with ray tracing. Also removed the previously existing warning at runtime.
- Added Contrast Adaptive Sharpen (CAS) Upscaling effect.
- Added APIs to update probe settings at runtime.
- Added documentation for the rayTracingSupported method in HDRP
- Added user-selectable format for the post processing passes.
- Added support for alpha channel in some post-processing passes (DoF, TAA, Uber).
- Added warnings in FrameSettings inspector when using DXR and atempting to use Asynchronous Execution.
- Exposed Stencil bits that can be used by the user.
- Added history rejection based on velocity of intersected objects for directional, point and spot lights.
- Added a affectsVolumetric field to the HDAdditionalLightData API to know if light affects volumetric fog.
- Add OS and Hardware check in the Wizard fixes for DXR.
- Added option to exclude camera motion from motion blur.
- Added semi-transparent shadows for point and spot lights.
- Added support for semi-transparent shadow for unlit shader and unlit shader graph.
- Added the alpha clip enabled toggle to the material UI for all HDRP shader graphs.
- Added Material Samples to explain how to use the lit shader features
- Added an initial implementation of ray traced sub surface scattering
- Added AssetPostprocessors and Shadergraphs to handle Arnold Standard Surface and 3DsMax Physical material import from FBX.
- Added support for Smoothness Fade start work when enabling ray traced reflections.
- Added Contact shadow, Micro shadows and Screen space refraction API documentation.
- Added script documentation for SSR, SSAO (ray tracing), GI, Light Cluster, RayTracingSettings, Ray Counters, etc.
- Added path tracing support for refraction and internal reflections.
- Added support for Thin Refraction Model and Lit's Clear Coat in Path Tracing.
- Added the Tint parameter to Sky Colored Fog.
- Added of Screen Space Reflections for Transparent materials
- Added a fallback for ray traced area light shadows in case the material is forward or the lit mode is forward.
- Added a new debug mode for light layers.
- Added an "enable" toggle to the SSR volume component.
- Added support for anisotropic specular lobes in path tracing.
- Added support for alpha clipping in path tracing.
- Added support for light cookies in path tracing.
- Added support for transparent shadows in path tracing.
- Added support for iridescence in path tracing.
- Added support for background color in path tracing.
- Added a path tracing test to the test suite.
- Added a warning and workaround instructions that appear when you enable XR single-pass after the first frame with the XR SDK.
- Added the exposure sliders to the planar reflection probe preview
- Added support for subsurface scattering in path tracing.
- Added a new mode that improves the filtering of ray traced shadows (directional, point and spot) based on the distance to the occluder.
- Added support of cookie baking and add support on Disc light.
- Added support for fog attenuation in path tracing.
- Added a new debug panel for volumes
- Added XR setting to control camera jitter for temporal effects
- Added an error message in the DrawRenderers custom pass when rendering opaque objects with an HDRP asset in DeferredOnly mode.
- Added API to enable proper recording of path traced scenes (with the Unity recorder or other tools).
- Added support for fog in Recursive rendering, ray traced reflections and ray traced indirect diffuse.
- Added an alpha blend option for recursive rendering
- Added support for stack lit for ray tracing effects.
- Added support for hair for ray tracing effects.
- Added support for alpha to coverage for HDRP shaders and shader graph
- Added support for Quality Levels to Subsurface Scattering.
- Added option to disable XR rendering on the camera settings.
- Added support for specular AA from geometric curvature in AxF
- Added support for baked AO (no input for now) in AxF
- Added an info box to warn about depth test artifacts when rendering object twice in custom passes with MSAA.
- Added a frame setting for alpha to mask.
- Added support for custom passes in the AOV API
- Added Light decomposition lighting debugging modes and support in AOV
- Added exposure compensation to Fixed exposure mode
- Added support for rasterized area light shadows in StackLit
- Added support for texture-weighted automatic exposure
- Added support for POM for emissive map
- Added alpha channel support in motion blur pass.
- Added the HDRP Compositor Tool (in Preview).
- Added a ray tracing mode option in the HDRP asset that allows to override and shader stripping.
- Added support for arbitrary resolution scaling of Volumetric Lighting to the Fog volume component.
- Added range attenuation for box-shaped spotlights.
- Added scenes for hair and fabric and decals with material samples
- Added fabric materials and textures
- Added information for fabric materials in fabric scene
- Added a DisplayInfo attribute to specify a name override and a display order for Volume Component fields (used only in default inspector for now).
- Added Min distance to contact shadows.
- Added support for Depth of Field in path tracing (by sampling the lens aperture).
- Added an API in HDRP to override the camera within the rendering of a frame (mainly for custom pass).
- Added a function (HDRenderPipeline.ResetRTHandleReferenceSize) to reset the reference size of RTHandle systems.
- Added support for AxF measurements importing into texture resources tilings.
- Added Layer parameter on Area Light to modify Layer of generated Emissive Mesh
- Added a flow map parameter to HDRI Sky
- Implemented ray traced reflections for transparent objects.
- Add a new parameter to control reflections in recursive rendering.
- Added an initial version of SSGI.
- Added Virtual Texturing cache settings to control the size of the Streaming Virtual Texturing caches.
- Added back-compatibility with builtin stereo matrices.
- Added CustomPassUtils API to simplify Blur, Copy and DrawRenderers custom passes.
- Added Histogram guided automatic exposure.
- Added few exposure debug modes.
- Added support for multiple path-traced views at once (e.g., scene and game views).
- Added support for 3DsMax's 2021 Simplified Physical Material from FBX files in the Model Importer.
- Added custom target mid grey for auto exposure.
- Added CustomPassUtils API to simplify Blur, Copy and DrawRenderers custom passes.
- Added an API in HDRP to override the camera within the rendering of a frame (mainly for custom pass).
- Added more custom pass API functions, mainly to render objects from another camera.
- Added support for transparent Unlit in path tracing.
- Added a minimal lit used for RTGI in peformance mode.
- Added procedural metering mask that can follow an object
- Added presets quality settings for RTAO and RTGI.
- Added an override for the shadow culling that allows better directional shadow maps in ray tracing effects (RTR, RTGI, RTSSS and RR).
- Added a Cloud Layer volume override.
- Added Fast Memory support for platform that support it.
- Added CPU and GPU timings for ray tracing effects.
- Added support to combine RTSSS and RTGI (1248733).
- Added IES Profile support for Point, Spot and Rectangular-Area lights
- Added support for multiple mapping modes in AxF.
- Add support of lightlayers on indirect lighting controller
- Added compute shader stripping.
- Added Cull Mode option for opaque materials and ShaderGraphs. 
- Added scene view exposure override.
- Added support for exposure curve remapping for min/max limits.
- Added presets for ray traced reflections.
- Added final image histogram debug view (both luminance and RGB).
- Added an example texture and rotation to the Cloud Layer volume override.
- Added an option to extend the camera culling for skinned mesh animation in ray tracing effects (1258547).
- Added decal layer system similar to light layer. Mesh will receive a decal when both decal layer mask matches.
- Added shader graph nodes for rendering a complex eye shader.
- Added more controls to contact shadows and increased quality in some parts. 
- Added a physically based option in DoF volume.
- Added API to check if a Camera, Light or ReflectionProbe is compatible with HDRP.
- Added path tracing test scene for normal mapping.
- Added missing API documentation.

### Fixed
- Fix when rescale probe all direction below zero (1219246)
- Update documentation of HDRISky-Backplate, precise how to have Ambient Occlusion on the Backplate
- Sorting, undo, labels, layout in the Lighting Explorer.
- Fixed sky settings and materials in Shader Graph Samples package
- Fix/workaround a probable graphics driver bug in the GTAO shader.
- Fixed Hair and PBR shader graphs double sided modes
- Fixed an issue where updating an HDRP asset in the Quality setting panel would not recreate the pipeline.
- Fixed issue with point lights being considered even when occupying less than a pixel on screen (case 1183196)
- Fix a potential NaN source with iridescence (case 1183216)
- Fixed issue of spotlight breaking when minimizing the cone angle via the gizmo (case 1178279)
- Fixed issue that caused decals not to modify the roughness in the normal buffer, causing SSR to not behave correctly (case 1178336)
- Fixed lit transparent refraction with XR single-pass rendering
- Removed extra jitter for TemporalAA in VR
- Fixed ShaderGraph time in main preview
- Fixed issue on some UI elements in HDRP asset not expanding when clicking the arrow (case 1178369)
- Fixed alpha blending in custom post process
- Fixed the modification of the _AlphaCutoff property in the material UI when exposed with a ShaderGraph parameter.
- Fixed HDRP test `1218_Lit_DiffusionProfiles` on Vulkan.
- Fixed an issue where building a player in non-dev mode would generate render target error logs every frame
- Fixed crash when upgrading version of HDRP
- Fixed rendering issues with material previews
- Fixed NPE when using light module in Shuriken particle systems (1173348).
- Refresh cached shadow on editor changes
- Fixed light supported units caching (1182266)
- Fixed an issue where SSAO (that needs temporal reprojection) was still being rendered when Motion Vectors were not available (case 1184998)
- Fixed a nullref when modifying the height parameters inside the layered lit shader UI.
- Fixed Decal gizmo that become white after exiting play mode
- Fixed Decal pivot position to behave like a spotlight
- Fixed an issue where using the LightingOverrideMask would break sky reflection for regular cameras
- Fix DebugMenu FrameSettingsHistory persistency on close
- Fix DensityVolume, ReflectionProbe aned PlanarReflectionProbe advancedControl display
- Fix DXR scene serialization in wizard
- Fixed an issue where Previews would reallocate History Buffers every frame
- Fixed the SetLightLayer function in HDAdditionalLightData setting the wrong light layer
- Fix error first time a preview is created for planar
- Fixed an issue where SSR would use an incorrect roughness value on ForwardOnly (StackLit, AxF, Fabric, etc.) materials when the pipeline is configured to also allow deferred Lit.
- Fixed issues with light explorer (cases 1183468, 1183269)
- Fix dot colors in LayeredLit material inspector
- Fix undo not resetting all value when undoing the material affectation in LayerLit material
- Fix for issue that caused gizmos to render in render textures (case 1174395)
- Fixed the light emissive mesh not updated when the light was disabled/enabled
- Fixed light and shadow layer sync when setting the HDAdditionalLightData.lightlayersMask property
- Fixed a nullref when a custom post process component that was in the HDRP PP list is removed from the project
- Fixed issue that prevented decals from modifying specular occlusion (case 1178272).
- Fixed exposure of volumetric reprojection
- Fixed multi selection support for Scalable Settings in lights
- Fixed font shaders in test projects for VR by using a Shader Graph version
- Fixed refresh of baked cubemap by incrementing updateCount at the end of the bake (case 1158677).
- Fixed issue with rectangular area light when seen from the back
- Fixed decals not affecting lightmap/lightprobe
- Fixed zBufferParams with XR single-pass rendering
- Fixed moving objects not rendered in custom passes
- Fixed abstract classes listed in the + menu of the custom pass list
- Fixed custom pass that was rendered in previews
- Fixed precision error in zero value normals when applying decals (case 1181639)
- Fixed issue that triggered No Scene Lighting view in game view as well (case 1156102)
- Assign default volume profile when creating a new HDRP Asset
- Fixed fov to 0 in planar probe breaking the projection matrix (case 1182014)
- Fixed bugs with shadow caching
- Reassign the same camera for a realtime probe face render request to have appropriate history buffer during realtime probe rendering.
- Fixed issue causing wrong shading when normal map mode is Object space, no normal map is set, but a detail map is present (case 1143352)
- Fixed issue with decal and htile optimization
- Fixed TerrainLit shader compilation error regarding `_Control0_TexelSize` redefinition (case 1178480).
- Fixed warning about duplicate HDRuntimeReflectionSystem when configuring play mode without domain reload.
- Fixed an editor crash when multiple decal projectors were selected and some had null material
- Added all relevant fix actions to FixAll button in Wizard
- Moved FixAll button on top of the Wizard
- Fixed an issue where fog color was not pre-exposed correctly
- Fix priority order when custom passes are overlapping
- Fix cleanup not called when the custom pass GameObject is destroyed
- Replaced most instances of GraphicsSettings.renderPipelineAsset by GraphicsSettings.currentRenderPipeline. This should fix some parameters not working on Quality Settings overrides.
- Fixed an issue with Realtime GI not working on upgraded projects.
- Fixed issue with screen space shadows fallback texture was not set as a texture array.
- Fixed Pyramid Lights bounding box
- Fixed terrain heightmap default/null values and epsilons
- Fixed custom post-processing effects breaking when an abstract class inherited from `CustomPostProcessVolumeComponent`
- Fixed XR single-pass rendering in Editor by using ShaderConfig.s_XrMaxViews to allocate matrix array
- Multiple different skies rendered at the same time by different cameras are now handled correctly without flickering
- Fixed flickering issue happening when different volumes have shadow settings and multiple cameras are present.
- Fixed issue causing planar probes to disappear if there is no light in the scene.
- Fixed a number of issues with the prefab isolation mode (Volumes leaking from the main scene and reflection not working properly)
- Fixed an issue with fog volume component upgrade not working properly
- Fixed Spot light Pyramid Shape has shadow artifacts on aspect ratio values lower than 1
- Fixed issue with AO upsampling in XR
- Fixed camera without HDAdditionalCameraData component not rendering
- Removed the macro ENABLE_RAYTRACING for most of the ray tracing code
- Fixed prefab containing camera reloading in loop while selected in the Project view
- Fixed issue causing NaN wheh the Z scale of an object is set to 0.
- Fixed DXR shader passes attempting to render before pipeline loaded
- Fixed black ambient sky issue when importing a project after deleting Library.
- Fixed issue when upgrading a Standard transparent material (case 1186874)
- Fixed area light cookies not working properly with stack lit
- Fixed material render queue not updated when the shader is changed in the material inspector.
- Fixed a number of issues with full screen debug modes not reseting correctly when setting another mutually exclusive mode
- Fixed compile errors for platforms with no VR support
- Fixed an issue with volumetrics and RTHandle scaling (case 1155236)
- Fixed an issue where sky lighting might be updated uselessly
- Fixed issue preventing to allow setting decal material to none (case 1196129)
- Fixed XR multi-pass decals rendering
- Fixed several fields on Light Inspector that not supported Prefab overrides
- Fixed EOL for some files
- Fixed scene view rendering with volumetrics and XR enabled
- Fixed decals to work with multiple cameras
- Fixed optional clear of GBuffer (Was always on)
- Fixed render target clears with XR single-pass rendering
- Fixed HDRP samples file hierarchy
- Fixed Light units not matching light type
- Fixed QualitySettings panel not displaying HDRP Asset
- Fixed black reflection probes the first time loading a project
- Fixed y-flip in scene view with XR SDK
- Fixed Decal projectors do not immediately respond when parent object layer mask is changed in editor.
- Fixed y-flip in scene view with XR SDK
- Fixed a number of issues with Material Quality setting
- Fixed the transparent Cull Mode option in HD unlit master node settings only visible if double sided is ticked.
- Fixed an issue causing shadowed areas by contact shadows at the edge of far clip plane if contact shadow length is very close to far clip plane.
- Fixed editing a scalable settings will edit all loaded asset in memory instead of targetted asset.
- Fixed Planar reflection default viewer FOV
- Fixed flickering issues when moving the mouse in the editor with ray tracing on.
- Fixed the ShaderGraph main preview being black after switching to SSS in the master node settings
- Fixed custom fullscreen passes in VR
- Fixed camera culling masks not taken in account in custom pass volumes
- Fixed object not drawn in custom pass when using a DrawRenderers with an HDRP shader in a build.
- Fixed injection points for Custom Passes (AfterDepthAndNormal and BeforePreRefraction were missing)
- Fixed a enum to choose shader tags used for drawing objects (DepthPrepass or Forward) when there is no override material.
- Fixed lit objects in the BeforePreRefraction, BeforeTransparent and BeforePostProcess.
- Fixed the None option when binding custom pass render targets to allow binding only depth or color.
- Fixed custom pass buffers allocation so they are not allocated if they're not used.
- Fixed the Custom Pass entry in the volume create asset menu items.
- Fixed Prefab Overrides workflow on Camera.
- Fixed alignment issue in Preset for Camera.
- Fixed alignment issue in Physical part for Camera.
- Fixed FrameSettings multi-edition.
- Fixed a bug happening when denoising multiple ray traced light shadows
- Fixed minor naming issues in ShaderGraph settings
- VFX: Removed z-fight glitches that could appear when using deferred depth prepass and lit quad primitives
- VFX: Preserve specular option for lit outputs (matches HDRP lit shader)
- Fixed an issue with Metal Shader Compiler and GTAO shader for metal
- Fixed resources load issue while upgrading HDRP package.
- Fix LOD fade mask by accounting for field of view
- Fixed spot light missing from ray tracing indirect effects.
- Fixed a UI bug in the diffusion profile list after fixing them from the wizard.
- Fixed the hash collision when creating new diffusion profile assets.
- Fixed a light leaking issue with box light casting shadows (case 1184475)
- Fixed Cookie texture type in the cookie slot of lights (Now displays a warning because it is not supported).
- Fixed a nullref that happens when using the Shuriken particle light module
- Fixed alignment in Wizard
- Fixed text overflow in Wizard's helpbox
- Fixed Wizard button fix all that was not automatically grab all required fixes
- Fixed VR tab for MacOS in Wizard
- Fixed local config package workflow in Wizard
- Fixed issue with contact shadows shifting when MSAA is enabled.
- Fixed EV100 in the PBR sky
- Fixed an issue In URP where sometime the camera is not passed to the volume system and causes a null ref exception (case 1199388)
- Fixed nullref when releasing HDRP with custom pass disabled
- Fixed performance issue derived from copying stencil buffer.
- Fixed an editor freeze when importing a diffusion profile asset from a unity package.
- Fixed an exception when trying to reload a builtin resource.
- Fixed the light type intensity unit reset when switching the light type.
- Fixed compilation error related to define guards and CreateLayoutFromXrSdk()
- Fixed documentation link on CustomPassVolume.
- Fixed player build when HDRP is in the project but not assigned in the graphic settings.
- Fixed an issue where ambient probe would be black for the first face of a baked reflection probe
- VFX: Fixed Missing Reference to Visual Effect Graph Runtime Assembly
- Fixed an issue where rendering done by users in EndCameraRendering would be executed before the main render loop.
- Fixed Prefab Override in main scope of Volume.
- Fixed alignment issue in Presset of main scope of Volume.
- Fixed persistence of ShowChromeGizmo and moved it to toolbar for coherency in ReflectionProbe and PlanarReflectionProbe.
- Fixed Alignement issue in ReflectionProbe and PlanarReflectionProbe.
- Fixed Prefab override workflow issue in ReflectionProbe and PlanarReflectionProbe.
- Fixed empty MoreOptions and moved AdvancedManipulation in a dedicated location for coherency in ReflectionProbe and PlanarReflectionProbe.
- Fixed Prefab override workflow issue in DensityVolume.
- Fixed empty MoreOptions and moved AdvancedManipulation in a dedicated location for coherency in DensityVolume.
- Fix light limit counts specified on the HDRP asset
- Fixed Quality Settings for SSR, Contact Shadows and Ambient Occlusion volume components
- Fixed decalui deriving from hdshaderui instead of just shaderui
- Use DelayedIntField instead of IntField for scalable settings
- Fixed init of debug for FrameSettingsHistory on SceneView camera
- Added a fix script to handle the warning 'referenced script in (GameObject 'SceneIDMap') is missing'
- Fix Wizard load when none selected for RenderPipelineAsset
- Fixed TerrainLitGUI when per-pixel normal property is not present.
- Fixed rendering errors when enabling debug modes with custom passes
- Fix an issue that made PCSS dependent on Atlas resolution (not shadow map res)
- Fixing a bug whith histories when n>4 for ray traced shadows
- Fixing wrong behavior in ray traced shadows for mesh renderers if their cast shadow is shadow only or double sided
- Only tracing rays for shadow if the point is inside the code for spotlight shadows
- Only tracing rays if the point is inside the range for point lights
- Fixing ghosting issues when the screen space shadow  indexes change for a light with ray traced shadows
- Fixed an issue with stencil management and Xbox One build that caused corrupted output in deferred mode.
- Fixed a mismatch in behavior between the culling of shadow maps and ray traced point and spot light shadows
- Fixed recursive ray tracing not working anymore after intermediate buffer refactor.
- Fixed ray traced shadow denoising not working (history rejected all the time).
- Fixed shader warning on xbox one
- Fixed cookies not working for spot lights in ray traced reflections, ray traced GI and recursive rendering
- Fixed an inverted handling of CoatSmoothness for SSR in StackLit.
- Fixed missing distortion inputs in Lit and Unlit material UI.
- Fixed issue that propagated NaNs across multiple frames through the exposure texture.
- Fixed issue with Exclude from TAA stencil ignored.
- Fixed ray traced reflection exposure issue.
- Fixed issue with TAA history not initialising corretly scale factor for first frame
- Fixed issue with stencil test of material classification not using the correct Mask (causing false positive and bad performance with forward material in deferred)
- Fixed issue with History not reset when chaning antialiasing mode on camera
- Fixed issue with volumetric data not being initialized if default settings have volumetric and reprojection off.
- Fixed ray tracing reflection denoiser not applied in tier 1
- Fixed the vibility of ray tracing related methods.
- Fixed the diffusion profile list not saved when clicking the fix button in the material UI.
- Fixed crash when pushing bounce count higher than 1 for ray traced GI or reflections
- Fixed PCSS softness scale so that it better match ray traced reference for punctual lights.
- Fixed exposure management for the path tracer
- Fixed AxF material UI containing two advanced options settings.
- Fixed an issue where cached sky contexts were being destroyed wrongly, breaking lighting in the LookDev
- Fixed issue that clamped PCSS softness too early and not after distance scale.
- Fixed fog affect transparent on HD unlit master node
- Fixed custom post processes re-ordering not saved.
- Fixed NPE when using scalable settings
- Fixed an issue where PBR sky precomputation was reset incorrectly in some cases causing bad performance.
- Fixed a bug due to depth history begin overriden too soon
- Fixed CustomPassSampleCameraColor scale issue when called from Before Transparent injection point.
- Fixed corruption of AO in baked probes.
- Fixed issue with upgrade of projects that still had Very High as shadow filtering quality.
- Fixed issue that caused Distortion UI to appear in Lit.
- Fixed several issues with decal duplicating when editing them.
- Fixed initialization of volumetric buffer params (1204159)
- Fixed an issue where frame count was incorrectly reset for the game view, causing temporal processes to fail.
- Fixed Culling group was not disposed error.
- Fixed issues on some GPU that do not support gathers on integer textures.
- Fixed an issue with ambient probe not being initialized for the first frame after a domain reload for volumetric fog.
- Fixed the scene visibility of decal projectors and density volumes
- Fixed a leak in sky manager.
- Fixed an issue where entering playmode while the light editor is opened would produce null reference exceptions.
- Fixed the debug overlay overlapping the debug menu at runtime.
- Fixed an issue with the framecount when changing scene.
- Fixed errors that occurred when using invalid near and far clip plane values for planar reflections.
- Fixed issue with motion blur sample weighting function.
- Fixed motion vectors in MSAA.
- Fixed sun flare blending (case 1205862).
- Fixed a lot of issues related to ray traced screen space shadows.
- Fixed memory leak caused by apply distortion material not being disposed.
- Fixed Reflection probe incorrectly culled when moving its parent (case 1207660)
- Fixed a nullref when upgrading the Fog volume components while the volume is opened in the inspector.
- Fix issues where decals on PS4 would not correctly write out the tile mask causing bits of the decal to go missing.
- Use appropriate label width and text content so the label is completely visible
- Fixed an issue where final post process pass would not output the default alpha value of 1.0 when using 11_11_10 color buffer format.
- Fixed SSR issue after the MSAA Motion Vector fix.
- Fixed an issue with PCSS on directional light if punctual shadow atlas was not allocated.
- Fixed an issue where shadow resolution would be wrong on the first face of a baked reflection probe.
- Fixed issue with PCSS softness being incorrect for cascades different than the first one.
- Fixed custom post process not rendering when using multiple HDRP asset in quality settings
- Fixed probe gizmo missing id (case 1208975)
- Fixed a warning in raytracingshadowfilter.compute
- Fixed issue with AO breaking with small near plane values.
- Fixed custom post process Cleanup function not called in some cases.
- Fixed shader warning in AO code.
- Fixed a warning in simpledenoiser.compute
- Fixed tube and rectangle light culling to use their shape instead of their range as a bounding box.
- Fixed caused by using gather on a UINT texture in motion blur.
- Fix issue with ambient occlusion breaking when dynamic resolution is active.
- Fixed some possible NaN causes in Depth of Field.
- Fixed Custom Pass nullref due to the new Profiling Sample API changes
- Fixed the black/grey screen issue on after post process Custom Passes in non dev builds.
- Fixed particle lights.
- Improved behavior of lights and probe going over the HDRP asset limits.
- Fixed issue triggered when last punctual light is disabled and more than one camera is used.
- Fixed Custom Pass nullref due to the new Profiling Sample API changes
- Fixed the black/grey screen issue on after post process Custom Passes in non dev builds.
- Fixed XR rendering locked to vsync of main display with Standalone Player.
- Fixed custom pass cleanup not called at the right time when using multiple volumes.
- Fixed an issue on metal with edge of decal having artifact by delaying discard of fragments during decal projection
- Fixed various shader warning
- Fixing unnecessary memory allocations in the ray tracing cluster build
- Fixed duplicate column labels in LightEditor's light tab
- Fixed white and dark flashes on scenes with very high or very low exposure when Automatic Exposure is being used.
- Fixed an issue where passing a null ProfilingSampler would cause a null ref exception.
- Fixed memory leak in Sky when in matcap mode.
- Fixed compilation issues on platform that don't support VR.
- Fixed migration code called when we create a new HDRP asset.
- Fixed RemoveComponent on Camera contextual menu to not remove Camera while a component depend on it.
- Fixed an issue where ambient occlusion and screen space reflections editors would generate null ref exceptions when HDRP was not set as the current pipeline.
- Fixed a null reference exception in the probe UI when no HDRP asset is present.
- Fixed the outline example in the doc (sampling range was dependent on screen resolution)
- Fixed a null reference exception in the HDRI Sky editor when no HDRP asset is present.
- Fixed an issue where Decal Projectors created from script where rotated around the X axis by 90°.
- Fixed frustum used to compute Density Volumes visibility when projection matrix is oblique.
- Fixed a null reference exception in Path Tracing, Recursive Rendering and raytraced Global Illumination editors when no HDRP asset is present.
- Fix for NaNs on certain geometry with Lit shader -- [case 1210058](https://fogbugz.unity3d.com/f/cases/1210058/)
- Fixed an issue where ambient occlusion and screen space reflections editors would generate null ref exceptions when HDRP was not set as the current pipeline.
- Fixed a null reference exception in the probe UI when no HDRP asset is present.
- Fixed the outline example in the doc (sampling range was dependent on screen resolution)
- Fixed a null reference exception in the HDRI Sky editor when no HDRP asset is present.
- Fixed an issue where materials newly created from the contextual menu would have an invalid state, causing various problems until it was edited.
- Fixed transparent material created with ZWrite enabled (now it is disabled by default for new transparent materials)
- Fixed mouseover on Move and Rotate tool while DecalProjector is selected.
- Fixed wrong stencil state on some of the pixel shader versions of deferred shader.
- Fixed an issue where creating decals at runtime could cause a null reference exception.
- Fixed issue that displayed material migration dialog on the creation of new project.
- Fixed various issues with time and animated materials (cases 1210068, 1210064).
- Updated light explorer with latest changes to the Fog and fixed issues when no visual environment was present.
- Fixed not handleling properly the recieve SSR feature with ray traced reflections
- Shadow Atlas is no longer allocated for area lights when they are disabled in the shader config file.
- Avoid MRT Clear on PS4 as it is not implemented yet.
- Fixed runtime debug menu BitField control.
- Fixed the radius value used for ray traced directional light.
- Fixed compilation issues with the layered lit in ray tracing shaders.
- Fixed XR autotests viewport size rounding
- Fixed mip map slider knob displayed when cubemap have no mipmap
- Remove unnecessary skip of material upgrade dialog box.
- Fixed the profiling sample mismatch errors when enabling the profiler in play mode
- Fixed issue that caused NaNs in reflection probes on consoles.
- Fixed adjusting positive axis of Blend Distance slides the negative axis in the density volume component.
- Fixed the blend of reflections based on the weight.
- Fixed fallback for ray traced reflections when denoising is enabled.
- Fixed error spam issue with terrain detail terrainDetailUnsupported (cases 1211848)
- Fixed hardware dynamic resolution causing cropping/scaling issues in scene view (case 1158661)
- Fixed Wizard check order for `Hardware and OS` and `Direct3D12`
- Fix AO issue turning black when Far/Near plane distance is big.
- Fixed issue when opening lookdev and the lookdev volume have not been assigned yet.
- Improved memory usage of the sky system.
- Updated label in HDRP quality preference settings (case 1215100)
- Fixed Decal Projector gizmo not undoing properly (case 1216629)
- Fix a leak in the denoising of ray traced reflections.
- Fixed Alignment issue in Light Preset
- Fixed Environment Header in LightingWindow
- Fixed an issue where hair shader could write garbage in the diffuse lighting buffer, causing NaNs.
- Fixed an exposure issue with ray traced sub-surface scattering.
- Fixed runtime debug menu light hierarchy None not doing anything.
- Fixed the broken ShaderGraph preview when creating a new Lit graph.
- Fix indentation issue in preset of LayeredLit material.
- Fixed minor issues with cubemap preview in the inspector.
- Fixed wrong build error message when building for android on mac.
- Fixed an issue related to denoising ray trace area shadows.
- Fixed wrong build error message when building for android on mac.
- Fixed Wizard persistency of Direct3D12 change on domain reload.
- Fixed Wizard persistency of FixAll on domain reload.
- Fixed Wizard behaviour on domain reload.
- Fixed a potential source of NaN in planar reflection probe atlas.
- Fixed an issue with MipRatio debug mode showing _DebugMatCapTexture not being set.
- Fixed missing initialization of input params in Blit for VR.
- Fix Inf source in LTC for area lights.
- Fix issue with AO being misaligned when multiple view are visible.
- Fix issue that caused the clamp of camera rotation motion for motion blur to be ineffective.
- Fixed issue with AssetPostprocessors dependencies causing models to be imported twice when upgrading the package version.
- Fixed culling of lights with XR SDK
- Fixed memory stomp in shadow caching code, leading to overflow of Shadow request array and runtime errors.
- Fixed an issue related to transparent objects reading the ray traced indirect diffuse buffer
- Fixed an issue with filtering ray traced area lights when the intensity is high or there is an exposure.
- Fixed ill-formed include path in Depth Of Field shader.
- Fixed shader graph and ray tracing after the shader target PR.
- Fixed a bug in semi-transparent shadows (object further than the light casting shadows)
- Fix state enabled of default volume profile when in package.
- Fixed removal of MeshRenderer and MeshFilter on adding Light component.
- Fixed Ray Traced SubSurface Scattering not working with ray traced area lights
- Fixed Ray Traced SubSurface Scattering not working in forward mode.
- Fixed a bug in debug light volumes.
- Fixed a bug related to ray traced area light shadow history.
- Fixed an issue where fog sky color mode could sample NaNs in the sky cubemap.
- Fixed a leak in the PBR sky renderer.
- Added a tooltip to the Ambient Mode parameter in the Visual Envionment volume component.
- Static lighting sky now takes the default volume into account (this fixes discrepancies between baked and realtime lighting).
- Fixed a leak in the sky system.
- Removed MSAA Buffers allocation when lit shader mode is set to "deferred only".
- Fixed invalid cast for realtime reflection probes (case 1220504)
- Fixed invalid game view rendering when disabling all cameras in the scene (case 1105163)
- Hide reflection probes in the renderer components.
- Fixed infinite reload loop while displaying Light's Shadow's Link Light Layer in Inspector of Prefab Asset.
- Fixed the culling was not disposed error in build log.
- Fixed the cookie atlas size and planar atlas size being too big after an upgrade of the HDRP asset.
- Fixed transparent SSR for shader graph.
- Fixed an issue with emissive light meshes not being in the RAS.
- Fixed DXR player build
- Fixed the HDRP asset migration code not being called after an upgrade of the package
- Fixed draw renderers custom pass out of bound exception
- Fixed the PBR shader rendering in deferred
- Fixed some typos in debug menu (case 1224594)
- Fixed ray traced point and spot lights shadows not rejecting istory when semi-transparent or colored.
- Fixed a warning due to StaticLightingSky when reloading domain in some cases.
- Fixed the MaxLightCount being displayed when the light volume debug menu is on ColorAndEdge.
- Fixed issue with unclear naming of debug menu for decals.
- Fixed z-fighting in scene view when scene lighting is off (case 1203927)
- Fixed issue that prevented cubemap thumbnails from rendering (only on D3D11 and Metal).
- Fixed ray tracing with VR single-pass
- Fix an exception in ray tracing that happens if two LOD levels are using the same mesh renderer.
- Fixed error in the console when switching shader to decal in the material UI.
- Fixed an issue with refraction model and ray traced recursive rendering (case 1198578).
- Fixed an issue where a dynamic sky changing any frame may not update the ambient probe.
- Fixed cubemap thumbnail generation at project load time.
- Fixed cubemap thumbnail generation at project load time. 
- Fixed XR culling with multiple cameras
- Fixed XR single-pass with Mock HMD plugin
- Fixed sRGB mismatch with XR SDK
- Fixed an issue where default volume would not update when switching profile.
- Fixed issue with uncached reflection probe cameras reseting the debug mode (case 1224601) 
- Fixed an issue where AO override would not override specular occlusion.
- Fixed an issue where Volume inspector might not refresh correctly in some cases.
- Fixed render texture with XR
- Fixed issue with resources being accessed before initialization process has been performed completely. 
- Half fixed shuriken particle light that cast shadows (only the first one will be correct)
- Fixed issue with atmospheric fog turning black if a planar reflection probe is placed below ground level. (case 1226588)
- Fixed custom pass GC alloc issue in CustomPassVolume.GetActiveVolumes().
- Fixed a bug where instanced shadergraph shaders wouldn't compile on PS4.
- Fixed an issue related to the envlightdatasrt not being bound in recursive rendering.
- Fixed shadow cascade tooltip when using the metric mode (case 1229232)
- Fixed how the area light influence volume is computed to match rasterization.
- Focus on Decal uses the extends of the projectors
- Fixed usage of light size data that are not available at runtime.
- Fixed the depth buffer copy made before custom pass after opaque and normal injection point.
- Fix for issue that prevented scene from being completely saved when baked reflection probes are present and lighting is set to auto generate.
- Fixed drag area width at left of Light's intensity field in Inspector.
- Fixed light type resolution when performing a reset on HDAdditionalLightData (case 1220931)
- Fixed reliance on atan2 undefined behavior in motion vector debug shader.
- Fixed an usage of a a compute buffer not bound (1229964)
- Fixed an issue where changing the default volume profile from another inspector would not update the default volume editor.
- Fix issues in the post process system with RenderTexture being invalid in some cases, causing rendering problems.
- Fixed an issue where unncessarily serialized members in StaticLightingSky component would change each time the scene is changed.
- Fixed a weird behavior in the scalable settings drawing when the space becomes tiny (1212045).
- Fixed a regression in the ray traced indirect diffuse due to the new probe system.
- Fix for range compression factor for probes going negative (now clamped to positive values).
- Fixed path validation when creating new volume profile (case 1229933)
- Fixed a bug where Decal Shader Graphs would not recieve reprojected Position, Normal, or Bitangent data. (1239921)
- Fix reflection hierarchy for CARPAINT in AxF.
- Fix precise fresnel for delta lights for SVBRDF in AxF.
- Fixed the debug exposure mode for display sky reflection and debug view baked lighting
- Fixed MSAA depth resolve when there is no motion vectors
- Fixed various object leaks in HDRP.
- Fixed compile error with XR SubsystemManager.
- Fix for assertion triggering sometimes when saving a newly created lit shader graph (case 1230996)
- Fixed culling of planar reflection probes that change position (case 1218651)
- Fixed null reference when processing lightprobe (case 1235285)
- Fix issue causing wrong planar reflection rendering when more than one camera is present.
- Fix black screen in XR when HDRP package is present but not used.
- Fixed an issue with the specularFGD term being used when the material has a clear coat (lit shader).
- Fixed white flash happening with auto-exposure in some cases (case 1223774)
- Fixed NaN which can appear with real time reflection and inf value
- Fixed an issue that was collapsing the volume components in the HDRP default settings
- Fixed warning about missing bound decal buffer
- Fixed shader warning on Xbox for ResolveStencilBuffer.compute. 
- Fixed PBR shader ZTest rendering in deferred.
- Replaced commands incompatible with async compute in light list build process.
- Diffusion Profile and Material references in HDRP materials are now correctly exported to unity packages. Note that the diffusion profile or the material references need to be edited once before this can work properly.
- Fix MaterialBalls having same guid issue
- Fix spelling and grammatical errors in material samples
- Fixed unneeded cookie texture allocation for cone stop lights.
- Fixed scalarization code for contact shadows.
- Fixed volume debug in playmode
- Fixed issue when toggling anything in HDRP asset that will produce an error (case 1238155)
- Fixed shader warning in PCSS code when using Vulkan.
- Fixed decal that aren't working without Metal and Ambient Occlusion option enabled.
- Fixed an error about procedural sky being logged by mistake.
- Fixed shadowmask UI now correctly showing shadowmask disable
- Made more explicit the warning about raytracing and asynchronous compute. Also fixed the condition in which it appears.
- Fixed a null ref exception in static sky when the default volume profile is invalid.
- DXR: Fixed shader compilation error with shader graph and pathtracer
- Fixed SceneView Draw Modes not being properly updated after opening new scene view panels or changing the editor layout.
- VFX: Removed irrelevant queues in render queue selection from HDRP outputs
- VFX: Motion Vector are correctly renderered with MSAA [Case 1240754](https://issuetracker.unity3d.com/product/unity/issues/guid/1240754/)
- Fixed a cause of NaN when a normal of 0-length is generated (usually via shadergraph). 
- Fixed issue with screen-space shadows not enabled properly when RT is disabled (case 1235821)
- Fixed a performance issue with stochastic ray traced area shadows.
- Fixed cookie texture not updated when changing an import settings (srgb for example).
- Fixed flickering of the game/scene view when lookdev is running.
- Fixed issue with reflection probes in realtime time mode with OnEnable baking having wrong lighting with sky set to dynamic (case 1238047).
- Fixed transparent motion vectors not working when in MSAA.
- Fix error when removing DecalProjector from component contextual menu (case 1243960)
- Fixed issue with post process when running in RGBA16 and an object with additive blending is in the scene.
- Fixed corrupted values on LayeredLit when using Vertex Color multiply mode to multiply and MSAA is activated. 
- Fix conflicts with Handles manipulation when performing a Reset in DecalComponent (case 1238833)
- Fixed depth prepass and postpass being disabled after changing the shader in the material UI.
- Fixed issue with sceneview camera settings not being saved after Editor restart.
- Fixed issue when switching back to custom sensor type in physical camera settings (case 1244350).
- Fixed a null ref exception when running playmode tests with the render pipeline debug window opened.
- Fixed some GCAlloc in the debug window.
- Fixed shader graphs not casting semi-transparent and color shadows (case 1242617)
- Fixed thin refraction mode not working properly.
- Fixed assert on tests caused by probe culling results being requested when culling did not happen. (case 1246169) 
- Fixed over consumption of GPU memory by the Physically Based Sky.
- Fixed an invalid rotation in Planar Reflection Probe editor display, that was causing an error message (case 1182022)
- Put more information in Camera background type tooltip and fixed inconsistent exposure behavior when changing bg type.
- Fixed issue that caused not all baked reflection to be deleted upon clicking "Clear Baked Data" in the lighting menu (case 1136080)
- Fixed an issue where asset preview could be rendered white because of static lighting sky.
- Fixed an issue where static lighting was not updated when removing the static lighting sky profile.
- Fixed the show cookie atlas debug mode not displaying correctly when enabling the clear cookie atlas option.
- Fixed various multi-editing issues when changing Emission parameters.
- Fixed error when undo a Reflection Probe removal in a prefab instance. (case 1244047)
- Fixed Microshadow not working correctly in deferred with LightLayers
- Tentative fix for missing include in depth of field shaders.
- Fixed the light overlap scene view draw mode (wasn't working at all).
- Fixed taaFrameIndex and XR tests 4052 and 4053
- Fixed the prefab integration of custom passes (Prefab Override Highlight not working as expected).
- Cloned volume profile from read only assets are created in the root of the project. (case 1154961)
- Fixed Wizard check on default volume profile to also check it is not the default one in package.
- Fix erroneous central depth sampling in TAA.
- Fixed light layers not correctly disabled when the lightlayers is set to Nothing and Lightlayers isn't enabled in HDRP Asset
- Fixed issue with Model Importer materials falling back to the Legacy default material instead of HDRP's default material when import happens at Editor startup.
- Fixed a wrong condition in CameraSwitcher, potentially causing out of bound exceptions.
- Fixed an issue where editing the Look Dev default profile would not reflect directly in the Look Dev window.
- Fixed a bug where the light list is not cleared but still used when resizing the RT.
- Fixed exposure debug shader with XR single-pass rendering.
- Fixed issues with scene view and transparent motion vectors.
- Fixed black screens for linux/HDRP (1246407)
- Fixed a vulkan and metal warning in the SSGI compute shader.
- Fixed an exception due to the color pyramid not allocated when SSGI is enabled.
- Fixed an issue with the first Depth history was incorrectly copied.
- Fixed path traced DoF focusing issue
- Fix an issue with the half resolution Mode (performance)
- Fix an issue with the color intensity of emissive for performance rtgi
- Fixed issue with rendering being mostly broken when target platform disables VR. 
- Workaround an issue caused by GetKernelThreadGroupSizes  failing to retrieve correct group size. 
- Fix issue with fast memory and rendergraph. 
- Fixed transparent motion vector framesetting not sanitized.
- Fixed wrong order of post process frame settings.
- Fixed white flash when enabling SSR or SSGI.
- The ray traced indrect diffuse and RTGI were combined wrongly with the rest of the lighting (1254318).
- Fixed an exception happening when using RTSSS without using RTShadows.
- Fix inconsistencies with transparent motion vectors and opaque by allowing camera only transparent motion vectors.
- Fix reflection probe frame settings override
- Fixed certain shadow bias artifacts present in volumetric lighting (case 1231885).
- Fixed area light cookie not updated when switch the light type from a spot that had a cookie.
- Fixed issue with dynamic resolution updating when not in play mode.
- Fixed issue with Contrast Adaptive Sharpening upsample mode and preview camera.
- Fix issue causing blocky artifacts when decals affect metallic and are applied on material with specular color workflow.
- Fixed issue with depth pyramid generation and dynamic resolution.
- Fixed an issue where decals were duplicated in prefab isolation mode.
- Fixed an issue where rendering preview with MSAA might generate render graph errors.
- Fixed compile error in PS4 for planar reflection filtering.
- Fixed issue with blue line in prefabs for volume mode.
- Fixing the internsity being applied to RTAO too early leading to unexpected results (1254626).
- Fix issue that caused sky to incorrectly render when using a custom projection matrix.
- Fixed null reference exception when using depth pre/post pass in shadergraph with alpha clip in the material.
- Appropriately constraint blend distance of reflection probe while editing with the inspector (case 1248931)
- Fixed AxF handling of roughness for Blinn-Phong type materials
- Fixed AxF UI errors when surface type is switched to transparent
- Fixed a serialization issue, preventing quality level parameters to undo/redo and update scene view on change.
- Fixed an exception occuring when a camera doesn't have an HDAdditionalCameraData (1254383).
- Fixed ray tracing with XR single-pass.
- Fixed warning in HDAdditionalLightData OnValidate (cases 1250864, 1244578)
- Fixed a bug related to denoising ray traced reflections.
- Fixed nullref in the layered lit material inspector.
- Fixed an issue where manipulating the color wheels in a volume component would reset the cursor every time.
- Fixed an issue where static sky lighting would not be updated for a new scene until it's reloaded at least once.
- Fixed culling for decals when used in prefabs and edited in context.
- Force to rebake probe with missing baked texture. (1253367)
- Fix supported Mac platform detection to handle new major version (11.0) properly
- Fixed typo in the Render Pipeline Wizard under HDRP+VR
- Change transparent SSR name in frame settings to avoid clipping. 
- Fixed missing include guards in shadow hlsl files.
- Repaint the scene view whenever the scene exposure override is changed.
- Fixed an error when clearing the SSGI history texture at creation time (1259930).
- Fixed alpha to mask reset when toggling alpha test in the material UI.
- Fixed an issue where opening the look dev window with the light theme would make the window blink and eventually crash unity.
- Fixed fallback for ray tracing and light layers (1258837).
- Fixed Sorting Priority not displayed correctly in the DrawRenderers custom pass UI.
- Fixed glitch in Project settings window when selecting diffusion profiles in material section (case 1253090)
- Fixed issue with light layers bigger than 8 (and above the supported range). 
- Fixed issue with culling layer mask of area light's emissive mesh 
- Fixed errors when switching area light to disk shape while an area emissive mesh was displayed.
- Fixed default frame settings MSAA toggle for reflection probes (case 1247631)
- Fixed the transparent SSR dependency not being properly disabled according to the asset dependencies (1260271).
- Fixed issue with completely black AO on double sided materials when normal mode is set to None.
- Fixed UI drawing of the quaternion (1251235)
- Fix an issue with the quality mode and perf mode on RTR and RTGI and getting rid of unwanted nans (1256923).
- Fixed unitialized ray tracing resources when using non-default HDRP asset (case 1259467).
- Fixed overused the atlas for Animated/Render Target Cookies (1259930).
- Fixed sky asserts with XR multipass
- Fixed for area light not updating baked light result when modifying with gizmo.
- Fixed robustness issue with GetOddNegativeScale() in ray tracing, which was impacting normal mapping (1261160).
- Fixed regression where moving face of the probe gizmo was not moving its position anymore.
- Fixed XR single-pass macros in tessellation shaders.
- Fixed path-traced subsurface scattering mixing with diffuse and specular BRDFs (1250601).
- Fixed custom pass re-ordering issues.
- Improved robustness of normal mapping when scale is 0, and mapping is extreme (normals in or below the tangent plane).
- Fixed XR Display providers not getting zNear and zFar plane distances passed to them when in HDRP.
- Fixed rendering breaking when disabling tonemapping in the frame settings.
- Fixed issue with serialization of exposure modes in volume profiles not being consistent between HDRP versions (case 1261385).
- Fixed issue with duplicate names in newly created sub-layers in the graphics compositor (case 1263093).
- Remove MSAA debug mode when renderpipeline asset has no MSAA
- Fixed some post processing using motion vectors when they are disabled
- Fixed the multiplier of the environement lights being overriden with a wrong value for ray tracing (1260311).
- Fixed a series of exceptions happening when trying to load an asset during wizard execution (1262171).
- Fixed an issue with Stacklit shader not compiling correctly in player with debug display on (1260579)
- Fixed couple issues in the dependence of building the ray tracing acceleration structure.
- Fix sun disk intensity
- Fixed unwanted ghosting for smooth surfaces.
- Fixing an issue in the recursive rendering flag texture usage.
- Fixed a missing dependecy for choosing to evaluate transparent SSR.
- Fixed issue that failed compilation when XR is disabled.
- Fixed a compilation error in the IES code.
- Fixed issue with dynamic resolution handler when no OnResolutionChange callback is specified. 
- Fixed multiple volumes, planar reflection, and decal projector position when creating them from the menu.
- Reduced the number of global keyword used in deferredTile.shader
- Fixed incorrect processing of Ambient occlusion probe (9% error was introduced)

### Changed
- Improve MIP selection for decals on Transparents
- Color buffer pyramid is not allocated anymore if neither refraction nor distortion are enabled
- Rename Emission Radius to Radius in UI in Point, Spot
- Angular Diameter parameter for directional light is no longuer an advanced property
- DXR: Remove Light Radius and Angular Diamater of Raytrace shadow. Angular Diameter and Radius are used instead.
- Remove MaxSmoothness parameters from UI for point, spot and directional light. The MaxSmoothness is now deduce from Radius Parameters
- DXR: Remove the Ray Tracing Environement Component. Add a Layer Mask to the ray Tracing volume components to define which objects are taken into account for each effect.
- Removed second cubemaps used for shadowing in lookdev
- Disable Physically Based Sky below ground
- Increase max limit of area light and reflection probe to 128
- Change default texture for detailmap to grey
- Optimize Shadow RT load on Tile based architecture platforms.
- Improved quality of SSAO.
- Moved RequestShadowMapRendering() back to public API.
- Update HDRP DXR Wizard with an option to automatically clone the hdrp config package and setup raytracing to 1 in shaders file.
- Added SceneSelection pass for TerrainLit shader.
- Simplified Light's type API regrouping the logic in one place (Check type in HDAdditionalLightData)
- The support of LOD CrossFade (Dithering transition) in master nodes now required to enable it in the master node settings (Save variant)
- Improved shadow bias, by removing constant depth bias and substituting it with slope-scale bias.
- Fix the default stencil values when a material is created from a SSS ShaderGraph.
- Tweak test asset to be compatible with XR: unlit SG material for canvas and double-side font material
- Slightly tweaked the behaviour of bloom when resolution is low to reduce artifacts.
- Hidden fields in Light Inspector that is not relevant while in BakingOnly mode.
- Changed parametrization of PCSS, now softness is derived from angular diameter (for directional lights) or shape radius (for point/spot lights) and min filter size is now in the [0..1] range.
- Moved the copy of the geometry history buffers to right after the depth mip chain generation.
- Rename "Luminance" to "Nits" in UX for physical light unit
- Rename FrameSettings "SkyLighting" to "SkyReflection"
- Reworked XR automated tests
- The ray traced screen space shadow history for directional, spot and point lights is discarded if the light transform has changed.
- Changed the behavior for ray tracing in case a mesh renderer has both transparent and opaque submeshes.
- Improve history buffer management
- Replaced PlayerSettings.virtualRealitySupported with XRGraphics.tryEnable.
- Remove redundant FrameSettings RealTimePlanarReflection
- Improved a bit the GC calls generated during the rendering.
- Material update is now only triggered when the relevant settings are touched in the shader graph master nodes
- Changed the way Sky Intensity (on Sky volume components) is handled. It's now a combo box where users can choose between Exposure, Multiplier or Lux (for HDRI sky only) instead of both multiplier and exposure being applied all the time. Added a new menu item to convert old profiles.
- Change how method for specular occlusions is decided on inspector shader (Lit, LitTesselation, LayeredLit, LayeredLitTessellation)
- Unlocked SSS, SSR, Motion Vectors and Distortion frame settings for reflections probes.
- Hide unused LOD settings in Quality Settings legacy window.
- Reduced the constrained distance for temporal reprojection of ray tracing denoising
- Removed shadow near plane from the Directional Light Shadow UI.
- Improved the performances of custom pass culling.
- The scene view camera now replicates the physical parameters from the camera tagged as "MainCamera".
- Reduced the number of GC.Alloc calls, one simple scene without plarnar / probes, it should be 0B.
- Renamed ProfilingSample to ProfilingScope and unified API. Added GPU Timings.
- Updated macros to be compatible with the new shader preprocessor.
- Ray tracing reflection temporal filtering is now done in pre-exposed space
- Search field selects the appropriate fields in both project settings panels 'HDRP Default Settings' and 'Quality/HDRP'
- Disabled the refraction and transmission map keywords if the material is opaque.
- Keep celestial bodies outside the atmosphere.
- Updated the MSAA documentation to specify what features HDRP supports MSAA for and what features it does not.
- Shader use for Runtime Debug Display are now correctly stripper when doing a release build
- Now each camera has its own Volume Stack. This allows Volume Parameters to be updated as early as possible and be ready for the whole frame without conflicts between cameras.
- Disable Async for SSR, SSAO and Contact shadow when aggregated ray tracing frame setting is on.
- Improved performance when entering play mode without domain reload by a factor of ~25
- Renamed the camera profiling sample to include the camera name
- Discarding the ray tracing history for AO, reflection, diffuse shadows and GI when the viewport size changes.
- Renamed the camera profiling sample to include the camera name
- Renamed the post processing graphic formats to match the new convention.
- The restart in Wizard for DXR will always be last fix from now on
- Refactoring pre-existing materials to share more shader code between rasterization and ray tracing.
- Setting a material's Refraction Model to Thin does not overwrite the Thickness and Transmission Absorption Distance anymore.
- Removed Wind textures from runtime as wind is no longer built into the pipeline
- Changed Shader Graph titles of master nodes to be more easily searchable ("HDRP/x" -> "x (HDRP)")
- Expose StartSinglePass() and StopSinglePass() as public interface for XRPass
- Replaced the Texture array for 2D cookies (spot, area and directional lights) and for planar reflections by an atlas.
- Moved the tier defining from the asset to the concerned volume components.
- Changing from a tier management to a "mode" management for reflection and GI and removing the ability to enable/disable deferred and ray bining (they are now implied by performance mode)
- The default FrameSettings for ScreenSpaceShadows is set to true for Camera in order to give a better workflow for DXR.
- Refactor internal usage of Stencil bits.
- Changed how the material upgrader works and added documentation for it.
- Custom passes now disable the stencil when overwriting the depth and not writing into it.
- Renamed the camera profiling sample to include the camera name
- Changed the way the shadow casting property of transparent and tranmissive materials is handeled for ray tracing.
- Changed inspector materials stencil setting code to have more sharing.
- Updated the default scene and default DXR scene and DefaultVolumeProfile.
- Changed the way the length parameter is used for ray traced contact shadows.
- Improved the coherency of PCSS blur between cascades.
- Updated VR checks in Wizard to reflect new XR System.
- Removing unused alpha threshold depth prepass and post pass for fabric shader graph.
- Transform result from CIE XYZ to sRGB color space in EvalSensitivity for iridescence.
- Moved BeginCameraRendering callback right before culling.
- Changed the visibility of the Indirect Lighting Controller component to public.
- Renamed the cubemap used for diffuse convolution to a more explicit name for the memory profiler.
- Improved behaviour of transmission color on transparent surfaces in path tracing.
- Light dimmer can now get values higher than one and was renamed to multiplier in the UI.
- Removed info box requesting volume component for Visual Environment and updated the documentation with the relevant information.
- Improved light selection oracle for light sampling in path tracing.
- Stripped ray tracing subsurface passes with ray tracing is not enabled.
- Remove LOD cross fade code for ray tracing shaders
- Removed legacy VR code
- Add range-based clipping to box lights (case 1178780)
- Improve area light culling (case 1085873)
- Light Hierarchy debug mode can now adjust Debug Exposure for visualizing high exposure scenes.
- Rejecting history for ray traced reflections based on a threshold evaluated on the neighborhood of the sampled history.
- Renamed "Environment" to "Reflection Probes" in tile/cluster debug menu.
- Utilities namespace is obsolete, moved its content to UnityEngine.Rendering (case 1204677)
- Obsolete Utilities namespace was removed, instead use UnityEngine.Rendering (case 1204677)
- Moved most of the compute shaders to the multi_compile API instead of multiple kernels.
- Use multi_compile API for deferred compute shader with shadow mask.
- Remove the raytracing rendering queue system to make recursive raytraced material work when raytracing is disabled
- Changed a few resources used by ray tracing shaders to be global resources (using register space1) for improved CPU performance.
- All custom pass volumes are now executed for one injection point instead of the first one.
- Hidden unsupported choice in emission in Materials
- Temporal Anti aliasing improvements.
- Optimized PrepareLightsForGPU (cost reduced by over 25%) and PrepareGPULightData (around twice as fast now).
- Moved scene view camera settings for HDRP from the preferences window to the scene view camera settings window.
- Updated shaders to be compatible with Microsoft's DXC.
- Debug exposure in debug menu have been replace to debug exposure compensation in EV100 space and is always visible.
- Further optimized PrepareLightsForGPU (3x faster with few shadows, 1.4x faster with a lot of shadows or equivalently cost reduced by 68% to 37%).
- Raytracing: Replaced the DIFFUSE_LIGHTING_ONLY multicompile by a uniform.
- Raytracing: Removed the dynamic lightmap multicompile.
- Raytracing: Remove the LOD cross fade multi compile for ray tracing.
- Cookie are now supported in lightmaper. All lights casting cookie and baked will now include cookie influence.
- Avoid building the mip chain a second time for SSR for transparent objects.
- Replaced "High Quality" Subsurface Scattering with a set of Quality Levels.
- Replaced "High Quality" Volumetric Lighting with "Screen Resolution Percentage" and "Volume Slice Count" on the Fog volume component.
- Merged material samples and shader samples
- Update material samples scene visuals
- Use multi_compile API for deferred compute shader with shadow mask.
- Made the StaticLightingSky class public so that users can change it by script for baking purpose.
- Shadowmask and realtime reflectoin probe property are hide in Quality settings
- Improved performance of reflection probe management when using a lot of probes.
- Ignoring the disable SSR flags for recursive rendering.
- Removed logic in the UI to disable parameters for contact shadows and fog volume components as it was going against the concept of the volume system.
- Fixed the sub surface mask not being taken into account when computing ray traced sub surface scattering.
- MSAA Within Forward Frame Setting is now enabled by default on Cameras when new Render Pipeline Asset is created
- Slightly changed the TAA anti-flicker mechanism so that it is more aggressive on almost static images (only on High preset for now).
- Changed default exposure compensation to 0.
- Refactored shadow caching system.
- Removed experimental namespace for ray tracing code.
- Increase limit for max numbers of lights in UX
- Removed direct use of BSDFData in the path tracing pass, delegated to the material instead.
- Pre-warm the RTHandle system to reduce the amount of memory allocations and the total memory needed at all points. 
- DXR: Only read the geometric attributes that are required using the share pass info and shader graph defines.
- DXR: Dispatch binned rays in 1D instead of 2D.
- Lit and LayeredLit tessellation cross lod fade don't used dithering anymore between LOD but fade the tessellation height instead. Allow a smoother transition
- Changed the way planar reflections are filtered in order to be a bit more "physically based".
- Increased path tracing BSDFs roughness range from [0.001, 0.999] to [0.00001, 0.99999].
- Changing the default SSGI radius for the all configurations.
- Changed the default parameters for quality RTGI to match expected behavior.
- Add color clear pass while rendering XR occlusion mesh to avoid leaks.
- Only use one texture for ray traced reflection upscaling.
- Adjust the upscale radius based on the roughness value.
- DXR: Changed the way the filter size is decided for directional, point and spot shadows.
- Changed the default exposure mode to "Automatic (Histogram)", along with "Limit Min" to -4 and "Limit Max" to 16.
- Replaced the default scene system with the builtin Scene Template feature.
- Changed extensions of shader CAS include files.
- Making the planar probe atlas's format match the color buffer's format.
- Removing the planarReflectionCacheCompressed setting from asset.
- SHADERPASS for TransparentDepthPrepass and TransparentDepthPostpass identification is using respectively SHADERPASS_TRANSPARENT_DEPTH_PREPASS and SHADERPASS_TRANSPARENT_DEPTH_POSTPASS
- Moved the Parallax Occlusion Mapping node into Shader Graph.
- Renamed the debug name from SSAO to ScreenSpaceAmbientOcclusion (1254974).
- Added missing tooltips and improved the UI of the aperture control (case 1254916).
- Fixed wrong tooltips in the Dof Volume (case 1256641).
- The `CustomPassLoadCameraColor` and `CustomPassSampleCameraColor` functions now returns the correct color buffer when used in after post process instead of the color pyramid (which didn't had post processes).
- PBR Sky now doesn't go black when going below sea level, but it instead freezes calculation as if on the horizon. 
- Fixed an issue with quality setting foldouts not opening when clicking on them (1253088).
- Shutter speed can now be changed by dragging the mouse over the UI label (case 1245007).
- Remove the 'Point Cube Size' for cookie, use the Cubemap size directly.
- VFXTarget with Unlit now allows EmissiveColor output to be consistent with HDRP unlit.
- Only building the RTAS if there is an effect that will require it (1262217).
- Fixed the first ray tracing frame not having the light cluster being set up properly (1260311).
- Render graph pre-setup for ray traced ambient occlusion.
- Avoid casting multiple rays and denoising for hard directional, point and spot ray traced shadows (1261040).
- Making sure the preview cameras do not use ray tracing effects due to a by design issue to build ray tracing acceleration structures (1262166).
- Preparing ray traced reflections for the render graph support (performance and quality).
- Preparing recursive rendering for the render graph port.
- Preparation pass for RTGI, temporal filter and diffuse denoiser for render graph.
- Updated the documentation for the DXR implementation.
- Changed the DXR wizard to support optional checks.
- Changed the DXR wizard steps.
- Preparation pass for RTSSS to be supported by render graph.
- Changed the color space of EmissiveColorLDR property on all shader. Was linear but should have been sRGB. Auto upgrade script handle the conversion.

## [7.1.1] - 2019-09-05

### Added
- Transparency Overdraw debug mode. Allows to visualize transparent objects draw calls as an "heat map".
- Enabled single-pass instancing support for XR SDK with new API cmd.SetInstanceMultiplier()
- XR settings are now available in the HDRP asset
- Support for Material Quality in Shader Graph
- Material Quality support selection in HDRP Asset
- Renamed XR shader macro from UNITY_STEREO_ASSIGN_COMPUTE_EYE_INDEX to UNITY_XR_ASSIGN_VIEW_INDEX
- Raytracing ShaderGraph node for HDRP shaders
- Custom passes volume component with 3 injection points: Before Rendering, Before Transparent and Before Post Process
- Alpha channel is now properly exported to camera render textures when using FP16 color buffer format
- Support for XR SDK mirror view modes
- HD Master nodes in Shader Graph now support Normal and Tangent modification in vertex stage.
- DepthOfFieldCoC option in the fullscreen debug modes.
- Added override Ambient Occlusion option on debug windows
- Added Custom Post Processes with 3 injection points: Before Transparent, Before Post Process and After Post Process
- Added draft of minimal interactive path tracing (experimental) based on DXR API - Support only 4 area light, lit and unlit shader (non-shadergraph)
- Small adjustments to TAA anti flicker (more aggressive on high values).

### Fixed
- Fixed wizard infinite loop on cancellation
- Fixed with compute shader error about too many threads in threadgroup on low GPU
- Fixed invalid contact shadow shaders being created on metal
- Fixed a bug where if Assembly.GetTypes throws an exception due to mis-versioned dlls, then no preprocessors are used in the shader stripper
- Fixed typo in AXF decal property preventing to compile
- Fixed reflection probe with XR single-pass and FPTL
- Fixed force gizmo shown when selecting camera in hierarchy
- Fixed issue with XR occlusion mesh and dynamic resolution
- Fixed an issue where lighting compute buffers were re-created with the wrong size when resizing the window, causing tile artefacts at the top of the screen.
- Fix FrameSettings names and tooltips
- Fixed error with XR SDK when the Editor is not in focus
- Fixed errors with RenderGraph, XR SDK and occlusion mesh
- Fixed shadow routines compilation errors when "real" type is a typedef on "half".
- Fixed toggle volumetric lighting in the light UI
- Fixed post-processing history reset handling rt-scale incorrectly
- Fixed crash with terrain and XR multi-pass
- Fixed ShaderGraph material synchronization issues
- Fixed a null reference exception when using an Emissive texture with Unlit shader (case 1181335)
- Fixed an issue where area lights and point lights where not counted separately with regards to max lights on screen (case 1183196)
- Fixed an SSR and Subsurface Scattering issue (appearing black) when using XR.

### Changed
- Update Wizard layout.
- Remove almost all Garbage collection call within a frame.
- Rename property AdditionalVeclocityChange to AddPrecomputeVelocity
- Call the End/Begin camera rendering callbacks for camera with customRender enabled
- Changeg framesettings migration order of postprocess flags as a pr for reflection settings flags have been backported to 2019.2
- Replaced usage of ENABLE_VR in XRSystem.cs by version defines based on the presence of the built-in VR and XR modules
- Added an update virtual function to the SkyRenderer class. This is called once per frame. This allows a given renderer to amortize heavy computation at the rate it chooses. Currently only the physically based sky implements this.
- Removed mandatory XRPass argument in HDCamera.GetOrCreate()
- Restored the HDCamera parameter to the sky rendering builtin parameters.
- Removed usage of StructuredBuffer for XR View Constants
- Expose Direct Specular Lighting control in FrameSettings
- Deprecated ExponentialFog and VolumetricFog volume components. Now there is only one exponential fog component (Fog) which can add Volumetric Fog as an option. Added a script in Edit -> Render Pipeline -> Upgrade Fog Volume Components.

## [7.0.1] - 2019-07-25

### Added
- Added option in the config package to disable globally Area Lights and to select shadow quality settings for the deferred pipeline.
- When shader log stripping is enabled, shader stripper statistics will be written at `Temp/shader-strip.json`
- Occlusion mesh support from XR SDK

### Fixed
- Fixed XR SDK mirror view blit, cleanup some XRTODO and removed XRDebug.cs
- Fixed culling for volumetrics with XR single-pass rendering
- Fix shadergraph material pass setup not called
- Fixed documentation links in component's Inspector header bar
- Cookies using the render texture output from a camera are now properly updated
- Allow in ShaderGraph to enable pre/post pass when the alpha clip is disabled

### Changed
- RenderQueue for Opaque now start at Background instead of Geometry.
- Clamp the area light size for scripting API when we change the light type
- Added a warning in the material UI when the diffusion profile assigned is not in the HDRP asset


## [7.0.0] - 2019-07-17

### Added
- `Fixed`, `Viewer`, and `Automatic` modes to compute the FOV used when rendering a `PlanarReflectionProbe`
- A checkbox to toggle the chrome gizmo of `ReflectionProbe`and `PlanarReflectionProbe`
- Added a Light layer in shadows that allow for objects to cast shadows without being affected by light (and vice versa).
- You can now access ShaderGraph blend states from the Material UI (for example, **Surface Type**, **Sorting Priority**, and **Blending Mode**). This change may break Materials that use a ShaderGraph, to fix them, select **Edit > Render Pipeline > Reset all ShaderGraph Scene Materials BlendStates**. This syncs the blendstates of you ShaderGraph master nodes with the Material properties.
- You can now control ZTest, ZWrite, and CullMode for transparent Materials.
- Materials that use Unlit Shaders or Unlit Master Node Shaders now cast shadows.
- Added an option to enable the ztest on **After Post Process** materials when TAA is disabled.
- Added a new SSAO (based on Ground Truth Ambient Occlusion algorithm) to replace the previous one.
- Added support for shadow tint on light
- BeginCameraRendering and EndCameraRendering callbacks are now called with probes
- Adding option to update shadow maps only On Enable and On Demand.
- Shader Graphs that use time-dependent vertex modification now generate correct motion vectors.
- Added option to allow a custom spot angle for spot light shadow maps.
- Added frame settings for individual post-processing effects
- Added dither transition between cascades for Low and Medium quality settings
- Added single-pass instancing support with XR SDK
- Added occlusion mesh support with XR SDK
- Added support of Alembic velocity to various shaders
- Added support for more than 2 views for single-pass instancing
- Added support for per punctual/directional light min roughness in StackLit
- Added mirror view support with XR SDK
- Added VR verification in HDRPWizard
- Added DXR verification in HDRPWizard
- Added feedbacks in UI of Volume regarding skies
- Cube LUT support in Tonemapping. Cube LUT helpers for external grading are available in the Post-processing Sample package.

### Fixed
- Fixed an issue with history buffers causing effects like TAA or auto exposure to flicker when more than one camera was visible in the editor
- The correct preview is displayed when selecting multiple `PlanarReflectionProbe`s
- Fixed volumetric rendering with camera-relative code and XR stereo instancing
- Fixed issue with flashing cyan due to async compilation of shader when selecting a mesh
- Fix texture type mismatch when the contact shadow are disabled (causing errors on IOS devices)
- Fixed Generate Shader Includes while in package
- Fixed issue when texture where deleted in ShadowCascadeGUI
- Fixed issue in FrameSettingsHistory when disabling a camera several time without enabling it in between.
- Fixed volumetric reprojection with camera-relative code and XR stereo instancing
- Added custom BaseShaderPreprocessor in HDEditorUtils.GetBaseShaderPreprocessorList()
- Fixed compile issue when USE_XR_SDK is not defined
- Fixed procedural sky sun disk intensity for high directional light intensities
- Fixed Decal mip level when using texture mip map streaming to avoid dropping to lowest permitted mip (now loading all mips)
- Fixed deferred shading for XR single-pass instancing after lightloop refactor
- Fixed cluster and material classification debug (material classification now works with compute as pixel shader lighting)
- Fixed IOS Nan by adding a maximun epsilon definition REAL_EPS that uses HALF_EPS when fp16 are used
- Removed unnecessary GC allocation in motion blur code
- Fixed locked UI with advanded influence volume inspector for probes
- Fixed invalid capture direction when rendering planar reflection probes
- Fixed Decal HTILE optimization with platform not supporting texture atomatic (Disable it)
- Fixed a crash in the build when the contact shadows are disabled
- Fixed camera rendering callbacks order (endCameraRendering was being called before the actual rendering)
- Fixed issue with wrong opaque blending settings for After Postprocess
- Fixed issue with Low resolution transparency on PS4
- Fixed a memory leak on volume profiles
- Fixed The Parallax Occlusion Mappping node in shader graph and it's UV input slot
- Fixed lighting with XR single-pass instancing by disabling deferred tiles
- Fixed the Bloom prefiltering pass
- Fixed post-processing effect relying on Unity's random number generator
- Fixed camera flickering when using TAA and selecting the camera in the editor
- Fixed issue with single shadow debug view and volumetrics
- Fixed most of the problems with light animation and timeline
- Fixed indirect deferred compute with XR single-pass instancing
- Fixed a slight omission in anisotropy calculations derived from HazeMapping in StackLit
- Improved stack computation numerical stability in StackLit
- Fix PBR master node always opaque (wrong blend modes for forward pass)
- Fixed TAA with XR single-pass instancing (missing macros)
- Fixed an issue causing Scene View selection wire gizmo to not appear when using HDRP Shader Graphs.
- Fixed wireframe rendering mode (case 1083989)
- Fixed the renderqueue not updated when the alpha clip is modified in the material UI.
- Fixed the PBR master node preview
- Remove the ReadOnly flag on Reflection Probe's cubemap assets during bake when there are no VCS active.
- Fixed an issue where setting a material debug view would not reset the other exclusive modes
- Spot light shapes are now correctly taken into account when baking
- Now the static lighting sky will correctly take the default values for non-overridden properties
- Fixed material albedo affecting the lux meter
- Extra test in deferred compute shading to avoid shading pixels that were not rendered by the current camera (for camera stacking)

### Changed
- Optimization: Reduce the group size of the deferred lighting pass from 16x16 to 8x8
- Replaced HDCamera.computePassCount by viewCount
- Removed xrInstancing flag in RTHandles (replaced by TextureXR.slices and TextureXR.dimensions)
- Refactor the HDRenderPipeline and lightloop code to preprare for high level rendergraph
- Removed the **Back Then Front Rendering** option in the fabric Master Node settings. Enabling this option previously did nothing.
- Shader type Real translates to FP16 precision on Nintendo Switch.
- Shader framework refactor: Introduce CBSDF, EvaluateBSDF, IsNonZeroBSDF to replace BSDF functions
- Shader framework refactor:  GetBSDFAngles, LightEvaluation and SurfaceShading functions
- Replace ComputeMicroShadowing by GetAmbientOcclusionForMicroShadowing
- Rename WorldToTangent to TangentToWorld as it was incorrectly named
- Remove SunDisk and Sun Halo size from directional light
- Remove all obsolete wind code from shader
- Renamed DecalProjectorComponent into DecalProjector for API alignment.
- Improved the Volume UI and made them Global by default
- Remove very high quality shadow option
- Change default for shadow quality in Deferred to Medium
- Enlighten now use inverse squared falloff (before was using builtin falloff)
- Enlighten is now deprecated. Please use CPU or GPU lightmaper instead.
- Remove the name in the diffusion profile UI
- Changed how shadow map resolution scaling with distance is computed. Now it uses screen space area rather than light range.
- Updated MoreOptions display in UI
- Moved Display Area Light Emissive Mesh script API functions in the editor namespace
- direct strenght properties in ambient occlusion now affect direct specular as well
- Removed advanced Specular Occlusion control in StackLit: SSAO based SO control is hidden and fixed to behave like Lit, SPTD is the only HQ technique shown for baked SO.
- Shader framework refactor: Changed ClampRoughness signature to include PreLightData access.
- HDRPWizard window is now in Window > General > HD Render Pipeline Wizard
- Moved StaticLightingSky to LightingWindow
- Removes the current "Scene Settings" and replace them with "Sky & Fog Settings" (with Physically Based Sky and Volumetric Fog).
- Changed how cached shadow maps are placed inside the atlas to minimize re-rendering of them.

## [6.7.0-preview] - 2019-05-16

### Added
- Added ViewConstants StructuredBuffer to simplify XR rendering
- Added API to render specific settings during a frame
- Added stadia to the supported platforms (2019.3)
- Enabled cascade blends settings in the HD Shadow component
- Added Hardware Dynamic Resolution support.
- Added MatCap debug view to replace the no scene lighting debug view.
- Added clear GBuffer option in FrameSettings (default to false)
- Added preview for decal shader graph (Only albedo, normal and emission)
- Added exposure weight control for decal
- Screen Space Directional Shadow under a define option. Activated for ray tracing
- Added a new abstraction for RendererList that will help transition to Render Graph and future RendererList API
- Added multipass support for VR
- Added XR SDK integration (multipass only)
- Added Shader Graph samples for Hair, Fabric and Decal master nodes.
- Add fade distance, shadow fade distance and light layers to light explorer
- Add method to draw light layer drawer in a rect to HDEditorUtils

### Fixed
- Fixed deserialization crash at runtime
- Fixed for ShaderGraph Unlit masternode not writing velocity
- Fixed a crash when assiging a new HDRP asset with the 'Verify Saving Assets' option enabled
- Fixed exposure to properly support TEXTURE2D_X
- Fixed TerrainLit basemap texture generation
- Fixed a bug that caused nans when material classification was enabled and a tile contained one standard material + a material with transmission.
- Fixed gradient sky hash that was not using the exposure hash
- Fixed displayed default FrameSettings in HDRenderPipelineAsset wrongly updated on scripts reload.
- Fixed gradient sky hash that was not using the exposure hash.
- Fixed visualize cascade mode with exposure.
- Fixed (enabled) exposure on override lighting debug modes.
- Fixed issue with LightExplorer when volume have no profile
- Fixed issue with SSR for negative, infinite and NaN history values
- Fixed LightLayer in HDReflectionProbe and PlanarReflectionProbe inspector that was not displayed as a mask.
- Fixed NaN in transmission when the thickness and a color component of the scattering distance was to 0
- Fixed Light's ShadowMask multi-edition.
- Fixed motion blur and SMAA with VR single-pass instancing
- Fixed NaNs generated by phase functionsin volumetric lighting
- Fixed NaN issue with refraction effect and IOR of 1 at extreme grazing angle
- Fixed nan tracker not using the exposure
- Fixed sorting priority on lit and unlit materials
- Fixed null pointer exception when there are no AOVRequests defined on a camera
- Fixed dirty state of prefab using disabled ReflectionProbes
- Fixed an issue where gizmos and editor grid were not correctly depth tested
- Fixed created default scene prefab non editable due to wrong file extension.
- Fixed an issue where sky convolution was recomputed for nothing when a preview was visible (causing extreme slowness when fabric convolution is enabled)
- Fixed issue with decal that wheren't working currently in player
- Fixed missing stereo rendering macros in some fragment shaders
- Fixed exposure for ReflectionProbe and PlanarReflectionProbe gizmos
- Fixed single-pass instancing on PSVR
- Fixed Vulkan shader issue with Texture2DArray in ScreenSpaceShadow.compute by re-arranging code (workaround)
- Fixed camera-relative issue with lights and XR single-pass instancing
- Fixed single-pass instancing on Vulkan
- Fixed htile synchronization issue with shader graph decal
- Fixed Gizmos are not drawn in Camera preview
- Fixed pre-exposure for emissive decal
- Fixed wrong values computed in PreIntegrateFGD and in the generation of volumetric lighting data by forcing the use of fp32.
- Fixed NaNs arising during the hair lighting pass
- Fixed synchronization issue in decal HTile that occasionally caused rendering artifacts around decal borders
- Fixed QualitySettings getting marked as modified by HDRP (and thus checked out in Perforce)
- Fixed a bug with uninitialized values in light explorer
- Fixed issue with LOD transition
- Fixed shader warnings related to raytracing and TEXTURE2D_X

### Changed
- Refactor PixelCoordToViewDirWS to be VR compatible and to compute it only once per frame
- Modified the variants stripper to take in account multiple HDRP assets used in the build.
- Improve the ray biasing code to avoid self-intersections during the SSR traversal
- Update Pyramid Spot Light to better match emitted light volume.
- Moved _XRViewConstants out of UnityPerPassStereo constant buffer to fix issues with PSSL
- Removed GetPositionInput_Stereo() and single-pass (double-wide) rendering mode
- Changed label width of the frame settings to accommodate better existing options.
- SSR's Default FrameSettings for camera is now enable.
- Re-enabled the sharpening filter on Temporal Anti-aliasing
- Exposed HDEditorUtils.LightLayerMaskDrawer for integration in other packages and user scripting.
- Rename atmospheric scattering in FrameSettings to Fog
- The size modifier in the override for the culling sphere in Shadow Cascades now defaults to 0.6, which is the same as the formerly hardcoded value.
- Moved LOD Bias and Maximum LOD Level from Frame Setting section `Other` to `Rendering`
- ShaderGraph Decal that affect only emissive, only draw in emissive pass (was drawing in dbuffer pass too)
- Apply decal projector fade factor correctly on all attribut and for shader graph decal
- Move RenderTransparentDepthPostpass after all transparent
- Update exposure prepass to interleave XR single-pass instancing views in a checkerboard pattern
- Removed ScriptRuntimeVersion check in wizard.

## [6.6.0-preview] - 2019-04-01

### Added
- Added preliminary changes for XR deferred shading
- Added support of 111110 color buffer
- Added proper support for Recorder in HDRP
- Added depth offset input in shader graph master nodes
- Added a Parallax Occlusion Mapping node
- Added SMAA support
- Added Homothety and Symetry quick edition modifier on volume used in ReflectionProbe, PlanarReflectionProbe and DensityVolume
- Added multi-edition support for DecalProjectorComponent
- Improve hair shader
- Added the _ScreenToTargetScaleHistory uniform variable to be used when sampling HDRP RTHandle history buffers.
- Added settings in `FrameSettings` to change `QualitySettings.lodBias` and `QualitySettings.maximumLODLevel` during a rendering
- Added an exposure node to retrieve the current, inverse and previous frame exposure value.
- Added an HD scene color node which allow to sample the scene color with mips and a toggle to remove the exposure.
- Added safeguard on HD scene creation if default scene not set in the wizard
- Added Low res transparency rendering pass.

### Fixed
- Fixed HDRI sky intensity lux mode
- Fixed dynamic resolution for XR
- Fixed instance identifier semantic string used by Shader Graph
- Fixed null culling result occuring when changing scene that was causing crashes
- Fixed multi-edition light handles and inspector shapes
- Fixed light's LightLayer field when multi-editing
- Fixed normal blend edition handles on DensityVolume
- Fixed an issue with layered lit shader and height based blend where inactive layers would still have influence over the result
- Fixed multi-selection handles color for DensityVolume
- Fixed multi-edition inspector's blend distances for HDReflectionProbe, PlanarReflectionProbe and DensityVolume
- Fixed metric distance that changed along size in DensityVolume
- Fixed DensityVolume shape handles that have not same behaviour in advance and normal edition mode
- Fixed normal map blending in TerrainLit by only blending the derivatives
- Fixed Xbox One rendering just a grey screen instead of the scene
- Fixed probe handles for multiselection
- Fixed baked cubemap import settings for convolution
- Fixed regression causing crash when attempting to open HDRenderPipelineWizard without an HDRenderPipelineAsset setted
- Fixed FullScreenDebug modes: SSAO, SSR, Contact shadow, Prerefraction Color Pyramid, Final Color Pyramid
- Fixed volumetric rendering with stereo instancing
- Fixed shader warning
- Fixed missing resources in existing asset when updating package
- Fixed PBR master node preview in forward rendering or transparent surface
- Fixed deferred shading with stereo instancing
- Fixed "look at" edition mode of Rotation tool for DecalProjectorComponent
- Fixed issue when switching mode in ReflectionProbe and PlanarReflectionProbe
- Fixed issue where migratable component version where not always serialized when part of prefab's instance
- Fixed an issue where shadow would not be rendered properly when light layer are not enabled
- Fixed exposure weight on unlit materials
- Fixed Light intensity not played in the player when recorded with animation/timeline
- Fixed some issues when multi editing HDRenderPipelineAsset
- Fixed emission node breaking the main shader graph preview in certain conditions.
- Fixed checkout of baked probe asset when baking probes.
- Fixed invalid gizmo position for rotated ReflectionProbe
- Fixed multi-edition of material's SurfaceType and RenderingPath
- Fixed whole pipeline reconstruction on selecting for the first time or modifying other than the currently used HDRenderPipelineAsset
- Fixed single shadow debug mode
- Fixed global scale factor debug mode when scale > 1
- Fixed debug menu material overrides not getting applied to the Terrain Lit shader
- Fixed typo in computeLightVariants
- Fixed deferred pass with XR instancing by disabling ComputeLightEvaluation
- Fixed bloom resolution independence
- Fixed lens dirt intensity not behaving properly
- Fixed the Stop NaN feature
- Fixed some resources to handle more than 2 instanced views for XR
- Fixed issue with black screen (NaN) produced on old GPU hardware or intel GPU hardware with gaussian pyramid
- Fixed issue with disabled punctual light would still render when only directional light is present

### Changed
- DensityVolume scripting API will no longuer allow to change between advance and normal edition mode
- Disabled depth of field, lens distortion and panini projection in the scene view
- TerrainLit shaders and includes are reorganized and made simpler.
- TerrainLit shader GUI now allows custom properties to be displayed in the Terrain fold-out section.
- Optimize distortion pass with stencil
- Disable SceneSelectionPass in shader graph preview
- Control punctual light and area light shadow atlas separately
- Move SMAA anti-aliasing option to after Temporal Anti Aliasing one, to avoid problem with previously serialized project settings
- Optimize rendering with static only lighting and when no cullable lights/decals/density volumes are present.
- Updated handles for DecalProjectorComponent for enhanced spacial position readability and have edition mode for better SceneView management
- DecalProjectorComponent are now scale independent in order to have reliable metric unit (see new Size field for changing the size of the volume)
- Restructure code from HDCamera.Update() by adding UpdateAntialiasing() and UpdateViewConstants()
- Renamed velocity to motion vectors
- Objects rendered during the After Post Process pass while TAA is enabled will not benefit from existing depth buffer anymore. This is done to fix an issue where those object would wobble otherwise
- Removed usage of builtin unity matrix for shadow, shadow now use same constant than other view
- The default volume layer mask for cameras & probes is now `Default` instead of `Everything`

## [6.5.0-preview] - 2019-03-07

### Added
- Added depth-of-field support with stereo instancing
- Adding real time area light shadow support
- Added a new FrameSettings: Specular Lighting to toggle the specular during the rendering

### Fixed
- Fixed diffusion profile upgrade breaking package when upgrading to a new version
- Fixed decals cropped by gizmo not updating correctly if prefab
- Fixed an issue when enabling SSR on multiple view
- Fixed edition of the intensity's unit field while selecting multiple lights
- Fixed wrong calculation in soft voxelization for density volume
- Fixed gizmo not working correctly with pre-exposure
- Fixed issue with setting a not available RT when disabling motion vectors
- Fixed planar reflection when looking at mirror normal
- Fixed mutiselection issue with HDLight Inspector
- Fixed HDAdditionalCameraData data migration
- Fixed failing builds when light explorer window is open
- Fixed cascade shadows border sometime causing artefacts between cascades
- Restored shadows in the Cascade Shadow debug visualization
- `camera.RenderToCubemap` use proper face culling

### Changed
- When rendering reflection probe disable all specular lighting and for metals use fresnelF0 as diffuse color for bake lighting.

## [6.4.0-preview] - 2019-02-21

### Added
- VR: Added TextureXR system to selectively expand TEXTURE2D macros to texture array for single-pass stereo instancing + Convert textures call to these macros
- Added an unit selection dropdown next to shutter speed (camera)
- Added error helpbox when trying to use a sub volume component that require the current HDRenderPipelineAsset to support a feature that it is not supporting.
- Add mesh for tube light when display emissive mesh is enabled

### Fixed
- Fixed Light explorer. The volume explorer used `profile` instead of `sharedProfile` which instantiate a custom volume profile instead of editing the asset itself.
- Fixed UI issue where all is displayed using metric unit in shadow cascade and Percent is set in the unit field (happening when opening the inspector).
- Fixed inspector event error when double clicking on an asset (diffusion profile/material).
- Fixed nullref on layered material UI when the material is not an asset.
- Fixed nullref exception when undo/redo a light property.
- Fixed visual bug when area light handle size is 0.

### Changed
- Update UI for 32bit/16bit shadow precision settings in HDRP asset
- Object motion vectors have been disabled in all but the game view. Camera motion vectors are still enabled everywhere, allowing TAA and Motion Blur to work on static objects.
- Enable texture array by default for most rendering code on DX11 and unlock stereo instancing (DX11 only for now)

## [6.3.0-preview] - 2019-02-18

### Added
- Added emissive property for shader graph decals
- Added a diffusion profile override volume so the list of diffusion profile assets to use can be chanaged without affecting the HDRP asset
- Added a "Stop NaNs" option on cameras and in the Scene View preferences.
- Added metric display option in HDShadowSettings and improve clamping
- Added shader parameter mapping in DebugMenu
- Added scripting API to configure DebugData for DebugMenu

### Fixed
- Fixed decals in forward
- Fixed issue with stencil not correctly setup for various master node and shader for the depth pass, motion vector pass and GBuffer/Forward pass
- Fixed SRP batcher and metal
- Fixed culling and shadows for Pyramid, Box, Rectangle and Tube lights
- Fixed an issue where scissor render state leaking from the editor code caused partially black rendering

### Changed
- When a lit material has a clear coat mask that is not null, we now use the clear coat roughness to compute the screen space reflection.
- Diffusion profiles are now limited to one per asset and can be referenced in materials, shader graphs and vfx graphs. Materials will be upgraded automatically except if they are using a shader graph, in this case it will display an error message.

## [6.2.0-preview] - 2019-02-15

### Added
- Added help box listing feature supported in a given HDRenderPipelineAsset alongs with the drawbacks implied.
- Added cascade visualizer, supporting disabled handles when not overriding.

### Fixed
- Fixed post processing with stereo double-wide
- Fixed issue with Metal: Use sign bit to find the cache type instead of lowest bit.
- Fixed invalid state when creating a planar reflection for the first time
- Fix FrameSettings's LitShaderMode not restrained by supported LitShaderMode regression.

### Changed
- The default value roughness value for the clearcoat has been changed from 0.03 to 0.01
- Update default value of based color for master node
- Update Fabric Charlie Sheen lighting model - Remove Fresnel component that wasn't part of initial model + Remap smoothness to [0.0 - 0.6] range for more artist friendly parameter

### Changed
- Code refactor: all macros with ARGS have been swapped with macros with PARAM. This is because the ARGS macros were incorrectly named.

## [6.1.0-preview] - 2019-02-13

### Added
- Added support for post-processing anti-aliasing in the Scene View (FXAA and TAA). These can be set in Preferences.
- Added emissive property for decal material (non-shader graph)

### Fixed
- Fixed a few UI bugs with the color grading curves.
- Fixed "Post Processing" in the scene view not toggling post-processing effects
- Fixed bake only object with flag `ReflectionProbeStaticFlag` when baking a `ReflectionProbe`

### Changed
- Removed unsupported Clear Depth checkbox in Camera inspector
- Updated the toggle for advanced mode in inspectors.

## [6.0.0-preview] - 2019-02-23

### Added
- Added new API to perform a camera rendering
- Added support for hair master node (Double kajiya kay - Lambert)
- Added Reset behaviour in DebugMenu (ingame mapping is right joystick + B)
- Added Default HD scene at new scene creation while in HDRP
- Added Wizard helping to configure HDRP project
- Added new UI for decal material to allow remapping and scaling of some properties
- Added cascade shadow visualisation toggle in HD shadow settings
- Added icons for assets
- Added replace blending mode for distortion
- Added basic distance fade for density volumes
- Added decal master node for shader graph
- Added HD unlit master node (Cross Pipeline version is name Unlit)
- Added new Rendering Queue in materials
- Added post-processing V3 framework embed in HDRP, remove postprocess V2 framework
- Post-processing now uses the generic volume framework
-   New depth-of-field, bloom, panini projection effects, motion blur
-   Exposure is now done as a pre-exposition pass, the whole system has been revamped
-   Exposure now use EV100 everywhere in the UI (Sky, Emissive Light)
- Added emissive intensity (Luminance and EV100 control) control for Emissive
- Added pre-exposure weigth for Emissive
- Added an emissive color node and a slider to control the pre-exposure percentage of emission color
- Added physical camera support where applicable
- Added more color grading tools
- Added changelog level for Shader Variant stripping
- Added Debug mode for validation of material albedo and metalness/specularColor values
- Added a new dynamic mode for ambient probe and renamed BakingSky to StaticLightingSky
- Added command buffer parameter to all Bind() method of material
- Added Material validator in Render Pipeline Debug
- Added code to future support of DXR (not enabled)
- Added support of multiviewport
- Added HDRenderPipeline.RequestSkyEnvironmentUpdate function to force an update from script when sky is set to OnDemand
- Added a Lighting and BackLighting slots in Lit, StackLit, Fabric and Hair master nodes
- Added support for overriding terrain detail rendering shaders, via the render pipeline editor resources asset
- Added xrInstancing flag support to RTHandle
- Added support for cullmask for decal projectors
- Added software dynamic resolution support
- Added support for "After Post-Process" render pass for unlit shader
- Added support for textured rectangular area lights
- Added stereo instancing macros to MSAA shaders
- Added support for Quarter Res Raytraced Reflections (not enabled)
- Added fade factor for decal projectors.
- Added stereo instancing macros to most shaders used in VR
- Added multi edition support for HDRenderPipelineAsset

### Fixed
- Fixed logic to disable FPTL with stereo rendering
- Fixed stacklit transmission and sun highlight
- Fixed decals with stereo rendering
- Fixed sky with stereo rendering
- Fixed flip logic for postprocessing + VR
- Fixed copyStencilBuffer pass for Switch
- Fixed point light shadow map culling that wasn't taking into account far plane
- Fixed usage of SSR with transparent on all master node
- Fixed SSR and microshadowing on fabric material
- Fixed blit pass for stereo rendering
- Fixed lightlist bounds for stereo rendering
- Fixed windows and in-game DebugMenu sync.
- Fixed FrameSettings' LitShaderMode sync when opening DebugMenu.
- Fixed Metal specific issues with decals, hitting a sampler limit and compiling AxF shader
- Fixed an issue with flipped depth buffer during postprocessing
- Fixed normal map use for shadow bias with forward lit - now use geometric normal
- Fixed transparent depth prepass and postpass access so they can be use without alpha clipping for lit shader
- Fixed support of alpha clip shadow for lit master node
- Fixed unlit master node not compiling
- Fixed issue with debug display of reflection probe
- Fixed issue with phong tessellations not working with lit shader
- Fixed issue with vertex displacement being affected by heightmap setting even if not heightmap where assign
- Fixed issue with density mode on Lit terrain producing NaN
- Fixed issue when going back and forth from Lit to LitTesselation for displacement mode
- Fixed issue with ambient occlusion incorrectly applied to emissiveColor with light layers in deferred
- Fixed issue with fabric convolution not using the correct convolved texture when fabric convolution is enabled
- Fixed issue with Thick mode for Transmission that was disabling transmission with directional light
- Fixed shutdown edge cases with HDRP tests
- Fixed slowdow when enabling Fabric convolution in HDRP asset
- Fixed specularAA not compiling in StackLit Master node
- Fixed material debug view with stereo rendering
- Fixed material's RenderQueue edition in default view.
- Fixed banding issues within volumetric density buffer
- Fixed missing multicompile for MSAA for AxF
- Fixed camera-relative support for stereo rendering
- Fixed remove sync with render thread when updating decal texture atlas.
- Fixed max number of keyword reach [256] issue. Several shader feature are now local
- Fixed Scene Color and Depth nodes
- Fixed SSR in forward
- Fixed custom editor of Unlit, HD Unlit and PBR shader graph master node
- Fixed issue with NewFrame not correctly calculated in Editor when switching scene
- Fixed issue with TerrainLit not compiling with depth only pass and normal buffer
- Fixed geometric normal use for shadow bias with PBR master node in forward
- Fixed instancing macro usage for decals
- Fixed error message when having more than one directional light casting shadow
- Fixed error when trying to display preview of Camera or PlanarReflectionProbe
- Fixed LOAD_TEXTURE2D_ARRAY_MSAA macro
- Fixed min-max and amplitude clamping value in inspector of vertex displacement materials
- Fixed issue with alpha shadow clip (was incorrectly clipping object shadow)
- Fixed an issue where sky cubemap would not be cleared correctly when setting the current sky to None
- Fixed a typo in Static Lighting Sky component UI
- Fixed issue with incorrect reset of RenderQueue when switching shader in inspector GUI
- Fixed issue with variant stripper stripping incorrectly some variants
- Fixed a case of ambient lighting flickering because of previews
- Fixed Decals when rendering multiple camera in a single frame
- Fixed cascade shadow count in shader
- Fixed issue with Stacklit shader with Haze effect
- Fixed an issue with the max sample count for the TAA
- Fixed post-process guard band for XR
- Fixed exposure of emissive of Unlit
- Fixed depth only and motion vector pass for Unlit not working correctly with MSAA
- Fixed an issue with stencil buffer copy causing unnecessary compute dispatches for lighting
- Fixed multi edition issue in FrameSettings
- Fixed issue with SRP batcher and DebugDisplay variant of lit shader
- Fixed issue with debug material mode not doing alpha test
- Fixed "Attempting to draw with missing UAV bindings" errors on Vulkan
- Fixed pre-exposure incorrectly apply to preview
- Fixed issue with duplicate 3D texture in 3D texture altas of volumetric?
- Fixed Camera rendering order (base on the depth parameter)
- Fixed shader graph decals not being cropped by gizmo
- Fixed "Attempting to draw with missing UAV bindings" errors on Vulkan.


### Changed
- ColorPyramid compute shader passes is swapped to pixel shader passes on platforms where the later is faster (Nintendo Switch).
- Removing the simple lightloop used by the simple lit shader
- Whole refactor of reflection system: Planar and reflection probe
- Separated Passthrough from other RenderingPath
- Update several properties naming and caption based on feedback from documentation team
- Remove tile shader variant for transparent backface pass of lit shader
- Rename all HDRenderPipeline to HDRP folder for shaders
- Rename decal property label (based on doc team feedback)
- Lit shader mode now default to Deferred to reduce build time
- Update UI of Emission parameters in shaders
- Improve shader variant stripping including shader graph variant
- Refactored render loop to render realtime probes visible per camera
- Enable SRP batcher by default
- Shader code refactor: Rename LIGHTLOOP_SINGLE_PASS => LIGHTLOOP_DISABLE_TILE_AND_CLUSTER and clean all usage of LIGHTLOOP_TILE_PASS
- Shader code refactor: Move pragma definition of vertex and pixel shader inside pass + Move SURFACE_GRADIENT definition in XXXData.hlsl
- Micro-shadowing in Lit forward now use ambientOcclusion instead of SpecularOcclusion
- Upgraded FrameSettings workflow, DebugMenu and Inspector part relative to it
- Update build light list shader code to support 32 threads in wavefronts on Switch
- LayeredLit layers' foldout are now grouped in one main foldout per layer
- Shadow alpha clip can now be enabled on lit shader and haor shader enven for opaque
- Temporal Antialiasing optimization for Xbox One X
- Parameter depthSlice on SetRenderTarget functions now defaults to -1 to bind the entire resource
- Rename SampleCameraDepth() functions to LoadCameraDepth() and SampleCameraDepth(), same for SampleCameraColor() functions
- Improved Motion Blur quality.
- Update stereo frame settings values for single-pass instancing and double-wide
- Rearrange FetchDepth functions to prepare for stereo-instancing
- Remove unused _ComputeEyeIndex
- Updated HDRenderPipelineAsset inspector
- Re-enable SRP batcher for metal

## [5.2.0-preview] - 2018-11-27

### Added
- Added option to run Contact Shadows and Volumetrics Voxelization stage in Async Compute
- Added camera freeze debug mode - Allow to visually see culling result for a camera
- Added support of Gizmo rendering before and after postprocess in Editor
- Added support of LuxAtDistance for punctual lights

### Fixed
- Fixed Debug.DrawLine and Debug.Ray call to work in game view
- Fixed DebugMenu's enum resetted on change
- Fixed divide by 0 in refraction causing NaN
- Fixed disable rough refraction support
- Fixed refraction, SSS and atmospheric scattering for VR
- Fixed forward clustered lighting for VR (double-wide).
- Fixed Light's UX to not allow negative intensity
- Fixed HDRenderPipelineAsset inspector broken when displaying its FrameSettings from project windows.
- Fixed forward clustered lighting for VR (double-wide).
- Fixed HDRenderPipelineAsset inspector broken when displaying its FrameSettings from project windows.
- Fixed Decals and SSR diable flags for all shader graph master node (Lit, Fabric, StackLit, PBR)
- Fixed Distortion blend mode for shader graph master node (Lit, StackLit)
- Fixed bent Normal for Fabric master node in shader graph
- Fixed PBR master node lightlayers
- Fixed shader stripping for built-in lit shaders.

### Changed
- Rename "Regular" in Diffusion profile UI "Thick Object"
- Changed VBuffer depth parametrization for volumetric from distanceRange to depthExtent - Require update of volumetric settings - Fog start at near plan
- SpotLight with box shape use Lux unit only

## [5.1.0-preview] - 2018-11-19

### Added

- Added a separate Editor resources file for resources Unity does not take when it builds a Player.
- You can now disable SSR on Materials in Shader Graph.
- Added support for MSAA when the Supported Lit Shader Mode is set to Both. Previously HDRP only supported MSAA for Forward mode.
- You can now override the emissive color of a Material when in debug mode.
- Exposed max light for Light Loop Settings in HDRP asset UI.
- HDRP no longer performs a NormalDBuffer pass update if there are no decals in the Scene.
- Added distant (fall-back) volumetric fog and improved the fog evaluation precision.
- Added an option to reflect sky in SSR.
- Added a y-axis offset for the PlanarReflectionProbe and offset tool.
- Exposed the option to run SSR and SSAO on async compute.
- Added support for the _GlossMapScale parameter in the Legacy to HDRP Material converter.
- Added wave intrinsic instructions for use in Shaders (for AMD GCN).


### Fixed
- Fixed sphere shaped influence handles clamping in Reflection Probes.
- Fixed Reflection Probe data migration for projects created before using HDRP.
- Fixed UI of Layered Material where Unity previously rendered the scrollbar above the Copy button.
- Fixed Material tessellations parameters Start fade distance and End fade distance. Originally, Unity clamped these values when you modified them.
- Fixed various distortion and refraction issues - handle a better fall-back.
- Fixed SSR for multiple views.
- Fixed SSR issues related to self-intersections.
- Fixed shape density volume handle speed.
- Fixed density volume shape handle moving too fast.
- Fixed the Camera velocity pass that we removed by mistake.
- Fixed some null pointer exceptions when disabling motion vectors support.
- Fixed viewports for both the Subsurface Scattering combine pass and the transparent depth prepass.
- Fixed the blend mode pop-up in the UI. It previously did not appear when you enabled pre-refraction.
- Fixed some null pointer exceptions that previously occurred when you disabled motion vectors support.
- Fixed Layered Lit UI issue with scrollbar.
- Fixed cubemap assignation on custom ReflectionProbe.
- Fixed Reflection Probes’ capture settings' shadow distance.
- Fixed an issue with the SRP batcher and Shader variables declaration.
- Fixed thickness and subsurface slots for fabric Shader master node that wasn't appearing with the right combination of flags.
- Fixed d3d debug layer warning.
- Fixed PCSS sampling quality.
- Fixed the Subsurface and transmission Material feature enabling for fabric Shader.
- Fixed the Shader Graph UV node’s dimensions when using it in a vertex Shader.
- Fixed the planar reflection mirror gizmo's rotation.
- Fixed HDRenderPipelineAsset's FrameSettings not showing the selected enum in the Inspector drop-down.
- Fixed an error with async compute.
- MSAA now supports transparency.
- The HDRP Material upgrader tool now converts metallic values correctly.
- Volumetrics now render in Reflection Probes.
- Fixed a crash that occurred whenever you set a viewport size to 0.
- Fixed the Camera physic parameter that the UI previously did not display.
- Fixed issue in pyramid shaped spotlight handles manipulation

### Changed

- Renamed Line shaped Lights to Tube Lights.
- HDRP now uses mean height fog parametrization.
- Shadow quality settings are set to All when you use HDRP (This setting is not visible in the UI when using SRP). This avoids Legacy Graphics Quality Settings disabling the shadows and give SRP full control over the Shadows instead.
- HDRP now internally uses premultiplied alpha for all fog.
- Updated default FrameSettings used for realtime Reflection Probes when you create a new HDRenderPipelineAsset.
- Remove multi-camera support. LWRP and HDRP will not support multi-camera layered rendering.
- Updated Shader Graph subshaders to use the new instancing define.
- Changed fog distance calculation from distance to plane to distance to sphere.
- Optimized forward rendering using AMD GCN by scalarizing the light loop.
- Changed the UI of the Light Editor.
- Change ordering of includes in HDRP Materials in order to reduce iteration time for faster compilation.
- Added a StackLit master node replacing the InspectorUI version. IMPORTANT: All previously authored StackLit Materials will be lost. You need to recreate them with the master node.

## [5.0.0-preview] - 2018-09-28

### Added
- Added occlusion mesh to depth prepass for VR (VR still disabled for now)
- Added a debug mode to display only one shadow at once
- Added controls for the highlight created by directional lights
- Added a light radius setting to punctual lights to soften light attenuation and simulate fill lighting
- Added a 'minRoughness' parameter to all non-area lights (was previously only available for certain light types)
- Added separate volumetric light/shadow dimmers
- Added per-pixel jitter to volumetrics to reduce aliasing artifacts
- Added a SurfaceShading.hlsl file, which implements material-agnostic shading functionality in an efficient manner
- Added support for shadow bias for thin object transmission
- Added FrameSettings to control realtime planar reflection
- Added control for SRPBatcher on HDRP Asset
- Added an option to clear the shadow atlases in the debug menu
- Added a color visualization of the shadow atlas rescale in debug mode
- Added support for disabling SSR on materials
- Added intrinsic for XBone
- Added new light volume debugging tool
- Added a new SSR debug view mode
- Added translaction's scale invariance on DensityVolume
- Added multiple supported LitShadermode and per renderer choice in case of both Forward and Deferred supported
- Added custom specular occlusion mode to Lit Shader Graph Master node

### Fixed
- Fixed a normal bias issue with Stacklit (Was causing light leaking)
- Fixed camera preview outputing an error when both scene and game view where display and play and exit was call
- Fixed override debug mode not apply correctly on static GI
- Fixed issue where XRGraphicsConfig values set in the asset inspector GUI weren't propagating correctly (VR still disabled for now)
- Fixed issue with tangent that was using SurfaceGradient instead of regular normal decoding
- Fixed wrong error message display when switching to unsupported target like IOS
- Fixed an issue with ambient occlusion texture sometimes not being created properly causing broken rendering
- Shadow near plane is no longer limited at 0.1
- Fixed decal draw order on transparent material
- Fixed an issue where sometime the lookup texture used for GGX convolution was broken, causing broken rendering
- Fixed an issue where you wouldn't see any fog for certain pipeline/scene configurations
- Fixed an issue with volumetric lighting where the anisotropy value of 0 would not result in perfectly isotropic lighting
- Fixed shadow bias when the atlas is rescaled
- Fixed shadow cascade sampling outside of the atlas when cascade count is inferior to 4
- Fixed shadow filter width in deferred rendering not matching shader config
- Fixed stereo sampling of depth texture in MSAA DepthValues.shader
- Fixed box light UI which allowed negative and zero sizes, thus causing NaNs
- Fixed stereo rendering in HDRISky.shader (VR)
- Fixed normal blend and blend sphere influence for reflection probe
- Fixed distortion filtering (was point filtering, now trilinear)
- Fixed contact shadow for large distance
- Fixed depth pyramid debug view mode
- Fixed sphere shaped influence handles clamping in reflection probes
- Fixed reflection probes data migration for project created before using hdrp
- Fixed ambient occlusion for Lit Master Node when slot is connected

### Changed
- Use samplerunity_ShadowMask instead of samplerunity_samplerLightmap for shadow mask
- Allow to resize reflection probe gizmo's size
- Improve quality of screen space shadow
- Remove support of projection model for ScreenSpaceLighting (SSR always use HiZ and refraction always Proxy)
- Remove all the debug mode from SSR that are obsolete now
- Expose frameSettings and Capture settings for reflection and planar probe
- Update UI for reflection probe, planar probe, camera and HDRP Asset
- Implement proper linear blending for volumetric lighting via deep compositing as described in the paper "Deep Compositing Using Lie Algebras"
- Changed  planar mapping to match terrain convention (XZ instead of ZX)
- XRGraphicsConfig is no longer Read/Write. Instead, it's read-only. This improves consistency of XR behavior between the legacy render pipeline and SRP
- Change reflection probe data migration code (to update old reflection probe to new one)
- Updated gizmo for ReflectionProbes
- Updated UI and Gizmo of DensityVolume

## [4.0.0-preview] - 2018-09-28

### Added
- Added a new TerrainLit shader that supports rendering of Unity terrains.
- Added controls for linear fade at the boundary of density volumes
- Added new API to control decals without monobehaviour object
- Improve Decal Gizmo
- Implement Screen Space Reflections (SSR) (alpha version, highly experimental)
- Add an option to invert the fade parameter on a Density Volume
- Added a Fabric shader (experimental) handling cotton and silk
- Added support for MSAA in forward only for opaque only
- Implement smoothness fade for SSR
- Added support for AxF shader (X-rite format - require special AxF importer from Unity not part of HDRP)
- Added control for sundisc on directional light (hack)
- Added a new HD Lit Master node that implements Lit shader support for Shader Graph
- Added Micro shadowing support (hack)
- Added an event on HDAdditionalCameraData for custom rendering
- HDRP Shader Graph shaders now support 4-channel UVs.

### Fixed
- Fixed an issue where sometimes the deferred shadow texture would not be valid, causing wrong rendering.
- Stencil test during decals normal buffer update is now properly applied
- Decals corectly update normal buffer in forward
- Fixed a normalization problem in reflection probe face fading causing artefacts in some cases
- Fix multi-selection behavior of Density Volumes overwriting the albedo value
- Fixed support of depth texture for RenderTexture. HDRP now correctly output depth to user depth buffer if RenderTexture request it.
- Fixed multi-selection behavior of Density Volumes overwriting the albedo value
- Fixed support of depth for RenderTexture. HDRP now correctly output depth to user depth buffer if RenderTexture request it.
- Fixed support of Gizmo in game view in the editor
- Fixed gizmo for spot light type
- Fixed issue with TileViewDebug mode being inversed in gameview
- Fixed an issue with SAMPLE_TEXTURECUBE_SHADOW macro
- Fixed issue with color picker not display correctly when game and scene view are visible at the same time
- Fixed an issue with reflection probe face fading
- Fixed camera motion vectors shader and associated matrices to update correctly for single-pass double-wide stereo rendering
- Fixed light attenuation functions when range attenuation is disabled
- Fixed shadow component algorithm fixup not dirtying the scene, so changes can be saved to disk.
- Fixed some GC leaks for HDRP
- Fixed contact shadow not affected by shadow dimmer
- Fixed GGX that works correctly for the roughness value of 0 (mean specular highlgiht will disappeard for perfect mirror, we rely on maxSmoothness instead to always have a highlight even on mirror surface)
- Add stereo support to ShaderPassForward.hlsl. Forward rendering now seems passable in limited test scenes with camera-relative rendering disabled.
- Add stereo support to ProceduralSky.shader and OpaqueAtmosphericScattering.shader.
- Added CullingGroupManager to fix more GC.Alloc's in HDRP
- Fixed rendering when multiple cameras render into the same render texture

### Changed
- Changed the way depth & color pyramids are built to be faster and better quality, thus improving the look of distortion and refraction.
- Stabilize the dithered LOD transition mask with respect to the camera rotation.
- Avoid multiple depth buffer copies when decals are present
- Refactor code related to the RT handle system (No more normal buffer manager)
- Remove deferred directional shadow and move evaluation before lightloop
- Add a function GetNormalForShadowBias() that material need to implement to return the normal used for normal shadow biasing
- Remove Jimenez Subsurface scattering code (This code was disabled by default, now remove to ease maintenance)
- Change Decal API, decal contribution is now done in Material. Require update of material using decal
- Move a lot of files from CoreRP to HDRP/CoreRP. All moved files weren't used by Ligthweight pipeline. Long term they could move back to CoreRP after CoreRP become out of preview
- Updated camera inspector UI
- Updated decal gizmo
- Optimization: The objects that are rendered in the Motion Vector Pass are not rendered in the prepass anymore
- Removed setting shader inclue path via old API, use package shader include paths
- The default value of 'maxSmoothness' for punctual lights has been changed to 0.99
- Modified deferred compute and vert/frag shaders for first steps towards stereo support
- Moved material specific Shader Graph files into corresponding material folders.
- Hide environment lighting settings when enabling HDRP (Settings are control from sceneSettings)
- Update all shader includes to use absolute path (allow users to create material in their Asset folder)
- Done a reorganization of the files (Move ShaderPass to RenderPipeline folder, Move all shadow related files to Lighting/Shadow and others)
- Improved performance and quality of Screen Space Shadows

## [3.3.0-preview] - 2018-01-01

### Added
- Added an error message to say to use Metal or Vulkan when trying to use OpenGL API
- Added a new Fabric shader model that supports Silk and Cotton/Wool
- Added a new HDRP Lighting Debug mode to visualize Light Volumes for Point, Spot, Line, Rectangular and Reflection Probes
- Add support for reflection probe light layers
- Improve quality of anisotropic on IBL

### Fixed
- Fix an issue where the screen where darken when rendering camera preview
- Fix display correct target platform when showing message to inform user that a platform is not supported
- Remove workaround for metal and vulkan in normal buffer encoding/decoding
- Fixed an issue with color picker not working in forward
- Fixed an issue where reseting HDLight do not reset all of its parameters
- Fixed shader compile warning in DebugLightVolumes.shader

### Changed
- Changed default reflection probe to be 256x256x6 and array size to be 64
- Removed dependence on the NdotL for thickness evaluation for translucency (based on artist's input)
- Increased the precision when comparing Planar or HD reflection probe volumes
- Remove various GC alloc in C#. Slightly better performance

## [3.2.0-preview] - 2018-01-01

### Added
- Added a luminance meter in the debug menu
- Added support of Light, reflection probe, emissive material, volume settings related to lighting to Lighting explorer
- Added support for 16bit shadows

### Fixed
- Fix issue with package upgrading (HDRP resources asset is now versionned to worarkound package manager limitation)
- Fix HDReflectionProbe offset displayed in gizmo different than what is affected.
- Fix decals getting into a state where they could not be removed or disabled.
- Fix lux meter mode - The lux meter isn't affected by the sky anymore
- Fix area light size reset when multi-selected
- Fix filter pass number in HDUtils.BlitQuad
- Fix Lux meter mode that was applying SSS
- Fix planar reflections that were not working with tile/cluster (olbique matrix)
- Fix debug menu at runtime not working after nested prefab PR come to trunk
- Fix scrolling issue in density volume

### Changed
- Shader code refactor: Split MaterialUtilities file in two parts BuiltinUtilities (independent of FragInputs) and MaterialUtilities (Dependent of FragInputs)
- Change screen space shadow rendertarget format from ARGB32 to RG16

## [3.1.0-preview] - 2018-01-01

### Added
- Decal now support per channel selection mask. There is now two mode. One with BaseColor, Normal and Smoothness and another one more expensive with BaseColor, Normal, Smoothness, Metal and AO. Control is on HDRP Asset. This may require to launch an update script for old scene: 'Edit/Render Pipeline/Single step upgrade script/Upgrade all DecalMaterial MaskBlendMode'.
- Decal now supports depth bias for decal mesh, to prevent z-fighting
- Decal material now supports draw order for decal projectors
- Added LightLayers support (Base on mask from renderers name RenderingLayers and mask from light name LightLayers - if they match, the light apply) - cost an extra GBuffer in deferred (more bandwidth)
- When LightLayers is enabled, the AmbientOclusion is store in the GBuffer in deferred path allowing to avoid double occlusion with SSAO. In forward the double occlusion is now always avoided.
- Added the possibility to add an override transform on the camera for volume interpolation
- Added desired lux intensity and auto multiplier for HDRI sky
- Added an option to disable light by type in the debug menu
- Added gradient sky
- Split EmissiveColor and bakeDiffuseLighting in forward avoiding the emissiveColor to be affect by SSAO
- Added a volume to control indirect light intensity
- Added EV 100 intensity unit for area lights
- Added support for RendererPriority on Renderer. This allow to control order of transparent rendering manually. HDRP have now two stage of sorting for transparent in addition to bact to front. Material have a priority then Renderer have a priority.
- Add Coupling of (HD)Camera and HDAdditionalCameraData for reset and remove in inspector contextual menu of Camera
- Add Coupling of (HD)ReflectionProbe and HDAdditionalReflectionData for reset and remove in inspector contextual menu of ReflectoinProbe
- Add macro to forbid unity_ObjectToWorld/unity_WorldToObject to be use as it doesn't handle camera relative rendering
- Add opacity control on contact shadow

### Fixed
- Fixed an issue with PreIntegratedFGD texture being sometimes destroyed and not regenerated causing rendering to break
- PostProcess input buffers are not copied anymore on PC if the viewport size matches the final render target size
- Fixed an issue when manipulating a lot of decals, it was displaying a lot of errors in the inspector
- Fixed capture material with reflection probe
- Refactored Constant Buffers to avoid hitting the maximum number of bound CBs in some cases.
- Fixed the light range affecting the transform scale when changed.
- Snap to grid now works for Decal projector resizing.
- Added a warning for 128x128 cookie texture without mipmaps
- Replace the sampler used for density volumes for correct wrap mode handling

### Changed
- Move Render Pipeline Debug "Windows from Windows->General-> Render Pipeline debug windows" to "Windows from Windows->Analysis-> Render Pipeline debug windows"
- Update detail map formula for smoothness and albedo, goal it to bright and dark perceptually and scale factor is use to control gradient speed
- Refactor the Upgrade material system. Now a material can be update from older version at any time. Call Edit/Render Pipeline/Upgrade all Materials to newer version
- Change name EnableDBuffer to EnableDecals at several place (shader, hdrp asset...), this require a call to Edit/Render Pipeline/Upgrade all Materials to newer version to have up to date material.
- Refactor shader code: BakeLightingData structure have been replace by BuiltinData. Lot of shader code have been remove/change.
- Refactor shader code: All GBuffer are now handled by the deferred material. Mean ShadowMask and LightLayers are control by lit material in lit.hlsl and not outside anymore. Lot of shader code have been remove/change.
- Refactor shader code: Rename GetBakedDiffuseLighting to ModifyBakedDiffuseLighting. This function now handle lighting model for transmission too. Lux meter debug mode is factor outisde.
- Refactor shader code: GetBakedDiffuseLighting is not call anymore in GBuffer or forward pass, including the ConvertSurfaceDataToBSDFData and GetPreLightData, this is done in ModifyBakedDiffuseLighting now
- Refactor shader code: Added a backBakeDiffuseLighting to BuiltinData to handle lighting for transmission
- Refactor shader code: Material must now call InitBuiltinData (Init all to zero + init bakeDiffuseLighting and backBakeDiffuseLighting ) and PostInitBuiltinData

## [3.0.0-preview] - 2018-01-01

### Fixed
- Fixed an issue with distortion that was using previous frame instead of current frame
- Fixed an issue where disabled light where not upgrade correctly to the new physical light unit system introduce in 2.0.5-preview

### Changed
- Update assembly definitions to output assemblies that match Unity naming convention (Unity.*).

## [2.0.5-preview] - 2018-01-01

### Added
- Add option supportDitheringCrossFade on HDRP Asset to allow to remove shader variant during player build if needed
- Add contact shadows for punctual lights (in additional shadow settings), only one light is allowed to cast contact shadows at the same time and so at each frame a dominant light is choosed among all light with contact shadows enabled.
- Add PCSS shadow filter support (from SRP Core)
- Exposed shadow budget parameters in HDRP asset
- Add an option to generate an emissive mesh for area lights (currently rectangle light only). The mesh fits the size, intensity and color of the light.
- Add an option to the HDRP asset to increase the resolution of volumetric lighting.
- Add additional ligth unit support for punctual light (Lumens, Candela) and area lights (Lumens, Luminance)
- Add dedicated Gizmo for the box Influence volume of HDReflectionProbe / PlanarReflectionProbe

### Changed
- Re-enable shadow mask mode in debug view
- SSS and Transmission code have been refactored to be able to share it between various material. Guidelines are in SubsurfaceScattering.hlsl
- Change code in area light with LTC for Lit shader. Magnitude is now take from FGD texture instead of a separate texture
- Improve camera relative rendering: We now apply camera translation on the model matrix, so before the TransformObjectToWorld(). Note: unity_WorldToObject and unity_ObjectToWorld must never be used directly.
- Rename positionWS to positionRWS (Camera relative world position) at a lot of places (mainly in interpolator and FragInputs). In case of custom shader user will be required to update their code.
- Rename positionWS, capturePositionWS, proxyPositionWS, influencePositionWS to positionRWS, capturePositionRWS, proxyPositionRWS, influencePositionRWS (Camera relative world position) in LightDefinition struct.
- Improve the quality of trilinear filtering of density volume textures.
- Improve UI for HDReflectionProbe / PlanarReflectionProbe

### Fixed
- Fixed a shader preprocessor issue when compiling DebugViewMaterialGBuffer.shader against Metal target
- Added a temporary workaround to Lit.hlsl to avoid broken lighting code with Metal/AMD
- Fixed issue when using more than one volume texture mask with density volumes.
- Fixed an error which prevented volumetric lighting from working if no density volumes with 3D textures were present.
- Fix contact shadows applied on transmission
- Fix issue with forward opaque lit shader variant being removed by the shader preprocessor
- Fixed compilation errors on Nintendo Switch (limited XRSetting support).
- Fixed apply range attenuation option on punctual light
- Fixed issue with color temperature not take correctly into account with static lighting
- Don't display fog when diffuse lighting, specular lighting, or lux meter debug mode are enabled.

## [2.0.4-preview] - 2018-01-01

### Fixed
- Fix issue when disabling rough refraction and building a player. Was causing a crash.

## [2.0.3-preview] - 2018-01-01

### Added
- Increased debug color picker limit up to 260k lux

## [2.0.2-preview] - 2018-01-01

### Added
- Add Light -> Planar Reflection Probe command
- Added a false color mode in rendering debug
- Add support for mesh decals
- Add flag to disable projector decals on transparent geometry to save performance and decal texture atlas space
- Add ability to use decal diffuse map as mask only
- Add visualize all shadow masks in lighting debug
- Add export of normal and roughness buffer for forwardOnly and when in supportOnlyForward mode for forward
- Provide a define in lit.hlsl (FORWARD_MATERIAL_READ_FROM_WRITTEN_NORMAL_BUFFER) when output buffer normal is used to read the normal and roughness instead of caclulating it (can save performance, but lower quality due to compression)
- Add color swatch to decal material

### Changed
- Change Render -> Planar Reflection creation to 3D Object -> Mirror
- Change "Enable Reflector" name on SpotLight to "Angle Affect Intensity"
- Change prototype of BSDFData ConvertSurfaceDataToBSDFData(SurfaceData surfaceData) to BSDFData ConvertSurfaceDataToBSDFData(uint2 positionSS, SurfaceData surfaceData)

### Fixed
- Fix issue with StackLit in deferred mode with deferredDirectionalShadow due to GBuffer not being cleared. Gbuffer is still not clear and issue was fix with the new Output of normal buffer.
- Fixed an issue where interpolation volumes were not updated correctly for reflection captures.
- Fixed an exception in Light Loop settings UI

## [2.0.1-preview] - 2018-01-01

### Added
- Add stripper of shader variant when building a player. Save shader compile time.
- Disable per-object culling that was executed in C++ in HD whereas it was not used (Optimization)
- Enable texture streaming debugging (was not working before 2018.2)
- Added Screen Space Reflection with Proxy Projection Model
- Support correctly scene selection for alpha tested object
- Add per light shadow mask mode control (i.e shadow mask distance and shadow mask). It use the option NonLightmappedOnly
- Add geometric filtering to Lit shader (allow to reduce specular aliasing)
- Add shortcut to create DensityVolume and PlanarReflection in hierarchy
- Add a DefaultHDMirrorMaterial material for PlanarReflection
- Added a script to be able to upgrade material to newer version of HDRP
- Removed useless duplication of ForwardError passes.
- Add option to not compile any DEBUG_DISPLAY shader in the player (Faster build) call Support Runtime Debug display

### Changed
- Changed SupportForwardOnly to SupportOnlyForward in render pipeline settings
- Changed versioning variable name in HDAdditionalXXXData from m_version to version
- Create unique name when creating a game object in the rendering menu (i.e Density Volume(2))
- Re-organize various files and folder location to clean the repository
- Change Debug windows name and location. Now located at:  Windows -> General -> Render Pipeline Debug

### Removed
- Removed GlobalLightLoopSettings.maxPlanarReflectionProbes and instead use value of GlobalLightLoopSettings.planarReflectionProbeCacheSize
- Remove EmissiveIntensity parameter and change EmissiveColor to be HDR (Matching Builtin Unity behavior) - Data need to be updated - Launch Edit -> Single Step Upgrade Script -> Upgrade all Materials emissionColor

### Fixed
- Fix issue with LOD transition and instancing
- Fix discrepency between object motion vector and camera motion vector
- Fix issue with spot and dir light gizmo axis not highlighted correctly
- Fix potential crash while register debug windows inputs at startup
- Fix warning when creating Planar reflection
- Fix specular lighting debug mode (was rendering black)
- Allow projector decal with null material to allow to configure decal when HDRP is not set
- Decal atlas texture offset/scale is updated after allocations (used to be before so it was using date from previous frame)

## [0.0.0-preview] - 2018-01-01

### Added
- Configure the VolumetricLightingSystem code path to be on by default
- Trigger a build exception when trying to build an unsupported platform
- Introduce the VolumetricLightingController component, which can (and should) be placed on the camera, and allows one to control the near and the far plane of the V-Buffer (volumetric "froxel" buffer) along with the depth distribution (from logarithmic to linear)
- Add 3D texture support for DensityVolumes
- Add a better mapping of roughness to mipmap for planar reflection
- The VolumetricLightingSystem now uses RTHandles, which allows to save memory by sharing buffers between different cameras (history buffers are not shared), and reduce reallocation frequency by reallocating buffers only if the rendering resolution increases (and suballocating within existing buffers if the rendering resolution decreases)
- Add a Volumetric Dimmer slider to lights to control the intensity of the scattered volumetric lighting
- Add UV tiling and offset support for decals.
- Add mipmapping support for volume 3D mask textures

### Changed
- Default number of planar reflection change from 4 to 2
- Rename _MainDepthTexture to _CameraDepthTexture
- The VolumetricLightingController has been moved to the Interpolation Volume framework and now functions similarly to the VolumetricFog settings
- Update of UI of cookie, CubeCookie, Reflection probe and planar reflection probe to combo box
- Allow enabling/disabling shadows for area lights when they are set to baked.
- Hide applyRangeAttenuation and FadeDistance for directional shadow as they are not used

### Removed
- Remove Resource folder of PreIntegratedFGD and add the resource to RenderPipeline Asset

### Fixed
- Fix ConvertPhysicalLightIntensityToLightIntensity() function used when creating light from script to match HDLightEditor behavior
- Fix numerical issues with the default value of mean free path of volumetric fog
- Fix the bug preventing decals from coexisting with density volumes
- Fix issue with alpha tested geometry using planar/triplanar mapping not render correctly or flickering (due to being wrongly alpha tested in depth prepass)
- Fix meta pass with triplanar (was not handling correctly the normal)
- Fix preview when a planar reflection is present
- Fix Camera preview, it is now a Preview cameraType (was a SceneView)
- Fix handling unknown GPUShadowTypes in the shadow manager.
- Fix area light shapes sent as point lights to the baking backends when they are set to baked.
- Fix unnecessary division by PI for baked area lights.
- Fix line lights sent to the lightmappers. The backends don't support this light type.
- Fix issue with shadow mask framesettings not correctly taken into account when shadow mask is enabled for lighting.
- Fix directional light and shadow mask transition, they are now matching making smooth transition
- Fix banding issues caused by high intensity volumetric lighting
- Fix the debug window being emptied on SRP asset reload
- Fix issue with debug mode not correctly clearing the GBuffer in editor after a resize
- Fix issue with ResetMaterialKeyword not resetting correctly ToggleOff/Roggle Keyword
- Fix issue with motion vector not render correctly if there is no depth prepass in deferred

## [0.0.0-preview] - 2018-01-01

### Added
- Screen Space Refraction projection model (Proxy raycasting, HiZ raymarching)
- Screen Space Refraction settings as volume component
- Added buffered frame history per camera
- Port Global Density Volumes to the Interpolation Volume System.
- Optimize ImportanceSampleLambert() to not require the tangent frame.
- Generalize SampleVBuffer() to handle different sampling and reconstruction methods.
- Improve the quality of volumetric lighting reprojection.
- Optimize Morton Order code in the Subsurface Scattering pass.
- Planar Reflection Probe support roughness (gaussian convolution of captured probe)
- Use an atlas instead of a texture array for cluster transparent decals
- Add a debug view to visualize the decal atlas
- Only store decal textures to atlas if decal is visible, debounce out of memory decal atlas warning.
- Add manipulator gizmo on decal to improve authoring workflow
- Add a minimal StackLit material (work in progress, this version can be used as template to add new material)

### Changed
- EnableShadowMask in FrameSettings (But shadowMaskSupport still disable by default)
- Forced Planar Probe update modes to (Realtime, Every Update, Mirror Camera)
- Screen Space Refraction proxy model uses the proxy of the first environment light (Reflection probe/Planar probe) or the sky
- Moved RTHandle static methods to RTHandles
- Renamed RTHandle to RTHandleSystem.RTHandle
- Move code for PreIntegratedFDG (Lit.shader) into its dedicated folder to be share with other material
- Move code for LTCArea (Lit.shader) into its dedicated folder to be share with other material

### Removed
- Removed Planar Probe mirror plane position and normal fields in inspector, always display mirror plane and normal gizmos

### Fixed
- Fix fog flags in scene view is now taken into account
- Fix sky in preview windows that were disappearing after a load of a new level
- Fix numerical issues in IntersectRayAABB().
- Fix alpha blending of volumetric lighting with transparent objects.
- Fix the near plane of the V-Buffer causing out-of-bounds look-ups in the clustered data structure.
- Depth and color pyramid are properly computed and sampled when the camera renders inside a viewport of a RTHandle.
- Fix decal atlas debug view to work correctly when shadow atlas view is also enabled<|MERGE_RESOLUTION|>--- conflicted
+++ resolved
@@ -67,13 +67,10 @@
 - Fixed issue with diffusion profile not being updated upon reset of the editor. 
 - Fixed an issue that lead to corrupted refraction in some scenarios on xbox.
 - Fixed for light loop scalarization not happening. 
-<<<<<<< HEAD
-- Fix for SSS materials appearing black in matcap mode.
-=======
 - Fixed issue with stencil not being set in rendergraph mode.
 - Fixed for post process being overridable in reflection probes even though it is not supported.
 - Fixed RTGI in performance mode when light layers are enabled on the asset.
->>>>>>> 62680693
+- Fix for SSS materials appearing black in matcap mode.
 
 ### Changed
 - Preparation pass for RTSSShadows to be supported by render graph.
