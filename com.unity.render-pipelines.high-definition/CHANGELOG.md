# Changelog
All notable changes to this package will be documented in this file.

The format is based on [Keep a Changelog](http://keepachangelog.com/en/1.0.0/)
and this project adheres to [Semantic Versioning](http://semver.org/spec/v2.0.0.html).

## [10.0.0] - 2019-06-10

### Added
- Ray tracing support for VR single-pass
- Added sharpen filter shader parameter and UI for TemporalAA to control image quality instead of hardcoded value
- Added frame settings option for custom post process and custom passes as well as custom color buffer format option.
- Add check in wizard on SRP Batcher enabled.
- Added default implementations of OnPreprocessMaterialDescription for FBX, Obj, Sketchup and 3DS file formats.
- Added custom pass fade radius
- Added after post process injection point for custom passes
- Added basic alpha compositing support - Alpha is available afterpostprocess when using FP16 buffer format.
- Added falloff distance on Reflection Probe and Planar Reflection Probe
- Added Backplate projection from the HDRISky
- Added Shadow Matte in UnlitMasterNode, which only received shadow without lighting
- Added hability to name LightLayers in HDRenderPipelineAsset
- Added a range compression factor for Reflection Probe and Planar Reflection Probe to avoid saturation of colors.
- Added path tracing support for directional, point and spot lights, as well as emission from Lit and Unlit.
- Added non temporal version of SSAO.
- Added more detailed ray tracing stats in the debug window
- Added Disc area light (bake only)
- Added a warning in the material UI to prevent transparent + subsurface-scattering combination.
- Added XR single-pass setting into HDRP asset
- Added a penumbra tint option for lights
- Added support for depth copy with XR SDK
- Added debug setting to Render Pipeline Debug Window to list the active XR views
- Added an option to filter the result of the volumetric lighting (off by default).
- Added a transmission multiplier for directional lights
- Added XR single-pass test mode to Render Pipeline Debug Window
- Added debug setting to Render Pipeline Window to list the active XR views
- Added a new refraction mode for the Lit shader (thin). Which is a box refraction with small thickness values
- Added the code to support Barn Doors for Area Lights based on a shaderconfig option.
- Added HDRPCameraBinder property binder for Visual Effect Graph
- Added "Celestial Body" controls to the Directional Light
- Added new parameters to the Physically Based Sky
- Added Reflections to the DXR Wizard
- Added the possibility to have ray traced colored and semi-transparent shadows on directional lights.
- Added a check in the custom post process template to throw an error if the default shader is not found.
- Exposed the debug overlay ratio in the debug menu.
- Added a separate frame settings for tonemapping alongside color grading.
- Added the receive fog option in the material UI for ShaderGraphs.
- Added a public virtual bool in the custom post processes API to specify if a post processes should be executed in the scene view.
- Added a menu option that checks scene issues with ray tracing. Also removed the previously existing warning at runtime.
- Added Contrast Adaptive Sharpen (CAS) Upscaling effect.
- Added APIs to update probe settings at runtime.
- Added documentation for the rayTracingSupported method in HDRP
- Added user-selectable format for the post processing passes.
- Added support for alpha channel in some post-processing passes (DoF, TAA, Uber).
- Added warnings in FrameSettings inspector when using DXR and atempting to use Asynchronous Execution.
- Exposed Stencil bits that can be used by the user.
- Added history rejection based on velocity of intersected objects for directional, point and spot lights.
- Added a affectsVolumetric field to the HDAdditionalLightData API to know if light affects volumetric fog.
- Add OS and Hardware check in the Wizard fixes for DXR.
- Added option to exclude camera motion from motion blur.
- Added semi-transparent shadows for point and spot lights.
- Added support for semi-transparent shadow for unlit shader and unlit shader graph.
- Added the alpha clip enabled toggle to the material UI for all HDRP shader graphs.
- Added Material Samples to explain how to use the lit shader features
- Added an initial implementation of ray traced sub surface scattering
- Added AssetPostprocessors and Shadergraphs to handle Arnold Standard Surface and 3DsMax Physical material import from FBX.
- Added support for Smoothness Fade start work when enabling ray traced reflections.
- Added Contact shadow, Micro shadows and Screen space refraction API documentation.
- Added script documentation for SSR, SSAO (ray tracing), GI, Light Cluster, RayTracingSettings, Ray Counters, etc.
- Added path tracing support for refraction and internal reflections.
- Added support for Thin Refraction Model and Lit's Clear Coat in Path Tracing.
- Added the Tint parameter to Sky Colored Fog.
- Added of Screen Space Reflections for Transparent materials
- Added a fallback for ray traced area light shadows in case the material is forward or the lit mode is forward.
- Added a new debug mode for light layers.
- Added an "enable" toggle to the SSR volume component.
- Added support for anisotropic specular lobes in path tracing.
- Added support for alpha clipping in path tracing.
- Added support for light cookies in path tracing.
- Added support for transparent shadows in path tracing.
- Added support for iridescence in path tracing.
- Added support for background color in path tracing.
- Added a path tracing test to the test suite.
- Added a warning and workaround instructions that appear when you enable XR single-pass after the first frame with the XR SDK.
- Added the exposure sliders to the planar reflection probe preview
- Added support for subsurface scattering in path tracing.
- Added a new mode that improves the filtering of ray traced shadows (directional, point and spot) based on the distance to the occluder.
- Added support of cookie baking and add support on Disc light.
- Added support for fog attenuation in path tracing.
- Added a new debug panel for volumes
- Added XR setting to control camera jitter for temporal effects
- Added an error message in the DrawRenderers custom pass when rendering opaque objects with an HDRP asset in DeferredOnly mode.
- Added API to enable proper recording of path traced scenes (with the Unity recorder or other tools).
- Added support for fog in Recursive rendering, ray traced reflections and ray traced indirect diffuse.
- Added an alpha blend option for recursive rendering
- Added support for stack lit for ray tracing effects.
- Added support for hair for ray tracing effects.
- Added support for alpha to coverage for HDRP shaders and shader graph
- Added support for Quality Levels to Subsurface Scattering.
- Added option to disable XR rendering on the camera settings.
- Added support for specular AA from geometric curvature in AxF
- Added support for baked AO (no input for now) in AxF
- Added an info box to warn about depth test artifacts when rendering object twice in custom passes with MSAA.
- Added a frame setting for alpha to mask.
- Added support for custom passes in the AOV API
- Added Light decomposition lighting debugging modes and support in AOV
- Added exposure compensation to Fixed exposure mode
- Added support for rasterized area light shadows in StackLit
- Added support for texture-weighted automatic exposure
- Added support for POM for emissive map
- Added alpha channel support in motion blur pass.
- Added the HDRP Compositor Tool (in Preview).
- Added a ray tracing mode option in the HDRP asset that allows to override and shader stripping.
- Added support for arbitrary resolution scaling of Volumetric Lighting to the Fog volume component.
- Added range attenuation for box-shaped spotlights.
- Added scenes for hair and fabric and decals with material samples
- Added fabric materials and textures
- Added information for fabric materials in fabric scene
- Added a DisplayInfo attribute to specify a name override and a display order for Volume Component fields (used only in default inspector for now).
- Added Min distance to contact shadows.
- Added support for Depth of Field in path tracing (by sampling the lens aperture).
- Added an API in HDRP to override the camera within the rendering of a frame (mainly for custom pass).
- Added a function (HDRenderPipeline.ResetRTHandleReferenceSize) to reset the reference size of RTHandle systems.
- Added support for AxF measurements importing into texture resources tilings.
- Added Layer parameter on Area Light to modify Layer of generated Emissive Mesh
- Added a flow map parameter to HDRI Sky
- Implemented ray traced reflections for transparent objects.
- Add a new parameter to control reflections in recursive rendering.
- Added an initial version of SSGI.
- Added Virtual Texturing cache settings to control the size of the Streaming Virtual Texturing caches.
- Added back-compatibility with builtin stereo matrices.
- Added CustomPassUtils API to simplify Blur, Copy and DrawRenderers custom passes.
- Added Histogram guided automatic exposure.
- Added few exposure debug modes.
- Added support for multiple path-traced views at once (e.g., scene and game views).
- Added support for 3DsMax's 2021 Simplified Physical Material from FBX files in the Model Importer.
- Added custom target mid grey for auto exposure.
- Added CustomPassUtils API to simplify Blur, Copy and DrawRenderers custom passes.
- Added an API in HDRP to override the camera within the rendering of a frame (mainly for custom pass).
- Added more custom pass API functions, mainly to render objects from another camera.
- Added support for transparent Unlit in path tracing.
- Added a minimal lit used for RTGI in peformance mode.
- Added procedural metering mask that can follow an object
- Added presets quality settings for RTAO and RTGI.
- Added an override for the shadow culling that allows better directional shadow maps in ray tracing effects (RTR, RTGI, RTSSS and RR).
- Added a Cloud Layer volume override.
- Added Fast Memory support for platform that support it.
- Added CPU and GPU timings for ray tracing effects.
- Added support to combine RTSSS and RTGI (1248733).
- Added IES Profile support for Point, Spot and Rectangular-Area lights
- Added support for multiple mapping modes in AxF.
- Add support of lightlayers on indirect lighting controller
- Added compute shader stripping.
- Added Cull Mode option for opaque materials and ShaderGraphs. 
- Added scene view exposure override.
- Added support for exposure curve remapping for min/max limits.
- Added presets for ray traced reflections.
- Added final image histogram debug view (both luminance and RGB).
- Added an example texture and rotation to the Cloud Layer volume override.
- Added an option to extend the camera culling for skinned mesh animation in ray tracing effects (1258547).
- Added decal layer system similar to light layer. Mesh will receive a decal when both decal layer mask matches.
- Added shader graph nodes for rendering a complex eye shader.
- Added more controls to contact shadows and increased quality in some parts. 
- Added a physically based option in DoF volume.
- Added API to check if a Camera, Light or ReflectionProbe is compatible with HDRP.
- Added path tracing test scene for normal mapping.
<<<<<<< HEAD
- Added an option to have only the metering mask displayed in the debug mode.
=======
- Added missing API documentation.
>>>>>>> 3ebdc225

### Fixed
- Fix when rescale probe all direction below zero (1219246)
- Update documentation of HDRISky-Backplate, precise how to have Ambient Occlusion on the Backplate
- Sorting, undo, labels, layout in the Lighting Explorer.
- Fixed sky settings and materials in Shader Graph Samples package
- Fix/workaround a probable graphics driver bug in the GTAO shader.
- Fixed Hair and PBR shader graphs double sided modes
- Fixed an issue where updating an HDRP asset in the Quality setting panel would not recreate the pipeline.
- Fixed issue with point lights being considered even when occupying less than a pixel on screen (case 1183196)
- Fix a potential NaN source with iridescence (case 1183216)
- Fixed issue of spotlight breaking when minimizing the cone angle via the gizmo (case 1178279)
- Fixed issue that caused decals not to modify the roughness in the normal buffer, causing SSR to not behave correctly (case 1178336)
- Fixed lit transparent refraction with XR single-pass rendering
- Removed extra jitter for TemporalAA in VR
- Fixed ShaderGraph time in main preview
- Fixed issue on some UI elements in HDRP asset not expanding when clicking the arrow (case 1178369)
- Fixed alpha blending in custom post process
- Fixed the modification of the _AlphaCutoff property in the material UI when exposed with a ShaderGraph parameter.
- Fixed HDRP test `1218_Lit_DiffusionProfiles` on Vulkan.
- Fixed an issue where building a player in non-dev mode would generate render target error logs every frame
- Fixed crash when upgrading version of HDRP
- Fixed rendering issues with material previews
- Fixed NPE when using light module in Shuriken particle systems (1173348).
- Refresh cached shadow on editor changes
- Fixed light supported units caching (1182266)
- Fixed an issue where SSAO (that needs temporal reprojection) was still being rendered when Motion Vectors were not available (case 1184998)
- Fixed a nullref when modifying the height parameters inside the layered lit shader UI.
- Fixed Decal gizmo that become white after exiting play mode
- Fixed Decal pivot position to behave like a spotlight
- Fixed an issue where using the LightingOverrideMask would break sky reflection for regular cameras
- Fix DebugMenu FrameSettingsHistory persistency on close
- Fix DensityVolume, ReflectionProbe aned PlanarReflectionProbe advancedControl display
- Fix DXR scene serialization in wizard
- Fixed an issue where Previews would reallocate History Buffers every frame
- Fixed the SetLightLayer function in HDAdditionalLightData setting the wrong light layer
- Fix error first time a preview is created for planar
- Fixed an issue where SSR would use an incorrect roughness value on ForwardOnly (StackLit, AxF, Fabric, etc.) materials when the pipeline is configured to also allow deferred Lit.
- Fixed issues with light explorer (cases 1183468, 1183269)
- Fix dot colors in LayeredLit material inspector
- Fix undo not resetting all value when undoing the material affectation in LayerLit material
- Fix for issue that caused gizmos to render in render textures (case 1174395)
- Fixed the light emissive mesh not updated when the light was disabled/enabled
- Fixed light and shadow layer sync when setting the HDAdditionalLightData.lightlayersMask property
- Fixed a nullref when a custom post process component that was in the HDRP PP list is removed from the project
- Fixed issue that prevented decals from modifying specular occlusion (case 1178272).
- Fixed exposure of volumetric reprojection
- Fixed multi selection support for Scalable Settings in lights
- Fixed font shaders in test projects for VR by using a Shader Graph version
- Fixed refresh of baked cubemap by incrementing updateCount at the end of the bake (case 1158677).
- Fixed issue with rectangular area light when seen from the back
- Fixed decals not affecting lightmap/lightprobe
- Fixed zBufferParams with XR single-pass rendering
- Fixed moving objects not rendered in custom passes
- Fixed abstract classes listed in the + menu of the custom pass list
- Fixed custom pass that was rendered in previews
- Fixed precision error in zero value normals when applying decals (case 1181639)
- Fixed issue that triggered No Scene Lighting view in game view as well (case 1156102)
- Assign default volume profile when creating a new HDRP Asset
- Fixed fov to 0 in planar probe breaking the projection matrix (case 1182014)
- Fixed bugs with shadow caching
- Reassign the same camera for a realtime probe face render request to have appropriate history buffer during realtime probe rendering.
- Fixed issue causing wrong shading when normal map mode is Object space, no normal map is set, but a detail map is present (case 1143352)
- Fixed issue with decal and htile optimization
- Fixed TerrainLit shader compilation error regarding `_Control0_TexelSize` redefinition (case 1178480).
- Fixed warning about duplicate HDRuntimeReflectionSystem when configuring play mode without domain reload.
- Fixed an editor crash when multiple decal projectors were selected and some had null material
- Added all relevant fix actions to FixAll button in Wizard
- Moved FixAll button on top of the Wizard
- Fixed an issue where fog color was not pre-exposed correctly
- Fix priority order when custom passes are overlapping
- Fix cleanup not called when the custom pass GameObject is destroyed
- Replaced most instances of GraphicsSettings.renderPipelineAsset by GraphicsSettings.currentRenderPipeline. This should fix some parameters not working on Quality Settings overrides.
- Fixed an issue with Realtime GI not working on upgraded projects.
- Fixed issue with screen space shadows fallback texture was not set as a texture array.
- Fixed Pyramid Lights bounding box
- Fixed terrain heightmap default/null values and epsilons
- Fixed custom post-processing effects breaking when an abstract class inherited from `CustomPostProcessVolumeComponent`
- Fixed XR single-pass rendering in Editor by using ShaderConfig.s_XrMaxViews to allocate matrix array
- Multiple different skies rendered at the same time by different cameras are now handled correctly without flickering
- Fixed flickering issue happening when different volumes have shadow settings and multiple cameras are present.
- Fixed issue causing planar probes to disappear if there is no light in the scene.
- Fixed a number of issues with the prefab isolation mode (Volumes leaking from the main scene and reflection not working properly)
- Fixed an issue with fog volume component upgrade not working properly
- Fixed Spot light Pyramid Shape has shadow artifacts on aspect ratio values lower than 1
- Fixed issue with AO upsampling in XR
- Fixed camera without HDAdditionalCameraData component not rendering
- Removed the macro ENABLE_RAYTRACING for most of the ray tracing code
- Fixed prefab containing camera reloading in loop while selected in the Project view
- Fixed issue causing NaN wheh the Z scale of an object is set to 0.
- Fixed DXR shader passes attempting to render before pipeline loaded
- Fixed black ambient sky issue when importing a project after deleting Library.
- Fixed issue when upgrading a Standard transparent material (case 1186874)
- Fixed area light cookies not working properly with stack lit
- Fixed material render queue not updated when the shader is changed in the material inspector.
- Fixed a number of issues with full screen debug modes not reseting correctly when setting another mutually exclusive mode
- Fixed compile errors for platforms with no VR support
- Fixed an issue with volumetrics and RTHandle scaling (case 1155236)
- Fixed an issue where sky lighting might be updated uselessly
- Fixed issue preventing to allow setting decal material to none (case 1196129)
- Fixed XR multi-pass decals rendering
- Fixed several fields on Light Inspector that not supported Prefab overrides
- Fixed EOL for some files
- Fixed scene view rendering with volumetrics and XR enabled
- Fixed decals to work with multiple cameras
- Fixed optional clear of GBuffer (Was always on)
- Fixed render target clears with XR single-pass rendering
- Fixed HDRP samples file hierarchy
- Fixed Light units not matching light type
- Fixed QualitySettings panel not displaying HDRP Asset
- Fixed black reflection probes the first time loading a project
- Fixed y-flip in scene view with XR SDK
- Fixed Decal projectors do not immediately respond when parent object layer mask is changed in editor.
- Fixed y-flip in scene view with XR SDK
- Fixed a number of issues with Material Quality setting
- Fixed the transparent Cull Mode option in HD unlit master node settings only visible if double sided is ticked.
- Fixed an issue causing shadowed areas by contact shadows at the edge of far clip plane if contact shadow length is very close to far clip plane.
- Fixed editing a scalable settings will edit all loaded asset in memory instead of targetted asset.
- Fixed Planar reflection default viewer FOV
- Fixed flickering issues when moving the mouse in the editor with ray tracing on.
- Fixed the ShaderGraph main preview being black after switching to SSS in the master node settings
- Fixed custom fullscreen passes in VR
- Fixed camera culling masks not taken in account in custom pass volumes
- Fixed object not drawn in custom pass when using a DrawRenderers with an HDRP shader in a build.
- Fixed injection points for Custom Passes (AfterDepthAndNormal and BeforePreRefraction were missing)
- Fixed a enum to choose shader tags used for drawing objects (DepthPrepass or Forward) when there is no override material.
- Fixed lit objects in the BeforePreRefraction, BeforeTransparent and BeforePostProcess.
- Fixed the None option when binding custom pass render targets to allow binding only depth or color.
- Fixed custom pass buffers allocation so they are not allocated if they're not used.
- Fixed the Custom Pass entry in the volume create asset menu items.
- Fixed Prefab Overrides workflow on Camera.
- Fixed alignment issue in Preset for Camera.
- Fixed alignment issue in Physical part for Camera.
- Fixed FrameSettings multi-edition.
- Fixed a bug happening when denoising multiple ray traced light shadows
- Fixed minor naming issues in ShaderGraph settings
- VFX: Removed z-fight glitches that could appear when using deferred depth prepass and lit quad primitives
- VFX: Preserve specular option for lit outputs (matches HDRP lit shader)
- Fixed an issue with Metal Shader Compiler and GTAO shader for metal
- Fixed resources load issue while upgrading HDRP package.
- Fix LOD fade mask by accounting for field of view
- Fixed spot light missing from ray tracing indirect effects.
- Fixed a UI bug in the diffusion profile list after fixing them from the wizard.
- Fixed the hash collision when creating new diffusion profile assets.
- Fixed a light leaking issue with box light casting shadows (case 1184475)
- Fixed Cookie texture type in the cookie slot of lights (Now displays a warning because it is not supported).
- Fixed a nullref that happens when using the Shuriken particle light module
- Fixed alignment in Wizard
- Fixed text overflow in Wizard's helpbox
- Fixed Wizard button fix all that was not automatically grab all required fixes
- Fixed VR tab for MacOS in Wizard
- Fixed local config package workflow in Wizard
- Fixed issue with contact shadows shifting when MSAA is enabled.
- Fixed EV100 in the PBR sky
- Fixed an issue In URP where sometime the camera is not passed to the volume system and causes a null ref exception (case 1199388)
- Fixed nullref when releasing HDRP with custom pass disabled
- Fixed performance issue derived from copying stencil buffer.
- Fixed an editor freeze when importing a diffusion profile asset from a unity package.
- Fixed an exception when trying to reload a builtin resource.
- Fixed the light type intensity unit reset when switching the light type.
- Fixed compilation error related to define guards and CreateLayoutFromXrSdk()
- Fixed documentation link on CustomPassVolume.
- Fixed player build when HDRP is in the project but not assigned in the graphic settings.
- Fixed an issue where ambient probe would be black for the first face of a baked reflection probe
- VFX: Fixed Missing Reference to Visual Effect Graph Runtime Assembly
- Fixed an issue where rendering done by users in EndCameraRendering would be executed before the main render loop.
- Fixed Prefab Override in main scope of Volume.
- Fixed alignment issue in Presset of main scope of Volume.
- Fixed persistence of ShowChromeGizmo and moved it to toolbar for coherency in ReflectionProbe and PlanarReflectionProbe.
- Fixed Alignement issue in ReflectionProbe and PlanarReflectionProbe.
- Fixed Prefab override workflow issue in ReflectionProbe and PlanarReflectionProbe.
- Fixed empty MoreOptions and moved AdvancedManipulation in a dedicated location for coherency in ReflectionProbe and PlanarReflectionProbe.
- Fixed Prefab override workflow issue in DensityVolume.
- Fixed empty MoreOptions and moved AdvancedManipulation in a dedicated location for coherency in DensityVolume.
- Fix light limit counts specified on the HDRP asset
- Fixed Quality Settings for SSR, Contact Shadows and Ambient Occlusion volume components
- Fixed decalui deriving from hdshaderui instead of just shaderui
- Use DelayedIntField instead of IntField for scalable settings
- Fixed init of debug for FrameSettingsHistory on SceneView camera
- Added a fix script to handle the warning 'referenced script in (GameObject 'SceneIDMap') is missing'
- Fix Wizard load when none selected for RenderPipelineAsset
- Fixed TerrainLitGUI when per-pixel normal property is not present.
- Fixed rendering errors when enabling debug modes with custom passes
- Fix an issue that made PCSS dependent on Atlas resolution (not shadow map res)
- Fixing a bug whith histories when n>4 for ray traced shadows
- Fixing wrong behavior in ray traced shadows for mesh renderers if their cast shadow is shadow only or double sided
- Only tracing rays for shadow if the point is inside the code for spotlight shadows
- Only tracing rays if the point is inside the range for point lights
- Fixing ghosting issues when the screen space shadow  indexes change for a light with ray traced shadows
- Fixed an issue with stencil management and Xbox One build that caused corrupted output in deferred mode.
- Fixed a mismatch in behavior between the culling of shadow maps and ray traced point and spot light shadows
- Fixed recursive ray tracing not working anymore after intermediate buffer refactor.
- Fixed ray traced shadow denoising not working (history rejected all the time).
- Fixed shader warning on xbox one
- Fixed cookies not working for spot lights in ray traced reflections, ray traced GI and recursive rendering
- Fixed an inverted handling of CoatSmoothness for SSR in StackLit.
- Fixed missing distortion inputs in Lit and Unlit material UI.
- Fixed issue that propagated NaNs across multiple frames through the exposure texture.
- Fixed issue with Exclude from TAA stencil ignored.
- Fixed ray traced reflection exposure issue.
- Fixed issue with TAA history not initialising corretly scale factor for first frame
- Fixed issue with stencil test of material classification not using the correct Mask (causing false positive and bad performance with forward material in deferred)
- Fixed issue with History not reset when chaning antialiasing mode on camera
- Fixed issue with volumetric data not being initialized if default settings have volumetric and reprojection off.
- Fixed ray tracing reflection denoiser not applied in tier 1
- Fixed the vibility of ray tracing related methods.
- Fixed the diffusion profile list not saved when clicking the fix button in the material UI.
- Fixed crash when pushing bounce count higher than 1 for ray traced GI or reflections
- Fixed PCSS softness scale so that it better match ray traced reference for punctual lights.
- Fixed exposure management for the path tracer
- Fixed AxF material UI containing two advanced options settings.
- Fixed an issue where cached sky contexts were being destroyed wrongly, breaking lighting in the LookDev
- Fixed issue that clamped PCSS softness too early and not after distance scale.
- Fixed fog affect transparent on HD unlit master node
- Fixed custom post processes re-ordering not saved.
- Fixed NPE when using scalable settings
- Fixed an issue where PBR sky precomputation was reset incorrectly in some cases causing bad performance.
- Fixed a bug due to depth history begin overriden too soon
- Fixed CustomPassSampleCameraColor scale issue when called from Before Transparent injection point.
- Fixed corruption of AO in baked probes.
- Fixed issue with upgrade of projects that still had Very High as shadow filtering quality.
- Fixed issue that caused Distortion UI to appear in Lit.
- Fixed several issues with decal duplicating when editing them.
- Fixed initialization of volumetric buffer params (1204159)
- Fixed an issue where frame count was incorrectly reset for the game view, causing temporal processes to fail.
- Fixed Culling group was not disposed error.
- Fixed issues on some GPU that do not support gathers on integer textures.
- Fixed an issue with ambient probe not being initialized for the first frame after a domain reload for volumetric fog.
- Fixed the scene visibility of decal projectors and density volumes
- Fixed a leak in sky manager.
- Fixed an issue where entering playmode while the light editor is opened would produce null reference exceptions.
- Fixed the debug overlay overlapping the debug menu at runtime.
- Fixed an issue with the framecount when changing scene.
- Fixed errors that occurred when using invalid near and far clip plane values for planar reflections.
- Fixed issue with motion blur sample weighting function.
- Fixed motion vectors in MSAA.
- Fixed sun flare blending (case 1205862).
- Fixed a lot of issues related to ray traced screen space shadows.
- Fixed memory leak caused by apply distortion material not being disposed.
- Fixed Reflection probe incorrectly culled when moving its parent (case 1207660)
- Fixed a nullref when upgrading the Fog volume components while the volume is opened in the inspector.
- Fix issues where decals on PS4 would not correctly write out the tile mask causing bits of the decal to go missing.
- Use appropriate label width and text content so the label is completely visible
- Fixed an issue where final post process pass would not output the default alpha value of 1.0 when using 11_11_10 color buffer format.
- Fixed SSR issue after the MSAA Motion Vector fix.
- Fixed an issue with PCSS on directional light if punctual shadow atlas was not allocated.
- Fixed an issue where shadow resolution would be wrong on the first face of a baked reflection probe.
- Fixed issue with PCSS softness being incorrect for cascades different than the first one.
- Fixed custom post process not rendering when using multiple HDRP asset in quality settings
- Fixed probe gizmo missing id (case 1208975)
- Fixed a warning in raytracingshadowfilter.compute
- Fixed issue with AO breaking with small near plane values.
- Fixed custom post process Cleanup function not called in some cases.
- Fixed shader warning in AO code.
- Fixed a warning in simpledenoiser.compute
- Fixed tube and rectangle light culling to use their shape instead of their range as a bounding box.
- Fixed caused by using gather on a UINT texture in motion blur.
- Fix issue with ambient occlusion breaking when dynamic resolution is active.
- Fixed some possible NaN causes in Depth of Field.
- Fixed Custom Pass nullref due to the new Profiling Sample API changes
- Fixed the black/grey screen issue on after post process Custom Passes in non dev builds.
- Fixed particle lights.
- Improved behavior of lights and probe going over the HDRP asset limits.
- Fixed issue triggered when last punctual light is disabled and more than one camera is used.
- Fixed Custom Pass nullref due to the new Profiling Sample API changes
- Fixed the black/grey screen issue on after post process Custom Passes in non dev builds.
- Fixed XR rendering locked to vsync of main display with Standalone Player.
- Fixed custom pass cleanup not called at the right time when using multiple volumes.
- Fixed an issue on metal with edge of decal having artifact by delaying discard of fragments during decal projection
- Fixed various shader warning
- Fixing unnecessary memory allocations in the ray tracing cluster build
- Fixed duplicate column labels in LightEditor's light tab
- Fixed white and dark flashes on scenes with very high or very low exposure when Automatic Exposure is being used.
- Fixed an issue where passing a null ProfilingSampler would cause a null ref exception.
- Fixed memory leak in Sky when in matcap mode.
- Fixed compilation issues on platform that don't support VR.
- Fixed migration code called when we create a new HDRP asset.
- Fixed RemoveComponent on Camera contextual menu to not remove Camera while a component depend on it.
- Fixed an issue where ambient occlusion and screen space reflections editors would generate null ref exceptions when HDRP was not set as the current pipeline.
- Fixed a null reference exception in the probe UI when no HDRP asset is present.
- Fixed the outline example in the doc (sampling range was dependent on screen resolution)
- Fixed a null reference exception in the HDRI Sky editor when no HDRP asset is present.
- Fixed an issue where Decal Projectors created from script where rotated around the X axis by 90°.
- Fixed frustum used to compute Density Volumes visibility when projection matrix is oblique.
- Fixed a null reference exception in Path Tracing, Recursive Rendering and raytraced Global Illumination editors when no HDRP asset is present.
- Fix for NaNs on certain geometry with Lit shader -- [case 1210058](https://fogbugz.unity3d.com/f/cases/1210058/)
- Fixed an issue where ambient occlusion and screen space reflections editors would generate null ref exceptions when HDRP was not set as the current pipeline.
- Fixed a null reference exception in the probe UI when no HDRP asset is present.
- Fixed the outline example in the doc (sampling range was dependent on screen resolution)
- Fixed a null reference exception in the HDRI Sky editor when no HDRP asset is present.
- Fixed an issue where materials newly created from the contextual menu would have an invalid state, causing various problems until it was edited.
- Fixed transparent material created with ZWrite enabled (now it is disabled by default for new transparent materials)
- Fixed mouseover on Move and Rotate tool while DecalProjector is selected.
- Fixed wrong stencil state on some of the pixel shader versions of deferred shader.
- Fixed an issue where creating decals at runtime could cause a null reference exception.
- Fixed issue that displayed material migration dialog on the creation of new project.
- Fixed various issues with time and animated materials (cases 1210068, 1210064).
- Updated light explorer with latest changes to the Fog and fixed issues when no visual environment was present.
- Fixed not handleling properly the recieve SSR feature with ray traced reflections
- Shadow Atlas is no longer allocated for area lights when they are disabled in the shader config file.
- Avoid MRT Clear on PS4 as it is not implemented yet.
- Fixed runtime debug menu BitField control.
- Fixed the radius value used for ray traced directional light.
- Fixed compilation issues with the layered lit in ray tracing shaders.
- Fixed XR autotests viewport size rounding
- Fixed mip map slider knob displayed when cubemap have no mipmap
- Remove unnecessary skip of material upgrade dialog box.
- Fixed the profiling sample mismatch errors when enabling the profiler in play mode
- Fixed issue that caused NaNs in reflection probes on consoles.
- Fixed adjusting positive axis of Blend Distance slides the negative axis in the density volume component.
- Fixed the blend of reflections based on the weight.
- Fixed fallback for ray traced reflections when denoising is enabled.
- Fixed error spam issue with terrain detail terrainDetailUnsupported (cases 1211848)
- Fixed hardware dynamic resolution causing cropping/scaling issues in scene view (case 1158661)
- Fixed Wizard check order for `Hardware and OS` and `Direct3D12`
- Fix AO issue turning black when Far/Near plane distance is big.
- Fixed issue when opening lookdev and the lookdev volume have not been assigned yet.
- Improved memory usage of the sky system.
- Updated label in HDRP quality preference settings (case 1215100)
- Fixed Decal Projector gizmo not undoing properly (case 1216629)
- Fix a leak in the denoising of ray traced reflections.
- Fixed Alignment issue in Light Preset
- Fixed Environment Header in LightingWindow
- Fixed an issue where hair shader could write garbage in the diffuse lighting buffer, causing NaNs.
- Fixed an exposure issue with ray traced sub-surface scattering.
- Fixed runtime debug menu light hierarchy None not doing anything.
- Fixed the broken ShaderGraph preview when creating a new Lit graph.
- Fix indentation issue in preset of LayeredLit material.
- Fixed minor issues with cubemap preview in the inspector.
- Fixed wrong build error message when building for android on mac.
- Fixed an issue related to denoising ray trace area shadows.
- Fixed wrong build error message when building for android on mac.
- Fixed Wizard persistency of Direct3D12 change on domain reload.
- Fixed Wizard persistency of FixAll on domain reload.
- Fixed Wizard behaviour on domain reload.
- Fixed a potential source of NaN in planar reflection probe atlas.
- Fixed an issue with MipRatio debug mode showing _DebugMatCapTexture not being set.
- Fixed missing initialization of input params in Blit for VR.
- Fix Inf source in LTC for area lights.
- Fix issue with AO being misaligned when multiple view are visible.
- Fix issue that caused the clamp of camera rotation motion for motion blur to be ineffective.
- Fixed issue with AssetPostprocessors dependencies causing models to be imported twice when upgrading the package version.
- Fixed culling of lights with XR SDK
- Fixed memory stomp in shadow caching code, leading to overflow of Shadow request array and runtime errors.
- Fixed an issue related to transparent objects reading the ray traced indirect diffuse buffer
- Fixed an issue with filtering ray traced area lights when the intensity is high or there is an exposure.
- Fixed ill-formed include path in Depth Of Field shader.
- Fixed shader graph and ray tracing after the shader target PR.
- Fixed a bug in semi-transparent shadows (object further than the light casting shadows)
- Fix state enabled of default volume profile when in package.
- Fixed removal of MeshRenderer and MeshFilter on adding Light component.
- Fixed Ray Traced SubSurface Scattering not working with ray traced area lights
- Fixed Ray Traced SubSurface Scattering not working in forward mode.
- Fixed a bug in debug light volumes.
- Fixed a bug related to ray traced area light shadow history.
- Fixed an issue where fog sky color mode could sample NaNs in the sky cubemap.
- Fixed a leak in the PBR sky renderer.
- Added a tooltip to the Ambient Mode parameter in the Visual Envionment volume component.
- Static lighting sky now takes the default volume into account (this fixes discrepancies between baked and realtime lighting).
- Fixed a leak in the sky system.
- Removed MSAA Buffers allocation when lit shader mode is set to "deferred only".
- Fixed invalid cast for realtime reflection probes (case 1220504)
- Fixed invalid game view rendering when disabling all cameras in the scene (case 1105163)
- Hide reflection probes in the renderer components.
- Fixed infinite reload loop while displaying Light's Shadow's Link Light Layer in Inspector of Prefab Asset.
- Fixed the culling was not disposed error in build log.
- Fixed the cookie atlas size and planar atlas size being too big after an upgrade of the HDRP asset.
- Fixed transparent SSR for shader graph.
- Fixed an issue with emissive light meshes not being in the RAS.
- Fixed DXR player build
- Fixed the HDRP asset migration code not being called after an upgrade of the package
- Fixed draw renderers custom pass out of bound exception
- Fixed the PBR shader rendering in deferred
- Fixed some typos in debug menu (case 1224594)
- Fixed ray traced point and spot lights shadows not rejecting istory when semi-transparent or colored.
- Fixed a warning due to StaticLightingSky when reloading domain in some cases.
- Fixed the MaxLightCount being displayed when the light volume debug menu is on ColorAndEdge.
- Fixed issue with unclear naming of debug menu for decals.
- Fixed z-fighting in scene view when scene lighting is off (case 1203927)
- Fixed issue that prevented cubemap thumbnails from rendering (only on D3D11 and Metal).
- Fixed ray tracing with VR single-pass
- Fix an exception in ray tracing that happens if two LOD levels are using the same mesh renderer.
- Fixed error in the console when switching shader to decal in the material UI.
- Fixed an issue with refraction model and ray traced recursive rendering (case 1198578).
- Fixed an issue where a dynamic sky changing any frame may not update the ambient probe.
- Fixed cubemap thumbnail generation at project load time.
- Fixed cubemap thumbnail generation at project load time. 
- Fixed XR culling with multiple cameras
- Fixed XR single-pass with Mock HMD plugin
- Fixed sRGB mismatch with XR SDK
- Fixed an issue where default volume would not update when switching profile.
- Fixed issue with uncached reflection probe cameras reseting the debug mode (case 1224601) 
- Fixed an issue where AO override would not override specular occlusion.
- Fixed an issue where Volume inspector might not refresh correctly in some cases.
- Fixed render texture with XR
- Fixed issue with resources being accessed before initialization process has been performed completely. 
- Half fixed shuriken particle light that cast shadows (only the first one will be correct)
- Fixed issue with atmospheric fog turning black if a planar reflection probe is placed below ground level. (case 1226588)
- Fixed custom pass GC alloc issue in CustomPassVolume.GetActiveVolumes().
- Fixed a bug where instanced shadergraph shaders wouldn't compile on PS4.
- Fixed an issue related to the envlightdatasrt not being bound in recursive rendering.
- Fixed shadow cascade tooltip when using the metric mode (case 1229232)
- Fixed how the area light influence volume is computed to match rasterization.
- Focus on Decal uses the extends of the projectors
- Fixed usage of light size data that are not available at runtime.
- Fixed the depth buffer copy made before custom pass after opaque and normal injection point.
- Fix for issue that prevented scene from being completely saved when baked reflection probes are present and lighting is set to auto generate.
- Fixed drag area width at left of Light's intensity field in Inspector.
- Fixed light type resolution when performing a reset on HDAdditionalLightData (case 1220931)
- Fixed reliance on atan2 undefined behavior in motion vector debug shader.
- Fixed an usage of a a compute buffer not bound (1229964)
- Fixed an issue where changing the default volume profile from another inspector would not update the default volume editor.
- Fix issues in the post process system with RenderTexture being invalid in some cases, causing rendering problems.
- Fixed an issue where unncessarily serialized members in StaticLightingSky component would change each time the scene is changed.
- Fixed a weird behavior in the scalable settings drawing when the space becomes tiny (1212045).
- Fixed a regression in the ray traced indirect diffuse due to the new probe system.
- Fix for range compression factor for probes going negative (now clamped to positive values).
- Fixed path validation when creating new volume profile (case 1229933)
- Fixed a bug where Decal Shader Graphs would not recieve reprojected Position, Normal, or Bitangent data. (1239921)
- Fix reflection hierarchy for CARPAINT in AxF.
- Fix precise fresnel for delta lights for SVBRDF in AxF.
- Fixed the debug exposure mode for display sky reflection and debug view baked lighting
- Fixed MSAA depth resolve when there is no motion vectors
- Fixed various object leaks in HDRP.
- Fixed compile error with XR SubsystemManager.
- Fix for assertion triggering sometimes when saving a newly created lit shader graph (case 1230996)
- Fixed culling of planar reflection probes that change position (case 1218651)
- Fixed null reference when processing lightprobe (case 1235285)
- Fix issue causing wrong planar reflection rendering when more than one camera is present.
- Fix black screen in XR when HDRP package is present but not used.
- Fixed an issue with the specularFGD term being used when the material has a clear coat (lit shader).
- Fixed white flash happening with auto-exposure in some cases (case 1223774)
- Fixed NaN which can appear with real time reflection and inf value
- Fixed an issue that was collapsing the volume components in the HDRP default settings
- Fixed warning about missing bound decal buffer
- Fixed shader warning on Xbox for ResolveStencilBuffer.compute. 
- Fixed PBR shader ZTest rendering in deferred.
- Replaced commands incompatible with async compute in light list build process.
- Diffusion Profile and Material references in HDRP materials are now correctly exported to unity packages. Note that the diffusion profile or the material references need to be edited once before this can work properly.
- Fix MaterialBalls having same guid issue
- Fix spelling and grammatical errors in material samples
- Fixed unneeded cookie texture allocation for cone stop lights.
- Fixed scalarization code for contact shadows.
- Fixed volume debug in playmode
- Fixed issue when toggling anything in HDRP asset that will produce an error (case 1238155)
- Fixed shader warning in PCSS code when using Vulkan.
- Fixed decal that aren't working without Metal and Ambient Occlusion option enabled.
- Fixed an error about procedural sky being logged by mistake.
- Fixed shadowmask UI now correctly showing shadowmask disable
- Made more explicit the warning about raytracing and asynchronous compute. Also fixed the condition in which it appears.
- Fixed a null ref exception in static sky when the default volume profile is invalid.
- DXR: Fixed shader compilation error with shader graph and pathtracer
- Fixed SceneView Draw Modes not being properly updated after opening new scene view panels or changing the editor layout.
- VFX: Removed irrelevant queues in render queue selection from HDRP outputs
- VFX: Motion Vector are correctly renderered with MSAA [Case 1240754](https://issuetracker.unity3d.com/product/unity/issues/guid/1240754/)
- Fixed a cause of NaN when a normal of 0-length is generated (usually via shadergraph). 
- Fixed issue with screen-space shadows not enabled properly when RT is disabled (case 1235821)
- Fixed a performance issue with stochastic ray traced area shadows.
- Fixed cookie texture not updated when changing an import settings (srgb for example).
- Fixed flickering of the game/scene view when lookdev is running.
- Fixed issue with reflection probes in realtime time mode with OnEnable baking having wrong lighting with sky set to dynamic (case 1238047).
- Fixed transparent motion vectors not working when in MSAA.
- Fix error when removing DecalProjector from component contextual menu (case 1243960)
- Fixed issue with post process when running in RGBA16 and an object with additive blending is in the scene.
- Fixed corrupted values on LayeredLit when using Vertex Color multiply mode to multiply and MSAA is activated. 
- Fix conflicts with Handles manipulation when performing a Reset in DecalComponent (case 1238833)
- Fixed depth prepass and postpass being disabled after changing the shader in the material UI.
- Fixed issue with sceneview camera settings not being saved after Editor restart.
- Fixed issue when switching back to custom sensor type in physical camera settings (case 1244350).
- Fixed a null ref exception when running playmode tests with the render pipeline debug window opened.
- Fixed some GCAlloc in the debug window.
- Fixed shader graphs not casting semi-transparent and color shadows (case 1242617)
- Fixed thin refraction mode not working properly.
- Fixed assert on tests caused by probe culling results being requested when culling did not happen. (case 1246169) 
- Fixed over consumption of GPU memory by the Physically Based Sky.
- Fixed an invalid rotation in Planar Reflection Probe editor display, that was causing an error message (case 1182022)
- Put more information in Camera background type tooltip and fixed inconsistent exposure behavior when changing bg type.
- Fixed issue that caused not all baked reflection to be deleted upon clicking "Clear Baked Data" in the lighting menu (case 1136080)
- Fixed an issue where asset preview could be rendered white because of static lighting sky.
- Fixed an issue where static lighting was not updated when removing the static lighting sky profile.
- Fixed the show cookie atlas debug mode not displaying correctly when enabling the clear cookie atlas option.
- Fixed various multi-editing issues when changing Emission parameters.
- Fixed error when undo a Reflection Probe removal in a prefab instance. (case 1244047)
- Fixed Microshadow not working correctly in deferred with LightLayers
- Tentative fix for missing include in depth of field shaders.
- Fixed the light overlap scene view draw mode (wasn't working at all).
- Fixed taaFrameIndex and XR tests 4052 and 4053
- Fixed the prefab integration of custom passes (Prefab Override Highlight not working as expected).
- Cloned volume profile from read only assets are created in the root of the project. (case 1154961)
- Fixed Wizard check on default volume profile to also check it is not the default one in package.
- Fix erroneous central depth sampling in TAA.
- Fixed light layers not correctly disabled when the lightlayers is set to Nothing and Lightlayers isn't enabled in HDRP Asset
- Fixed issue with Model Importer materials falling back to the Legacy default material instead of HDRP's default material when import happens at Editor startup.
- Fixed a wrong condition in CameraSwitcher, potentially causing out of bound exceptions.
- Fixed an issue where editing the Look Dev default profile would not reflect directly in the Look Dev window.
- Fixed a bug where the light list is not cleared but still used when resizing the RT.
- Fixed exposure debug shader with XR single-pass rendering.
- Fixed issues with scene view and transparent motion vectors.
- Fixed black screens for linux/HDRP (1246407)
- Fixed a vulkan and metal warning in the SSGI compute shader.
- Fixed an exception due to the color pyramid not allocated when SSGI is enabled.
- Fixed an issue with the first Depth history was incorrectly copied.
- Fixed path traced DoF focusing issue
- Fix an issue with the half resolution Mode (performance)
- Fix an issue with the color intensity of emissive for performance rtgi
- Fixed issue with rendering being mostly broken when target platform disables VR. 
- Workaround an issue caused by GetKernelThreadGroupSizes  failing to retrieve correct group size. 
- Fix issue with fast memory and rendergraph. 
- Fixed transparent motion vector framesetting not sanitized.
- Fixed wrong order of post process frame settings.
- Fixed white flash when enabling SSR or SSGI.
- The ray traced indrect diffuse and RTGI were combined wrongly with the rest of the lighting (1254318).
- Fixed an exception happening when using RTSSS without using RTShadows.
- Fix inconsistencies with transparent motion vectors and opaque by allowing camera only transparent motion vectors.
- Fix reflection probe frame settings override
- Fixed certain shadow bias artifacts present in volumetric lighting (case 1231885).
- Fixed area light cookie not updated when switch the light type from a spot that had a cookie.
- Fixed issue with dynamic resolution updating when not in play mode.
- Fixed issue with Contrast Adaptive Sharpening upsample mode and preview camera.
- Fix issue causing blocky artifacts when decals affect metallic and are applied on material with specular color workflow.
- Fixed issue with depth pyramid generation and dynamic resolution.
- Fixed an issue where decals were duplicated in prefab isolation mode.
- Fixed an issue where rendering preview with MSAA might generate render graph errors.
- Fixed compile error in PS4 for planar reflection filtering.
- Fixed issue with blue line in prefabs for volume mode.
- Fixing the internsity being applied to RTAO too early leading to unexpected results (1254626).
- Fix issue that caused sky to incorrectly render when using a custom projection matrix.
- Fixed null reference exception when using depth pre/post pass in shadergraph with alpha clip in the material.
- Appropriately constraint blend distance of reflection probe while editing with the inspector (case 1248931)
- Fixed AxF handling of roughness for Blinn-Phong type materials
- Fixed AxF UI errors when surface type is switched to transparent
- Fixed a serialization issue, preventing quality level parameters to undo/redo and update scene view on change.
- Fixed an exception occuring when a camera doesn't have an HDAdditionalCameraData (1254383).
- Fixed ray tracing with XR single-pass.
- Fixed warning in HDAdditionalLightData OnValidate (cases 1250864, 1244578)
- Fixed a bug related to denoising ray traced reflections.
- Fixed nullref in the layered lit material inspector.
- Fixed an issue where manipulating the color wheels in a volume component would reset the cursor every time.
- Fixed an issue where static sky lighting would not be updated for a new scene until it's reloaded at least once.
- Fixed culling for decals when used in prefabs and edited in context.
- Force to rebake probe with missing baked texture. (1253367)
- Fix supported Mac platform detection to handle new major version (11.0) properly
- Fixed typo in the Render Pipeline Wizard under HDRP+VR
- Change transparent SSR name in frame settings to avoid clipping. 
- Fixed missing include guards in shadow hlsl files.
- Repaint the scene view whenever the scene exposure override is changed.
- Fixed an error when clearing the SSGI history texture at creation time (1259930).
- Fixed alpha to mask reset when toggling alpha test in the material UI.
- Fixed an issue where opening the look dev window with the light theme would make the window blink and eventually crash unity.
- Fixed fallback for ray tracing and light layers (1258837).
- Fixed Sorting Priority not displayed correctly in the DrawRenderers custom pass UI.
- Fixed glitch in Project settings window when selecting diffusion profiles in material section (case 1253090)
- Fixed issue with light layers bigger than 8 (and above the supported range). 
- Fixed issue with culling layer mask of area light's emissive mesh 
- Fixed errors when switching area light to disk shape while an area emissive mesh was displayed.
- Fixed default frame settings MSAA toggle for reflection probes (case 1247631)
- Fixed the transparent SSR dependency not being properly disabled according to the asset dependencies (1260271).
- Fixed issue with completely black AO on double sided materials when normal mode is set to None.
- Fixed UI drawing of the quaternion (1251235)
- Fix an issue with the quality mode and perf mode on RTR and RTGI and getting rid of unwanted nans (1256923).
- Fixed unitialized ray tracing resources when using non-default HDRP asset (case 1259467).
- Fixed overused the atlas for Animated/Render Target Cookies (1259930).
- Fixed sky asserts with XR multipass
- Fixed for area light not updating baked light result when modifying with gizmo.
- Fixed robustness issue with GetOddNegativeScale() in ray tracing, which was impacting normal mapping (1261160).
- Fixed regression where moving face of the probe gizmo was not moving its position anymore.
- Fixed XR single-pass macros in tessellation shaders.
- Fixed path-traced subsurface scattering mixing with diffuse and specular BRDFs (1250601).
- Fixed custom pass re-ordering issues.
- Improved robustness of normal mapping when scale is 0, and mapping is extreme (normals in or below the tangent plane).
- Fixed XR Display providers not getting zNear and zFar plane distances passed to them when in HDRP.
- Fixed rendering breaking when disabling tonemapping in the frame settings.
- Fixed issue with serialization of exposure modes in volume profiles not being consistent between HDRP versions (case 1261385).
- Fixed issue with duplicate names in newly created sub-layers in the graphics compositor (case 1263093).
- Remove MSAA debug mode when renderpipeline asset has no MSAA
- Fixed some post processing using motion vectors when they are disabled
- Fixed the multiplier of the environement lights being overriden with a wrong value for ray tracing (1260311).
- Fixed a series of exceptions happening when trying to load an asset during wizard execution (1262171).
- Fixed an issue with Stacklit shader not compiling correctly in player with debug display on (1260579)
- Fixed couple issues in the dependence of building the ray tracing acceleration structure.
- Fix sun disk intensity
- Fixed unwanted ghosting for smooth surfaces.
- Fixing an issue in the recursive rendering flag texture usage.
- Fixed a missing dependecy for choosing to evaluate transparent SSR.
- Fixed issue that failed compilation when XR is disabled.
- Fixed a compilation error in the IES code.
- Fixed issue with dynamic resolution handler when no OnResolutionChange callback is specified. 
- Fixed multiple volumes, planar reflection, and decal projector position when creating them from the menu.
- Reduced the number of global keyword used in deferredTile.shader
- Fixed incorrect processing of Ambient occlusion probe (9% error was introduced)
- Fixed GPU hang on D3D12 on xbox. 
- Fix several issues with physically-based DoF (TAA ghosting of the CoC buffer, smooth layer transitions, etc)

### Changed
- Improve MIP selection for decals on Transparents
- Color buffer pyramid is not allocated anymore if neither refraction nor distortion are enabled
- Rename Emission Radius to Radius in UI in Point, Spot
- Angular Diameter parameter for directional light is no longuer an advanced property
- DXR: Remove Light Radius and Angular Diamater of Raytrace shadow. Angular Diameter and Radius are used instead.
- Remove MaxSmoothness parameters from UI for point, spot and directional light. The MaxSmoothness is now deduce from Radius Parameters
- DXR: Remove the Ray Tracing Environement Component. Add a Layer Mask to the ray Tracing volume components to define which objects are taken into account for each effect.
- Removed second cubemaps used for shadowing in lookdev
- Disable Physically Based Sky below ground
- Increase max limit of area light and reflection probe to 128
- Change default texture for detailmap to grey
- Optimize Shadow RT load on Tile based architecture platforms.
- Improved quality of SSAO.
- Moved RequestShadowMapRendering() back to public API.
- Update HDRP DXR Wizard with an option to automatically clone the hdrp config package and setup raytracing to 1 in shaders file.
- Added SceneSelection pass for TerrainLit shader.
- Simplified Light's type API regrouping the logic in one place (Check type in HDAdditionalLightData)
- The support of LOD CrossFade (Dithering transition) in master nodes now required to enable it in the master node settings (Save variant)
- Improved shadow bias, by removing constant depth bias and substituting it with slope-scale bias.
- Fix the default stencil values when a material is created from a SSS ShaderGraph.
- Tweak test asset to be compatible with XR: unlit SG material for canvas and double-side font material
- Slightly tweaked the behaviour of bloom when resolution is low to reduce artifacts.
- Hidden fields in Light Inspector that is not relevant while in BakingOnly mode.
- Changed parametrization of PCSS, now softness is derived from angular diameter (for directional lights) or shape radius (for point/spot lights) and min filter size is now in the [0..1] range.
- Moved the copy of the geometry history buffers to right after the depth mip chain generation.
- Rename "Luminance" to "Nits" in UX for physical light unit
- Rename FrameSettings "SkyLighting" to "SkyReflection"
- Reworked XR automated tests
- The ray traced screen space shadow history for directional, spot and point lights is discarded if the light transform has changed.
- Changed the behavior for ray tracing in case a mesh renderer has both transparent and opaque submeshes.
- Improve history buffer management
- Replaced PlayerSettings.virtualRealitySupported with XRGraphics.tryEnable.
- Remove redundant FrameSettings RealTimePlanarReflection
- Improved a bit the GC calls generated during the rendering.
- Material update is now only triggered when the relevant settings are touched in the shader graph master nodes
- Changed the way Sky Intensity (on Sky volume components) is handled. It's now a combo box where users can choose between Exposure, Multiplier or Lux (for HDRI sky only) instead of both multiplier and exposure being applied all the time. Added a new menu item to convert old profiles.
- Change how method for specular occlusions is decided on inspector shader (Lit, LitTesselation, LayeredLit, LayeredLitTessellation)
- Unlocked SSS, SSR, Motion Vectors and Distortion frame settings for reflections probes.
- Hide unused LOD settings in Quality Settings legacy window.
- Reduced the constrained distance for temporal reprojection of ray tracing denoising
- Removed shadow near plane from the Directional Light Shadow UI.
- Improved the performances of custom pass culling.
- The scene view camera now replicates the physical parameters from the camera tagged as "MainCamera".
- Reduced the number of GC.Alloc calls, one simple scene without plarnar / probes, it should be 0B.
- Renamed ProfilingSample to ProfilingScope and unified API. Added GPU Timings.
- Updated macros to be compatible with the new shader preprocessor.
- Ray tracing reflection temporal filtering is now done in pre-exposed space
- Search field selects the appropriate fields in both project settings panels 'HDRP Default Settings' and 'Quality/HDRP'
- Disabled the refraction and transmission map keywords if the material is opaque.
- Keep celestial bodies outside the atmosphere.
- Updated the MSAA documentation to specify what features HDRP supports MSAA for and what features it does not.
- Shader use for Runtime Debug Display are now correctly stripper when doing a release build
- Now each camera has its own Volume Stack. This allows Volume Parameters to be updated as early as possible and be ready for the whole frame without conflicts between cameras.
- Disable Async for SSR, SSAO and Contact shadow when aggregated ray tracing frame setting is on.
- Improved performance when entering play mode without domain reload by a factor of ~25
- Renamed the camera profiling sample to include the camera name
- Discarding the ray tracing history for AO, reflection, diffuse shadows and GI when the viewport size changes.
- Renamed the camera profiling sample to include the camera name
- Renamed the post processing graphic formats to match the new convention.
- The restart in Wizard for DXR will always be last fix from now on
- Refactoring pre-existing materials to share more shader code between rasterization and ray tracing.
- Setting a material's Refraction Model to Thin does not overwrite the Thickness and Transmission Absorption Distance anymore.
- Removed Wind textures from runtime as wind is no longer built into the pipeline
- Changed Shader Graph titles of master nodes to be more easily searchable ("HDRP/x" -> "x (HDRP)")
- Expose StartSinglePass() and StopSinglePass() as public interface for XRPass
- Replaced the Texture array for 2D cookies (spot, area and directional lights) and for planar reflections by an atlas.
- Moved the tier defining from the asset to the concerned volume components.
- Changing from a tier management to a "mode" management for reflection and GI and removing the ability to enable/disable deferred and ray bining (they are now implied by performance mode)
- The default FrameSettings for ScreenSpaceShadows is set to true for Camera in order to give a better workflow for DXR.
- Refactor internal usage of Stencil bits.
- Changed how the material upgrader works and added documentation for it.
- Custom passes now disable the stencil when overwriting the depth and not writing into it.
- Renamed the camera profiling sample to include the camera name
- Changed the way the shadow casting property of transparent and tranmissive materials is handeled for ray tracing.
- Changed inspector materials stencil setting code to have more sharing.
- Updated the default scene and default DXR scene and DefaultVolumeProfile.
- Changed the way the length parameter is used for ray traced contact shadows.
- Improved the coherency of PCSS blur between cascades.
- Updated VR checks in Wizard to reflect new XR System.
- Removing unused alpha threshold depth prepass and post pass for fabric shader graph.
- Transform result from CIE XYZ to sRGB color space in EvalSensitivity for iridescence.
- Moved BeginCameraRendering callback right before culling.
- Changed the visibility of the Indirect Lighting Controller component to public.
- Renamed the cubemap used for diffuse convolution to a more explicit name for the memory profiler.
- Improved behaviour of transmission color on transparent surfaces in path tracing.
- Light dimmer can now get values higher than one and was renamed to multiplier in the UI.
- Removed info box requesting volume component for Visual Environment and updated the documentation with the relevant information.
- Improved light selection oracle for light sampling in path tracing.
- Stripped ray tracing subsurface passes with ray tracing is not enabled.
- Remove LOD cross fade code for ray tracing shaders
- Removed legacy VR code
- Add range-based clipping to box lights (case 1178780)
- Improve area light culling (case 1085873)
- Light Hierarchy debug mode can now adjust Debug Exposure for visualizing high exposure scenes.
- Rejecting history for ray traced reflections based on a threshold evaluated on the neighborhood of the sampled history.
- Renamed "Environment" to "Reflection Probes" in tile/cluster debug menu.
- Utilities namespace is obsolete, moved its content to UnityEngine.Rendering (case 1204677)
- Obsolete Utilities namespace was removed, instead use UnityEngine.Rendering (case 1204677)
- Moved most of the compute shaders to the multi_compile API instead of multiple kernels.
- Use multi_compile API for deferred compute shader with shadow mask.
- Remove the raytracing rendering queue system to make recursive raytraced material work when raytracing is disabled
- Changed a few resources used by ray tracing shaders to be global resources (using register space1) for improved CPU performance.
- All custom pass volumes are now executed for one injection point instead of the first one.
- Hidden unsupported choice in emission in Materials
- Temporal Anti aliasing improvements.
- Optimized PrepareLightsForGPU (cost reduced by over 25%) and PrepareGPULightData (around twice as fast now).
- Moved scene view camera settings for HDRP from the preferences window to the scene view camera settings window.
- Updated shaders to be compatible with Microsoft's DXC.
- Debug exposure in debug menu have been replace to debug exposure compensation in EV100 space and is always visible.
- Further optimized PrepareLightsForGPU (3x faster with few shadows, 1.4x faster with a lot of shadows or equivalently cost reduced by 68% to 37%).
- Raytracing: Replaced the DIFFUSE_LIGHTING_ONLY multicompile by a uniform.
- Raytracing: Removed the dynamic lightmap multicompile.
- Raytracing: Remove the LOD cross fade multi compile for ray tracing.
- Cookie are now supported in lightmaper. All lights casting cookie and baked will now include cookie influence.
- Avoid building the mip chain a second time for SSR for transparent objects.
- Replaced "High Quality" Subsurface Scattering with a set of Quality Levels.
- Replaced "High Quality" Volumetric Lighting with "Screen Resolution Percentage" and "Volume Slice Count" on the Fog volume component.
- Merged material samples and shader samples
- Update material samples scene visuals
- Use multi_compile API for deferred compute shader with shadow mask.
- Made the StaticLightingSky class public so that users can change it by script for baking purpose.
- Shadowmask and realtime reflectoin probe property are hide in Quality settings
- Improved performance of reflection probe management when using a lot of probes.
- Ignoring the disable SSR flags for recursive rendering.
- Removed logic in the UI to disable parameters for contact shadows and fog volume components as it was going against the concept of the volume system.
- Fixed the sub surface mask not being taken into account when computing ray traced sub surface scattering.
- MSAA Within Forward Frame Setting is now enabled by default on Cameras when new Render Pipeline Asset is created
- Slightly changed the TAA anti-flicker mechanism so that it is more aggressive on almost static images (only on High preset for now).
- Changed default exposure compensation to 0.
- Refactored shadow caching system.
- Removed experimental namespace for ray tracing code.
- Increase limit for max numbers of lights in UX
- Removed direct use of BSDFData in the path tracing pass, delegated to the material instead.
- Pre-warm the RTHandle system to reduce the amount of memory allocations and the total memory needed at all points. 
- DXR: Only read the geometric attributes that are required using the share pass info and shader graph defines.
- DXR: Dispatch binned rays in 1D instead of 2D.
- Lit and LayeredLit tessellation cross lod fade don't used dithering anymore between LOD but fade the tessellation height instead. Allow a smoother transition
- Changed the way planar reflections are filtered in order to be a bit more "physically based".
- Increased path tracing BSDFs roughness range from [0.001, 0.999] to [0.00001, 0.99999].
- Changing the default SSGI radius for the all configurations.
- Changed the default parameters for quality RTGI to match expected behavior.
- Add color clear pass while rendering XR occlusion mesh to avoid leaks.
- Only use one texture for ray traced reflection upscaling.
- Adjust the upscale radius based on the roughness value.
- DXR: Changed the way the filter size is decided for directional, point and spot shadows.
- Changed the default exposure mode to "Automatic (Histogram)", along with "Limit Min" to -4 and "Limit Max" to 16.
- Replaced the default scene system with the builtin Scene Template feature.
- Changed extensions of shader CAS include files.
- Making the planar probe atlas's format match the color buffer's format.
- Removing the planarReflectionCacheCompressed setting from asset.
- SHADERPASS for TransparentDepthPrepass and TransparentDepthPostpass identification is using respectively SHADERPASS_TRANSPARENT_DEPTH_PREPASS and SHADERPASS_TRANSPARENT_DEPTH_POSTPASS
- Renamed the debug name from SSAO to ScreenSpaceAmbientOcclusion (1254974).
- Added missing tooltips and improved the UI of the aperture control (case 1254916).
- Fixed wrong tooltips in the Dof Volume (case 1256641).
- The `CustomPassLoadCameraColor` and `CustomPassSampleCameraColor` functions now returns the correct color buffer when used in after post process instead of the color pyramid (which didn't had post processes).
- PBR Sky now doesn't go black when going below sea level, but it instead freezes calculation as if on the horizon. 
- Fixed an issue with quality setting foldouts not opening when clicking on them (1253088).
- Shutter speed can now be changed by dragging the mouse over the UI label (case 1245007).
- Remove the 'Point Cube Size' for cookie, use the Cubemap size directly.
- VFXTarget with Unlit now allows EmissiveColor output to be consistent with HDRP unlit.
- Only building the RTAS if there is an effect that will require it (1262217).
- Fixed the first ray tracing frame not having the light cluster being set up properly (1260311).
- Render graph pre-setup for ray traced ambient occlusion.
- Avoid casting multiple rays and denoising for hard directional, point and spot ray traced shadows (1261040).
- Making sure the preview cameras do not use ray tracing effects due to a by design issue to build ray tracing acceleration structures (1262166).
- Preparing ray traced reflections for the render graph support (performance and quality).
- Preparing recursive rendering for the render graph port.
- Preparation pass for RTGI, temporal filter and diffuse denoiser for render graph.
- Updated the documentation for the DXR implementation.
- Changed the DXR wizard to support optional checks.
- Changed the DXR wizard steps.
- Preparation pass for RTSSS to be supported by render graph.
- Changed the color space of EmissiveColorLDR property on all shader. Was linear but should have been sRGB. Auto upgrade script handle the conversion.
- Preparation pass for RTSSShadows to be supported by render graph.

## [7.1.1] - 2019-09-05

### Added
- Transparency Overdraw debug mode. Allows to visualize transparent objects draw calls as an "heat map".
- Enabled single-pass instancing support for XR SDK with new API cmd.SetInstanceMultiplier()
- XR settings are now available in the HDRP asset
- Support for Material Quality in Shader Graph
- Material Quality support selection in HDRP Asset
- Renamed XR shader macro from UNITY_STEREO_ASSIGN_COMPUTE_EYE_INDEX to UNITY_XR_ASSIGN_VIEW_INDEX
- Raytracing ShaderGraph node for HDRP shaders
- Custom passes volume component with 3 injection points: Before Rendering, Before Transparent and Before Post Process
- Alpha channel is now properly exported to camera render textures when using FP16 color buffer format
- Support for XR SDK mirror view modes
- HD Master nodes in Shader Graph now support Normal and Tangent modification in vertex stage.
- DepthOfFieldCoC option in the fullscreen debug modes.
- Added override Ambient Occlusion option on debug windows
- Added Custom Post Processes with 3 injection points: Before Transparent, Before Post Process and After Post Process
- Added draft of minimal interactive path tracing (experimental) based on DXR API - Support only 4 area light, lit and unlit shader (non-shadergraph)
- Small adjustments to TAA anti flicker (more aggressive on high values).

### Fixed
- Fixed wizard infinite loop on cancellation
- Fixed with compute shader error about too many threads in threadgroup on low GPU
- Fixed invalid contact shadow shaders being created on metal
- Fixed a bug where if Assembly.GetTypes throws an exception due to mis-versioned dlls, then no preprocessors are used in the shader stripper
- Fixed typo in AXF decal property preventing to compile
- Fixed reflection probe with XR single-pass and FPTL
- Fixed force gizmo shown when selecting camera in hierarchy
- Fixed issue with XR occlusion mesh and dynamic resolution
- Fixed an issue where lighting compute buffers were re-created with the wrong size when resizing the window, causing tile artefacts at the top of the screen.
- Fix FrameSettings names and tooltips
- Fixed error with XR SDK when the Editor is not in focus
- Fixed errors with RenderGraph, XR SDK and occlusion mesh
- Fixed shadow routines compilation errors when "real" type is a typedef on "half".
- Fixed toggle volumetric lighting in the light UI
- Fixed post-processing history reset handling rt-scale incorrectly
- Fixed crash with terrain and XR multi-pass
- Fixed ShaderGraph material synchronization issues
- Fixed a null reference exception when using an Emissive texture with Unlit shader (case 1181335)
- Fixed an issue where area lights and point lights where not counted separately with regards to max lights on screen (case 1183196)
- Fixed an SSR and Subsurface Scattering issue (appearing black) when using XR.

### Changed
- Update Wizard layout.
- Remove almost all Garbage collection call within a frame.
- Rename property AdditionalVeclocityChange to AddPrecomputeVelocity
- Call the End/Begin camera rendering callbacks for camera with customRender enabled
- Changeg framesettings migration order of postprocess flags as a pr for reflection settings flags have been backported to 2019.2
- Replaced usage of ENABLE_VR in XRSystem.cs by version defines based on the presence of the built-in VR and XR modules
- Added an update virtual function to the SkyRenderer class. This is called once per frame. This allows a given renderer to amortize heavy computation at the rate it chooses. Currently only the physically based sky implements this.
- Removed mandatory XRPass argument in HDCamera.GetOrCreate()
- Restored the HDCamera parameter to the sky rendering builtin parameters.
- Removed usage of StructuredBuffer for XR View Constants
- Expose Direct Specular Lighting control in FrameSettings
- Deprecated ExponentialFog and VolumetricFog volume components. Now there is only one exponential fog component (Fog) which can add Volumetric Fog as an option. Added a script in Edit -> Render Pipeline -> Upgrade Fog Volume Components.

## [7.0.1] - 2019-07-25

### Added
- Added option in the config package to disable globally Area Lights and to select shadow quality settings for the deferred pipeline.
- When shader log stripping is enabled, shader stripper statistics will be written at `Temp/shader-strip.json`
- Occlusion mesh support from XR SDK

### Fixed
- Fixed XR SDK mirror view blit, cleanup some XRTODO and removed XRDebug.cs
- Fixed culling for volumetrics with XR single-pass rendering
- Fix shadergraph material pass setup not called
- Fixed documentation links in component's Inspector header bar
- Cookies using the render texture output from a camera are now properly updated
- Allow in ShaderGraph to enable pre/post pass when the alpha clip is disabled

### Changed
- RenderQueue for Opaque now start at Background instead of Geometry.
- Clamp the area light size for scripting API when we change the light type
- Added a warning in the material UI when the diffusion profile assigned is not in the HDRP asset


## [7.0.0] - 2019-07-17

### Added
- `Fixed`, `Viewer`, and `Automatic` modes to compute the FOV used when rendering a `PlanarReflectionProbe`
- A checkbox to toggle the chrome gizmo of `ReflectionProbe`and `PlanarReflectionProbe`
- Added a Light layer in shadows that allow for objects to cast shadows without being affected by light (and vice versa).
- You can now access ShaderGraph blend states from the Material UI (for example, **Surface Type**, **Sorting Priority**, and **Blending Mode**). This change may break Materials that use a ShaderGraph, to fix them, select **Edit > Render Pipeline > Reset all ShaderGraph Scene Materials BlendStates**. This syncs the blendstates of you ShaderGraph master nodes with the Material properties.
- You can now control ZTest, ZWrite, and CullMode for transparent Materials.
- Materials that use Unlit Shaders or Unlit Master Node Shaders now cast shadows.
- Added an option to enable the ztest on **After Post Process** materials when TAA is disabled.
- Added a new SSAO (based on Ground Truth Ambient Occlusion algorithm) to replace the previous one.
- Added support for shadow tint on light
- BeginCameraRendering and EndCameraRendering callbacks are now called with probes
- Adding option to update shadow maps only On Enable and On Demand.
- Shader Graphs that use time-dependent vertex modification now generate correct motion vectors.
- Added option to allow a custom spot angle for spot light shadow maps.
- Added frame settings for individual post-processing effects
- Added dither transition between cascades for Low and Medium quality settings
- Added single-pass instancing support with XR SDK
- Added occlusion mesh support with XR SDK
- Added support of Alembic velocity to various shaders
- Added support for more than 2 views for single-pass instancing
- Added support for per punctual/directional light min roughness in StackLit
- Added mirror view support with XR SDK
- Added VR verification in HDRPWizard
- Added DXR verification in HDRPWizard
- Added feedbacks in UI of Volume regarding skies
- Cube LUT support in Tonemapping. Cube LUT helpers for external grading are available in the Post-processing Sample package.

### Fixed
- Fixed an issue with history buffers causing effects like TAA or auto exposure to flicker when more than one camera was visible in the editor
- The correct preview is displayed when selecting multiple `PlanarReflectionProbe`s
- Fixed volumetric rendering with camera-relative code and XR stereo instancing
- Fixed issue with flashing cyan due to async compilation of shader when selecting a mesh
- Fix texture type mismatch when the contact shadow are disabled (causing errors on IOS devices)
- Fixed Generate Shader Includes while in package
- Fixed issue when texture where deleted in ShadowCascadeGUI
- Fixed issue in FrameSettingsHistory when disabling a camera several time without enabling it in between.
- Fixed volumetric reprojection with camera-relative code and XR stereo instancing
- Added custom BaseShaderPreprocessor in HDEditorUtils.GetBaseShaderPreprocessorList()
- Fixed compile issue when USE_XR_SDK is not defined
- Fixed procedural sky sun disk intensity for high directional light intensities
- Fixed Decal mip level when using texture mip map streaming to avoid dropping to lowest permitted mip (now loading all mips)
- Fixed deferred shading for XR single-pass instancing after lightloop refactor
- Fixed cluster and material classification debug (material classification now works with compute as pixel shader lighting)
- Fixed IOS Nan by adding a maximun epsilon definition REAL_EPS that uses HALF_EPS when fp16 are used
- Removed unnecessary GC allocation in motion blur code
- Fixed locked UI with advanded influence volume inspector for probes
- Fixed invalid capture direction when rendering planar reflection probes
- Fixed Decal HTILE optimization with platform not supporting texture atomatic (Disable it)
- Fixed a crash in the build when the contact shadows are disabled
- Fixed camera rendering callbacks order (endCameraRendering was being called before the actual rendering)
- Fixed issue with wrong opaque blending settings for After Postprocess
- Fixed issue with Low resolution transparency on PS4
- Fixed a memory leak on volume profiles
- Fixed The Parallax Occlusion Mappping node in shader graph and it's UV input slot
- Fixed lighting with XR single-pass instancing by disabling deferred tiles
- Fixed the Bloom prefiltering pass
- Fixed post-processing effect relying on Unity's random number generator
- Fixed camera flickering when using TAA and selecting the camera in the editor
- Fixed issue with single shadow debug view and volumetrics
- Fixed most of the problems with light animation and timeline
- Fixed indirect deferred compute with XR single-pass instancing
- Fixed a slight omission in anisotropy calculations derived from HazeMapping in StackLit
- Improved stack computation numerical stability in StackLit
- Fix PBR master node always opaque (wrong blend modes for forward pass)
- Fixed TAA with XR single-pass instancing (missing macros)
- Fixed an issue causing Scene View selection wire gizmo to not appear when using HDRP Shader Graphs.
- Fixed wireframe rendering mode (case 1083989)
- Fixed the renderqueue not updated when the alpha clip is modified in the material UI.
- Fixed the PBR master node preview
- Remove the ReadOnly flag on Reflection Probe's cubemap assets during bake when there are no VCS active.
- Fixed an issue where setting a material debug view would not reset the other exclusive modes
- Spot light shapes are now correctly taken into account when baking
- Now the static lighting sky will correctly take the default values for non-overridden properties
- Fixed material albedo affecting the lux meter
- Extra test in deferred compute shading to avoid shading pixels that were not rendered by the current camera (for camera stacking)

### Changed
- Optimization: Reduce the group size of the deferred lighting pass from 16x16 to 8x8
- Replaced HDCamera.computePassCount by viewCount
- Removed xrInstancing flag in RTHandles (replaced by TextureXR.slices and TextureXR.dimensions)
- Refactor the HDRenderPipeline and lightloop code to preprare for high level rendergraph
- Removed the **Back Then Front Rendering** option in the fabric Master Node settings. Enabling this option previously did nothing.
- Shader type Real translates to FP16 precision on Nintendo Switch.
- Shader framework refactor: Introduce CBSDF, EvaluateBSDF, IsNonZeroBSDF to replace BSDF functions
- Shader framework refactor:  GetBSDFAngles, LightEvaluation and SurfaceShading functions
- Replace ComputeMicroShadowing by GetAmbientOcclusionForMicroShadowing
- Rename WorldToTangent to TangentToWorld as it was incorrectly named
- Remove SunDisk and Sun Halo size from directional light
- Remove all obsolete wind code from shader
- Renamed DecalProjectorComponent into DecalProjector for API alignment.
- Improved the Volume UI and made them Global by default
- Remove very high quality shadow option
- Change default for shadow quality in Deferred to Medium
- Enlighten now use inverse squared falloff (before was using builtin falloff)
- Enlighten is now deprecated. Please use CPU or GPU lightmaper instead.
- Remove the name in the diffusion profile UI
- Changed how shadow map resolution scaling with distance is computed. Now it uses screen space area rather than light range.
- Updated MoreOptions display in UI
- Moved Display Area Light Emissive Mesh script API functions in the editor namespace
- direct strenght properties in ambient occlusion now affect direct specular as well
- Removed advanced Specular Occlusion control in StackLit: SSAO based SO control is hidden and fixed to behave like Lit, SPTD is the only HQ technique shown for baked SO.
- Shader framework refactor: Changed ClampRoughness signature to include PreLightData access.
- HDRPWizard window is now in Window > General > HD Render Pipeline Wizard
- Moved StaticLightingSky to LightingWindow
- Removes the current "Scene Settings" and replace them with "Sky & Fog Settings" (with Physically Based Sky and Volumetric Fog).
- Changed how cached shadow maps are placed inside the atlas to minimize re-rendering of them.

## [6.7.0-preview] - 2019-05-16

### Added
- Added ViewConstants StructuredBuffer to simplify XR rendering
- Added API to render specific settings during a frame
- Added stadia to the supported platforms (2019.3)
- Enabled cascade blends settings in the HD Shadow component
- Added Hardware Dynamic Resolution support.
- Added MatCap debug view to replace the no scene lighting debug view.
- Added clear GBuffer option in FrameSettings (default to false)
- Added preview for decal shader graph (Only albedo, normal and emission)
- Added exposure weight control for decal
- Screen Space Directional Shadow under a define option. Activated for ray tracing
- Added a new abstraction for RendererList that will help transition to Render Graph and future RendererList API
- Added multipass support for VR
- Added XR SDK integration (multipass only)
- Added Shader Graph samples for Hair, Fabric and Decal master nodes.
- Add fade distance, shadow fade distance and light layers to light explorer
- Add method to draw light layer drawer in a rect to HDEditorUtils

### Fixed
- Fixed deserialization crash at runtime
- Fixed for ShaderGraph Unlit masternode not writing velocity
- Fixed a crash when assiging a new HDRP asset with the 'Verify Saving Assets' option enabled
- Fixed exposure to properly support TEXTURE2D_X
- Fixed TerrainLit basemap texture generation
- Fixed a bug that caused nans when material classification was enabled and a tile contained one standard material + a material with transmission.
- Fixed gradient sky hash that was not using the exposure hash
- Fixed displayed default FrameSettings in HDRenderPipelineAsset wrongly updated on scripts reload.
- Fixed gradient sky hash that was not using the exposure hash.
- Fixed visualize cascade mode with exposure.
- Fixed (enabled) exposure on override lighting debug modes.
- Fixed issue with LightExplorer when volume have no profile
- Fixed issue with SSR for negative, infinite and NaN history values
- Fixed LightLayer in HDReflectionProbe and PlanarReflectionProbe inspector that was not displayed as a mask.
- Fixed NaN in transmission when the thickness and a color component of the scattering distance was to 0
- Fixed Light's ShadowMask multi-edition.
- Fixed motion blur and SMAA with VR single-pass instancing
- Fixed NaNs generated by phase functionsin volumetric lighting
- Fixed NaN issue with refraction effect and IOR of 1 at extreme grazing angle
- Fixed nan tracker not using the exposure
- Fixed sorting priority on lit and unlit materials
- Fixed null pointer exception when there are no AOVRequests defined on a camera
- Fixed dirty state of prefab using disabled ReflectionProbes
- Fixed an issue where gizmos and editor grid were not correctly depth tested
- Fixed created default scene prefab non editable due to wrong file extension.
- Fixed an issue where sky convolution was recomputed for nothing when a preview was visible (causing extreme slowness when fabric convolution is enabled)
- Fixed issue with decal that wheren't working currently in player
- Fixed missing stereo rendering macros in some fragment shaders
- Fixed exposure for ReflectionProbe and PlanarReflectionProbe gizmos
- Fixed single-pass instancing on PSVR
- Fixed Vulkan shader issue with Texture2DArray in ScreenSpaceShadow.compute by re-arranging code (workaround)
- Fixed camera-relative issue with lights and XR single-pass instancing
- Fixed single-pass instancing on Vulkan
- Fixed htile synchronization issue with shader graph decal
- Fixed Gizmos are not drawn in Camera preview
- Fixed pre-exposure for emissive decal
- Fixed wrong values computed in PreIntegrateFGD and in the generation of volumetric lighting data by forcing the use of fp32.
- Fixed NaNs arising during the hair lighting pass
- Fixed synchronization issue in decal HTile that occasionally caused rendering artifacts around decal borders
- Fixed QualitySettings getting marked as modified by HDRP (and thus checked out in Perforce)
- Fixed a bug with uninitialized values in light explorer
- Fixed issue with LOD transition
- Fixed shader warnings related to raytracing and TEXTURE2D_X

### Changed
- Refactor PixelCoordToViewDirWS to be VR compatible and to compute it only once per frame
- Modified the variants stripper to take in account multiple HDRP assets used in the build.
- Improve the ray biasing code to avoid self-intersections during the SSR traversal
- Update Pyramid Spot Light to better match emitted light volume.
- Moved _XRViewConstants out of UnityPerPassStereo constant buffer to fix issues with PSSL
- Removed GetPositionInput_Stereo() and single-pass (double-wide) rendering mode
- Changed label width of the frame settings to accommodate better existing options.
- SSR's Default FrameSettings for camera is now enable.
- Re-enabled the sharpening filter on Temporal Anti-aliasing
- Exposed HDEditorUtils.LightLayerMaskDrawer for integration in other packages and user scripting.
- Rename atmospheric scattering in FrameSettings to Fog
- The size modifier in the override for the culling sphere in Shadow Cascades now defaults to 0.6, which is the same as the formerly hardcoded value.
- Moved LOD Bias and Maximum LOD Level from Frame Setting section `Other` to `Rendering`
- ShaderGraph Decal that affect only emissive, only draw in emissive pass (was drawing in dbuffer pass too)
- Apply decal projector fade factor correctly on all attribut and for shader graph decal
- Move RenderTransparentDepthPostpass after all transparent
- Update exposure prepass to interleave XR single-pass instancing views in a checkerboard pattern
- Removed ScriptRuntimeVersion check in wizard.

## [6.6.0-preview] - 2019-04-01

### Added
- Added preliminary changes for XR deferred shading
- Added support of 111110 color buffer
- Added proper support for Recorder in HDRP
- Added depth offset input in shader graph master nodes
- Added a Parallax Occlusion Mapping node
- Added SMAA support
- Added Homothety and Symetry quick edition modifier on volume used in ReflectionProbe, PlanarReflectionProbe and DensityVolume
- Added multi-edition support for DecalProjectorComponent
- Improve hair shader
- Added the _ScreenToTargetScaleHistory uniform variable to be used when sampling HDRP RTHandle history buffers.
- Added settings in `FrameSettings` to change `QualitySettings.lodBias` and `QualitySettings.maximumLODLevel` during a rendering
- Added an exposure node to retrieve the current, inverse and previous frame exposure value.
- Added an HD scene color node which allow to sample the scene color with mips and a toggle to remove the exposure.
- Added safeguard on HD scene creation if default scene not set in the wizard
- Added Low res transparency rendering pass.

### Fixed
- Fixed HDRI sky intensity lux mode
- Fixed dynamic resolution for XR
- Fixed instance identifier semantic string used by Shader Graph
- Fixed null culling result occuring when changing scene that was causing crashes
- Fixed multi-edition light handles and inspector shapes
- Fixed light's LightLayer field when multi-editing
- Fixed normal blend edition handles on DensityVolume
- Fixed an issue with layered lit shader and height based blend where inactive layers would still have influence over the result
- Fixed multi-selection handles color for DensityVolume
- Fixed multi-edition inspector's blend distances for HDReflectionProbe, PlanarReflectionProbe and DensityVolume
- Fixed metric distance that changed along size in DensityVolume
- Fixed DensityVolume shape handles that have not same behaviour in advance and normal edition mode
- Fixed normal map blending in TerrainLit by only blending the derivatives
- Fixed Xbox One rendering just a grey screen instead of the scene
- Fixed probe handles for multiselection
- Fixed baked cubemap import settings for convolution
- Fixed regression causing crash when attempting to open HDRenderPipelineWizard without an HDRenderPipelineAsset setted
- Fixed FullScreenDebug modes: SSAO, SSR, Contact shadow, Prerefraction Color Pyramid, Final Color Pyramid
- Fixed volumetric rendering with stereo instancing
- Fixed shader warning
- Fixed missing resources in existing asset when updating package
- Fixed PBR master node preview in forward rendering or transparent surface
- Fixed deferred shading with stereo instancing
- Fixed "look at" edition mode of Rotation tool for DecalProjectorComponent
- Fixed issue when switching mode in ReflectionProbe and PlanarReflectionProbe
- Fixed issue where migratable component version where not always serialized when part of prefab's instance
- Fixed an issue where shadow would not be rendered properly when light layer are not enabled
- Fixed exposure weight on unlit materials
- Fixed Light intensity not played in the player when recorded with animation/timeline
- Fixed some issues when multi editing HDRenderPipelineAsset
- Fixed emission node breaking the main shader graph preview in certain conditions.
- Fixed checkout of baked probe asset when baking probes.
- Fixed invalid gizmo position for rotated ReflectionProbe
- Fixed multi-edition of material's SurfaceType and RenderingPath
- Fixed whole pipeline reconstruction on selecting for the first time or modifying other than the currently used HDRenderPipelineAsset
- Fixed single shadow debug mode
- Fixed global scale factor debug mode when scale > 1
- Fixed debug menu material overrides not getting applied to the Terrain Lit shader
- Fixed typo in computeLightVariants
- Fixed deferred pass with XR instancing by disabling ComputeLightEvaluation
- Fixed bloom resolution independence
- Fixed lens dirt intensity not behaving properly
- Fixed the Stop NaN feature
- Fixed some resources to handle more than 2 instanced views for XR
- Fixed issue with black screen (NaN) produced on old GPU hardware or intel GPU hardware with gaussian pyramid
- Fixed issue with disabled punctual light would still render when only directional light is present

### Changed
- DensityVolume scripting API will no longuer allow to change between advance and normal edition mode
- Disabled depth of field, lens distortion and panini projection in the scene view
- TerrainLit shaders and includes are reorganized and made simpler.
- TerrainLit shader GUI now allows custom properties to be displayed in the Terrain fold-out section.
- Optimize distortion pass with stencil
- Disable SceneSelectionPass in shader graph preview
- Control punctual light and area light shadow atlas separately
- Move SMAA anti-aliasing option to after Temporal Anti Aliasing one, to avoid problem with previously serialized project settings
- Optimize rendering with static only lighting and when no cullable lights/decals/density volumes are present.
- Updated handles for DecalProjectorComponent for enhanced spacial position readability and have edition mode for better SceneView management
- DecalProjectorComponent are now scale independent in order to have reliable metric unit (see new Size field for changing the size of the volume)
- Restructure code from HDCamera.Update() by adding UpdateAntialiasing() and UpdateViewConstants()
- Renamed velocity to motion vectors
- Objects rendered during the After Post Process pass while TAA is enabled will not benefit from existing depth buffer anymore. This is done to fix an issue where those object would wobble otherwise
- Removed usage of builtin unity matrix for shadow, shadow now use same constant than other view
- The default volume layer mask for cameras & probes is now `Default` instead of `Everything`

## [6.5.0-preview] - 2019-03-07

### Added
- Added depth-of-field support with stereo instancing
- Adding real time area light shadow support
- Added a new FrameSettings: Specular Lighting to toggle the specular during the rendering

### Fixed
- Fixed diffusion profile upgrade breaking package when upgrading to a new version
- Fixed decals cropped by gizmo not updating correctly if prefab
- Fixed an issue when enabling SSR on multiple view
- Fixed edition of the intensity's unit field while selecting multiple lights
- Fixed wrong calculation in soft voxelization for density volume
- Fixed gizmo not working correctly with pre-exposure
- Fixed issue with setting a not available RT when disabling motion vectors
- Fixed planar reflection when looking at mirror normal
- Fixed mutiselection issue with HDLight Inspector
- Fixed HDAdditionalCameraData data migration
- Fixed failing builds when light explorer window is open
- Fixed cascade shadows border sometime causing artefacts between cascades
- Restored shadows in the Cascade Shadow debug visualization
- `camera.RenderToCubemap` use proper face culling

### Changed
- When rendering reflection probe disable all specular lighting and for metals use fresnelF0 as diffuse color for bake lighting.

## [6.4.0-preview] - 2019-02-21

### Added
- VR: Added TextureXR system to selectively expand TEXTURE2D macros to texture array for single-pass stereo instancing + Convert textures call to these macros
- Added an unit selection dropdown next to shutter speed (camera)
- Added error helpbox when trying to use a sub volume component that require the current HDRenderPipelineAsset to support a feature that it is not supporting.
- Add mesh for tube light when display emissive mesh is enabled

### Fixed
- Fixed Light explorer. The volume explorer used `profile` instead of `sharedProfile` which instantiate a custom volume profile instead of editing the asset itself.
- Fixed UI issue where all is displayed using metric unit in shadow cascade and Percent is set in the unit field (happening when opening the inspector).
- Fixed inspector event error when double clicking on an asset (diffusion profile/material).
- Fixed nullref on layered material UI when the material is not an asset.
- Fixed nullref exception when undo/redo a light property.
- Fixed visual bug when area light handle size is 0.

### Changed
- Update UI for 32bit/16bit shadow precision settings in HDRP asset
- Object motion vectors have been disabled in all but the game view. Camera motion vectors are still enabled everywhere, allowing TAA and Motion Blur to work on static objects.
- Enable texture array by default for most rendering code on DX11 and unlock stereo instancing (DX11 only for now)

## [6.3.0-preview] - 2019-02-18

### Added
- Added emissive property for shader graph decals
- Added a diffusion profile override volume so the list of diffusion profile assets to use can be chanaged without affecting the HDRP asset
- Added a "Stop NaNs" option on cameras and in the Scene View preferences.
- Added metric display option in HDShadowSettings and improve clamping
- Added shader parameter mapping in DebugMenu
- Added scripting API to configure DebugData for DebugMenu

### Fixed
- Fixed decals in forward
- Fixed issue with stencil not correctly setup for various master node and shader for the depth pass, motion vector pass and GBuffer/Forward pass
- Fixed SRP batcher and metal
- Fixed culling and shadows for Pyramid, Box, Rectangle and Tube lights
- Fixed an issue where scissor render state leaking from the editor code caused partially black rendering

### Changed
- When a lit material has a clear coat mask that is not null, we now use the clear coat roughness to compute the screen space reflection.
- Diffusion profiles are now limited to one per asset and can be referenced in materials, shader graphs and vfx graphs. Materials will be upgraded automatically except if they are using a shader graph, in this case it will display an error message.

## [6.2.0-preview] - 2019-02-15

### Added
- Added help box listing feature supported in a given HDRenderPipelineAsset alongs with the drawbacks implied.
- Added cascade visualizer, supporting disabled handles when not overriding.

### Fixed
- Fixed post processing with stereo double-wide
- Fixed issue with Metal: Use sign bit to find the cache type instead of lowest bit.
- Fixed invalid state when creating a planar reflection for the first time
- Fix FrameSettings's LitShaderMode not restrained by supported LitShaderMode regression.

### Changed
- The default value roughness value for the clearcoat has been changed from 0.03 to 0.01
- Update default value of based color for master node
- Update Fabric Charlie Sheen lighting model - Remove Fresnel component that wasn't part of initial model + Remap smoothness to [0.0 - 0.6] range for more artist friendly parameter

### Changed
- Code refactor: all macros with ARGS have been swapped with macros with PARAM. This is because the ARGS macros were incorrectly named.

## [6.1.0-preview] - 2019-02-13

### Added
- Added support for post-processing anti-aliasing in the Scene View (FXAA and TAA). These can be set in Preferences.
- Added emissive property for decal material (non-shader graph)

### Fixed
- Fixed a few UI bugs with the color grading curves.
- Fixed "Post Processing" in the scene view not toggling post-processing effects
- Fixed bake only object with flag `ReflectionProbeStaticFlag` when baking a `ReflectionProbe`

### Changed
- Removed unsupported Clear Depth checkbox in Camera inspector
- Updated the toggle for advanced mode in inspectors.

## [6.0.0-preview] - 2019-02-23

### Added
- Added new API to perform a camera rendering
- Added support for hair master node (Double kajiya kay - Lambert)
- Added Reset behaviour in DebugMenu (ingame mapping is right joystick + B)
- Added Default HD scene at new scene creation while in HDRP
- Added Wizard helping to configure HDRP project
- Added new UI for decal material to allow remapping and scaling of some properties
- Added cascade shadow visualisation toggle in HD shadow settings
- Added icons for assets
- Added replace blending mode for distortion
- Added basic distance fade for density volumes
- Added decal master node for shader graph
- Added HD unlit master node (Cross Pipeline version is name Unlit)
- Added new Rendering Queue in materials
- Added post-processing V3 framework embed in HDRP, remove postprocess V2 framework
- Post-processing now uses the generic volume framework
-   New depth-of-field, bloom, panini projection effects, motion blur
-   Exposure is now done as a pre-exposition pass, the whole system has been revamped
-   Exposure now use EV100 everywhere in the UI (Sky, Emissive Light)
- Added emissive intensity (Luminance and EV100 control) control for Emissive
- Added pre-exposure weigth for Emissive
- Added an emissive color node and a slider to control the pre-exposure percentage of emission color
- Added physical camera support where applicable
- Added more color grading tools
- Added changelog level for Shader Variant stripping
- Added Debug mode for validation of material albedo and metalness/specularColor values
- Added a new dynamic mode for ambient probe and renamed BakingSky to StaticLightingSky
- Added command buffer parameter to all Bind() method of material
- Added Material validator in Render Pipeline Debug
- Added code to future support of DXR (not enabled)
- Added support of multiviewport
- Added HDRenderPipeline.RequestSkyEnvironmentUpdate function to force an update from script when sky is set to OnDemand
- Added a Lighting and BackLighting slots in Lit, StackLit, Fabric and Hair master nodes
- Added support for overriding terrain detail rendering shaders, via the render pipeline editor resources asset
- Added xrInstancing flag support to RTHandle
- Added support for cullmask for decal projectors
- Added software dynamic resolution support
- Added support for "After Post-Process" render pass for unlit shader
- Added support for textured rectangular area lights
- Added stereo instancing macros to MSAA shaders
- Added support for Quarter Res Raytraced Reflections (not enabled)
- Added fade factor for decal projectors.
- Added stereo instancing macros to most shaders used in VR
- Added multi edition support for HDRenderPipelineAsset

### Fixed
- Fixed logic to disable FPTL with stereo rendering
- Fixed stacklit transmission and sun highlight
- Fixed decals with stereo rendering
- Fixed sky with stereo rendering
- Fixed flip logic for postprocessing + VR
- Fixed copyStencilBuffer pass for Switch
- Fixed point light shadow map culling that wasn't taking into account far plane
- Fixed usage of SSR with transparent on all master node
- Fixed SSR and microshadowing on fabric material
- Fixed blit pass for stereo rendering
- Fixed lightlist bounds for stereo rendering
- Fixed windows and in-game DebugMenu sync.
- Fixed FrameSettings' LitShaderMode sync when opening DebugMenu.
- Fixed Metal specific issues with decals, hitting a sampler limit and compiling AxF shader
- Fixed an issue with flipped depth buffer during postprocessing
- Fixed normal map use for shadow bias with forward lit - now use geometric normal
- Fixed transparent depth prepass and postpass access so they can be use without alpha clipping for lit shader
- Fixed support of alpha clip shadow for lit master node
- Fixed unlit master node not compiling
- Fixed issue with debug display of reflection probe
- Fixed issue with phong tessellations not working with lit shader
- Fixed issue with vertex displacement being affected by heightmap setting even if not heightmap where assign
- Fixed issue with density mode on Lit terrain producing NaN
- Fixed issue when going back and forth from Lit to LitTesselation for displacement mode
- Fixed issue with ambient occlusion incorrectly applied to emissiveColor with light layers in deferred
- Fixed issue with fabric convolution not using the correct convolved texture when fabric convolution is enabled
- Fixed issue with Thick mode for Transmission that was disabling transmission with directional light
- Fixed shutdown edge cases with HDRP tests
- Fixed slowdow when enabling Fabric convolution in HDRP asset
- Fixed specularAA not compiling in StackLit Master node
- Fixed material debug view with stereo rendering
- Fixed material's RenderQueue edition in default view.
- Fixed banding issues within volumetric density buffer
- Fixed missing multicompile for MSAA for AxF
- Fixed camera-relative support for stereo rendering
- Fixed remove sync with render thread when updating decal texture atlas.
- Fixed max number of keyword reach [256] issue. Several shader feature are now local
- Fixed Scene Color and Depth nodes
- Fixed SSR in forward
- Fixed custom editor of Unlit, HD Unlit and PBR shader graph master node
- Fixed issue with NewFrame not correctly calculated in Editor when switching scene
- Fixed issue with TerrainLit not compiling with depth only pass and normal buffer
- Fixed geometric normal use for shadow bias with PBR master node in forward
- Fixed instancing macro usage for decals
- Fixed error message when having more than one directional light casting shadow
- Fixed error when trying to display preview of Camera or PlanarReflectionProbe
- Fixed LOAD_TEXTURE2D_ARRAY_MSAA macro
- Fixed min-max and amplitude clamping value in inspector of vertex displacement materials
- Fixed issue with alpha shadow clip (was incorrectly clipping object shadow)
- Fixed an issue where sky cubemap would not be cleared correctly when setting the current sky to None
- Fixed a typo in Static Lighting Sky component UI
- Fixed issue with incorrect reset of RenderQueue when switching shader in inspector GUI
- Fixed issue with variant stripper stripping incorrectly some variants
- Fixed a case of ambient lighting flickering because of previews
- Fixed Decals when rendering multiple camera in a single frame
- Fixed cascade shadow count in shader
- Fixed issue with Stacklit shader with Haze effect
- Fixed an issue with the max sample count for the TAA
- Fixed post-process guard band for XR
- Fixed exposure of emissive of Unlit
- Fixed depth only and motion vector pass for Unlit not working correctly with MSAA
- Fixed an issue with stencil buffer copy causing unnecessary compute dispatches for lighting
- Fixed multi edition issue in FrameSettings
- Fixed issue with SRP batcher and DebugDisplay variant of lit shader
- Fixed issue with debug material mode not doing alpha test
- Fixed "Attempting to draw with missing UAV bindings" errors on Vulkan
- Fixed pre-exposure incorrectly apply to preview
- Fixed issue with duplicate 3D texture in 3D texture altas of volumetric?
- Fixed Camera rendering order (base on the depth parameter)
- Fixed shader graph decals not being cropped by gizmo
- Fixed "Attempting to draw with missing UAV bindings" errors on Vulkan.


### Changed
- ColorPyramid compute shader passes is swapped to pixel shader passes on platforms where the later is faster (Nintendo Switch).
- Removing the simple lightloop used by the simple lit shader
- Whole refactor of reflection system: Planar and reflection probe
- Separated Passthrough from other RenderingPath
- Update several properties naming and caption based on feedback from documentation team
- Remove tile shader variant for transparent backface pass of lit shader
- Rename all HDRenderPipeline to HDRP folder for shaders
- Rename decal property label (based on doc team feedback)
- Lit shader mode now default to Deferred to reduce build time
- Update UI of Emission parameters in shaders
- Improve shader variant stripping including shader graph variant
- Refactored render loop to render realtime probes visible per camera
- Enable SRP batcher by default
- Shader code refactor: Rename LIGHTLOOP_SINGLE_PASS => LIGHTLOOP_DISABLE_TILE_AND_CLUSTER and clean all usage of LIGHTLOOP_TILE_PASS
- Shader code refactor: Move pragma definition of vertex and pixel shader inside pass + Move SURFACE_GRADIENT definition in XXXData.hlsl
- Micro-shadowing in Lit forward now use ambientOcclusion instead of SpecularOcclusion
- Upgraded FrameSettings workflow, DebugMenu and Inspector part relative to it
- Update build light list shader code to support 32 threads in wavefronts on Switch
- LayeredLit layers' foldout are now grouped in one main foldout per layer
- Shadow alpha clip can now be enabled on lit shader and haor shader enven for opaque
- Temporal Antialiasing optimization for Xbox One X
- Parameter depthSlice on SetRenderTarget functions now defaults to -1 to bind the entire resource
- Rename SampleCameraDepth() functions to LoadCameraDepth() and SampleCameraDepth(), same for SampleCameraColor() functions
- Improved Motion Blur quality.
- Update stereo frame settings values for single-pass instancing and double-wide
- Rearrange FetchDepth functions to prepare for stereo-instancing
- Remove unused _ComputeEyeIndex
- Updated HDRenderPipelineAsset inspector
- Re-enable SRP batcher for metal

## [5.2.0-preview] - 2018-11-27

### Added
- Added option to run Contact Shadows and Volumetrics Voxelization stage in Async Compute
- Added camera freeze debug mode - Allow to visually see culling result for a camera
- Added support of Gizmo rendering before and after postprocess in Editor
- Added support of LuxAtDistance for punctual lights

### Fixed
- Fixed Debug.DrawLine and Debug.Ray call to work in game view
- Fixed DebugMenu's enum resetted on change
- Fixed divide by 0 in refraction causing NaN
- Fixed disable rough refraction support
- Fixed refraction, SSS and atmospheric scattering for VR
- Fixed forward clustered lighting for VR (double-wide).
- Fixed Light's UX to not allow negative intensity
- Fixed HDRenderPipelineAsset inspector broken when displaying its FrameSettings from project windows.
- Fixed forward clustered lighting for VR (double-wide).
- Fixed HDRenderPipelineAsset inspector broken when displaying its FrameSettings from project windows.
- Fixed Decals and SSR diable flags for all shader graph master node (Lit, Fabric, StackLit, PBR)
- Fixed Distortion blend mode for shader graph master node (Lit, StackLit)
- Fixed bent Normal for Fabric master node in shader graph
- Fixed PBR master node lightlayers
- Fixed shader stripping for built-in lit shaders.

### Changed
- Rename "Regular" in Diffusion profile UI "Thick Object"
- Changed VBuffer depth parametrization for volumetric from distanceRange to depthExtent - Require update of volumetric settings - Fog start at near plan
- SpotLight with box shape use Lux unit only

## [5.1.0-preview] - 2018-11-19

### Added

- Added a separate Editor resources file for resources Unity does not take when it builds a Player.
- You can now disable SSR on Materials in Shader Graph.
- Added support for MSAA when the Supported Lit Shader Mode is set to Both. Previously HDRP only supported MSAA for Forward mode.
- You can now override the emissive color of a Material when in debug mode.
- Exposed max light for Light Loop Settings in HDRP asset UI.
- HDRP no longer performs a NormalDBuffer pass update if there are no decals in the Scene.
- Added distant (fall-back) volumetric fog and improved the fog evaluation precision.
- Added an option to reflect sky in SSR.
- Added a y-axis offset for the PlanarReflectionProbe and offset tool.
- Exposed the option to run SSR and SSAO on async compute.
- Added support for the _GlossMapScale parameter in the Legacy to HDRP Material converter.
- Added wave intrinsic instructions for use in Shaders (for AMD GCN).


### Fixed
- Fixed sphere shaped influence handles clamping in Reflection Probes.
- Fixed Reflection Probe data migration for projects created before using HDRP.
- Fixed UI of Layered Material where Unity previously rendered the scrollbar above the Copy button.
- Fixed Material tessellations parameters Start fade distance and End fade distance. Originally, Unity clamped these values when you modified them.
- Fixed various distortion and refraction issues - handle a better fall-back.
- Fixed SSR for multiple views.
- Fixed SSR issues related to self-intersections.
- Fixed shape density volume handle speed.
- Fixed density volume shape handle moving too fast.
- Fixed the Camera velocity pass that we removed by mistake.
- Fixed some null pointer exceptions when disabling motion vectors support.
- Fixed viewports for both the Subsurface Scattering combine pass and the transparent depth prepass.
- Fixed the blend mode pop-up in the UI. It previously did not appear when you enabled pre-refraction.
- Fixed some null pointer exceptions that previously occurred when you disabled motion vectors support.
- Fixed Layered Lit UI issue with scrollbar.
- Fixed cubemap assignation on custom ReflectionProbe.
- Fixed Reflection Probes’ capture settings' shadow distance.
- Fixed an issue with the SRP batcher and Shader variables declaration.
- Fixed thickness and subsurface slots for fabric Shader master node that wasn't appearing with the right combination of flags.
- Fixed d3d debug layer warning.
- Fixed PCSS sampling quality.
- Fixed the Subsurface and transmission Material feature enabling for fabric Shader.
- Fixed the Shader Graph UV node’s dimensions when using it in a vertex Shader.
- Fixed the planar reflection mirror gizmo's rotation.
- Fixed HDRenderPipelineAsset's FrameSettings not showing the selected enum in the Inspector drop-down.
- Fixed an error with async compute.
- MSAA now supports transparency.
- The HDRP Material upgrader tool now converts metallic values correctly.
- Volumetrics now render in Reflection Probes.
- Fixed a crash that occurred whenever you set a viewport size to 0.
- Fixed the Camera physic parameter that the UI previously did not display.
- Fixed issue in pyramid shaped spotlight handles manipulation

### Changed

- Renamed Line shaped Lights to Tube Lights.
- HDRP now uses mean height fog parametrization.
- Shadow quality settings are set to All when you use HDRP (This setting is not visible in the UI when using SRP). This avoids Legacy Graphics Quality Settings disabling the shadows and give SRP full control over the Shadows instead.
- HDRP now internally uses premultiplied alpha for all fog.
- Updated default FrameSettings used for realtime Reflection Probes when you create a new HDRenderPipelineAsset.
- Remove multi-camera support. LWRP and HDRP will not support multi-camera layered rendering.
- Updated Shader Graph subshaders to use the new instancing define.
- Changed fog distance calculation from distance to plane to distance to sphere.
- Optimized forward rendering using AMD GCN by scalarizing the light loop.
- Changed the UI of the Light Editor.
- Change ordering of includes in HDRP Materials in order to reduce iteration time for faster compilation.
- Added a StackLit master node replacing the InspectorUI version. IMPORTANT: All previously authored StackLit Materials will be lost. You need to recreate them with the master node.

## [5.0.0-preview] - 2018-09-28

### Added
- Added occlusion mesh to depth prepass for VR (VR still disabled for now)
- Added a debug mode to display only one shadow at once
- Added controls for the highlight created by directional lights
- Added a light radius setting to punctual lights to soften light attenuation and simulate fill lighting
- Added a 'minRoughness' parameter to all non-area lights (was previously only available for certain light types)
- Added separate volumetric light/shadow dimmers
- Added per-pixel jitter to volumetrics to reduce aliasing artifacts
- Added a SurfaceShading.hlsl file, which implements material-agnostic shading functionality in an efficient manner
- Added support for shadow bias for thin object transmission
- Added FrameSettings to control realtime planar reflection
- Added control for SRPBatcher on HDRP Asset
- Added an option to clear the shadow atlases in the debug menu
- Added a color visualization of the shadow atlas rescale in debug mode
- Added support for disabling SSR on materials
- Added intrinsic for XBone
- Added new light volume debugging tool
- Added a new SSR debug view mode
- Added translaction's scale invariance on DensityVolume
- Added multiple supported LitShadermode and per renderer choice in case of both Forward and Deferred supported
- Added custom specular occlusion mode to Lit Shader Graph Master node

### Fixed
- Fixed a normal bias issue with Stacklit (Was causing light leaking)
- Fixed camera preview outputing an error when both scene and game view where display and play and exit was call
- Fixed override debug mode not apply correctly on static GI
- Fixed issue where XRGraphicsConfig values set in the asset inspector GUI weren't propagating correctly (VR still disabled for now)
- Fixed issue with tangent that was using SurfaceGradient instead of regular normal decoding
- Fixed wrong error message display when switching to unsupported target like IOS
- Fixed an issue with ambient occlusion texture sometimes not being created properly causing broken rendering
- Shadow near plane is no longer limited at 0.1
- Fixed decal draw order on transparent material
- Fixed an issue where sometime the lookup texture used for GGX convolution was broken, causing broken rendering
- Fixed an issue where you wouldn't see any fog for certain pipeline/scene configurations
- Fixed an issue with volumetric lighting where the anisotropy value of 0 would not result in perfectly isotropic lighting
- Fixed shadow bias when the atlas is rescaled
- Fixed shadow cascade sampling outside of the atlas when cascade count is inferior to 4
- Fixed shadow filter width in deferred rendering not matching shader config
- Fixed stereo sampling of depth texture in MSAA DepthValues.shader
- Fixed box light UI which allowed negative and zero sizes, thus causing NaNs
- Fixed stereo rendering in HDRISky.shader (VR)
- Fixed normal blend and blend sphere influence for reflection probe
- Fixed distortion filtering (was point filtering, now trilinear)
- Fixed contact shadow for large distance
- Fixed depth pyramid debug view mode
- Fixed sphere shaped influence handles clamping in reflection probes
- Fixed reflection probes data migration for project created before using hdrp
- Fixed ambient occlusion for Lit Master Node when slot is connected

### Changed
- Use samplerunity_ShadowMask instead of samplerunity_samplerLightmap for shadow mask
- Allow to resize reflection probe gizmo's size
- Improve quality of screen space shadow
- Remove support of projection model for ScreenSpaceLighting (SSR always use HiZ and refraction always Proxy)
- Remove all the debug mode from SSR that are obsolete now
- Expose frameSettings and Capture settings for reflection and planar probe
- Update UI for reflection probe, planar probe, camera and HDRP Asset
- Implement proper linear blending for volumetric lighting via deep compositing as described in the paper "Deep Compositing Using Lie Algebras"
- Changed  planar mapping to match terrain convention (XZ instead of ZX)
- XRGraphicsConfig is no longer Read/Write. Instead, it's read-only. This improves consistency of XR behavior between the legacy render pipeline and SRP
- Change reflection probe data migration code (to update old reflection probe to new one)
- Updated gizmo for ReflectionProbes
- Updated UI and Gizmo of DensityVolume

## [4.0.0-preview] - 2018-09-28

### Added
- Added a new TerrainLit shader that supports rendering of Unity terrains.
- Added controls for linear fade at the boundary of density volumes
- Added new API to control decals without monobehaviour object
- Improve Decal Gizmo
- Implement Screen Space Reflections (SSR) (alpha version, highly experimental)
- Add an option to invert the fade parameter on a Density Volume
- Added a Fabric shader (experimental) handling cotton and silk
- Added support for MSAA in forward only for opaque only
- Implement smoothness fade for SSR
- Added support for AxF shader (X-rite format - require special AxF importer from Unity not part of HDRP)
- Added control for sundisc on directional light (hack)
- Added a new HD Lit Master node that implements Lit shader support for Shader Graph
- Added Micro shadowing support (hack)
- Added an event on HDAdditionalCameraData for custom rendering
- HDRP Shader Graph shaders now support 4-channel UVs.

### Fixed
- Fixed an issue where sometimes the deferred shadow texture would not be valid, causing wrong rendering.
- Stencil test during decals normal buffer update is now properly applied
- Decals corectly update normal buffer in forward
- Fixed a normalization problem in reflection probe face fading causing artefacts in some cases
- Fix multi-selection behavior of Density Volumes overwriting the albedo value
- Fixed support of depth texture for RenderTexture. HDRP now correctly output depth to user depth buffer if RenderTexture request it.
- Fixed multi-selection behavior of Density Volumes overwriting the albedo value
- Fixed support of depth for RenderTexture. HDRP now correctly output depth to user depth buffer if RenderTexture request it.
- Fixed support of Gizmo in game view in the editor
- Fixed gizmo for spot light type
- Fixed issue with TileViewDebug mode being inversed in gameview
- Fixed an issue with SAMPLE_TEXTURECUBE_SHADOW macro
- Fixed issue with color picker not display correctly when game and scene view are visible at the same time
- Fixed an issue with reflection probe face fading
- Fixed camera motion vectors shader and associated matrices to update correctly for single-pass double-wide stereo rendering
- Fixed light attenuation functions when range attenuation is disabled
- Fixed shadow component algorithm fixup not dirtying the scene, so changes can be saved to disk.
- Fixed some GC leaks for HDRP
- Fixed contact shadow not affected by shadow dimmer
- Fixed GGX that works correctly for the roughness value of 0 (mean specular highlgiht will disappeard for perfect mirror, we rely on maxSmoothness instead to always have a highlight even on mirror surface)
- Add stereo support to ShaderPassForward.hlsl. Forward rendering now seems passable in limited test scenes with camera-relative rendering disabled.
- Add stereo support to ProceduralSky.shader and OpaqueAtmosphericScattering.shader.
- Added CullingGroupManager to fix more GC.Alloc's in HDRP
- Fixed rendering when multiple cameras render into the same render texture

### Changed
- Changed the way depth & color pyramids are built to be faster and better quality, thus improving the look of distortion and refraction.
- Stabilize the dithered LOD transition mask with respect to the camera rotation.
- Avoid multiple depth buffer copies when decals are present
- Refactor code related to the RT handle system (No more normal buffer manager)
- Remove deferred directional shadow and move evaluation before lightloop
- Add a function GetNormalForShadowBias() that material need to implement to return the normal used for normal shadow biasing
- Remove Jimenez Subsurface scattering code (This code was disabled by default, now remove to ease maintenance)
- Change Decal API, decal contribution is now done in Material. Require update of material using decal
- Move a lot of files from CoreRP to HDRP/CoreRP. All moved files weren't used by Ligthweight pipeline. Long term they could move back to CoreRP after CoreRP become out of preview
- Updated camera inspector UI
- Updated decal gizmo
- Optimization: The objects that are rendered in the Motion Vector Pass are not rendered in the prepass anymore
- Removed setting shader inclue path via old API, use package shader include paths
- The default value of 'maxSmoothness' for punctual lights has been changed to 0.99
- Modified deferred compute and vert/frag shaders for first steps towards stereo support
- Moved material specific Shader Graph files into corresponding material folders.
- Hide environment lighting settings when enabling HDRP (Settings are control from sceneSettings)
- Update all shader includes to use absolute path (allow users to create material in their Asset folder)
- Done a reorganization of the files (Move ShaderPass to RenderPipeline folder, Move all shadow related files to Lighting/Shadow and others)
- Improved performance and quality of Screen Space Shadows

## [3.3.0-preview] - 2018-01-01

### Added
- Added an error message to say to use Metal or Vulkan when trying to use OpenGL API
- Added a new Fabric shader model that supports Silk and Cotton/Wool
- Added a new HDRP Lighting Debug mode to visualize Light Volumes for Point, Spot, Line, Rectangular and Reflection Probes
- Add support for reflection probe light layers
- Improve quality of anisotropic on IBL

### Fixed
- Fix an issue where the screen where darken when rendering camera preview
- Fix display correct target platform when showing message to inform user that a platform is not supported
- Remove workaround for metal and vulkan in normal buffer encoding/decoding
- Fixed an issue with color picker not working in forward
- Fixed an issue where reseting HDLight do not reset all of its parameters
- Fixed shader compile warning in DebugLightVolumes.shader

### Changed
- Changed default reflection probe to be 256x256x6 and array size to be 64
- Removed dependence on the NdotL for thickness evaluation for translucency (based on artist's input)
- Increased the precision when comparing Planar or HD reflection probe volumes
- Remove various GC alloc in C#. Slightly better performance

## [3.2.0-preview] - 2018-01-01

### Added
- Added a luminance meter in the debug menu
- Added support of Light, reflection probe, emissive material, volume settings related to lighting to Lighting explorer
- Added support for 16bit shadows

### Fixed
- Fix issue with package upgrading (HDRP resources asset is now versionned to worarkound package manager limitation)
- Fix HDReflectionProbe offset displayed in gizmo different than what is affected.
- Fix decals getting into a state where they could not be removed or disabled.
- Fix lux meter mode - The lux meter isn't affected by the sky anymore
- Fix area light size reset when multi-selected
- Fix filter pass number in HDUtils.BlitQuad
- Fix Lux meter mode that was applying SSS
- Fix planar reflections that were not working with tile/cluster (olbique matrix)
- Fix debug menu at runtime not working after nested prefab PR come to trunk
- Fix scrolling issue in density volume

### Changed
- Shader code refactor: Split MaterialUtilities file in two parts BuiltinUtilities (independent of FragInputs) and MaterialUtilities (Dependent of FragInputs)
- Change screen space shadow rendertarget format from ARGB32 to RG16

## [3.1.0-preview] - 2018-01-01

### Added
- Decal now support per channel selection mask. There is now two mode. One with BaseColor, Normal and Smoothness and another one more expensive with BaseColor, Normal, Smoothness, Metal and AO. Control is on HDRP Asset. This may require to launch an update script for old scene: 'Edit/Render Pipeline/Single step upgrade script/Upgrade all DecalMaterial MaskBlendMode'.
- Decal now supports depth bias for decal mesh, to prevent z-fighting
- Decal material now supports draw order for decal projectors
- Added LightLayers support (Base on mask from renderers name RenderingLayers and mask from light name LightLayers - if they match, the light apply) - cost an extra GBuffer in deferred (more bandwidth)
- When LightLayers is enabled, the AmbientOclusion is store in the GBuffer in deferred path allowing to avoid double occlusion with SSAO. In forward the double occlusion is now always avoided.
- Added the possibility to add an override transform on the camera for volume interpolation
- Added desired lux intensity and auto multiplier for HDRI sky
- Added an option to disable light by type in the debug menu
- Added gradient sky
- Split EmissiveColor and bakeDiffuseLighting in forward avoiding the emissiveColor to be affect by SSAO
- Added a volume to control indirect light intensity
- Added EV 100 intensity unit for area lights
- Added support for RendererPriority on Renderer. This allow to control order of transparent rendering manually. HDRP have now two stage of sorting for transparent in addition to bact to front. Material have a priority then Renderer have a priority.
- Add Coupling of (HD)Camera and HDAdditionalCameraData for reset and remove in inspector contextual menu of Camera
- Add Coupling of (HD)ReflectionProbe and HDAdditionalReflectionData for reset and remove in inspector contextual menu of ReflectoinProbe
- Add macro to forbid unity_ObjectToWorld/unity_WorldToObject to be use as it doesn't handle camera relative rendering
- Add opacity control on contact shadow

### Fixed
- Fixed an issue with PreIntegratedFGD texture being sometimes destroyed and not regenerated causing rendering to break
- PostProcess input buffers are not copied anymore on PC if the viewport size matches the final render target size
- Fixed an issue when manipulating a lot of decals, it was displaying a lot of errors in the inspector
- Fixed capture material with reflection probe
- Refactored Constant Buffers to avoid hitting the maximum number of bound CBs in some cases.
- Fixed the light range affecting the transform scale when changed.
- Snap to grid now works for Decal projector resizing.
- Added a warning for 128x128 cookie texture without mipmaps
- Replace the sampler used for density volumes for correct wrap mode handling

### Changed
- Move Render Pipeline Debug "Windows from Windows->General-> Render Pipeline debug windows" to "Windows from Windows->Analysis-> Render Pipeline debug windows"
- Update detail map formula for smoothness and albedo, goal it to bright and dark perceptually and scale factor is use to control gradient speed
- Refactor the Upgrade material system. Now a material can be update from older version at any time. Call Edit/Render Pipeline/Upgrade all Materials to newer version
- Change name EnableDBuffer to EnableDecals at several place (shader, hdrp asset...), this require a call to Edit/Render Pipeline/Upgrade all Materials to newer version to have up to date material.
- Refactor shader code: BakeLightingData structure have been replace by BuiltinData. Lot of shader code have been remove/change.
- Refactor shader code: All GBuffer are now handled by the deferred material. Mean ShadowMask and LightLayers are control by lit material in lit.hlsl and not outside anymore. Lot of shader code have been remove/change.
- Refactor shader code: Rename GetBakedDiffuseLighting to ModifyBakedDiffuseLighting. This function now handle lighting model for transmission too. Lux meter debug mode is factor outisde.
- Refactor shader code: GetBakedDiffuseLighting is not call anymore in GBuffer or forward pass, including the ConvertSurfaceDataToBSDFData and GetPreLightData, this is done in ModifyBakedDiffuseLighting now
- Refactor shader code: Added a backBakeDiffuseLighting to BuiltinData to handle lighting for transmission
- Refactor shader code: Material must now call InitBuiltinData (Init all to zero + init bakeDiffuseLighting and backBakeDiffuseLighting ) and PostInitBuiltinData

## [3.0.0-preview] - 2018-01-01

### Fixed
- Fixed an issue with distortion that was using previous frame instead of current frame
- Fixed an issue where disabled light where not upgrade correctly to the new physical light unit system introduce in 2.0.5-preview

### Changed
- Update assembly definitions to output assemblies that match Unity naming convention (Unity.*).

## [2.0.5-preview] - 2018-01-01

### Added
- Add option supportDitheringCrossFade on HDRP Asset to allow to remove shader variant during player build if needed
- Add contact shadows for punctual lights (in additional shadow settings), only one light is allowed to cast contact shadows at the same time and so at each frame a dominant light is choosed among all light with contact shadows enabled.
- Add PCSS shadow filter support (from SRP Core)
- Exposed shadow budget parameters in HDRP asset
- Add an option to generate an emissive mesh for area lights (currently rectangle light only). The mesh fits the size, intensity and color of the light.
- Add an option to the HDRP asset to increase the resolution of volumetric lighting.
- Add additional ligth unit support for punctual light (Lumens, Candela) and area lights (Lumens, Luminance)
- Add dedicated Gizmo for the box Influence volume of HDReflectionProbe / PlanarReflectionProbe

### Changed
- Re-enable shadow mask mode in debug view
- SSS and Transmission code have been refactored to be able to share it between various material. Guidelines are in SubsurfaceScattering.hlsl
- Change code in area light with LTC for Lit shader. Magnitude is now take from FGD texture instead of a separate texture
- Improve camera relative rendering: We now apply camera translation on the model matrix, so before the TransformObjectToWorld(). Note: unity_WorldToObject and unity_ObjectToWorld must never be used directly.
- Rename positionWS to positionRWS (Camera relative world position) at a lot of places (mainly in interpolator and FragInputs). In case of custom shader user will be required to update their code.
- Rename positionWS, capturePositionWS, proxyPositionWS, influencePositionWS to positionRWS, capturePositionRWS, proxyPositionRWS, influencePositionRWS (Camera relative world position) in LightDefinition struct.
- Improve the quality of trilinear filtering of density volume textures.
- Improve UI for HDReflectionProbe / PlanarReflectionProbe

### Fixed
- Fixed a shader preprocessor issue when compiling DebugViewMaterialGBuffer.shader against Metal target
- Added a temporary workaround to Lit.hlsl to avoid broken lighting code with Metal/AMD
- Fixed issue when using more than one volume texture mask with density volumes.
- Fixed an error which prevented volumetric lighting from working if no density volumes with 3D textures were present.
- Fix contact shadows applied on transmission
- Fix issue with forward opaque lit shader variant being removed by the shader preprocessor
- Fixed compilation errors on Nintendo Switch (limited XRSetting support).
- Fixed apply range attenuation option on punctual light
- Fixed issue with color temperature not take correctly into account with static lighting
- Don't display fog when diffuse lighting, specular lighting, or lux meter debug mode are enabled.

## [2.0.4-preview] - 2018-01-01

### Fixed
- Fix issue when disabling rough refraction and building a player. Was causing a crash.

## [2.0.3-preview] - 2018-01-01

### Added
- Increased debug color picker limit up to 260k lux

## [2.0.2-preview] - 2018-01-01

### Added
- Add Light -> Planar Reflection Probe command
- Added a false color mode in rendering debug
- Add support for mesh decals
- Add flag to disable projector decals on transparent geometry to save performance and decal texture atlas space
- Add ability to use decal diffuse map as mask only
- Add visualize all shadow masks in lighting debug
- Add export of normal and roughness buffer for forwardOnly and when in supportOnlyForward mode for forward
- Provide a define in lit.hlsl (FORWARD_MATERIAL_READ_FROM_WRITTEN_NORMAL_BUFFER) when output buffer normal is used to read the normal and roughness instead of caclulating it (can save performance, but lower quality due to compression)
- Add color swatch to decal material

### Changed
- Change Render -> Planar Reflection creation to 3D Object -> Mirror
- Change "Enable Reflector" name on SpotLight to "Angle Affect Intensity"
- Change prototype of BSDFData ConvertSurfaceDataToBSDFData(SurfaceData surfaceData) to BSDFData ConvertSurfaceDataToBSDFData(uint2 positionSS, SurfaceData surfaceData)

### Fixed
- Fix issue with StackLit in deferred mode with deferredDirectionalShadow due to GBuffer not being cleared. Gbuffer is still not clear and issue was fix with the new Output of normal buffer.
- Fixed an issue where interpolation volumes were not updated correctly for reflection captures.
- Fixed an exception in Light Loop settings UI

## [2.0.1-preview] - 2018-01-01

### Added
- Add stripper of shader variant when building a player. Save shader compile time.
- Disable per-object culling that was executed in C++ in HD whereas it was not used (Optimization)
- Enable texture streaming debugging (was not working before 2018.2)
- Added Screen Space Reflection with Proxy Projection Model
- Support correctly scene selection for alpha tested object
- Add per light shadow mask mode control (i.e shadow mask distance and shadow mask). It use the option NonLightmappedOnly
- Add geometric filtering to Lit shader (allow to reduce specular aliasing)
- Add shortcut to create DensityVolume and PlanarReflection in hierarchy
- Add a DefaultHDMirrorMaterial material for PlanarReflection
- Added a script to be able to upgrade material to newer version of HDRP
- Removed useless duplication of ForwardError passes.
- Add option to not compile any DEBUG_DISPLAY shader in the player (Faster build) call Support Runtime Debug display

### Changed
- Changed SupportForwardOnly to SupportOnlyForward in render pipeline settings
- Changed versioning variable name in HDAdditionalXXXData from m_version to version
- Create unique name when creating a game object in the rendering menu (i.e Density Volume(2))
- Re-organize various files and folder location to clean the repository
- Change Debug windows name and location. Now located at:  Windows -> General -> Render Pipeline Debug

### Removed
- Removed GlobalLightLoopSettings.maxPlanarReflectionProbes and instead use value of GlobalLightLoopSettings.planarReflectionProbeCacheSize
- Remove EmissiveIntensity parameter and change EmissiveColor to be HDR (Matching Builtin Unity behavior) - Data need to be updated - Launch Edit -> Single Step Upgrade Script -> Upgrade all Materials emissionColor

### Fixed
- Fix issue with LOD transition and instancing
- Fix discrepency between object motion vector and camera motion vector
- Fix issue with spot and dir light gizmo axis not highlighted correctly
- Fix potential crash while register debug windows inputs at startup
- Fix warning when creating Planar reflection
- Fix specular lighting debug mode (was rendering black)
- Allow projector decal with null material to allow to configure decal when HDRP is not set
- Decal atlas texture offset/scale is updated after allocations (used to be before so it was using date from previous frame)

## [0.0.0-preview] - 2018-01-01

### Added
- Configure the VolumetricLightingSystem code path to be on by default
- Trigger a build exception when trying to build an unsupported platform
- Introduce the VolumetricLightingController component, which can (and should) be placed on the camera, and allows one to control the near and the far plane of the V-Buffer (volumetric "froxel" buffer) along with the depth distribution (from logarithmic to linear)
- Add 3D texture support for DensityVolumes
- Add a better mapping of roughness to mipmap for planar reflection
- The VolumetricLightingSystem now uses RTHandles, which allows to save memory by sharing buffers between different cameras (history buffers are not shared), and reduce reallocation frequency by reallocating buffers only if the rendering resolution increases (and suballocating within existing buffers if the rendering resolution decreases)
- Add a Volumetric Dimmer slider to lights to control the intensity of the scattered volumetric lighting
- Add UV tiling and offset support for decals.
- Add mipmapping support for volume 3D mask textures

### Changed
- Default number of planar reflection change from 4 to 2
- Rename _MainDepthTexture to _CameraDepthTexture
- The VolumetricLightingController has been moved to the Interpolation Volume framework and now functions similarly to the VolumetricFog settings
- Update of UI of cookie, CubeCookie, Reflection probe and planar reflection probe to combo box
- Allow enabling/disabling shadows for area lights when they are set to baked.
- Hide applyRangeAttenuation and FadeDistance for directional shadow as they are not used

### Removed
- Remove Resource folder of PreIntegratedFGD and add the resource to RenderPipeline Asset

### Fixed
- Fix ConvertPhysicalLightIntensityToLightIntensity() function used when creating light from script to match HDLightEditor behavior
- Fix numerical issues with the default value of mean free path of volumetric fog
- Fix the bug preventing decals from coexisting with density volumes
- Fix issue with alpha tested geometry using planar/triplanar mapping not render correctly or flickering (due to being wrongly alpha tested in depth prepass)
- Fix meta pass with triplanar (was not handling correctly the normal)
- Fix preview when a planar reflection is present
- Fix Camera preview, it is now a Preview cameraType (was a SceneView)
- Fix handling unknown GPUShadowTypes in the shadow manager.
- Fix area light shapes sent as point lights to the baking backends when they are set to baked.
- Fix unnecessary division by PI for baked area lights.
- Fix line lights sent to the lightmappers. The backends don't support this light type.
- Fix issue with shadow mask framesettings not correctly taken into account when shadow mask is enabled for lighting.
- Fix directional light and shadow mask transition, they are now matching making smooth transition
- Fix banding issues caused by high intensity volumetric lighting
- Fix the debug window being emptied on SRP asset reload
- Fix issue with debug mode not correctly clearing the GBuffer in editor after a resize
- Fix issue with ResetMaterialKeyword not resetting correctly ToggleOff/Roggle Keyword
- Fix issue with motion vector not render correctly if there is no depth prepass in deferred

## [0.0.0-preview] - 2018-01-01

### Added
- Screen Space Refraction projection model (Proxy raycasting, HiZ raymarching)
- Screen Space Refraction settings as volume component
- Added buffered frame history per camera
- Port Global Density Volumes to the Interpolation Volume System.
- Optimize ImportanceSampleLambert() to not require the tangent frame.
- Generalize SampleVBuffer() to handle different sampling and reconstruction methods.
- Improve the quality of volumetric lighting reprojection.
- Optimize Morton Order code in the Subsurface Scattering pass.
- Planar Reflection Probe support roughness (gaussian convolution of captured probe)
- Use an atlas instead of a texture array for cluster transparent decals
- Add a debug view to visualize the decal atlas
- Only store decal textures to atlas if decal is visible, debounce out of memory decal atlas warning.
- Add manipulator gizmo on decal to improve authoring workflow
- Add a minimal StackLit material (work in progress, this version can be used as template to add new material)

### Changed
- EnableShadowMask in FrameSettings (But shadowMaskSupport still disable by default)
- Forced Planar Probe update modes to (Realtime, Every Update, Mirror Camera)
- Screen Space Refraction proxy model uses the proxy of the first environment light (Reflection probe/Planar probe) or the sky
- Moved RTHandle static methods to RTHandles
- Renamed RTHandle to RTHandleSystem.RTHandle
- Move code for PreIntegratedFDG (Lit.shader) into its dedicated folder to be share with other material
- Move code for LTCArea (Lit.shader) into its dedicated folder to be share with other material

### Removed
- Removed Planar Probe mirror plane position and normal fields in inspector, always display mirror plane and normal gizmos

### Fixed
- Fix fog flags in scene view is now taken into account
- Fix sky in preview windows that were disappearing after a load of a new level
- Fix numerical issues in IntersectRayAABB().
- Fix alpha blending of volumetric lighting with transparent objects.
- Fix the near plane of the V-Buffer causing out-of-bounds look-ups in the clustered data structure.
- Depth and color pyramid are properly computed and sampled when the camera renders inside a viewport of a RTHandle.
- Fix decal atlas debug view to work correctly when shadow atlas view is also enabled<|MERGE_RESOLUTION|>--- conflicted
+++ resolved
@@ -163,11 +163,8 @@
 - Added a physically based option in DoF volume.
 - Added API to check if a Camera, Light or ReflectionProbe is compatible with HDRP.
 - Added path tracing test scene for normal mapping.
-<<<<<<< HEAD
+- Added missing API documentation.
 - Added an option to have only the metering mask displayed in the debug mode.
-=======
-- Added missing API documentation.
->>>>>>> 3ebdc225
 
 ### Fixed
 - Fix when rescale probe all direction below zero (1219246)
