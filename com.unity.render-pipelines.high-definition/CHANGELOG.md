# Changelog
All notable changes to this package will be documented in this file.

The format is based on [Keep a Changelog](http://keepachangelog.com/en/1.0.0/)
and this project adheres to [Semantic Versioning](http://semver.org/spec/v2.0.0.html).

## [11.0.0] - 2020-12-02

### Added
- Added a new API to bake HDRP probes from C# (case 1276360)
- Added support for pre-exposure for planar reflections.
- Added support for nested volume components to volume system.
- Added a cameraCullingResult field in Custom Pass Context to give access to both custom pass and camera culling result.
- Added a slider to control the fallback value of the directional shadow when the cascade have no coverage.
- Added a toggle to allow to include or exclude smooth surfaces from ray traced reflection denoising.
- Added light unit slider for automatic and automatic histrogram exposure limits.
- Added support for raytracing for AxF material
- Added rasterized area light shadows for AxF material
- Added View Bias for mesh decals.

### Fixed
- Fixed probe volumes debug views.
<<<<<<< HEAD
- Fixed issues with path-traced volumetric scattering (cases 1295222, 1295234).
=======
- Fixed ShaderGraph Decal material not showing exposed properties.
- Fixed couple samplers that had the wrong name in raytracing code
- VFX : Debug material view were rendering pink for albedo. (case 1290752)
- VFX: Fixed LPPV with lit particles in deferred (case 1293608)
- Fixed computation of geometric normal in path tracing (case 1293029).


>>>>>>> 37f2488d

### Changed
- Removed the material pass probe volumes evaluation mode.
- Volume parameter of type Cubemap can now accept Cubemap render textures and custom render textures.
- Removed the superior clamping value for the recursive rendering max ray length. 
- Removed the superior clamping value for the ray tracing light cluster size.
- Now reflection probes cannot have SSAO, SSGI, SSR, ray tracing effects or volumetric reprojection.
- Removed the readonly keyword on the cullingResults of the CustomPassContext to allow users to overwrite.
- The DrawRenderers function of CustomPassUtils class now takes a sortingCriteria in parameter.
- When in half res, RTR denoising is executed at half resolution and the upscale happens at the end.
- Removed the upscale radius from the RTR.

## [10.3.0] - 2020-12-01

### Fixed
- Fixed issue where some ShaderGraph generated shaders were not SRP compatible because of UnityPerMaterial cbuffer layout mismatches (case 1292501)
- Fixed Rendergraph issue with virtual texturing and debug mode while in forward.

### Changed
- Rename HDRP sub menu in Assets/Create/Shader to HD Render Pipeline for consistency.
- Replaced last package version checker in Wizard to a link on Package Manager

## [10.2.1] - 2020-11-30

### Added
- Added a warning when trying to bake with static lighting being in an invalid state.

### Fixed
- Fixed stylesheet reloading for LookDev window and Wizard window.
- Fixed XR single-pass rendering with legacy shaders using unity_StereoWorldSpaceCameraPos.
- Fixed issue displaying wrong debug mode in runtime debug menu UI.
- Fixed useless editor repaint when using lod bias.
- Fixed multi-editing with new light intensity slider.
- Fixed issue with density volumes flickering when editing shape box.
- Fixed issue with image layers in the graphics compositor (case 1289936).
- Fixed issue with angle fading when rotating decal projector.
- Fixed issue with gameview repaint in the graphics compositor (case 1290622).
- Fixed some labels being clipped in the Render Graph Viewer
- Fixed issue when decal projector material is none.
- Fixed the sampling of the normal buffer in the the forward transparent pass.
- Fixed bloom prefiltering tooltip.
- Fixed NullReferenceException when loading multipel scene async
- Fixed missing alpha blend state properties in Axf shader and update default stencil properties
- Fixed normal buffer not bound to custom pass anymore.
- Fixed issues with camera management in the graphics compositor (cases 1292548, 1292549).
- Fixed an issue where a warning about the static sky not being ready was wrongly displayed.
- Fixed the clear coat not being handled properly for SSR and RTR (case 1291654).
- Fixed ghosting in RTGI and RTAO when denoising is enabled and the RTHandle size is not equal to the Viewport size (case 1291654).
- Fixed alpha output when atmospheric scattering is enabled.
- Fixed issue with TAA history sharpening when view is downsampled.
- Fixed lookdev movement.
- Fixed volume component tooltips using the same parameter name.
- Fixed issue with saving some quality settings in volume overrides  (case 1293747)
- Fixed NullReferenceException in HDRenderPipeline.UpgradeResourcesIfNeeded (case 1292524)
- Fixed SSGI texture allocation when not using the RenderGraph.
- Fixed NullReference Exception when setting Max Shadows On Screen to 0 in the HDRP asset.
- Fixed issue with saving some quality settings in volume overrides  (case 1293747)

### Changed
- Volume Manager now always tests scene culling masks. This was required to fix hybrid workflow.
- Now the screen space shadow is only used if the analytic value is valid.
- Distance based roughness is disabled by default and have a control

## [10.2.0] - 2020-10-19

### Added
- Added a rough distortion frame setting and and info box on distortion materials.
- Adding support of 4 channel tex coords for ray tracing (case 1265309).
- Added a help button on the volume component toolbar for documentation.
- Added range remapping to metallic property for Lit and Decal shaders.
- Exposed the API to access HDRP shader pass names.
- Added the status check of default camera frame settings in the DXR wizard.
- Added frame setting for Virtual Texturing. 
- Added a fade distance for light influencing volumetric lighting.
- Adding an "Include For Ray Tracing" toggle on lights to allow the user to exclude them when ray tracing is enabled in the frame settings of a camera.
- Added fog volumetric scattering support for path tracing.
- Added new algorithm for SSR with temporal accumulation
- Added quality preset of the new volumetric fog parameters.
- Added missing documentation for unsupported SG RT nodes and light's include for raytracing attrbute.
- Added documentation for LODs not being supported by ray tracing.
- Added more options to control how the component of motion vectors coming from the camera transform will affect the motion blur with new clamping modes.
- Added the TerrainCompatible SubShader Tag. Use this Tag in your custom shader to tell Unity that the shader is compatible with the Terrain system.
- Added anamorphism support for phsyical DoF, switched to blue noise sampling and fixed tiling artifacts.

### Fixed
- Fixed an issue where the Exposure Shader Graph node had clipped text. (case 1265057)
- Fixed an issue when rendering into texture where alpha would not default to 1.0 when using 11_11_10 color buffer in non-dev builds.
- Fixed issues with reordering and hiding graphics compositor layers (cases 1283903, 1285282, 1283886).
- Fixed the possibility to have a shader with a pre-refraction render queue and refraction enabled at the same time.
- Fixed a migration issue with the rendering queue in ShaderGraph when upgrading to 10.x;
- Fixed the object space matrices in shader graph for ray tracing.
- Changed the cornea refraction function to take a view dir in object space.
- Fixed upside down XR occlusion mesh.
- Fixed precision issue with the atmospheric fog.
- Fixed issue with TAA and no motion vectors.
- Fixed the stripping not working the terrain alphatest feature required for terrain holes (case 1205902).
- Fixed bounding box generation that resulted in incorrect light culling (case 3875925).
- VFX : Fix Emissive writing in Opaque Lit Output with PSSL platforms (case 273378).
- Fixed issue where pivot of DecalProjector was not aligned anymore on Transform position when manipulating the size of the projector from the Inspector.
- Fixed a null reference exception when creating a diffusion profile asset.
- Fixed the diffusion profile not being registered as a dependency of the ShaderGraph.
- Fixing exceptions in the console when putting the SSGI in low quality mode (render graph).
- Fixed NullRef Exception when decals are in the scene, no asset is set and HDRP wizard is run.
- Fixed issue with TAA causing bleeding of a view into another when multiple views are visible.
- Fix an issue that caused issues of usability of editor if a very high resolution is set by mistake and then reverted back to a smaller resolution.
- Fixed issue where Default Volume Profile Asset change in project settings was not added to the undo stack (case 1285268).
- Fixed undo after enabling compositor.
- Fixed the ray tracing shadow UI being displayed while it shouldn't (case 1286391).
- Fixed issues with physically-based DoF, improved speed and robustness 
- Fixed a warning happening when putting the range of lights to 0.
- Fixed issue when null parameters in a volume component would spam null reference errors. Produce a warning instead.
- Fixed volument component creation via script.
- Fixed GC allocs in render graph.
- Fixed scene picking passes.
- Fixed broken ray tracing light cluster full screen debug.
- Fixed dead code causing error.
- Fixed issue when dragging slider in inspector for ProjectionDepth.
- Fixed issue when resizing Inspector window that make the DecalProjector editor flickers.
- Fixed issue in DecalProjector editor when the Inspector window have a too small width: the size appears on 2 lines but the editor not let place for the second one.
- Fixed issue (null reference in console) when selecting a DensityVolume with rectangle selection.
- Fixed issue when linking the field of view with the focal length in physical camera
- Fixed supported platform build and error message.
- Fixed exceptions occuring when selecting mulitple decal projectors without materials assigned (case 1283659).
- Fixed LookDev error message when pipeline is not loaded.
- Properly reject history when enabling seond denoiser for RTGI.
- Fixed an issue that could cause objects to not be rendered when using Vulkan API.
- Fixed issue with lookdev shadows looking wrong upon exiting playmode. 
- Fixed temporary Editor freeze when selecting AOV output in graphics compositor (case 1288744).
- Fixed normal flip with double sided materials.
- Fixed shadow resolution settings level in the light explorer.
- Fixed the ShaderGraph being dirty after the first save.
- Fixed XR shadows culling
- Fixed stylesheet reloading for LookDev window and Wizard window.
- Fixed Nans happening when upscaling the RTGI.
- Fixed the adjust weight operation not being done for the non-rendergraph pipeline.
- Fixed overlap with SSR Transparent default frame settings message on DXR Wizard.
- Fixed alpha channel in the stop NaNs and motion blur shaders.
- Fixed undo of duplicate environments in the look dev environment library.
- Fixed a ghosting issue with RTShadows (Sun, Point and Spot), RTAO and RTGI when the camera is moving fast.
- Fixed a SSGI denoiser bug for large scenes.
- Fixed a Nan issue with SSGI.
- Fixed an issue with IsFrontFace node in Shader Graph not working properly
- Fixed CustomPassUtils.RenderFrom* functions and CustomPassUtils.DisableSinglePassRendering struct in VR.
- Fixed custom pass markers not recorded when render graph was enabled.
- Fixed exceptions when unchecking "Big Tile Prepass" on the frame settings with render-graph.
- Fixed an issue causing errors in GenerateMaxZ when opaque objects or decals are disabled. 
- Fixed an issue with Bake button of Reflection Probe when in custom mode
- Fixed exceptions related to the debug display settings when changing the default frame settings.
- Fixed picking for materials with depth offset.
- Fixed issue with exposure history being uninitialized on second frame.
- Fixed issue when changing FoV with the physical camera fold-out closed.
- Fixed path tracing accumulation not being reset when changing to a different frame of an animation.

### Changed
- Combined occlusion meshes into one to reduce draw calls and state changes with XR single-pass.
- Claryfied doc for the LayeredLit material.
- Various improvements for the Volumetric Fog.
- Use draggable fields for float scalable settings
- Migrated the fabric & hair shadergraph samples directly into the renderpipeline resources.
- Removed green coloration of the UV on the DecalProjector gizmo.
- Removed _BLENDMODE_PRESERVE_SPECULAR_LIGHTING keyword from shaders.
- Now the DXR wizard displays the name of the target asset that needs to be changed.
- Standardized naming for the option regarding Transparent objects being able to receive Screen Space Reflections.
- Making the reflection and refractions of cubemaps distance based.
- Changed Receive SSR to also controls Receive SSGI on opaque objects.
- Improved the punctual light shadow rescale algorithm.
- Changed the names of some of the parameters for the Eye Utils SG Nodes.
- Restored frame setting for async compute of contact shadows.
- Removed the possibility to have MSAA (through the frame settings) when ray tracing is active.
- Range handles for decal projector angle fading.
- Smoother angle fading for decal projector.

## [10.1.0] - 2020-10-12

### Added
- Added an option to have only the metering mask displayed in the debug mode.
- Added a new mode to cluster visualization debug where users can see a slice instead of the cluster on opaque objects.
- Added ray traced reflection support for the render graph version of the pipeline.
- Added render graph support of RTAO and required denoisers.
- Added render graph support of RTGI.
- Added support of RTSSS and Recursive Rendering in the render graph mode.
- Added support of RT and screen space shadow for render graph.
- Added tooltips with the full name of the (graphics) compositor properties to properly show large names that otherwise are clipped by the UI (case 1263590)
- Added error message if a callback AOV allocation fail
- Added marker for all AOV request operation on GPU
- Added remapping options for Depth Pyramid debug view mode
- Added an option to support AOV shader at runtime in HDRP settings (case 1265070)
- Added support of SSGI in the render graph mode.
- Added option for 11-11-10 format for cube reflection probes.
- Added an optional check in the HDRP DXR Wizard to verify 64 bits target architecture
- Added option to display timing stats in the debug menu as an average over 1 second. 
- Added a light unit slider to provide users more context when authoring physically based values.
- Added a way to check the normals through the material views.
- Added Simple mode to Earth Preset for PBR Sky
- Added the export of normals during the prepass for shadow matte for proper SSAO calculation.
- Added the usage of SSAO for shadow matte unlit shader graph.
- Added the support of input system V2
- Added a new volume component parameter to control the max ray length of directional lights(case 1279849).
- Added support for 'Pyramid' and 'Box' spot light shapes in path tracing.
- Added high quality prefiltering option for Bloom.
- Added support for camera relative ray tracing (and keeping non-camera relative ray tracing working)
- Added a rough refraction option on planar reflections.
- Added scalability settings for the planar reflection resolution.
- Added tests for AOV stacking and UI rendering in the graphics compositor.
- Added a new ray tracing only function that samples the specular part of the materials.
- Adding missing marker for ray tracing profiling (RaytracingDeferredLighting)
- Added the support of eye shader for ray tracing.
- Exposed Refraction Model to the material UI when using a Lit ShaderGraph.
- Added bounding sphere support to screen-space axis-aligned bounding box generation pass.

### Fixed
- Fixed several issues with physically-based DoF (TAA ghosting of the CoC buffer, smooth layer transitions, etc)
- Fixed GPU hang on D3D12 on xbox. 
- Fixed game view artifacts on resizing when hardware dynamic resolution was enabled
- Fixed black line artifacts occurring when Lanczos upsampling was set for dynamic resolution
- Fixed Amplitude -> Min/Max parametrization conversion
- Fixed CoatMask block appearing when creating lit master node (case 1264632)
- Fixed issue with SceneEV100 debug mode indicator when rescaling the window.
- Fixed issue with PCSS filter being wrong on first frame. 
- Fixed issue with emissive mesh for area light not appearing in playmode if Reload Scene option is disabled in Enter Playmode Settings.
- Fixed issue when Reflection Probes are set to OnEnable and are never rendered if the probe is enabled when the camera is farther than the probe fade distance. 
- Fixed issue with sun icon being clipped in the look dev window. 
- Fixed error about layers when disabling emissive mesh for area lights.
- Fixed issue when the user deletes the composition graph or .asset in runtime (case 1263319)
- Fixed assertion failure when changing resolution to compositor layers after using AOVs (case 1265023) 
- Fixed flickering layers in graphics compositor (case 1264552)
- Fixed issue causing the editor field not updating the disc area light radius.
- Fixed issues that lead to cookie atlas to be updated every frame even if cached data was valid.
- Fixed an issue where world space UI was not emitted for reflection cameras in HDRP
- Fixed an issue with cookie texture atlas that would cause realtime textures to always update in the atlas even when the content did not change.
- Fixed an issue where only one of the two lookdev views would update when changing the default lookdev volume profile.
- Fixed a bug related to light cluster invalidation.
- Fixed shader warning in DofGather (case 1272931)
- Fixed AOV export of depth buffer which now correctly export linear depth (case 1265001)
- Fixed issue that caused the decal atlas to not be updated upon changing of the decal textures content.
- Fixed "Screen position out of view frustum" error when camera is at exactly the planar reflection probe location.
- Fixed Amplitude -> Min/Max parametrization conversion
- Fixed issue that allocated a small cookie for normal spot lights.
- Fixed issue when undoing a change in diffuse profile list after deleting the volume profile.
- Fixed custom pass re-ordering and removing.
- Fixed TAA issue and hardware dynamic resolution.
- Fixed a static lighting flickering issue caused by having an active planar probe in the scene while rendering inspector preview.
- Fixed an issue where even when set to OnDemand, the sky lighting would still be updated when changing sky parameters.
- Fixed an error message trigerred when a mesh has more than 32 sub-meshes (case 1274508).
- Fixed RTGI getting noisy for grazying angle geometry (case 1266462).
- Fixed an issue with TAA history management on pssl.
- Fixed the global illumination volume override having an unwanted advanced mode (case 1270459).
- Fixed screen space shadow option displayed on directional shadows while they shouldn't (case 1270537).
- Fixed the handling of undo and redo actions in the graphics compositor (cases 1268149, 1266212, 1265028)
- Fixed issue with composition graphs that include virtual textures, cubemaps and other non-2D textures (cases 1263347, 1265638).
- Fixed issues when selecting a new composition graph or setting it to None (cases 1263350, 1266202)
- Fixed ArgumentNullException when saving shader graphs after removing the compositor from the scene (case 1268658)
- Fixed issue with updating the compositor output when not in play mode (case 1266216)
- Fixed warning with area mesh (case 1268379)
- Fixed issue with diffusion profile not being updated upon reset of the editor. 
- Fixed an issue that lead to corrupted refraction in some scenarios on xbox.
- Fixed for light loop scalarization not happening. 
- Fixed issue with stencil not being set in rendergraph mode.
- Fixed for post process being overridable in reflection probes even though it is not supported.
- Fixed RTGI in performance mode when light layers are enabled on the asset.
- Fixed SSS materials appearing black in matcap mode.
- Fixed a collision in the interaction of RTR and RTGI.
- Fix for lookdev toggling renderers that are set to non editable or are hidden in the inspector.
- Fixed issue with mipmap debug mode not properly resetting full screen mode (and viceversa). 
- Added unsupported message when using tile debug mode with MSAA.
- Fixed SSGI compilation issues on PS4.
- Fixed "Screen position out of view frustum" error when camera is on exactly the planar reflection probe plane.
- Workaround issue that caused objects using eye shader to not be rendered on xbox.
- Fixed GC allocation when using XR single-pass test mode.
- Fixed text in cascades shadow split being truncated.
- Fixed rendering of custom passes in the Custom Pass Volume inspector
- Force probe to render again if first time was during async shader compilation to avoid having cyan objects.
- Fixed for lookdev library field not being refreshed upon opening a library from the environment library inspector.
- Fixed serialization issue with matcap scale intensity.
- Close Add Override popup of Volume Inspector when the popup looses focus (case 1258571)
- Light quality setting for contact shadow set to on for High quality by default.
- Fixed an exception thrown when closing the look dev because there is no active SRP anymore.
- Fixed alignment of framesettings in HDRP Default Settings
- Fixed an exception thrown when closing the look dev because there is no active SRP anymore.
- Fixed an issue where entering playmode would close the LookDev window.
- Fixed issue with rendergraph on console failing on SSS pass.
- Fixed Cutoff not working properly with ray tracing shaders default and SG (case 1261292).
- Fixed shader compilation issue with Hair shader and debug display mode
- Fixed cubemap static preview not updated when the asset is imported.
- Fixed wizard DXR setup on non-DXR compatible devices.
- Fixed Custom Post Processes affecting preview cameras.
- Fixed issue with lens distortion breaking rendering.
- Fixed save popup appearing twice due to HDRP wizard.
- Fixed error when changing planar probe resolution.
- Fixed the dependecy of FrameSettings (MSAA, ClearGBuffer, DepthPrepassWithDeferred) (case 1277620).
- Fixed the usage of GUIEnable for volume components (case 1280018).
- Fixed the diffusion profile becoming invalid when hitting the reset (case 1269462).
- Fixed issue with MSAA resolve killing the alpha channel.
- Fixed a warning in materialevalulation
- Fixed an error when building the player.
- Fixed issue with box light not visible if range is below one and range attenuation is off.
- Fixed an issue that caused a null reference when deleting camera component in a prefab. (case 1244430)
- Fixed issue with bloom showing a thin black line after rescaling window. 
- Fixed rendergraph motion vector resolve.
- Fixed the Ray-Tracing related Debug Display not working in render graph mode.
- Fix nan in pbr sky
- Fixed Light skin not properly applied on the LookDev when switching from Dark Skin (case 1278802)
- Fixed accumulation on DX11
- Fixed issue with screen space UI not drawing on the graphics compositor (case 1279272).
- Fixed error Maximum allowed thread group count is 65535 when resolution is very high. 
- LOD meshes are now properly stripped based on the maximum lod value parameters contained in the HDRP asset.
- Fixed an inconsistency in the LOD group UI where LOD bias was not the right one.
- Fixed outlines in transitions between post-processed and plain regions in the graphics compositor (case 1278775).
- Fix decal being applied twice with LOD Crossfade.
- Fixed camera stacking for AOVs in the graphics compositor (case 1273223).
- Fixed backface selection on some shader not ignore correctly.
- Disable quad overdraw on ps4.
- Fixed error when resizing the graphics compositor's output and when re-adding a compositor in the scene
- Fixed issues with bloom, alpha and HDR layers in the compositor (case 1272621).
- Fixed alpha not having TAA applied to it.
- Fix issue with alpha output in forward.
- Fix compilation issue on Vulkan for shaders using high quality shadows in XR mode.
- Fixed wrong error message when fixing DXR resources from Wizard.
- Fixed compilation error of quad overdraw with double sided materials
- Fixed screen corruption on xbox when using TAA and Motion Blur with rendergraph. 
- Fixed UX issue in the graphics compositor related to clear depth and the defaults for new layers, add better tooltips and fix minor bugs (case 1283904)
- Fixed scene visibility not working for custom pass volumes.
- Fixed issue with several override entries in the runtime debug menu. 
- Fixed issue with rendergraph failing to execute every 30 minutes. 
- Fixed Lit ShaderGraph surface option property block to only display transmission and energy conserving specular color options for their proper material mode (case 1257050)
- Fixed nan in reflection probe when volumetric fog filtering is enabled, causing the whole probe to be invalid.
- Fixed Debug Color pixel became grey
- Fixed TAA flickering on the very edge of screen. 
- Fixed profiling scope for quality RTGI.
- Fixed the denoising and multi-sample not being used for smooth multibounce RTReflections.
- Fixed issue where multiple cameras would cause GC each frame.
- Fixed after post process rendering pass options not showing for unlit ShaderGraphs.
- Fixed null reference in the Undo callback of the graphics compositor 
- Fixed cullmode for SceneSelectionPass.
- Fixed issue that caused non-static object to not render at times in OnEnable reflection probes.
- Baked reflection probes now correctly use static sky for ambient lighting.

### Changed
- Preparation pass for RTSSShadows to be supported by render graph.
- Add tooltips with the full name of the (graphics) compositor properties to properly show large names that otherwise are clipped by the UI (case 1263590)
- Composition profile .asset files cannot be manually edited/reset by users (to avoid breaking things - case 1265631)
- Preparation pass for RTSSShadows to be supported by render graph.
- Changed the way the ray tracing property is displayed on the material (QOL 1265297).
- Exposed lens attenuation mode in default settings and remove it as a debug mode.
- Composition layers without any sub layers are now cleared to black to avoid confusion (case 1265061).
- Slight reduction of VGPR used by area light code.
- Changed thread group size for contact shadows (save 1.1ms on PS4)
- Make sure distortion stencil test happens before pixel shader is run.
- Small optimization that allows to skip motion vector prepping when the whole wave as velocity of 0.
- Improved performance to avoid generating coarse stencil buffer when not needed.
- Remove HTile generation for decals (faster without).
- Improving SSGI Filtering and fixing a blend issue with RTGI.
- Changed the Trackball UI so that it allows explicit numeric values.
- Reduce the G-buffer footprint of anisotropic materials
- Moved SSGI out of preview.
- Skip an unneeded depth buffer copy on consoles. 
- Replaced the Density Volume Texture Tool with the new 3D Texture Importer.
- Rename Raytracing Node to Raytracing Quality Keyword and rename high and low inputs as default and raytraced. All raytracing effects now use the raytraced mode but path tracing.
- Moved diffusion profile list to the HDRP default settings panel.
- Skip biquadratic resampling of vbuffer when volumetric fog filtering is enabled.
- Optimized Grain and sRGB Dithering.
- On platforms that allow it skip the first mip of the depth pyramid and compute it alongside the depth buffer used for low res transparents.
- When trying to install the local configuration package, if another one is already present the user is now asked whether they want to keep it or not.
- Improved MSAA color resolve to fix issues when very bright and very dark samples are resolved together.
- Improve performance of GPU light AABB generation
- Removed the max clamp value for the RTR, RTAO and RTGI's ray length (case 1279849).
- Meshes assigned with a decal material are not visible anymore in ray-tracing or path-tracing.
- Removed BLEND shader keywords.
- Remove a rendergraph debug option to clear resources on release from UI.
- added SV_PrimitiveID in the VaryingMesh structure for fulldebugscreenpass as well as primitiveID in FragInputs
- Changed which local frame is used for multi-bounce RTReflections.
- Move System Generated Values semantics out of VaryingsMesh structure.
- Other forms of FSAA are silently deactivated, when path tracing is on.
- Removed XRSystemTests. The GC verification is now done during playmode tests (case 1285012).
- SSR now uses the pre-refraction color pyramid.
- Various improvements for the Volumetric Fog.
- Optimizations for volumetric fog.

## [10.0.0] - 2019-06-10

### Added
- Ray tracing support for VR single-pass
- Added sharpen filter shader parameter and UI for TemporalAA to control image quality instead of hardcoded value
- Added frame settings option for custom post process and custom passes as well as custom color buffer format option.
- Add check in wizard on SRP Batcher enabled.
- Added default implementations of OnPreprocessMaterialDescription for FBX, Obj, Sketchup and 3DS file formats.
- Added custom pass fade radius
- Added after post process injection point for custom passes
- Added basic alpha compositing support - Alpha is available afterpostprocess when using FP16 buffer format.
- Added falloff distance on Reflection Probe and Planar Reflection Probe
- Added Backplate projection from the HDRISky
- Added Shadow Matte in UnlitMasterNode, which only received shadow without lighting
- Added hability to name LightLayers in HDRenderPipelineAsset
- Added a range compression factor for Reflection Probe and Planar Reflection Probe to avoid saturation of colors.
- Added path tracing support for directional, point and spot lights, as well as emission from Lit and Unlit.
- Added non temporal version of SSAO.
- Added more detailed ray tracing stats in the debug window
- Added Disc area light (bake only)
- Added a warning in the material UI to prevent transparent + subsurface-scattering combination.
- Added XR single-pass setting into HDRP asset
- Added a penumbra tint option for lights
- Added support for depth copy with XR SDK
- Added debug setting to Render Pipeline Debug Window to list the active XR views
- Added an option to filter the result of the volumetric lighting (off by default).
- Added a transmission multiplier for directional lights
- Added XR single-pass test mode to Render Pipeline Debug Window
- Added debug setting to Render Pipeline Window to list the active XR views
- Added a new refraction mode for the Lit shader (thin). Which is a box refraction with small thickness values
- Added the code to support Barn Doors for Area Lights based on a shaderconfig option.
- Added HDRPCameraBinder property binder for Visual Effect Graph
- Added "Celestial Body" controls to the Directional Light
- Added new parameters to the Physically Based Sky
- Added Reflections to the DXR Wizard
- Added the possibility to have ray traced colored and semi-transparent shadows on directional lights.
- Added a check in the custom post process template to throw an error if the default shader is not found.
- Exposed the debug overlay ratio in the debug menu.
- Added a separate frame settings for tonemapping alongside color grading.
- Added the receive fog option in the material UI for ShaderGraphs.
- Added a public virtual bool in the custom post processes API to specify if a post processes should be executed in the scene view.
- Added a menu option that checks scene issues with ray tracing. Also removed the previously existing warning at runtime.
- Added Contrast Adaptive Sharpen (CAS) Upscaling effect.
- Added APIs to update probe settings at runtime.
- Added documentation for the rayTracingSupported method in HDRP
- Added user-selectable format for the post processing passes.
- Added support for alpha channel in some post-processing passes (DoF, TAA, Uber).
- Added warnings in FrameSettings inspector when using DXR and atempting to use Asynchronous Execution.
- Exposed Stencil bits that can be used by the user.
- Added history rejection based on velocity of intersected objects for directional, point and spot lights.
- Added a affectsVolumetric field to the HDAdditionalLightData API to know if light affects volumetric fog.
- Add OS and Hardware check in the Wizard fixes for DXR.
- Added option to exclude camera motion from motion blur.
- Added semi-transparent shadows for point and spot lights.
- Added support for semi-transparent shadow for unlit shader and unlit shader graph.
- Added the alpha clip enabled toggle to the material UI for all HDRP shader graphs.
- Added Material Samples to explain how to use the lit shader features
- Added an initial implementation of ray traced sub surface scattering
- Added AssetPostprocessors and Shadergraphs to handle Arnold Standard Surface and 3DsMax Physical material import from FBX.
- Added support for Smoothness Fade start work when enabling ray traced reflections.
- Added Contact shadow, Micro shadows and Screen space refraction API documentation.
- Added script documentation for SSR, SSAO (ray tracing), GI, Light Cluster, RayTracingSettings, Ray Counters, etc.
- Added path tracing support for refraction and internal reflections.
- Added support for Thin Refraction Model and Lit's Clear Coat in Path Tracing.
- Added the Tint parameter to Sky Colored Fog.
- Added of Screen Space Reflections for Transparent materials
- Added a fallback for ray traced area light shadows in case the material is forward or the lit mode is forward.
- Added a new debug mode for light layers.
- Added an "enable" toggle to the SSR volume component.
- Added support for anisotropic specular lobes in path tracing.
- Added support for alpha clipping in path tracing.
- Added support for light cookies in path tracing.
- Added support for transparent shadows in path tracing.
- Added support for iridescence in path tracing.
- Added support for background color in path tracing.
- Added a path tracing test to the test suite.
- Added a warning and workaround instructions that appear when you enable XR single-pass after the first frame with the XR SDK.
- Added the exposure sliders to the planar reflection probe preview
- Added support for subsurface scattering in path tracing.
- Added a new mode that improves the filtering of ray traced shadows (directional, point and spot) based on the distance to the occluder.
- Added support of cookie baking and add support on Disc light.
- Added support for fog attenuation in path tracing.
- Added a new debug panel for volumes
- Added XR setting to control camera jitter for temporal effects
- Added an error message in the DrawRenderers custom pass when rendering opaque objects with an HDRP asset in DeferredOnly mode.
- Added API to enable proper recording of path traced scenes (with the Unity recorder or other tools).
- Added support for fog in Recursive rendering, ray traced reflections and ray traced indirect diffuse.
- Added an alpha blend option for recursive rendering
- Added support for stack lit for ray tracing effects.
- Added support for hair for ray tracing effects.
- Added support for alpha to coverage for HDRP shaders and shader graph
- Added support for Quality Levels to Subsurface Scattering.
- Added option to disable XR rendering on the camera settings.
- Added support for specular AA from geometric curvature in AxF
- Added support for baked AO (no input for now) in AxF
- Added an info box to warn about depth test artifacts when rendering object twice in custom passes with MSAA.
- Added a frame setting for alpha to mask.
- Added support for custom passes in the AOV API
- Added Light decomposition lighting debugging modes and support in AOV
- Added exposure compensation to Fixed exposure mode
- Added support for rasterized area light shadows in StackLit
- Added support for texture-weighted automatic exposure
- Added support for POM for emissive map
- Added alpha channel support in motion blur pass.
- Added the HDRP Compositor Tool (in Preview).
- Added a ray tracing mode option in the HDRP asset that allows to override and shader stripping.
- Added support for arbitrary resolution scaling of Volumetric Lighting to the Fog volume component.
- Added range attenuation for box-shaped spotlights.
- Added scenes for hair and fabric and decals with material samples
- Added fabric materials and textures
- Added information for fabric materials in fabric scene
- Added a DisplayInfo attribute to specify a name override and a display order for Volume Component fields (used only in default inspector for now).
- Added Min distance to contact shadows.
- Added support for Depth of Field in path tracing (by sampling the lens aperture).
- Added an API in HDRP to override the camera within the rendering of a frame (mainly for custom pass).
- Added a function (HDRenderPipeline.ResetRTHandleReferenceSize) to reset the reference size of RTHandle systems.
- Added support for AxF measurements importing into texture resources tilings.
- Added Layer parameter on Area Light to modify Layer of generated Emissive Mesh
- Added a flow map parameter to HDRI Sky
- Implemented ray traced reflections for transparent objects.
- Add a new parameter to control reflections in recursive rendering.
- Added an initial version of SSGI.
- Added Virtual Texturing cache settings to control the size of the Streaming Virtual Texturing caches.
- Added back-compatibility with builtin stereo matrices.
- Added CustomPassUtils API to simplify Blur, Copy and DrawRenderers custom passes.
- Added Histogram guided automatic exposure.
- Added few exposure debug modes.
- Added support for multiple path-traced views at once (e.g., scene and game views).
- Added support for 3DsMax's 2021 Simplified Physical Material from FBX files in the Model Importer.
- Added custom target mid grey for auto exposure.
- Added CustomPassUtils API to simplify Blur, Copy and DrawRenderers custom passes.
- Added an API in HDRP to override the camera within the rendering of a frame (mainly for custom pass).
- Added more custom pass API functions, mainly to render objects from another camera.
- Added support for transparent Unlit in path tracing.
- Added a minimal lit used for RTGI in peformance mode.
- Added procedural metering mask that can follow an object
- Added presets quality settings for RTAO and RTGI.
- Added an override for the shadow culling that allows better directional shadow maps in ray tracing effects (RTR, RTGI, RTSSS and RR).
- Added a Cloud Layer volume override.
- Added Fast Memory support for platform that support it.
- Added CPU and GPU timings for ray tracing effects.
- Added support to combine RTSSS and RTGI (1248733).
- Added IES Profile support for Point, Spot and Rectangular-Area lights
- Added support for multiple mapping modes in AxF.
- Add support of lightlayers on indirect lighting controller
- Added compute shader stripping.
- Added Cull Mode option for opaque materials and ShaderGraphs. 
- Added scene view exposure override.
- Added support for exposure curve remapping for min/max limits.
- Added presets for ray traced reflections.
- Added final image histogram debug view (both luminance and RGB).
- Added an example texture and rotation to the Cloud Layer volume override.
- Added an option to extend the camera culling for skinned mesh animation in ray tracing effects (1258547).
- Added decal layer system similar to light layer. Mesh will receive a decal when both decal layer mask matches.
- Added shader graph nodes for rendering a complex eye shader.
- Added more controls to contact shadows and increased quality in some parts. 
- Added a physically based option in DoF volume.
- Added API to check if a Camera, Light or ReflectionProbe is compatible with HDRP.
- Added path tracing test scene for normal mapping.
- Added missing API documentation.
- Remove CloudLayer
- Added quad overdraw and vertex density debug modes.

### Fixed
- fix when saved HDWizard window tab index out of range (1260273)
- Fix when rescale probe all direction below zero (1219246)
- Update documentation of HDRISky-Backplate, precise how to have Ambient Occlusion on the Backplate
- Sorting, undo, labels, layout in the Lighting Explorer.
- Fixed sky settings and materials in Shader Graph Samples package
- Fix/workaround a probable graphics driver bug in the GTAO shader.
- Fixed Hair and PBR shader graphs double sided modes
- Fixed an issue where updating an HDRP asset in the Quality setting panel would not recreate the pipeline.
- Fixed issue with point lights being considered even when occupying less than a pixel on screen (case 1183196)
- Fix a potential NaN source with iridescence (case 1183216)
- Fixed issue of spotlight breaking when minimizing the cone angle via the gizmo (case 1178279)
- Fixed issue that caused decals not to modify the roughness in the normal buffer, causing SSR to not behave correctly (case 1178336)
- Fixed lit transparent refraction with XR single-pass rendering
- Removed extra jitter for TemporalAA in VR
- Fixed ShaderGraph time in main preview
- Fixed issue on some UI elements in HDRP asset not expanding when clicking the arrow (case 1178369)
- Fixed alpha blending in custom post process
- Fixed the modification of the _AlphaCutoff property in the material UI when exposed with a ShaderGraph parameter.
- Fixed HDRP test `1218_Lit_DiffusionProfiles` on Vulkan.
- Fixed an issue where building a player in non-dev mode would generate render target error logs every frame
- Fixed crash when upgrading version of HDRP
- Fixed rendering issues with material previews
- Fixed NPE when using light module in Shuriken particle systems (1173348).
- Refresh cached shadow on editor changes
- Fixed light supported units caching (1182266)
- Fixed an issue where SSAO (that needs temporal reprojection) was still being rendered when Motion Vectors were not available (case 1184998)
- Fixed a nullref when modifying the height parameters inside the layered lit shader UI.
- Fixed Decal gizmo that become white after exiting play mode
- Fixed Decal pivot position to behave like a spotlight
- Fixed an issue where using the LightingOverrideMask would break sky reflection for regular cameras
- Fix DebugMenu FrameSettingsHistory persistency on close
- Fix DensityVolume, ReflectionProbe aned PlanarReflectionProbe advancedControl display
- Fix DXR scene serialization in wizard
- Fixed an issue where Previews would reallocate History Buffers every frame
- Fixed the SetLightLayer function in HDAdditionalLightData setting the wrong light layer
- Fix error first time a preview is created for planar
- Fixed an issue where SSR would use an incorrect roughness value on ForwardOnly (StackLit, AxF, Fabric, etc.) materials when the pipeline is configured to also allow deferred Lit.
- Fixed issues with light explorer (cases 1183468, 1183269)
- Fix dot colors in LayeredLit material inspector
- Fix undo not resetting all value when undoing the material affectation in LayerLit material
- Fix for issue that caused gizmos to render in render textures (case 1174395)
- Fixed the light emissive mesh not updated when the light was disabled/enabled
- Fixed light and shadow layer sync when setting the HDAdditionalLightData.lightlayersMask property
- Fixed a nullref when a custom post process component that was in the HDRP PP list is removed from the project
- Fixed issue that prevented decals from modifying specular occlusion (case 1178272).
- Fixed exposure of volumetric reprojection
- Fixed multi selection support for Scalable Settings in lights
- Fixed font shaders in test projects for VR by using a Shader Graph version
- Fixed refresh of baked cubemap by incrementing updateCount at the end of the bake (case 1158677).
- Fixed issue with rectangular area light when seen from the back
- Fixed decals not affecting lightmap/lightprobe
- Fixed zBufferParams with XR single-pass rendering
- Fixed moving objects not rendered in custom passes
- Fixed abstract classes listed in the + menu of the custom pass list
- Fixed custom pass that was rendered in previews
- Fixed precision error in zero value normals when applying decals (case 1181639)
- Fixed issue that triggered No Scene Lighting view in game view as well (case 1156102)
- Assign default volume profile when creating a new HDRP Asset
- Fixed fov to 0 in planar probe breaking the projection matrix (case 1182014)
- Fixed bugs with shadow caching
- Reassign the same camera for a realtime probe face render request to have appropriate history buffer during realtime probe rendering.
- Fixed issue causing wrong shading when normal map mode is Object space, no normal map is set, but a detail map is present (case 1143352)
- Fixed issue with decal and htile optimization
- Fixed TerrainLit shader compilation error regarding `_Control0_TexelSize` redefinition (case 1178480).
- Fixed warning about duplicate HDRuntimeReflectionSystem when configuring play mode without domain reload.
- Fixed an editor crash when multiple decal projectors were selected and some had null material
- Added all relevant fix actions to FixAll button in Wizard
- Moved FixAll button on top of the Wizard
- Fixed an issue where fog color was not pre-exposed correctly
- Fix priority order when custom passes are overlapping
- Fix cleanup not called when the custom pass GameObject is destroyed
- Replaced most instances of GraphicsSettings.renderPipelineAsset by GraphicsSettings.currentRenderPipeline. This should fix some parameters not working on Quality Settings overrides.
- Fixed an issue with Realtime GI not working on upgraded projects.
- Fixed issue with screen space shadows fallback texture was not set as a texture array.
- Fixed Pyramid Lights bounding box
- Fixed terrain heightmap default/null values and epsilons
- Fixed custom post-processing effects breaking when an abstract class inherited from `CustomPostProcessVolumeComponent`
- Fixed XR single-pass rendering in Editor by using ShaderConfig.s_XrMaxViews to allocate matrix array
- Multiple different skies rendered at the same time by different cameras are now handled correctly without flickering
- Fixed flickering issue happening when different volumes have shadow settings and multiple cameras are present.
- Fixed issue causing planar probes to disappear if there is no light in the scene.
- Fixed a number of issues with the prefab isolation mode (Volumes leaking from the main scene and reflection not working properly)
- Fixed an issue with fog volume component upgrade not working properly
- Fixed Spot light Pyramid Shape has shadow artifacts on aspect ratio values lower than 1
- Fixed issue with AO upsampling in XR
- Fixed camera without HDAdditionalCameraData component not rendering
- Removed the macro ENABLE_RAYTRACING for most of the ray tracing code
- Fixed prefab containing camera reloading in loop while selected in the Project view
- Fixed issue causing NaN wheh the Z scale of an object is set to 0.
- Fixed DXR shader passes attempting to render before pipeline loaded
- Fixed black ambient sky issue when importing a project after deleting Library.
- Fixed issue when upgrading a Standard transparent material (case 1186874)
- Fixed area light cookies not working properly with stack lit
- Fixed material render queue not updated when the shader is changed in the material inspector.
- Fixed a number of issues with full screen debug modes not reseting correctly when setting another mutually exclusive mode
- Fixed compile errors for platforms with no VR support
- Fixed an issue with volumetrics and RTHandle scaling (case 1155236)
- Fixed an issue where sky lighting might be updated uselessly
- Fixed issue preventing to allow setting decal material to none (case 1196129)
- Fixed XR multi-pass decals rendering
- Fixed several fields on Light Inspector that not supported Prefab overrides
- Fixed EOL for some files
- Fixed scene view rendering with volumetrics and XR enabled
- Fixed decals to work with multiple cameras
- Fixed optional clear of GBuffer (Was always on)
- Fixed render target clears with XR single-pass rendering
- Fixed HDRP samples file hierarchy
- Fixed Light units not matching light type
- Fixed QualitySettings panel not displaying HDRP Asset
- Fixed black reflection probes the first time loading a project
- Fixed y-flip in scene view with XR SDK
- Fixed Decal projectors do not immediately respond when parent object layer mask is changed in editor.
- Fixed y-flip in scene view with XR SDK
- Fixed a number of issues with Material Quality setting
- Fixed the transparent Cull Mode option in HD unlit master node settings only visible if double sided is ticked.
- Fixed an issue causing shadowed areas by contact shadows at the edge of far clip plane if contact shadow length is very close to far clip plane.
- Fixed editing a scalable settings will edit all loaded asset in memory instead of targetted asset.
- Fixed Planar reflection default viewer FOV
- Fixed flickering issues when moving the mouse in the editor with ray tracing on.
- Fixed the ShaderGraph main preview being black after switching to SSS in the master node settings
- Fixed custom fullscreen passes in VR
- Fixed camera culling masks not taken in account in custom pass volumes
- Fixed object not drawn in custom pass when using a DrawRenderers with an HDRP shader in a build.
- Fixed injection points for Custom Passes (AfterDepthAndNormal and BeforePreRefraction were missing)
- Fixed a enum to choose shader tags used for drawing objects (DepthPrepass or Forward) when there is no override material.
- Fixed lit objects in the BeforePreRefraction, BeforeTransparent and BeforePostProcess.
- Fixed the None option when binding custom pass render targets to allow binding only depth or color.
- Fixed custom pass buffers allocation so they are not allocated if they're not used.
- Fixed the Custom Pass entry in the volume create asset menu items.
- Fixed Prefab Overrides workflow on Camera.
- Fixed alignment issue in Preset for Camera.
- Fixed alignment issue in Physical part for Camera.
- Fixed FrameSettings multi-edition.
- Fixed a bug happening when denoising multiple ray traced light shadows
- Fixed minor naming issues in ShaderGraph settings
- VFX: Removed z-fight glitches that could appear when using deferred depth prepass and lit quad primitives
- VFX: Preserve specular option for lit outputs (matches HDRP lit shader)
- Fixed an issue with Metal Shader Compiler and GTAO shader for metal
- Fixed resources load issue while upgrading HDRP package.
- Fix LOD fade mask by accounting for field of view
- Fixed spot light missing from ray tracing indirect effects.
- Fixed a UI bug in the diffusion profile list after fixing them from the wizard.
- Fixed the hash collision when creating new diffusion profile assets.
- Fixed a light leaking issue with box light casting shadows (case 1184475)
- Fixed Cookie texture type in the cookie slot of lights (Now displays a warning because it is not supported).
- Fixed a nullref that happens when using the Shuriken particle light module
- Fixed alignment in Wizard
- Fixed text overflow in Wizard's helpbox
- Fixed Wizard button fix all that was not automatically grab all required fixes
- Fixed VR tab for MacOS in Wizard
- Fixed local config package workflow in Wizard
- Fixed issue with contact shadows shifting when MSAA is enabled.
- Fixed EV100 in the PBR sky
- Fixed an issue In URP where sometime the camera is not passed to the volume system and causes a null ref exception (case 1199388)
- Fixed nullref when releasing HDRP with custom pass disabled
- Fixed performance issue derived from copying stencil buffer.
- Fixed an editor freeze when importing a diffusion profile asset from a unity package.
- Fixed an exception when trying to reload a builtin resource.
- Fixed the light type intensity unit reset when switching the light type.
- Fixed compilation error related to define guards and CreateLayoutFromXrSdk()
- Fixed documentation link on CustomPassVolume.
- Fixed player build when HDRP is in the project but not assigned in the graphic settings.
- Fixed an issue where ambient probe would be black for the first face of a baked reflection probe
- VFX: Fixed Missing Reference to Visual Effect Graph Runtime Assembly
- Fixed an issue where rendering done by users in EndCameraRendering would be executed before the main render loop.
- Fixed Prefab Override in main scope of Volume.
- Fixed alignment issue in Presset of main scope of Volume.
- Fixed persistence of ShowChromeGizmo and moved it to toolbar for coherency in ReflectionProbe and PlanarReflectionProbe.
- Fixed Alignement issue in ReflectionProbe and PlanarReflectionProbe.
- Fixed Prefab override workflow issue in ReflectionProbe and PlanarReflectionProbe.
- Fixed empty MoreOptions and moved AdvancedManipulation in a dedicated location for coherency in ReflectionProbe and PlanarReflectionProbe.
- Fixed Prefab override workflow issue in DensityVolume.
- Fixed empty MoreOptions and moved AdvancedManipulation in a dedicated location for coherency in DensityVolume.
- Fix light limit counts specified on the HDRP asset
- Fixed Quality Settings for SSR, Contact Shadows and Ambient Occlusion volume components
- Fixed decalui deriving from hdshaderui instead of just shaderui
- Use DelayedIntField instead of IntField for scalable settings
- Fixed init of debug for FrameSettingsHistory on SceneView camera
- Added a fix script to handle the warning 'referenced script in (GameObject 'SceneIDMap') is missing'
- Fix Wizard load when none selected for RenderPipelineAsset
- Fixed TerrainLitGUI when per-pixel normal property is not present.
- Fixed rendering errors when enabling debug modes with custom passes
- Fix an issue that made PCSS dependent on Atlas resolution (not shadow map res)
- Fixing a bug whith histories when n>4 for ray traced shadows
- Fixing wrong behavior in ray traced shadows for mesh renderers if their cast shadow is shadow only or double sided
- Only tracing rays for shadow if the point is inside the code for spotlight shadows
- Only tracing rays if the point is inside the range for point lights
- Fixing ghosting issues when the screen space shadow  indexes change for a light with ray traced shadows
- Fixed an issue with stencil management and Xbox One build that caused corrupted output in deferred mode.
- Fixed a mismatch in behavior between the culling of shadow maps and ray traced point and spot light shadows
- Fixed recursive ray tracing not working anymore after intermediate buffer refactor.
- Fixed ray traced shadow denoising not working (history rejected all the time).
- Fixed shader warning on xbox one
- Fixed cookies not working for spot lights in ray traced reflections, ray traced GI and recursive rendering
- Fixed an inverted handling of CoatSmoothness for SSR in StackLit.
- Fixed missing distortion inputs in Lit and Unlit material UI.
- Fixed issue that propagated NaNs across multiple frames through the exposure texture.
- Fixed issue with Exclude from TAA stencil ignored.
- Fixed ray traced reflection exposure issue.
- Fixed issue with TAA history not initialising corretly scale factor for first frame
- Fixed issue with stencil test of material classification not using the correct Mask (causing false positive and bad performance with forward material in deferred)
- Fixed issue with History not reset when chaning antialiasing mode on camera
- Fixed issue with volumetric data not being initialized if default settings have volumetric and reprojection off.
- Fixed ray tracing reflection denoiser not applied in tier 1
- Fixed the vibility of ray tracing related methods.
- Fixed the diffusion profile list not saved when clicking the fix button in the material UI.
- Fixed crash when pushing bounce count higher than 1 for ray traced GI or reflections
- Fixed PCSS softness scale so that it better match ray traced reference for punctual lights.
- Fixed exposure management for the path tracer
- Fixed AxF material UI containing two advanced options settings.
- Fixed an issue where cached sky contexts were being destroyed wrongly, breaking lighting in the LookDev
- Fixed issue that clamped PCSS softness too early and not after distance scale.
- Fixed fog affect transparent on HD unlit master node
- Fixed custom post processes re-ordering not saved.
- Fixed NPE when using scalable settings
- Fixed an issue where PBR sky precomputation was reset incorrectly in some cases causing bad performance.
- Fixed a bug due to depth history begin overriden too soon
- Fixed CustomPassSampleCameraColor scale issue when called from Before Transparent injection point.
- Fixed corruption of AO in baked probes.
- Fixed issue with upgrade of projects that still had Very High as shadow filtering quality.
- Fixed issue that caused Distortion UI to appear in Lit.
- Fixed several issues with decal duplicating when editing them.
- Fixed initialization of volumetric buffer params (1204159)
- Fixed an issue where frame count was incorrectly reset for the game view, causing temporal processes to fail.
- Fixed Culling group was not disposed error.
- Fixed issues on some GPU that do not support gathers on integer textures.
- Fixed an issue with ambient probe not being initialized for the first frame after a domain reload for volumetric fog.
- Fixed the scene visibility of decal projectors and density volumes
- Fixed a leak in sky manager.
- Fixed an issue where entering playmode while the light editor is opened would produce null reference exceptions.
- Fixed the debug overlay overlapping the debug menu at runtime.
- Fixed an issue with the framecount when changing scene.
- Fixed errors that occurred when using invalid near and far clip plane values for planar reflections.
- Fixed issue with motion blur sample weighting function.
- Fixed motion vectors in MSAA.
- Fixed sun flare blending (case 1205862).
- Fixed a lot of issues related to ray traced screen space shadows.
- Fixed memory leak caused by apply distortion material not being disposed.
- Fixed Reflection probe incorrectly culled when moving its parent (case 1207660)
- Fixed a nullref when upgrading the Fog volume components while the volume is opened in the inspector.
- Fix issues where decals on PS4 would not correctly write out the tile mask causing bits of the decal to go missing.
- Use appropriate label width and text content so the label is completely visible
- Fixed an issue where final post process pass would not output the default alpha value of 1.0 when using 11_11_10 color buffer format.
- Fixed SSR issue after the MSAA Motion Vector fix.
- Fixed an issue with PCSS on directional light if punctual shadow atlas was not allocated.
- Fixed an issue where shadow resolution would be wrong on the first face of a baked reflection probe.
- Fixed issue with PCSS softness being incorrect for cascades different than the first one.
- Fixed custom post process not rendering when using multiple HDRP asset in quality settings
- Fixed probe gizmo missing id (case 1208975)
- Fixed a warning in raytracingshadowfilter.compute
- Fixed issue with AO breaking with small near plane values.
- Fixed custom post process Cleanup function not called in some cases.
- Fixed shader warning in AO code.
- Fixed a warning in simpledenoiser.compute
- Fixed tube and rectangle light culling to use their shape instead of their range as a bounding box.
- Fixed caused by using gather on a UINT texture in motion blur.
- Fix issue with ambient occlusion breaking when dynamic resolution is active.
- Fixed some possible NaN causes in Depth of Field.
- Fixed Custom Pass nullref due to the new Profiling Sample API changes
- Fixed the black/grey screen issue on after post process Custom Passes in non dev builds.
- Fixed particle lights.
- Improved behavior of lights and probe going over the HDRP asset limits.
- Fixed issue triggered when last punctual light is disabled and more than one camera is used.
- Fixed Custom Pass nullref due to the new Profiling Sample API changes
- Fixed the black/grey screen issue on after post process Custom Passes in non dev builds.
- Fixed XR rendering locked to vsync of main display with Standalone Player.
- Fixed custom pass cleanup not called at the right time when using multiple volumes.
- Fixed an issue on metal with edge of decal having artifact by delaying discard of fragments during decal projection
- Fixed various shader warning
- Fixing unnecessary memory allocations in the ray tracing cluster build
- Fixed duplicate column labels in LightEditor's light tab
- Fixed white and dark flashes on scenes with very high or very low exposure when Automatic Exposure is being used.
- Fixed an issue where passing a null ProfilingSampler would cause a null ref exception.
- Fixed memory leak in Sky when in matcap mode.
- Fixed compilation issues on platform that don't support VR.
- Fixed migration code called when we create a new HDRP asset.
- Fixed RemoveComponent on Camera contextual menu to not remove Camera while a component depend on it.
- Fixed an issue where ambient occlusion and screen space reflections editors would generate null ref exceptions when HDRP was not set as the current pipeline.
- Fixed a null reference exception in the probe UI when no HDRP asset is present.
- Fixed the outline example in the doc (sampling range was dependent on screen resolution)
- Fixed a null reference exception in the HDRI Sky editor when no HDRP asset is present.
- Fixed an issue where Decal Projectors created from script where rotated around the X axis by 90°.
- Fixed frustum used to compute Density Volumes visibility when projection matrix is oblique.
- Fixed a null reference exception in Path Tracing, Recursive Rendering and raytraced Global Illumination editors when no HDRP asset is present.
- Fix for NaNs on certain geometry with Lit shader -- [case 1210058](https://fogbugz.unity3d.com/f/cases/1210058/)
- Fixed an issue where ambient occlusion and screen space reflections editors would generate null ref exceptions when HDRP was not set as the current pipeline.
- Fixed a null reference exception in the probe UI when no HDRP asset is present.
- Fixed the outline example in the doc (sampling range was dependent on screen resolution)
- Fixed a null reference exception in the HDRI Sky editor when no HDRP asset is present.
- Fixed an issue where materials newly created from the contextual menu would have an invalid state, causing various problems until it was edited.
- Fixed transparent material created with ZWrite enabled (now it is disabled by default for new transparent materials)
- Fixed mouseover on Move and Rotate tool while DecalProjector is selected.
- Fixed wrong stencil state on some of the pixel shader versions of deferred shader.
- Fixed an issue where creating decals at runtime could cause a null reference exception.
- Fixed issue that displayed material migration dialog on the creation of new project.
- Fixed various issues with time and animated materials (cases 1210068, 1210064).
- Updated light explorer with latest changes to the Fog and fixed issues when no visual environment was present.
- Fixed not handleling properly the recieve SSR feature with ray traced reflections
- Shadow Atlas is no longer allocated for area lights when they are disabled in the shader config file.
- Avoid MRT Clear on PS4 as it is not implemented yet.
- Fixed runtime debug menu BitField control.
- Fixed the radius value used for ray traced directional light.
- Fixed compilation issues with the layered lit in ray tracing shaders.
- Fixed XR autotests viewport size rounding
- Fixed mip map slider knob displayed when cubemap have no mipmap
- Remove unnecessary skip of material upgrade dialog box.
- Fixed the profiling sample mismatch errors when enabling the profiler in play mode
- Fixed issue that caused NaNs in reflection probes on consoles.
- Fixed adjusting positive axis of Blend Distance slides the negative axis in the density volume component.
- Fixed the blend of reflections based on the weight.
- Fixed fallback for ray traced reflections when denoising is enabled.
- Fixed error spam issue with terrain detail terrainDetailUnsupported (cases 1211848)
- Fixed hardware dynamic resolution causing cropping/scaling issues in scene view (case 1158661)
- Fixed Wizard check order for `Hardware and OS` and `Direct3D12`
- Fix AO issue turning black when Far/Near plane distance is big.
- Fixed issue when opening lookdev and the lookdev volume have not been assigned yet.
- Improved memory usage of the sky system.
- Updated label in HDRP quality preference settings (case 1215100)
- Fixed Decal Projector gizmo not undoing properly (case 1216629)
- Fix a leak in the denoising of ray traced reflections.
- Fixed Alignment issue in Light Preset
- Fixed Environment Header in LightingWindow
- Fixed an issue where hair shader could write garbage in the diffuse lighting buffer, causing NaNs.
- Fixed an exposure issue with ray traced sub-surface scattering.
- Fixed runtime debug menu light hierarchy None not doing anything.
- Fixed the broken ShaderGraph preview when creating a new Lit graph.
- Fix indentation issue in preset of LayeredLit material.
- Fixed minor issues with cubemap preview in the inspector.
- Fixed wrong build error message when building for android on mac.
- Fixed an issue related to denoising ray trace area shadows.
- Fixed wrong build error message when building for android on mac.
- Fixed Wizard persistency of Direct3D12 change on domain reload.
- Fixed Wizard persistency of FixAll on domain reload.
- Fixed Wizard behaviour on domain reload.
- Fixed a potential source of NaN in planar reflection probe atlas.
- Fixed an issue with MipRatio debug mode showing _DebugMatCapTexture not being set.
- Fixed missing initialization of input params in Blit for VR.
- Fix Inf source in LTC for area lights.
- Fix issue with AO being misaligned when multiple view are visible.
- Fix issue that caused the clamp of camera rotation motion for motion blur to be ineffective.
- Fixed issue with AssetPostprocessors dependencies causing models to be imported twice when upgrading the package version.
- Fixed culling of lights with XR SDK
- Fixed memory stomp in shadow caching code, leading to overflow of Shadow request array and runtime errors.
- Fixed an issue related to transparent objects reading the ray traced indirect diffuse buffer
- Fixed an issue with filtering ray traced area lights when the intensity is high or there is an exposure.
- Fixed ill-formed include path in Depth Of Field shader.
- Fixed shader graph and ray tracing after the shader target PR.
- Fixed a bug in semi-transparent shadows (object further than the light casting shadows)
- Fix state enabled of default volume profile when in package.
- Fixed removal of MeshRenderer and MeshFilter on adding Light component.
- Fixed Ray Traced SubSurface Scattering not working with ray traced area lights
- Fixed Ray Traced SubSurface Scattering not working in forward mode.
- Fixed a bug in debug light volumes.
- Fixed a bug related to ray traced area light shadow history.
- Fixed an issue where fog sky color mode could sample NaNs in the sky cubemap.
- Fixed a leak in the PBR sky renderer.
- Added a tooltip to the Ambient Mode parameter in the Visual Envionment volume component.
- Static lighting sky now takes the default volume into account (this fixes discrepancies between baked and realtime lighting).
- Fixed a leak in the sky system.
- Removed MSAA Buffers allocation when lit shader mode is set to "deferred only".
- Fixed invalid cast for realtime reflection probes (case 1220504)
- Fixed invalid game view rendering when disabling all cameras in the scene (case 1105163)
- Hide reflection probes in the renderer components.
- Fixed infinite reload loop while displaying Light's Shadow's Link Light Layer in Inspector of Prefab Asset.
- Fixed the culling was not disposed error in build log.
- Fixed the cookie atlas size and planar atlas size being too big after an upgrade of the HDRP asset.
- Fixed transparent SSR for shader graph.
- Fixed an issue with emissive light meshes not being in the RAS.
- Fixed DXR player build
- Fixed the HDRP asset migration code not being called after an upgrade of the package
- Fixed draw renderers custom pass out of bound exception
- Fixed the PBR shader rendering in deferred
- Fixed some typos in debug menu (case 1224594)
- Fixed ray traced point and spot lights shadows not rejecting istory when semi-transparent or colored.
- Fixed a warning due to StaticLightingSky when reloading domain in some cases.
- Fixed the MaxLightCount being displayed when the light volume debug menu is on ColorAndEdge.
- Fixed issue with unclear naming of debug menu for decals.
- Fixed z-fighting in scene view when scene lighting is off (case 1203927)
- Fixed issue that prevented cubemap thumbnails from rendering (only on D3D11 and Metal).
- Fixed ray tracing with VR single-pass
- Fix an exception in ray tracing that happens if two LOD levels are using the same mesh renderer.
- Fixed error in the console when switching shader to decal in the material UI.
- Fixed an issue with refraction model and ray traced recursive rendering (case 1198578).
- Fixed an issue where a dynamic sky changing any frame may not update the ambient probe.
- Fixed cubemap thumbnail generation at project load time.
- Fixed cubemap thumbnail generation at project load time. 
- Fixed XR culling with multiple cameras
- Fixed XR single-pass with Mock HMD plugin
- Fixed sRGB mismatch with XR SDK
- Fixed an issue where default volume would not update when switching profile.
- Fixed issue with uncached reflection probe cameras reseting the debug mode (case 1224601) 
- Fixed an issue where AO override would not override specular occlusion.
- Fixed an issue where Volume inspector might not refresh correctly in some cases.
- Fixed render texture with XR
- Fixed issue with resources being accessed before initialization process has been performed completely. 
- Half fixed shuriken particle light that cast shadows (only the first one will be correct)
- Fixed issue with atmospheric fog turning black if a planar reflection probe is placed below ground level. (case 1226588)
- Fixed custom pass GC alloc issue in CustomPassVolume.GetActiveVolumes().
- Fixed a bug where instanced shadergraph shaders wouldn't compile on PS4.
- Fixed an issue related to the envlightdatasrt not being bound in recursive rendering.
- Fixed shadow cascade tooltip when using the metric mode (case 1229232)
- Fixed how the area light influence volume is computed to match rasterization.
- Focus on Decal uses the extends of the projectors
- Fixed usage of light size data that are not available at runtime.
- Fixed the depth buffer copy made before custom pass after opaque and normal injection point.
- Fix for issue that prevented scene from being completely saved when baked reflection probes are present and lighting is set to auto generate.
- Fixed drag area width at left of Light's intensity field in Inspector.
- Fixed light type resolution when performing a reset on HDAdditionalLightData (case 1220931)
- Fixed reliance on atan2 undefined behavior in motion vector debug shader.
- Fixed an usage of a a compute buffer not bound (1229964)
- Fixed an issue where changing the default volume profile from another inspector would not update the default volume editor.
- Fix issues in the post process system with RenderTexture being invalid in some cases, causing rendering problems.
- Fixed an issue where unncessarily serialized members in StaticLightingSky component would change each time the scene is changed.
- Fixed a weird behavior in the scalable settings drawing when the space becomes tiny (1212045).
- Fixed a regression in the ray traced indirect diffuse due to the new probe system.
- Fix for range compression factor for probes going negative (now clamped to positive values).
- Fixed path validation when creating new volume profile (case 1229933)
- Fixed a bug where Decal Shader Graphs would not recieve reprojected Position, Normal, or Bitangent data. (1239921)
- Fix reflection hierarchy for CARPAINT in AxF.
- Fix precise fresnel for delta lights for SVBRDF in AxF.
- Fixed the debug exposure mode for display sky reflection and debug view baked lighting
- Fixed MSAA depth resolve when there is no motion vectors
- Fixed various object leaks in HDRP.
- Fixed compile error with XR SubsystemManager.
- Fix for assertion triggering sometimes when saving a newly created lit shader graph (case 1230996)
- Fixed culling of planar reflection probes that change position (case 1218651)
- Fixed null reference when processing lightprobe (case 1235285)
- Fix issue causing wrong planar reflection rendering when more than one camera is present.
- Fix black screen in XR when HDRP package is present but not used.
- Fixed an issue with the specularFGD term being used when the material has a clear coat (lit shader).
- Fixed white flash happening with auto-exposure in some cases (case 1223774)
- Fixed NaN which can appear with real time reflection and inf value
- Fixed an issue that was collapsing the volume components in the HDRP default settings
- Fixed warning about missing bound decal buffer
- Fixed shader warning on Xbox for ResolveStencilBuffer.compute. 
- Fixed PBR shader ZTest rendering in deferred.
- Replaced commands incompatible with async compute in light list build process.
- Diffusion Profile and Material references in HDRP materials are now correctly exported to unity packages. Note that the diffusion profile or the material references need to be edited once before this can work properly.
- Fix MaterialBalls having same guid issue
- Fix spelling and grammatical errors in material samples
- Fixed unneeded cookie texture allocation for cone stop lights.
- Fixed scalarization code for contact shadows.
- Fixed volume debug in playmode
- Fixed issue when toggling anything in HDRP asset that will produce an error (case 1238155)
- Fixed shader warning in PCSS code when using Vulkan.
- Fixed decal that aren't working without Metal and Ambient Occlusion option enabled.
- Fixed an error about procedural sky being logged by mistake.
- Fixed shadowmask UI now correctly showing shadowmask disable
- Made more explicit the warning about raytracing and asynchronous compute. Also fixed the condition in which it appears.
- Fixed a null ref exception in static sky when the default volume profile is invalid.
- DXR: Fixed shader compilation error with shader graph and pathtracer
- Fixed SceneView Draw Modes not being properly updated after opening new scene view panels or changing the editor layout.
- VFX: Removed irrelevant queues in render queue selection from HDRP outputs
- VFX: Motion Vector are correctly renderered with MSAA [Case 1240754](https://issuetracker.unity3d.com/product/unity/issues/guid/1240754/)
- Fixed a cause of NaN when a normal of 0-length is generated (usually via shadergraph). 
- Fixed issue with screen-space shadows not enabled properly when RT is disabled (case 1235821)
- Fixed a performance issue with stochastic ray traced area shadows.
- Fixed cookie texture not updated when changing an import settings (srgb for example).
- Fixed flickering of the game/scene view when lookdev is running.
- Fixed issue with reflection probes in realtime time mode with OnEnable baking having wrong lighting with sky set to dynamic (case 1238047).
- Fixed transparent motion vectors not working when in MSAA.
- Fix error when removing DecalProjector from component contextual menu (case 1243960)
- Fixed issue with post process when running in RGBA16 and an object with additive blending is in the scene.
- Fixed corrupted values on LayeredLit when using Vertex Color multiply mode to multiply and MSAA is activated. 
- Fix conflicts with Handles manipulation when performing a Reset in DecalComponent (case 1238833)
- Fixed depth prepass and postpass being disabled after changing the shader in the material UI.
- Fixed issue with sceneview camera settings not being saved after Editor restart.
- Fixed issue when switching back to custom sensor type in physical camera settings (case 1244350).
- Fixed a null ref exception when running playmode tests with the render pipeline debug window opened.
- Fixed some GCAlloc in the debug window.
- Fixed shader graphs not casting semi-transparent and color shadows (case 1242617)
- Fixed thin refraction mode not working properly.
- Fixed assert on tests caused by probe culling results being requested when culling did not happen. (case 1246169) 
- Fixed over consumption of GPU memory by the Physically Based Sky.
- Fixed an invalid rotation in Planar Reflection Probe editor display, that was causing an error message (case 1182022)
- Put more information in Camera background type tooltip and fixed inconsistent exposure behavior when changing bg type.
- Fixed issue that caused not all baked reflection to be deleted upon clicking "Clear Baked Data" in the lighting menu (case 1136080)
- Fixed an issue where asset preview could be rendered white because of static lighting sky.
- Fixed an issue where static lighting was not updated when removing the static lighting sky profile.
- Fixed the show cookie atlas debug mode not displaying correctly when enabling the clear cookie atlas option.
- Fixed various multi-editing issues when changing Emission parameters.
- Fixed error when undo a Reflection Probe removal in a prefab instance. (case 1244047)
- Fixed Microshadow not working correctly in deferred with LightLayers
- Tentative fix for missing include in depth of field shaders.
- Fixed the light overlap scene view draw mode (wasn't working at all).
- Fixed taaFrameIndex and XR tests 4052 and 4053
- Fixed the prefab integration of custom passes (Prefab Override Highlight not working as expected).
- Cloned volume profile from read only assets are created in the root of the project. (case 1154961)
- Fixed Wizard check on default volume profile to also check it is not the default one in package.
- Fix erroneous central depth sampling in TAA.
- Fixed light layers not correctly disabled when the lightlayers is set to Nothing and Lightlayers isn't enabled in HDRP Asset
- Fixed issue with Model Importer materials falling back to the Legacy default material instead of HDRP's default material when import happens at Editor startup.
- Fixed a wrong condition in CameraSwitcher, potentially causing out of bound exceptions.
- Fixed an issue where editing the Look Dev default profile would not reflect directly in the Look Dev window.
- Fixed a bug where the light list is not cleared but still used when resizing the RT.
- Fixed exposure debug shader with XR single-pass rendering.
- Fixed issues with scene view and transparent motion vectors.
- Fixed black screens for linux/HDRP (1246407)
- Fixed a vulkan and metal warning in the SSGI compute shader.
- Fixed an exception due to the color pyramid not allocated when SSGI is enabled.
- Fixed an issue with the first Depth history was incorrectly copied.
- Fixed path traced DoF focusing issue
- Fix an issue with the half resolution Mode (performance)
- Fix an issue with the color intensity of emissive for performance rtgi
- Fixed issue with rendering being mostly broken when target platform disables VR. 
- Workaround an issue caused by GetKernelThreadGroupSizes  failing to retrieve correct group size. 
- Fix issue with fast memory and rendergraph. 
- Fixed transparent motion vector framesetting not sanitized.
- Fixed wrong order of post process frame settings.
- Fixed white flash when enabling SSR or SSGI.
- The ray traced indrect diffuse and RTGI were combined wrongly with the rest of the lighting (1254318).
- Fixed an exception happening when using RTSSS without using RTShadows.
- Fix inconsistencies with transparent motion vectors and opaque by allowing camera only transparent motion vectors.
- Fix reflection probe frame settings override
- Fixed certain shadow bias artifacts present in volumetric lighting (case 1231885).
- Fixed area light cookie not updated when switch the light type from a spot that had a cookie.
- Fixed issue with dynamic resolution updating when not in play mode.
- Fixed issue with Contrast Adaptive Sharpening upsample mode and preview camera.
- Fix issue causing blocky artifacts when decals affect metallic and are applied on material with specular color workflow.
- Fixed issue with depth pyramid generation and dynamic resolution.
- Fixed an issue where decals were duplicated in prefab isolation mode.
- Fixed an issue where rendering preview with MSAA might generate render graph errors.
- Fixed compile error in PS4 for planar reflection filtering.
- Fixed issue with blue line in prefabs for volume mode.
- Fixing the internsity being applied to RTAO too early leading to unexpected results (1254626).
- Fix issue that caused sky to incorrectly render when using a custom projection matrix.
- Fixed null reference exception when using depth pre/post pass in shadergraph with alpha clip in the material.
- Appropriately constraint blend distance of reflection probe while editing with the inspector (case 1248931)
- Fixed AxF handling of roughness for Blinn-Phong type materials
- Fixed AxF UI errors when surface type is switched to transparent
- Fixed a serialization issue, preventing quality level parameters to undo/redo and update scene view on change.
- Fixed an exception occuring when a camera doesn't have an HDAdditionalCameraData (1254383).
- Fixed ray tracing with XR single-pass.
- Fixed warning in HDAdditionalLightData OnValidate (cases 1250864, 1244578)
- Fixed a bug related to denoising ray traced reflections.
- Fixed nullref in the layered lit material inspector.
- Fixed an issue where manipulating the color wheels in a volume component would reset the cursor every time.
- Fixed an issue where static sky lighting would not be updated for a new scene until it's reloaded at least once.
- Fixed culling for decals when used in prefabs and edited in context.
- Force to rebake probe with missing baked texture. (1253367)
- Fix supported Mac platform detection to handle new major version (11.0) properly
- Fixed typo in the Render Pipeline Wizard under HDRP+VR
- Change transparent SSR name in frame settings to avoid clipping. 
- Fixed missing include guards in shadow hlsl files.
- Repaint the scene view whenever the scene exposure override is changed.
- Fixed an error when clearing the SSGI history texture at creation time (1259930).
- Fixed alpha to mask reset when toggling alpha test in the material UI.
- Fixed an issue where opening the look dev window with the light theme would make the window blink and eventually crash unity.
- Fixed fallback for ray tracing and light layers (1258837).
- Fixed Sorting Priority not displayed correctly in the DrawRenderers custom pass UI.
- Fixed glitch in Project settings window when selecting diffusion profiles in material section (case 1253090)
- Fixed issue with light layers bigger than 8 (and above the supported range). 
- Fixed issue with culling layer mask of area light's emissive mesh 
- Fixed overused the atlas for Animated/Render Target Cookies (1259930).
- Fixed errors when switching area light to disk shape while an area emissive mesh was displayed.
- Fixed default frame settings MSAA toggle for reflection probes (case 1247631)
- Fixed the transparent SSR dependency not being properly disabled according to the asset dependencies (1260271).
- Fixed issue with completely black AO on double sided materials when normal mode is set to None.
- Fixed UI drawing of the quaternion (1251235)
- Fix an issue with the quality mode and perf mode on RTR and RTGI and getting rid of unwanted nans (1256923).
- Fixed unitialized ray tracing resources when using non-default HDRP asset (case 1259467).
- Fixed overused the atlas for Animated/Render Target Cookies (1259930).
- Fixed sky asserts with XR multipass
- Fixed for area light not updating baked light result when modifying with gizmo.
- Fixed robustness issue with GetOddNegativeScale() in ray tracing, which was impacting normal mapping (1261160).
- Fixed regression where moving face of the probe gizmo was not moving its position anymore.
- Fixed XR single-pass macros in tessellation shaders.
- Fixed path-traced subsurface scattering mixing with diffuse and specular BRDFs (1250601).
- Fixed custom pass re-ordering issues.
- Improved robustness of normal mapping when scale is 0, and mapping is extreme (normals in or below the tangent plane).
- Fixed XR Display providers not getting zNear and zFar plane distances passed to them when in HDRP.
- Fixed rendering breaking when disabling tonemapping in the frame settings.
- Fixed issue with serialization of exposure modes in volume profiles not being consistent between HDRP versions (case 1261385).
- Fixed issue with duplicate names in newly created sub-layers in the graphics compositor (case 1263093).
- Remove MSAA debug mode when renderpipeline asset has no MSAA
- Fixed some post processing using motion vectors when they are disabled
- Fixed the multiplier of the environement lights being overriden with a wrong value for ray tracing (1260311).
- Fixed a series of exceptions happening when trying to load an asset during wizard execution (1262171).
- Fixed an issue with Stacklit shader not compiling correctly in player with debug display on (1260579)
- Fixed couple issues in the dependence of building the ray tracing acceleration structure.
- Fix sun disk intensity
- Fixed unwanted ghosting for smooth surfaces.
- Fixing an issue in the recursive rendering flag texture usage.
- Fixed a missing dependecy for choosing to evaluate transparent SSR.
- Fixed issue that failed compilation when XR is disabled.
- Fixed a compilation error in the IES code.
- Fixed issue with dynamic resolution handler when no OnResolutionChange callback is specified. 
- Fixed multiple volumes, planar reflection, and decal projector position when creating them from the menu.
- Reduced the number of global keyword used in deferredTile.shader
- Fixed incorrect processing of Ambient occlusion probe (9% error was introduced)
- Fixed multiedition of framesettings drop down (case 1270044)
- Fixed planar probe gizmo

### Changed
- Improve MIP selection for decals on Transparents
- Color buffer pyramid is not allocated anymore if neither refraction nor distortion are enabled
- Rename Emission Radius to Radius in UI in Point, Spot
- Angular Diameter parameter for directional light is no longuer an advanced property
- DXR: Remove Light Radius and Angular Diamater of Raytrace shadow. Angular Diameter and Radius are used instead.
- Remove MaxSmoothness parameters from UI for point, spot and directional light. The MaxSmoothness is now deduce from Radius Parameters
- DXR: Remove the Ray Tracing Environement Component. Add a Layer Mask to the ray Tracing volume components to define which objects are taken into account for each effect.
- Removed second cubemaps used for shadowing in lookdev
- Disable Physically Based Sky below ground
- Increase max limit of area light and reflection probe to 128
- Change default texture for detailmap to grey
- Optimize Shadow RT load on Tile based architecture platforms.
- Improved quality of SSAO.
- Moved RequestShadowMapRendering() back to public API.
- Update HDRP DXR Wizard with an option to automatically clone the hdrp config package and setup raytracing to 1 in shaders file.
- Added SceneSelection pass for TerrainLit shader.
- Simplified Light's type API regrouping the logic in one place (Check type in HDAdditionalLightData)
- The support of LOD CrossFade (Dithering transition) in master nodes now required to enable it in the master node settings (Save variant)
- Improved shadow bias, by removing constant depth bias and substituting it with slope-scale bias.
- Fix the default stencil values when a material is created from a SSS ShaderGraph.
- Tweak test asset to be compatible with XR: unlit SG material for canvas and double-side font material
- Slightly tweaked the behaviour of bloom when resolution is low to reduce artifacts.
- Hidden fields in Light Inspector that is not relevant while in BakingOnly mode.
- Changed parametrization of PCSS, now softness is derived from angular diameter (for directional lights) or shape radius (for point/spot lights) and min filter size is now in the [0..1] range.
- Moved the copy of the geometry history buffers to right after the depth mip chain generation.
- Rename "Luminance" to "Nits" in UX for physical light unit
- Rename FrameSettings "SkyLighting" to "SkyReflection"
- Reworked XR automated tests
- The ray traced screen space shadow history for directional, spot and point lights is discarded if the light transform has changed.
- Changed the behavior for ray tracing in case a mesh renderer has both transparent and opaque submeshes.
- Improve history buffer management
- Replaced PlayerSettings.virtualRealitySupported with XRGraphics.tryEnable.
- Remove redundant FrameSettings RealTimePlanarReflection
- Improved a bit the GC calls generated during the rendering.
- Material update is now only triggered when the relevant settings are touched in the shader graph master nodes
- Changed the way Sky Intensity (on Sky volume components) is handled. It's now a combo box where users can choose between Exposure, Multiplier or Lux (for HDRI sky only) instead of both multiplier and exposure being applied all the time. Added a new menu item to convert old profiles.
- Change how method for specular occlusions is decided on inspector shader (Lit, LitTesselation, LayeredLit, LayeredLitTessellation)
- Unlocked SSS, SSR, Motion Vectors and Distortion frame settings for reflections probes.
- Hide unused LOD settings in Quality Settings legacy window.
- Reduced the constrained distance for temporal reprojection of ray tracing denoising
- Removed shadow near plane from the Directional Light Shadow UI.
- Improved the performances of custom pass culling.
- The scene view camera now replicates the physical parameters from the camera tagged as "MainCamera".
- Reduced the number of GC.Alloc calls, one simple scene without plarnar / probes, it should be 0B.
- Renamed ProfilingSample to ProfilingScope and unified API. Added GPU Timings.
- Updated macros to be compatible with the new shader preprocessor.
- Ray tracing reflection temporal filtering is now done in pre-exposed space
- Search field selects the appropriate fields in both project settings panels 'HDRP Default Settings' and 'Quality/HDRP'
- Disabled the refraction and transmission map keywords if the material is opaque.
- Keep celestial bodies outside the atmosphere.
- Updated the MSAA documentation to specify what features HDRP supports MSAA for and what features it does not.
- Shader use for Runtime Debug Display are now correctly stripper when doing a release build
- Now each camera has its own Volume Stack. This allows Volume Parameters to be updated as early as possible and be ready for the whole frame without conflicts between cameras.
- Disable Async for SSR, SSAO and Contact shadow when aggregated ray tracing frame setting is on.
- Improved performance when entering play mode without domain reload by a factor of ~25
- Renamed the camera profiling sample to include the camera name
- Discarding the ray tracing history for AO, reflection, diffuse shadows and GI when the viewport size changes.
- Renamed the camera profiling sample to include the camera name
- Renamed the post processing graphic formats to match the new convention.
- The restart in Wizard for DXR will always be last fix from now on
- Refactoring pre-existing materials to share more shader code between rasterization and ray tracing.
- Setting a material's Refraction Model to Thin does not overwrite the Thickness and Transmission Absorption Distance anymore.
- Removed Wind textures from runtime as wind is no longer built into the pipeline
- Changed Shader Graph titles of master nodes to be more easily searchable ("HDRP/x" -> "x (HDRP)")
- Expose StartSinglePass() and StopSinglePass() as public interface for XRPass
- Replaced the Texture array for 2D cookies (spot, area and directional lights) and for planar reflections by an atlas.
- Moved the tier defining from the asset to the concerned volume components.
- Changing from a tier management to a "mode" management for reflection and GI and removing the ability to enable/disable deferred and ray bining (they are now implied by performance mode)
- The default FrameSettings for ScreenSpaceShadows is set to true for Camera in order to give a better workflow for DXR.
- Refactor internal usage of Stencil bits.
- Changed how the material upgrader works and added documentation for it.
- Custom passes now disable the stencil when overwriting the depth and not writing into it.
- Renamed the camera profiling sample to include the camera name
- Changed the way the shadow casting property of transparent and tranmissive materials is handeled for ray tracing.
- Changed inspector materials stencil setting code to have more sharing.
- Updated the default scene and default DXR scene and DefaultVolumeProfile.
- Changed the way the length parameter is used for ray traced contact shadows.
- Improved the coherency of PCSS blur between cascades.
- Updated VR checks in Wizard to reflect new XR System.
- Removing unused alpha threshold depth prepass and post pass for fabric shader graph.
- Transform result from CIE XYZ to sRGB color space in EvalSensitivity for iridescence.
- Moved BeginCameraRendering callback right before culling.
- Changed the visibility of the Indirect Lighting Controller component to public.
- Renamed the cubemap used for diffuse convolution to a more explicit name for the memory profiler.
- Improved behaviour of transmission color on transparent surfaces in path tracing.
- Light dimmer can now get values higher than one and was renamed to multiplier in the UI.
- Removed info box requesting volume component for Visual Environment and updated the documentation with the relevant information.
- Improved light selection oracle for light sampling in path tracing.
- Stripped ray tracing subsurface passes with ray tracing is not enabled.
- Remove LOD cross fade code for ray tracing shaders
- Removed legacy VR code
- Add range-based clipping to box lights (case 1178780)
- Improve area light culling (case 1085873)
- Light Hierarchy debug mode can now adjust Debug Exposure for visualizing high exposure scenes.
- Rejecting history for ray traced reflections based on a threshold evaluated on the neighborhood of the sampled history.
- Renamed "Environment" to "Reflection Probes" in tile/cluster debug menu.
- Utilities namespace is obsolete, moved its content to UnityEngine.Rendering (case 1204677)
- Obsolete Utilities namespace was removed, instead use UnityEngine.Rendering (case 1204677)
- Moved most of the compute shaders to the multi_compile API instead of multiple kernels.
- Use multi_compile API for deferred compute shader with shadow mask.
- Remove the raytracing rendering queue system to make recursive raytraced material work when raytracing is disabled
- Changed a few resources used by ray tracing shaders to be global resources (using register space1) for improved CPU performance.
- All custom pass volumes are now executed for one injection point instead of the first one.
- Hidden unsupported choice in emission in Materials
- Temporal Anti aliasing improvements.
- Optimized PrepareLightsForGPU (cost reduced by over 25%) and PrepareGPULightData (around twice as fast now).
- Moved scene view camera settings for HDRP from the preferences window to the scene view camera settings window.
- Updated shaders to be compatible with Microsoft's DXC.
- Debug exposure in debug menu have been replace to debug exposure compensation in EV100 space and is always visible.
- Further optimized PrepareLightsForGPU (3x faster with few shadows, 1.4x faster with a lot of shadows or equivalently cost reduced by 68% to 37%).
- Raytracing: Replaced the DIFFUSE_LIGHTING_ONLY multicompile by a uniform.
- Raytracing: Removed the dynamic lightmap multicompile.
- Raytracing: Remove the LOD cross fade multi compile for ray tracing.
- Cookie are now supported in lightmaper. All lights casting cookie and baked will now include cookie influence.
- Avoid building the mip chain a second time for SSR for transparent objects.
- Replaced "High Quality" Subsurface Scattering with a set of Quality Levels.
- Replaced "High Quality" Volumetric Lighting with "Screen Resolution Percentage" and "Volume Slice Count" on the Fog volume component.
- Merged material samples and shader samples
- Update material samples scene visuals
- Use multi_compile API for deferred compute shader with shadow mask.
- Made the StaticLightingSky class public so that users can change it by script for baking purpose.
- Shadowmask and realtime reflectoin probe property are hide in Quality settings
- Improved performance of reflection probe management when using a lot of probes.
- Ignoring the disable SSR flags for recursive rendering.
- Removed logic in the UI to disable parameters for contact shadows and fog volume components as it was going against the concept of the volume system.
- Fixed the sub surface mask not being taken into account when computing ray traced sub surface scattering.
- MSAA Within Forward Frame Setting is now enabled by default on Cameras when new Render Pipeline Asset is created
- Slightly changed the TAA anti-flicker mechanism so that it is more aggressive on almost static images (only on High preset for now).
- Changed default exposure compensation to 0.
- Refactored shadow caching system.
- Removed experimental namespace for ray tracing code.
- Increase limit for max numbers of lights in UX
- Removed direct use of BSDFData in the path tracing pass, delegated to the material instead.
- Pre-warm the RTHandle system to reduce the amount of memory allocations and the total memory needed at all points. 
- DXR: Only read the geometric attributes that are required using the share pass info and shader graph defines.
- DXR: Dispatch binned rays in 1D instead of 2D.
- Lit and LayeredLit tessellation cross lod fade don't used dithering anymore between LOD but fade the tessellation height instead. Allow a smoother transition
- Changed the way planar reflections are filtered in order to be a bit more "physically based".
- Increased path tracing BSDFs roughness range from [0.001, 0.999] to [0.00001, 0.99999].
- Changing the default SSGI radius for the all configurations.
- Changed the default parameters for quality RTGI to match expected behavior.
- Add color clear pass while rendering XR occlusion mesh to avoid leaks.
- Only use one texture for ray traced reflection upscaling.
- Adjust the upscale radius based on the roughness value.
- DXR: Changed the way the filter size is decided for directional, point and spot shadows.
- Changed the default exposure mode to "Automatic (Histogram)", along with "Limit Min" to -4 and "Limit Max" to 16.
- Replaced the default scene system with the builtin Scene Template feature.
- Changed extensions of shader CAS include files.
- Making the planar probe atlas's format match the color buffer's format.
- Removing the planarReflectionCacheCompressed setting from asset.
- SHADERPASS for TransparentDepthPrepass and TransparentDepthPostpass identification is using respectively SHADERPASS_TRANSPARENT_DEPTH_PREPASS and SHADERPASS_TRANSPARENT_DEPTH_POSTPASS
- Moved the Parallax Occlusion Mapping node into Shader Graph.
- Renamed the debug name from SSAO to ScreenSpaceAmbientOcclusion (1254974).
- Added missing tooltips and improved the UI of the aperture control (case 1254916).
- Fixed wrong tooltips in the Dof Volume (case 1256641).
- The `CustomPassLoadCameraColor` and `CustomPassSampleCameraColor` functions now returns the correct color buffer when used in after post process instead of the color pyramid (which didn't had post processes).
- PBR Sky now doesn't go black when going below sea level, but it instead freezes calculation as if on the horizon. 
- Fixed an issue with quality setting foldouts not opening when clicking on them (1253088).
- Shutter speed can now be changed by dragging the mouse over the UI label (case 1245007).
- Remove the 'Point Cube Size' for cookie, use the Cubemap size directly.
- VFXTarget with Unlit now allows EmissiveColor output to be consistent with HDRP unlit.
- Only building the RTAS if there is an effect that will require it (1262217).
- Fixed the first ray tracing frame not having the light cluster being set up properly (1260311).
- Render graph pre-setup for ray traced ambient occlusion.
- Avoid casting multiple rays and denoising for hard directional, point and spot ray traced shadows (1261040).
- Making sure the preview cameras do not use ray tracing effects due to a by design issue to build ray tracing acceleration structures (1262166).
- Preparing ray traced reflections for the render graph support (performance and quality).
- Preparing recursive rendering for the render graph port.
- Preparation pass for RTGI, temporal filter and diffuse denoiser for render graph.
- Updated the documentation for the DXR implementation.
- Changed the DXR wizard to support optional checks.
- Changed the DXR wizard steps.
- Preparation pass for RTSSS to be supported by render graph.
- Changed the color space of EmissiveColorLDR property on all shader. Was linear but should have been sRGB. Auto upgrade script handle the conversion.

## [7.1.1] - 2019-09-05

### Added
- Transparency Overdraw debug mode. Allows to visualize transparent objects draw calls as an "heat map".
- Enabled single-pass instancing support for XR SDK with new API cmd.SetInstanceMultiplier()
- XR settings are now available in the HDRP asset
- Support for Material Quality in Shader Graph
- Material Quality support selection in HDRP Asset
- Renamed XR shader macro from UNITY_STEREO_ASSIGN_COMPUTE_EYE_INDEX to UNITY_XR_ASSIGN_VIEW_INDEX
- Raytracing ShaderGraph node for HDRP shaders
- Custom passes volume component with 3 injection points: Before Rendering, Before Transparent and Before Post Process
- Alpha channel is now properly exported to camera render textures when using FP16 color buffer format
- Support for XR SDK mirror view modes
- HD Master nodes in Shader Graph now support Normal and Tangent modification in vertex stage.
- DepthOfFieldCoC option in the fullscreen debug modes.
- Added override Ambient Occlusion option on debug windows
- Added Custom Post Processes with 3 injection points: Before Transparent, Before Post Process and After Post Process
- Added draft of minimal interactive path tracing (experimental) based on DXR API - Support only 4 area light, lit and unlit shader (non-shadergraph)
- Small adjustments to TAA anti flicker (more aggressive on high values).

### Fixed
- Fixed wizard infinite loop on cancellation
- Fixed with compute shader error about too many threads in threadgroup on low GPU
- Fixed invalid contact shadow shaders being created on metal
- Fixed a bug where if Assembly.GetTypes throws an exception due to mis-versioned dlls, then no preprocessors are used in the shader stripper
- Fixed typo in AXF decal property preventing to compile
- Fixed reflection probe with XR single-pass and FPTL
- Fixed force gizmo shown when selecting camera in hierarchy
- Fixed issue with XR occlusion mesh and dynamic resolution
- Fixed an issue where lighting compute buffers were re-created with the wrong size when resizing the window, causing tile artefacts at the top of the screen.
- Fix FrameSettings names and tooltips
- Fixed error with XR SDK when the Editor is not in focus
- Fixed errors with RenderGraph, XR SDK and occlusion mesh
- Fixed shadow routines compilation errors when "real" type is a typedef on "half".
- Fixed toggle volumetric lighting in the light UI
- Fixed post-processing history reset handling rt-scale incorrectly
- Fixed crash with terrain and XR multi-pass
- Fixed ShaderGraph material synchronization issues
- Fixed a null reference exception when using an Emissive texture with Unlit shader (case 1181335)
- Fixed an issue where area lights and point lights where not counted separately with regards to max lights on screen (case 1183196)
- Fixed an SSR and Subsurface Scattering issue (appearing black) when using XR.

### Changed
- Update Wizard layout.
- Remove almost all Garbage collection call within a frame.
- Rename property AdditionalVeclocityChange to AddPrecomputeVelocity
- Call the End/Begin camera rendering callbacks for camera with customRender enabled
- Changeg framesettings migration order of postprocess flags as a pr for reflection settings flags have been backported to 2019.2
- Replaced usage of ENABLE_VR in XRSystem.cs by version defines based on the presence of the built-in VR and XR modules
- Added an update virtual function to the SkyRenderer class. This is called once per frame. This allows a given renderer to amortize heavy computation at the rate it chooses. Currently only the physically based sky implements this.
- Removed mandatory XRPass argument in HDCamera.GetOrCreate()
- Restored the HDCamera parameter to the sky rendering builtin parameters.
- Removed usage of StructuredBuffer for XR View Constants
- Expose Direct Specular Lighting control in FrameSettings
- Deprecated ExponentialFog and VolumetricFog volume components. Now there is only one exponential fog component (Fog) which can add Volumetric Fog as an option. Added a script in Edit -> Render Pipeline -> Upgrade Fog Volume Components.

## [7.0.1] - 2019-07-25

### Added
- Added option in the config package to disable globally Area Lights and to select shadow quality settings for the deferred pipeline.
- When shader log stripping is enabled, shader stripper statistics will be written at `Temp/shader-strip.json`
- Occlusion mesh support from XR SDK

### Fixed
- Fixed XR SDK mirror view blit, cleanup some XRTODO and removed XRDebug.cs
- Fixed culling for volumetrics with XR single-pass rendering
- Fix shadergraph material pass setup not called
- Fixed documentation links in component's Inspector header bar
- Cookies using the render texture output from a camera are now properly updated
- Allow in ShaderGraph to enable pre/post pass when the alpha clip is disabled

### Changed
- RenderQueue for Opaque now start at Background instead of Geometry.
- Clamp the area light size for scripting API when we change the light type
- Added a warning in the material UI when the diffusion profile assigned is not in the HDRP asset


## [7.0.0] - 2019-07-17

### Added
- `Fixed`, `Viewer`, and `Automatic` modes to compute the FOV used when rendering a `PlanarReflectionProbe`
- A checkbox to toggle the chrome gizmo of `ReflectionProbe`and `PlanarReflectionProbe`
- Added a Light layer in shadows that allow for objects to cast shadows without being affected by light (and vice versa).
- You can now access ShaderGraph blend states from the Material UI (for example, **Surface Type**, **Sorting Priority**, and **Blending Mode**). This change may break Materials that use a ShaderGraph, to fix them, select **Edit > Render Pipeline > Reset all ShaderGraph Scene Materials BlendStates**. This syncs the blendstates of you ShaderGraph master nodes with the Material properties.
- You can now control ZTest, ZWrite, and CullMode for transparent Materials.
- Materials that use Unlit Shaders or Unlit Master Node Shaders now cast shadows.
- Added an option to enable the ztest on **After Post Process** materials when TAA is disabled.
- Added a new SSAO (based on Ground Truth Ambient Occlusion algorithm) to replace the previous one.
- Added support for shadow tint on light
- BeginCameraRendering and EndCameraRendering callbacks are now called with probes
- Adding option to update shadow maps only On Enable and On Demand.
- Shader Graphs that use time-dependent vertex modification now generate correct motion vectors.
- Added option to allow a custom spot angle for spot light shadow maps.
- Added frame settings for individual post-processing effects
- Added dither transition between cascades for Low and Medium quality settings
- Added single-pass instancing support with XR SDK
- Added occlusion mesh support with XR SDK
- Added support of Alembic velocity to various shaders
- Added support for more than 2 views for single-pass instancing
- Added support for per punctual/directional light min roughness in StackLit
- Added mirror view support with XR SDK
- Added VR verification in HDRPWizard
- Added DXR verification in HDRPWizard
- Added feedbacks in UI of Volume regarding skies
- Cube LUT support in Tonemapping. Cube LUT helpers for external grading are available in the Post-processing Sample package.

### Fixed
- Fixed an issue with history buffers causing effects like TAA or auto exposure to flicker when more than one camera was visible in the editor
- The correct preview is displayed when selecting multiple `PlanarReflectionProbe`s
- Fixed volumetric rendering with camera-relative code and XR stereo instancing
- Fixed issue with flashing cyan due to async compilation of shader when selecting a mesh
- Fix texture type mismatch when the contact shadow are disabled (causing errors on IOS devices)
- Fixed Generate Shader Includes while in package
- Fixed issue when texture where deleted in ShadowCascadeGUI
- Fixed issue in FrameSettingsHistory when disabling a camera several time without enabling it in between.
- Fixed volumetric reprojection with camera-relative code and XR stereo instancing
- Added custom BaseShaderPreprocessor in HDEditorUtils.GetBaseShaderPreprocessorList()
- Fixed compile issue when USE_XR_SDK is not defined
- Fixed procedural sky sun disk intensity for high directional light intensities
- Fixed Decal mip level when using texture mip map streaming to avoid dropping to lowest permitted mip (now loading all mips)
- Fixed deferred shading for XR single-pass instancing after lightloop refactor
- Fixed cluster and material classification debug (material classification now works with compute as pixel shader lighting)
- Fixed IOS Nan by adding a maximun epsilon definition REAL_EPS that uses HALF_EPS when fp16 are used
- Removed unnecessary GC allocation in motion blur code
- Fixed locked UI with advanded influence volume inspector for probes
- Fixed invalid capture direction when rendering planar reflection probes
- Fixed Decal HTILE optimization with platform not supporting texture atomatic (Disable it)
- Fixed a crash in the build when the contact shadows are disabled
- Fixed camera rendering callbacks order (endCameraRendering was being called before the actual rendering)
- Fixed issue with wrong opaque blending settings for After Postprocess
- Fixed issue with Low resolution transparency on PS4
- Fixed a memory leak on volume profiles
- Fixed The Parallax Occlusion Mappping node in shader graph and it's UV input slot
- Fixed lighting with XR single-pass instancing by disabling deferred tiles
- Fixed the Bloom prefiltering pass
- Fixed post-processing effect relying on Unity's random number generator
- Fixed camera flickering when using TAA and selecting the camera in the editor
- Fixed issue with single shadow debug view and volumetrics
- Fixed most of the problems with light animation and timeline
- Fixed indirect deferred compute with XR single-pass instancing
- Fixed a slight omission in anisotropy calculations derived from HazeMapping in StackLit
- Improved stack computation numerical stability in StackLit
- Fix PBR master node always opaque (wrong blend modes for forward pass)
- Fixed TAA with XR single-pass instancing (missing macros)
- Fixed an issue causing Scene View selection wire gizmo to not appear when using HDRP Shader Graphs.
- Fixed wireframe rendering mode (case 1083989)
- Fixed the renderqueue not updated when the alpha clip is modified in the material UI.
- Fixed the PBR master node preview
- Remove the ReadOnly flag on Reflection Probe's cubemap assets during bake when there are no VCS active.
- Fixed an issue where setting a material debug view would not reset the other exclusive modes
- Spot light shapes are now correctly taken into account when baking
- Now the static lighting sky will correctly take the default values for non-overridden properties
- Fixed material albedo affecting the lux meter
- Extra test in deferred compute shading to avoid shading pixels that were not rendered by the current camera (for camera stacking)

### Changed
- Optimization: Reduce the group size of the deferred lighting pass from 16x16 to 8x8
- Replaced HDCamera.computePassCount by viewCount
- Removed xrInstancing flag in RTHandles (replaced by TextureXR.slices and TextureXR.dimensions)
- Refactor the HDRenderPipeline and lightloop code to preprare for high level rendergraph
- Removed the **Back Then Front Rendering** option in the fabric Master Node settings. Enabling this option previously did nothing.
- Shader type Real translates to FP16 precision on Nintendo Switch.
- Shader framework refactor: Introduce CBSDF, EvaluateBSDF, IsNonZeroBSDF to replace BSDF functions
- Shader framework refactor:  GetBSDFAngles, LightEvaluation and SurfaceShading functions
- Replace ComputeMicroShadowing by GetAmbientOcclusionForMicroShadowing
- Rename WorldToTangent to TangentToWorld as it was incorrectly named
- Remove SunDisk and Sun Halo size from directional light
- Remove all obsolete wind code from shader
- Renamed DecalProjectorComponent into DecalProjector for API alignment.
- Improved the Volume UI and made them Global by default
- Remove very high quality shadow option
- Change default for shadow quality in Deferred to Medium
- Enlighten now use inverse squared falloff (before was using builtin falloff)
- Enlighten is now deprecated. Please use CPU or GPU lightmaper instead.
- Remove the name in the diffusion profile UI
- Changed how shadow map resolution scaling with distance is computed. Now it uses screen space area rather than light range.
- Updated MoreOptions display in UI
- Moved Display Area Light Emissive Mesh script API functions in the editor namespace
- direct strenght properties in ambient occlusion now affect direct specular as well
- Removed advanced Specular Occlusion control in StackLit: SSAO based SO control is hidden and fixed to behave like Lit, SPTD is the only HQ technique shown for baked SO.
- Shader framework refactor: Changed ClampRoughness signature to include PreLightData access.
- HDRPWizard window is now in Window > General > HD Render Pipeline Wizard
- Moved StaticLightingSky to LightingWindow
- Removes the current "Scene Settings" and replace them with "Sky & Fog Settings" (with Physically Based Sky and Volumetric Fog).
- Changed how cached shadow maps are placed inside the atlas to minimize re-rendering of them.

## [6.7.0-preview] - 2019-05-16

### Added
- Added ViewConstants StructuredBuffer to simplify XR rendering
- Added API to render specific settings during a frame
- Added stadia to the supported platforms (2019.3)
- Enabled cascade blends settings in the HD Shadow component
- Added Hardware Dynamic Resolution support.
- Added MatCap debug view to replace the no scene lighting debug view.
- Added clear GBuffer option in FrameSettings (default to false)
- Added preview for decal shader graph (Only albedo, normal and emission)
- Added exposure weight control for decal
- Screen Space Directional Shadow under a define option. Activated for ray tracing
- Added a new abstraction for RendererList that will help transition to Render Graph and future RendererList API
- Added multipass support for VR
- Added XR SDK integration (multipass only)
- Added Shader Graph samples for Hair, Fabric and Decal master nodes.
- Add fade distance, shadow fade distance and light layers to light explorer
- Add method to draw light layer drawer in a rect to HDEditorUtils

### Fixed
- Fixed deserialization crash at runtime
- Fixed for ShaderGraph Unlit masternode not writing velocity
- Fixed a crash when assiging a new HDRP asset with the 'Verify Saving Assets' option enabled
- Fixed exposure to properly support TEXTURE2D_X
- Fixed TerrainLit basemap texture generation
- Fixed a bug that caused nans when material classification was enabled and a tile contained one standard material + a material with transmission.
- Fixed gradient sky hash that was not using the exposure hash
- Fixed displayed default FrameSettings in HDRenderPipelineAsset wrongly updated on scripts reload.
- Fixed gradient sky hash that was not using the exposure hash.
- Fixed visualize cascade mode with exposure.
- Fixed (enabled) exposure on override lighting debug modes.
- Fixed issue with LightExplorer when volume have no profile
- Fixed issue with SSR for negative, infinite and NaN history values
- Fixed LightLayer in HDReflectionProbe and PlanarReflectionProbe inspector that was not displayed as a mask.
- Fixed NaN in transmission when the thickness and a color component of the scattering distance was to 0
- Fixed Light's ShadowMask multi-edition.
- Fixed motion blur and SMAA with VR single-pass instancing
- Fixed NaNs generated by phase functionsin volumetric lighting
- Fixed NaN issue with refraction effect and IOR of 1 at extreme grazing angle
- Fixed nan tracker not using the exposure
- Fixed sorting priority on lit and unlit materials
- Fixed null pointer exception when there are no AOVRequests defined on a camera
- Fixed dirty state of prefab using disabled ReflectionProbes
- Fixed an issue where gizmos and editor grid were not correctly depth tested
- Fixed created default scene prefab non editable due to wrong file extension.
- Fixed an issue where sky convolution was recomputed for nothing when a preview was visible (causing extreme slowness when fabric convolution is enabled)
- Fixed issue with decal that wheren't working currently in player
- Fixed missing stereo rendering macros in some fragment shaders
- Fixed exposure for ReflectionProbe and PlanarReflectionProbe gizmos
- Fixed single-pass instancing on PSVR
- Fixed Vulkan shader issue with Texture2DArray in ScreenSpaceShadow.compute by re-arranging code (workaround)
- Fixed camera-relative issue with lights and XR single-pass instancing
- Fixed single-pass instancing on Vulkan
- Fixed htile synchronization issue with shader graph decal
- Fixed Gizmos are not drawn in Camera preview
- Fixed pre-exposure for emissive decal
- Fixed wrong values computed in PreIntegrateFGD and in the generation of volumetric lighting data by forcing the use of fp32.
- Fixed NaNs arising during the hair lighting pass
- Fixed synchronization issue in decal HTile that occasionally caused rendering artifacts around decal borders
- Fixed QualitySettings getting marked as modified by HDRP (and thus checked out in Perforce)
- Fixed a bug with uninitialized values in light explorer
- Fixed issue with LOD transition
- Fixed shader warnings related to raytracing and TEXTURE2D_X

### Changed
- Refactor PixelCoordToViewDirWS to be VR compatible and to compute it only once per frame
- Modified the variants stripper to take in account multiple HDRP assets used in the build.
- Improve the ray biasing code to avoid self-intersections during the SSR traversal
- Update Pyramid Spot Light to better match emitted light volume.
- Moved _XRViewConstants out of UnityPerPassStereo constant buffer to fix issues with PSSL
- Removed GetPositionInput_Stereo() and single-pass (double-wide) rendering mode
- Changed label width of the frame settings to accommodate better existing options.
- SSR's Default FrameSettings for camera is now enable.
- Re-enabled the sharpening filter on Temporal Anti-aliasing
- Exposed HDEditorUtils.LightLayerMaskDrawer for integration in other packages and user scripting.
- Rename atmospheric scattering in FrameSettings to Fog
- The size modifier in the override for the culling sphere in Shadow Cascades now defaults to 0.6, which is the same as the formerly hardcoded value.
- Moved LOD Bias and Maximum LOD Level from Frame Setting section `Other` to `Rendering`
- ShaderGraph Decal that affect only emissive, only draw in emissive pass (was drawing in dbuffer pass too)
- Apply decal projector fade factor correctly on all attribut and for shader graph decal
- Move RenderTransparentDepthPostpass after all transparent
- Update exposure prepass to interleave XR single-pass instancing views in a checkerboard pattern
- Removed ScriptRuntimeVersion check in wizard.

## [6.6.0-preview] - 2019-04-01

### Added
- Added preliminary changes for XR deferred shading
- Added support of 111110 color buffer
- Added proper support for Recorder in HDRP
- Added depth offset input in shader graph master nodes
- Added a Parallax Occlusion Mapping node
- Added SMAA support
- Added Homothety and Symetry quick edition modifier on volume used in ReflectionProbe, PlanarReflectionProbe and DensityVolume
- Added multi-edition support for DecalProjectorComponent
- Improve hair shader
- Added the _ScreenToTargetScaleHistory uniform variable to be used when sampling HDRP RTHandle history buffers.
- Added settings in `FrameSettings` to change `QualitySettings.lodBias` and `QualitySettings.maximumLODLevel` during a rendering
- Added an exposure node to retrieve the current, inverse and previous frame exposure value.
- Added an HD scene color node which allow to sample the scene color with mips and a toggle to remove the exposure.
- Added safeguard on HD scene creation if default scene not set in the wizard
- Added Low res transparency rendering pass.

### Fixed
- Fixed HDRI sky intensity lux mode
- Fixed dynamic resolution for XR
- Fixed instance identifier semantic string used by Shader Graph
- Fixed null culling result occuring when changing scene that was causing crashes
- Fixed multi-edition light handles and inspector shapes
- Fixed light's LightLayer field when multi-editing
- Fixed normal blend edition handles on DensityVolume
- Fixed an issue with layered lit shader and height based blend where inactive layers would still have influence over the result
- Fixed multi-selection handles color for DensityVolume
- Fixed multi-edition inspector's blend distances for HDReflectionProbe, PlanarReflectionProbe and DensityVolume
- Fixed metric distance that changed along size in DensityVolume
- Fixed DensityVolume shape handles that have not same behaviour in advance and normal edition mode
- Fixed normal map blending in TerrainLit by only blending the derivatives
- Fixed Xbox One rendering just a grey screen instead of the scene
- Fixed probe handles for multiselection
- Fixed baked cubemap import settings for convolution
- Fixed regression causing crash when attempting to open HDRenderPipelineWizard without an HDRenderPipelineAsset setted
- Fixed FullScreenDebug modes: SSAO, SSR, Contact shadow, Prerefraction Color Pyramid, Final Color Pyramid
- Fixed volumetric rendering with stereo instancing
- Fixed shader warning
- Fixed missing resources in existing asset when updating package
- Fixed PBR master node preview in forward rendering or transparent surface
- Fixed deferred shading with stereo instancing
- Fixed "look at" edition mode of Rotation tool for DecalProjectorComponent
- Fixed issue when switching mode in ReflectionProbe and PlanarReflectionProbe
- Fixed issue where migratable component version where not always serialized when part of prefab's instance
- Fixed an issue where shadow would not be rendered properly when light layer are not enabled
- Fixed exposure weight on unlit materials
- Fixed Light intensity not played in the player when recorded with animation/timeline
- Fixed some issues when multi editing HDRenderPipelineAsset
- Fixed emission node breaking the main shader graph preview in certain conditions.
- Fixed checkout of baked probe asset when baking probes.
- Fixed invalid gizmo position for rotated ReflectionProbe
- Fixed multi-edition of material's SurfaceType and RenderingPath
- Fixed whole pipeline reconstruction on selecting for the first time or modifying other than the currently used HDRenderPipelineAsset
- Fixed single shadow debug mode
- Fixed global scale factor debug mode when scale > 1
- Fixed debug menu material overrides not getting applied to the Terrain Lit shader
- Fixed typo in computeLightVariants
- Fixed deferred pass with XR instancing by disabling ComputeLightEvaluation
- Fixed bloom resolution independence
- Fixed lens dirt intensity not behaving properly
- Fixed the Stop NaN feature
- Fixed some resources to handle more than 2 instanced views for XR
- Fixed issue with black screen (NaN) produced on old GPU hardware or intel GPU hardware with gaussian pyramid
- Fixed issue with disabled punctual light would still render when only directional light is present

### Changed
- DensityVolume scripting API will no longuer allow to change between advance and normal edition mode
- Disabled depth of field, lens distortion and panini projection in the scene view
- TerrainLit shaders and includes are reorganized and made simpler.
- TerrainLit shader GUI now allows custom properties to be displayed in the Terrain fold-out section.
- Optimize distortion pass with stencil
- Disable SceneSelectionPass in shader graph preview
- Control punctual light and area light shadow atlas separately
- Move SMAA anti-aliasing option to after Temporal Anti Aliasing one, to avoid problem with previously serialized project settings
- Optimize rendering with static only lighting and when no cullable lights/decals/density volumes are present.
- Updated handles for DecalProjectorComponent for enhanced spacial position readability and have edition mode for better SceneView management
- DecalProjectorComponent are now scale independent in order to have reliable metric unit (see new Size field for changing the size of the volume)
- Restructure code from HDCamera.Update() by adding UpdateAntialiasing() and UpdateViewConstants()
- Renamed velocity to motion vectors
- Objects rendered during the After Post Process pass while TAA is enabled will not benefit from existing depth buffer anymore. This is done to fix an issue where those object would wobble otherwise
- Removed usage of builtin unity matrix for shadow, shadow now use same constant than other view
- The default volume layer mask for cameras & probes is now `Default` instead of `Everything`

## [6.5.0-preview] - 2019-03-07

### Added
- Added depth-of-field support with stereo instancing
- Adding real time area light shadow support
- Added a new FrameSettings: Specular Lighting to toggle the specular during the rendering

### Fixed
- Fixed diffusion profile upgrade breaking package when upgrading to a new version
- Fixed decals cropped by gizmo not updating correctly if prefab
- Fixed an issue when enabling SSR on multiple view
- Fixed edition of the intensity's unit field while selecting multiple lights
- Fixed wrong calculation in soft voxelization for density volume
- Fixed gizmo not working correctly with pre-exposure
- Fixed issue with setting a not available RT when disabling motion vectors
- Fixed planar reflection when looking at mirror normal
- Fixed mutiselection issue with HDLight Inspector
- Fixed HDAdditionalCameraData data migration
- Fixed failing builds when light explorer window is open
- Fixed cascade shadows border sometime causing artefacts between cascades
- Restored shadows in the Cascade Shadow debug visualization
- `camera.RenderToCubemap` use proper face culling

### Changed
- When rendering reflection probe disable all specular lighting and for metals use fresnelF0 as diffuse color for bake lighting.

## [6.4.0-preview] - 2019-02-21

### Added
- VR: Added TextureXR system to selectively expand TEXTURE2D macros to texture array for single-pass stereo instancing + Convert textures call to these macros
- Added an unit selection dropdown next to shutter speed (camera)
- Added error helpbox when trying to use a sub volume component that require the current HDRenderPipelineAsset to support a feature that it is not supporting.
- Add mesh for tube light when display emissive mesh is enabled

### Fixed
- Fixed Light explorer. The volume explorer used `profile` instead of `sharedProfile` which instantiate a custom volume profile instead of editing the asset itself.
- Fixed UI issue where all is displayed using metric unit in shadow cascade and Percent is set in the unit field (happening when opening the inspector).
- Fixed inspector event error when double clicking on an asset (diffusion profile/material).
- Fixed nullref on layered material UI when the material is not an asset.
- Fixed nullref exception when undo/redo a light property.
- Fixed visual bug when area light handle size is 0.

### Changed
- Update UI for 32bit/16bit shadow precision settings in HDRP asset
- Object motion vectors have been disabled in all but the game view. Camera motion vectors are still enabled everywhere, allowing TAA and Motion Blur to work on static objects.
- Enable texture array by default for most rendering code on DX11 and unlock stereo instancing (DX11 only for now)

## [6.3.0-preview] - 2019-02-18

### Added
- Added emissive property for shader graph decals
- Added a diffusion profile override volume so the list of diffusion profile assets to use can be chanaged without affecting the HDRP asset
- Added a "Stop NaNs" option on cameras and in the Scene View preferences.
- Added metric display option in HDShadowSettings and improve clamping
- Added shader parameter mapping in DebugMenu
- Added scripting API to configure DebugData for DebugMenu

### Fixed
- Fixed decals in forward
- Fixed issue with stencil not correctly setup for various master node and shader for the depth pass, motion vector pass and GBuffer/Forward pass
- Fixed SRP batcher and metal
- Fixed culling and shadows for Pyramid, Box, Rectangle and Tube lights
- Fixed an issue where scissor render state leaking from the editor code caused partially black rendering

### Changed
- When a lit material has a clear coat mask that is not null, we now use the clear coat roughness to compute the screen space reflection.
- Diffusion profiles are now limited to one per asset and can be referenced in materials, shader graphs and vfx graphs. Materials will be upgraded automatically except if they are using a shader graph, in this case it will display an error message.

## [6.2.0-preview] - 2019-02-15

### Added
- Added help box listing feature supported in a given HDRenderPipelineAsset alongs with the drawbacks implied.
- Added cascade visualizer, supporting disabled handles when not overriding.

### Fixed
- Fixed post processing with stereo double-wide
- Fixed issue with Metal: Use sign bit to find the cache type instead of lowest bit.
- Fixed invalid state when creating a planar reflection for the first time
- Fix FrameSettings's LitShaderMode not restrained by supported LitShaderMode regression.

### Changed
- The default value roughness value for the clearcoat has been changed from 0.03 to 0.01
- Update default value of based color for master node
- Update Fabric Charlie Sheen lighting model - Remove Fresnel component that wasn't part of initial model + Remap smoothness to [0.0 - 0.6] range for more artist friendly parameter

### Changed
- Code refactor: all macros with ARGS have been swapped with macros with PARAM. This is because the ARGS macros were incorrectly named.

## [6.1.0-preview] - 2019-02-13

### Added
- Added support for post-processing anti-aliasing in the Scene View (FXAA and TAA). These can be set in Preferences.
- Added emissive property for decal material (non-shader graph)

### Fixed
- Fixed a few UI bugs with the color grading curves.
- Fixed "Post Processing" in the scene view not toggling post-processing effects
- Fixed bake only object with flag `ReflectionProbeStaticFlag` when baking a `ReflectionProbe`

### Changed
- Removed unsupported Clear Depth checkbox in Camera inspector
- Updated the toggle for advanced mode in inspectors.

## [6.0.0-preview] - 2019-02-23

### Added
- Added new API to perform a camera rendering
- Added support for hair master node (Double kajiya kay - Lambert)
- Added Reset behaviour in DebugMenu (ingame mapping is right joystick + B)
- Added Default HD scene at new scene creation while in HDRP
- Added Wizard helping to configure HDRP project
- Added new UI for decal material to allow remapping and scaling of some properties
- Added cascade shadow visualisation toggle in HD shadow settings
- Added icons for assets
- Added replace blending mode for distortion
- Added basic distance fade for density volumes
- Added decal master node for shader graph
- Added HD unlit master node (Cross Pipeline version is name Unlit)
- Added new Rendering Queue in materials
- Added post-processing V3 framework embed in HDRP, remove postprocess V2 framework
- Post-processing now uses the generic volume framework
-   New depth-of-field, bloom, panini projection effects, motion blur
-   Exposure is now done as a pre-exposition pass, the whole system has been revamped
-   Exposure now use EV100 everywhere in the UI (Sky, Emissive Light)
- Added emissive intensity (Luminance and EV100 control) control for Emissive
- Added pre-exposure weigth for Emissive
- Added an emissive color node and a slider to control the pre-exposure percentage of emission color
- Added physical camera support where applicable
- Added more color grading tools
- Added changelog level for Shader Variant stripping
- Added Debug mode for validation of material albedo and metalness/specularColor values
- Added a new dynamic mode for ambient probe and renamed BakingSky to StaticLightingSky
- Added command buffer parameter to all Bind() method of material
- Added Material validator in Render Pipeline Debug
- Added code to future support of DXR (not enabled)
- Added support of multiviewport
- Added HDRenderPipeline.RequestSkyEnvironmentUpdate function to force an update from script when sky is set to OnDemand
- Added a Lighting and BackLighting slots in Lit, StackLit, Fabric and Hair master nodes
- Added support for overriding terrain detail rendering shaders, via the render pipeline editor resources asset
- Added xrInstancing flag support to RTHandle
- Added support for cullmask for decal projectors
- Added software dynamic resolution support
- Added support for "After Post-Process" render pass for unlit shader
- Added support for textured rectangular area lights
- Added stereo instancing macros to MSAA shaders
- Added support for Quarter Res Raytraced Reflections (not enabled)
- Added fade factor for decal projectors.
- Added stereo instancing macros to most shaders used in VR
- Added multi edition support for HDRenderPipelineAsset

### Fixed
- Fixed logic to disable FPTL with stereo rendering
- Fixed stacklit transmission and sun highlight
- Fixed decals with stereo rendering
- Fixed sky with stereo rendering
- Fixed flip logic for postprocessing + VR
- Fixed copyStencilBuffer pass for Switch
- Fixed point light shadow map culling that wasn't taking into account far plane
- Fixed usage of SSR with transparent on all master node
- Fixed SSR and microshadowing on fabric material
- Fixed blit pass for stereo rendering
- Fixed lightlist bounds for stereo rendering
- Fixed windows and in-game DebugMenu sync.
- Fixed FrameSettings' LitShaderMode sync when opening DebugMenu.
- Fixed Metal specific issues with decals, hitting a sampler limit and compiling AxF shader
- Fixed an issue with flipped depth buffer during postprocessing
- Fixed normal map use for shadow bias with forward lit - now use geometric normal
- Fixed transparent depth prepass and postpass access so they can be use without alpha clipping for lit shader
- Fixed support of alpha clip shadow for lit master node
- Fixed unlit master node not compiling
- Fixed issue with debug display of reflection probe
- Fixed issue with phong tessellations not working with lit shader
- Fixed issue with vertex displacement being affected by heightmap setting even if not heightmap where assign
- Fixed issue with density mode on Lit terrain producing NaN
- Fixed issue when going back and forth from Lit to LitTesselation for displacement mode
- Fixed issue with ambient occlusion incorrectly applied to emissiveColor with light layers in deferred
- Fixed issue with fabric convolution not using the correct convolved texture when fabric convolution is enabled
- Fixed issue with Thick mode for Transmission that was disabling transmission with directional light
- Fixed shutdown edge cases with HDRP tests
- Fixed slowdow when enabling Fabric convolution in HDRP asset
- Fixed specularAA not compiling in StackLit Master node
- Fixed material debug view with stereo rendering
- Fixed material's RenderQueue edition in default view.
- Fixed banding issues within volumetric density buffer
- Fixed missing multicompile for MSAA for AxF
- Fixed camera-relative support for stereo rendering
- Fixed remove sync with render thread when updating decal texture atlas.
- Fixed max number of keyword reach [256] issue. Several shader feature are now local
- Fixed Scene Color and Depth nodes
- Fixed SSR in forward
- Fixed custom editor of Unlit, HD Unlit and PBR shader graph master node
- Fixed issue with NewFrame not correctly calculated in Editor when switching scene
- Fixed issue with TerrainLit not compiling with depth only pass and normal buffer
- Fixed geometric normal use for shadow bias with PBR master node in forward
- Fixed instancing macro usage for decals
- Fixed error message when having more than one directional light casting shadow
- Fixed error when trying to display preview of Camera or PlanarReflectionProbe
- Fixed LOAD_TEXTURE2D_ARRAY_MSAA macro
- Fixed min-max and amplitude clamping value in inspector of vertex displacement materials
- Fixed issue with alpha shadow clip (was incorrectly clipping object shadow)
- Fixed an issue where sky cubemap would not be cleared correctly when setting the current sky to None
- Fixed a typo in Static Lighting Sky component UI
- Fixed issue with incorrect reset of RenderQueue when switching shader in inspector GUI
- Fixed issue with variant stripper stripping incorrectly some variants
- Fixed a case of ambient lighting flickering because of previews
- Fixed Decals when rendering multiple camera in a single frame
- Fixed cascade shadow count in shader
- Fixed issue with Stacklit shader with Haze effect
- Fixed an issue with the max sample count for the TAA
- Fixed post-process guard band for XR
- Fixed exposure of emissive of Unlit
- Fixed depth only and motion vector pass for Unlit not working correctly with MSAA
- Fixed an issue with stencil buffer copy causing unnecessary compute dispatches for lighting
- Fixed multi edition issue in FrameSettings
- Fixed issue with SRP batcher and DebugDisplay variant of lit shader
- Fixed issue with debug material mode not doing alpha test
- Fixed "Attempting to draw with missing UAV bindings" errors on Vulkan
- Fixed pre-exposure incorrectly apply to preview
- Fixed issue with duplicate 3D texture in 3D texture altas of volumetric?
- Fixed Camera rendering order (base on the depth parameter)
- Fixed shader graph decals not being cropped by gizmo
- Fixed "Attempting to draw with missing UAV bindings" errors on Vulkan.


### Changed
- ColorPyramid compute shader passes is swapped to pixel shader passes on platforms where the later is faster (Nintendo Switch).
- Removing the simple lightloop used by the simple lit shader
- Whole refactor of reflection system: Planar and reflection probe
- Separated Passthrough from other RenderingPath
- Update several properties naming and caption based on feedback from documentation team
- Remove tile shader variant for transparent backface pass of lit shader
- Rename all HDRenderPipeline to HDRP folder for shaders
- Rename decal property label (based on doc team feedback)
- Lit shader mode now default to Deferred to reduce build time
- Update UI of Emission parameters in shaders
- Improve shader variant stripping including shader graph variant
- Refactored render loop to render realtime probes visible per camera
- Enable SRP batcher by default
- Shader code refactor: Rename LIGHTLOOP_SINGLE_PASS => LIGHTLOOP_DISABLE_TILE_AND_CLUSTER and clean all usage of LIGHTLOOP_TILE_PASS
- Shader code refactor: Move pragma definition of vertex and pixel shader inside pass + Move SURFACE_GRADIENT definition in XXXData.hlsl
- Micro-shadowing in Lit forward now use ambientOcclusion instead of SpecularOcclusion
- Upgraded FrameSettings workflow, DebugMenu and Inspector part relative to it
- Update build light list shader code to support 32 threads in wavefronts on Switch
- LayeredLit layers' foldout are now grouped in one main foldout per layer
- Shadow alpha clip can now be enabled on lit shader and haor shader enven for opaque
- Temporal Antialiasing optimization for Xbox One X
- Parameter depthSlice on SetRenderTarget functions now defaults to -1 to bind the entire resource
- Rename SampleCameraDepth() functions to LoadCameraDepth() and SampleCameraDepth(), same for SampleCameraColor() functions
- Improved Motion Blur quality.
- Update stereo frame settings values for single-pass instancing and double-wide
- Rearrange FetchDepth functions to prepare for stereo-instancing
- Remove unused _ComputeEyeIndex
- Updated HDRenderPipelineAsset inspector
- Re-enable SRP batcher for metal

## [5.2.0-preview] - 2018-11-27

### Added
- Added option to run Contact Shadows and Volumetrics Voxelization stage in Async Compute
- Added camera freeze debug mode - Allow to visually see culling result for a camera
- Added support of Gizmo rendering before and after postprocess in Editor
- Added support of LuxAtDistance for punctual lights

### Fixed
- Fixed Debug.DrawLine and Debug.Ray call to work in game view
- Fixed DebugMenu's enum resetted on change
- Fixed divide by 0 in refraction causing NaN
- Fixed disable rough refraction support
- Fixed refraction, SSS and atmospheric scattering for VR
- Fixed forward clustered lighting for VR (double-wide).
- Fixed Light's UX to not allow negative intensity
- Fixed HDRenderPipelineAsset inspector broken when displaying its FrameSettings from project windows.
- Fixed forward clustered lighting for VR (double-wide).
- Fixed HDRenderPipelineAsset inspector broken when displaying its FrameSettings from project windows.
- Fixed Decals and SSR diable flags for all shader graph master node (Lit, Fabric, StackLit, PBR)
- Fixed Distortion blend mode for shader graph master node (Lit, StackLit)
- Fixed bent Normal for Fabric master node in shader graph
- Fixed PBR master node lightlayers
- Fixed shader stripping for built-in lit shaders.

### Changed
- Rename "Regular" in Diffusion profile UI "Thick Object"
- Changed VBuffer depth parametrization for volumetric from distanceRange to depthExtent - Require update of volumetric settings - Fog start at near plan
- SpotLight with box shape use Lux unit only

## [5.1.0-preview] - 2018-11-19

### Added

- Added a separate Editor resources file for resources Unity does not take when it builds a Player.
- You can now disable SSR on Materials in Shader Graph.
- Added support for MSAA when the Supported Lit Shader Mode is set to Both. Previously HDRP only supported MSAA for Forward mode.
- You can now override the emissive color of a Material when in debug mode.
- Exposed max light for Light Loop Settings in HDRP asset UI.
- HDRP no longer performs a NormalDBuffer pass update if there are no decals in the Scene.
- Added distant (fall-back) volumetric fog and improved the fog evaluation precision.
- Added an option to reflect sky in SSR.
- Added a y-axis offset for the PlanarReflectionProbe and offset tool.
- Exposed the option to run SSR and SSAO on async compute.
- Added support for the _GlossMapScale parameter in the Legacy to HDRP Material converter.
- Added wave intrinsic instructions for use in Shaders (for AMD GCN).


### Fixed
- Fixed sphere shaped influence handles clamping in Reflection Probes.
- Fixed Reflection Probe data migration for projects created before using HDRP.
- Fixed UI of Layered Material where Unity previously rendered the scrollbar above the Copy button.
- Fixed Material tessellations parameters Start fade distance and End fade distance. Originally, Unity clamped these values when you modified them.
- Fixed various distortion and refraction issues - handle a better fall-back.
- Fixed SSR for multiple views.
- Fixed SSR issues related to self-intersections.
- Fixed shape density volume handle speed.
- Fixed density volume shape handle moving too fast.
- Fixed the Camera velocity pass that we removed by mistake.
- Fixed some null pointer exceptions when disabling motion vectors support.
- Fixed viewports for both the Subsurface Scattering combine pass and the transparent depth prepass.
- Fixed the blend mode pop-up in the UI. It previously did not appear when you enabled pre-refraction.
- Fixed some null pointer exceptions that previously occurred when you disabled motion vectors support.
- Fixed Layered Lit UI issue with scrollbar.
- Fixed cubemap assignation on custom ReflectionProbe.
- Fixed Reflection Probes’ capture settings' shadow distance.
- Fixed an issue with the SRP batcher and Shader variables declaration.
- Fixed thickness and subsurface slots for fabric Shader master node that wasn't appearing with the right combination of flags.
- Fixed d3d debug layer warning.
- Fixed PCSS sampling quality.
- Fixed the Subsurface and transmission Material feature enabling for fabric Shader.
- Fixed the Shader Graph UV node’s dimensions when using it in a vertex Shader.
- Fixed the planar reflection mirror gizmo's rotation.
- Fixed HDRenderPipelineAsset's FrameSettings not showing the selected enum in the Inspector drop-down.
- Fixed an error with async compute.
- MSAA now supports transparency.
- The HDRP Material upgrader tool now converts metallic values correctly.
- Volumetrics now render in Reflection Probes.
- Fixed a crash that occurred whenever you set a viewport size to 0.
- Fixed the Camera physic parameter that the UI previously did not display.
- Fixed issue in pyramid shaped spotlight handles manipulation

### Changed

- Renamed Line shaped Lights to Tube Lights.
- HDRP now uses mean height fog parametrization.
- Shadow quality settings are set to All when you use HDRP (This setting is not visible in the UI when using SRP). This avoids Legacy Graphics Quality Settings disabling the shadows and give SRP full control over the Shadows instead.
- HDRP now internally uses premultiplied alpha for all fog.
- Updated default FrameSettings used for realtime Reflection Probes when you create a new HDRenderPipelineAsset.
- Remove multi-camera support. LWRP and HDRP will not support multi-camera layered rendering.
- Updated Shader Graph subshaders to use the new instancing define.
- Changed fog distance calculation from distance to plane to distance to sphere.
- Optimized forward rendering using AMD GCN by scalarizing the light loop.
- Changed the UI of the Light Editor.
- Change ordering of includes in HDRP Materials in order to reduce iteration time for faster compilation.
- Added a StackLit master node replacing the InspectorUI version. IMPORTANT: All previously authored StackLit Materials will be lost. You need to recreate them with the master node.

## [5.0.0-preview] - 2018-09-28

### Added
- Added occlusion mesh to depth prepass for VR (VR still disabled for now)
- Added a debug mode to display only one shadow at once
- Added controls for the highlight created by directional lights
- Added a light radius setting to punctual lights to soften light attenuation and simulate fill lighting
- Added a 'minRoughness' parameter to all non-area lights (was previously only available for certain light types)
- Added separate volumetric light/shadow dimmers
- Added per-pixel jitter to volumetrics to reduce aliasing artifacts
- Added a SurfaceShading.hlsl file, which implements material-agnostic shading functionality in an efficient manner
- Added support for shadow bias for thin object transmission
- Added FrameSettings to control realtime planar reflection
- Added control for SRPBatcher on HDRP Asset
- Added an option to clear the shadow atlases in the debug menu
- Added a color visualization of the shadow atlas rescale in debug mode
- Added support for disabling SSR on materials
- Added intrinsic for XBone
- Added new light volume debugging tool
- Added a new SSR debug view mode
- Added translaction's scale invariance on DensityVolume
- Added multiple supported LitShadermode and per renderer choice in case of both Forward and Deferred supported
- Added custom specular occlusion mode to Lit Shader Graph Master node

### Fixed
- Fixed a normal bias issue with Stacklit (Was causing light leaking)
- Fixed camera preview outputing an error when both scene and game view where display and play and exit was call
- Fixed override debug mode not apply correctly on static GI
- Fixed issue where XRGraphicsConfig values set in the asset inspector GUI weren't propagating correctly (VR still disabled for now)
- Fixed issue with tangent that was using SurfaceGradient instead of regular normal decoding
- Fixed wrong error message display when switching to unsupported target like IOS
- Fixed an issue with ambient occlusion texture sometimes not being created properly causing broken rendering
- Shadow near plane is no longer limited at 0.1
- Fixed decal draw order on transparent material
- Fixed an issue where sometime the lookup texture used for GGX convolution was broken, causing broken rendering
- Fixed an issue where you wouldn't see any fog for certain pipeline/scene configurations
- Fixed an issue with volumetric lighting where the anisotropy value of 0 would not result in perfectly isotropic lighting
- Fixed shadow bias when the atlas is rescaled
- Fixed shadow cascade sampling outside of the atlas when cascade count is inferior to 4
- Fixed shadow filter width in deferred rendering not matching shader config
- Fixed stereo sampling of depth texture in MSAA DepthValues.shader
- Fixed box light UI which allowed negative and zero sizes, thus causing NaNs
- Fixed stereo rendering in HDRISky.shader (VR)
- Fixed normal blend and blend sphere influence for reflection probe
- Fixed distortion filtering (was point filtering, now trilinear)
- Fixed contact shadow for large distance
- Fixed depth pyramid debug view mode
- Fixed sphere shaped influence handles clamping in reflection probes
- Fixed reflection probes data migration for project created before using hdrp
- Fixed ambient occlusion for Lit Master Node when slot is connected

### Changed
- Use samplerunity_ShadowMask instead of samplerunity_samplerLightmap for shadow mask
- Allow to resize reflection probe gizmo's size
- Improve quality of screen space shadow
- Remove support of projection model for ScreenSpaceLighting (SSR always use HiZ and refraction always Proxy)
- Remove all the debug mode from SSR that are obsolete now
- Expose frameSettings and Capture settings for reflection and planar probe
- Update UI for reflection probe, planar probe, camera and HDRP Asset
- Implement proper linear blending for volumetric lighting via deep compositing as described in the paper "Deep Compositing Using Lie Algebras"
- Changed  planar mapping to match terrain convention (XZ instead of ZX)
- XRGraphicsConfig is no longer Read/Write. Instead, it's read-only. This improves consistency of XR behavior between the legacy render pipeline and SRP
- Change reflection probe data migration code (to update old reflection probe to new one)
- Updated gizmo for ReflectionProbes
- Updated UI and Gizmo of DensityVolume

## [4.0.0-preview] - 2018-09-28

### Added
- Added a new TerrainLit shader that supports rendering of Unity terrains.
- Added controls for linear fade at the boundary of density volumes
- Added new API to control decals without monobehaviour object
- Improve Decal Gizmo
- Implement Screen Space Reflections (SSR) (alpha version, highly experimental)
- Add an option to invert the fade parameter on a Density Volume
- Added a Fabric shader (experimental) handling cotton and silk
- Added support for MSAA in forward only for opaque only
- Implement smoothness fade for SSR
- Added support for AxF shader (X-rite format - require special AxF importer from Unity not part of HDRP)
- Added control for sundisc on directional light (hack)
- Added a new HD Lit Master node that implements Lit shader support for Shader Graph
- Added Micro shadowing support (hack)
- Added an event on HDAdditionalCameraData for custom rendering
- HDRP Shader Graph shaders now support 4-channel UVs.

### Fixed
- Fixed an issue where sometimes the deferred shadow texture would not be valid, causing wrong rendering.
- Stencil test during decals normal buffer update is now properly applied
- Decals corectly update normal buffer in forward
- Fixed a normalization problem in reflection probe face fading causing artefacts in some cases
- Fix multi-selection behavior of Density Volumes overwriting the albedo value
- Fixed support of depth texture for RenderTexture. HDRP now correctly output depth to user depth buffer if RenderTexture request it.
- Fixed multi-selection behavior of Density Volumes overwriting the albedo value
- Fixed support of depth for RenderTexture. HDRP now correctly output depth to user depth buffer if RenderTexture request it.
- Fixed support of Gizmo in game view in the editor
- Fixed gizmo for spot light type
- Fixed issue with TileViewDebug mode being inversed in gameview
- Fixed an issue with SAMPLE_TEXTURECUBE_SHADOW macro
- Fixed issue with color picker not display correctly when game and scene view are visible at the same time
- Fixed an issue with reflection probe face fading
- Fixed camera motion vectors shader and associated matrices to update correctly for single-pass double-wide stereo rendering
- Fixed light attenuation functions when range attenuation is disabled
- Fixed shadow component algorithm fixup not dirtying the scene, so changes can be saved to disk.
- Fixed some GC leaks for HDRP
- Fixed contact shadow not affected by shadow dimmer
- Fixed GGX that works correctly for the roughness value of 0 (mean specular highlgiht will disappeard for perfect mirror, we rely on maxSmoothness instead to always have a highlight even on mirror surface)
- Add stereo support to ShaderPassForward.hlsl. Forward rendering now seems passable in limited test scenes with camera-relative rendering disabled.
- Add stereo support to ProceduralSky.shader and OpaqueAtmosphericScattering.shader.
- Added CullingGroupManager to fix more GC.Alloc's in HDRP
- Fixed rendering when multiple cameras render into the same render texture

### Changed
- Changed the way depth & color pyramids are built to be faster and better quality, thus improving the look of distortion and refraction.
- Stabilize the dithered LOD transition mask with respect to the camera rotation.
- Avoid multiple depth buffer copies when decals are present
- Refactor code related to the RT handle system (No more normal buffer manager)
- Remove deferred directional shadow and move evaluation before lightloop
- Add a function GetNormalForShadowBias() that material need to implement to return the normal used for normal shadow biasing
- Remove Jimenez Subsurface scattering code (This code was disabled by default, now remove to ease maintenance)
- Change Decal API, decal contribution is now done in Material. Require update of material using decal
- Move a lot of files from CoreRP to HDRP/CoreRP. All moved files weren't used by Ligthweight pipeline. Long term they could move back to CoreRP after CoreRP become out of preview
- Updated camera inspector UI
- Updated decal gizmo
- Optimization: The objects that are rendered in the Motion Vector Pass are not rendered in the prepass anymore
- Removed setting shader inclue path via old API, use package shader include paths
- The default value of 'maxSmoothness' for punctual lights has been changed to 0.99
- Modified deferred compute and vert/frag shaders for first steps towards stereo support
- Moved material specific Shader Graph files into corresponding material folders.
- Hide environment lighting settings when enabling HDRP (Settings are control from sceneSettings)
- Update all shader includes to use absolute path (allow users to create material in their Asset folder)
- Done a reorganization of the files (Move ShaderPass to RenderPipeline folder, Move all shadow related files to Lighting/Shadow and others)
- Improved performance and quality of Screen Space Shadows

## [3.3.0-preview] - 2018-01-01

### Added
- Added an error message to say to use Metal or Vulkan when trying to use OpenGL API
- Added a new Fabric shader model that supports Silk and Cotton/Wool
- Added a new HDRP Lighting Debug mode to visualize Light Volumes for Point, Spot, Line, Rectangular and Reflection Probes
- Add support for reflection probe light layers
- Improve quality of anisotropic on IBL

### Fixed
- Fix an issue where the screen where darken when rendering camera preview
- Fix display correct target platform when showing message to inform user that a platform is not supported
- Remove workaround for metal and vulkan in normal buffer encoding/decoding
- Fixed an issue with color picker not working in forward
- Fixed an issue where reseting HDLight do not reset all of its parameters
- Fixed shader compile warning in DebugLightVolumes.shader

### Changed
- Changed default reflection probe to be 256x256x6 and array size to be 64
- Removed dependence on the NdotL for thickness evaluation for translucency (based on artist's input)
- Increased the precision when comparing Planar or HD reflection probe volumes
- Remove various GC alloc in C#. Slightly better performance

## [3.2.0-preview] - 2018-01-01

### Added
- Added a luminance meter in the debug menu
- Added support of Light, reflection probe, emissive material, volume settings related to lighting to Lighting explorer
- Added support for 16bit shadows

### Fixed
- Fix issue with package upgrading (HDRP resources asset is now versionned to worarkound package manager limitation)
- Fix HDReflectionProbe offset displayed in gizmo different than what is affected.
- Fix decals getting into a state where they could not be removed or disabled.
- Fix lux meter mode - The lux meter isn't affected by the sky anymore
- Fix area light size reset when multi-selected
- Fix filter pass number in HDUtils.BlitQuad
- Fix Lux meter mode that was applying SSS
- Fix planar reflections that were not working with tile/cluster (olbique matrix)
- Fix debug menu at runtime not working after nested prefab PR come to trunk
- Fix scrolling issue in density volume

### Changed
- Shader code refactor: Split MaterialUtilities file in two parts BuiltinUtilities (independent of FragInputs) and MaterialUtilities (Dependent of FragInputs)
- Change screen space shadow rendertarget format from ARGB32 to RG16

## [3.1.0-preview] - 2018-01-01

### Added
- Decal now support per channel selection mask. There is now two mode. One with BaseColor, Normal and Smoothness and another one more expensive with BaseColor, Normal, Smoothness, Metal and AO. Control is on HDRP Asset. This may require to launch an update script for old scene: 'Edit/Render Pipeline/Single step upgrade script/Upgrade all DecalMaterial MaskBlendMode'.
- Decal now supports depth bias for decal mesh, to prevent z-fighting
- Decal material now supports draw order for decal projectors
- Added LightLayers support (Base on mask from renderers name RenderingLayers and mask from light name LightLayers - if they match, the light apply) - cost an extra GBuffer in deferred (more bandwidth)
- When LightLayers is enabled, the AmbientOclusion is store in the GBuffer in deferred path allowing to avoid double occlusion with SSAO. In forward the double occlusion is now always avoided.
- Added the possibility to add an override transform on the camera for volume interpolation
- Added desired lux intensity and auto multiplier for HDRI sky
- Added an option to disable light by type in the debug menu
- Added gradient sky
- Split EmissiveColor and bakeDiffuseLighting in forward avoiding the emissiveColor to be affect by SSAO
- Added a volume to control indirect light intensity
- Added EV 100 intensity unit for area lights
- Added support for RendererPriority on Renderer. This allow to control order of transparent rendering manually. HDRP have now two stage of sorting for transparent in addition to bact to front. Material have a priority then Renderer have a priority.
- Add Coupling of (HD)Camera and HDAdditionalCameraData for reset and remove in inspector contextual menu of Camera
- Add Coupling of (HD)ReflectionProbe and HDAdditionalReflectionData for reset and remove in inspector contextual menu of ReflectoinProbe
- Add macro to forbid unity_ObjectToWorld/unity_WorldToObject to be use as it doesn't handle camera relative rendering
- Add opacity control on contact shadow

### Fixed
- Fixed an issue with PreIntegratedFGD texture being sometimes destroyed and not regenerated causing rendering to break
- PostProcess input buffers are not copied anymore on PC if the viewport size matches the final render target size
- Fixed an issue when manipulating a lot of decals, it was displaying a lot of errors in the inspector
- Fixed capture material with reflection probe
- Refactored Constant Buffers to avoid hitting the maximum number of bound CBs in some cases.
- Fixed the light range affecting the transform scale when changed.
- Snap to grid now works for Decal projector resizing.
- Added a warning for 128x128 cookie texture without mipmaps
- Replace the sampler used for density volumes for correct wrap mode handling

### Changed
- Move Render Pipeline Debug "Windows from Windows->General-> Render Pipeline debug windows" to "Windows from Windows->Analysis-> Render Pipeline debug windows"
- Update detail map formula for smoothness and albedo, goal it to bright and dark perceptually and scale factor is use to control gradient speed
- Refactor the Upgrade material system. Now a material can be update from older version at any time. Call Edit/Render Pipeline/Upgrade all Materials to newer version
- Change name EnableDBuffer to EnableDecals at several place (shader, hdrp asset...), this require a call to Edit/Render Pipeline/Upgrade all Materials to newer version to have up to date material.
- Refactor shader code: BakeLightingData structure have been replace by BuiltinData. Lot of shader code have been remove/change.
- Refactor shader code: All GBuffer are now handled by the deferred material. Mean ShadowMask and LightLayers are control by lit material in lit.hlsl and not outside anymore. Lot of shader code have been remove/change.
- Refactor shader code: Rename GetBakedDiffuseLighting to ModifyBakedDiffuseLighting. This function now handle lighting model for transmission too. Lux meter debug mode is factor outisde.
- Refactor shader code: GetBakedDiffuseLighting is not call anymore in GBuffer or forward pass, including the ConvertSurfaceDataToBSDFData and GetPreLightData, this is done in ModifyBakedDiffuseLighting now
- Refactor shader code: Added a backBakeDiffuseLighting to BuiltinData to handle lighting for transmission
- Refactor shader code: Material must now call InitBuiltinData (Init all to zero + init bakeDiffuseLighting and backBakeDiffuseLighting ) and PostInitBuiltinData

## [3.0.0-preview] - 2018-01-01

### Fixed
- Fixed an issue with distortion that was using previous frame instead of current frame
- Fixed an issue where disabled light where not upgrade correctly to the new physical light unit system introduce in 2.0.5-preview

### Changed
- Update assembly definitions to output assemblies that match Unity naming convention (Unity.*).

## [2.0.5-preview] - 2018-01-01

### Added
- Add option supportDitheringCrossFade on HDRP Asset to allow to remove shader variant during player build if needed
- Add contact shadows for punctual lights (in additional shadow settings), only one light is allowed to cast contact shadows at the same time and so at each frame a dominant light is choosed among all light with contact shadows enabled.
- Add PCSS shadow filter support (from SRP Core)
- Exposed shadow budget parameters in HDRP asset
- Add an option to generate an emissive mesh for area lights (currently rectangle light only). The mesh fits the size, intensity and color of the light.
- Add an option to the HDRP asset to increase the resolution of volumetric lighting.
- Add additional ligth unit support for punctual light (Lumens, Candela) and area lights (Lumens, Luminance)
- Add dedicated Gizmo for the box Influence volume of HDReflectionProbe / PlanarReflectionProbe

### Changed
- Re-enable shadow mask mode in debug view
- SSS and Transmission code have been refactored to be able to share it between various material. Guidelines are in SubsurfaceScattering.hlsl
- Change code in area light with LTC for Lit shader. Magnitude is now take from FGD texture instead of a separate texture
- Improve camera relative rendering: We now apply camera translation on the model matrix, so before the TransformObjectToWorld(). Note: unity_WorldToObject and unity_ObjectToWorld must never be used directly.
- Rename positionWS to positionRWS (Camera relative world position) at a lot of places (mainly in interpolator and FragInputs). In case of custom shader user will be required to update their code.
- Rename positionWS, capturePositionWS, proxyPositionWS, influencePositionWS to positionRWS, capturePositionRWS, proxyPositionRWS, influencePositionRWS (Camera relative world position) in LightDefinition struct.
- Improve the quality of trilinear filtering of density volume textures.
- Improve UI for HDReflectionProbe / PlanarReflectionProbe

### Fixed
- Fixed a shader preprocessor issue when compiling DebugViewMaterialGBuffer.shader against Metal target
- Added a temporary workaround to Lit.hlsl to avoid broken lighting code with Metal/AMD
- Fixed issue when using more than one volume texture mask with density volumes.
- Fixed an error which prevented volumetric lighting from working if no density volumes with 3D textures were present.
- Fix contact shadows applied on transmission
- Fix issue with forward opaque lit shader variant being removed by the shader preprocessor
- Fixed compilation errors on Nintendo Switch (limited XRSetting support).
- Fixed apply range attenuation option on punctual light
- Fixed issue with color temperature not take correctly into account with static lighting
- Don't display fog when diffuse lighting, specular lighting, or lux meter debug mode are enabled.

## [2.0.4-preview] - 2018-01-01

### Fixed
- Fix issue when disabling rough refraction and building a player. Was causing a crash.

## [2.0.3-preview] - 2018-01-01

### Added
- Increased debug color picker limit up to 260k lux

## [2.0.2-preview] - 2018-01-01

### Added
- Add Light -> Planar Reflection Probe command
- Added a false color mode in rendering debug
- Add support for mesh decals
- Add flag to disable projector decals on transparent geometry to save performance and decal texture atlas space
- Add ability to use decal diffuse map as mask only
- Add visualize all shadow masks in lighting debug
- Add export of normal and roughness buffer for forwardOnly and when in supportOnlyForward mode for forward
- Provide a define in lit.hlsl (FORWARD_MATERIAL_READ_FROM_WRITTEN_NORMAL_BUFFER) when output buffer normal is used to read the normal and roughness instead of caclulating it (can save performance, but lower quality due to compression)
- Add color swatch to decal material

### Changed
- Change Render -> Planar Reflection creation to 3D Object -> Mirror
- Change "Enable Reflector" name on SpotLight to "Angle Affect Intensity"
- Change prototype of BSDFData ConvertSurfaceDataToBSDFData(SurfaceData surfaceData) to BSDFData ConvertSurfaceDataToBSDFData(uint2 positionSS, SurfaceData surfaceData)

### Fixed
- Fix issue with StackLit in deferred mode with deferredDirectionalShadow due to GBuffer not being cleared. Gbuffer is still not clear and issue was fix with the new Output of normal buffer.
- Fixed an issue where interpolation volumes were not updated correctly for reflection captures.
- Fixed an exception in Light Loop settings UI

## [2.0.1-preview] - 2018-01-01

### Added
- Add stripper of shader variant when building a player. Save shader compile time.
- Disable per-object culling that was executed in C++ in HD whereas it was not used (Optimization)
- Enable texture streaming debugging (was not working before 2018.2)
- Added Screen Space Reflection with Proxy Projection Model
- Support correctly scene selection for alpha tested object
- Add per light shadow mask mode control (i.e shadow mask distance and shadow mask). It use the option NonLightmappedOnly
- Add geometric filtering to Lit shader (allow to reduce specular aliasing)
- Add shortcut to create DensityVolume and PlanarReflection in hierarchy
- Add a DefaultHDMirrorMaterial material for PlanarReflection
- Added a script to be able to upgrade material to newer version of HDRP
- Removed useless duplication of ForwardError passes.
- Add option to not compile any DEBUG_DISPLAY shader in the player (Faster build) call Support Runtime Debug display

### Changed
- Changed SupportForwardOnly to SupportOnlyForward in render pipeline settings
- Changed versioning variable name in HDAdditionalXXXData from m_version to version
- Create unique name when creating a game object in the rendering menu (i.e Density Volume(2))
- Re-organize various files and folder location to clean the repository
- Change Debug windows name and location. Now located at:  Windows -> General -> Render Pipeline Debug

### Removed
- Removed GlobalLightLoopSettings.maxPlanarReflectionProbes and instead use value of GlobalLightLoopSettings.planarReflectionProbeCacheSize
- Remove EmissiveIntensity parameter and change EmissiveColor to be HDR (Matching Builtin Unity behavior) - Data need to be updated - Launch Edit -> Single Step Upgrade Script -> Upgrade all Materials emissionColor

### Fixed
- Fix issue with LOD transition and instancing
- Fix discrepency between object motion vector and camera motion vector
- Fix issue with spot and dir light gizmo axis not highlighted correctly
- Fix potential crash while register debug windows inputs at startup
- Fix warning when creating Planar reflection
- Fix specular lighting debug mode (was rendering black)
- Allow projector decal with null material to allow to configure decal when HDRP is not set
- Decal atlas texture offset/scale is updated after allocations (used to be before so it was using date from previous frame)

## [0.0.0-preview] - 2018-01-01

### Added
- Configure the VolumetricLightingSystem code path to be on by default
- Trigger a build exception when trying to build an unsupported platform
- Introduce the VolumetricLightingController component, which can (and should) be placed on the camera, and allows one to control the near and the far plane of the V-Buffer (volumetric "froxel" buffer) along with the depth distribution (from logarithmic to linear)
- Add 3D texture support for DensityVolumes
- Add a better mapping of roughness to mipmap for planar reflection
- The VolumetricLightingSystem now uses RTHandles, which allows to save memory by sharing buffers between different cameras (history buffers are not shared), and reduce reallocation frequency by reallocating buffers only if the rendering resolution increases (and suballocating within existing buffers if the rendering resolution decreases)
- Add a Volumetric Dimmer slider to lights to control the intensity of the scattered volumetric lighting
- Add UV tiling and offset support for decals.
- Add mipmapping support for volume 3D mask textures

### Changed
- Default number of planar reflection change from 4 to 2
- Rename _MainDepthTexture to _CameraDepthTexture
- The VolumetricLightingController has been moved to the Interpolation Volume framework and now functions similarly to the VolumetricFog settings
- Update of UI of cookie, CubeCookie, Reflection probe and planar reflection probe to combo box
- Allow enabling/disabling shadows for area lights when they are set to baked.
- Hide applyRangeAttenuation and FadeDistance for directional shadow as they are not used

### Removed
- Remove Resource folder of PreIntegratedFGD and add the resource to RenderPipeline Asset

### Fixed
- Fix ConvertPhysicalLightIntensityToLightIntensity() function used when creating light from script to match HDLightEditor behavior
- Fix numerical issues with the default value of mean free path of volumetric fog
- Fix the bug preventing decals from coexisting with density volumes
- Fix issue with alpha tested geometry using planar/triplanar mapping not render correctly or flickering (due to being wrongly alpha tested in depth prepass)
- Fix meta pass with triplanar (was not handling correctly the normal)
- Fix preview when a planar reflection is present
- Fix Camera preview, it is now a Preview cameraType (was a SceneView)
- Fix handling unknown GPUShadowTypes in the shadow manager.
- Fix area light shapes sent as point lights to the baking backends when they are set to baked.
- Fix unnecessary division by PI for baked area lights.
- Fix line lights sent to the lightmappers. The backends don't support this light type.
- Fix issue with shadow mask framesettings not correctly taken into account when shadow mask is enabled for lighting.
- Fix directional light and shadow mask transition, they are now matching making smooth transition
- Fix banding issues caused by high intensity volumetric lighting
- Fix the debug window being emptied on SRP asset reload
- Fix issue with debug mode not correctly clearing the GBuffer in editor after a resize
- Fix issue with ResetMaterialKeyword not resetting correctly ToggleOff/Roggle Keyword
- Fix issue with motion vector not render correctly if there is no depth prepass in deferred

## [0.0.0-preview] - 2018-01-01

### Added
- Screen Space Refraction projection model (Proxy raycasting, HiZ raymarching)
- Screen Space Refraction settings as volume component
- Added buffered frame history per camera
- Port Global Density Volumes to the Interpolation Volume System.
- Optimize ImportanceSampleLambert() to not require the tangent frame.
- Generalize SampleVBuffer() to handle different sampling and reconstruction methods.
- Improve the quality of volumetric lighting reprojection.
- Optimize Morton Order code in the Subsurface Scattering pass.
- Planar Reflection Probe support roughness (gaussian convolution of captured probe)
- Use an atlas instead of a texture array for cluster transparent decals
- Add a debug view to visualize the decal atlas
- Only store decal textures to atlas if decal is visible, debounce out of memory decal atlas warning.
- Add manipulator gizmo on decal to improve authoring workflow
- Add a minimal StackLit material (work in progress, this version can be used as template to add new material)

### Changed
- EnableShadowMask in FrameSettings (But shadowMaskSupport still disable by default)
- Forced Planar Probe update modes to (Realtime, Every Update, Mirror Camera)
- Screen Space Refraction proxy model uses the proxy of the first environment light (Reflection probe/Planar probe) or the sky
- Moved RTHandle static methods to RTHandles
- Renamed RTHandle to RTHandleSystem.RTHandle
- Move code for PreIntegratedFDG (Lit.shader) into its dedicated folder to be share with other material
- Move code for LTCArea (Lit.shader) into its dedicated folder to be share with other material

### Removed
- Removed Planar Probe mirror plane position and normal fields in inspector, always display mirror plane and normal gizmos

### Fixed
- Fix fog flags in scene view is now taken into account
- Fix sky in preview windows that were disappearing after a load of a new level
- Fix numerical issues in IntersectRayAABB().
- Fix alpha blending of volumetric lighting with transparent objects.
- Fix the near plane of the V-Buffer causing out-of-bounds look-ups in the clustered data structure.
- Depth and color pyramid are properly computed and sampled when the camera renders inside a viewport of a RTHandle.
- Fix decal atlas debug view to work correctly when shadow atlas view is also enabled
- Fix TransparentSSR with non-rendergraph.
- Fix shader compilation warning on SSR compute shader.<|MERGE_RESOLUTION|>--- conflicted
+++ resolved
@@ -20,17 +20,12 @@
 
 ### Fixed
 - Fixed probe volumes debug views.
-<<<<<<< HEAD
-- Fixed issues with path-traced volumetric scattering (cases 1295222, 1295234).
-=======
 - Fixed ShaderGraph Decal material not showing exposed properties.
 - Fixed couple samplers that had the wrong name in raytracing code
 - VFX : Debug material view were rendering pink for albedo. (case 1290752)
 - VFX: Fixed LPPV with lit particles in deferred (case 1293608)
 - Fixed computation of geometric normal in path tracing (case 1293029).
-
-
->>>>>>> 37f2488d
+- Fixed issues with path-traced volumetric scattering (cases 1295222, 1295234).
 
 ### Changed
 - Removed the material pass probe volumes evaluation mode.
