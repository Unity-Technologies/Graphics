--- conflicted
+++ resolved
@@ -160,11 +160,8 @@
 - When trying to install the local configuration package, if another one is already present the user is now asked whether they want to keep it or not.
 - Improved MSAA color resolve to fix issues when very bright and very dark samples are resolved together.
 - Improve performance of GPU light AABB generation
-<<<<<<< HEAD
+- Removed the max clamp value for the RTR, RTAO and RTGI's ray length (case 1279849).
 - Meshes assigned with a decal material are not visible anymore in ray-tracing or path-tracing.
-=======
-- Removed the max clamp value for the RTR, RTAO and RTGI's ray length (case 1279849).
->>>>>>> 09b87ca8
 
 ## [10.0.0] - 2019-06-10
 
