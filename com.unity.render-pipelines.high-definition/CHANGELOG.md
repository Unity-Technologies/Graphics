--- conflicted
+++ resolved
@@ -8,13 +8,10 @@
 
 ### Fixed
 - Fixed shadowmask UI now correctly showing shadowmask disable
-<<<<<<< HEAD
-- Fixed a null ref exception in static sky when the default volume profile is invalid.
-=======
 - Fixed the indirect diffuse texture not being ignored when it should (ray tracing disabled).
 - Fixed a performance issue with stochastic ray traced area shadows.
 - Made more explicit the warning about raytracing and asynchronous compute. Also fixed the condition in which it appears.
->>>>>>> 1b9cdc29
+- Fixed a null ref exception in static sky when the default volume profile is invalid.
 
 ### Changed
 - Shadowmask and realtime reflection probe property are hide in Quality settings
