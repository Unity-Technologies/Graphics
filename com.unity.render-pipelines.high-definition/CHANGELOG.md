--- conflicted
+++ resolved
@@ -61,13 +61,10 @@
 - Diffusion Profile and Material references in HDRP materials are now correctly exported to unity packages. Note that the diffusion profile or the material references need to be edited once before this can work properly.
 - Fixed shadowmask UI now correctly showing shadowmask disable
 - Fixed the indirect diffuse texture not being ignored when it should (ray tracing disabled).
-<<<<<<< HEAD
-- Fixed a null ref exception in static sky when the default volume profile is invalid.
-=======
 - Fixed depth prepass and postpass being disabled after changing the shader in the material UI.
 - Fixed a performance issue with stochastic ray traced area shadows.
 - Made more explicit the warning about raytracing and asynchronous compute. Also fixed the condition in which it appears.
->>>>>>> 774383d4
+- Fixed a null ref exception in static sky when the default volume profile is invalid.
 
 ### Changed
 - Rejecting history for ray traced reflections based on a threshold evaluated on the neighborhood of the sampled history.
