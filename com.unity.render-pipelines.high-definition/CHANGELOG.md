# Changelog
All notable changes to this package will be documented in this file.

The format is based on [Keep a Changelog](http://keepachangelog.com/en/1.0.0/)
and this project adheres to [Semantic Versioning](http://semver.org/spec/v2.0.0.html).

## [Unreleased]

### Added
- Add XR setting to control camera jitter for temporal effects #6259
- Added an error message in the DrawRenderers custom pass when rendering opaque objects with an HDRP asset in DeferredOnly mode.

### Fixed
- Fixed an issue where a dynamic sky changing any frame may not update the ambient probe.
- Fixed an issue where default volume would not update when switching profile.
- Fixed an issue where AO override would not override specular occlusion.
- Fixed an issue where Volume inspector might not refresh correctly in some cases.
- Fixed an issue related to the envlightdatasrt not being bound in recursive rendering.
- Fixed issue with uncached reflection probe cameras reseting the debug mode (case 1224601)
- Fixed issue with atmospheric fog turning black if a planar reflection probe is placed below ground level. (case 1226588)
- Fix when rescale probe all direction below zero (1219246)
- Fixed issue with resources being accessed before initialization process has been performed completely. 
- Fixed render texture with XR
- Fixed sRGB mismatch with XR SDK
- Fixed XR single-pass with Mock HMD plugin
- Fixed XR culling with multiple cameras
- Fixed shadow cascade tooltip when using the metric mode (case 1229232)
- Focus on Decal uses the extends of the projectors
- Fixed how the area light influence volume is computed to match rasterization.
- Fixed usage of light size data that are not available at runtime.
- Fixed light type resolution when performing a reset on HDAdditionalLightData (case 1220931)
- Fixed drag area width at left of Light's intensity field in Inspector.
- Fix for issue that prevented scene from being completely saved when baked reflection probes are present and lighting is set to auto generate.
- Fixed the depth buffer copy made before custom pass after opaque and normal injection point.
- Fixed a weird behavior in the scalable settings drawing when the space becomes tiny (1212045).
<<<<<<< HEAD
- Fixed an issue with the specularFGD term being used when the material has a clear coat (lit shader).
=======
- Fixed an usage of a a compute buffer not bound (1229964)
- Fixed an issue where unncessarily serialized members in StaticLightingSky component would change each time the scene is changed.
- Fix issues in the post process system with RenderTexture being invalid in some cases, causing rendering problems.
- Fixed an issue where changing the default volume profile from another inspector would not update the default volume editor.
- Fix for range compression factor for probes going negative (now clamped to positive values).
- Fixed path validation when creating new volume profile (case 1229933)
- Fixed various object leaks in HDRP.
- Fix for assertion triggering sometimes when saving a newly created lit shader graph (case 1230996)
>>>>>>> 359afb49

### Changed
- Rejecting history for ray traced reflections based on a threshold evaluated on the neighborhood of the sampled history.
- Renamed "Environment" to "Reflection Probes" in tile/cluster debug menu.
- Utilities namespace is obsolete, moved its content to UnityEngine.Rendering (case 1204677)
- All custom pass volumes are now executed for one injection point instead of the first one.
- Optimized PrepareLightsForGPU (cost reduced by over 25%) and PrepareGPULightData (around twice as fast now).
- Rejecting history for ray traced reflections based on a threshold evaluated on the neighborhood of the sampled history.
- Renamed "Environment" to "Reflection Probes" in tile/cluster debug menu.

## [7.3.0] - 2020-03-11

### Added
- Added the exposure sliders to the planar reflection probe preview
- Added a warning and workaround instructions that appear when you enable XR single-pass after the first frame with the XR SDK.
- Added an "enable" toggle to the SSR volume component.

### Fixed
- Fixed issue with AssetPostprocessors dependencies causing models to be imported twice when upgrading the package version.
- Fix player build DX12
- Fix issue with AO being misaligned when multiple view are visible.
- Fix issue that caused the clamp of camera rotation motion for motion blur to be ineffective.
- Fixed culling of lights with XR SDK
- Fixed memory stomp in shadow caching code, leading to overflow of Shadow request array and runtime errors.
- Fixed an issue related to transparent objects reading the ray traced indirect diffuse buffer
- Fixed an issue with filtering ray traced area lights when the intensity is high or there is an exposure.
- Fixed ill-formed include path in Depth Of Field shader.
- Fixed a bug in semi-transparent shadows (object further than the light casting shadows)
- Fix state enabled of default volume profile when in package.
- Fixed removal of MeshRenderer and MeshFilter on adding Light component. 
- Fixed a bug in debug light volumes.
- Fixed the culling was not disposed error in build log.
- Fixed an issue where fog sky color mode could sample NaNs in the sky cubemap.
- Fixed a leak in the PBR sky renderer.
- Added a tooltip to the Ambient Mode parameter in the Visual Envionment volume component.
- Static lighting sky now takes the default volume into account (this fixes discrepancies between baked and realtime lighting).
- Fixed a leak in the sky system.
- Hide reflection probes in the renderer components.
- Removed MSAA Buffers allocation when lit shader mode is set to "deferred only".
- Fixed invalid cast for realtime reflection probes (case 1220504)
- Fixed invalid game view rendering when disabling all cameras in the scene (case 1105163)
- Fixed infinite reload loop while displaying Light's Shadow's Link Light Layer in Inspector of Prefab Asset.
- Fixed the cookie atlas size and planar atlas size being too big after an upgrade of the HDRP asset.
- Fixed alpha clipping test (comparison was '>', now '>=')
- Fixed preview camera (eg. shader graph preview) when path tracing is on
- Fixed DXR player build
- Fixed compilation issue with linux vulkan and raytrace shader
- Fixed the HDRP asset migration code not being called after an upgrade of the package
- Fixed draw renderers custom pass out of bound exception
- Fixed an issue with emissive light meshes not being in the RAS.
- Fixed a warning due to StaticLightingSky when reloading domain in some cases.
- Fixed the MaxLightCount being displayed when the light volume debug menu is on ColorAndEdge.
- Fix an exception in case two LOD levels are using the same mesh renderer.
- Fixed error in the console when switching shader to decal in the material UI.
- Fixed z-fighting in scene view when scene lighting is off (case 1203927)
- Fixed some typos in debug menu (case 1224594)
- Fixed an issue with refraction model and ray traced recursive rendering (case 1198578).
- Fixed cubemap thumbnail generation at project load time. 
- Half fixed shuriken particle light that cast shadows (only the first one will be correct)

### Changed
- Renamed the cubemap used for diffuse convolution to a more explicit name for the memory profiler.
- Light dimmer can now get values higher than one and was renamed to multiplier in the UI. 
- Removed info box requesting volume component for Visual Environment and updated the documentation with the relevant information.
- Add range-based clipping to box lights (case 1178780)
- Improve area light culling (case 1085873)
- Light Hierarchy debug mode can now adjust Debug Exposure for visualizing high exposure scenes.
- Changed the diffusion profile warning on the material to an info and changed the message to be more precise.

## [7.2.0] - 2020-02-10

### Added
- Added the possibility to have ray traced colored and semi-transparent shadows on directional lights.
- Exposed the debug overlay ratio in the debug menu.
- Added a separate frame settings for tonemapping alongside color grading.
- Added the receive fog option in the material UI for ShaderGraphs.
- Added a public virtual bool in the custom post processes API to specify if a post processes should be executed in the scene view.
- Added a menu option that checks scene issues with ray tracing. Also removed the previously existing warning at runtime.
- Added Contrast Adaptive Sharpen (CAS) Upscaling effect.
- Added APIs to update probe settings at runtime.
- Added documentation for the rayTracingSupported method in HDRP
- Added user-selectable format for the post processing passes. 
- Added support for alpha channel in some post-processing passes (DoF, TAA, Uber).
- Added warnings in FrameSettings inspector when using DXR and atempting to use Asynchronous Execution.
- Exposed Stencil bits that can be used by the user.
- Added history rejection based on velocity of intersected objects for directional, point and spot lights.
- Added a affectsVolumetric field to the HDAdditionalLightData API to know if light affects volumetric fog.
- Add OS and Hardware check in the Wizard fixes for DXR.
- Added option to exclude camera motion from motion blur.
- Added semi-transparent shadows for point and spot lights.
- Added support for semi-transparent shadow for unlit shader and unlit shader graph.
- Added the alpha clip enabled toggle to the material UI for all HDRP shader graphs.
- Added Material Samples to explain how to use the lit shader features
- Added an initial implementation of ray traced sub surface scattering
- Added AssetPostprocessors and Shadergraphs to handle Arnold Standard Surface and 3DsMax Physical material import from FBX. 
- Added support for Smoothness Fade start work when enabling ray traced reflections.
- Added Contact shadow, Micro shadows and Screen space refraction API documentation.
- Added script documentation for SSR, SSAO (ray tracing), GI, Light Cluster, RayTracingSettings, Ray Counters, etc.
- Added path tracing support for refraction and internal reflections.
- Added support for Thin Refraction Model and Lit's Clear Coat in Path Tracing.
- Added the Tint parameter to Sky Colored Fog.

### Fixed
- Update documentation of HDRISky-Backplate, precise how to have Ambient Occlusion on the Backplate
- Fixed TerrainLitGUI when per-pixel normal property is not present.
- Fixed a bug due to depth history begin overriden too soon
- Fixed issue that caused Distortion UI to appear in Lit.
- Fixed several issues with decal duplicating when editing them.
- Fixed initialization of volumetric buffer params (1204159)
- Fixed an issue where frame count was incorrectly reset for the game view, causing temporal processes to fail.
- Fixed Culling group was not disposed error.
- Fixed issues on some GPU that do not support gathers on integer textures.
- Fixed an issue with ambient probe not being initialized for the first frame after a domain reload for volumetric fog.
- Fixed the scene visibility of decal projectors and density volumes
- Fixed a leak in sky manager.
- Fixed an issue where entering playmode while the light editor is opened would produce null reference exceptions.
- Fixed the debug overlay overlapping the debug menu at runtime.
- Fixed an issue with the framecount when changing scene.
- Fixed errors that occurred when using invalid near and far clip plane values for planar reflections.
- Fixed issue with motion blur sample weighting function.
- Fixed motion vectors in MSAA.
- Fixed sun flare blending (case 1205862).
- Fixed a lot of issues related to ray traced screen space shadows.
- Fixed memory leak caused by apply distortion material not being disposed.
- Fixed Reflection probe incorrectly culled when moving its parent (case 1207660)
- Fixed a nullref when upgrading the Fog volume components while the volume is opened in the inspector.
- Fix issues where decals on PS4 would not correctly write out the tile mask causing bits of the decal to go missing.
- Use appropriate label width and text content so the label is completely visible
- Fixed an issue where final post process pass would not output the default alpha value of 1.0 when using 11_11_10 color buffer format.
- Fixed SSR issue after the MSAA Motion Vector fix.
- Fixed an issue with PCSS on directional light if punctual shadow atlas was not allocated.
- Fixed an issue where shadow resolution would be wrong on the first face of a baked reflection probe.
- Fixed issue with PCSS softness being incorrect for cascades different than the first one.
- Fixed custom post process not rendering when using multiple HDRP asset in quality settings
- Fixed probe gizmo missing id (case 1208975)
- Fixed a warning in raytracingshadowfilter.compute
- Fixed issue with AO breaking with small near plane values.
- Fixed custom post process Cleanup function not called in some cases.
- Fixed shader warning in AO code.
- Fixed a warning in simpledenoiser.compute
- Fixed tube and rectangle light culling to use their shape instead of their range as a bounding box.
- Fixed caused by using gather on a UINT texture in motion blur. 
- Fix issue with ambient occlusion breaking when dynamic resolution is active.
- Fixed some possible NaN causes in Depth of Field.
- Fixed Custom Pass nullref due to the new Profiling Sample API changes
- Fixed the black/grey screen issue on after post process Custom Passes in non dev builds.
- Fixed particle lights.
- Improved behavior of lights and probe going over the HDRP asset limits.
- Fixed issue triggered when last punctual light is disabled and more than one camera is used.
- Fixed Custom Pass nullref due to the new Profiling Sample API changes
- Fixed the black/grey screen issue on after post process Custom Passes in non dev builds.
- Fixed XR rendering locked to vsync of main display with Standalone Player.
- Fixed custom pass cleanup not called at the right time when using multiple volumes.
- Fixed an issue on metal with edge of decal having artifact by delaying discard of fragments during decal projection
- Fixed various shader warning
- Fixing unnecessary memory allocations in the ray tracing cluster build
- Fixed duplicate column labels in LightEditor's light tab
- Fixed white and dark flashes on scenes with very high or very low exposure when Automatic Exposure is being used.
- Fixed an issue where passing a null ProfilingSampler would cause a null ref exception.
- Fixed memory leak in Sky when in matcap mode.
- Fixed compilation issues on platform that don't support VR.
- Fixed migration code called when we create a new HDRP asset.
- Fixed RemoveComponent on Camera contextual menu to not remove Camera while a component depend on it.
- Fixed an issue where ambient occlusion and screen space reflections editors would generate null ref exceptions when HDRP was not set as the current pipeline.
- Fixed a null reference exception in the probe UI when no HDRP asset is present.
- Fixed the outline example in the doc (sampling range was dependent on screen resolution)
- Fixed a null reference exception in the HDRI Sky editor when no HDRP asset is present.
- Fixed an issue where Decal Projectors created from script where rotated around the X axis by 90°.
- Fixed frustum used to compute Density Volumes visibility when projection matrix is oblique.
- Fixed a null reference exception in Path Tracing, Recursive Rendering and raytraced Global Illumination editors when no HDRP asset is present.
- Fix for NaNs on certain geometry with Lit shader -- [case 1210058](https://fogbugz.unity3d.com/f/cases/1210058/)
- Fixed an issue where ambient occlusion and screen space reflections editors would generate null ref exceptions when HDRP was not set as the current pipeline.
- Fixed a null reference exception in the probe UI when no HDRP asset is present.
- Fixed the outline example in the doc (sampling range was dependent on screen resolution)
- Fixed a null reference exception in the HDRI Sky editor when no HDRP asset is present.
- Fixed an issue where materials newly created from the contextual menu would have an invalid state, causing various problems until it was edited.
- Fixed transparent material created with ZWrite enabled (now it is disabled by default for new transparent materials)
- Fixed mouseover on Move and Rotate tool while DecalProjector is selected.
- Fixed wrong stencil state on some of the pixel shader versions of deferred shader.
- Fixed an issue where creating decals at runtime could cause a null reference exception.
- Fixed issue that displayed material migration dialog on the creation of new project.
- Fixed various issues with time and animated materials (cases 1210068, 1210064).
- Updated light explorer with latest changes to the Fog and fixed issues when no visual environment was present.
- Fixed not handleling properly the recieve SSR feature with ray traced reflections
- Shadow Atlas is no longer allocated for area lights when they are disabled in the shader config file.
- Avoid MRT Clear on PS4 as it is not implemented yet.
- Fixed runtime debug menu BitField control.
- Fixed the radius value used for ray traced directional light.
- Fixed compilation issues with the layered lit in ray tracing shaders.
- Fixed XR autotests viewport size rounding
- Fixed mip map slider knob displayed when cubemap have no mipmap
- Remove unnecessary skip of material upgrade dialog box.
- Fixed the profiling sample mismatch errors when enabling the profiler in play mode
- Fixed issue that caused NaNs in reflection probes on consoles.
- Fixed adjusting positive axis of Blend Distance slides the negative axis in the density volume component.
- Fixed the blend of reflections based on the weight.
- Fixed fallback for ray traced reflections when denoising is enabled.
- Fixed error spam issue with terrain detail terrainDetailUnsupported (cases 1211848)
- Fixed hardware dynamic resolution causing cropping/scaling issues in scene view (case 1158661)
- Fixed Wizard check order for `Hardware and OS` and `Direct3D12`
- Fix AO issue turning black when Far/Near plane distance is big.
- Fixed issue when opening lookdev and the lookdev volume have not been assigned yet.
- Improved memory usage of the sky system.
- Updated label in HDRP quality preference settings (case 1215100)
- Fixed Decal Projector gizmo not undoing properly (case 1216629)
- Fix a leak in the denoising of ray traced reflections.
- Fixed Alignment issue in Light Preset
- Fixed Environment Header in LightingWindow
- Fixed an issue where hair shader could write garbage in the diffuse lighting buffer, causing NaNs.
- Fixed an exposure issue with ray traced sub-surface scattering.
- Fixed runtime debug menu light hierarchy None not doing anything.
- Fixed the broken ShaderGraph preview when creating a new Lit graph.
- Fix indentation issue in preset of LayeredLit material.
- Fixed minor issues with cubemap preview in the inspector.
- Fixed wrong build error message when building for android on mac.
- Fixed an issue related to denoising ray trace area shadows.
- Fixed wrong build error message when building for android on mac.
- Fixed Wizard persistency of Direct3D12 change on domain reload.
- Fixed Wizard persistency of FixAll on domain reload.
- Fixed Wizard behaviour on domain reload.
- Fixed a potential source of NaN in planar reflection probe atlas.
- Fixed an issue with MipRatio debug mode showing _DebugMatCapTexture not being set.
- Fixed missing initialization of input params in Blit for VR.
- Fix Inf source in LTC for area lights.

### Changed
- Hide unused LOD settings in Quality Settings legacy window.
- Reduced the constrained distance for temporal reprojection of ray tracing denoising
- Removed shadow near plane from the Directional Light Shadow UI.
- Improved the performances of custom pass culling.
- The scene view camera now replicates the physical parameters from the camera tagged as "MainCamera".
- Reduced the number of GC.Alloc calls, one simple scene without plarnar / probes, it should be 0B.
- Renamed ProfilingSample to ProfilingScope and unified API. Added GPU Timings.
- Updated macros to be compatible with the new shader preprocessor.
- Ray tracing reflection temporal filtering is now done in pre-exposed space
- Search field selects the appropriate fields in both project settings panels 'HDRP Default Settings' and 'Quality/HDRP'
- Disabled the refraction and transmission map keywords if the material is opaque.
- Keep celestial bodies outside the atmosphere.
- Updated the MSAA documentation to specify what features HDRP supports MSAA for and what features it does not.
- Shader use for Runtime Debug Display are now correctly stripper when doing a release build
- Now each camera has its own Volume Stack. This allows Volume Parameters to be updated as early as possible and be ready for the whole frame without conflicts between cameras.
- Disable Async for SSR, SSAO and Contact shadow when aggregated ray tracing frame setting is on.
- Improved performance when entering play mode without domain reload by a factor of ~25
- Renamed the camera profiling sample to include the camera name
- Discarding the ray tracing history for AO, reflection, diffuse shadows and GI when the viewport size changes.
- Renamed the camera profiling sample to include the camera name
- Renamed the post processing graphic formats to match the new convention.
- The restart in Wizard for DXR will always be last fix from now on
- Refactoring pre-existing materials to share more shader code between rasterization and ray tracing.
- Setting a material's Refraction Model to Thin does not overwrite the Thickness and Transmission Absorption Distance anymore.
- Removed Wind textures from runtime as wind is no longer built into the pipeline
- Changed Shader Graph titles of master nodes to be more easily searchable ("HDRP/x" -> "x (HDRP)")
- Expose StartSinglePass() and StopSinglePass() as public interface for XRPass
- Replaced the Texture array for 2D cookies (spot, area and directional lights) and for planar reflections by an atlas.
- Moved the tier defining from the asset to the concerned volume components.
- Changing from a tier management to a "mode" management for reflection and GI and removing the ability to enable/disable deferred and ray bining (they are now implied by performance mode)
- The default FrameSettings for ScreenSpaceShadows is set to true for Camera in order to give a better workflow for DXR.
- Refactor internal usage of Stencil bits.
- Changed how the material upgrader works and added documentation for it.
- Custom passes now disable the stencil when overwriting the depth and not writing into it.
- Renamed the camera profiling sample to include the camera name
- Changed the way the shadow casting property of transparent and tranmissive materials is handeled for ray tracing.
- Changed inspector materials stencil setting code to have more sharing.
- Updated the default scene and default DXR scene and DefaultVolumeProfile.
- Changed the way the length parameter is used for ray traced contact shadows.
- Improved the coherency of PCSS blur between cascades.
- Updated VR checks in Wizard to reflect new XR System.
- Removing unused alpha threshold depth prepass and post pass for fabric shader graph.
- Transform result from CIE XYZ to sRGB color space in EvalSensitivity for iridescence.
- Hide the Probes section in the Renderer editos because it was unused.
- Moved BeginCameraRendering callback right before culling.
- Changed the visibility of the Indirect Lighting Controller component to public.

## [7.1.8] - 2020-01-20

### Fixed
- Fixed white and dark flashes on scenes with very high or very low exposure when Automatic Exposure is being used.
- Fixed memory leak in Sky when in matcap mode.
	
### Changed
- On Xbox and PS4 you will also need to download the com.unity.render-pipeline.platform (ps4 or xboxone) package from the appropriate platform developer forum

## [7.1.7] - 2019-12-11

### Added
- Added a check in the custom post process template to throw an error if the default shader is not found.

### Fixed
- Fixed rendering errors when enabling debug modes with custom passes
- Fix an issue that made PCSS dependent on Atlas resolution (not shadow map res)
- Fixing a bug whith histories when n>4 for ray traced shadows
- Fixing wrong behavior in ray traced shadows for mesh renderers if their cast shadow is shadow only or double sided
- Only tracing rays for shadow if the point is inside the code for spotlight shadows
- Only tracing rays if the point is inside the range for point lights
- Fixing ghosting issues when the screen space shadow  indexes change for a light with ray traced shadows
- Fixed an issue with stencil management and Xbox One build that caused corrupted output in deferred mode.
- Fixed a mismatch in behavior between the culling of shadow maps and ray traced point and spot light shadows
- Fixed recursive ray tracing not working anymore after intermediate buffer refactor.
- Fixed ray traced shadow denoising not working (history rejected all the time).
- Fixed shader warning on xbox one
- Fixed cookies not working for spot lights in ray traced reflections, ray traced GI and recursive rendering
- Fixed an inverted handling of CoatSmoothness for SSR in StackLit.
- Fixed missing distortion inputs in Lit and Unlit material UI.
- Fixed issue that propagated NaNs across multiple frames through the exposure texture. 
- Fixed issue with Exclude from TAA stencil ignored. 
- Fixed ray traced reflection exposure issue.
- Fixed issue with TAA history not initialising corretly scale factor for first frame
- Fixed issue with stencil test of material classification not using the correct Mask (causing false positive and bad performance with forward material in deferred)
- Fixed issue with History not reset when chaning antialiasing mode on camera
- Fixed issue with volumetric data not being initialized if default settings have volumetric and reprojection off. 
- Fixed ray tracing reflection denoiser not applied in tier 1
- Fixed the vibility of ray tracing related methods.
- Fixed the diffusion profile list not saved when clicking the fix button in the material UI.
- Fixed crash when pushing bounce count higher than 1 for ray traced GI or reflections
- Fixed PCSS softness scale so that it better match ray traced reference for punctual lights. 
- Fixed exposure management for the path tracer
- Fixed AxF material UI containing two advanced options settings.
- Fixed an issue where cached sky contexts were being destroyed wrongly, breaking lighting in the LookDev
- Fixed issue that clamped PCSS softness too early and not after distance scale.
- Fixed fog affect transparent on HD unlit master node
- Fixed custom post processes re-ordering not saved.
- Fixed NPE when using scalable settings
- Fixed an issue where PBR sky precomputation was reset incorrectly in some cases causing bad performance.
- Fixed a bug in dxr due to depth history begin overriden too soon
- Fixed CustomPassSampleCameraColor scale issue when called from Before Transparent injection point.
- Fixed corruption of AO in baked probes.
- Fixed issue with upgrade of projects that still had Very High as shadow filtering quality.
- Removed shadow near plane from the Directional Light Shadow UI.
- Fixed performance issue with performances of custom pass culling.

## [7.1.6] - 2019-11-22

### Added
- Added Backplate projection from the HDRISky
- Added Shadow Matte in UnlitMasterNode, which only received shadow without lighting
- Added support for depth copy with XR SDK
- Added debug setting to Render Pipeline Debug Window to list the active XR views
- Added an option to filter the result of the volumetric lighting (off by default).
- Added a transmission multiplier for directional lights
- Added XR single-pass test mode to Render Pipeline Debug Window
- Added debug setting to Render Pipeline Window to list the active XR views
- Added a new refraction mode for the Lit shader (thin). Which is a box refraction with small thickness values
- Added the code to support Barn Doors for Area Lights based on a shaderconfig option.
- Added HDRPCameraBinder property binder for Visual Effect Graph
- Added "Celestial Body" controls to the Directional Light
- Added new parameters to the Physically Based Sky
- Added Reflections to the DXR Wizard

### Fixed
- Fixed y-flip in scene view with XR SDK
- Fixed Decal projectors do not immediately respond when parent object layer mask is changed in editor.
- Fixed y-flip in scene view with XR SDK
- Fixed a number of issues with Material Quality setting
- Fixed the transparent Cull Mode option in HD unlit master node settings only visible if double sided is ticked.
- Fixed an issue causing shadowed areas by contact shadows at the edge of far clip plane if contact shadow length is very close to far clip plane.
- Fixed editing a scalable settings will edit all loaded asset in memory instead of targetted asset.
- Fixed Planar reflection default viewer FOV
- Fixed flickering issues when moving the mouse in the editor with ray tracing on.
- Fixed the ShaderGraph main preview being black after switching to SSS in the master node settings
- Fixed custom fullscreen passes in VR
- Fixed camera culling masks not taken in account in custom pass volumes
- Fixed object not drawn in custom pass when using a DrawRenderers with an HDRP shader in a build.
- Fixed injection points for Custom Passes (AfterDepthAndNormal and BeforePreRefraction were missing)
- Fixed a enum to choose shader tags used for drawing objects (DepthPrepass or Forward) when there is no override material.
- Fixed lit objects in the BeforePreRefraction, BeforeTransparent and BeforePostProcess.
- Fixed the None option when binding custom pass render targets to allow binding only depth or color.
- Fixed custom pass buffers allocation so they are not allocated if they're not used.
- Fixed the Custom Pass entry in the volume create asset menu items.
- Fixed Prefab Overrides workflow on Camera.
- Fixed alignment issue in Preset for Camera.
- Fixed alignment issue in Physical part for Camera.
- Fixed FrameSettings multi-edition.
- Fixed a bug happening when denoising multiple ray traced light shadows
- Fixed minor naming issues in ShaderGraph settings
- Fixed an issue with Metal Shader Compiler and GTAO shader for metal
- Fixed resources load issue while upgrading HDRP package.
- Fixed LOD fade mask by accounting for field of view
- Fixed spot light missing from ray tracing indirect effects.
- Fixed a UI bug in the diffusion profile list after fixing them from the wizard.
- Fixed the hash collision when creating new diffusion profile assets.
- Fixed a light leaking issue with box light casting shadows (case 1184475)
- Fixed Cookie texture type in the cookie slot of lights (Now displays a warning because it is not supported).
- Fixed a nullref that happens when using the Shuriken particle light module
- Fixed alignment in Wizard
- Fixed text overflow in Wizard's helpbox
- Fixed Wizard button fix all that was not automatically grab all required fixes
- Fixed VR tab for MacOS in Wizard
- Fixed local config package workflow in Wizard
- Fixed issue with contact shadows shifting when MSAA is enabled.
- Fixed EV100 in the PBR sky
- Fixed an issue In URP where sometime the camera is not passed to the volume system and causes a null ref exception (case 1199388)
- Fixed nullref when releasing HDRP with custom pass disabled
- Fixed performance issue derived from copying stencil buffer.
- Fixed an editor freeze when importing a diffusion profile asset from a unity package.
- Fixed an exception when trying to reload a builtin resource.
- Fixed the light type intensity unit reset when switching the light type.
- Fixed compilation error related to define guards and CreateLayoutFromXrSdk()
- Fixed documentation link on CustomPassVolume.
- Fixed player build when HDRP is in the project but not assigned in the graphic settings.
- Fixed an issue where ambient probe would be black for the first face of a baked reflection probe
- VFX: Fixed Missing Reference to Visual Effect Graph Runtime Assembly
- Fixed an issue where rendering done by users in EndCameraRendering would be executed before the main render loop.
- Fixed Prefab Override in main scope of Volume.
- Fixed alignment issue in Presset of main scope of Volume.
- Fixed persistence of ShowChromeGizmo and moved it to toolbar for coherency in ReflectionProbe and PlanarReflectionProbe.
- Fixed Alignement issue in ReflectionProbe and PlanarReflectionProbe.
- Fixed Prefab override workflow issue in ReflectionProbe and PlanarReflectionProbe.
- Fixed empty MoreOptions and moved AdvancedManipulation in a dedicated location for coherency in ReflectionProbe and PlanarReflectionProbe.
- Fixed Prefab override workflow issue in DensityVolume.
- Fixed empty MoreOptions and moved AdvancedManipulation in a dedicated location for coherency in DensityVolume.
- Fix light limit counts specified on the HDRP asset
- Fixed Quality Settings for SSR, Contact Shadows and Ambient Occlusion volume components
- Fixed decalui deriving from hdshaderui instead of just shaderui
- Use DelayedIntField instead of IntField for scalable settings

### Changed
- Reworked XR automated tests
- The ray traced screen space shadow history for directional, spot and point lights is discarded if the light transform has changed.
- Changed the behavior for ray tracing in case a mesh renderer has both transparent and opaque submeshes.
- Improve history buffer management
- Replaced PlayerSettings.virtualRealitySupported with XRGraphics.tryEnable.
- Remove redundant FrameSettings RealTimePlanarReflection
- Improved a bit the GC calls generated during the rendering.
- Material update is now only triggered when the relevant settings are touched in the shader graph master nodes
- Changed the way Sky Intensity (on Sky volume components) is handled. It's now a combo box where users can choose between Exposure, Multiplier or Lux (for HDRI sky only) instead of both multiplier and exposure being applied all the time. Added a new menu item to convert old profiles.
- Change how method for specular occlusions is decided on inspector shader (Lit, LitTesselation, LayeredLit, LayeredLitTessellation)
- Unlocked SSS, SSR, Motion Vectors and Distortion frame settings for reflections probes.

## [7.1.5] - 2019-11-15

### Fixed
- Fixed black reflection probes the first time loading a project

## [7.1.4] - 2019-11-13

### Added
- Added XR single-pass setting into HDRP asset
- Added a penumbra tint option for lights

### Fixed
- Fixed EOL for some files
- Fixed scene view rendering with volumetrics and XR enabled
- Fixed decals to work with multiple cameras
- Fixed optional clear of GBuffer (Was always on)
- Fixed render target clears with XR single-pass rendering
- Fixed HDRP samples file hierarchy
- Fixed Light units not matching light type
- Fixed QualitySettings panel not displaying HDRP Asset

### Changed
- Changed parametrization of PCSS, now softness is derived from angular diameter (for directional lights) or shape radius (for point/spot lights) and min filter size is now in the [0..1] range.
- Moved the copy of the geometry history buffers to right after the depth mip chain generation.
- Rename "Luminance" to "Nits" in UX for physical light unit
- Rename FrameSettings "SkyLighting" to "SkyReflection"

## [7.1.3] - 2019-11-04

### Added
- Ray tracing support for VR single-pass
- Added sharpen filter shader parameter and UI for TemporalAA to control image quality instead of hardcoded value
- Added frame settings option for custom post process and custom passes as well as custom color buffer format option.
- Add check in wizard on SRP Batcher enabled.
- Added default implementations of OnPreprocessMaterialDescription for FBX, Obj, Sketchup and 3DS file formats.
- Added custom pass fade radius
- Added after post process injection point for custom passes
- Added basic alpha compositing support - Alpha is available afterpostprocess when using FP16 buffer format.
- Added falloff distance on Reflection Probe and Planar Reflection Probe
- Added hability to name LightLayers in HDRenderPipelineAsset
- Added a range compression factor for Reflection Probe and Planar Reflection Probe to avoid saturation of colors.
- Added path tracing support for directional, point and spot lights, as well as emission from Lit and Unlit.
- Added non temporal version of SSAO.
- Added more detailed ray tracing stats in the debug window
- Added Disc area light (bake only)
- Added a warning in the material UI to prevent transparent + subsurface-scattering combination.

### Fixed
- Sorting, undo, labels, layout in the Lighting Explorer.
- Fixed sky settings and materials in Shader Graph Samples package
- Fixed light supported units caching (1182266)
- Fixed an issue where SSAO (that needs temporal reprojection) was still being rendered when Motion Vectors were not available (case 1184998)
- Fixed a nullref when modifying the height parameters inside the layered lit shader UI.
- Fixed Decal gizmo that become white after exiting play mode
- Fixed Decal pivot position to behave like a spotlight
- Fixed an issue where using the LightingOverrideMask would break sky reflection for regular cameras
- Fix DebugMenu FrameSettingsHistory persistency on close
- Fix DensityVolume, ReflectionProbe aned PlanarReflectionProbe advancedControl display
- Fix DXR scene serialization in wizard
- Fixed an issue where Previews would reallocate History Buffers every frame
- Fixed the SetLightLayer function in HDAdditionalLightData setting the wrong light layer
- Fix error first time a preview is created for planar
- Fixed an issue where SSR would use an incorrect roughness value on ForwardOnly (StackLit, AxF, Fabric, etc.) materials when the pipeline is configured to also allow deferred Lit.
- Fixed issues with light explorer (cases 1183468, 1183269)
- Fix dot colors in LayeredLit material inspector
- Fix undo not resetting all value when undoing the material affectation in LayerLit material
- Fix for issue that caused gizmos to render in render textures (case 1174395)
- Fixed the light emissive mesh not updated when the light was disabled/enabled
- Fixed light and shadow layer sync when setting the HDAdditionalLightData.lightlayersMask property
- Fixed a nullref when a custom post process component that was in the HDRP PP list is removed from the project
- Fixed issue that prevented decals from modifying specular occlusion (case 1178272).
- Fixed exposure of volumetric reprojection
- Fixed multi selection support for Scalable Settings in lights
- Fixed font shaders in test projects for VR by using a Shader Graph version
- Fixed refresh of baked cubemap by incrementing updateCount at the end of the bake (case 1158677).
- Fixed issue with rectangular area light when seen from the back
- Fixed decals not affecting lightmap/lightprobe
- Fixed zBufferParams with XR single-pass rendering
- Fixed moving objects not rendered in custom passes
- Fixed abstract classes listed in the + menu of the custom pass list
- Fixed custom pass that was rendered in previews
- Fixed precision error in zero value normals when applying decals (case 1181639)
- Fixed issue that triggered No Scene Lighting view in game view as well (case 1156102)
- Assign default volume profile when creating a new HDRP Asset
- Fixed fov to 0 in planar probe breaking the projection matrix (case 1182014)
- Fixed bugs with shadow caching
- Reassign the same camera for a realtime probe face render request to have appropriate history buffer during realtime probe rendering.
- Fixed issue causing wrong shading when normal map mode is Object space, no normal map is set, but a detail map is present (case 1143352)
- Fixed issue with decal and htile optimization
- Fixed TerrainLit shader compilation error regarding `_Control0_TexelSize` redefinition (case 1178480).
- Fixed warning about duplicate HDRuntimeReflectionSystem when configuring play mode without domain reload.
- Fixed an editor crash when multiple decal projectors were selected and some had null material
- Added all relevant fix actions to FixAll button in Wizard
- Moved FixAll button on top of the Wizard
- Fixed an issue where fog color was not pre-exposed correctly
- Fix priority order when custom passes are overlapping
- Fix cleanup not called when the custom pass GameObject is destroyed
- Replaced most instances of GraphicsSettings.renderPipelineAsset by GraphicsSettings.currentRenderPipeline. This should fix some parameters not working on Quality Settings overrides.
- Fixed an issue with Realtime GI not working on upgraded projects.
- Fixed issue with screen space shadows fallback texture was not set as a texture array.
- Fixed Pyramid Lights bounding box
- Fixed terrain heightmap default/null values and epsilons
- Fixed custom post-processing effects breaking when an abstract class inherited from `CustomPostProcessVolumeComponent`
- Fixed XR single-pass rendering in Editor by using ShaderConfig.s_XrMaxViews to allocate matrix array
- Multiple different skies rendered at the same time by different cameras are now handled correctly without flickering
- Fixed flickering issue happening when different volumes have shadow settings and multiple cameras are present. 
- Fixed issue causing planar probes to disappear if there is no light in the scene.
- Fixed a number of issues with the prefab isolation mode (Volumes leaking from the main scene and reflection not working properly)
- Fixed an issue with fog volume component upgrade not working properly
- Fixed Spot light Pyramid Shape has shadow artifacts on aspect ratio values lower than 1
- Fixed issue with AO upsampling in XR
- Fixed camera without HDAdditionalCameraData component not rendering
- Removed the macro ENABLE_RAYTRACING for most of the ray tracing code
- Fixed prefab containing camera reloading in loop while selected in the Project view
- Fixed issue causing NaN wheh the Z scale of an object is set to 0.
- Fixed DXR shader passes attempting to render before pipeline loaded
- Fixed black ambient sky issue when importing a project after deleting Library.
- Fixed issue when upgrading a Standard transparent material (case 1186874)
- Fixed area light cookies not working properly with stack lit
- Fixed material render queue not updated when the shader is changed in the material inspector.
- Fixed a number of issues with full screen debug modes not reseting correctly when setting another mutually exclusive mode
- Fixed compile errors for platforms with no VR support
- Fixed an issue with volumetrics and RTHandle scaling (case 1155236)
- Fixed an issue where sky lighting might be updated uselessly
- Fixed issue preventing to allow setting decal material to none (case 1196129)
- Fixed XR multi-pass decals rendering
- Fixed several fields on Light Inspector that not supported Prefab overrides
- VFX: Removed z-fight glitches that could appear when using deferred depth prepass and lit quad primitives
- VFX: Preserve specular option for lit outputs (matches HDRP lit shader)
- Fixed init of debug for FrameSettingsHistory on SceneView camera
- Added a fix script to handle the warning 'referenced script in (GameObject 'SceneIDMap') is missing'
- Fix Wizard load when none selected for RenderPipelineAsset
- Fixed issue with unclear naming of debug menu for decals.

### Changed
- Color buffer pyramid is not allocated anymore if neither refraction nor distortion are enabled
- Rename Emission Radius to Radius in UI in Point, Spot
- Angular Diameter parameter for directional light is no longuer an advanced property
- DXR: Remove Light Radius and Angular Diamater of Raytrace shadow. Angular Diameter and Radius are used instead.
- Remove MaxSmoothness parameters from UI for point, spot and directional light. The MaxSmoothness is now deduce from Radius Parameters
- DXR: Remove the Ray Tracing Environement Component. Add a Layer Mask to the ray Tracing volume components to define which objects are taken into account for each effect.
- Removed second cubemaps used for shadowing in lookdev
- Disable Physically Based Sky below ground
- Increase max limit of area light and reflection probe to 128
- Change default texture for detailmap to grey
- Optimize Shadow RT load on Tile based architecture platforms. 
- Improved quality of SSAO.
- Moved RequestShadowMapRendering() back to public API.
- Update HDRP DXR Wizard with an option to automatically clone the hdrp config package and setup raytracing to 1 in shaders file.
- Added SceneSelection pass for TerrainLit shader.
- Simplified Light's type API regrouping the logic in one place (Check type in HDAdditionalLightData)
- The support of LOD CrossFade (Dithering transition) in master nodes now required to enable it in the master node settings (Save variant)
- Improved shadow bias, by removing constant depth bias and substituting it with slope-scale bias. 
- Fix the default stencil values when a material is created from a SSS ShaderGraph.
- Tweak test asset to be compatible with XR: unlit SG material for canvas and double-side font material
- Slightly tweaked the behaviour of bloom when resolution is low to reduce artifacts.
- Hidden fields in Light Inspector that is not relevant while in BakingOnly mode.

## [7.1.2] - 2019-09-19

### Fixed
- Fix/workaround a probable graphics driver bug in the GTAO shader.
- Fixed Hair and PBR shader graphs double sided modes
- Fixed an issue where updating an HDRP asset in the Quality setting panel would not recreate the pipeline.
- Fixed issue with point lights being considered even when occupying less than a pixel on screen (case 1183196)
- Fix a potential NaN source with iridescence (case 1183216)
- Fixed issue of spotlight breaking when minimizing the cone angle via the gizmo (case 1178279)
- Fixed issue that caused decals not to modify the roughness in the normal buffer, causing SSR to not behave correctly (case 1178336)
- Fixed lit transparent refraction with XR single-pass rendering
- Removed extra jitter for TemporalAA in VR
- Fixed ShaderGraph time in main preview
- Fixed issue on some UI elements in HDRP asset not expanding when clicking the arrow (case 1178369)
- Fixed alpha blending in custom post process
- Fixed the modification of the _AlphaCutoff property in the material UI when exposed with a ShaderGraph parameter.
- Fixed HDRP test `1218_Lit_DiffusionProfiles` on Vulkan.
- Fixed an issue where building a player in non-dev mode would generate render target error logs every frame
- Fixed crash when upgrading version of HDRP
- Fixed rendering issues with material previews
- Fixed NPE when using light module in Shuriken particle systems (1173348).
- Refresh cached shadow on editor changes

## [7.1.1] - 2019-09-05

### Added
- Transparency Overdraw debug mode. Allows to visualize transparent objects draw calls as an "heat map".
- Enabled single-pass instancing support for XR SDK with new API cmd.SetInstanceMultiplier()
- XR settings are now available in the HDRP asset
- Support for Material Quality in Shader Graph
- Material Quality support selection in HDRP Asset
- Renamed XR shader macro from UNITY_STEREO_ASSIGN_COMPUTE_EYE_INDEX to UNITY_XR_ASSIGN_VIEW_INDEX
- Raytracing ShaderGraph node for HDRP shaders
- Custom passes volume component with 3 injection points: Before Rendering, Before Transparent and Before Post Process
- Alpha channel is now properly exported to camera render textures when using FP16 color buffer format
- Support for XR SDK mirror view modes
- HD Master nodes in Shader Graph now support Normal and Tangent modification in vertex stage.
- DepthOfFieldCoC option in the fullscreen debug modes.
- Added override Ambient Occlusion option on debug windows
- Added Custom Post Processes with 3 injection points: Before Transparent, Before Post Process and After Post Process
- Added draft of minimal interactive path tracing (experimental) based on DXR API - Support only 4 area light, lit and unlit shader (non-shadergraph)

### Fixed
- Fixed wizard infinite loop on cancellation
- Fixed with compute shader error about too many threads in threadgroup on low GPU
- Fixed invalid contact shadow shaders being created on metal
- Fixed a bug where if Assembly.GetTypes throws an exception due to mis-versioned dlls, then no preprocessors are used in the shader stripper
- Fixed typo in AXF decal property preventing to compile
- Fixed reflection probe with XR single-pass and FPTL
- Fixed force gizmo shown when selecting camera in hierarchy
- Fixed issue with XR occlusion mesh and dynamic resolution
- Fixed an issue where lighting compute buffers were re-created with the wrong size when resizing the window, causing tile artefacts at the top of the screen.
- Fix FrameSettings names and tooltips
- Fixed error with XR SDK when the Editor is not in focus
- Fixed errors with RenderGraph, XR SDK and occlusion mesh
- Fixed shadow routines compilation errors when "real" type is a typedef on "half".
- Fixed toggle volumetric lighting in the light UI
- Fixed post-processing history reset handling rt-scale incorrectly
- Fixed crash with terrain and XR multi-pass
- Fixed ShaderGraph material synchronization issues
- Fixed a null reference exception when using an Emissive texture with Unlit shader (case 1181335)
- Fixed an issue where area lights and point lights where not counted separately with regards to max lights on screen (case 1183196)
- Fixed an SSR and Subsurface Scattering issue (appearing black) when using XR.

### Changed
- Update Wizard layout.
- Remove almost all Garbage collection call within a frame.
- Rename property AdditionalVeclocityChange to AddPrecomputeVelocity
- Call the End/Begin camera rendering callbacks for camera with customRender enabled
- Changeg framesettings migration order of postprocess flags as a pr for reflection settings flags have been backported to 2019.2
- Replaced usage of ENABLE_VR in XRSystem.cs by version defines based on the presence of the built-in VR and XR modules
- Added an update virtual function to the SkyRenderer class. This is called once per frame. This allows a given renderer to amortize heavy computation at the rate it chooses. Currently only the physically based sky implements this.
- Removed mandatory XRPass argument in HDCamera.GetOrCreate()
- Restored the HDCamera parameter to the sky rendering builtin parameters.
- Removed usage of StructuredBuffer for XR View Constants
- Expose Direct Specular Lighting control in FrameSettings
- Deprecated ExponentialFog and VolumetricFog volume components. Now there is only one exponential fog component (Fog) which can add Volumetric Fog as an option. Added a script in Edit -> Render Pipeline -> Upgrade Fog Volume Components.

## [7.0.1] - 2019-07-25

### Added
- Added option in the config package to disable globally Area Lights and to select shadow quality settings for the deferred pipeline.
- When shader log stripping is enabled, shader stripper statistics will be written at `Temp/shader-strip.json`
- Occlusion mesh support from XR SDK

### Fixed
- Fixed XR SDK mirror view blit, cleanup some XRTODO and removed XRDebug.cs
- Fixed culling for volumetrics with XR single-pass rendering
- Fix shadergraph material pass setup not called
- Fixed documentation links in component's Inspector header bar
- Cookies using the render texture output from a camera are now properly updated
- Allow in ShaderGraph to enable pre/post pass when the alpha clip is disabled

### Changed
- RenderQueue for Opaque now start at Background instead of Geometry.
- Clamp the area light size for scripting API when we change the light type
- Added a warning in the material UI when the diffusion profile assigned is not in the HDRP asset


## [7.0.0] - 2019-07-17

### Added
- `Fixed`, `Viewer`, and `Automatic` modes to compute the FOV used when rendering a `PlanarReflectionProbe`
- A checkbox to toggle the chrome gizmo of `ReflectionProbe`and `PlanarReflectionProbe`
- Added a Light layer in shadows that allow for objects to cast shadows without being affected by light (and vice versa).
- You can now access ShaderGraph blend states from the Material UI (for example, **Surface Type**, **Sorting Priority**, and **Blending Mode**). This change may break Materials that use a ShaderGraph, to fix them, select **Edit > Render Pipeline > Reset all ShaderGraph Scene Materials BlendStates**. This syncs the blendstates of you ShaderGraph master nodes with the Material properties.
- You can now control ZTest, ZWrite, and CullMode for transparent Materials.
- Materials that use Unlit Shaders or Unlit Master Node Shaders now cast shadows.
- Added an option to enable the ztest on **After Post Process** materials when TAA is disabled.
- Added a new SSAO (based on Ground Truth Ambient Occlusion algorithm) to replace the previous one.
- Added support for shadow tint on light
- BeginCameraRendering and EndCameraRendering callbacks are now called with probes
- Adding option to update shadow maps only On Enable and On Demand.
- Shader Graphs that use time-dependent vertex modification now generate correct motion vectors.
- Added option to allow a custom spot angle for spot light shadow maps.
- Added frame settings for individual post-processing effects
- Added dither transition between cascades for Low and Medium quality settings
- Added single-pass instancing support with XR SDK
- Added occlusion mesh support with XR SDK
- Added support of Alembic velocity to various shaders
- Added support for more than 2 views for single-pass instancing
- Added support for per punctual/directional light min roughness in StackLit
- Added mirror view support with XR SDK
- Added VR verification in HDRPWizard
- Added DXR verification in HDRPWizard
- Added feedbacks in UI of Volume regarding skies
- Cube LUT support in Tonemapping. Cube LUT helpers for external grading are available in the Post-processing Sample package.

### Fixed
- Fixed an issue with history buffers causing effects like TAA or auto exposure to flicker when more than one camera was visible in the editor
- The correct preview is displayed when selecting multiple `PlanarReflectionProbe`s
- Fixed volumetric rendering with camera-relative code and XR stereo instancing
- Fixed issue with flashing cyan due to async compilation of shader when selecting a mesh
- Fix texture type mismatch when the contact shadow are disabled (causing errors on IOS devices)
- Fixed Generate Shader Includes while in package
- Fixed issue when texture where deleted in ShadowCascadeGUI
- Fixed issue in FrameSettingsHistory when disabling a camera several time without enabling it in between.
- Fixed volumetric reprojection with camera-relative code and XR stereo instancing
- Added custom BaseShaderPreprocessor in HDEditorUtils.GetBaseShaderPreprocessorList()
- Fixed compile issue when USE_XR_SDK is not defined
- Fixed procedural sky sun disk intensity for high directional light intensities
- Fixed Decal mip level when using texture mip map streaming to avoid dropping to lowest permitted mip (now loading all mips)
- Fixed deferred shading for XR single-pass instancing after lightloop refactor
- Fixed cluster and material classification debug (material classification now works with compute as pixel shader lighting)
- Fixed IOS Nan by adding a maximun epsilon definition REAL_EPS that uses HALF_EPS when fp16 are used
- Removed unnecessary GC allocation in motion blur code
- Fixed locked UI with advanded influence volume inspector for probes
- Fixed invalid capture direction when rendering planar reflection probes
- Fixed Decal HTILE optimization with platform not supporting texture atomatic (Disable it)
- Fixed a crash in the build when the contact shadows are disabled
- Fixed camera rendering callbacks order (endCameraRendering was being called before the actual rendering)
- Fixed issue with wrong opaque blending settings for After Postprocess
- Fixed issue with Low resolution transparency on PS4
- Fixed a memory leak on volume profiles
- Fixed The Parallax Occlusion Mappping node in shader graph and it's UV input slot
- Fixed lighting with XR single-pass instancing by disabling deferred tiles
- Fixed the Bloom prefiltering pass
- Fixed post-processing effect relying on Unity's random number generator
- Fixed camera flickering when using TAA and selecting the camera in the editor
- Fixed issue with single shadow debug view and volumetrics
- Fixed most of the problems with light animation and timeline
- Fixed indirect deferred compute with XR single-pass instancing
- Fixed a slight omission in anisotropy calculations derived from HazeMapping in StackLit
- Improved stack computation numerical stability in StackLit
- Fix PBR master node always opaque (wrong blend modes for forward pass)
- Fixed TAA with XR single-pass instancing (missing macros)
- Fixed an issue causing Scene View selection wire gizmo to not appear when using HDRP Shader Graphs.
- Fixed wireframe rendering mode (case 1083989)
- Fixed the renderqueue not updated when the alpha clip is modified in the material UI.
- Fixed the PBR master node preview
- Remove the ReadOnly flag on Reflection Probe's cubemap assets during bake when there are no VCS active.
- Fixed an issue where setting a material debug view would not reset the other exclusive modes
- Spot light shapes are now correctly taken into account when baking
- Now the static lighting sky will correctly take the default values for non-overridden properties
- Fixed material albedo affecting the lux meter
- Extra test in deferred compute shading to avoid shading pixels that were not rendered by the current camera (for camera stacking)

### Changed
- Optimization: Reduce the group size of the deferred lighting pass from 16x16 to 8x8
- Replaced HDCamera.computePassCount by viewCount
- Removed xrInstancing flag in RTHandles (replaced by TextureXR.slices and TextureXR.dimensions)
- Refactor the HDRenderPipeline and lightloop code to preprare for high level rendergraph
- Removed the **Back Then Front Rendering** option in the fabric Master Node settings. Enabling this option previously did nothing.
- Shader type Real translates to FP16 precision on Nintendo Switch.
- Shader framework refactor: Introduce CBSDF, EvaluateBSDF, IsNonZeroBSDF to replace BSDF functions
- Shader framework refactor:  GetBSDFAngles, LightEvaluation and SurfaceShading functions
- Replace ComputeMicroShadowing by GetAmbientOcclusionForMicroShadowing
- Rename WorldToTangent to TangentToWorld as it was incorrectly named
- Remove SunDisk and Sun Halo size from directional light
- Remove all obsolete wind code from shader
- Renamed DecalProjectorComponent into DecalProjector for API alignment.
- Improved the Volume UI and made them Global by default
- Remove very high quality shadow option
- Change default for shadow quality in Deferred to Medium
- Enlighten now use inverse squared falloff (before was using builtin falloff)
- Enlighten is now deprecated. Please use CPU or GPU lightmaper instead.
- Remove the name in the diffusion profile UI
- Changed how shadow map resolution scaling with distance is computed. Now it uses screen space area rather than light range.
- Updated MoreOptions display in UI
- Moved Display Area Light Emissive Mesh script API functions in the editor namespace
- direct strenght properties in ambient occlusion now affect direct specular as well
- Removed advanced Specular Occlusion control in StackLit: SSAO based SO control is hidden and fixed to behave like Lit, SPTD is the only HQ technique shown for baked SO.
- Shader framework refactor: Changed ClampRoughness signature to include PreLightData access.
- HDRPWizard window is now in Window > General > HD Render Pipeline Wizard
- Moved StaticLightingSky to LightingWindow
- Removes the current "Scene Settings" and replace them with "Sky & Fog Settings" (with Physically Based Sky and Volumetric Fog).
- Changed how cached shadow maps are placed inside the atlas to minimize re-rendering of them.

## [6.7.0-preview] - 2019-05-16

### Added
- Added ViewConstants StructuredBuffer to simplify XR rendering
- Added API to render specific settings during a frame
- Added stadia to the supported platforms (2019.3)
- Enabled cascade blends settings in the HD Shadow component
- Added Hardware Dynamic Resolution support.
- Added MatCap debug view to replace the no scene lighting debug view.
- Added clear GBuffer option in FrameSettings (default to false)
- Added preview for decal shader graph (Only albedo, normal and emission)
- Added exposure weight control for decal
- Screen Space Directional Shadow under a define option. Activated for ray tracing
- Added a new abstraction for RendererList that will help transition to Render Graph and future RendererList API
- Added multipass support for VR
- Added XR SDK integration (multipass only)
- Added Shader Graph samples for Hair, Fabric and Decal master nodes.
- Add fade distance, shadow fade distance and light layers to light explorer
- Add method to draw light layer drawer in a rect to HDEditorUtils

### Fixed
- Fixed deserialization crash at runtime
- Fixed for ShaderGraph Unlit masternode not writing velocity
- Fixed a crash when assiging a new HDRP asset with the 'Verify Saving Assets' option enabled
- Fixed exposure to properly support TEXTURE2D_X
- Fixed TerrainLit basemap texture generation
- Fixed a bug that caused nans when material classification was enabled and a tile contained one standard material + a material with transmission.
- Fixed gradient sky hash that was not using the exposure hash
- Fixed displayed default FrameSettings in HDRenderPipelineAsset wrongly updated on scripts reload.
- Fixed gradient sky hash that was not using the exposure hash.
- Fixed visualize cascade mode with exposure.
- Fixed (enabled) exposure on override lighting debug modes.
- Fixed issue with LightExplorer when volume have no profile
- Fixed issue with SSR for negative, infinite and NaN history values
- Fixed LightLayer in HDReflectionProbe and PlanarReflectionProbe inspector that was not displayed as a mask.
- Fixed NaN in transmission when the thickness and a color component of the scattering distance was to 0
- Fixed Light's ShadowMask multi-edition.
- Fixed motion blur and SMAA with VR single-pass instancing
- Fixed NaNs generated by phase functionsin volumetric lighting
- Fixed NaN issue with refraction effect and IOR of 1 at extreme grazing angle
- Fixed nan tracker not using the exposure
- Fixed sorting priority on lit and unlit materials
- Fixed null pointer exception when there are no AOVRequests defined on a camera
- Fixed dirty state of prefab using disabled ReflectionProbes
- Fixed an issue where gizmos and editor grid were not correctly depth tested
- Fixed created default scene prefab non editable due to wrong file extension.
- Fixed an issue where sky convolution was recomputed for nothing when a preview was visible (causing extreme slowness when fabric convolution is enabled)
- Fixed issue with decal that wheren't working currently in player
- Fixed missing stereo rendering macros in some fragment shaders
- Fixed exposure for ReflectionProbe and PlanarReflectionProbe gizmos
- Fixed single-pass instancing on PSVR
- Fixed Vulkan shader issue with Texture2DArray in ScreenSpaceShadow.compute by re-arranging code (workaround)
- Fixed camera-relative issue with lights and XR single-pass instancing
- Fixed single-pass instancing on Vulkan
- Fixed htile synchronization issue with shader graph decal
- Fixed Gizmos are not drawn in Camera preview
- Fixed pre-exposure for emissive decal
- Fixed wrong values computed in PreIntegrateFGD and in the generation of volumetric lighting data by forcing the use of fp32.
- Fixed NaNs arising during the hair lighting pass
- Fixed synchronization issue in decal HTile that occasionally caused rendering artifacts around decal borders
- Fixed QualitySettings getting marked as modified by HDRP (and thus checked out in Perforce)
- Fixed a bug with uninitialized values in light explorer
- Fixed issue with LOD transition
- Fixed shader warnings related to raytracing and TEXTURE2D_X

### Changed
- Refactor PixelCoordToViewDirWS to be VR compatible and to compute it only once per frame
- Modified the variants stripper to take in account multiple HDRP assets used in the build.
- Improve the ray biasing code to avoid self-intersections during the SSR traversal
- Update Pyramid Spot Light to better match emitted light volume.
- Moved _XRViewConstants out of UnityPerPassStereo constant buffer to fix issues with PSSL
- Removed GetPositionInput_Stereo() and single-pass (double-wide) rendering mode
- Changed label width of the frame settings to accommodate better existing options.
- SSR's Default FrameSettings for camera is now enable.
- Re-enabled the sharpening filter on Temporal Anti-aliasing
- Exposed HDEditorUtils.LightLayerMaskDrawer for integration in other packages and user scripting.
- Rename atmospheric scattering in FrameSettings to Fog
- The size modifier in the override for the culling sphere in Shadow Cascades now defaults to 0.6, which is the same as the formerly hardcoded value.
- Moved LOD Bias and Maximum LOD Level from Frame Setting section `Other` to `Rendering`
- ShaderGraph Decal that affect only emissive, only draw in emissive pass (was drawing in dbuffer pass too)
- Apply decal projector fade factor correctly on all attribut and for shader graph decal
- Move RenderTransparentDepthPostpass after all transparent
- Update exposure prepass to interleave XR single-pass instancing views in a checkerboard pattern
- Removed ScriptRuntimeVersion check in wizard.

## [6.6.0-preview] - 2019-04-01

### Added
- Added preliminary changes for XR deferred shading
- Added support of 111110 color buffer
- Added proper support for Recorder in HDRP
- Added depth offset input in shader graph master nodes
- Added a Parallax Occlusion Mapping node
- Added SMAA support
- Added Homothety and Symetry quick edition modifier on volume used in ReflectionProbe, PlanarReflectionProbe and DensityVolume
- Added multi-edition support for DecalProjectorComponent
- Improve hair shader
- Added the _ScreenToTargetScaleHistory uniform variable to be used when sampling HDRP RTHandle history buffers.
- Added settings in `FrameSettings` to change `QualitySettings.lodBias` and `QualitySettings.maximumLODLevel` during a rendering
- Added an exposure node to retrieve the current, inverse and previous frame exposure value.
- Added an HD scene color node which allow to sample the scene color with mips and a toggle to remove the exposure.
- Added safeguard on HD scene creation if default scene not set in the wizard
- Added Low res transparency rendering pass.

### Fixed
- Fixed HDRI sky intensity lux mode
- Fixed dynamic resolution for XR
- Fixed instance identifier semantic string used by Shader Graph
- Fixed null culling result occuring when changing scene that was causing crashes
- Fixed multi-edition light handles and inspector shapes
- Fixed light's LightLayer field when multi-editing
- Fixed normal blend edition handles on DensityVolume
- Fixed an issue with layered lit shader and height based blend where inactive layers would still have influence over the result
- Fixed multi-selection handles color for DensityVolume
- Fixed multi-edition inspector's blend distances for HDReflectionProbe, PlanarReflectionProbe and DensityVolume
- Fixed metric distance that changed along size in DensityVolume
- Fixed DensityVolume shape handles that have not same behaviour in advance and normal edition mode
- Fixed normal map blending in TerrainLit by only blending the derivatives
- Fixed Xbox One rendering just a grey screen instead of the scene
- Fixed probe handles for multiselection
- Fixed baked cubemap import settings for convolution
- Fixed regression causing crash when attempting to open HDRenderPipelineWizard without an HDRenderPipelineAsset setted
- Fixed FullScreenDebug modes: SSAO, SSR, Contact shadow, Prerefraction Color Pyramid, Final Color Pyramid
- Fixed volumetric rendering with stereo instancing
- Fixed shader warning
- Fixed missing resources in existing asset when updating package
- Fixed PBR master node preview in forward rendering or transparent surface
- Fixed deferred shading with stereo instancing
- Fixed "look at" edition mode of Rotation tool for DecalProjectorComponent
- Fixed issue when switching mode in ReflectionProbe and PlanarReflectionProbe
- Fixed issue where migratable component version where not always serialized when part of prefab's instance
- Fixed an issue where shadow would not be rendered properly when light layer are not enabled
- Fixed exposure weight on unlit materials
- Fixed Light intensity not played in the player when recorded with animation/timeline
- Fixed some issues when multi editing HDRenderPipelineAsset
- Fixed emission node breaking the main shader graph preview in certain conditions.
- Fixed checkout of baked probe asset when baking probes.
- Fixed invalid gizmo position for rotated ReflectionProbe
- Fixed multi-edition of material's SurfaceType and RenderingPath
- Fixed whole pipeline reconstruction on selecting for the first time or modifying other than the currently used HDRenderPipelineAsset
- Fixed single shadow debug mode
- Fixed global scale factor debug mode when scale > 1
- Fixed debug menu material overrides not getting applied to the Terrain Lit shader
- Fixed typo in computeLightVariants
- Fixed deferred pass with XR instancing by disabling ComputeLightEvaluation
- Fixed bloom resolution independence
- Fixed lens dirt intensity not behaving properly
- Fixed the Stop NaN feature
- Fixed some resources to handle more than 2 instanced views for XR
- Fixed issue with black screen (NaN) produced on old GPU hardware or intel GPU hardware with gaussian pyramid
- Fixed issue with disabled punctual light would still render when only directional light is present

### Changed
- DensityVolume scripting API will no longuer allow to change between advance and normal edition mode
- Disabled depth of field, lens distortion and panini projection in the scene view
- TerrainLit shaders and includes are reorganized and made simpler.
- TerrainLit shader GUI now allows custom properties to be displayed in the Terrain fold-out section.
- Optimize distortion pass with stencil
- Disable SceneSelectionPass in shader graph preview
- Control punctual light and area light shadow atlas separately
- Move SMAA anti-aliasing option to after Temporal Anti Aliasing one, to avoid problem with previously serialized project settings
- Optimize rendering with static only lighting and when no cullable lights/decals/density volumes are present.
- Updated handles for DecalProjectorComponent for enhanced spacial position readability and have edition mode for better SceneView management
- DecalProjectorComponent are now scale independent in order to have reliable metric unit (see new Size field for changing the size of the volume)
- Restructure code from HDCamera.Update() by adding UpdateAntialiasing() and UpdateViewConstants()
- Renamed velocity to motion vectors
- Objects rendered during the After Post Process pass while TAA is enabled will not benefit from existing depth buffer anymore. This is done to fix an issue where those object would wobble otherwise
- Removed usage of builtin unity matrix for shadow, shadow now use same constant than other view
- The default volume layer mask for cameras & probes is now `Default` instead of `Everything`

## [6.5.0-preview] - 2019-03-07

### Added
- Added depth-of-field support with stereo instancing
- Adding real time area light shadow support
- Added a new FrameSettings: Specular Lighting to toggle the specular during the rendering

### Fixed
- Fixed diffusion profile upgrade breaking package when upgrading to a new version
- Fixed decals cropped by gizmo not updating correctly if prefab
- Fixed an issue when enabling SSR on multiple view
- Fixed edition of the intensity's unit field while selecting multiple lights
- Fixed wrong calculation in soft voxelization for density volume
- Fixed gizmo not working correctly with pre-exposure
- Fixed issue with setting a not available RT when disabling motion vectors
- Fixed planar reflection when looking at mirror normal
- Fixed mutiselection issue with HDLight Inspector
- Fixed HDAdditionalCameraData data migration
- Fixed failing builds when light explorer window is open
- Fixed cascade shadows border sometime causing artefacts between cascades
- Restored shadows in the Cascade Shadow debug visualization
- `camera.RenderToCubemap` use proper face culling

### Changed
- When rendering reflection probe disable all specular lighting and for metals use fresnelF0 as diffuse color for bake lighting.

## [6.4.0-preview] - 2019-02-21

### Added
- VR: Added TextureXR system to selectively expand TEXTURE2D macros to texture array for single-pass stereo instancing + Convert textures call to these macros
- Added an unit selection dropdown next to shutter speed (camera)
- Added error helpbox when trying to use a sub volume component that require the current HDRenderPipelineAsset to support a feature that it is not supporting.
- Add mesh for tube light when display emissive mesh is enabled

### Fixed
- Fixed Light explorer. The volume explorer used `profile` instead of `sharedProfile` which instantiate a custom volume profile instead of editing the asset itself.
- Fixed UI issue where all is displayed using metric unit in shadow cascade and Percent is set in the unit field (happening when opening the inspector).
- Fixed inspector event error when double clicking on an asset (diffusion profile/material).
- Fixed nullref on layered material UI when the material is not an asset.
- Fixed nullref exception when undo/redo a light property.
- Fixed visual bug when area light handle size is 0.

### Changed
- Update UI for 32bit/16bit shadow precision settings in HDRP asset
- Object motion vectors have been disabled in all but the game view. Camera motion vectors are still enabled everywhere, allowing TAA and Motion Blur to work on static objects.
- Enable texture array by default for most rendering code on DX11 and unlock stereo instancing (DX11 only for now)

## [6.3.0-preview] - 2019-02-18

### Added
- Added emissive property for shader graph decals
- Added a diffusion profile override volume so the list of diffusion profile assets to use can be chanaged without affecting the HDRP asset
- Added a "Stop NaNs" option on cameras and in the Scene View preferences.
- Added metric display option in HDShadowSettings and improve clamping
- Added shader parameter mapping in DebugMenu
- Added scripting API to configure DebugData for DebugMenu

### Fixed
- Fixed decals in forward
- Fixed issue with stencil not correctly setup for various master node and shader for the depth pass, motion vector pass and GBuffer/Forward pass
- Fixed SRP batcher and metal
- Fixed culling and shadows for Pyramid, Box, Rectangle and Tube lights
- Fixed an issue where scissor render state leaking from the editor code caused partially black rendering

### Changed
- When a lit material has a clear coat mask that is not null, we now use the clear coat roughness to compute the screen space reflection.
- Diffusion profiles are now limited to one per asset and can be referenced in materials, shader graphs and vfx graphs. Materials will be upgraded automatically except if they are using a shader graph, in this case it will display an error message.

## [6.2.0-preview] - 2019-02-15

### Added
- Added help box listing feature supported in a given HDRenderPipelineAsset alongs with the drawbacks implied.
- Added cascade visualizer, supporting disabled handles when not overriding.

### Fixed
- Fixed post processing with stereo double-wide
- Fixed issue with Metal: Use sign bit to find the cache type instead of lowest bit.
- Fixed invalid state when creating a planar reflection for the first time
- Fix FrameSettings's LitShaderMode not restrained by supported LitShaderMode regression.

### Changed
- The default value roughness value for the clearcoat has been changed from 0.03 to 0.01
- Update default value of based color for master node
- Update Fabric Charlie Sheen lighting model - Remove Fresnel component that wasn't part of initial model + Remap smoothness to [0.0 - 0.6] range for more artist friendly parameter

### Changed
- Code refactor: all macros with ARGS have been swapped with macros with PARAM. This is because the ARGS macros were incorrectly named.

## [6.1.0-preview] - 2019-02-13

### Added
- Added support for post-processing anti-aliasing in the Scene View (FXAA and TAA). These can be set in Preferences.
- Added emissive property for decal material (non-shader graph)

### Fixed
- Fixed a few UI bugs with the color grading curves.
- Fixed "Post Processing" in the scene view not toggling post-processing effects
- Fixed bake only object with flag `ReflectionProbeStaticFlag` when baking a `ReflectionProbe`

### Changed
- Removed unsupported Clear Depth checkbox in Camera inspector
- Updated the toggle for advanced mode in inspectors.

## [6.0.0-preview] - 2019-02-23

### Added
- Added new API to perform a camera rendering
- Added support for hair master node (Double kajiya kay - Lambert)
- Added Reset behaviour in DebugMenu (ingame mapping is right joystick + B)
- Added Default HD scene at new scene creation while in HDRP
- Added Wizard helping to configure HDRP project
- Added new UI for decal material to allow remapping and scaling of some properties
- Added cascade shadow visualisation toggle in HD shadow settings
- Added icons for assets
- Added replace blending mode for distortion
- Added basic distance fade for density volumes
- Added decal master node for shader graph
- Added HD unlit master node (Cross Pipeline version is name Unlit)
- Added new Rendering Queue in materials
- Added post-processing V3 framework embed in HDRP, remove postprocess V2 framework
- Post-processing now uses the generic volume framework
-   New depth-of-field, bloom, panini projection effects, motion blur
-   Exposure is now done as a pre-exposition pass, the whole system has been revamped
-   Exposure now use EV100 everywhere in the UI (Sky, Emissive Light)
- Added emissive intensity (Luminance and EV100 control) control for Emissive
- Added pre-exposure weigth for Emissive
- Added an emissive color node and a slider to control the pre-exposure percentage of emission color
- Added physical camera support where applicable
- Added more color grading tools
- Added changelog level for Shader Variant stripping
- Added Debug mode for validation of material albedo and metalness/specularColor values
- Added a new dynamic mode for ambient probe and renamed BakingSky to StaticLightingSky
- Added command buffer parameter to all Bind() method of material
- Added Material validator in Render Pipeline Debug
- Added code to future support of DXR (not enabled)
- Added support of multiviewport
- Added HDRenderPipeline.RequestSkyEnvironmentUpdate function to force an update from script when sky is set to OnDemand
- Added a Lighting and BackLighting slots in Lit, StackLit, Fabric and Hair master nodes
- Added support for overriding terrain detail rendering shaders, via the render pipeline editor resources asset
- Added xrInstancing flag support to RTHandle
- Added support for cullmask for decal projectors
- Added software dynamic resolution support
- Added support for "After Post-Process" render pass for unlit shader
- Added support for textured rectangular area lights
- Added stereo instancing macros to MSAA shaders
- Added support for Quarter Res Raytraced Reflections (not enabled)
- Added fade factor for decal projectors.
- Added stereo instancing macros to most shaders used in VR
- Added multi edition support for HDRenderPipelineAsset

### Fixed
- Fixed logic to disable FPTL with stereo rendering
- Fixed stacklit transmission and sun highlight
- Fixed decals with stereo rendering
- Fixed sky with stereo rendering
- Fixed flip logic for postprocessing + VR
- Fixed copyStencilBuffer pass for Switch
- Fixed point light shadow map culling that wasn't taking into account far plane
- Fixed usage of SSR with transparent on all master node
- Fixed SSR and microshadowing on fabric material
- Fixed blit pass for stereo rendering
- Fixed lightlist bounds for stereo rendering
- Fixed windows and in-game DebugMenu sync.
- Fixed FrameSettings' LitShaderMode sync when opening DebugMenu.
- Fixed Metal specific issues with decals, hitting a sampler limit and compiling AxF shader
- Fixed an issue with flipped depth buffer during postprocessing
- Fixed normal map use for shadow bias with forward lit - now use geometric normal
- Fixed transparent depth prepass and postpass access so they can be use without alpha clipping for lit shader
- Fixed support of alpha clip shadow for lit master node
- Fixed unlit master node not compiling
- Fixed issue with debug display of reflection probe
- Fixed issue with phong tessellations not working with lit shader
- Fixed issue with vertex displacement being affected by heightmap setting even if not heightmap where assign
- Fixed issue with density mode on Lit terrain producing NaN
- Fixed issue when going back and forth from Lit to LitTesselation for displacement mode
- Fixed issue with ambient occlusion incorrectly applied to emissiveColor with light layers in deferred
- Fixed issue with fabric convolution not using the correct convolved texture when fabric convolution is enabled
- Fixed issue with Thick mode for Transmission that was disabling transmission with directional light
- Fixed shutdown edge cases with HDRP tests
- Fixed slowdow when enabling Fabric convolution in HDRP asset
- Fixed specularAA not compiling in StackLit Master node
- Fixed material debug view with stereo rendering
- Fixed material's RenderQueue edition in default view.
- Fixed banding issues within volumetric density buffer
- Fixed missing multicompile for MSAA for AxF
- Fixed camera-relative support for stereo rendering
- Fixed remove sync with render thread when updating decal texture atlas.
- Fixed max number of keyword reach [256] issue. Several shader feature are now local
- Fixed Scene Color and Depth nodes
- Fixed SSR in forward
- Fixed custom editor of Unlit, HD Unlit and PBR shader graph master node
- Fixed issue with NewFrame not correctly calculated in Editor when switching scene
- Fixed issue with TerrainLit not compiling with depth only pass and normal buffer
- Fixed geometric normal use for shadow bias with PBR master node in forward
- Fixed instancing macro usage for decals
- Fixed error message when having more than one directional light casting shadow
- Fixed error when trying to display preview of Camera or PlanarReflectionProbe
- Fixed LOAD_TEXTURE2D_ARRAY_MSAA macro
- Fixed min-max and amplitude clamping value in inspector of vertex displacement materials
- Fixed issue with alpha shadow clip (was incorrectly clipping object shadow)
- Fixed an issue where sky cubemap would not be cleared correctly when setting the current sky to None
- Fixed a typo in Static Lighting Sky component UI
- Fixed issue with incorrect reset of RenderQueue when switching shader in inspector GUI
- Fixed issue with variant stripper stripping incorrectly some variants
- Fixed a case of ambient lighting flickering because of previews
- Fixed Decals when rendering multiple camera in a single frame
- Fixed cascade shadow count in shader
- Fixed issue with Stacklit shader with Haze effect
- Fixed an issue with the max sample count for the TAA
- Fixed post-process guard band for XR
- Fixed exposure of emissive of Unlit
- Fixed depth only and motion vector pass for Unlit not working correctly with MSAA
- Fixed an issue with stencil buffer copy causing unnecessary compute dispatches for lighting
- Fixed multi edition issue in FrameSettings
- Fixed issue with SRP batcher and DebugDisplay variant of lit shader
- Fixed issue with debug material mode not doing alpha test
- Fixed "Attempting to draw with missing UAV bindings" errors on Vulkan
- Fixed pre-exposure incorrectly apply to preview
- Fixed issue with duplicate 3D texture in 3D texture altas of volumetric?
- Fixed Camera rendering order (base on the depth parameter)
- Fixed shader graph decals not being cropped by gizmo
- Fixed "Attempting to draw with missing UAV bindings" errors on Vulkan.


### Changed
- ColorPyramid compute shader passes is swapped to pixel shader passes on platforms where the later is faster (Nintendo Switch).
- Removing the simple lightloop used by the simple lit shader
- Whole refactor of reflection system: Planar and reflection probe
- Separated Passthrough from other RenderingPath
- Update several properties naming and caption based on feedback from documentation team
- Remove tile shader variant for transparent backface pass of lit shader
- Rename all HDRenderPipeline to HDRP folder for shaders
- Rename decal property label (based on doc team feedback)
- Lit shader mode now default to Deferred to reduce build time
- Update UI of Emission parameters in shaders
- Improve shader variant stripping including shader graph variant
- Refactored render loop to render realtime probes visible per camera
- Enable SRP batcher by default
- Shader code refactor: Rename LIGHTLOOP_SINGLE_PASS => LIGHTLOOP_DISABLE_TILE_AND_CLUSTER and clean all usage of LIGHTLOOP_TILE_PASS
- Shader code refactor: Move pragma definition of vertex and pixel shader inside pass + Move SURFACE_GRADIENT definition in XXXData.hlsl
- Micro-shadowing in Lit forward now use ambientOcclusion instead of SpecularOcclusion
- Upgraded FrameSettings workflow, DebugMenu and Inspector part relative to it
- Update build light list shader code to support 32 threads in wavefronts on Switch
- LayeredLit layers' foldout are now grouped in one main foldout per layer
- Shadow alpha clip can now be enabled on lit shader and haor shader enven for opaque
- Temporal Antialiasing optimization for Xbox One X
- Parameter depthSlice on SetRenderTarget functions now defaults to -1 to bind the entire resource
- Rename SampleCameraDepth() functions to LoadCameraDepth() and SampleCameraDepth(), same for SampleCameraColor() functions
- Improved Motion Blur quality.
- Update stereo frame settings values for single-pass instancing and double-wide
- Rearrange FetchDepth functions to prepare for stereo-instancing
- Remove unused _ComputeEyeIndex
- Updated HDRenderPipelineAsset inspector
- Re-enable SRP batcher for metal

## [5.2.0-preview] - 2018-11-27

### Added
- Added option to run Contact Shadows and Volumetrics Voxelization stage in Async Compute
- Added camera freeze debug mode - Allow to visually see culling result for a camera
- Added support of Gizmo rendering before and after postprocess in Editor
- Added support of LuxAtDistance for punctual lights

### Fixed
- Fixed Debug.DrawLine and Debug.Ray call to work in game view
- Fixed DebugMenu's enum resetted on change
- Fixed divide by 0 in refraction causing NaN
- Fixed disable rough refraction support
- Fixed refraction, SSS and atmospheric scattering for VR
- Fixed forward clustered lighting for VR (double-wide).
- Fixed Light's UX to not allow negative intensity
- Fixed HDRenderPipelineAsset inspector broken when displaying its FrameSettings from project windows.
- Fixed forward clustered lighting for VR (double-wide).
- Fixed HDRenderPipelineAsset inspector broken when displaying its FrameSettings from project windows.
- Fixed Decals and SSR diable flags for all shader graph master node (Lit, Fabric, StackLit, PBR)
- Fixed Distortion blend mode for shader graph master node (Lit, StackLit)
- Fixed bent Normal for Fabric master node in shader graph
- Fixed PBR master node lightlayers
- Fixed shader stripping for built-in lit shaders.

### Changed
- Rename "Regular" in Diffusion profile UI "Thick Object"
- Changed VBuffer depth parametrization for volumetric from distanceRange to depthExtent - Require update of volumetric settings - Fog start at near plan
- SpotLight with box shape use Lux unit only

## [5.1.0-preview] - 2018-11-19

### Added

- Added a separate Editor resources file for resources Unity does not take when it builds a Player.
- You can now disable SSR on Materials in Shader Graph.
- Added support for MSAA when the Supported Lit Shader Mode is set to Both. Previously HDRP only supported MSAA for Forward mode.
- You can now override the emissive color of a Material when in debug mode.
- Exposed max light for Light Loop Settings in HDRP asset UI.
- HDRP no longer performs a NormalDBuffer pass update if there are no decals in the Scene.
- Added distant (fall-back) volumetric fog and improved the fog evaluation precision.
- Added an option to reflect sky in SSR.
- Added a y-axis offset for the PlanarReflectionProbe and offset tool.
- Exposed the option to run SSR and SSAO on async compute.
- Added support for the _GlossMapScale parameter in the Legacy to HDRP Material converter.
- Added wave intrinsic instructions for use in Shaders (for AMD GCN).


### Fixed
- Fixed sphere shaped influence handles clamping in Reflection Probes.
- Fixed Reflection Probe data migration for projects created before using HDRP.
- Fixed UI of Layered Material where Unity previously rendered the scrollbar above the Copy button.
- Fixed Material tessellations parameters Start fade distance and End fade distance. Originally, Unity clamped these values when you modified them.
- Fixed various distortion and refraction issues - handle a better fall-back.
- Fixed SSR for multiple views.
- Fixed SSR issues related to self-intersections.
- Fixed shape density volume handle speed.
- Fixed density volume shape handle moving too fast.
- Fixed the Camera velocity pass that we removed by mistake.
- Fixed some null pointer exceptions when disabling motion vectors support.
- Fixed viewports for both the Subsurface Scattering combine pass and the transparent depth prepass.
- Fixed the blend mode pop-up in the UI. It previously did not appear when you enabled pre-refraction.
- Fixed some null pointer exceptions that previously occurred when you disabled motion vectors support.
- Fixed Layered Lit UI issue with scrollbar.
- Fixed cubemap assignation on custom ReflectionProbe.
- Fixed Reflection Probes’ capture settings' shadow distance.
- Fixed an issue with the SRP batcher and Shader variables declaration.
- Fixed thickness and subsurface slots for fabric Shader master node that wasn't appearing with the right combination of flags.
- Fixed d3d debug layer warning.
- Fixed PCSS sampling quality.
- Fixed the Subsurface and transmission Material feature enabling for fabric Shader.
- Fixed the Shader Graph UV node’s dimensions when using it in a vertex Shader.
- Fixed the planar reflection mirror gizmo's rotation.
- Fixed HDRenderPipelineAsset's FrameSettings not showing the selected enum in the Inspector drop-down.
- Fixed an error with async compute.
- MSAA now supports transparency.
- The HDRP Material upgrader tool now converts metallic values correctly.
- Volumetrics now render in Reflection Probes.
- Fixed a crash that occurred whenever you set a viewport size to 0.
- Fixed the Camera physic parameter that the UI previously did not display.
- Fixed issue in pyramid shaped spotlight handles manipulation

### Changed

- Renamed Line shaped Lights to Tube Lights.
- HDRP now uses mean height fog parametrization.
- Shadow quality settings are set to All when you use HDRP (This setting is not visible in the UI when using SRP). This avoids Legacy Graphics Quality Settings disabling the shadows and give SRP full control over the Shadows instead.
- HDRP now internally uses premultiplied alpha for all fog.
- Updated default FrameSettings used for realtime Reflection Probes when you create a new HDRenderPipelineAsset.
- Remove multi-camera support. LWRP and HDRP will not support multi-camera layered rendering.
- Updated Shader Graph subshaders to use the new instancing define.
- Changed fog distance calculation from distance to plane to distance to sphere.
- Optimized forward rendering using AMD GCN by scalarizing the light loop.
- Changed the UI of the Light Editor.
- Change ordering of includes in HDRP Materials in order to reduce iteration time for faster compilation.
- Added a StackLit master node replacing the InspectorUI version. IMPORTANT: All previously authored StackLit Materials will be lost. You need to recreate them with the master node.

## [5.0.0-preview] - 2018-09-28

### Added
- Added occlusion mesh to depth prepass for VR (VR still disabled for now)
- Added a debug mode to display only one shadow at once
- Added controls for the highlight created by directional lights
- Added a light radius setting to punctual lights to soften light attenuation and simulate fill lighting
- Added a 'minRoughness' parameter to all non-area lights (was previously only available for certain light types)
- Added separate volumetric light/shadow dimmers
- Added per-pixel jitter to volumetrics to reduce aliasing artifacts
- Added a SurfaceShading.hlsl file, which implements material-agnostic shading functionality in an efficient manner
- Added support for shadow bias for thin object transmission
- Added FrameSettings to control realtime planar reflection
- Added control for SRPBatcher on HDRP Asset
- Added an option to clear the shadow atlases in the debug menu
- Added a color visualization of the shadow atlas rescale in debug mode
- Added support for disabling SSR on materials
- Added intrinsic for XBone
- Added new light volume debugging tool
- Added a new SSR debug view mode
- Added translaction's scale invariance on DensityVolume
- Added multiple supported LitShadermode and per renderer choice in case of both Forward and Deferred supported
- Added custom specular occlusion mode to Lit Shader Graph Master node

### Fixed
- Fixed a normal bias issue with Stacklit (Was causing light leaking)
- Fixed camera preview outputing an error when both scene and game view where display and play and exit was call
- Fixed override debug mode not apply correctly on static GI
- Fixed issue where XRGraphicsConfig values set in the asset inspector GUI weren't propagating correctly (VR still disabled for now)
- Fixed issue with tangent that was using SurfaceGradient instead of regular normal decoding
- Fixed wrong error message display when switching to unsupported target like IOS
- Fixed an issue with ambient occlusion texture sometimes not being created properly causing broken rendering
- Shadow near plane is no longer limited at 0.1
- Fixed decal draw order on transparent material
- Fixed an issue where sometime the lookup texture used for GGX convolution was broken, causing broken rendering
- Fixed an issue where you wouldn't see any fog for certain pipeline/scene configurations
- Fixed an issue with volumetric lighting where the anisotropy value of 0 would not result in perfectly isotropic lighting
- Fixed shadow bias when the atlas is rescaled
- Fixed shadow cascade sampling outside of the atlas when cascade count is inferior to 4
- Fixed shadow filter width in deferred rendering not matching shader config
- Fixed stereo sampling of depth texture in MSAA DepthValues.shader
- Fixed box light UI which allowed negative and zero sizes, thus causing NaNs
- Fixed stereo rendering in HDRISky.shader (VR)
- Fixed normal blend and blend sphere influence for reflection probe
- Fixed distortion filtering (was point filtering, now trilinear)
- Fixed contact shadow for large distance
- Fixed depth pyramid debug view mode
- Fixed sphere shaped influence handles clamping in reflection probes
- Fixed reflection probes data migration for project created before using hdrp
- Fixed ambient occlusion for Lit Master Node when slot is connected

### Changed
- Use samplerunity_ShadowMask instead of samplerunity_samplerLightmap for shadow mask
- Allow to resize reflection probe gizmo's size
- Improve quality of screen space shadow
- Remove support of projection model for ScreenSpaceLighting (SSR always use HiZ and refraction always Proxy)
- Remove all the debug mode from SSR that are obsolete now
- Expose frameSettings and Capture settings for reflection and planar probe
- Update UI for reflection probe, planar probe, camera and HDRP Asset
- Implement proper linear blending for volumetric lighting via deep compositing as described in the paper "Deep Compositing Using Lie Algebras"
- Changed  planar mapping to match terrain convention (XZ instead of ZX)
- XRGraphicsConfig is no longer Read/Write. Instead, it's read-only. This improves consistency of XR behavior between the legacy render pipeline and SRP
- Change reflection probe data migration code (to update old reflection probe to new one)
- Updated gizmo for ReflectionProbes
- Updated UI and Gizmo of DensityVolume

## [4.0.0-preview] - 2018-09-28

### Added
- Added a new TerrainLit shader that supports rendering of Unity terrains.
- Added controls for linear fade at the boundary of density volumes
- Added new API to control decals without monobehaviour object
- Improve Decal Gizmo
- Implement Screen Space Reflections (SSR) (alpha version, highly experimental)
- Add an option to invert the fade parameter on a Density Volume
- Added a Fabric shader (experimental) handling cotton and silk
- Added support for MSAA in forward only for opaque only
- Implement smoothness fade for SSR
- Added support for AxF shader (X-rite format - require special AxF importer from Unity not part of HDRP)
- Added control for sundisc on directional light (hack)
- Added a new HD Lit Master node that implements Lit shader support for Shader Graph
- Added Micro shadowing support (hack)
- Added an event on HDAdditionalCameraData for custom rendering
- HDRP Shader Graph shaders now support 4-channel UVs.

### Fixed
- Fixed an issue where sometimes the deferred shadow texture would not be valid, causing wrong rendering.
- Stencil test during decals normal buffer update is now properly applied
- Decals corectly update normal buffer in forward
- Fixed a normalization problem in reflection probe face fading causing artefacts in some cases
- Fix multi-selection behavior of Density Volumes overwriting the albedo value
- Fixed support of depth texture for RenderTexture. HDRP now correctly output depth to user depth buffer if RenderTexture request it.
- Fixed multi-selection behavior of Density Volumes overwriting the albedo value
- Fixed support of depth for RenderTexture. HDRP now correctly output depth to user depth buffer if RenderTexture request it.
- Fixed support of Gizmo in game view in the editor
- Fixed gizmo for spot light type
- Fixed issue with TileViewDebug mode being inversed in gameview
- Fixed an issue with SAMPLE_TEXTURECUBE_SHADOW macro
- Fixed issue with color picker not display correctly when game and scene view are visible at the same time
- Fixed an issue with reflection probe face fading
- Fixed camera motion vectors shader and associated matrices to update correctly for single-pass double-wide stereo rendering
- Fixed light attenuation functions when range attenuation is disabled
- Fixed shadow component algorithm fixup not dirtying the scene, so changes can be saved to disk.
- Fixed some GC leaks for HDRP
- Fixed contact shadow not affected by shadow dimmer
- Fixed GGX that works correctly for the roughness value of 0 (mean specular highlgiht will disappeard for perfect mirror, we rely on maxSmoothness instead to always have a highlight even on mirror surface)
- Add stereo support to ShaderPassForward.hlsl. Forward rendering now seems passable in limited test scenes with camera-relative rendering disabled.
- Add stereo support to ProceduralSky.shader and OpaqueAtmosphericScattering.shader.
- Added CullingGroupManager to fix more GC.Alloc's in HDRP
- Fixed rendering when multiple cameras render into the same render texture

### Changed
- Changed the way depth & color pyramids are built to be faster and better quality, thus improving the look of distortion and refraction.
- Stabilize the dithered LOD transition mask with respect to the camera rotation.
- Avoid multiple depth buffer copies when decals are present
- Refactor code related to the RT handle system (No more normal buffer manager)
- Remove deferred directional shadow and move evaluation before lightloop
- Add a function GetNormalForShadowBias() that material need to implement to return the normal used for normal shadow biasing
- Remove Jimenez Subsurface scattering code (This code was disabled by default, now remove to ease maintenance)
- Change Decal API, decal contribution is now done in Material. Require update of material using decal
- Move a lot of files from CoreRP to HDRP/CoreRP. All moved files weren't used by Ligthweight pipeline. Long term they could move back to CoreRP after CoreRP become out of preview
- Updated camera inspector UI
- Updated decal gizmo
- Optimization: The objects that are rendered in the Motion Vector Pass are not rendered in the prepass anymore
- Removed setting shader inclue path via old API, use package shader include paths
- The default value of 'maxSmoothness' for punctual lights has been changed to 0.99
- Modified deferred compute and vert/frag shaders for first steps towards stereo support
- Moved material specific Shader Graph files into corresponding material folders.
- Hide environment lighting settings when enabling HDRP (Settings are control from sceneSettings)
- Update all shader includes to use absolute path (allow users to create material in their Asset folder)
- Done a reorganization of the files (Move ShaderPass to RenderPipeline folder, Move all shadow related files to Lighting/Shadow and others)
- Improved performance and quality of Screen Space Shadows

## [3.3.0-preview] - 2018-01-01

### Added
- Added an error message to say to use Metal or Vulkan when trying to use OpenGL API
- Added a new Fabric shader model that supports Silk and Cotton/Wool
- Added a new HDRP Lighting Debug mode to visualize Light Volumes for Point, Spot, Line, Rectangular and Reflection Probes
- Add support for reflection probe light layers
- Improve quality of anisotropic on IBL

### Fixed
- Fix an issue where the screen where darken when rendering camera preview
- Fix display correct target platform when showing message to inform user that a platform is not supported
- Remove workaround for metal and vulkan in normal buffer encoding/decoding
- Fixed an issue with color picker not working in forward
- Fixed an issue where reseting HDLight do not reset all of its parameters
- Fixed shader compile warning in DebugLightVolumes.shader

### Changed
- Changed default reflection probe to be 256x256x6 and array size to be 64
- Removed dependence on the NdotL for thickness evaluation for translucency (based on artist's input)
- Increased the precision when comparing Planar or HD reflection probe volumes
- Remove various GC alloc in C#. Slightly better performance

## [3.2.0-preview] - 2018-01-01

### Added
- Added a luminance meter in the debug menu
- Added support of Light, reflection probe, emissive material, volume settings related to lighting to Lighting explorer
- Added support for 16bit shadows

### Fixed
- Fix issue with package upgrading (HDRP resources asset is now versionned to worarkound package manager limitation)
- Fix HDReflectionProbe offset displayed in gizmo different than what is affected.
- Fix decals getting into a state where they could not be removed or disabled.
- Fix lux meter mode - The lux meter isn't affected by the sky anymore
- Fix area light size reset when multi-selected
- Fix filter pass number in HDUtils.BlitQuad
- Fix Lux meter mode that was applying SSS
- Fix planar reflections that were not working with tile/cluster (olbique matrix)
- Fix debug menu at runtime not working after nested prefab PR come to trunk
- Fix scrolling issue in density volume

### Changed
- Shader code refactor: Split MaterialUtilities file in two parts BuiltinUtilities (independent of FragInputs) and MaterialUtilities (Dependent of FragInputs)
- Change screen space shadow rendertarget format from ARGB32 to RG16

## [3.1.0-preview] - 2018-01-01

### Added
- Decal now support per channel selection mask. There is now two mode. One with BaseColor, Normal and Smoothness and another one more expensive with BaseColor, Normal, Smoothness, Metal and AO. Control is on HDRP Asset. This may require to launch an update script for old scene: 'Edit/Render Pipeline/Single step upgrade script/Upgrade all DecalMaterial MaskBlendMode'.
- Decal now supports depth bias for decal mesh, to prevent z-fighting
- Decal material now supports draw order for decal projectors
- Added LightLayers support (Base on mask from renderers name RenderingLayers and mask from light name LightLayers - if they match, the light apply) - cost an extra GBuffer in deferred (more bandwidth)
- When LightLayers is enabled, the AmbientOclusion is store in the GBuffer in deferred path allowing to avoid double occlusion with SSAO. In forward the double occlusion is now always avoided.
- Added the possibility to add an override transform on the camera for volume interpolation
- Added desired lux intensity and auto multiplier for HDRI sky
- Added an option to disable light by type in the debug menu
- Added gradient sky
- Split EmissiveColor and bakeDiffuseLighting in forward avoiding the emissiveColor to be affect by SSAO
- Added a volume to control indirect light intensity
- Added EV 100 intensity unit for area lights
- Added support for RendererPriority on Renderer. This allow to control order of transparent rendering manually. HDRP have now two stage of sorting for transparent in addition to bact to front. Material have a priority then Renderer have a priority.
- Add Coupling of (HD)Camera and HDAdditionalCameraData for reset and remove in inspector contextual menu of Camera
- Add Coupling of (HD)ReflectionProbe and HDAdditionalReflectionData for reset and remove in inspector contextual menu of ReflectoinProbe
- Add macro to forbid unity_ObjectToWorld/unity_WorldToObject to be use as it doesn't handle camera relative rendering
- Add opacity control on contact shadow

### Fixed
- Fixed an issue with PreIntegratedFGD texture being sometimes destroyed and not regenerated causing rendering to break
- PostProcess input buffers are not copied anymore on PC if the viewport size matches the final render target size
- Fixed an issue when manipulating a lot of decals, it was displaying a lot of errors in the inspector
- Fixed capture material with reflection probe
- Refactored Constant Buffers to avoid hitting the maximum number of bound CBs in some cases.
- Fixed the light range affecting the transform scale when changed.
- Snap to grid now works for Decal projector resizing.
- Added a warning for 128x128 cookie texture without mipmaps
- Replace the sampler used for density volumes for correct wrap mode handling

### Changed
- Move Render Pipeline Debug "Windows from Windows->General-> Render Pipeline debug windows" to "Windows from Windows->Analysis-> Render Pipeline debug windows"
- Update detail map formula for smoothness and albedo, goal it to bright and dark perceptually and scale factor is use to control gradient speed
- Refactor the Upgrade material system. Now a material can be update from older version at any time. Call Edit/Render Pipeline/Upgrade all Materials to newer version
- Change name EnableDBuffer to EnableDecals at several place (shader, hdrp asset...), this require a call to Edit/Render Pipeline/Upgrade all Materials to newer version to have up to date material.
- Refactor shader code: BakeLightingData structure have been replace by BuiltinData. Lot of shader code have been remove/change.
- Refactor shader code: All GBuffer are now handled by the deferred material. Mean ShadowMask and LightLayers are control by lit material in lit.hlsl and not outside anymore. Lot of shader code have been remove/change.
- Refactor shader code: Rename GetBakedDiffuseLighting to ModifyBakedDiffuseLighting. This function now handle lighting model for transmission too. Lux meter debug mode is factor outisde.
- Refactor shader code: GetBakedDiffuseLighting is not call anymore in GBuffer or forward pass, including the ConvertSurfaceDataToBSDFData and GetPreLightData, this is done in ModifyBakedDiffuseLighting now
- Refactor shader code: Added a backBakeDiffuseLighting to BuiltinData to handle lighting for transmission
- Refactor shader code: Material must now call InitBuiltinData (Init all to zero + init bakeDiffuseLighting and backBakeDiffuseLighting ) and PostInitBuiltinData

## [3.0.0-preview] - 2018-01-01

### Fixed
- Fixed an issue with distortion that was using previous frame instead of current frame
- Fixed an issue where disabled light where not upgrade correctly to the new physical light unit system introduce in 2.0.5-preview

### Changed
- Update assembly definitions to output assemblies that match Unity naming convention (Unity.*).

## [2.0.5-preview] - 2018-01-01

### Added
- Add option supportDitheringCrossFade on HDRP Asset to allow to remove shader variant during player build if needed
- Add contact shadows for punctual lights (in additional shadow settings), only one light is allowed to cast contact shadows at the same time and so at each frame a dominant light is choosed among all light with contact shadows enabled.
- Add PCSS shadow filter support (from SRP Core)
- Exposed shadow budget parameters in HDRP asset
- Add an option to generate an emissive mesh for area lights (currently rectangle light only). The mesh fits the size, intensity and color of the light.
- Add an option to the HDRP asset to increase the resolution of volumetric lighting.
- Add additional ligth unit support for punctual light (Lumens, Candela) and area lights (Lumens, Luminance)
- Add dedicated Gizmo for the box Influence volume of HDReflectionProbe / PlanarReflectionProbe

### Changed
- Re-enable shadow mask mode in debug view
- SSS and Transmission code have been refactored to be able to share it between various material. Guidelines are in SubsurfaceScattering.hlsl
- Change code in area light with LTC for Lit shader. Magnitude is now take from FGD texture instead of a separate texture
- Improve camera relative rendering: We now apply camera translation on the model matrix, so before the TransformObjectToWorld(). Note: unity_WorldToObject and unity_ObjectToWorld must never be used directly.
- Rename positionWS to positionRWS (Camera relative world position) at a lot of places (mainly in interpolator and FragInputs). In case of custom shader user will be required to update their code.
- Rename positionWS, capturePositionWS, proxyPositionWS, influencePositionWS to positionRWS, capturePositionRWS, proxyPositionRWS, influencePositionRWS (Camera relative world position) in LightDefinition struct.
- Improve the quality of trilinear filtering of density volume textures.
- Improve UI for HDReflectionProbe / PlanarReflectionProbe

### Fixed
- Fixed a shader preprocessor issue when compiling DebugViewMaterialGBuffer.shader against Metal target
- Added a temporary workaround to Lit.hlsl to avoid broken lighting code with Metal/AMD
- Fixed issue when using more than one volume texture mask with density volumes.
- Fixed an error which prevented volumetric lighting from working if no density volumes with 3D textures were present.
- Fix contact shadows applied on transmission
- Fix issue with forward opaque lit shader variant being removed by the shader preprocessor
- Fixed compilation errors on Nintendo Switch (limited XRSetting support).
- Fixed apply range attenuation option on punctual light
- Fixed issue with color temperature not take correctly into account with static lighting
- Don't display fog when diffuse lighting, specular lighting, or lux meter debug mode are enabled.

## [2.0.4-preview] - 2018-01-01

### Fixed
- Fix issue when disabling rough refraction and building a player. Was causing a crash.

## [2.0.3-preview] - 2018-01-01

### Added
- Increased debug color picker limit up to 260k lux

## [2.0.2-preview] - 2018-01-01

### Added
- Add Light -> Planar Reflection Probe command
- Added a false color mode in rendering debug
- Add support for mesh decals
- Add flag to disable projector decals on transparent geometry to save performance and decal texture atlas space
- Add ability to use decal diffuse map as mask only
- Add visualize all shadow masks in lighting debug
- Add export of normal and roughness buffer for forwardOnly and when in supportOnlyForward mode for forward
- Provide a define in lit.hlsl (FORWARD_MATERIAL_READ_FROM_WRITTEN_NORMAL_BUFFER) when output buffer normal is used to read the normal and roughness instead of caclulating it (can save performance, but lower quality due to compression)
- Add color swatch to decal material

### Changed
- Change Render -> Planar Reflection creation to 3D Object -> Mirror
- Change "Enable Reflector" name on SpotLight to "Angle Affect Intensity"
- Change prototype of BSDFData ConvertSurfaceDataToBSDFData(SurfaceData surfaceData) to BSDFData ConvertSurfaceDataToBSDFData(uint2 positionSS, SurfaceData surfaceData)

### Fixed
- Fix issue with StackLit in deferred mode with deferredDirectionalShadow due to GBuffer not being cleared. Gbuffer is still not clear and issue was fix with the new Output of normal buffer.
- Fixed an issue where interpolation volumes were not updated correctly for reflection captures.
- Fixed an exception in Light Loop settings UI

## [2.0.1-preview] - 2018-01-01

### Added
- Add stripper of shader variant when building a player. Save shader compile time.
- Disable per-object culling that was executed in C++ in HD whereas it was not used (Optimization)
- Enable texture streaming debugging (was not working before 2018.2)
- Added Screen Space Reflection with Proxy Projection Model
- Support correctly scene selection for alpha tested object
- Add per light shadow mask mode control (i.e shadow mask distance and shadow mask). It use the option NonLightmappedOnly
- Add geometric filtering to Lit shader (allow to reduce specular aliasing)
- Add shortcut to create DensityVolume and PlanarReflection in hierarchy
- Add a DefaultHDMirrorMaterial material for PlanarReflection
- Added a script to be able to upgrade material to newer version of HDRP
- Removed useless duplication of ForwardError passes.
- Add option to not compile any DEBUG_DISPLAY shader in the player (Faster build) call Support Runtime Debug display

### Changed
- Changed SupportForwardOnly to SupportOnlyForward in render pipeline settings
- Changed versioning variable name in HDAdditionalXXXData from m_version to version
- Create unique name when creating a game object in the rendering menu (i.e Density Volume(2))
- Re-organize various files and folder location to clean the repository
- Change Debug windows name and location. Now located at:  Windows -> General -> Render Pipeline Debug

### Removed
- Removed GlobalLightLoopSettings.maxPlanarReflectionProbes and instead use value of GlobalLightLoopSettings.planarReflectionProbeCacheSize
- Remove EmissiveIntensity parameter and change EmissiveColor to be HDR (Matching Builtin Unity behavior) - Data need to be updated - Launch Edit -> Single Step Upgrade Script -> Upgrade all Materials emissionColor

### Fixed
- Fix issue with LOD transition and instancing
- Fix discrepency between object motion vector and camera motion vector
- Fix issue with spot and dir light gizmo axis not highlighted correctly
- Fix potential crash while register debug windows inputs at startup
- Fix warning when creating Planar reflection
- Fix specular lighting debug mode (was rendering black)
- Allow projector decal with null material to allow to configure decal when HDRP is not set
- Decal atlas texture offset/scale is updated after allocations (used to be before so it was using date from previous frame)

## [0.0.0-preview] - 2018-01-01

### Added
- Configure the VolumetricLightingSystem code path to be on by default
- Trigger a build exception when trying to build an unsupported platform
- Introduce the VolumetricLightingController component, which can (and should) be placed on the camera, and allows one to control the near and the far plane of the V-Buffer (volumetric "froxel" buffer) along with the depth distribution (from logarithmic to linear)
- Add 3D texture support for DensityVolumes
- Add a better mapping of roughness to mipmap for planar reflection
- The VolumetricLightingSystem now uses RTHandles, which allows to save memory by sharing buffers between different cameras (history buffers are not shared), and reduce reallocation frequency by reallocating buffers only if the rendering resolution increases (and suballocating within existing buffers if the rendering resolution decreases)
- Add a Volumetric Dimmer slider to lights to control the intensity of the scattered volumetric lighting
- Add UV tiling and offset support for decals.
- Add mipmapping support for volume 3D mask textures

### Changed
- Default number of planar reflection change from 4 to 2
- Rename _MainDepthTexture to _CameraDepthTexture
- The VolumetricLightingController has been moved to the Interpolation Volume framework and now functions similarly to the VolumetricFog settings
- Update of UI of cookie, CubeCookie, Reflection probe and planar reflection probe to combo box
- Allow enabling/disabling shadows for area lights when they are set to baked.
- Hide applyRangeAttenuation and FadeDistance for directional shadow as they are not used

### Removed
- Remove Resource folder of PreIntegratedFGD and add the resource to RenderPipeline Asset

### Fixed
- Fix ConvertPhysicalLightIntensityToLightIntensity() function used when creating light from script to match HDLightEditor behavior
- Fix numerical issues with the default value of mean free path of volumetric fog
- Fix the bug preventing decals from coexisting with density volumes
- Fix issue with alpha tested geometry using planar/triplanar mapping not render correctly or flickering (due to being wrongly alpha tested in depth prepass)
- Fix meta pass with triplanar (was not handling correctly the normal)
- Fix preview when a planar reflection is present
- Fix Camera preview, it is now a Preview cameraType (was a SceneView)
- Fix handling unknown GPUShadowTypes in the shadow manager.
- Fix area light shapes sent as point lights to the baking backends when they are set to baked.
- Fix unnecessary division by PI for baked area lights.
- Fix line lights sent to the lightmappers. The backends don't support this light type.
- Fix issue with shadow mask framesettings not correctly taken into account when shadow mask is enabled for lighting.
- Fix directional light and shadow mask transition, they are now matching making smooth transition
- Fix banding issues caused by high intensity volumetric lighting
- Fix the debug window being emptied on SRP asset reload
- Fix issue with debug mode not correctly clearing the GBuffer in editor after a resize
- Fix issue with ResetMaterialKeyword not resetting correctly ToggleOff/Roggle Keyword
- Fix issue with motion vector not render correctly if there is no depth prepass in deferred

## [0.0.0-preview] - 2018-01-01

### Added
- Screen Space Refraction projection model (Proxy raycasting, HiZ raymarching)
- Screen Space Refraction settings as volume component
- Added buffered frame history per camera
- Port Global Density Volumes to the Interpolation Volume System.
- Optimize ImportanceSampleLambert() to not require the tangent frame.
- Generalize SampleVBuffer() to handle different sampling and reconstruction methods.
- Improve the quality of volumetric lighting reprojection.
- Optimize Morton Order code in the Subsurface Scattering pass.
- Planar Reflection Probe support roughness (gaussian convolution of captured probe)
- Use an atlas instead of a texture array for cluster transparent decals
- Add a debug view to visualize the decal atlas
- Only store decal textures to atlas if decal is visible, debounce out of memory decal atlas warning.
- Add manipulator gizmo on decal to improve authoring workflow
- Add a minimal StackLit material (work in progress, this version can be used as template to add new material)

### Changed
- EnableShadowMask in FrameSettings (But shadowMaskSupport still disable by default)
- Forced Planar Probe update modes to (Realtime, Every Update, Mirror Camera)
- Screen Space Refraction proxy model uses the proxy of the first environment light (Reflection probe/Planar probe) or the sky
- Moved RTHandle static methods to RTHandles
- Renamed RTHandle to RTHandleSystem.RTHandle
- Move code for PreIntegratedFDG (Lit.shader) into its dedicated folder to be share with other material
- Move code for LTCArea (Lit.shader) into its dedicated folder to be share with other material

### Removed
- Removed Planar Probe mirror plane position and normal fields in inspector, always display mirror plane and normal gizmos

### Fixed
- Fix fog flags in scene view is now taken into account
- Fix sky in preview windows that were disappearing after a load of a new level
- Fix numerical issues in IntersectRayAABB().
- Fix alpha blending of volumetric lighting with transparent objects.
- Fix the near plane of the V-Buffer causing out-of-bounds look-ups in the clustered data structure.
- Depth and color pyramid are properly computed and sampled when the camera renders inside a viewport of a RTHandle.
- Fix decal atlas debug view to work correctly when shadow atlas view is also enabled<|MERGE_RESOLUTION|>--- conflicted
+++ resolved
@@ -33,9 +33,6 @@
 - Fix for issue that prevented scene from being completely saved when baked reflection probes are present and lighting is set to auto generate.
 - Fixed the depth buffer copy made before custom pass after opaque and normal injection point.
 - Fixed a weird behavior in the scalable settings drawing when the space becomes tiny (1212045).
-<<<<<<< HEAD
-- Fixed an issue with the specularFGD term being used when the material has a clear coat (lit shader).
-=======
 - Fixed an usage of a a compute buffer not bound (1229964)
 - Fixed an issue where unncessarily serialized members in StaticLightingSky component would change each time the scene is changed.
 - Fix issues in the post process system with RenderTexture being invalid in some cases, causing rendering problems.
@@ -44,7 +41,7 @@
 - Fixed path validation when creating new volume profile (case 1229933)
 - Fixed various object leaks in HDRP.
 - Fix for assertion triggering sometimes when saving a newly created lit shader graph (case 1230996)
->>>>>>> 359afb49
+- Fixed an issue with the specularFGD term being used when the material has a clear coat (lit shader).
 
 ### Changed
 - Rejecting history for ray traced reflections based on a threshold evaluated on the neighborhood of the sampled history.
