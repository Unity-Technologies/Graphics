# Changelog
All notable changes to this package will be documented in this file.

The format is based on [Keep a Changelog](http://keepachangelog.com/en/1.0.0/)
and this project adheres to [Semantic Versioning](http://semver.org/spec/v2.0.0.html).

## [11.0.0] - 2020-10-21

### Changed
- Removed the material pass probe volumes evaluation mode. 

### Fixed
- Fixed probe volumes debug views.

## [10.2.0] - 2020-10-19

### Added
- Added a rough distortion frame setting and and info box on distortion materials.
- Adding support of 4 channel tex coords for ray tracing (case 1265309).
- Added a help button on the volume component toolbar for documentation.
- Added range remapping to metallic property for Lit and Decal shaders.
- Exposed the API to access HDRP shader pass names.
- Added the status check of default camera frame settings in the DXR wizard.
- Added frame setting for Virtual Texturing. 
- Added a fade distance for light influencing volumetric lighting.
- Adding an "Include For Ray Tracing" toggle on lights to allow the user to exclude them when ray tracing is enabled in the frame settings of a camera.
- Added fog volumetric scattering support for path tracing.
- Added new algorithm for SSR with temporal accumulation
- Added quality preset of the new volumetric fog parameters.
- Added missing documentation for unsupported SG RT nodes and light's include for raytracing attrbute.
- Added documentation for LODs not being supported by ray tracing.
- Added more options to control how the component of motion vectors coming from the camera transform will affect the motion blur with new clamping modes.

### Fixed
- Fixed an issue where the Exposure Shader Graph node had clipped text. (case 1265057)
- Fixed an issue when rendering into texture where alpha would not default to 1.0 when using 11_11_10 color buffer in non-dev builds.
- Fixed issues with reordering and hiding graphics compositor layers (cases 1283903, 1285282, 1283886).
- Fixed the possibility to have a shader with a pre-refraction render queue and refraction enabled at the same time.
- Fixed a migration issue with the rendering queue in ShaderGraph when upgrading to 10.x;
- Fixed the object space matrices in shader graph for ray tracing.
- Changed the cornea refraction function to take a view dir in object space.
- Fixed upside down XR occlusion mesh.
- Fixed precision issue with the atmospheric fog.
- Fixed issue with TAA and no motion vectors.
- Fixed the stripping not working the terrain alphatest feature required for terrain holes (case 1205902).
- Fixed bounding box generation that resulted in incorrect light culling (case 3875925).
- VFX : Fix Emissive writing in Opaque Lit Output with PSSL platforms (case 273378).
- Fixed issue where pivot of DecalProjector was not aligned anymore on Transform position when manipulating the size of the projector from the Inspector.
- Fixed a null reference exception when creating a diffusion profile asset.
- Fixed the diffusion profile not being registered as a dependency of the ShaderGraph.
- Fixing exceptions in the console when putting the SSGI in low quality mode (render graph).
- Fixed NullRef Exception when decals are in the scene, no asset is set and HDRP wizard is run.
- Fixed issue with TAA causing bleeding of a view into another when multiple views are visible.
- Fix an issue that caused issues of usability of editor if a very high resolution is set by mistake and then reverted back to a smaller resolution.
- Fixed issue where Default Volume Profile Asset change in project settings was not added to the undo stack (case 1285268).
- Fixed undo after enabling compositor.
- Fixed the ray tracing shadow UI being displayed while it shouldn't (case 1286391).
- Fixed issues with physically-based DoF, improved speed and robustness 
- Fixed a warning happening when putting the range of lights to 0.
- Fixed issue when null parameters in a volume component would spam null reference errors. Produce a warning instead.
- Fixed volument component creation via script.
- Fixed GC allocs in render graph.
- Fixed scene picking passes.
- Fixed broken ray tracing light cluster full screen debug.
- Fixed dead code causing error.
- Fixed issue when dragging slider in inspector for ProjectionDepth.
- Fixed issue when resizing Inspector window that make the DecalProjector editor flickers.
- Fixed issue in DecalProjector editor when the Inspector window have a too small width: the size appears on 2 lines but the editor not let place for the second one.
- Fixed issue (null reference in console) when selecting a DensityVolume with rectangle selection.
- Fixed issue when linking the field of view with the focal length in physical camera
- Fixed supported platform build and error message.
- Fixed exceptions occuring when selecting mulitple decal projectors without materials assigned (case 1283659).
- Fixed LookDev error message when pipeline is not loaded.
- Properly reject history when enabling seond denoiser for RTGI.
- Fixed an issue that could cause objects to not be rendered when using Vulkan API.
- Fixed issue with lookdev shadows looking wrong upon exiting playmode. 
- Fixed temporary Editor freeze when selecting AOV output in graphics compositor (case 1288744).
- Fixed normal flip with double sided materials.
- Fixed shadow resolution settings level in the light explorer.
- Fixed the ShaderGraph being dirty after the first save.
- Fixed XR shadows culling
- Fixed stylesheet reloading for LookDev window and Wizard window.
- Fixed Nans happening when upscaling the RTGI.
- Fixed the adjust weight operation not being done for the non-rendergraph pipeline.
- Fixed overlap with SSR Transparent default frame settings message on DXR Wizard.
- Fixed alpha channel in the stop NaNs and motion blur shaders.
- Fixed undo of duplicate environments in the look dev environment library.
- Fixed a ghosting issue with RTShadows (Sun, Point and Spot), RTAO and RTGI when the camera is moving fast.
- Fixed a SSGI denoiser bug for large scenes.
- Fixed a Nan issue with SSGI.
- Fixed an issue with IsFrontFace node in Shader Graph not working properly
- Fixed CustomPassUtils.RenderFrom* functions and CustomPassUtils.DisableSinglePassRendering struct in VR.
- Fixed custom pass markers not recorded when render graph was enabled.
- Fixed exceptions when unchecking "Big Tile Prepass" on the frame settings with render-graph.
- Fixed an issue causing errors in GenerateMaxZ when opaque objects or decals are disabled. 
- Fixed an issue with Bake button of Reflection Probe when in custom mode
- Fixed exceptions related to the debug display settings when changing the default frame settings.
<<<<<<< HEAD
- Fixed issue when changing FoV with the physical camera fold-out closed.
=======
- Fixed picking for materials with depth offset.
- Fixed issue with exposure history being uninitialized on second frame.
>>>>>>> 7b727b0c

### Changed
- Combined occlusion meshes into one to reduce draw calls and state changes with XR single-pass.
- Claryfied doc for the LayeredLit material.
- Various improvements for the Volumetric Fog.
- Use draggable fields for float scalable settings
- Migrated the fabric & hair shadergraph samples directly into the renderpipeline resources.
- Removed green coloration of the UV on the DecalProjector gizmo.
- Removed _BLENDMODE_PRESERVE_SPECULAR_LIGHTING keyword from shaders.
- Now the DXR wizard displays the name of the target asset that needs to be changed.
- Standardized naming for the option regarding Transparent objects being able to receive Screen Space Reflections.
- Making the reflection and refractions of cubemaps distance based.
- Changed Receive SSR to also controls Receive SSGI on opaque objects.
- Improved the punctual light shadow rescale algorithm.
- Changed the names of some of the parameters for the Eye Utils SG Nodes.
- Restored frame setting for async compute of contact shadows.
- Removed the possibility to have MSAA (through the frame settings) when ray tracing is active.
- Range handles for decal projector angle fading.
- Smoother angle fading for decal projector.

## [10.1.0] - 2020-10-12

### Added
- Added an option to have only the metering mask displayed in the debug mode.
- Added a new mode to cluster visualization debug where users can see a slice instead of the cluster on opaque objects.
- Added ray traced reflection support for the render graph version of the pipeline.
- Added render graph support of RTAO and required denoisers.
- Added render graph support of RTGI.
- Added support of RTSSS and Recursive Rendering in the render graph mode.
- Added support of RT and screen space shadow for render graph.
- Added tooltips with the full name of the (graphics) compositor properties to properly show large names that otherwise are clipped by the UI (case 1263590)
- Added error message if a callback AOV allocation fail
- Added marker for all AOV request operation on GPU
- Added remapping options for Depth Pyramid debug view mode
- Added an option to support AOV shader at runtime in HDRP settings (case 1265070)
- Added support of SSGI in the render graph mode.
- Added option for 11-11-10 format for cube reflection probes.
- Added an optional check in the HDRP DXR Wizard to verify 64 bits target architecture
- Added option to display timing stats in the debug menu as an average over 1 second. 
- Added a light unit slider to provide users more context when authoring physically based values.
- Added a way to check the normals through the material views.
- Added Simple mode to Earth Preset for PBR Sky
- Added the export of normals during the prepass for shadow matte for proper SSAO calculation.
- Added the usage of SSAO for shadow matte unlit shader graph.
- Added the support of input system V2
- Added a new volume component parameter to control the max ray length of directional lights(case 1279849).
- Added support for 'Pyramid' and 'Box' spot light shapes in path tracing.
- Added high quality prefiltering option for Bloom.
- Added support for camera relative ray tracing (and keeping non-camera relative ray tracing working)
- Added a rough refraction option on planar reflections.
- Added scalability settings for the planar reflection resolution.
- Added tests for AOV stacking and UI rendering in the graphics compositor.
- Added a new ray tracing only function that samples the specular part of the materials.
- Adding missing marker for ray tracing profiling (RaytracingDeferredLighting)
- Added the support of eye shader for ray tracing.
- Exposed Refraction Model to the material UI when using a Lit ShaderGraph.
- Added bounding sphere support to screen-space axis-aligned bounding box generation pass.

### Fixed
- Fixed several issues with physically-based DoF (TAA ghosting of the CoC buffer, smooth layer transitions, etc)
- Fixed GPU hang on D3D12 on xbox. 
- Fixed game view artifacts on resizing when hardware dynamic resolution was enabled
- Fixed black line artifacts occurring when Lanczos upsampling was set for dynamic resolution
- Fixed Amplitude -> Min/Max parametrization conversion
- Fixed CoatMask block appearing when creating lit master node (case 1264632)
- Fixed issue with SceneEV100 debug mode indicator when rescaling the window.
- Fixed issue with PCSS filter being wrong on first frame. 
- Fixed issue with emissive mesh for area light not appearing in playmode if Reload Scene option is disabled in Enter Playmode Settings.
- Fixed issue when Reflection Probes are set to OnEnable and are never rendered if the probe is enabled when the camera is farther than the probe fade distance. 
- Fixed issue with sun icon being clipped in the look dev window. 
- Fixed error about layers when disabling emissive mesh for area lights.
- Fixed issue when the user deletes the composition graph or .asset in runtime (case 1263319)
- Fixed assertion failure when changing resolution to compositor layers after using AOVs (case 1265023) 
- Fixed flickering layers in graphics compositor (case 1264552)
- Fixed issue causing the editor field not updating the disc area light radius.
- Fixed issues that lead to cookie atlas to be updated every frame even if cached data was valid.
- Fixed an issue where world space UI was not emitted for reflection cameras in HDRP
- Fixed an issue with cookie texture atlas that would cause realtime textures to always update in the atlas even when the content did not change.
- Fixed an issue where only one of the two lookdev views would update when changing the default lookdev volume profile.
- Fixed a bug related to light cluster invalidation.
- Fixed shader warning in DofGather (case 1272931)
- Fixed AOV export of depth buffer which now correctly export linear depth (case 1265001)
- Fixed issue that caused the decal atlas to not be updated upon changing of the decal textures content.
- Fixed "Screen position out of view frustum" error when camera is at exactly the planar reflection probe location.
- Fixed Amplitude -> Min/Max parametrization conversion
- Fixed issue that allocated a small cookie for normal spot lights.
- Fixed issue when undoing a change in diffuse profile list after deleting the volume profile.
- Fixed custom pass re-ordering and removing.
- Fixed TAA issue and hardware dynamic resolution.
- Fixed a static lighting flickering issue caused by having an active planar probe in the scene while rendering inspector preview.
- Fixed an issue where even when set to OnDemand, the sky lighting would still be updated when changing sky parameters.
- Fixed an error message trigerred when a mesh has more than 32 sub-meshes (case 1274508).
- Fixed RTGI getting noisy for grazying angle geometry (case 1266462).
- Fixed an issue with TAA history management on pssl.
- Fixed the global illumination volume override having an unwanted advanced mode (case 1270459).
- Fixed screen space shadow option displayed on directional shadows while they shouldn't (case 1270537).
- Fixed the handling of undo and redo actions in the graphics compositor (cases 1268149, 1266212, 1265028)
- Fixed issue with composition graphs that include virtual textures, cubemaps and other non-2D textures (cases 1263347, 1265638).
- Fixed issues when selecting a new composition graph or setting it to None (cases 1263350, 1266202)
- Fixed ArgumentNullException when saving shader graphs after removing the compositor from the scene (case 1268658)
- Fixed issue with updating the compositor output when not in play mode (case 1266216)
- Fixed warning with area mesh (case 1268379)
- Fixed issue with diffusion profile not being updated upon reset of the editor. 
- Fixed an issue that lead to corrupted refraction in some scenarios on xbox.
- Fixed for light loop scalarization not happening. 
- Fixed issue with stencil not being set in rendergraph mode.
- Fixed for post process being overridable in reflection probes even though it is not supported.
- Fixed RTGI in performance mode when light layers are enabled on the asset.
- Fixed SSS materials appearing black in matcap mode.
- Fixed a collision in the interaction of RTR and RTGI.
- Fix for lookdev toggling renderers that are set to non editable or are hidden in the inspector.
- Fixed issue with mipmap debug mode not properly resetting full screen mode (and viceversa). 
- Added unsupported message when using tile debug mode with MSAA.
- Fixed SSGI compilation issues on PS4.
- Fixed "Screen position out of view frustum" error when camera is on exactly the planar reflection probe plane.
- Workaround issue that caused objects using eye shader to not be rendered on xbox.
- Fixed GC allocation when using XR single-pass test mode.
- Fixed text in cascades shadow split being truncated.
- Fixed rendering of custom passes in the Custom Pass Volume inspector
- Force probe to render again if first time was during async shader compilation to avoid having cyan objects.
- Fixed for lookdev library field not being refreshed upon opening a library from the environment library inspector.
- Fixed serialization issue with matcap scale intensity.
- Close Add Override popup of Volume Inspector when the popup looses focus (case 1258571)
- Light quality setting for contact shadow set to on for High quality by default.
- Fixed an exception thrown when closing the look dev because there is no active SRP anymore.
- Fixed alignment of framesettings in HDRP Default Settings
- Fixed an exception thrown when closing the look dev because there is no active SRP anymore.
- Fixed an issue where entering playmode would close the LookDev window.
- Fixed issue with rendergraph on console failing on SSS pass.
- Fixed Cutoff not working properly with ray tracing shaders default and SG (case 1261292).
- Fixed shader compilation issue with Hair shader and debug display mode
- Fixed cubemap static preview not updated when the asset is imported.
- Fixed wizard DXR setup on non-DXR compatible devices.
- Fixed Custom Post Processes affecting preview cameras.
- Fixed issue with lens distortion breaking rendering.
- Fixed save popup appearing twice due to HDRP wizard.
- Fixed error when changing planar probe resolution.
- Fixed the dependecy of FrameSettings (MSAA, ClearGBuffer, DepthPrepassWithDeferred) (case 1277620).
- Fixed the usage of GUIEnable for volume components (case 1280018).
- Fixed the diffusion profile becoming invalid when hitting the reset (case 1269462).
- Fixed issue with MSAA resolve killing the alpha channel.
- Fixed a warning in materialevalulation
- Fixed an error when building the player.
- Fixed issue with box light not visible if range is below one and range attenuation is off.
- Fixed an issue that caused a null reference when deleting camera component in a prefab. (case 1244430)
- Fixed issue with bloom showing a thin black line after rescaling window. 
- Fixed rendergraph motion vector resolve.
- Fixed the Ray-Tracing related Debug Display not working in render graph mode.
- Fix nan in pbr sky
- Fixed Light skin not properly applied on the LookDev when switching from Dark Skin (case 1278802)
- Fixed accumulation on DX11
- Fixed issue with screen space UI not drawing on the graphics compositor (case 1279272).
- Fixed error Maximum allowed thread group count is 65535 when resolution is very high. 
- LOD meshes are now properly stripped based on the maximum lod value parameters contained in the HDRP asset.
- Fixed an inconsistency in the LOD group UI where LOD bias was not the right one.
- Fixed outlines in transitions between post-processed and plain regions in the graphics compositor (case 1278775).
- Fix decal being applied twice with LOD Crossfade.
- Fixed camera stacking for AOVs in the graphics compositor (case 1273223).
- Fixed backface selection on some shader not ignore correctly.
- Disable quad overdraw on ps4.
- Fixed error when resizing the graphics compositor's output and when re-adding a compositor in the scene
- Fixed issues with bloom, alpha and HDR layers in the compositor (case 1272621).
- Fixed alpha not having TAA applied to it.
- Fix issue with alpha output in forward.
- Fix compilation issue on Vulkan for shaders using high quality shadows in XR mode.
- Fixed wrong error message when fixing DXR resources from Wizard.
- Fixed compilation error of quad overdraw with double sided materials
- Fixed screen corruption on xbox when using TAA and Motion Blur with rendergraph. 
- Fixed UX issue in the graphics compositor related to clear depth and the defaults for new layers, add better tooltips and fix minor bugs (case 1283904)
- Fixed scene visibility not working for custom pass volumes.
- Fixed issue with several override entries in the runtime debug menu. 
- Fixed issue with rendergraph failing to execute every 30 minutes. 
- Fixed Lit ShaderGraph surface option property block to only display transmission and energy conserving specular color options for their proper material mode (case 1257050)
- Fixed nan in reflection probe when volumetric fog filtering is enabled, causing the whole probe to be invalid.
- Fixed Debug Color pixel became grey
- Fixed TAA flickering on the very edge of screen. 
- Fixed profiling scope for quality RTGI.
- Fixed the denoising and multi-sample not being used for smooth multibounce RTReflections.
- Fixed issue where multiple cameras would cause GC each frame.
- Fixed after post process rendering pass options not showing for unlit ShaderGraphs.
- Fixed null reference in the Undo callback of the graphics compositor 
- Fixed cullmode for SceneSelectionPass.
- Fixed issue that caused non-static object to not render at times in OnEnable reflection probes.
- Baked reflection probes now correctly use static sky for ambient lighting.

### Changed
- Preparation pass for RTSSShadows to be supported by render graph.
- Add tooltips with the full name of the (graphics) compositor properties to properly show large names that otherwise are clipped by the UI (case 1263590)
- Composition profile .asset files cannot be manually edited/reset by users (to avoid breaking things - case 1265631)
- Preparation pass for RTSSShadows to be supported by render graph.
- Changed the way the ray tracing property is displayed on the material (QOL 1265297).
- Exposed lens attenuation mode in default settings and remove it as a debug mode.
- Composition layers without any sub layers are now cleared to black to avoid confusion (case 1265061).
- Slight reduction of VGPR used by area light code.
- Changed thread group size for contact shadows (save 1.1ms on PS4)
- Make sure distortion stencil test happens before pixel shader is run.
- Small optimization that allows to skip motion vector prepping when the whole wave as velocity of 0.
- Improved performance to avoid generating coarse stencil buffer when not needed.
- Remove HTile generation for decals (faster without).
- Improving SSGI Filtering and fixing a blend issue with RTGI.
- Changed the Trackball UI so that it allows explicit numeric values.
- Reduce the G-buffer footprint of anisotropic materials
- Moved SSGI out of preview.
- Skip an unneeded depth buffer copy on consoles. 
- Replaced the Density Volume Texture Tool with the new 3D Texture Importer.
- Rename Raytracing Node to Raytracing Quality Keyword and rename high and low inputs as default and raytraced. All raytracing effects now use the raytraced mode but path tracing.
- Moved diffusion profile list to the HDRP default settings panel.
- Skip biquadratic resampling of vbuffer when volumetric fog filtering is enabled.
- Optimized Grain and sRGB Dithering.
- On platforms that allow it skip the first mip of the depth pyramid and compute it alongside the depth buffer used for low res transparents.
- When trying to install the local configuration package, if another one is already present the user is now asked whether they want to keep it or not.
- Improved MSAA color resolve to fix issues when very bright and very dark samples are resolved together.
- Improve performance of GPU light AABB generation
- Removed the max clamp value for the RTR, RTAO and RTGI's ray length (case 1279849).
- Meshes assigned with a decal material are not visible anymore in ray-tracing or path-tracing.
- Removed BLEND shader keywords.
- Remove a rendergraph debug option to clear resources on release from UI.
- added SV_PrimitiveID in the VaryingMesh structure for fulldebugscreenpass as well as primitiveID in FragInputs
- Changed which local frame is used for multi-bounce RTReflections.
- Move System Generated Values semantics out of VaryingsMesh structure.
- Other forms of FSAA are silently deactivated, when path tracing is on.
- Removed XRSystemTests. The GC verification is now done during playmode tests (case 1285012).
- SSR now uses the pre-refraction color pyramid.
- Various improvements for the Volumetric Fog.
- Optimizations for volumetric fog.

## [10.0.0] - 2019-06-10

### Added
- Ray tracing support for VR single-pass
- Added sharpen filter shader parameter and UI for TemporalAA to control image quality instead of hardcoded value
- Added frame settings option for custom post process and custom passes as well as custom color buffer format option.
- Add check in wizard on SRP Batcher enabled.
- Added default implementations of OnPreprocessMaterialDescription for FBX, Obj, Sketchup and 3DS file formats.
- Added custom pass fade radius
- Added after post process injection point for custom passes
- Added basic alpha compositing support - Alpha is available afterpostprocess when using FP16 buffer format.
- Added falloff distance on Reflection Probe and Planar Reflection Probe
- Added Backplate projection from the HDRISky
- Added Shadow Matte in UnlitMasterNode, which only received shadow without lighting
- Added hability to name LightLayers in HDRenderPipelineAsset
- Added a range compression factor for Reflection Probe and Planar Reflection Probe to avoid saturation of colors.
- Added path tracing support for directional, point and spot lights, as well as emission from Lit and Unlit.
- Added non temporal version of SSAO.
- Added more detailed ray tracing stats in the debug window
- Added Disc area light (bake only)
- Added a warning in the material UI to prevent transparent + subsurface-scattering combination.
- Added XR single-pass setting into HDRP asset
- Added a penumbra tint option for lights
- Added support for depth copy with XR SDK
- Added debug setting to Render Pipeline Debug Window to list the active XR views
- Added an option to filter the result of the volumetric lighting (off by default).
- Added a transmission multiplier for directional lights
- Added XR single-pass test mode to Render Pipeline Debug Window
- Added debug setting to Render Pipeline Window to list the active XR views
- Added a new refraction mode for the Lit shader (thin). Which is a box refraction with small thickness values
- Added the code to support Barn Doors for Area Lights based on a shaderconfig option.
- Added HDRPCameraBinder property binder for Visual Effect Graph
- Added "Celestial Body" controls to the Directional Light
- Added new parameters to the Physically Based Sky
- Added Reflections to the DXR Wizard
- Added the possibility to have ray traced colored and semi-transparent shadows on directional lights.
- Added a check in the custom post process template to throw an error if the default shader is not found.
- Exposed the debug overlay ratio in the debug menu.
- Added a separate frame settings for tonemapping alongside color grading.
- Added the receive fog option in the material UI for ShaderGraphs.
- Added a public virtual bool in the custom post processes API to specify if a post processes should be executed in the scene view.
- Added a menu option that checks scene issues with ray tracing. Also removed the previously existing warning at runtime.
- Added Contrast Adaptive Sharpen (CAS) Upscaling effect.
- Added APIs to update probe settings at runtime.
- Added documentation for the rayTracingSupported method in HDRP
- Added user-selectable format for the post processing passes.
- Added support for alpha channel in some post-processing passes (DoF, TAA, Uber).
- Added warnings in FrameSettings inspector when using DXR and atempting to use Asynchronous Execution.
- Exposed Stencil bits that can be used by the user.
- Added history rejection based on velocity of intersected objects for directional, point and spot lights.
- Added a affectsVolumetric field to the HDAdditionalLightData API to know if light affects volumetric fog.
- Add OS and Hardware check in the Wizard fixes for DXR.
- Added option to exclude camera motion from motion blur.
- Added semi-transparent shadows for point and spot lights.
- Added support for semi-transparent shadow for unlit shader and unlit shader graph.
- Added the alpha clip enabled toggle to the material UI for all HDRP shader graphs.
- Added Material Samples to explain how to use the lit shader features
- Added an initial implementation of ray traced sub surface scattering
- Added AssetPostprocessors and Shadergraphs to handle Arnold Standard Surface and 3DsMax Physical material import from FBX.
- Added support for Smoothness Fade start work when enabling ray traced reflections.
- Added Contact shadow, Micro shadows and Screen space refraction API documentation.
- Added script documentation for SSR, SSAO (ray tracing), GI, Light Cluster, RayTracingSettings, Ray Counters, etc.
- Added path tracing support for refraction and internal reflections.
- Added support for Thin Refraction Model and Lit's Clear Coat in Path Tracing.
- Added the Tint parameter to Sky Colored Fog.
- Added of Screen Space Reflections for Transparent materials
- Added a fallback for ray traced area light shadows in case the material is forward or the lit mode is forward.
- Added a new debug mode for light layers.
- Added an "enable" toggle to the SSR volume component.
- Added support for anisotropic specular lobes in path tracing.
- Added support for alpha clipping in path tracing.
- Added support for light cookies in path tracing.
- Added support for transparent shadows in path tracing.
- Added support for iridescence in path tracing.
- Added support for background color in path tracing.
- Added a path tracing test to the test suite.
- Added a warning and workaround instructions that appear when you enable XR single-pass after the first frame with the XR SDK.
- Added the exposure sliders to the planar reflection probe preview
- Added support for subsurface scattering in path tracing.
- Added a new mode that improves the filtering of ray traced shadows (directional, point and spot) based on the distance to the occluder.
- Added support of cookie baking and add support on Disc light.
- Added support for fog attenuation in path tracing.
- Added a new debug panel for volumes
- Added XR setting to control camera jitter for temporal effects
- Added an error message in the DrawRenderers custom pass when rendering opaque objects with an HDRP asset in DeferredOnly mode.
- Added API to enable proper recording of path traced scenes (with the Unity recorder or other tools).
- Added support for fog in Recursive rendering, ray traced reflections and ray traced indirect diffuse.
- Added an alpha blend option for recursive rendering
- Added support for stack lit for ray tracing effects.
- Added support for hair for ray tracing effects.
- Added support for alpha to coverage for HDRP shaders and shader graph
- Added support for Quality Levels to Subsurface Scattering.
- Added option to disable XR rendering on the camera settings.
- Added support for specular AA from geometric curvature in AxF
- Added support for baked AO (no input for now) in AxF
- Added an info box to warn about depth test artifacts when rendering object twice in custom passes with MSAA.
- Added a frame setting for alpha to mask.
- Added support for custom passes in the AOV API
- Added Light decomposition lighting debugging modes and support in AOV
- Added exposure compensation to Fixed exposure mode
- Added support for rasterized area light shadows in StackLit
- Added support for texture-weighted automatic exposure
- Added support for POM for emissive map
- Added alpha channel support in motion blur pass.
- Added the HDRP Compositor Tool (in Preview).
- Added a ray tracing mode option in the HDRP asset that allows to override and shader stripping.
- Added support for arbitrary resolution scaling of Volumetric Lighting to the Fog volume component.
- Added range attenuation for box-shaped spotlights.
- Added scenes for hair and fabric and decals with material samples
- Added fabric materials and textures
- Added information for fabric materials in fabric scene
- Added a DisplayInfo attribute to specify a name override and a display order for Volume Component fields (used only in default inspector for now).
- Added Min distance to contact shadows.
- Added support for Depth of Field in path tracing (by sampling the lens aperture).
- Added an API in HDRP to override the camera within the rendering of a frame (mainly for custom pass).
- Added a function (HDRenderPipeline.ResetRTHandleReferenceSize) to reset the reference size of RTHandle systems.
- Added support for AxF measurements importing into texture resources tilings.
- Added Layer parameter on Area Light to modify Layer of generated Emissive Mesh
- Added a flow map parameter to HDRI Sky
- Implemented ray traced reflections for transparent objects.
- Add a new parameter to control reflections in recursive rendering.
- Added an initial version of SSGI.
- Added Virtual Texturing cache settings to control the size of the Streaming Virtual Texturing caches.
- Added back-compatibility with builtin stereo matrices.
- Added CustomPassUtils API to simplify Blur, Copy and DrawRenderers custom passes.
- Added Histogram guided automatic exposure.
- Added few exposure debug modes.
- Added support for multiple path-traced views at once (e.g., scene and game views).
- Added support for 3DsMax's 2021 Simplified Physical Material from FBX files in the Model Importer.
- Added custom target mid grey for auto exposure.
- Added CustomPassUtils API to simplify Blur, Copy and DrawRenderers custom passes.
- Added an API in HDRP to override the camera within the rendering of a frame (mainly for custom pass).
- Added more custom pass API functions, mainly to render objects from another camera.
- Added support for transparent Unlit in path tracing.
- Added a minimal lit used for RTGI in peformance mode.
- Added procedural metering mask that can follow an object
- Added presets quality settings for RTAO and RTGI.
- Added an override for the shadow culling that allows better directional shadow maps in ray tracing effects (RTR, RTGI, RTSSS and RR).
- Added a Cloud Layer volume override.
- Added Fast Memory support for platform that support it.
- Added CPU and GPU timings for ray tracing effects.
- Added support to combine RTSSS and RTGI (1248733).
- Added IES Profile support for Point, Spot and Rectangular-Area lights
- Added support for multiple mapping modes in AxF.
- Add support of lightlayers on indirect lighting controller
- Added compute shader stripping.
- Added Cull Mode option for opaque materials and ShaderGraphs. 
- Added scene view exposure override.
- Added support for exposure curve remapping for min/max limits.
- Added presets for ray traced reflections.
- Added final image histogram debug view (both luminance and RGB).
- Added an example texture and rotation to the Cloud Layer volume override.
- Added an option to extend the camera culling for skinned mesh animation in ray tracing effects (1258547).
- Added decal layer system similar to light layer. Mesh will receive a decal when both decal layer mask matches.
- Added shader graph nodes for rendering a complex eye shader.
- Added more controls to contact shadows and increased quality in some parts. 
- Added a physically based option in DoF volume.
- Added API to check if a Camera, Light or ReflectionProbe is compatible with HDRP.
- Added path tracing test scene for normal mapping.
- Added missing API documentation.
- Remove CloudLayer
- Added quad overdraw and vertex density debug modes.

### Fixed
- fix when saved HDWizard window tab index out of range (1260273)
- Fix when rescale probe all direction below zero (1219246)
- Update documentation of HDRISky-Backplate, precise how to have Ambient Occlusion on the Backplate
- Sorting, undo, labels, layout in the Lighting Explorer.
- Fixed sky settings and materials in Shader Graph Samples package
- Fix/workaround a probable graphics driver bug in the GTAO shader.
- Fixed Hair and PBR shader graphs double sided modes
- Fixed an issue where updating an HDRP asset in the Quality setting panel would not recreate the pipeline.
- Fixed issue with point lights being considered even when occupying less than a pixel on screen (case 1183196)
- Fix a potential NaN source with iridescence (case 1183216)
- Fixed issue of spotlight breaking when minimizing the cone angle via the gizmo (case 1178279)
- Fixed issue that caused decals not to modify the roughness in the normal buffer, causing SSR to not behave correctly (case 1178336)
- Fixed lit transparent refraction with XR single-pass rendering
- Removed extra jitter for TemporalAA in VR
- Fixed ShaderGraph time in main preview
- Fixed issue on some UI elements in HDRP asset not expanding when clicking the arrow (case 1178369)
- Fixed alpha blending in custom post process
- Fixed the modification of the _AlphaCutoff property in the material UI when exposed with a ShaderGraph parameter.
- Fixed HDRP test `1218_Lit_DiffusionProfiles` on Vulkan.
- Fixed an issue where building a player in non-dev mode would generate render target error logs every frame
- Fixed crash when upgrading version of HDRP
- Fixed rendering issues with material previews
- Fixed NPE when using light module in Shuriken particle systems (1173348).
- Refresh cached shadow on editor changes
- Fixed light supported units caching (1182266)
- Fixed an issue where SSAO (that needs temporal reprojection) was still being rendered when Motion Vectors were not available (case 1184998)
- Fixed a nullref when modifying the height parameters inside the layered lit shader UI.
- Fixed Decal gizmo that become white after exiting play mode
- Fixed Decal pivot position to behave like a spotlight
- Fixed an issue where using the LightingOverrideMask would break sky reflection for regular cameras
- Fix DebugMenu FrameSettingsHistory persistency on close
- Fix DensityVolume, ReflectionProbe aned PlanarReflectionProbe advancedControl display
- Fix DXR scene serialization in wizard
- Fixed an issue where Previews would reallocate History Buffers every frame
- Fixed the SetLightLayer function in HDAdditionalLightData setting the wrong light layer
- Fix error first time a preview is created for planar
- Fixed an issue where SSR would use an incorrect roughness value on ForwardOnly (StackLit, AxF, Fabric, etc.) materials when the pipeline is configured to also allow deferred Lit.
- Fixed issues with light explorer (cases 1183468, 1183269)
- Fix dot colors in LayeredLit material inspector
- Fix undo not resetting all value when undoing the material affectation in LayerLit material
- Fix for issue that caused gizmos to render in render textures (case 1174395)
- Fixed the light emissive mesh not updated when the light was disabled/enabled
- Fixed light and shadow layer sync when setting the HDAdditionalLightData.lightlayersMask property
- Fixed a nullref when a custom post process component that was in the HDRP PP list is removed from the project
- Fixed issue that prevented decals from modifying specular occlusion (case 1178272).
- Fixed exposure of volumetric reprojection
- Fixed multi selection support for Scalable Settings in lights
- Fixed font shaders in test projects for VR by using a Shader Graph version
- Fixed refresh of baked cubemap by incrementing updateCount at the end of the bake (case 1158677).
- Fixed issue with rectangular area light when seen from the back
- Fixed decals not affecting lightmap/lightprobe
- Fixed zBufferParams with XR single-pass rendering
- Fixed moving objects not rendered in custom passes
- Fixed abstract classes listed in the + menu of the custom pass list
- Fixed custom pass that was rendered in previews
- Fixed precision error in zero value normals when applying decals (case 1181639)
- Fixed issue that triggered No Scene Lighting view in game view as well (case 1156102)
- Assign default volume profile when creating a new HDRP Asset
- Fixed fov to 0 in planar probe breaking the projection matrix (case 1182014)
- Fixed bugs with shadow caching
- Reassign the same camera for a realtime probe face render request to have appropriate history buffer during realtime probe rendering.
- Fixed issue causing wrong shading when normal map mode is Object space, no normal map is set, but a detail map is present (case 1143352)
- Fixed issue with decal and htile optimization
- Fixed TerrainLit shader compilation error regarding `_Control0_TexelSize` redefinition (case 1178480).
- Fixed warning about duplicate HDRuntimeReflectionSystem when configuring play mode without domain reload.
- Fixed an editor crash when multiple decal projectors were selected and some had null material
- Added all relevant fix actions to FixAll button in Wizard
- Moved FixAll button on top of the Wizard
- Fixed an issue where fog color was not pre-exposed correctly
- Fix priority order when custom passes are overlapping
- Fix cleanup not called when the custom pass GameObject is destroyed
- Replaced most instances of GraphicsSettings.renderPipelineAsset by GraphicsSettings.currentRenderPipeline. This should fix some parameters not working on Quality Settings overrides.
- Fixed an issue with Realtime GI not working on upgraded projects.
- Fixed issue with screen space shadows fallback texture was not set as a texture array.
- Fixed Pyramid Lights bounding box
- Fixed terrain heightmap default/null values and epsilons
- Fixed custom post-processing effects breaking when an abstract class inherited from `CustomPostProcessVolumeComponent`
- Fixed XR single-pass rendering in Editor by using ShaderConfig.s_XrMaxViews to allocate matrix array
- Multiple different skies rendered at the same time by different cameras are now handled correctly without flickering
- Fixed flickering issue happening when different volumes have shadow settings and multiple cameras are present.
- Fixed issue causing planar probes to disappear if there is no light in the scene.
- Fixed a number of issues with the prefab isolation mode (Volumes leaking from the main scene and reflection not working properly)
- Fixed an issue with fog volume component upgrade not working properly
- Fixed Spot light Pyramid Shape has shadow artifacts on aspect ratio values lower than 1
- Fixed issue with AO upsampling in XR
- Fixed camera without HDAdditionalCameraData component not rendering
- Removed the macro ENABLE_RAYTRACING for most of the ray tracing code
- Fixed prefab containing camera reloading in loop while selected in the Project view
- Fixed issue causing NaN wheh the Z scale of an object is set to 0.
- Fixed DXR shader passes attempting to render before pipeline loaded
- Fixed black ambient sky issue when importing a project after deleting Library.
- Fixed issue when upgrading a Standard transparent material (case 1186874)
- Fixed area light cookies not working properly with stack lit
- Fixed material render queue not updated when the shader is changed in the material inspector.
- Fixed a number of issues with full screen debug modes not reseting correctly when setting another mutually exclusive mode
- Fixed compile errors for platforms with no VR support
- Fixed an issue with volumetrics and RTHandle scaling (case 1155236)
- Fixed an issue where sky lighting might be updated uselessly
- Fixed issue preventing to allow setting decal material to none (case 1196129)
- Fixed XR multi-pass decals rendering
- Fixed several fields on Light Inspector that not supported Prefab overrides
- Fixed EOL for some files
- Fixed scene view rendering with volumetrics and XR enabled
- Fixed decals to work with multiple cameras
- Fixed optional clear of GBuffer (Was always on)
- Fixed render target clears with XR single-pass rendering
- Fixed HDRP samples file hierarchy
- Fixed Light units not matching light type
- Fixed QualitySettings panel not displaying HDRP Asset
- Fixed black reflection probes the first time loading a project
- Fixed y-flip in scene view with XR SDK
- Fixed Decal projectors do not immediately respond when parent object layer mask is changed in editor.
- Fixed y-flip in scene view with XR SDK
- Fixed a number of issues with Material Quality setting
- Fixed the transparent Cull Mode option in HD unlit master node settings only visible if double sided is ticked.
- Fixed an issue causing shadowed areas by contact shadows at the edge of far clip plane if contact shadow length is very close to far clip plane.
- Fixed editing a scalable settings will edit all loaded asset in memory instead of targetted asset.
- Fixed Planar reflection default viewer FOV
- Fixed flickering issues when moving the mouse in the editor with ray tracing on.
- Fixed the ShaderGraph main preview being black after switching to SSS in the master node settings
- Fixed custom fullscreen passes in VR
- Fixed camera culling masks not taken in account in custom pass volumes
- Fixed object not drawn in custom pass when using a DrawRenderers with an HDRP shader in a build.
- Fixed injection points for Custom Passes (AfterDepthAndNormal and BeforePreRefraction were missing)
- Fixed a enum to choose shader tags used for drawing objects (DepthPrepass or Forward) when there is no override material.
- Fixed lit objects in the BeforePreRefraction, BeforeTransparent and BeforePostProcess.
- Fixed the None option when binding custom pass render targets to allow binding only depth or color.
- Fixed custom pass buffers allocation so they are not allocated if they're not used.
- Fixed the Custom Pass entry in the volume create asset menu items.
- Fixed Prefab Overrides workflow on Camera.
- Fixed alignment issue in Preset for Camera.
- Fixed alignment issue in Physical part for Camera.
- Fixed FrameSettings multi-edition.
- Fixed a bug happening when denoising multiple ray traced light shadows
- Fixed minor naming issues in ShaderGraph settings
- VFX: Removed z-fight glitches that could appear when using deferred depth prepass and lit quad primitives
- VFX: Preserve specular option for lit outputs (matches HDRP lit shader)
- Fixed an issue with Metal Shader Compiler and GTAO shader for metal
- Fixed resources load issue while upgrading HDRP package.
- Fix LOD fade mask by accounting for field of view
- Fixed spot light missing from ray tracing indirect effects.
- Fixed a UI bug in the diffusion profile list after fixing them from the wizard.
- Fixed the hash collision when creating new diffusion profile assets.
- Fixed a light leaking issue with box light casting shadows (case 1184475)
- Fixed Cookie texture type in the cookie slot of lights (Now displays a warning because it is not supported).
- Fixed a nullref that happens when using the Shuriken particle light module
- Fixed alignment in Wizard
- Fixed text overflow in Wizard's helpbox
- Fixed Wizard button fix all that was not automatically grab all required fixes
- Fixed VR tab for MacOS in Wizard
- Fixed local config package workflow in Wizard
- Fixed issue with contact shadows shifting when MSAA is enabled.
- Fixed EV100 in the PBR sky
- Fixed an issue In URP where sometime the camera is not passed to the volume system and causes a null ref exception (case 1199388)
- Fixed nullref when releasing HDRP with custom pass disabled
- Fixed performance issue derived from copying stencil buffer.
- Fixed an editor freeze when importing a diffusion profile asset from a unity package.
- Fixed an exception when trying to reload a builtin resource.
- Fixed the light type intensity unit reset when switching the light type.
- Fixed compilation error related to define guards and CreateLayoutFromXrSdk()
- Fixed documentation link on CustomPassVolume.
- Fixed player build when HDRP is in the project but not assigned in the graphic settings.
- Fixed an issue where ambient probe would be black for the first face of a baked reflection probe
- VFX: Fixed Missing Reference to Visual Effect Graph Runtime Assembly
- Fixed an issue where rendering done by users in EndCameraRendering would be executed before the main render loop.
- Fixed Prefab Override in main scope of Volume.
- Fixed alignment issue in Presset of main scope of Volume.
- Fixed persistence of ShowChromeGizmo and moved it to toolbar for coherency in ReflectionProbe and PlanarReflectionProbe.
- Fixed Alignement issue in ReflectionProbe and PlanarReflectionProbe.
- Fixed Prefab override workflow issue in ReflectionProbe and PlanarReflectionProbe.
- Fixed empty MoreOptions and moved AdvancedManipulation in a dedicated location for coherency in ReflectionProbe and PlanarReflectionProbe.
- Fixed Prefab override workflow issue in DensityVolume.
- Fixed empty MoreOptions and moved AdvancedManipulation in a dedicated location for coherency in DensityVolume.
- Fix light limit counts specified on the HDRP asset
- Fixed Quality Settings for SSR, Contact Shadows and Ambient Occlusion volume components
- Fixed decalui deriving from hdshaderui instead of just shaderui
- Use DelayedIntField instead of IntField for scalable settings
- Fixed init of debug for FrameSettingsHistory on SceneView camera
- Added a fix script to handle the warning 'referenced script in (GameObject 'SceneIDMap') is missing'
- Fix Wizard load when none selected for RenderPipelineAsset
- Fixed TerrainLitGUI when per-pixel normal property is not present.
- Fixed rendering errors when enabling debug modes with custom passes
- Fix an issue that made PCSS dependent on Atlas resolution (not shadow map res)
- Fixing a bug whith histories when n>4 for ray traced shadows
- Fixing wrong behavior in ray traced shadows for mesh renderers if their cast shadow is shadow only or double sided
- Only tracing rays for shadow if the point is inside the code for spotlight shadows
- Only tracing rays if the point is inside the range for point lights
- Fixing ghosting issues when the screen space shadow  indexes change for a light with ray traced shadows
- Fixed an issue with stencil management and Xbox One build that caused corrupted output in deferred mode.
- Fixed a mismatch in behavior between the culling of shadow maps and ray traced point and spot light shadows
- Fixed recursive ray tracing not working anymore after intermediate buffer refactor.
- Fixed ray traced shadow denoising not working (history rejected all the time).
- Fixed shader warning on xbox one
- Fixed cookies not working for spot lights in ray traced reflections, ray traced GI and recursive rendering
- Fixed an inverted handling of CoatSmoothness for SSR in StackLit.
- Fixed missing distortion inputs in Lit and Unlit material UI.
- Fixed issue that propagated NaNs across multiple frames through the exposure texture.
- Fixed issue with Exclude from TAA stencil ignored.
- Fixed ray traced reflection exposure issue.
- Fixed issue with TAA history not initialising corretly scale factor for first frame
- Fixed issue with stencil test of material classification not using the correct Mask (causing false positive and bad performance with forward material in deferred)
- Fixed issue with History not reset when chaning antialiasing mode on camera
- Fixed issue with volumetric data not being initialized if default settings have volumetric and reprojection off.
- Fixed ray tracing reflection denoiser not applied in tier 1
- Fixed the vibility of ray tracing related methods.
- Fixed the diffusion profile list not saved when clicking the fix button in the material UI.
- Fixed crash when pushing bounce count higher than 1 for ray traced GI or reflections
- Fixed PCSS softness scale so that it better match ray traced reference for punctual lights.
- Fixed exposure management for the path tracer
- Fixed AxF material UI containing two advanced options settings.
- Fixed an issue where cached sky contexts were being destroyed wrongly, breaking lighting in the LookDev
- Fixed issue that clamped PCSS softness too early and not after distance scale.
- Fixed fog affect transparent on HD unlit master node
- Fixed custom post processes re-ordering not saved.
- Fixed NPE when using scalable settings
- Fixed an issue where PBR sky precomputation was reset incorrectly in some cases causing bad performance.
- Fixed a bug due to depth history begin overriden too soon
- Fixed CustomPassSampleCameraColor scale issue when called from Before Transparent injection point.
- Fixed corruption of AO in baked probes.
- Fixed issue with upgrade of projects that still had Very High as shadow filtering quality.
- Fixed issue that caused Distortion UI to appear in Lit.
- Fixed several issues with decal duplicating when editing them.
- Fixed initialization of volumetric buffer params (1204159)
- Fixed an issue where frame count was incorrectly reset for the game view, causing temporal processes to fail.
- Fixed Culling group was not disposed error.
- Fixed issues on some GPU that do not support gathers on integer textures.
- Fixed an issue with ambient probe not being initialized for the first frame after a domain reload for volumetric fog.
- Fixed the scene visibility of decal projectors and density volumes
- Fixed a leak in sky manager.
- Fixed an issue where entering playmode while the light editor is opened would produce null reference exceptions.
- Fixed the debug overlay overlapping the debug menu at runtime.
- Fixed an issue with the framecount when changing scene.
- Fixed errors that occurred when using invalid near and far clip plane values for planar reflections.
- Fixed issue with motion blur sample weighting function.
- Fixed motion vectors in MSAA.
- Fixed sun flare blending (case 1205862).
- Fixed a lot of issues related to ray traced screen space shadows.
- Fixed memory leak caused by apply distortion material not being disposed.
- Fixed Reflection probe incorrectly culled when moving its parent (case 1207660)
- Fixed a nullref when upgrading the Fog volume components while the volume is opened in the inspector.
- Fix issues where decals on PS4 would not correctly write out the tile mask causing bits of the decal to go missing.
- Use appropriate label width and text content so the label is completely visible
- Fixed an issue where final post process pass would not output the default alpha value of 1.0 when using 11_11_10 color buffer format.
- Fixed SSR issue after the MSAA Motion Vector fix.
- Fixed an issue with PCSS on directional light if punctual shadow atlas was not allocated.
- Fixed an issue where shadow resolution would be wrong on the first face of a baked reflection probe.
- Fixed issue with PCSS softness being incorrect for cascades different than the first one.
- Fixed custom post process not rendering when using multiple HDRP asset in quality settings
- Fixed probe gizmo missing id (case 1208975)
- Fixed a warning in raytracingshadowfilter.compute
- Fixed issue with AO breaking with small near plane values.
- Fixed custom post process Cleanup function not called in some cases.
- Fixed shader warning in AO code.
- Fixed a warning in simpledenoiser.compute
- Fixed tube and rectangle light culling to use their shape instead of their range as a bounding box.
- Fixed caused by using gather on a UINT texture in motion blur.
- Fix issue with ambient occlusion breaking when dynamic resolution is active.
- Fixed some possible NaN causes in Depth of Field.
- Fixed Custom Pass nullref due to the new Profiling Sample API changes
- Fixed the black/grey screen issue on after post process Custom Passes in non dev builds.
- Fixed particle lights.
- Improved behavior of lights and probe going over the HDRP asset limits.
- Fixed issue triggered when last punctual light is disabled and more than one camera is used.
- Fixed Custom Pass nullref due to the new Profiling Sample API changes
- Fixed the black/grey screen issue on after post process Custom Passes in non dev builds.
- Fixed XR rendering locked to vsync of main display with Standalone Player.
- Fixed custom pass cleanup not called at the right time when using multiple volumes.
- Fixed an issue on metal with edge of decal having artifact by delaying discard of fragments during decal projection
- Fixed various shader warning
- Fixing unnecessary memory allocations in the ray tracing cluster build
- Fixed duplicate column labels in LightEditor's light tab
- Fixed white and dark flashes on scenes with very high or very low exposure when Automatic Exposure is being used.
- Fixed an issue where passing a null ProfilingSampler would cause a null ref exception.
- Fixed memory leak in Sky when in matcap mode.
- Fixed compilation issues on platform that don't support VR.
- Fixed migration code called when we create a new HDRP asset.
- Fixed RemoveComponent on Camera contextual menu to not remove Camera while a component depend on it.
- Fixed an issue where ambient occlusion and screen space reflections editors would generate null ref exceptions when HDRP was not set as the current pipeline.
- Fixed a null reference exception in the probe UI when no HDRP asset is present.
- Fixed the outline example in the doc (sampling range was dependent on screen resolution)
- Fixed a null reference exception in the HDRI Sky editor when no HDRP asset is present.
- Fixed an issue where Decal Projectors created from script where rotated around the X axis by 90°.
- Fixed frustum used to compute Density Volumes visibility when projection matrix is oblique.
- Fixed a null reference exception in Path Tracing, Recursive Rendering and raytraced Global Illumination editors when no HDRP asset is present.
- Fix for NaNs on certain geometry with Lit shader -- [case 1210058](https://fogbugz.unity3d.com/f/cases/1210058/)
- Fixed an issue where ambient occlusion and screen space reflections editors would generate null ref exceptions when HDRP was not set as the current pipeline.
- Fixed a null reference exception in the probe UI when no HDRP asset is present.
- Fixed the outline example in the doc (sampling range was dependent on screen resolution)
- Fixed a null reference exception in the HDRI Sky editor when no HDRP asset is present.
- Fixed an issue where materials newly created from the contextual menu would have an invalid state, causing various problems until it was edited.
- Fixed transparent material created with ZWrite enabled (now it is disabled by default for new transparent materials)
- Fixed mouseover on Move and Rotate tool while DecalProjector is selected.
- Fixed wrong stencil state on some of the pixel shader versions of deferred shader.
- Fixed an issue where creating decals at runtime could cause a null reference exception.
- Fixed issue that displayed material migration dialog on the creation of new project.
- Fixed various issues with time and animated materials (cases 1210068, 1210064).
- Updated light explorer with latest changes to the Fog and fixed issues when no visual environment was present.
- Fixed not handleling properly the recieve SSR feature with ray traced reflections
- Shadow Atlas is no longer allocated for area lights when they are disabled in the shader config file.
- Avoid MRT Clear on PS4 as it is not implemented yet.
- Fixed runtime debug menu BitField control.
- Fixed the radius value used for ray traced directional light.
- Fixed compilation issues with the layered lit in ray tracing shaders.
- Fixed XR autotests viewport size rounding
- Fixed mip map slider knob displayed when cubemap have no mipmap
- Remove unnecessary skip of material upgrade dialog box.
- Fixed the profiling sample mismatch errors when enabling the profiler in play mode
- Fixed issue that caused NaNs in reflection probes on consoles.
- Fixed adjusting positive axis of Blend Distance slides the negative axis in the density volume component.
- Fixed the blend of reflections based on the weight.
- Fixed fallback for ray traced reflections when denoising is enabled.
- Fixed error spam issue with terrain detail terrainDetailUnsupported (cases 1211848)
- Fixed hardware dynamic resolution causing cropping/scaling issues in scene view (case 1158661)
- Fixed Wizard check order for `Hardware and OS` and `Direct3D12`
- Fix AO issue turning black when Far/Near plane distance is big.
- Fixed issue when opening lookdev and the lookdev volume have not been assigned yet.
- Improved memory usage of the sky system.
- Updated label in HDRP quality preference settings (case 1215100)
- Fixed Decal Projector gizmo not undoing properly (case 1216629)
- Fix a leak in the denoising of ray traced reflections.
- Fixed Alignment issue in Light Preset
- Fixed Environment Header in LightingWindow
- Fixed an issue where hair shader could write garbage in the diffuse lighting buffer, causing NaNs.
- Fixed an exposure issue with ray traced sub-surface scattering.
- Fixed runtime debug menu light hierarchy None not doing anything.
- Fixed the broken ShaderGraph preview when creating a new Lit graph.
- Fix indentation issue in preset of LayeredLit material.
- Fixed minor issues with cubemap preview in the inspector.
- Fixed wrong build error message when building for android on mac.
- Fixed an issue related to denoising ray trace area shadows.
- Fixed wrong build error message when building for android on mac.
- Fixed Wizard persistency of Direct3D12 change on domain reload.
- Fixed Wizard persistency of FixAll on domain reload.
- Fixed Wizard behaviour on domain reload.
- Fixed a potential source of NaN in planar reflection probe atlas.
- Fixed an issue with MipRatio debug mode showing _DebugMatCapTexture not being set.
- Fixed missing initialization of input params in Blit for VR.
- Fix Inf source in LTC for area lights.
- Fix issue with AO being misaligned when multiple view are visible.
- Fix issue that caused the clamp of camera rotation motion for motion blur to be ineffective.
- Fixed issue with AssetPostprocessors dependencies causing models to be imported twice when upgrading the package version.
- Fixed culling of lights with XR SDK
- Fixed memory stomp in shadow caching code, leading to overflow of Shadow request array and runtime errors.
- Fixed an issue related to transparent objects reading the ray traced indirect diffuse buffer
- Fixed an issue with filtering ray traced area lights when the intensity is high or there is an exposure.
- Fixed ill-formed include path in Depth Of Field shader.
- Fixed shader graph and ray tracing after the shader target PR.
- Fixed a bug in semi-transparent shadows (object further than the light casting shadows)
- Fix state enabled of default volume profile when in package.
- Fixed removal of MeshRenderer and MeshFilter on adding Light component.
- Fixed Ray Traced SubSurface Scattering not working with ray traced area lights
- Fixed Ray Traced SubSurface Scattering not working in forward mode.
- Fixed a bug in debug light volumes.
- Fixed a bug related to ray traced area light shadow history.
- Fixed an issue where fog sky color mode could sample NaNs in the sky cubemap.
- Fixed a leak in the PBR sky renderer.
- Added a tooltip to the Ambient Mode parameter in the Visual Envionment volume component.
- Static lighting sky now takes the default volume into account (this fixes discrepancies between baked and realtime lighting).
- Fixed a leak in the sky system.
- Removed MSAA Buffers allocation when lit shader mode is set to "deferred only".
- Fixed invalid cast for realtime reflection probes (case 1220504)
- Fixed invalid game view rendering when disabling all cameras in the scene (case 1105163)
- Hide reflection probes in the renderer components.
- Fixed infinite reload loop while displaying Light's Shadow's Link Light Layer in Inspector of Prefab Asset.
- Fixed the culling was not disposed error in build log.
- Fixed the cookie atlas size and planar atlas size being too big after an upgrade of the HDRP asset.
- Fixed transparent SSR for shader graph.
- Fixed an issue with emissive light meshes not being in the RAS.
- Fixed DXR player build
- Fixed the HDRP asset migration code not being called after an upgrade of the package
- Fixed draw renderers custom pass out of bound exception
- Fixed the PBR shader rendering in deferred
- Fixed some typos in debug menu (case 1224594)
- Fixed ray traced point and spot lights shadows not rejecting istory when semi-transparent or colored.
- Fixed a warning due to StaticLightingSky when reloading domain in some cases.
- Fixed the MaxLightCount being displayed when the light volume debug menu is on ColorAndEdge.
- Fixed issue with unclear naming of debug menu for decals.
- Fixed z-fighting in scene view when scene lighting is off (case 1203927)
- Fixed issue that prevented cubemap thumbnails from rendering (only on D3D11 and Metal).
- Fixed ray tracing with VR single-pass
- Fix an exception in ray tracing that happens if two LOD levels are using the same mesh renderer.
- Fixed error in the console when switching shader to decal in the material UI.
- Fixed an issue with refraction model and ray traced recursive rendering (case 1198578).
- Fixed an issue where a dynamic sky changing any frame may not update the ambient probe.
- Fixed cubemap thumbnail generation at project load time.
- Fixed cubemap thumbnail generation at project load time. 
- Fixed XR culling with multiple cameras
- Fixed XR single-pass with Mock HMD plugin
- Fixed sRGB mismatch with XR SDK
- Fixed an issue where default volume would not update when switching profile.
- Fixed issue with uncached reflection probe cameras reseting the debug mode (case 1224601) 
- Fixed an issue where AO override would not override specular occlusion.
- Fixed an issue where Volume inspector might not refresh correctly in some cases.
- Fixed render texture with XR
- Fixed issue with resources being accessed before initialization process has been performed completely. 
- Half fixed shuriken particle light that cast shadows (only the first one will be correct)
- Fixed issue with atmospheric fog turning black if a planar reflection probe is placed below ground level. (case 1226588)
- Fixed custom pass GC alloc issue in CustomPassVolume.GetActiveVolumes().
- Fixed a bug where instanced shadergraph shaders wouldn't compile on PS4.
- Fixed an issue related to the envlightdatasrt not being bound in recursive rendering.
- Fixed shadow cascade tooltip when using the metric mode (case 1229232)
- Fixed how the area light influence volume is computed to match rasterization.
- Focus on Decal uses the extends of the projectors
- Fixed usage of light size data that are not available at runtime.
- Fixed the depth buffer copy made before custom pass after opaque and normal injection point.
- Fix for issue that prevented scene from being completely saved when baked reflection probes are present and lighting is set to auto generate.
- Fixed drag area width at left of Light's intensity field in Inspector.
- Fixed light type resolution when performing a reset on HDAdditionalLightData (case 1220931)
- Fixed reliance on atan2 undefined behavior in motion vector debug shader.
- Fixed an usage of a a compute buffer not bound (1229964)
- Fixed an issue where changing the default volume profile from another inspector would not update the default volume editor.
- Fix issues in the post process system with RenderTexture being invalid in some cases, causing rendering problems.
- Fixed an issue where unncessarily serialized members in StaticLightingSky component would change each time the scene is changed.
- Fixed a weird behavior in the scalable settings drawing when the space becomes tiny (1212045).
- Fixed a regression in the ray traced indirect diffuse due to the new probe system.
- Fix for range compression factor for probes going negative (now clamped to positive values).
- Fixed path validation when creating new volume profile (case 1229933)
- Fixed a bug where Decal Shader Graphs would not recieve reprojected Position, Normal, or Bitangent data. (1239921)
- Fix reflection hierarchy for CARPAINT in AxF.
- Fix precise fresnel for delta lights for SVBRDF in AxF.
- Fixed the debug exposure mode for display sky reflection and debug view baked lighting
- Fixed MSAA depth resolve when there is no motion vectors
- Fixed various object leaks in HDRP.
- Fixed compile error with XR SubsystemManager.
- Fix for assertion triggering sometimes when saving a newly created lit shader graph (case 1230996)
- Fixed culling of planar reflection probes that change position (case 1218651)
- Fixed null reference when processing lightprobe (case 1235285)
- Fix issue causing wrong planar reflection rendering when more than one camera is present.
- Fix black screen in XR when HDRP package is present but not used.
- Fixed an issue with the specularFGD term being used when the material has a clear coat (lit shader).
- Fixed white flash happening with auto-exposure in some cases (case 1223774)
- Fixed NaN which can appear with real time reflection and inf value
- Fixed an issue that was collapsing the volume components in the HDRP default settings
- Fixed warning about missing bound decal buffer
- Fixed shader warning on Xbox for ResolveStencilBuffer.compute. 
- Fixed PBR shader ZTest rendering in deferred.
- Replaced commands incompatible with async compute in light list build process.
- Diffusion Profile and Material references in HDRP materials are now correctly exported to unity packages. Note that the diffusion profile or the material references need to be edited once before this can work properly.
- Fix MaterialBalls having same guid issue
- Fix spelling and grammatical errors in material samples
- Fixed unneeded cookie texture allocation for cone stop lights.
- Fixed scalarization code for contact shadows.
- Fixed volume debug in playmode
- Fixed issue when toggling anything in HDRP asset that will produce an error (case 1238155)
- Fixed shader warning in PCSS code when using Vulkan.
- Fixed decal that aren't working without Metal and Ambient Occlusion option enabled.
- Fixed an error about procedural sky being logged by mistake.
- Fixed shadowmask UI now correctly showing shadowmask disable
- Made more explicit the warning about raytracing and asynchronous compute. Also fixed the condition in which it appears.
- Fixed a null ref exception in static sky when the default volume profile is invalid.
- DXR: Fixed shader compilation error with shader graph and pathtracer
- Fixed SceneView Draw Modes not being properly updated after opening new scene view panels or changing the editor layout.
- VFX: Removed irrelevant queues in render queue selection from HDRP outputs
- VFX: Motion Vector are correctly renderered with MSAA [Case 1240754](https://issuetracker.unity3d.com/product/unity/issues/guid/1240754/)
- Fixed a cause of NaN when a normal of 0-length is generated (usually via shadergraph). 
- Fixed issue with screen-space shadows not enabled properly when RT is disabled (case 1235821)
- Fixed a performance issue with stochastic ray traced area shadows.
- Fixed cookie texture not updated when changing an import settings (srgb for example).
- Fixed flickering of the game/scene view when lookdev is running.
- Fixed issue with reflection probes in realtime time mode with OnEnable baking having wrong lighting with sky set to dynamic (case 1238047).
- Fixed transparent motion vectors not working when in MSAA.
- Fix error when removing DecalProjector from component contextual menu (case 1243960)
- Fixed issue with post process when running in RGBA16 and an object with additive blending is in the scene.
- Fixed corrupted values on LayeredLit when using Vertex Color multiply mode to multiply and MSAA is activated. 
- Fix conflicts with Handles manipulation when performing a Reset in DecalComponent (case 1238833)
- Fixed depth prepass and postpass being disabled after changing the shader in the material UI.
- Fixed issue with sceneview camera settings not being saved after Editor restart.
- Fixed issue when switching back to custom sensor type in physical camera settings (case 1244350).
- Fixed a null ref exception when running playmode tests with the render pipeline debug window opened.
- Fixed some GCAlloc in the debug window.
- Fixed shader graphs not casting semi-transparent and color shadows (case 1242617)
- Fixed thin refraction mode not working properly.
- Fixed assert on tests caused by probe culling results being requested when culling did not happen. (case 1246169) 
- Fixed over consumption of GPU memory by the Physically Based Sky.
- Fixed an invalid rotation in Planar Reflection Probe editor display, that was causing an error message (case 1182022)
- Put more information in Camera background type tooltip and fixed inconsistent exposure behavior when changing bg type.
- Fixed issue that caused not all baked reflection to be deleted upon clicking "Clear Baked Data" in the lighting menu (case 1136080)
- Fixed an issue where asset preview could be rendered white because of static lighting sky.
- Fixed an issue where static lighting was not updated when removing the static lighting sky profile.
- Fixed the show cookie atlas debug mode not displaying correctly when enabling the clear cookie atlas option.
- Fixed various multi-editing issues when changing Emission parameters.
- Fixed error when undo a Reflection Probe removal in a prefab instance. (case 1244047)
- Fixed Microshadow not working correctly in deferred with LightLayers
- Tentative fix for missing include in depth of field shaders.
- Fixed the light overlap scene view draw mode (wasn't working at all).
- Fixed taaFrameIndex and XR tests 4052 and 4053
- Fixed the prefab integration of custom passes (Prefab Override Highlight not working as expected).
- Cloned volume profile from read only assets are created in the root of the project. (case 1154961)
- Fixed Wizard check on default volume profile to also check it is not the default one in package.
- Fix erroneous central depth sampling in TAA.
- Fixed light layers not correctly disabled when the lightlayers is set to Nothing and Lightlayers isn't enabled in HDRP Asset
- Fixed issue with Model Importer materials falling back to the Legacy default material instead of HDRP's default material when import happens at Editor startup.
- Fixed a wrong condition in CameraSwitcher, potentially causing out of bound exceptions.
- Fixed an issue where editing the Look Dev default profile would not reflect directly in the Look Dev window.
- Fixed a bug where the light list is not cleared but still used when resizing the RT.
- Fixed exposure debug shader with XR single-pass rendering.
- Fixed issues with scene view and transparent motion vectors.
- Fixed black screens for linux/HDRP (1246407)
- Fixed a vulkan and metal warning in the SSGI compute shader.
- Fixed an exception due to the color pyramid not allocated when SSGI is enabled.
- Fixed an issue with the first Depth history was incorrectly copied.
- Fixed path traced DoF focusing issue
- Fix an issue with the half resolution Mode (performance)
- Fix an issue with the color intensity of emissive for performance rtgi
- Fixed issue with rendering being mostly broken when target platform disables VR. 
- Workaround an issue caused by GetKernelThreadGroupSizes  failing to retrieve correct group size. 
- Fix issue with fast memory and rendergraph. 
- Fixed transparent motion vector framesetting not sanitized.
- Fixed wrong order of post process frame settings.
- Fixed white flash when enabling SSR or SSGI.
- The ray traced indrect diffuse and RTGI were combined wrongly with the rest of the lighting (1254318).
- Fixed an exception happening when using RTSSS without using RTShadows.
- Fix inconsistencies with transparent motion vectors and opaque by allowing camera only transparent motion vectors.
- Fix reflection probe frame settings override
- Fixed certain shadow bias artifacts present in volumetric lighting (case 1231885).
- Fixed area light cookie not updated when switch the light type from a spot that had a cookie.
- Fixed issue with dynamic resolution updating when not in play mode.
- Fixed issue with Contrast Adaptive Sharpening upsample mode and preview camera.
- Fix issue causing blocky artifacts when decals affect metallic and are applied on material with specular color workflow.
- Fixed issue with depth pyramid generation and dynamic resolution.
- Fixed an issue where decals were duplicated in prefab isolation mode.
- Fixed an issue where rendering preview with MSAA might generate render graph errors.
- Fixed compile error in PS4 for planar reflection filtering.
- Fixed issue with blue line in prefabs for volume mode.
- Fixing the internsity being applied to RTAO too early leading to unexpected results (1254626).
- Fix issue that caused sky to incorrectly render when using a custom projection matrix.
- Fixed null reference exception when using depth pre/post pass in shadergraph with alpha clip in the material.
- Appropriately constraint blend distance of reflection probe while editing with the inspector (case 1248931)
- Fixed AxF handling of roughness for Blinn-Phong type materials
- Fixed AxF UI errors when surface type is switched to transparent
- Fixed a serialization issue, preventing quality level parameters to undo/redo and update scene view on change.
- Fixed an exception occuring when a camera doesn't have an HDAdditionalCameraData (1254383).
- Fixed ray tracing with XR single-pass.
- Fixed warning in HDAdditionalLightData OnValidate (cases 1250864, 1244578)
- Fixed a bug related to denoising ray traced reflections.
- Fixed nullref in the layered lit material inspector.
- Fixed an issue where manipulating the color wheels in a volume component would reset the cursor every time.
- Fixed an issue where static sky lighting would not be updated for a new scene until it's reloaded at least once.
- Fixed culling for decals when used in prefabs and edited in context.
- Force to rebake probe with missing baked texture. (1253367)
- Fix supported Mac platform detection to handle new major version (11.0) properly
- Fixed typo in the Render Pipeline Wizard under HDRP+VR
- Change transparent SSR name in frame settings to avoid clipping. 
- Fixed missing include guards in shadow hlsl files.
- Repaint the scene view whenever the scene exposure override is changed.
- Fixed an error when clearing the SSGI history texture at creation time (1259930).
- Fixed alpha to mask reset when toggling alpha test in the material UI.
- Fixed an issue where opening the look dev window with the light theme would make the window blink and eventually crash unity.
- Fixed fallback for ray tracing and light layers (1258837).
- Fixed Sorting Priority not displayed correctly in the DrawRenderers custom pass UI.
- Fixed glitch in Project settings window when selecting diffusion profiles in material section (case 1253090)
- Fixed issue with light layers bigger than 8 (and above the supported range). 
- Fixed issue with culling layer mask of area light's emissive mesh 
- Fixed overused the atlas for Animated/Render Target Cookies (1259930).
- Fixed errors when switching area light to disk shape while an area emissive mesh was displayed.
- Fixed default frame settings MSAA toggle for reflection probes (case 1247631)
- Fixed the transparent SSR dependency not being properly disabled according to the asset dependencies (1260271).
- Fixed issue with completely black AO on double sided materials when normal mode is set to None.
- Fixed UI drawing of the quaternion (1251235)
- Fix an issue with the quality mode and perf mode on RTR and RTGI and getting rid of unwanted nans (1256923).
- Fixed unitialized ray tracing resources when using non-default HDRP asset (case 1259467).
- Fixed overused the atlas for Animated/Render Target Cookies (1259930).
- Fixed sky asserts with XR multipass
- Fixed for area light not updating baked light result when modifying with gizmo.
- Fixed robustness issue with GetOddNegativeScale() in ray tracing, which was impacting normal mapping (1261160).
- Fixed regression where moving face of the probe gizmo was not moving its position anymore.
- Fixed XR single-pass macros in tessellation shaders.
- Fixed path-traced subsurface scattering mixing with diffuse and specular BRDFs (1250601).
- Fixed custom pass re-ordering issues.
- Improved robustness of normal mapping when scale is 0, and mapping is extreme (normals in or below the tangent plane).
- Fixed XR Display providers not getting zNear and zFar plane distances passed to them when in HDRP.
- Fixed rendering breaking when disabling tonemapping in the frame settings.
- Fixed issue with serialization of exposure modes in volume profiles not being consistent between HDRP versions (case 1261385).
- Fixed issue with duplicate names in newly created sub-layers in the graphics compositor (case 1263093).
- Remove MSAA debug mode when renderpipeline asset has no MSAA
- Fixed some post processing using motion vectors when they are disabled
- Fixed the multiplier of the environement lights being overriden with a wrong value for ray tracing (1260311).
- Fixed a series of exceptions happening when trying to load an asset during wizard execution (1262171).
- Fixed an issue with Stacklit shader not compiling correctly in player with debug display on (1260579)
- Fixed couple issues in the dependence of building the ray tracing acceleration structure.
- Fix sun disk intensity
- Fixed unwanted ghosting for smooth surfaces.
- Fixing an issue in the recursive rendering flag texture usage.
- Fixed a missing dependecy for choosing to evaluate transparent SSR.
- Fixed issue that failed compilation when XR is disabled.
- Fixed a compilation error in the IES code.
- Fixed issue with dynamic resolution handler when no OnResolutionChange callback is specified. 
- Fixed multiple volumes, planar reflection, and decal projector position when creating them from the menu.
- Reduced the number of global keyword used in deferredTile.shader
- Fixed incorrect processing of Ambient occlusion probe (9% error was introduced)
- Fixed multiedition of framesettings drop down (case 1270044)
- Fixed planar probe gizmo

### Changed
- Improve MIP selection for decals on Transparents
- Color buffer pyramid is not allocated anymore if neither refraction nor distortion are enabled
- Rename Emission Radius to Radius in UI in Point, Spot
- Angular Diameter parameter for directional light is no longuer an advanced property
- DXR: Remove Light Radius and Angular Diamater of Raytrace shadow. Angular Diameter and Radius are used instead.
- Remove MaxSmoothness parameters from UI for point, spot and directional light. The MaxSmoothness is now deduce from Radius Parameters
- DXR: Remove the Ray Tracing Environement Component. Add a Layer Mask to the ray Tracing volume components to define which objects are taken into account for each effect.
- Removed second cubemaps used for shadowing in lookdev
- Disable Physically Based Sky below ground
- Increase max limit of area light and reflection probe to 128
- Change default texture for detailmap to grey
- Optimize Shadow RT load on Tile based architecture platforms.
- Improved quality of SSAO.
- Moved RequestShadowMapRendering() back to public API.
- Update HDRP DXR Wizard with an option to automatically clone the hdrp config package and setup raytracing to 1 in shaders file.
- Added SceneSelection pass for TerrainLit shader.
- Simplified Light's type API regrouping the logic in one place (Check type in HDAdditionalLightData)
- The support of LOD CrossFade (Dithering transition) in master nodes now required to enable it in the master node settings (Save variant)
- Improved shadow bias, by removing constant depth bias and substituting it with slope-scale bias.
- Fix the default stencil values when a material is created from a SSS ShaderGraph.
- Tweak test asset to be compatible with XR: unlit SG material for canvas and double-side font material
- Slightly tweaked the behaviour of bloom when resolution is low to reduce artifacts.
- Hidden fields in Light Inspector that is not relevant while in BakingOnly mode.
- Changed parametrization of PCSS, now softness is derived from angular diameter (for directional lights) or shape radius (for point/spot lights) and min filter size is now in the [0..1] range.
- Moved the copy of the geometry history buffers to right after the depth mip chain generation.
- Rename "Luminance" to "Nits" in UX for physical light unit
- Rename FrameSettings "SkyLighting" to "SkyReflection"
- Reworked XR automated tests
- The ray traced screen space shadow history for directional, spot and point lights is discarded if the light transform has changed.
- Changed the behavior for ray tracing in case a mesh renderer has both transparent and opaque submeshes.
- Improve history buffer management
- Replaced PlayerSettings.virtualRealitySupported with XRGraphics.tryEnable.
- Remove redundant FrameSettings RealTimePlanarReflection
- Improved a bit the GC calls generated during the rendering.
- Material update is now only triggered when the relevant settings are touched in the shader graph master nodes
- Changed the way Sky Intensity (on Sky volume components) is handled. It's now a combo box where users can choose between Exposure, Multiplier or Lux (for HDRI sky only) instead of both multiplier and exposure being applied all the time. Added a new menu item to convert old profiles.
- Change how method for specular occlusions is decided on inspector shader (Lit, LitTesselation, LayeredLit, LayeredLitTessellation)
- Unlocked SSS, SSR, Motion Vectors and Distortion frame settings for reflections probes.
- Hide unused LOD settings in Quality Settings legacy window.
- Reduced the constrained distance for temporal reprojection of ray tracing denoising
- Removed shadow near plane from the Directional Light Shadow UI.
- Improved the performances of custom pass culling.
- The scene view camera now replicates the physical parameters from the camera tagged as "MainCamera".
- Reduced the number of GC.Alloc calls, one simple scene without plarnar / probes, it should be 0B.
- Renamed ProfilingSample to ProfilingScope and unified API. Added GPU Timings.
- Updated macros to be compatible with the new shader preprocessor.
- Ray tracing reflection temporal filtering is now done in pre-exposed space
- Search field selects the appropriate fields in both project settings panels 'HDRP Default Settings' and 'Quality/HDRP'
- Disabled the refraction and transmission map keywords if the material is opaque.
- Keep celestial bodies outside the atmosphere.
- Updated the MSAA documentation to specify what features HDRP supports MSAA for and what features it does not.
- Shader use for Runtime Debug Display are now correctly stripper when doing a release build
- Now each camera has its own Volume Stack. This allows Volume Parameters to be updated as early as possible and be ready for the whole frame without conflicts between cameras.
- Disable Async for SSR, SSAO and Contact shadow when aggregated ray tracing frame setting is on.
- Improved performance when entering play mode without domain reload by a factor of ~25
- Renamed the camera profiling sample to include the camera name
- Discarding the ray tracing history for AO, reflection, diffuse shadows and GI when the viewport size changes.
- Renamed the camera profiling sample to include the camera name
- Renamed the post processing graphic formats to match the new convention.
- The restart in Wizard for DXR will always be last fix from now on
- Refactoring pre-existing materials to share more shader code between rasterization and ray tracing.
- Setting a material's Refraction Model to Thin does not overwrite the Thickness and Transmission Absorption Distance anymore.
- Removed Wind textures from runtime as wind is no longer built into the pipeline
- Changed Shader Graph titles of master nodes to be more easily searchable ("HDRP/x" -> "x (HDRP)")
- Expose StartSinglePass() and StopSinglePass() as public interface for XRPass
- Replaced the Texture array for 2D cookies (spot, area and directional lights) and for planar reflections by an atlas.
- Moved the tier defining from the asset to the concerned volume components.
- Changing from a tier management to a "mode" management for reflection and GI and removing the ability to enable/disable deferred and ray bining (they are now implied by performance mode)
- The default FrameSettings for ScreenSpaceShadows is set to true for Camera in order to give a better workflow for DXR.
- Refactor internal usage of Stencil bits.
- Changed how the material upgrader works and added documentation for it.
- Custom passes now disable the stencil when overwriting the depth and not writing into it.
- Renamed the camera profiling sample to include the camera name
- Changed the way the shadow casting property of transparent and tranmissive materials is handeled for ray tracing.
- Changed inspector materials stencil setting code to have more sharing.
- Updated the default scene and default DXR scene and DefaultVolumeProfile.
- Changed the way the length parameter is used for ray traced contact shadows.
- Improved the coherency of PCSS blur between cascades.
- Updated VR checks in Wizard to reflect new XR System.
- Removing unused alpha threshold depth prepass and post pass for fabric shader graph.
- Transform result from CIE XYZ to sRGB color space in EvalSensitivity for iridescence.
- Moved BeginCameraRendering callback right before culling.
- Changed the visibility of the Indirect Lighting Controller component to public.
- Renamed the cubemap used for diffuse convolution to a more explicit name for the memory profiler.
- Improved behaviour of transmission color on transparent surfaces in path tracing.
- Light dimmer can now get values higher than one and was renamed to multiplier in the UI.
- Removed info box requesting volume component for Visual Environment and updated the documentation with the relevant information.
- Improved light selection oracle for light sampling in path tracing.
- Stripped ray tracing subsurface passes with ray tracing is not enabled.
- Remove LOD cross fade code for ray tracing shaders
- Removed legacy VR code
- Add range-based clipping to box lights (case 1178780)
- Improve area light culling (case 1085873)
- Light Hierarchy debug mode can now adjust Debug Exposure for visualizing high exposure scenes.
- Rejecting history for ray traced reflections based on a threshold evaluated on the neighborhood of the sampled history.
- Renamed "Environment" to "Reflection Probes" in tile/cluster debug menu.
- Utilities namespace is obsolete, moved its content to UnityEngine.Rendering (case 1204677)
- Obsolete Utilities namespace was removed, instead use UnityEngine.Rendering (case 1204677)
- Moved most of the compute shaders to the multi_compile API instead of multiple kernels.
- Use multi_compile API for deferred compute shader with shadow mask.
- Remove the raytracing rendering queue system to make recursive raytraced material work when raytracing is disabled
- Changed a few resources used by ray tracing shaders to be global resources (using register space1) for improved CPU performance.
- All custom pass volumes are now executed for one injection point instead of the first one.
- Hidden unsupported choice in emission in Materials
- Temporal Anti aliasing improvements.
- Optimized PrepareLightsForGPU (cost reduced by over 25%) and PrepareGPULightData (around twice as fast now).
- Moved scene view camera settings for HDRP from the preferences window to the scene view camera settings window.
- Updated shaders to be compatible with Microsoft's DXC.
- Debug exposure in debug menu have been replace to debug exposure compensation in EV100 space and is always visible.
- Further optimized PrepareLightsForGPU (3x faster with few shadows, 1.4x faster with a lot of shadows or equivalently cost reduced by 68% to 37%).
- Raytracing: Replaced the DIFFUSE_LIGHTING_ONLY multicompile by a uniform.
- Raytracing: Removed the dynamic lightmap multicompile.
- Raytracing: Remove the LOD cross fade multi compile for ray tracing.
- Cookie are now supported in lightmaper. All lights casting cookie and baked will now include cookie influence.
- Avoid building the mip chain a second time for SSR for transparent objects.
- Replaced "High Quality" Subsurface Scattering with a set of Quality Levels.
- Replaced "High Quality" Volumetric Lighting with "Screen Resolution Percentage" and "Volume Slice Count" on the Fog volume component.
- Merged material samples and shader samples
- Update material samples scene visuals
- Use multi_compile API for deferred compute shader with shadow mask.
- Made the StaticLightingSky class public so that users can change it by script for baking purpose.
- Shadowmask and realtime reflectoin probe property are hide in Quality settings
- Improved performance of reflection probe management when using a lot of probes.
- Ignoring the disable SSR flags for recursive rendering.
- Removed logic in the UI to disable parameters for contact shadows and fog volume components as it was going against the concept of the volume system.
- Fixed the sub surface mask not being taken into account when computing ray traced sub surface scattering.
- MSAA Within Forward Frame Setting is now enabled by default on Cameras when new Render Pipeline Asset is created
- Slightly changed the TAA anti-flicker mechanism so that it is more aggressive on almost static images (only on High preset for now).
- Changed default exposure compensation to 0.
- Refactored shadow caching system.
- Removed experimental namespace for ray tracing code.
- Increase limit for max numbers of lights in UX
- Removed direct use of BSDFData in the path tracing pass, delegated to the material instead.
- Pre-warm the RTHandle system to reduce the amount of memory allocations and the total memory needed at all points. 
- DXR: Only read the geometric attributes that are required using the share pass info and shader graph defines.
- DXR: Dispatch binned rays in 1D instead of 2D.
- Lit and LayeredLit tessellation cross lod fade don't used dithering anymore between LOD but fade the tessellation height instead. Allow a smoother transition
- Changed the way planar reflections are filtered in order to be a bit more "physically based".
- Increased path tracing BSDFs roughness range from [0.001, 0.999] to [0.00001, 0.99999].
- Changing the default SSGI radius for the all configurations.
- Changed the default parameters for quality RTGI to match expected behavior.
- Add color clear pass while rendering XR occlusion mesh to avoid leaks.
- Only use one texture for ray traced reflection upscaling.
- Adjust the upscale radius based on the roughness value.
- DXR: Changed the way the filter size is decided for directional, point and spot shadows.
- Changed the default exposure mode to "Automatic (Histogram)", along with "Limit Min" to -4 and "Limit Max" to 16.
- Replaced the default scene system with the builtin Scene Template feature.
- Changed extensions of shader CAS include files.
- Making the planar probe atlas's format match the color buffer's format.
- Removing the planarReflectionCacheCompressed setting from asset.
- SHADERPASS for TransparentDepthPrepass and TransparentDepthPostpass identification is using respectively SHADERPASS_TRANSPARENT_DEPTH_PREPASS and SHADERPASS_TRANSPARENT_DEPTH_POSTPASS
- Moved the Parallax Occlusion Mapping node into Shader Graph.
- Renamed the debug name from SSAO to ScreenSpaceAmbientOcclusion (1254974).
- Added missing tooltips and improved the UI of the aperture control (case 1254916).
- Fixed wrong tooltips in the Dof Volume (case 1256641).
- The `CustomPassLoadCameraColor` and `CustomPassSampleCameraColor` functions now returns the correct color buffer when used in after post process instead of the color pyramid (which didn't had post processes).
- PBR Sky now doesn't go black when going below sea level, but it instead freezes calculation as if on the horizon. 
- Fixed an issue with quality setting foldouts not opening when clicking on them (1253088).
- Shutter speed can now be changed by dragging the mouse over the UI label (case 1245007).
- Remove the 'Point Cube Size' for cookie, use the Cubemap size directly.
- VFXTarget with Unlit now allows EmissiveColor output to be consistent with HDRP unlit.
- Only building the RTAS if there is an effect that will require it (1262217).
- Fixed the first ray tracing frame not having the light cluster being set up properly (1260311).
- Render graph pre-setup for ray traced ambient occlusion.
- Avoid casting multiple rays and denoising for hard directional, point and spot ray traced shadows (1261040).
- Making sure the preview cameras do not use ray tracing effects due to a by design issue to build ray tracing acceleration structures (1262166).
- Preparing ray traced reflections for the render graph support (performance and quality).
- Preparing recursive rendering for the render graph port.
- Preparation pass for RTGI, temporal filter and diffuse denoiser for render graph.
- Updated the documentation for the DXR implementation.
- Changed the DXR wizard to support optional checks.
- Changed the DXR wizard steps.
- Preparation pass for RTSSS to be supported by render graph.
- Changed the color space of EmissiveColorLDR property on all shader. Was linear but should have been sRGB. Auto upgrade script handle the conversion.

## [7.1.1] - 2019-09-05

### Added
- Transparency Overdraw debug mode. Allows to visualize transparent objects draw calls as an "heat map".
- Enabled single-pass instancing support for XR SDK with new API cmd.SetInstanceMultiplier()
- XR settings are now available in the HDRP asset
- Support for Material Quality in Shader Graph
- Material Quality support selection in HDRP Asset
- Renamed XR shader macro from UNITY_STEREO_ASSIGN_COMPUTE_EYE_INDEX to UNITY_XR_ASSIGN_VIEW_INDEX
- Raytracing ShaderGraph node for HDRP shaders
- Custom passes volume component with 3 injection points: Before Rendering, Before Transparent and Before Post Process
- Alpha channel is now properly exported to camera render textures when using FP16 color buffer format
- Support for XR SDK mirror view modes
- HD Master nodes in Shader Graph now support Normal and Tangent modification in vertex stage.
- DepthOfFieldCoC option in the fullscreen debug modes.
- Added override Ambient Occlusion option on debug windows
- Added Custom Post Processes with 3 injection points: Before Transparent, Before Post Process and After Post Process
- Added draft of minimal interactive path tracing (experimental) based on DXR API - Support only 4 area light, lit and unlit shader (non-shadergraph)
- Small adjustments to TAA anti flicker (more aggressive on high values).

### Fixed
- Fixed wizard infinite loop on cancellation
- Fixed with compute shader error about too many threads in threadgroup on low GPU
- Fixed invalid contact shadow shaders being created on metal
- Fixed a bug where if Assembly.GetTypes throws an exception due to mis-versioned dlls, then no preprocessors are used in the shader stripper
- Fixed typo in AXF decal property preventing to compile
- Fixed reflection probe with XR single-pass and FPTL
- Fixed force gizmo shown when selecting camera in hierarchy
- Fixed issue with XR occlusion mesh and dynamic resolution
- Fixed an issue where lighting compute buffers were re-created with the wrong size when resizing the window, causing tile artefacts at the top of the screen.
- Fix FrameSettings names and tooltips
- Fixed error with XR SDK when the Editor is not in focus
- Fixed errors with RenderGraph, XR SDK and occlusion mesh
- Fixed shadow routines compilation errors when "real" type is a typedef on "half".
- Fixed toggle volumetric lighting in the light UI
- Fixed post-processing history reset handling rt-scale incorrectly
- Fixed crash with terrain and XR multi-pass
- Fixed ShaderGraph material synchronization issues
- Fixed a null reference exception when using an Emissive texture with Unlit shader (case 1181335)
- Fixed an issue where area lights and point lights where not counted separately with regards to max lights on screen (case 1183196)
- Fixed an SSR and Subsurface Scattering issue (appearing black) when using XR.

### Changed
- Update Wizard layout.
- Remove almost all Garbage collection call within a frame.
- Rename property AdditionalVeclocityChange to AddPrecomputeVelocity
- Call the End/Begin camera rendering callbacks for camera with customRender enabled
- Changeg framesettings migration order of postprocess flags as a pr for reflection settings flags have been backported to 2019.2
- Replaced usage of ENABLE_VR in XRSystem.cs by version defines based on the presence of the built-in VR and XR modules
- Added an update virtual function to the SkyRenderer class. This is called once per frame. This allows a given renderer to amortize heavy computation at the rate it chooses. Currently only the physically based sky implements this.
- Removed mandatory XRPass argument in HDCamera.GetOrCreate()
- Restored the HDCamera parameter to the sky rendering builtin parameters.
- Removed usage of StructuredBuffer for XR View Constants
- Expose Direct Specular Lighting control in FrameSettings
- Deprecated ExponentialFog and VolumetricFog volume components. Now there is only one exponential fog component (Fog) which can add Volumetric Fog as an option. Added a script in Edit -> Render Pipeline -> Upgrade Fog Volume Components.

## [7.0.1] - 2019-07-25

### Added
- Added option in the config package to disable globally Area Lights and to select shadow quality settings for the deferred pipeline.
- When shader log stripping is enabled, shader stripper statistics will be written at `Temp/shader-strip.json`
- Occlusion mesh support from XR SDK

### Fixed
- Fixed XR SDK mirror view blit, cleanup some XRTODO and removed XRDebug.cs
- Fixed culling for volumetrics with XR single-pass rendering
- Fix shadergraph material pass setup not called
- Fixed documentation links in component's Inspector header bar
- Cookies using the render texture output from a camera are now properly updated
- Allow in ShaderGraph to enable pre/post pass when the alpha clip is disabled

### Changed
- RenderQueue for Opaque now start at Background instead of Geometry.
- Clamp the area light size for scripting API when we change the light type
- Added a warning in the material UI when the diffusion profile assigned is not in the HDRP asset


## [7.0.0] - 2019-07-17

### Added
- `Fixed`, `Viewer`, and `Automatic` modes to compute the FOV used when rendering a `PlanarReflectionProbe`
- A checkbox to toggle the chrome gizmo of `ReflectionProbe`and `PlanarReflectionProbe`
- Added a Light layer in shadows that allow for objects to cast shadows without being affected by light (and vice versa).
- You can now access ShaderGraph blend states from the Material UI (for example, **Surface Type**, **Sorting Priority**, and **Blending Mode**). This change may break Materials that use a ShaderGraph, to fix them, select **Edit > Render Pipeline > Reset all ShaderGraph Scene Materials BlendStates**. This syncs the blendstates of you ShaderGraph master nodes with the Material properties.
- You can now control ZTest, ZWrite, and CullMode for transparent Materials.
- Materials that use Unlit Shaders or Unlit Master Node Shaders now cast shadows.
- Added an option to enable the ztest on **After Post Process** materials when TAA is disabled.
- Added a new SSAO (based on Ground Truth Ambient Occlusion algorithm) to replace the previous one.
- Added support for shadow tint on light
- BeginCameraRendering and EndCameraRendering callbacks are now called with probes
- Adding option to update shadow maps only On Enable and On Demand.
- Shader Graphs that use time-dependent vertex modification now generate correct motion vectors.
- Added option to allow a custom spot angle for spot light shadow maps.
- Added frame settings for individual post-processing effects
- Added dither transition between cascades for Low and Medium quality settings
- Added single-pass instancing support with XR SDK
- Added occlusion mesh support with XR SDK
- Added support of Alembic velocity to various shaders
- Added support for more than 2 views for single-pass instancing
- Added support for per punctual/directional light min roughness in StackLit
- Added mirror view support with XR SDK
- Added VR verification in HDRPWizard
- Added DXR verification in HDRPWizard
- Added feedbacks in UI of Volume regarding skies
- Cube LUT support in Tonemapping. Cube LUT helpers for external grading are available in the Post-processing Sample package.

### Fixed
- Fixed an issue with history buffers causing effects like TAA or auto exposure to flicker when more than one camera was visible in the editor
- The correct preview is displayed when selecting multiple `PlanarReflectionProbe`s
- Fixed volumetric rendering with camera-relative code and XR stereo instancing
- Fixed issue with flashing cyan due to async compilation of shader when selecting a mesh
- Fix texture type mismatch when the contact shadow are disabled (causing errors on IOS devices)
- Fixed Generate Shader Includes while in package
- Fixed issue when texture where deleted in ShadowCascadeGUI
- Fixed issue in FrameSettingsHistory when disabling a camera several time without enabling it in between.
- Fixed volumetric reprojection with camera-relative code and XR stereo instancing
- Added custom BaseShaderPreprocessor in HDEditorUtils.GetBaseShaderPreprocessorList()
- Fixed compile issue when USE_XR_SDK is not defined
- Fixed procedural sky sun disk intensity for high directional light intensities
- Fixed Decal mip level when using texture mip map streaming to avoid dropping to lowest permitted mip (now loading all mips)
- Fixed deferred shading for XR single-pass instancing after lightloop refactor
- Fixed cluster and material classification debug (material classification now works with compute as pixel shader lighting)
- Fixed IOS Nan by adding a maximun epsilon definition REAL_EPS that uses HALF_EPS when fp16 are used
- Removed unnecessary GC allocation in motion blur code
- Fixed locked UI with advanded influence volume inspector for probes
- Fixed invalid capture direction when rendering planar reflection probes
- Fixed Decal HTILE optimization with platform not supporting texture atomatic (Disable it)
- Fixed a crash in the build when the contact shadows are disabled
- Fixed camera rendering callbacks order (endCameraRendering was being called before the actual rendering)
- Fixed issue with wrong opaque blending settings for After Postprocess
- Fixed issue with Low resolution transparency on PS4
- Fixed a memory leak on volume profiles
- Fixed The Parallax Occlusion Mappping node in shader graph and it's UV input slot
- Fixed lighting with XR single-pass instancing by disabling deferred tiles
- Fixed the Bloom prefiltering pass
- Fixed post-processing effect relying on Unity's random number generator
- Fixed camera flickering when using TAA and selecting the camera in the editor
- Fixed issue with single shadow debug view and volumetrics
- Fixed most of the problems with light animation and timeline
- Fixed indirect deferred compute with XR single-pass instancing
- Fixed a slight omission in anisotropy calculations derived from HazeMapping in StackLit
- Improved stack computation numerical stability in StackLit
- Fix PBR master node always opaque (wrong blend modes for forward pass)
- Fixed TAA with XR single-pass instancing (missing macros)
- Fixed an issue causing Scene View selection wire gizmo to not appear when using HDRP Shader Graphs.
- Fixed wireframe rendering mode (case 1083989)
- Fixed the renderqueue not updated when the alpha clip is modified in the material UI.
- Fixed the PBR master node preview
- Remove the ReadOnly flag on Reflection Probe's cubemap assets during bake when there are no VCS active.
- Fixed an issue where setting a material debug view would not reset the other exclusive modes
- Spot light shapes are now correctly taken into account when baking
- Now the static lighting sky will correctly take the default values for non-overridden properties
- Fixed material albedo affecting the lux meter
- Extra test in deferred compute shading to avoid shading pixels that were not rendered by the current camera (for camera stacking)

### Changed
- Optimization: Reduce the group size of the deferred lighting pass from 16x16 to 8x8
- Replaced HDCamera.computePassCount by viewCount
- Removed xrInstancing flag in RTHandles (replaced by TextureXR.slices and TextureXR.dimensions)
- Refactor the HDRenderPipeline and lightloop code to preprare for high level rendergraph
- Removed the **Back Then Front Rendering** option in the fabric Master Node settings. Enabling this option previously did nothing.
- Shader type Real translates to FP16 precision on Nintendo Switch.
- Shader framework refactor: Introduce CBSDF, EvaluateBSDF, IsNonZeroBSDF to replace BSDF functions
- Shader framework refactor:  GetBSDFAngles, LightEvaluation and SurfaceShading functions
- Replace ComputeMicroShadowing by GetAmbientOcclusionForMicroShadowing
- Rename WorldToTangent to TangentToWorld as it was incorrectly named
- Remove SunDisk and Sun Halo size from directional light
- Remove all obsolete wind code from shader
- Renamed DecalProjectorComponent into DecalProjector for API alignment.
- Improved the Volume UI and made them Global by default
- Remove very high quality shadow option
- Change default for shadow quality in Deferred to Medium
- Enlighten now use inverse squared falloff (before was using builtin falloff)
- Enlighten is now deprecated. Please use CPU or GPU lightmaper instead.
- Remove the name in the diffusion profile UI
- Changed how shadow map resolution scaling with distance is computed. Now it uses screen space area rather than light range.
- Updated MoreOptions display in UI
- Moved Display Area Light Emissive Mesh script API functions in the editor namespace
- direct strenght properties in ambient occlusion now affect direct specular as well
- Removed advanced Specular Occlusion control in StackLit: SSAO based SO control is hidden and fixed to behave like Lit, SPTD is the only HQ technique shown for baked SO.
- Shader framework refactor: Changed ClampRoughness signature to include PreLightData access.
- HDRPWizard window is now in Window > General > HD Render Pipeline Wizard
- Moved StaticLightingSky to LightingWindow
- Removes the current "Scene Settings" and replace them with "Sky & Fog Settings" (with Physically Based Sky and Volumetric Fog).
- Changed how cached shadow maps are placed inside the atlas to minimize re-rendering of them.

## [6.7.0-preview] - 2019-05-16

### Added
- Added ViewConstants StructuredBuffer to simplify XR rendering
- Added API to render specific settings during a frame
- Added stadia to the supported platforms (2019.3)
- Enabled cascade blends settings in the HD Shadow component
- Added Hardware Dynamic Resolution support.
- Added MatCap debug view to replace the no scene lighting debug view.
- Added clear GBuffer option in FrameSettings (default to false)
- Added preview for decal shader graph (Only albedo, normal and emission)
- Added exposure weight control for decal
- Screen Space Directional Shadow under a define option. Activated for ray tracing
- Added a new abstraction for RendererList that will help transition to Render Graph and future RendererList API
- Added multipass support for VR
- Added XR SDK integration (multipass only)
- Added Shader Graph samples for Hair, Fabric and Decal master nodes.
- Add fade distance, shadow fade distance and light layers to light explorer
- Add method to draw light layer drawer in a rect to HDEditorUtils

### Fixed
- Fixed deserialization crash at runtime
- Fixed for ShaderGraph Unlit masternode not writing velocity
- Fixed a crash when assiging a new HDRP asset with the 'Verify Saving Assets' option enabled
- Fixed exposure to properly support TEXTURE2D_X
- Fixed TerrainLit basemap texture generation
- Fixed a bug that caused nans when material classification was enabled and a tile contained one standard material + a material with transmission.
- Fixed gradient sky hash that was not using the exposure hash
- Fixed displayed default FrameSettings in HDRenderPipelineAsset wrongly updated on scripts reload.
- Fixed gradient sky hash that was not using the exposure hash.
- Fixed visualize cascade mode with exposure.
- Fixed (enabled) exposure on override lighting debug modes.
- Fixed issue with LightExplorer when volume have no profile
- Fixed issue with SSR for negative, infinite and NaN history values
- Fixed LightLayer in HDReflectionProbe and PlanarReflectionProbe inspector that was not displayed as a mask.
- Fixed NaN in transmission when the thickness and a color component of the scattering distance was to 0
- Fixed Light's ShadowMask multi-edition.
- Fixed motion blur and SMAA with VR single-pass instancing
- Fixed NaNs generated by phase functionsin volumetric lighting
- Fixed NaN issue with refraction effect and IOR of 1 at extreme grazing angle
- Fixed nan tracker not using the exposure
- Fixed sorting priority on lit and unlit materials
- Fixed null pointer exception when there are no AOVRequests defined on a camera
- Fixed dirty state of prefab using disabled ReflectionProbes
- Fixed an issue where gizmos and editor grid were not correctly depth tested
- Fixed created default scene prefab non editable due to wrong file extension.
- Fixed an issue where sky convolution was recomputed for nothing when a preview was visible (causing extreme slowness when fabric convolution is enabled)
- Fixed issue with decal that wheren't working currently in player
- Fixed missing stereo rendering macros in some fragment shaders
- Fixed exposure for ReflectionProbe and PlanarReflectionProbe gizmos
- Fixed single-pass instancing on PSVR
- Fixed Vulkan shader issue with Texture2DArray in ScreenSpaceShadow.compute by re-arranging code (workaround)
- Fixed camera-relative issue with lights and XR single-pass instancing
- Fixed single-pass instancing on Vulkan
- Fixed htile synchronization issue with shader graph decal
- Fixed Gizmos are not drawn in Camera preview
- Fixed pre-exposure for emissive decal
- Fixed wrong values computed in PreIntegrateFGD and in the generation of volumetric lighting data by forcing the use of fp32.
- Fixed NaNs arising during the hair lighting pass
- Fixed synchronization issue in decal HTile that occasionally caused rendering artifacts around decal borders
- Fixed QualitySettings getting marked as modified by HDRP (and thus checked out in Perforce)
- Fixed a bug with uninitialized values in light explorer
- Fixed issue with LOD transition
- Fixed shader warnings related to raytracing and TEXTURE2D_X

### Changed
- Refactor PixelCoordToViewDirWS to be VR compatible and to compute it only once per frame
- Modified the variants stripper to take in account multiple HDRP assets used in the build.
- Improve the ray biasing code to avoid self-intersections during the SSR traversal
- Update Pyramid Spot Light to better match emitted light volume.
- Moved _XRViewConstants out of UnityPerPassStereo constant buffer to fix issues with PSSL
- Removed GetPositionInput_Stereo() and single-pass (double-wide) rendering mode
- Changed label width of the frame settings to accommodate better existing options.
- SSR's Default FrameSettings for camera is now enable.
- Re-enabled the sharpening filter on Temporal Anti-aliasing
- Exposed HDEditorUtils.LightLayerMaskDrawer for integration in other packages and user scripting.
- Rename atmospheric scattering in FrameSettings to Fog
- The size modifier in the override for the culling sphere in Shadow Cascades now defaults to 0.6, which is the same as the formerly hardcoded value.
- Moved LOD Bias and Maximum LOD Level from Frame Setting section `Other` to `Rendering`
- ShaderGraph Decal that affect only emissive, only draw in emissive pass (was drawing in dbuffer pass too)
- Apply decal projector fade factor correctly on all attribut and for shader graph decal
- Move RenderTransparentDepthPostpass after all transparent
- Update exposure prepass to interleave XR single-pass instancing views in a checkerboard pattern
- Removed ScriptRuntimeVersion check in wizard.

## [6.6.0-preview] - 2019-04-01

### Added
- Added preliminary changes for XR deferred shading
- Added support of 111110 color buffer
- Added proper support for Recorder in HDRP
- Added depth offset input in shader graph master nodes
- Added a Parallax Occlusion Mapping node
- Added SMAA support
- Added Homothety and Symetry quick edition modifier on volume used in ReflectionProbe, PlanarReflectionProbe and DensityVolume
- Added multi-edition support for DecalProjectorComponent
- Improve hair shader
- Added the _ScreenToTargetScaleHistory uniform variable to be used when sampling HDRP RTHandle history buffers.
- Added settings in `FrameSettings` to change `QualitySettings.lodBias` and `QualitySettings.maximumLODLevel` during a rendering
- Added an exposure node to retrieve the current, inverse and previous frame exposure value.
- Added an HD scene color node which allow to sample the scene color with mips and a toggle to remove the exposure.
- Added safeguard on HD scene creation if default scene not set in the wizard
- Added Low res transparency rendering pass.

### Fixed
- Fixed HDRI sky intensity lux mode
- Fixed dynamic resolution for XR
- Fixed instance identifier semantic string used by Shader Graph
- Fixed null culling result occuring when changing scene that was causing crashes
- Fixed multi-edition light handles and inspector shapes
- Fixed light's LightLayer field when multi-editing
- Fixed normal blend edition handles on DensityVolume
- Fixed an issue with layered lit shader and height based blend where inactive layers would still have influence over the result
- Fixed multi-selection handles color for DensityVolume
- Fixed multi-edition inspector's blend distances for HDReflectionProbe, PlanarReflectionProbe and DensityVolume
- Fixed metric distance that changed along size in DensityVolume
- Fixed DensityVolume shape handles that have not same behaviour in advance and normal edition mode
- Fixed normal map blending in TerrainLit by only blending the derivatives
- Fixed Xbox One rendering just a grey screen instead of the scene
- Fixed probe handles for multiselection
- Fixed baked cubemap import settings for convolution
- Fixed regression causing crash when attempting to open HDRenderPipelineWizard without an HDRenderPipelineAsset setted
- Fixed FullScreenDebug modes: SSAO, SSR, Contact shadow, Prerefraction Color Pyramid, Final Color Pyramid
- Fixed volumetric rendering with stereo instancing
- Fixed shader warning
- Fixed missing resources in existing asset when updating package
- Fixed PBR master node preview in forward rendering or transparent surface
- Fixed deferred shading with stereo instancing
- Fixed "look at" edition mode of Rotation tool for DecalProjectorComponent
- Fixed issue when switching mode in ReflectionProbe and PlanarReflectionProbe
- Fixed issue where migratable component version where not always serialized when part of prefab's instance
- Fixed an issue where shadow would not be rendered properly when light layer are not enabled
- Fixed exposure weight on unlit materials
- Fixed Light intensity not played in the player when recorded with animation/timeline
- Fixed some issues when multi editing HDRenderPipelineAsset
- Fixed emission node breaking the main shader graph preview in certain conditions.
- Fixed checkout of baked probe asset when baking probes.
- Fixed invalid gizmo position for rotated ReflectionProbe
- Fixed multi-edition of material's SurfaceType and RenderingPath
- Fixed whole pipeline reconstruction on selecting for the first time or modifying other than the currently used HDRenderPipelineAsset
- Fixed single shadow debug mode
- Fixed global scale factor debug mode when scale > 1
- Fixed debug menu material overrides not getting applied to the Terrain Lit shader
- Fixed typo in computeLightVariants
- Fixed deferred pass with XR instancing by disabling ComputeLightEvaluation
- Fixed bloom resolution independence
- Fixed lens dirt intensity not behaving properly
- Fixed the Stop NaN feature
- Fixed some resources to handle more than 2 instanced views for XR
- Fixed issue with black screen (NaN) produced on old GPU hardware or intel GPU hardware with gaussian pyramid
- Fixed issue with disabled punctual light would still render when only directional light is present

### Changed
- DensityVolume scripting API will no longuer allow to change between advance and normal edition mode
- Disabled depth of field, lens distortion and panini projection in the scene view
- TerrainLit shaders and includes are reorganized and made simpler.
- TerrainLit shader GUI now allows custom properties to be displayed in the Terrain fold-out section.
- Optimize distortion pass with stencil
- Disable SceneSelectionPass in shader graph preview
- Control punctual light and area light shadow atlas separately
- Move SMAA anti-aliasing option to after Temporal Anti Aliasing one, to avoid problem with previously serialized project settings
- Optimize rendering with static only lighting and when no cullable lights/decals/density volumes are present.
- Updated handles for DecalProjectorComponent for enhanced spacial position readability and have edition mode for better SceneView management
- DecalProjectorComponent are now scale independent in order to have reliable metric unit (see new Size field for changing the size of the volume)
- Restructure code from HDCamera.Update() by adding UpdateAntialiasing() and UpdateViewConstants()
- Renamed velocity to motion vectors
- Objects rendered during the After Post Process pass while TAA is enabled will not benefit from existing depth buffer anymore. This is done to fix an issue where those object would wobble otherwise
- Removed usage of builtin unity matrix for shadow, shadow now use same constant than other view
- The default volume layer mask for cameras & probes is now `Default` instead of `Everything`

## [6.5.0-preview] - 2019-03-07

### Added
- Added depth-of-field support with stereo instancing
- Adding real time area light shadow support
- Added a new FrameSettings: Specular Lighting to toggle the specular during the rendering

### Fixed
- Fixed diffusion profile upgrade breaking package when upgrading to a new version
- Fixed decals cropped by gizmo not updating correctly if prefab
- Fixed an issue when enabling SSR on multiple view
- Fixed edition of the intensity's unit field while selecting multiple lights
- Fixed wrong calculation in soft voxelization for density volume
- Fixed gizmo not working correctly with pre-exposure
- Fixed issue with setting a not available RT when disabling motion vectors
- Fixed planar reflection when looking at mirror normal
- Fixed mutiselection issue with HDLight Inspector
- Fixed HDAdditionalCameraData data migration
- Fixed failing builds when light explorer window is open
- Fixed cascade shadows border sometime causing artefacts between cascades
- Restored shadows in the Cascade Shadow debug visualization
- `camera.RenderToCubemap` use proper face culling

### Changed
- When rendering reflection probe disable all specular lighting and for metals use fresnelF0 as diffuse color for bake lighting.

## [6.4.0-preview] - 2019-02-21

### Added
- VR: Added TextureXR system to selectively expand TEXTURE2D macros to texture array for single-pass stereo instancing + Convert textures call to these macros
- Added an unit selection dropdown next to shutter speed (camera)
- Added error helpbox when trying to use a sub volume component that require the current HDRenderPipelineAsset to support a feature that it is not supporting.
- Add mesh for tube light when display emissive mesh is enabled

### Fixed
- Fixed Light explorer. The volume explorer used `profile` instead of `sharedProfile` which instantiate a custom volume profile instead of editing the asset itself.
- Fixed UI issue where all is displayed using metric unit in shadow cascade and Percent is set in the unit field (happening when opening the inspector).
- Fixed inspector event error when double clicking on an asset (diffusion profile/material).
- Fixed nullref on layered material UI when the material is not an asset.
- Fixed nullref exception when undo/redo a light property.
- Fixed visual bug when area light handle size is 0.

### Changed
- Update UI for 32bit/16bit shadow precision settings in HDRP asset
- Object motion vectors have been disabled in all but the game view. Camera motion vectors are still enabled everywhere, allowing TAA and Motion Blur to work on static objects.
- Enable texture array by default for most rendering code on DX11 and unlock stereo instancing (DX11 only for now)

## [6.3.0-preview] - 2019-02-18

### Added
- Added emissive property for shader graph decals
- Added a diffusion profile override volume so the list of diffusion profile assets to use can be chanaged without affecting the HDRP asset
- Added a "Stop NaNs" option on cameras and in the Scene View preferences.
- Added metric display option in HDShadowSettings and improve clamping
- Added shader parameter mapping in DebugMenu
- Added scripting API to configure DebugData for DebugMenu

### Fixed
- Fixed decals in forward
- Fixed issue with stencil not correctly setup for various master node and shader for the depth pass, motion vector pass and GBuffer/Forward pass
- Fixed SRP batcher and metal
- Fixed culling and shadows for Pyramid, Box, Rectangle and Tube lights
- Fixed an issue where scissor render state leaking from the editor code caused partially black rendering

### Changed
- When a lit material has a clear coat mask that is not null, we now use the clear coat roughness to compute the screen space reflection.
- Diffusion profiles are now limited to one per asset and can be referenced in materials, shader graphs and vfx graphs. Materials will be upgraded automatically except if they are using a shader graph, in this case it will display an error message.

## [6.2.0-preview] - 2019-02-15

### Added
- Added help box listing feature supported in a given HDRenderPipelineAsset alongs with the drawbacks implied.
- Added cascade visualizer, supporting disabled handles when not overriding.

### Fixed
- Fixed post processing with stereo double-wide
- Fixed issue with Metal: Use sign bit to find the cache type instead of lowest bit.
- Fixed invalid state when creating a planar reflection for the first time
- Fix FrameSettings's LitShaderMode not restrained by supported LitShaderMode regression.

### Changed
- The default value roughness value for the clearcoat has been changed from 0.03 to 0.01
- Update default value of based color for master node
- Update Fabric Charlie Sheen lighting model - Remove Fresnel component that wasn't part of initial model + Remap smoothness to [0.0 - 0.6] range for more artist friendly parameter

### Changed
- Code refactor: all macros with ARGS have been swapped with macros with PARAM. This is because the ARGS macros were incorrectly named.

## [6.1.0-preview] - 2019-02-13

### Added
- Added support for post-processing anti-aliasing in the Scene View (FXAA and TAA). These can be set in Preferences.
- Added emissive property for decal material (non-shader graph)

### Fixed
- Fixed a few UI bugs with the color grading curves.
- Fixed "Post Processing" in the scene view not toggling post-processing effects
- Fixed bake only object with flag `ReflectionProbeStaticFlag` when baking a `ReflectionProbe`

### Changed
- Removed unsupported Clear Depth checkbox in Camera inspector
- Updated the toggle for advanced mode in inspectors.

## [6.0.0-preview] - 2019-02-23

### Added
- Added new API to perform a camera rendering
- Added support for hair master node (Double kajiya kay - Lambert)
- Added Reset behaviour in DebugMenu (ingame mapping is right joystick + B)
- Added Default HD scene at new scene creation while in HDRP
- Added Wizard helping to configure HDRP project
- Added new UI for decal material to allow remapping and scaling of some properties
- Added cascade shadow visualisation toggle in HD shadow settings
- Added icons for assets
- Added replace blending mode for distortion
- Added basic distance fade for density volumes
- Added decal master node for shader graph
- Added HD unlit master node (Cross Pipeline version is name Unlit)
- Added new Rendering Queue in materials
- Added post-processing V3 framework embed in HDRP, remove postprocess V2 framework
- Post-processing now uses the generic volume framework
-   New depth-of-field, bloom, panini projection effects, motion blur
-   Exposure is now done as a pre-exposition pass, the whole system has been revamped
-   Exposure now use EV100 everywhere in the UI (Sky, Emissive Light)
- Added emissive intensity (Luminance and EV100 control) control for Emissive
- Added pre-exposure weigth for Emissive
- Added an emissive color node and a slider to control the pre-exposure percentage of emission color
- Added physical camera support where applicable
- Added more color grading tools
- Added changelog level for Shader Variant stripping
- Added Debug mode for validation of material albedo and metalness/specularColor values
- Added a new dynamic mode for ambient probe and renamed BakingSky to StaticLightingSky
- Added command buffer parameter to all Bind() method of material
- Added Material validator in Render Pipeline Debug
- Added code to future support of DXR (not enabled)
- Added support of multiviewport
- Added HDRenderPipeline.RequestSkyEnvironmentUpdate function to force an update from script when sky is set to OnDemand
- Added a Lighting and BackLighting slots in Lit, StackLit, Fabric and Hair master nodes
- Added support for overriding terrain detail rendering shaders, via the render pipeline editor resources asset
- Added xrInstancing flag support to RTHandle
- Added support for cullmask for decal projectors
- Added software dynamic resolution support
- Added support for "After Post-Process" render pass for unlit shader
- Added support for textured rectangular area lights
- Added stereo instancing macros to MSAA shaders
- Added support for Quarter Res Raytraced Reflections (not enabled)
- Added fade factor for decal projectors.
- Added stereo instancing macros to most shaders used in VR
- Added multi edition support for HDRenderPipelineAsset

### Fixed
- Fixed logic to disable FPTL with stereo rendering
- Fixed stacklit transmission and sun highlight
- Fixed decals with stereo rendering
- Fixed sky with stereo rendering
- Fixed flip logic for postprocessing + VR
- Fixed copyStencilBuffer pass for Switch
- Fixed point light shadow map culling that wasn't taking into account far plane
- Fixed usage of SSR with transparent on all master node
- Fixed SSR and microshadowing on fabric material
- Fixed blit pass for stereo rendering
- Fixed lightlist bounds for stereo rendering
- Fixed windows and in-game DebugMenu sync.
- Fixed FrameSettings' LitShaderMode sync when opening DebugMenu.
- Fixed Metal specific issues with decals, hitting a sampler limit and compiling AxF shader
- Fixed an issue with flipped depth buffer during postprocessing
- Fixed normal map use for shadow bias with forward lit - now use geometric normal
- Fixed transparent depth prepass and postpass access so they can be use without alpha clipping for lit shader
- Fixed support of alpha clip shadow for lit master node
- Fixed unlit master node not compiling
- Fixed issue with debug display of reflection probe
- Fixed issue with phong tessellations not working with lit shader
- Fixed issue with vertex displacement being affected by heightmap setting even if not heightmap where assign
- Fixed issue with density mode on Lit terrain producing NaN
- Fixed issue when going back and forth from Lit to LitTesselation for displacement mode
- Fixed issue with ambient occlusion incorrectly applied to emissiveColor with light layers in deferred
- Fixed issue with fabric convolution not using the correct convolved texture when fabric convolution is enabled
- Fixed issue with Thick mode for Transmission that was disabling transmission with directional light
- Fixed shutdown edge cases with HDRP tests
- Fixed slowdow when enabling Fabric convolution in HDRP asset
- Fixed specularAA not compiling in StackLit Master node
- Fixed material debug view with stereo rendering
- Fixed material's RenderQueue edition in default view.
- Fixed banding issues within volumetric density buffer
- Fixed missing multicompile for MSAA for AxF
- Fixed camera-relative support for stereo rendering
- Fixed remove sync with render thread when updating decal texture atlas.
- Fixed max number of keyword reach [256] issue. Several shader feature are now local
- Fixed Scene Color and Depth nodes
- Fixed SSR in forward
- Fixed custom editor of Unlit, HD Unlit and PBR shader graph master node
- Fixed issue with NewFrame not correctly calculated in Editor when switching scene
- Fixed issue with TerrainLit not compiling with depth only pass and normal buffer
- Fixed geometric normal use for shadow bias with PBR master node in forward
- Fixed instancing macro usage for decals
- Fixed error message when having more than one directional light casting shadow
- Fixed error when trying to display preview of Camera or PlanarReflectionProbe
- Fixed LOAD_TEXTURE2D_ARRAY_MSAA macro
- Fixed min-max and amplitude clamping value in inspector of vertex displacement materials
- Fixed issue with alpha shadow clip (was incorrectly clipping object shadow)
- Fixed an issue where sky cubemap would not be cleared correctly when setting the current sky to None
- Fixed a typo in Static Lighting Sky component UI
- Fixed issue with incorrect reset of RenderQueue when switching shader in inspector GUI
- Fixed issue with variant stripper stripping incorrectly some variants
- Fixed a case of ambient lighting flickering because of previews
- Fixed Decals when rendering multiple camera in a single frame
- Fixed cascade shadow count in shader
- Fixed issue with Stacklit shader with Haze effect
- Fixed an issue with the max sample count for the TAA
- Fixed post-process guard band for XR
- Fixed exposure of emissive of Unlit
- Fixed depth only and motion vector pass for Unlit not working correctly with MSAA
- Fixed an issue with stencil buffer copy causing unnecessary compute dispatches for lighting
- Fixed multi edition issue in FrameSettings
- Fixed issue with SRP batcher and DebugDisplay variant of lit shader
- Fixed issue with debug material mode not doing alpha test
- Fixed "Attempting to draw with missing UAV bindings" errors on Vulkan
- Fixed pre-exposure incorrectly apply to preview
- Fixed issue with duplicate 3D texture in 3D texture altas of volumetric?
- Fixed Camera rendering order (base on the depth parameter)
- Fixed shader graph decals not being cropped by gizmo
- Fixed "Attempting to draw with missing UAV bindings" errors on Vulkan.


### Changed
- ColorPyramid compute shader passes is swapped to pixel shader passes on platforms where the later is faster (Nintendo Switch).
- Removing the simple lightloop used by the simple lit shader
- Whole refactor of reflection system: Planar and reflection probe
- Separated Passthrough from other RenderingPath
- Update several properties naming and caption based on feedback from documentation team
- Remove tile shader variant for transparent backface pass of lit shader
- Rename all HDRenderPipeline to HDRP folder for shaders
- Rename decal property label (based on doc team feedback)
- Lit shader mode now default to Deferred to reduce build time
- Update UI of Emission parameters in shaders
- Improve shader variant stripping including shader graph variant
- Refactored render loop to render realtime probes visible per camera
- Enable SRP batcher by default
- Shader code refactor: Rename LIGHTLOOP_SINGLE_PASS => LIGHTLOOP_DISABLE_TILE_AND_CLUSTER and clean all usage of LIGHTLOOP_TILE_PASS
- Shader code refactor: Move pragma definition of vertex and pixel shader inside pass + Move SURFACE_GRADIENT definition in XXXData.hlsl
- Micro-shadowing in Lit forward now use ambientOcclusion instead of SpecularOcclusion
- Upgraded FrameSettings workflow, DebugMenu and Inspector part relative to it
- Update build light list shader code to support 32 threads in wavefronts on Switch
- LayeredLit layers' foldout are now grouped in one main foldout per layer
- Shadow alpha clip can now be enabled on lit shader and haor shader enven for opaque
- Temporal Antialiasing optimization for Xbox One X
- Parameter depthSlice on SetRenderTarget functions now defaults to -1 to bind the entire resource
- Rename SampleCameraDepth() functions to LoadCameraDepth() and SampleCameraDepth(), same for SampleCameraColor() functions
- Improved Motion Blur quality.
- Update stereo frame settings values for single-pass instancing and double-wide
- Rearrange FetchDepth functions to prepare for stereo-instancing
- Remove unused _ComputeEyeIndex
- Updated HDRenderPipelineAsset inspector
- Re-enable SRP batcher for metal

## [5.2.0-preview] - 2018-11-27

### Added
- Added option to run Contact Shadows and Volumetrics Voxelization stage in Async Compute
- Added camera freeze debug mode - Allow to visually see culling result for a camera
- Added support of Gizmo rendering before and after postprocess in Editor
- Added support of LuxAtDistance for punctual lights

### Fixed
- Fixed Debug.DrawLine and Debug.Ray call to work in game view
- Fixed DebugMenu's enum resetted on change
- Fixed divide by 0 in refraction causing NaN
- Fixed disable rough refraction support
- Fixed refraction, SSS and atmospheric scattering for VR
- Fixed forward clustered lighting for VR (double-wide).
- Fixed Light's UX to not allow negative intensity
- Fixed HDRenderPipelineAsset inspector broken when displaying its FrameSettings from project windows.
- Fixed forward clustered lighting for VR (double-wide).
- Fixed HDRenderPipelineAsset inspector broken when displaying its FrameSettings from project windows.
- Fixed Decals and SSR diable flags for all shader graph master node (Lit, Fabric, StackLit, PBR)
- Fixed Distortion blend mode for shader graph master node (Lit, StackLit)
- Fixed bent Normal for Fabric master node in shader graph
- Fixed PBR master node lightlayers
- Fixed shader stripping for built-in lit shaders.

### Changed
- Rename "Regular" in Diffusion profile UI "Thick Object"
- Changed VBuffer depth parametrization for volumetric from distanceRange to depthExtent - Require update of volumetric settings - Fog start at near plan
- SpotLight with box shape use Lux unit only

## [5.1.0-preview] - 2018-11-19

### Added

- Added a separate Editor resources file for resources Unity does not take when it builds a Player.
- You can now disable SSR on Materials in Shader Graph.
- Added support for MSAA when the Supported Lit Shader Mode is set to Both. Previously HDRP only supported MSAA for Forward mode.
- You can now override the emissive color of a Material when in debug mode.
- Exposed max light for Light Loop Settings in HDRP asset UI.
- HDRP no longer performs a NormalDBuffer pass update if there are no decals in the Scene.
- Added distant (fall-back) volumetric fog and improved the fog evaluation precision.
- Added an option to reflect sky in SSR.
- Added a y-axis offset for the PlanarReflectionProbe and offset tool.
- Exposed the option to run SSR and SSAO on async compute.
- Added support for the _GlossMapScale parameter in the Legacy to HDRP Material converter.
- Added wave intrinsic instructions for use in Shaders (for AMD GCN).


### Fixed
- Fixed sphere shaped influence handles clamping in Reflection Probes.
- Fixed Reflection Probe data migration for projects created before using HDRP.
- Fixed UI of Layered Material where Unity previously rendered the scrollbar above the Copy button.
- Fixed Material tessellations parameters Start fade distance and End fade distance. Originally, Unity clamped these values when you modified them.
- Fixed various distortion and refraction issues - handle a better fall-back.
- Fixed SSR for multiple views.
- Fixed SSR issues related to self-intersections.
- Fixed shape density volume handle speed.
- Fixed density volume shape handle moving too fast.
- Fixed the Camera velocity pass that we removed by mistake.
- Fixed some null pointer exceptions when disabling motion vectors support.
- Fixed viewports for both the Subsurface Scattering combine pass and the transparent depth prepass.
- Fixed the blend mode pop-up in the UI. It previously did not appear when you enabled pre-refraction.
- Fixed some null pointer exceptions that previously occurred when you disabled motion vectors support.
- Fixed Layered Lit UI issue with scrollbar.
- Fixed cubemap assignation on custom ReflectionProbe.
- Fixed Reflection Probes’ capture settings' shadow distance.
- Fixed an issue with the SRP batcher and Shader variables declaration.
- Fixed thickness and subsurface slots for fabric Shader master node that wasn't appearing with the right combination of flags.
- Fixed d3d debug layer warning.
- Fixed PCSS sampling quality.
- Fixed the Subsurface and transmission Material feature enabling for fabric Shader.
- Fixed the Shader Graph UV node’s dimensions when using it in a vertex Shader.
- Fixed the planar reflection mirror gizmo's rotation.
- Fixed HDRenderPipelineAsset's FrameSettings not showing the selected enum in the Inspector drop-down.
- Fixed an error with async compute.
- MSAA now supports transparency.
- The HDRP Material upgrader tool now converts metallic values correctly.
- Volumetrics now render in Reflection Probes.
- Fixed a crash that occurred whenever you set a viewport size to 0.
- Fixed the Camera physic parameter that the UI previously did not display.
- Fixed issue in pyramid shaped spotlight handles manipulation

### Changed

- Renamed Line shaped Lights to Tube Lights.
- HDRP now uses mean height fog parametrization.
- Shadow quality settings are set to All when you use HDRP (This setting is not visible in the UI when using SRP). This avoids Legacy Graphics Quality Settings disabling the shadows and give SRP full control over the Shadows instead.
- HDRP now internally uses premultiplied alpha for all fog.
- Updated default FrameSettings used for realtime Reflection Probes when you create a new HDRenderPipelineAsset.
- Remove multi-camera support. LWRP and HDRP will not support multi-camera layered rendering.
- Updated Shader Graph subshaders to use the new instancing define.
- Changed fog distance calculation from distance to plane to distance to sphere.
- Optimized forward rendering using AMD GCN by scalarizing the light loop.
- Changed the UI of the Light Editor.
- Change ordering of includes in HDRP Materials in order to reduce iteration time for faster compilation.
- Added a StackLit master node replacing the InspectorUI version. IMPORTANT: All previously authored StackLit Materials will be lost. You need to recreate them with the master node.

## [5.0.0-preview] - 2018-09-28

### Added
- Added occlusion mesh to depth prepass for VR (VR still disabled for now)
- Added a debug mode to display only one shadow at once
- Added controls for the highlight created by directional lights
- Added a light radius setting to punctual lights to soften light attenuation and simulate fill lighting
- Added a 'minRoughness' parameter to all non-area lights (was previously only available for certain light types)
- Added separate volumetric light/shadow dimmers
- Added per-pixel jitter to volumetrics to reduce aliasing artifacts
- Added a SurfaceShading.hlsl file, which implements material-agnostic shading functionality in an efficient manner
- Added support for shadow bias for thin object transmission
- Added FrameSettings to control realtime planar reflection
- Added control for SRPBatcher on HDRP Asset
- Added an option to clear the shadow atlases in the debug menu
- Added a color visualization of the shadow atlas rescale in debug mode
- Added support for disabling SSR on materials
- Added intrinsic for XBone
- Added new light volume debugging tool
- Added a new SSR debug view mode
- Added translaction's scale invariance on DensityVolume
- Added multiple supported LitShadermode and per renderer choice in case of both Forward and Deferred supported
- Added custom specular occlusion mode to Lit Shader Graph Master node

### Fixed
- Fixed a normal bias issue with Stacklit (Was causing light leaking)
- Fixed camera preview outputing an error when both scene and game view where display and play and exit was call
- Fixed override debug mode not apply correctly on static GI
- Fixed issue where XRGraphicsConfig values set in the asset inspector GUI weren't propagating correctly (VR still disabled for now)
- Fixed issue with tangent that was using SurfaceGradient instead of regular normal decoding
- Fixed wrong error message display when switching to unsupported target like IOS
- Fixed an issue with ambient occlusion texture sometimes not being created properly causing broken rendering
- Shadow near plane is no longer limited at 0.1
- Fixed decal draw order on transparent material
- Fixed an issue where sometime the lookup texture used for GGX convolution was broken, causing broken rendering
- Fixed an issue where you wouldn't see any fog for certain pipeline/scene configurations
- Fixed an issue with volumetric lighting where the anisotropy value of 0 would not result in perfectly isotropic lighting
- Fixed shadow bias when the atlas is rescaled
- Fixed shadow cascade sampling outside of the atlas when cascade count is inferior to 4
- Fixed shadow filter width in deferred rendering not matching shader config
- Fixed stereo sampling of depth texture in MSAA DepthValues.shader
- Fixed box light UI which allowed negative and zero sizes, thus causing NaNs
- Fixed stereo rendering in HDRISky.shader (VR)
- Fixed normal blend and blend sphere influence for reflection probe
- Fixed distortion filtering (was point filtering, now trilinear)
- Fixed contact shadow for large distance
- Fixed depth pyramid debug view mode
- Fixed sphere shaped influence handles clamping in reflection probes
- Fixed reflection probes data migration for project created before using hdrp
- Fixed ambient occlusion for Lit Master Node when slot is connected

### Changed
- Use samplerunity_ShadowMask instead of samplerunity_samplerLightmap for shadow mask
- Allow to resize reflection probe gizmo's size
- Improve quality of screen space shadow
- Remove support of projection model for ScreenSpaceLighting (SSR always use HiZ and refraction always Proxy)
- Remove all the debug mode from SSR that are obsolete now
- Expose frameSettings and Capture settings for reflection and planar probe
- Update UI for reflection probe, planar probe, camera and HDRP Asset
- Implement proper linear blending for volumetric lighting via deep compositing as described in the paper "Deep Compositing Using Lie Algebras"
- Changed  planar mapping to match terrain convention (XZ instead of ZX)
- XRGraphicsConfig is no longer Read/Write. Instead, it's read-only. This improves consistency of XR behavior between the legacy render pipeline and SRP
- Change reflection probe data migration code (to update old reflection probe to new one)
- Updated gizmo for ReflectionProbes
- Updated UI and Gizmo of DensityVolume

## [4.0.0-preview] - 2018-09-28

### Added
- Added a new TerrainLit shader that supports rendering of Unity terrains.
- Added controls for linear fade at the boundary of density volumes
- Added new API to control decals without monobehaviour object
- Improve Decal Gizmo
- Implement Screen Space Reflections (SSR) (alpha version, highly experimental)
- Add an option to invert the fade parameter on a Density Volume
- Added a Fabric shader (experimental) handling cotton and silk
- Added support for MSAA in forward only for opaque only
- Implement smoothness fade for SSR
- Added support for AxF shader (X-rite format - require special AxF importer from Unity not part of HDRP)
- Added control for sundisc on directional light (hack)
- Added a new HD Lit Master node that implements Lit shader support for Shader Graph
- Added Micro shadowing support (hack)
- Added an event on HDAdditionalCameraData for custom rendering
- HDRP Shader Graph shaders now support 4-channel UVs.

### Fixed
- Fixed an issue where sometimes the deferred shadow texture would not be valid, causing wrong rendering.
- Stencil test during decals normal buffer update is now properly applied
- Decals corectly update normal buffer in forward
- Fixed a normalization problem in reflection probe face fading causing artefacts in some cases
- Fix multi-selection behavior of Density Volumes overwriting the albedo value
- Fixed support of depth texture for RenderTexture. HDRP now correctly output depth to user depth buffer if RenderTexture request it.
- Fixed multi-selection behavior of Density Volumes overwriting the albedo value
- Fixed support of depth for RenderTexture. HDRP now correctly output depth to user depth buffer if RenderTexture request it.
- Fixed support of Gizmo in game view in the editor
- Fixed gizmo for spot light type
- Fixed issue with TileViewDebug mode being inversed in gameview
- Fixed an issue with SAMPLE_TEXTURECUBE_SHADOW macro
- Fixed issue with color picker not display correctly when game and scene view are visible at the same time
- Fixed an issue with reflection probe face fading
- Fixed camera motion vectors shader and associated matrices to update correctly for single-pass double-wide stereo rendering
- Fixed light attenuation functions when range attenuation is disabled
- Fixed shadow component algorithm fixup not dirtying the scene, so changes can be saved to disk.
- Fixed some GC leaks for HDRP
- Fixed contact shadow not affected by shadow dimmer
- Fixed GGX that works correctly for the roughness value of 0 (mean specular highlgiht will disappeard for perfect mirror, we rely on maxSmoothness instead to always have a highlight even on mirror surface)
- Add stereo support to ShaderPassForward.hlsl. Forward rendering now seems passable in limited test scenes with camera-relative rendering disabled.
- Add stereo support to ProceduralSky.shader and OpaqueAtmosphericScattering.shader.
- Added CullingGroupManager to fix more GC.Alloc's in HDRP
- Fixed rendering when multiple cameras render into the same render texture

### Changed
- Changed the way depth & color pyramids are built to be faster and better quality, thus improving the look of distortion and refraction.
- Stabilize the dithered LOD transition mask with respect to the camera rotation.
- Avoid multiple depth buffer copies when decals are present
- Refactor code related to the RT handle system (No more normal buffer manager)
- Remove deferred directional shadow and move evaluation before lightloop
- Add a function GetNormalForShadowBias() that material need to implement to return the normal used for normal shadow biasing
- Remove Jimenez Subsurface scattering code (This code was disabled by default, now remove to ease maintenance)
- Change Decal API, decal contribution is now done in Material. Require update of material using decal
- Move a lot of files from CoreRP to HDRP/CoreRP. All moved files weren't used by Ligthweight pipeline. Long term they could move back to CoreRP after CoreRP become out of preview
- Updated camera inspector UI
- Updated decal gizmo
- Optimization: The objects that are rendered in the Motion Vector Pass are not rendered in the prepass anymore
- Removed setting shader inclue path via old API, use package shader include paths
- The default value of 'maxSmoothness' for punctual lights has been changed to 0.99
- Modified deferred compute and vert/frag shaders for first steps towards stereo support
- Moved material specific Shader Graph files into corresponding material folders.
- Hide environment lighting settings when enabling HDRP (Settings are control from sceneSettings)
- Update all shader includes to use absolute path (allow users to create material in their Asset folder)
- Done a reorganization of the files (Move ShaderPass to RenderPipeline folder, Move all shadow related files to Lighting/Shadow and others)
- Improved performance and quality of Screen Space Shadows

## [3.3.0-preview] - 2018-01-01

### Added
- Added an error message to say to use Metal or Vulkan when trying to use OpenGL API
- Added a new Fabric shader model that supports Silk and Cotton/Wool
- Added a new HDRP Lighting Debug mode to visualize Light Volumes for Point, Spot, Line, Rectangular and Reflection Probes
- Add support for reflection probe light layers
- Improve quality of anisotropic on IBL

### Fixed
- Fix an issue where the screen where darken when rendering camera preview
- Fix display correct target platform when showing message to inform user that a platform is not supported
- Remove workaround for metal and vulkan in normal buffer encoding/decoding
- Fixed an issue with color picker not working in forward
- Fixed an issue where reseting HDLight do not reset all of its parameters
- Fixed shader compile warning in DebugLightVolumes.shader

### Changed
- Changed default reflection probe to be 256x256x6 and array size to be 64
- Removed dependence on the NdotL for thickness evaluation for translucency (based on artist's input)
- Increased the precision when comparing Planar or HD reflection probe volumes
- Remove various GC alloc in C#. Slightly better performance

## [3.2.0-preview] - 2018-01-01

### Added
- Added a luminance meter in the debug menu
- Added support of Light, reflection probe, emissive material, volume settings related to lighting to Lighting explorer
- Added support for 16bit shadows

### Fixed
- Fix issue with package upgrading (HDRP resources asset is now versionned to worarkound package manager limitation)
- Fix HDReflectionProbe offset displayed in gizmo different than what is affected.
- Fix decals getting into a state where they could not be removed or disabled.
- Fix lux meter mode - The lux meter isn't affected by the sky anymore
- Fix area light size reset when multi-selected
- Fix filter pass number in HDUtils.BlitQuad
- Fix Lux meter mode that was applying SSS
- Fix planar reflections that were not working with tile/cluster (olbique matrix)
- Fix debug menu at runtime not working after nested prefab PR come to trunk
- Fix scrolling issue in density volume

### Changed
- Shader code refactor: Split MaterialUtilities file in two parts BuiltinUtilities (independent of FragInputs) and MaterialUtilities (Dependent of FragInputs)
- Change screen space shadow rendertarget format from ARGB32 to RG16

## [3.1.0-preview] - 2018-01-01

### Added
- Decal now support per channel selection mask. There is now two mode. One with BaseColor, Normal and Smoothness and another one more expensive with BaseColor, Normal, Smoothness, Metal and AO. Control is on HDRP Asset. This may require to launch an update script for old scene: 'Edit/Render Pipeline/Single step upgrade script/Upgrade all DecalMaterial MaskBlendMode'.
- Decal now supports depth bias for decal mesh, to prevent z-fighting
- Decal material now supports draw order for decal projectors
- Added LightLayers support (Base on mask from renderers name RenderingLayers and mask from light name LightLayers - if they match, the light apply) - cost an extra GBuffer in deferred (more bandwidth)
- When LightLayers is enabled, the AmbientOclusion is store in the GBuffer in deferred path allowing to avoid double occlusion with SSAO. In forward the double occlusion is now always avoided.
- Added the possibility to add an override transform on the camera for volume interpolation
- Added desired lux intensity and auto multiplier for HDRI sky
- Added an option to disable light by type in the debug menu
- Added gradient sky
- Split EmissiveColor and bakeDiffuseLighting in forward avoiding the emissiveColor to be affect by SSAO
- Added a volume to control indirect light intensity
- Added EV 100 intensity unit for area lights
- Added support for RendererPriority on Renderer. This allow to control order of transparent rendering manually. HDRP have now two stage of sorting for transparent in addition to bact to front. Material have a priority then Renderer have a priority.
- Add Coupling of (HD)Camera and HDAdditionalCameraData for reset and remove in inspector contextual menu of Camera
- Add Coupling of (HD)ReflectionProbe and HDAdditionalReflectionData for reset and remove in inspector contextual menu of ReflectoinProbe
- Add macro to forbid unity_ObjectToWorld/unity_WorldToObject to be use as it doesn't handle camera relative rendering
- Add opacity control on contact shadow

### Fixed
- Fixed an issue with PreIntegratedFGD texture being sometimes destroyed and not regenerated causing rendering to break
- PostProcess input buffers are not copied anymore on PC if the viewport size matches the final render target size
- Fixed an issue when manipulating a lot of decals, it was displaying a lot of errors in the inspector
- Fixed capture material with reflection probe
- Refactored Constant Buffers to avoid hitting the maximum number of bound CBs in some cases.
- Fixed the light range affecting the transform scale when changed.
- Snap to grid now works for Decal projector resizing.
- Added a warning for 128x128 cookie texture without mipmaps
- Replace the sampler used for density volumes for correct wrap mode handling

### Changed
- Move Render Pipeline Debug "Windows from Windows->General-> Render Pipeline debug windows" to "Windows from Windows->Analysis-> Render Pipeline debug windows"
- Update detail map formula for smoothness and albedo, goal it to bright and dark perceptually and scale factor is use to control gradient speed
- Refactor the Upgrade material system. Now a material can be update from older version at any time. Call Edit/Render Pipeline/Upgrade all Materials to newer version
- Change name EnableDBuffer to EnableDecals at several place (shader, hdrp asset...), this require a call to Edit/Render Pipeline/Upgrade all Materials to newer version to have up to date material.
- Refactor shader code: BakeLightingData structure have been replace by BuiltinData. Lot of shader code have been remove/change.
- Refactor shader code: All GBuffer are now handled by the deferred material. Mean ShadowMask and LightLayers are control by lit material in lit.hlsl and not outside anymore. Lot of shader code have been remove/change.
- Refactor shader code: Rename GetBakedDiffuseLighting to ModifyBakedDiffuseLighting. This function now handle lighting model for transmission too. Lux meter debug mode is factor outisde.
- Refactor shader code: GetBakedDiffuseLighting is not call anymore in GBuffer or forward pass, including the ConvertSurfaceDataToBSDFData and GetPreLightData, this is done in ModifyBakedDiffuseLighting now
- Refactor shader code: Added a backBakeDiffuseLighting to BuiltinData to handle lighting for transmission
- Refactor shader code: Material must now call InitBuiltinData (Init all to zero + init bakeDiffuseLighting and backBakeDiffuseLighting ) and PostInitBuiltinData

## [3.0.0-preview] - 2018-01-01

### Fixed
- Fixed an issue with distortion that was using previous frame instead of current frame
- Fixed an issue where disabled light where not upgrade correctly to the new physical light unit system introduce in 2.0.5-preview

### Changed
- Update assembly definitions to output assemblies that match Unity naming convention (Unity.*).

## [2.0.5-preview] - 2018-01-01

### Added
- Add option supportDitheringCrossFade on HDRP Asset to allow to remove shader variant during player build if needed
- Add contact shadows for punctual lights (in additional shadow settings), only one light is allowed to cast contact shadows at the same time and so at each frame a dominant light is choosed among all light with contact shadows enabled.
- Add PCSS shadow filter support (from SRP Core)
- Exposed shadow budget parameters in HDRP asset
- Add an option to generate an emissive mesh for area lights (currently rectangle light only). The mesh fits the size, intensity and color of the light.
- Add an option to the HDRP asset to increase the resolution of volumetric lighting.
- Add additional ligth unit support for punctual light (Lumens, Candela) and area lights (Lumens, Luminance)
- Add dedicated Gizmo for the box Influence volume of HDReflectionProbe / PlanarReflectionProbe

### Changed
- Re-enable shadow mask mode in debug view
- SSS and Transmission code have been refactored to be able to share it between various material. Guidelines are in SubsurfaceScattering.hlsl
- Change code in area light with LTC for Lit shader. Magnitude is now take from FGD texture instead of a separate texture
- Improve camera relative rendering: We now apply camera translation on the model matrix, so before the TransformObjectToWorld(). Note: unity_WorldToObject and unity_ObjectToWorld must never be used directly.
- Rename positionWS to positionRWS (Camera relative world position) at a lot of places (mainly in interpolator and FragInputs). In case of custom shader user will be required to update their code.
- Rename positionWS, capturePositionWS, proxyPositionWS, influencePositionWS to positionRWS, capturePositionRWS, proxyPositionRWS, influencePositionRWS (Camera relative world position) in LightDefinition struct.
- Improve the quality of trilinear filtering of density volume textures.
- Improve UI for HDReflectionProbe / PlanarReflectionProbe

### Fixed
- Fixed a shader preprocessor issue when compiling DebugViewMaterialGBuffer.shader against Metal target
- Added a temporary workaround to Lit.hlsl to avoid broken lighting code with Metal/AMD
- Fixed issue when using more than one volume texture mask with density volumes.
- Fixed an error which prevented volumetric lighting from working if no density volumes with 3D textures were present.
- Fix contact shadows applied on transmission
- Fix issue with forward opaque lit shader variant being removed by the shader preprocessor
- Fixed compilation errors on Nintendo Switch (limited XRSetting support).
- Fixed apply range attenuation option on punctual light
- Fixed issue with color temperature not take correctly into account with static lighting
- Don't display fog when diffuse lighting, specular lighting, or lux meter debug mode are enabled.

## [2.0.4-preview] - 2018-01-01

### Fixed
- Fix issue when disabling rough refraction and building a player. Was causing a crash.

## [2.0.3-preview] - 2018-01-01

### Added
- Increased debug color picker limit up to 260k lux

## [2.0.2-preview] - 2018-01-01

### Added
- Add Light -> Planar Reflection Probe command
- Added a false color mode in rendering debug
- Add support for mesh decals
- Add flag to disable projector decals on transparent geometry to save performance and decal texture atlas space
- Add ability to use decal diffuse map as mask only
- Add visualize all shadow masks in lighting debug
- Add export of normal and roughness buffer for forwardOnly and when in supportOnlyForward mode for forward
- Provide a define in lit.hlsl (FORWARD_MATERIAL_READ_FROM_WRITTEN_NORMAL_BUFFER) when output buffer normal is used to read the normal and roughness instead of caclulating it (can save performance, but lower quality due to compression)
- Add color swatch to decal material

### Changed
- Change Render -> Planar Reflection creation to 3D Object -> Mirror
- Change "Enable Reflector" name on SpotLight to "Angle Affect Intensity"
- Change prototype of BSDFData ConvertSurfaceDataToBSDFData(SurfaceData surfaceData) to BSDFData ConvertSurfaceDataToBSDFData(uint2 positionSS, SurfaceData surfaceData)

### Fixed
- Fix issue with StackLit in deferred mode with deferredDirectionalShadow due to GBuffer not being cleared. Gbuffer is still not clear and issue was fix with the new Output of normal buffer.
- Fixed an issue where interpolation volumes were not updated correctly for reflection captures.
- Fixed an exception in Light Loop settings UI

## [2.0.1-preview] - 2018-01-01

### Added
- Add stripper of shader variant when building a player. Save shader compile time.
- Disable per-object culling that was executed in C++ in HD whereas it was not used (Optimization)
- Enable texture streaming debugging (was not working before 2018.2)
- Added Screen Space Reflection with Proxy Projection Model
- Support correctly scene selection for alpha tested object
- Add per light shadow mask mode control (i.e shadow mask distance and shadow mask). It use the option NonLightmappedOnly
- Add geometric filtering to Lit shader (allow to reduce specular aliasing)
- Add shortcut to create DensityVolume and PlanarReflection in hierarchy
- Add a DefaultHDMirrorMaterial material for PlanarReflection
- Added a script to be able to upgrade material to newer version of HDRP
- Removed useless duplication of ForwardError passes.
- Add option to not compile any DEBUG_DISPLAY shader in the player (Faster build) call Support Runtime Debug display

### Changed
- Changed SupportForwardOnly to SupportOnlyForward in render pipeline settings
- Changed versioning variable name in HDAdditionalXXXData from m_version to version
- Create unique name when creating a game object in the rendering menu (i.e Density Volume(2))
- Re-organize various files and folder location to clean the repository
- Change Debug windows name and location. Now located at:  Windows -> General -> Render Pipeline Debug

### Removed
- Removed GlobalLightLoopSettings.maxPlanarReflectionProbes and instead use value of GlobalLightLoopSettings.planarReflectionProbeCacheSize
- Remove EmissiveIntensity parameter and change EmissiveColor to be HDR (Matching Builtin Unity behavior) - Data need to be updated - Launch Edit -> Single Step Upgrade Script -> Upgrade all Materials emissionColor

### Fixed
- Fix issue with LOD transition and instancing
- Fix discrepency between object motion vector and camera motion vector
- Fix issue with spot and dir light gizmo axis not highlighted correctly
- Fix potential crash while register debug windows inputs at startup
- Fix warning when creating Planar reflection
- Fix specular lighting debug mode (was rendering black)
- Allow projector decal with null material to allow to configure decal when HDRP is not set
- Decal atlas texture offset/scale is updated after allocations (used to be before so it was using date from previous frame)

## [0.0.0-preview] - 2018-01-01

### Added
- Configure the VolumetricLightingSystem code path to be on by default
- Trigger a build exception when trying to build an unsupported platform
- Introduce the VolumetricLightingController component, which can (and should) be placed on the camera, and allows one to control the near and the far plane of the V-Buffer (volumetric "froxel" buffer) along with the depth distribution (from logarithmic to linear)
- Add 3D texture support for DensityVolumes
- Add a better mapping of roughness to mipmap for planar reflection
- The VolumetricLightingSystem now uses RTHandles, which allows to save memory by sharing buffers between different cameras (history buffers are not shared), and reduce reallocation frequency by reallocating buffers only if the rendering resolution increases (and suballocating within existing buffers if the rendering resolution decreases)
- Add a Volumetric Dimmer slider to lights to control the intensity of the scattered volumetric lighting
- Add UV tiling and offset support for decals.
- Add mipmapping support for volume 3D mask textures

### Changed
- Default number of planar reflection change from 4 to 2
- Rename _MainDepthTexture to _CameraDepthTexture
- The VolumetricLightingController has been moved to the Interpolation Volume framework and now functions similarly to the VolumetricFog settings
- Update of UI of cookie, CubeCookie, Reflection probe and planar reflection probe to combo box
- Allow enabling/disabling shadows for area lights when they are set to baked.
- Hide applyRangeAttenuation and FadeDistance for directional shadow as they are not used

### Removed
- Remove Resource folder of PreIntegratedFGD and add the resource to RenderPipeline Asset

### Fixed
- Fix ConvertPhysicalLightIntensityToLightIntensity() function used when creating light from script to match HDLightEditor behavior
- Fix numerical issues with the default value of mean free path of volumetric fog
- Fix the bug preventing decals from coexisting with density volumes
- Fix issue with alpha tested geometry using planar/triplanar mapping not render correctly or flickering (due to being wrongly alpha tested in depth prepass)
- Fix meta pass with triplanar (was not handling correctly the normal)
- Fix preview when a planar reflection is present
- Fix Camera preview, it is now a Preview cameraType (was a SceneView)
- Fix handling unknown GPUShadowTypes in the shadow manager.
- Fix area light shapes sent as point lights to the baking backends when they are set to baked.
- Fix unnecessary division by PI for baked area lights.
- Fix line lights sent to the lightmappers. The backends don't support this light type.
- Fix issue with shadow mask framesettings not correctly taken into account when shadow mask is enabled for lighting.
- Fix directional light and shadow mask transition, they are now matching making smooth transition
- Fix banding issues caused by high intensity volumetric lighting
- Fix the debug window being emptied on SRP asset reload
- Fix issue with debug mode not correctly clearing the GBuffer in editor after a resize
- Fix issue with ResetMaterialKeyword not resetting correctly ToggleOff/Roggle Keyword
- Fix issue with motion vector not render correctly if there is no depth prepass in deferred

## [0.0.0-preview] - 2018-01-01

### Added
- Screen Space Refraction projection model (Proxy raycasting, HiZ raymarching)
- Screen Space Refraction settings as volume component
- Added buffered frame history per camera
- Port Global Density Volumes to the Interpolation Volume System.
- Optimize ImportanceSampleLambert() to not require the tangent frame.
- Generalize SampleVBuffer() to handle different sampling and reconstruction methods.
- Improve the quality of volumetric lighting reprojection.
- Optimize Morton Order code in the Subsurface Scattering pass.
- Planar Reflection Probe support roughness (gaussian convolution of captured probe)
- Use an atlas instead of a texture array for cluster transparent decals
- Add a debug view to visualize the decal atlas
- Only store decal textures to atlas if decal is visible, debounce out of memory decal atlas warning.
- Add manipulator gizmo on decal to improve authoring workflow
- Add a minimal StackLit material (work in progress, this version can be used as template to add new material)

### Changed
- EnableShadowMask in FrameSettings (But shadowMaskSupport still disable by default)
- Forced Planar Probe update modes to (Realtime, Every Update, Mirror Camera)
- Screen Space Refraction proxy model uses the proxy of the first environment light (Reflection probe/Planar probe) or the sky
- Moved RTHandle static methods to RTHandles
- Renamed RTHandle to RTHandleSystem.RTHandle
- Move code for PreIntegratedFDG (Lit.shader) into its dedicated folder to be share with other material
- Move code for LTCArea (Lit.shader) into its dedicated folder to be share with other material

### Removed
- Removed Planar Probe mirror plane position and normal fields in inspector, always display mirror plane and normal gizmos

### Fixed
- Fix fog flags in scene view is now taken into account
- Fix sky in preview windows that were disappearing after a load of a new level
- Fix numerical issues in IntersectRayAABB().
- Fix alpha blending of volumetric lighting with transparent objects.
- Fix the near plane of the V-Buffer causing out-of-bounds look-ups in the clustered data structure.
- Depth and color pyramid are properly computed and sampled when the camera renders inside a viewport of a RTHandle.
- Fix decal atlas debug view to work correctly when shadow atlas view is also enabled
- Fix TransparentSSR with non-rendergraph.
- Fix shader compilation warning on SSR compute shader.<|MERGE_RESOLUTION|>--- conflicted
+++ resolved
@@ -95,12 +95,9 @@
 - Fixed an issue causing errors in GenerateMaxZ when opaque objects or decals are disabled. 
 - Fixed an issue with Bake button of Reflection Probe when in custom mode
 - Fixed exceptions related to the debug display settings when changing the default frame settings.
-<<<<<<< HEAD
-- Fixed issue when changing FoV with the physical camera fold-out closed.
-=======
 - Fixed picking for materials with depth offset.
 - Fixed issue with exposure history being uninitialized on second frame.
->>>>>>> 7b727b0c
+- Fixed issue when changing FoV with the physical camera fold-out closed.
 
 ### Changed
 - Combined occlusion meshes into one to reduce draw calls and state changes with XR single-pass.
