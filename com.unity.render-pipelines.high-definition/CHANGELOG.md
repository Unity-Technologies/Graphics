# Changelog
All notable changes to this package will be documented in this file.

The format is based on [Keep a Changelog](http://keepachangelog.com/en/1.0.0/)
and this project adheres to [Semantic Versioning](http://semver.org/spec/v2.0.0.html).

## [10.0.0] - 2019-06-10

### Added
- Ray tracing support for VR single-pass
- Added sharpen filter shader parameter and UI for TemporalAA to control image quality instead of hardcoded value
- Added frame settings option for custom post process and custom passes as well as custom color buffer format option.
- Add check in wizard on SRP Batcher enabled.
- Added default implementations of OnPreprocessMaterialDescription for FBX, Obj, Sketchup and 3DS file formats.
- Added custom pass fade radius
- Added after post process injection point for custom passes
- Added basic alpha compositing support - Alpha is available afterpostprocess when using FP16 buffer format.
- Added falloff distance on Reflection Probe and Planar Reflection Probe
- Added Backplate projection from the HDRISky
- Added Shadow Matte in UnlitMasterNode, which only received shadow without lighting
- Added hability to name LightLayers in HDRenderPipelineAsset
- Added a range compression factor for Reflection Probe and Planar Reflection Probe to avoid saturation of colors.
- Added path tracing support for directional, point and spot lights, as well as emission from Lit and Unlit.
- Added non temporal version of SSAO.
- Added more detailed ray tracing stats in the debug window
- Added Disc area light (bake only)
- Added a warning in the material UI to prevent transparent + subsurface-scattering combination.
- Added XR single-pass setting into HDRP asset
- Added a penumbra tint option for lights
- Added support for depth copy with XR SDK
- Added debug setting to Render Pipeline Debug Window to list the active XR views
- Added an option to filter the result of the volumetric lighting (off by default).
- Added a transmission multiplier for directional lights
- Added XR single-pass test mode to Render Pipeline Debug Window
- Added debug setting to Render Pipeline Window to list the active XR views
- Added a new refraction mode for the Lit shader (thin). Which is a box refraction with small thickness values
- Added the code to support Barn Doors for Area Lights based on a shaderconfig option.
- Added HDRPCameraBinder property binder for Visual Effect Graph
- Added "Celestial Body" controls to the Directional Light
- Added new parameters to the Physically Based Sky
- Added Reflections to the DXR Wizard
- Added the possibility to have ray traced colored and semi-transparent shadows on directional lights.
- Added a check in the custom post process template to throw an error if the default shader is not found.
- Exposed the debug overlay ratio in the debug menu.
- Added a separate frame settings for tonemapping alongside color grading.
- Added the receive fog option in the material UI for ShaderGraphs.
- Added a public virtual bool in the custom post processes API to specify if a post processes should be executed in the scene view.
- Added a menu option that checks scene issues with ray tracing. Also removed the previously existing warning at runtime.
- Added Contrast Adaptive Sharpen (CAS) Upscaling effect.
- Added APIs to update probe settings at runtime.
- Added documentation for the rayTracingSupported method in HDRP
- Added user-selectable format for the post processing passes.
- Added support for alpha channel in some post-processing passes (DoF, TAA, Uber).
- Added warnings in FrameSettings inspector when using DXR and atempting to use Asynchronous Execution.
- Exposed Stencil bits that can be used by the user.
- Added history rejection based on velocity of intersected objects for directional, point and spot lights.
- Added a affectsVolumetric field to the HDAdditionalLightData API to know if light affects volumetric fog.
- Add OS and Hardware check in the Wizard fixes for DXR.
- Added option to exclude camera motion from motion blur.
- Added semi-transparent shadows for point and spot lights.
- Added support for semi-transparent shadow for unlit shader and unlit shader graph.
- Added the alpha clip enabled toggle to the material UI for all HDRP shader graphs.
- Added Material Samples to explain how to use the lit shader features
- Added an initial implementation of ray traced sub surface scattering
- Added AssetPostprocessors and Shadergraphs to handle Arnold Standard Surface and 3DsMax Physical material import from FBX.
- Added support for Smoothness Fade start work when enabling ray traced reflections.
- Added Contact shadow, Micro shadows and Screen space refraction API documentation.
- Added script documentation for SSR, SSAO (ray tracing), GI, Light Cluster, RayTracingSettings, Ray Counters, etc.
- Added path tracing support for refraction and internal reflections.
- Added support for Thin Refraction Model and Lit's Clear Coat in Path Tracing.
- Added the Tint parameter to Sky Colored Fog.
- Added of Screen Space Reflections for Transparent materials
- Added a fallback for ray traced area light shadows in case the material is forward or the lit mode is forward.
- Added a new debug mode for light layers.
- Added an "enable" toggle to the SSR volume component.
- Added support for anisotropic specular lobes in path tracing.
- Added support for alpha clipping in path tracing.
- Added support for light cookies in path tracing.
- Added support for transparent shadows in path tracing.
- Added support for iridescence in path tracing.
- Added support for background color in path tracing.
- Added a path tracing test to the test suite.
- Added a warning and workaround instructions that appear when you enable XR single-pass after the first frame with the XR SDK.
- Added the exposure sliders to the planar reflection probe preview
- Added support for subsurface scattering in path tracing.
- Added a new mode that improves the filtering of ray traced shadows (directional, point and spot) based on the distance to the occluder.
- Added support of cookie baking and add support on Disc light.
- Added support for fog attenuation in path tracing.
- Added a new debug panel for volumes
- Added XR setting to control camera jitter for temporal effects
- Added an error message in the DrawRenderers custom pass when rendering opaque objects with an HDRP asset in DeferredOnly mode.
- Added API to enable proper recording of path traced scenes (with the Unity recorder or other tools).
- Added support for fog in Recursive rendering, ray traced reflections and ray traced indirect diffuse.
- Added an alpha blend option for recursive rendering
- Added support for stack lit for ray tracing effects.
- Added support for hair for ray tracing effects.
- Added support for alpha to coverage for HDRP shaders and shader graph
- Added support for Quality Levels to Subsurface Scattering.
- Added option to disable XR rendering on the camera settings.
- Added support for specular AA from geometric curvature in AxF
- Added support for baked AO (no input for now) in AxF
- Added an info box to warn about depth test artifacts when rendering object twice in custom passes with MSAA.
- Added a frame setting for alpha to mask.
- Added support for custom passes in the AOV API
- Added Light decomposition lighting debugging modes and support in AOV
- Added exposure compensation to Fixed exposure mode
- Added support for rasterized area light shadows in StackLit
- Added support for texture-weighted automatic exposure
- Added support for POM for emissive map
- Added alpha channel support in motion blur pass.
- Added the HDRP Compositor Tool (in Preview).
- Added a ray tracing mode option in the HDRP asset that allows to override and shader stripping.
- Added support for arbitrary resolution scaling of Volumetric Lighting to the Fog volume component.
- Added range attenuation for box-shaped spotlights.
- Added scenes for hair and fabric and decals with material samples
- Added fabric materials and textures
- Added information for fabric materials in fabric scene
- Added a DisplayInfo attribute to specify a name override and a display order for Volume Component fields (used only in default inspector for now).
- Added Min distance to contact shadows.
- Added support for Depth of Field in path tracing (by sampling the lens aperture).
- Added an API in HDRP to override the camera within the rendering of a frame (mainly for custom pass).
- Added a function (HDRenderPipeline.ResetRTHandleReferenceSize) to reset the reference size of RTHandle systems.
- Added support for AxF measurements importing into texture resources tilings.
- Added Layer parameter on Area Light to modify Layer of generated Emissive Mesh
- Added a flow map parameter to HDRI Sky
- Implemented ray traced reflections for transparent objects.
- Add a new parameter to control reflections in recursive rendering.
- Added an initial version of SSGI.
- Added Virtual Texturing cache settings to control the size of the Streaming Virtual Texturing caches.
- Added back-compatibility with builtin stereo matrices.
- Added CustomPassUtils API to simplify Blur, Copy and DrawRenderers custom passes.
- Added Histogram guided automatic exposure.
- Added few exposure debug modes.
- Added support for multiple path-traced views at once (e.g., scene and game views).
- Added support for 3DsMax's 2021 Simplified Physical Material from FBX files in the Model Importer.
- Added custom target mid grey for auto exposure.
- Added CustomPassUtils API to simplify Blur, Copy and DrawRenderers custom passes.
- Added an API in HDRP to override the camera within the rendering of a frame (mainly for custom pass).
- Added more custom pass API functions, mainly to render objects from another camera.
- Added support for transparent Unlit in path tracing.
- Added a minimal lit used for RTGI in peformance mode.
- Added procedural metering mask that can follow an object
- Added presets quality settings for RTAO and RTGI.
- Added an override for the shadow culling that allows better directional shadow maps in ray tracing effects (RTR, RTGI, RTSSS and RR).
- Added a Cloud Layer volume override.
- Added Fast Memory support for platform that support it.
- Added CPU and GPU timings for ray tracing effects.
- Added support to combine RTSSS and RTGI (1248733).
- Added IES Profile support for Point, Spot and Rectangular-Area lights
- Added support for multiple mapping modes in AxF.
- Add support of lightlayers on indirect lighting controller
- Added compute shader stripping.
- Added Cull Mode option for opaque materials and ShaderGraphs. 
- Added scene view exposure override.
- Added support for exposure curve remapping for min/max limits.
- Added presets for ray traced reflections.
- Added final image histogram debug view (both luminance and RGB).
- Added an example texture and rotation to the Cloud Layer volume override.
- Added an option to extend the camera culling for skinned mesh animation in ray tracing effects (1258547).

### Fixed
- Fix when rescale probe all direction below zero (1219246)
- Update documentation of HDRISky-Backplate, precise how to have Ambient Occlusion on the Backplate
- Sorting, undo, labels, layout in the Lighting Explorer.
- Fixed sky settings and materials in Shader Graph Samples package
- Fix/workaround a probable graphics driver bug in the GTAO shader.
- Fixed Hair and PBR shader graphs double sided modes
- Fixed an issue where updating an HDRP asset in the Quality setting panel would not recreate the pipeline.
- Fixed issue with point lights being considered even when occupying less than a pixel on screen (case 1183196)
- Fix a potential NaN source with iridescence (case 1183216)
- Fixed issue of spotlight breaking when minimizing the cone angle via the gizmo (case 1178279)
- Fixed issue that caused decals not to modify the roughness in the normal buffer, causing SSR to not behave correctly (case 1178336)
- Fixed lit transparent refraction with XR single-pass rendering
- Removed extra jitter for TemporalAA in VR
- Fixed ShaderGraph time in main preview
- Fixed issue on some UI elements in HDRP asset not expanding when clicking the arrow (case 1178369)
- Fixed alpha blending in custom post process
- Fixed the modification of the _AlphaCutoff property in the material UI when exposed with a ShaderGraph parameter.
- Fixed HDRP test `1218_Lit_DiffusionProfiles` on Vulkan.
- Fixed an issue where building a player in non-dev mode would generate render target error logs every frame
- Fixed crash when upgrading version of HDRP
- Fixed rendering issues with material previews
- Fixed NPE when using light module in Shuriken particle systems (1173348).
- Refresh cached shadow on editor changes
- Fixed light supported units caching (1182266)
- Fixed an issue where SSAO (that needs temporal reprojection) was still being rendered when Motion Vectors were not available (case 1184998)
- Fixed a nullref when modifying the height parameters inside the layered lit shader UI.
- Fixed Decal gizmo that become white after exiting play mode
- Fixed Decal pivot position to behave like a spotlight
- Fixed an issue where using the LightingOverrideMask would break sky reflection for regular cameras
- Fix DebugMenu FrameSettingsHistory persistency on close
- Fix DensityVolume, ReflectionProbe aned PlanarReflectionProbe advancedControl display
- Fix DXR scene serialization in wizard
- Fixed an issue where Previews would reallocate History Buffers every frame
- Fixed the SetLightLayer function in HDAdditionalLightData setting the wrong light layer
- Fix error first time a preview is created for planar
- Fixed an issue where SSR would use an incorrect roughness value on ForwardOnly (StackLit, AxF, Fabric, etc.) materials when the pipeline is configured to also allow deferred Lit.
- Fixed issues with light explorer (cases 1183468, 1183269)
- Fix dot colors in LayeredLit material inspector
- Fix undo not resetting all value when undoing the material affectation in LayerLit material
- Fix for issue that caused gizmos to render in render textures (case 1174395)
- Fixed the light emissive mesh not updated when the light was disabled/enabled
- Fixed light and shadow layer sync when setting the HDAdditionalLightData.lightlayersMask property
- Fixed a nullref when a custom post process component that was in the HDRP PP list is removed from the project
- Fixed issue that prevented decals from modifying specular occlusion (case 1178272).
- Fixed exposure of volumetric reprojection
- Fixed multi selection support for Scalable Settings in lights
- Fixed font shaders in test projects for VR by using a Shader Graph version
- Fixed refresh of baked cubemap by incrementing updateCount at the end of the bake (case 1158677).
- Fixed issue with rectangular area light when seen from the back
- Fixed decals not affecting lightmap/lightprobe
- Fixed zBufferParams with XR single-pass rendering
- Fixed moving objects not rendered in custom passes
- Fixed abstract classes listed in the + menu of the custom pass list
- Fixed custom pass that was rendered in previews
- Fixed precision error in zero value normals when applying decals (case 1181639)
- Fixed issue that triggered No Scene Lighting view in game view as well (case 1156102)
- Assign default volume profile when creating a new HDRP Asset
- Fixed fov to 0 in planar probe breaking the projection matrix (case 1182014)
- Fixed bugs with shadow caching
- Reassign the same camera for a realtime probe face render request to have appropriate history buffer during realtime probe rendering.
- Fixed issue causing wrong shading when normal map mode is Object space, no normal map is set, but a detail map is present (case 1143352)
- Fixed issue with decal and htile optimization
- Fixed TerrainLit shader compilation error regarding `_Control0_TexelSize` redefinition (case 1178480).
- Fixed warning about duplicate HDRuntimeReflectionSystem when configuring play mode without domain reload.
- Fixed an editor crash when multiple decal projectors were selected and some had null material
- Added all relevant fix actions to FixAll button in Wizard
- Moved FixAll button on top of the Wizard
- Fixed an issue where fog color was not pre-exposed correctly
- Fix priority order when custom passes are overlapping
- Fix cleanup not called when the custom pass GameObject is destroyed
- Replaced most instances of GraphicsSettings.renderPipelineAsset by GraphicsSettings.currentRenderPipeline. This should fix some parameters not working on Quality Settings overrides.
- Fixed an issue with Realtime GI not working on upgraded projects.
- Fixed issue with screen space shadows fallback texture was not set as a texture array.
- Fixed Pyramid Lights bounding box
- Fixed terrain heightmap default/null values and epsilons
- Fixed custom post-processing effects breaking when an abstract class inherited from `CustomPostProcessVolumeComponent`
- Fixed XR single-pass rendering in Editor by using ShaderConfig.s_XrMaxViews to allocate matrix array
- Multiple different skies rendered at the same time by different cameras are now handled correctly without flickering
- Fixed flickering issue happening when different volumes have shadow settings and multiple cameras are present.
- Fixed issue causing planar probes to disappear if there is no light in the scene.
- Fixed a number of issues with the prefab isolation mode (Volumes leaking from the main scene and reflection not working properly)
- Fixed an issue with fog volume component upgrade not working properly
- Fixed Spot light Pyramid Shape has shadow artifacts on aspect ratio values lower than 1
- Fixed issue with AO upsampling in XR
- Fixed camera without HDAdditionalCameraData component not rendering
- Removed the macro ENABLE_RAYTRACING for most of the ray tracing code
- Fixed prefab containing camera reloading in loop while selected in the Project view
- Fixed issue causing NaN wheh the Z scale of an object is set to 0.
- Fixed DXR shader passes attempting to render before pipeline loaded
- Fixed black ambient sky issue when importing a project after deleting Library.
- Fixed issue when upgrading a Standard transparent material (case 1186874)
- Fixed area light cookies not working properly with stack lit
- Fixed material render queue not updated when the shader is changed in the material inspector.
- Fixed a number of issues with full screen debug modes not reseting correctly when setting another mutually exclusive mode
- Fixed compile errors for platforms with no VR support
- Fixed an issue with volumetrics and RTHandle scaling (case 1155236)
- Fixed an issue where sky lighting might be updated uselessly
- Fixed issue preventing to allow setting decal material to none (case 1196129)
- Fixed XR multi-pass decals rendering
- Fixed several fields on Light Inspector that not supported Prefab overrides
- Fixed EOL for some files
- Fixed scene view rendering with volumetrics and XR enabled
- Fixed decals to work with multiple cameras
- Fixed optional clear of GBuffer (Was always on)
- Fixed render target clears with XR single-pass rendering
- Fixed HDRP samples file hierarchy
- Fixed Light units not matching light type
- Fixed QualitySettings panel not displaying HDRP Asset
- Fixed black reflection probes the first time loading a project
- Fixed y-flip in scene view with XR SDK
- Fixed Decal projectors do not immediately respond when parent object layer mask is changed in editor.
- Fixed y-flip in scene view with XR SDK
- Fixed a number of issues with Material Quality setting
- Fixed the transparent Cull Mode option in HD unlit master node settings only visible if double sided is ticked.
- Fixed an issue causing shadowed areas by contact shadows at the edge of far clip plane if contact shadow length is very close to far clip plane.
- Fixed editing a scalable settings will edit all loaded asset in memory instead of targetted asset.
- Fixed Planar reflection default viewer FOV
- Fixed flickering issues when moving the mouse in the editor with ray tracing on.
- Fixed the ShaderGraph main preview being black after switching to SSS in the master node settings
- Fixed custom fullscreen passes in VR
- Fixed camera culling masks not taken in account in custom pass volumes
- Fixed object not drawn in custom pass when using a DrawRenderers with an HDRP shader in a build.
- Fixed injection points for Custom Passes (AfterDepthAndNormal and BeforePreRefraction were missing)
- Fixed a enum to choose shader tags used for drawing objects (DepthPrepass or Forward) when there is no override material.
- Fixed lit objects in the BeforePreRefraction, BeforeTransparent and BeforePostProcess.
- Fixed the None option when binding custom pass render targets to allow binding only depth or color.
- Fixed custom pass buffers allocation so they are not allocated if they're not used.
- Fixed the Custom Pass entry in the volume create asset menu items.
- Fixed Prefab Overrides workflow on Camera.
- Fixed alignment issue in Preset for Camera.
- Fixed alignment issue in Physical part for Camera.
- Fixed FrameSettings multi-edition.
- Fixed a bug happening when denoising multiple ray traced light shadows
- Fixed minor naming issues in ShaderGraph settings
- VFX: Removed z-fight glitches that could appear when using deferred depth prepass and lit quad primitives
- VFX: Preserve specular option for lit outputs (matches HDRP lit shader)
- Fixed an issue with Metal Shader Compiler and GTAO shader for metal
- Fixed resources load issue while upgrading HDRP package.
- Fix LOD fade mask by accounting for field of view
- Fixed spot light missing from ray tracing indirect effects.
- Fixed a UI bug in the diffusion profile list after fixing them from the wizard.
- Fixed the hash collision when creating new diffusion profile assets.
- Fixed a light leaking issue with box light casting shadows (case 1184475)
- Fixed Cookie texture type in the cookie slot of lights (Now displays a warning because it is not supported).
- Fixed a nullref that happens when using the Shuriken particle light module
- Fixed alignment in Wizard
- Fixed text overflow in Wizard's helpbox
- Fixed Wizard button fix all that was not automatically grab all required fixes
- Fixed VR tab for MacOS in Wizard
- Fixed local config package workflow in Wizard
- Fixed issue with contact shadows shifting when MSAA is enabled.
- Fixed EV100 in the PBR sky
- Fixed an issue In URP where sometime the camera is not passed to the volume system and causes a null ref exception (case 1199388)
- Fixed nullref when releasing HDRP with custom pass disabled
- Fixed performance issue derived from copying stencil buffer.
- Fixed an editor freeze when importing a diffusion profile asset from a unity package.
- Fixed an exception when trying to reload a builtin resource.
- Fixed the light type intensity unit reset when switching the light type.
- Fixed compilation error related to define guards and CreateLayoutFromXrSdk()
- Fixed documentation link on CustomPassVolume.
- Fixed player build when HDRP is in the project but not assigned in the graphic settings.
- Fixed an issue where ambient probe would be black for the first face of a baked reflection probe
- VFX: Fixed Missing Reference to Visual Effect Graph Runtime Assembly
- Fixed an issue where rendering done by users in EndCameraRendering would be executed before the main render loop.
- Fixed Prefab Override in main scope of Volume.
- Fixed alignment issue in Presset of main scope of Volume.
- Fixed persistence of ShowChromeGizmo and moved it to toolbar for coherency in ReflectionProbe and PlanarReflectionProbe.
- Fixed Alignement issue in ReflectionProbe and PlanarReflectionProbe.
- Fixed Prefab override workflow issue in ReflectionProbe and PlanarReflectionProbe.
- Fixed empty MoreOptions and moved AdvancedManipulation in a dedicated location for coherency in ReflectionProbe and PlanarReflectionProbe.
- Fixed Prefab override workflow issue in DensityVolume.
- Fixed empty MoreOptions and moved AdvancedManipulation in a dedicated location for coherency in DensityVolume.
- Fix light limit counts specified on the HDRP asset
- Fixed Quality Settings for SSR, Contact Shadows and Ambient Occlusion volume components
- Fixed decalui deriving from hdshaderui instead of just shaderui
- Use DelayedIntField instead of IntField for scalable settings
- Fixed init of debug for FrameSettingsHistory on SceneView camera
- Added a fix script to handle the warning 'referenced script in (GameObject 'SceneIDMap') is missing'
- Fix Wizard load when none selected for RenderPipelineAsset
- Fixed TerrainLitGUI when per-pixel normal property is not present.
- Fixed rendering errors when enabling debug modes with custom passes
- Fix an issue that made PCSS dependent on Atlas resolution (not shadow map res)
- Fixing a bug whith histories when n>4 for ray traced shadows
- Fixing wrong behavior in ray traced shadows for mesh renderers if their cast shadow is shadow only or double sided
- Only tracing rays for shadow if the point is inside the code for spotlight shadows
- Only tracing rays if the point is inside the range for point lights
- Fixing ghosting issues when the screen space shadow  indexes change for a light with ray traced shadows
- Fixed an issue with stencil management and Xbox One build that caused corrupted output in deferred mode.
- Fixed a mismatch in behavior between the culling of shadow maps and ray traced point and spot light shadows
- Fixed recursive ray tracing not working anymore after intermediate buffer refactor.
- Fixed ray traced shadow denoising not working (history rejected all the time).
- Fixed shader warning on xbox one
- Fixed cookies not working for spot lights in ray traced reflections, ray traced GI and recursive rendering
- Fixed an inverted handling of CoatSmoothness for SSR in StackLit.
- Fixed missing distortion inputs in Lit and Unlit material UI.
- Fixed issue that propagated NaNs across multiple frames through the exposure texture.
- Fixed issue with Exclude from TAA stencil ignored.
- Fixed ray traced reflection exposure issue.
- Fixed issue with TAA history not initialising corretly scale factor for first frame
- Fixed issue with stencil test of material classification not using the correct Mask (causing false positive and bad performance with forward material in deferred)
- Fixed issue with History not reset when chaning antialiasing mode on camera
- Fixed issue with volumetric data not being initialized if default settings have volumetric and reprojection off.
- Fixed ray tracing reflection denoiser not applied in tier 1
- Fixed the vibility of ray tracing related methods.
- Fixed the diffusion profile list not saved when clicking the fix button in the material UI.
- Fixed crash when pushing bounce count higher than 1 for ray traced GI or reflections
- Fixed PCSS softness scale so that it better match ray traced reference for punctual lights.
- Fixed exposure management for the path tracer
- Fixed AxF material UI containing two advanced options settings.
- Fixed an issue where cached sky contexts were being destroyed wrongly, breaking lighting in the LookDev
- Fixed issue that clamped PCSS softness too early and not after distance scale.
- Fixed fog affect transparent on HD unlit master node
- Fixed custom post processes re-ordering not saved.
- Fixed NPE when using scalable settings
- Fixed an issue where PBR sky precomputation was reset incorrectly in some cases causing bad performance.
- Fixed a bug due to depth history begin overriden too soon
- Fixed CustomPassSampleCameraColor scale issue when called from Before Transparent injection point.
- Fixed corruption of AO in baked probes.
- Fixed issue with upgrade of projects that still had Very High as shadow filtering quality.
- Fixed issue that caused Distortion UI to appear in Lit.
- Fixed several issues with decal duplicating when editing them.
- Fixed initialization of volumetric buffer params (1204159)
- Fixed an issue where frame count was incorrectly reset for the game view, causing temporal processes to fail.
- Fixed Culling group was not disposed error.
- Fixed issues on some GPU that do not support gathers on integer textures.
- Fixed an issue with ambient probe not being initialized for the first frame after a domain reload for volumetric fog.
- Fixed the scene visibility of decal projectors and density volumes
- Fixed a leak in sky manager.
- Fixed an issue where entering playmode while the light editor is opened would produce null reference exceptions.
- Fixed the debug overlay overlapping the debug menu at runtime.
- Fixed an issue with the framecount when changing scene.
- Fixed errors that occurred when using invalid near and far clip plane values for planar reflections.
- Fixed issue with motion blur sample weighting function.
- Fixed motion vectors in MSAA.
- Fixed sun flare blending (case 1205862).
- Fixed a lot of issues related to ray traced screen space shadows.
- Fixed memory leak caused by apply distortion material not being disposed.
- Fixed Reflection probe incorrectly culled when moving its parent (case 1207660)
- Fixed a nullref when upgrading the Fog volume components while the volume is opened in the inspector.
- Fix issues where decals on PS4 would not correctly write out the tile mask causing bits of the decal to go missing.
- Use appropriate label width and text content so the label is completely visible
- Fixed an issue where final post process pass would not output the default alpha value of 1.0 when using 11_11_10 color buffer format.
- Fixed SSR issue after the MSAA Motion Vector fix.
- Fixed an issue with PCSS on directional light if punctual shadow atlas was not allocated.
- Fixed an issue where shadow resolution would be wrong on the first face of a baked reflection probe.
- Fixed issue with PCSS softness being incorrect for cascades different than the first one.
- Fixed custom post process not rendering when using multiple HDRP asset in quality settings
- Fixed probe gizmo missing id (case 1208975)
- Fixed a warning in raytracingshadowfilter.compute
- Fixed issue with AO breaking with small near plane values.
- Fixed custom post process Cleanup function not called in some cases.
- Fixed shader warning in AO code.
- Fixed a warning in simpledenoiser.compute
- Fixed tube and rectangle light culling to use their shape instead of their range as a bounding box.
- Fixed caused by using gather on a UINT texture in motion blur.
- Fix issue with ambient occlusion breaking when dynamic resolution is active.
- Fixed some possible NaN causes in Depth of Field.
- Fixed Custom Pass nullref due to the new Profiling Sample API changes
- Fixed the black/grey screen issue on after post process Custom Passes in non dev builds.
- Fixed particle lights.
- Improved behavior of lights and probe going over the HDRP asset limits.
- Fixed issue triggered when last punctual light is disabled and more than one camera is used.
- Fixed Custom Pass nullref due to the new Profiling Sample API changes
- Fixed the black/grey screen issue on after post process Custom Passes in non dev builds.
- Fixed XR rendering locked to vsync of main display with Standalone Player.
- Fixed custom pass cleanup not called at the right time when using multiple volumes.
- Fixed an issue on metal with edge of decal having artifact by delaying discard of fragments during decal projection
- Fixed various shader warning
- Fixing unnecessary memory allocations in the ray tracing cluster build
- Fixed duplicate column labels in LightEditor's light tab
- Fixed white and dark flashes on scenes with very high or very low exposure when Automatic Exposure is being used.
- Fixed an issue where passing a null ProfilingSampler would cause a null ref exception.
- Fixed memory leak in Sky when in matcap mode.
- Fixed compilation issues on platform that don't support VR.
- Fixed migration code called when we create a new HDRP asset.
- Fixed RemoveComponent on Camera contextual menu to not remove Camera while a component depend on it.
- Fixed an issue where ambient occlusion and screen space reflections editors would generate null ref exceptions when HDRP was not set as the current pipeline.
- Fixed a null reference exception in the probe UI when no HDRP asset is present.
- Fixed the outline example in the doc (sampling range was dependent on screen resolution)
- Fixed a null reference exception in the HDRI Sky editor when no HDRP asset is present.
- Fixed an issue where Decal Projectors created from script where rotated around the X axis by 90°.
- Fixed frustum used to compute Density Volumes visibility when projection matrix is oblique.
- Fixed a null reference exception in Path Tracing, Recursive Rendering and raytraced Global Illumination editors when no HDRP asset is present.
- Fix for NaNs on certain geometry with Lit shader -- [case 1210058](https://fogbugz.unity3d.com/f/cases/1210058/)
- Fixed an issue where ambient occlusion and screen space reflections editors would generate null ref exceptions when HDRP was not set as the current pipeline.
- Fixed a null reference exception in the probe UI when no HDRP asset is present.
- Fixed the outline example in the doc (sampling range was dependent on screen resolution)
- Fixed a null reference exception in the HDRI Sky editor when no HDRP asset is present.
- Fixed an issue where materials newly created from the contextual menu would have an invalid state, causing various problems until it was edited.
- Fixed transparent material created with ZWrite enabled (now it is disabled by default for new transparent materials)
- Fixed mouseover on Move and Rotate tool while DecalProjector is selected.
- Fixed wrong stencil state on some of the pixel shader versions of deferred shader.
- Fixed an issue where creating decals at runtime could cause a null reference exception.
- Fixed issue that displayed material migration dialog on the creation of new project.
- Fixed various issues with time and animated materials (cases 1210068, 1210064).
- Updated light explorer with latest changes to the Fog and fixed issues when no visual environment was present.
- Fixed not handleling properly the recieve SSR feature with ray traced reflections
- Shadow Atlas is no longer allocated for area lights when they are disabled in the shader config file.
- Avoid MRT Clear on PS4 as it is not implemented yet.
- Fixed runtime debug menu BitField control.
- Fixed the radius value used for ray traced directional light.
- Fixed compilation issues with the layered lit in ray tracing shaders.
- Fixed XR autotests viewport size rounding
- Fixed mip map slider knob displayed when cubemap have no mipmap
- Remove unnecessary skip of material upgrade dialog box.
- Fixed the profiling sample mismatch errors when enabling the profiler in play mode
- Fixed issue that caused NaNs in reflection probes on consoles.
- Fixed adjusting positive axis of Blend Distance slides the negative axis in the density volume component.
- Fixed the blend of reflections based on the weight.
- Fixed fallback for ray traced reflections when denoising is enabled.
- Fixed error spam issue with terrain detail terrainDetailUnsupported (cases 1211848)
- Fixed hardware dynamic resolution causing cropping/scaling issues in scene view (case 1158661)
- Fixed Wizard check order for `Hardware and OS` and `Direct3D12`
- Fix AO issue turning black when Far/Near plane distance is big.
- Fixed issue when opening lookdev and the lookdev volume have not been assigned yet.
- Improved memory usage of the sky system.
- Updated label in HDRP quality preference settings (case 1215100)
- Fixed Decal Projector gizmo not undoing properly (case 1216629)
- Fix a leak in the denoising of ray traced reflections.
- Fixed Alignment issue in Light Preset
- Fixed Environment Header in LightingWindow
- Fixed an issue where hair shader could write garbage in the diffuse lighting buffer, causing NaNs.
- Fixed an exposure issue with ray traced sub-surface scattering.
- Fixed runtime debug menu light hierarchy None not doing anything.
- Fixed the broken ShaderGraph preview when creating a new Lit graph.
- Fix indentation issue in preset of LayeredLit material.
- Fixed minor issues with cubemap preview in the inspector.
- Fixed wrong build error message when building for android on mac.
- Fixed an issue related to denoising ray trace area shadows.
- Fixed wrong build error message when building for android on mac.
- Fixed Wizard persistency of Direct3D12 change on domain reload.
- Fixed Wizard persistency of FixAll on domain reload.
- Fixed Wizard behaviour on domain reload.
- Fixed a potential source of NaN in planar reflection probe atlas.
- Fixed an issue with MipRatio debug mode showing _DebugMatCapTexture not being set.
- Fixed missing initialization of input params in Blit for VR.
- Fix Inf source in LTC for area lights.
- Fix issue with AO being misaligned when multiple view are visible.
- Fix issue that caused the clamp of camera rotation motion for motion blur to be ineffective.
- Fixed issue with AssetPostprocessors dependencies causing models to be imported twice when upgrading the package version.
- Fixed culling of lights with XR SDK
- Fixed memory stomp in shadow caching code, leading to overflow of Shadow request array and runtime errors.
- Fixed an issue related to transparent objects reading the ray traced indirect diffuse buffer
- Fixed an issue with filtering ray traced area lights when the intensity is high or there is an exposure.
- Fixed ill-formed include path in Depth Of Field shader.
- Fixed shader graph and ray tracing after the shader target PR.
- Fixed a bug in semi-transparent shadows (object further than the light casting shadows)
- Fix state enabled of default volume profile when in package.
- Fixed removal of MeshRenderer and MeshFilter on adding Light component.
- Fixed Ray Traced SubSurface Scattering not working with ray traced area lights
- Fixed Ray Traced SubSurface Scattering not working in forward mode.
- Fixed a bug in debug light volumes.
- Fixed a bug related to ray traced area light shadow history.
- Fixed an issue where fog sky color mode could sample NaNs in the sky cubemap.
- Fixed a leak in the PBR sky renderer.
- Added a tooltip to the Ambient Mode parameter in the Visual Envionment volume component.
- Static lighting sky now takes the default volume into account (this fixes discrepancies between baked and realtime lighting).
- Fixed a leak in the sky system.
- Removed MSAA Buffers allocation when lit shader mode is set to "deferred only".
- Fixed invalid cast for realtime reflection probes (case 1220504)
- Fixed invalid game view rendering when disabling all cameras in the scene (case 1105163)
- Hide reflection probes in the renderer components.
- Fixed infinite reload loop while displaying Light's Shadow's Link Light Layer in Inspector of Prefab Asset.
- Fixed the culling was not disposed error in build log.
- Fixed the cookie atlas size and planar atlas size being too big after an upgrade of the HDRP asset.
- Fixed transparent SSR for shader graph.
- Fixed an issue with emissive light meshes not being in the RAS.
- Fixed DXR player build
- Fixed the HDRP asset migration code not being called after an upgrade of the package
- Fixed draw renderers custom pass out of bound exception
- Fixed the PBR shader rendering in deferred
- Fixed some typos in debug menu (case 1224594)
- Fixed ray traced point and spot lights shadows not rejecting istory when semi-transparent or colored.
- Fixed a warning due to StaticLightingSky when reloading domain in some cases.
- Fixed the MaxLightCount being displayed when the light volume debug menu is on ColorAndEdge.
- Fixed issue with unclear naming of debug menu for decals.
- Fixed z-fighting in scene view when scene lighting is off (case 1203927)
- Fixed issue that prevented cubemap thumbnails from rendering (only on D3D11 and Metal).
- Fixed ray tracing with VR single-pass
- Fix an exception in ray tracing that happens if two LOD levels are using the same mesh renderer.
- Fixed error in the console when switching shader to decal in the material UI.
- Fixed an issue with refraction model and ray traced recursive rendering (case 1198578).
- Fixed an issue where a dynamic sky changing any frame may not update the ambient probe.
- Fixed cubemap thumbnail generation at project load time.
- Fixed cubemap thumbnail generation at project load time. 
- Fixed XR culling with multiple cameras
- Fixed XR single-pass with Mock HMD plugin
- Fixed sRGB mismatch with XR SDK
- Fixed an issue where default volume would not update when switching profile.
- Fixed issue with uncached reflection probe cameras reseting the debug mode (case 1224601) 
- Fixed an issue where AO override would not override specular occlusion.
- Fixed an issue where Volume inspector might not refresh correctly in some cases.
- Fixed render texture with XR
- Fixed issue with resources being accessed before initialization process has been performed completely. 
- Half fixed shuriken particle light that cast shadows (only the first one will be correct)
- Fixed issue with atmospheric fog turning black if a planar reflection probe is placed below ground level. (case 1226588)
- Fixed custom pass GC alloc issue in CustomPassVolume.GetActiveVolumes().
- Fixed a bug where instanced shadergraph shaders wouldn't compile on PS4.
- Fixed an issue related to the envlightdatasrt not being bound in recursive rendering.
- Fixed shadow cascade tooltip when using the metric mode (case 1229232)
- Fixed how the area light influence volume is computed to match rasterization.
- Focus on Decal uses the extends of the projectors
- Fixed usage of light size data that are not available at runtime.
- Fixed the depth buffer copy made before custom pass after opaque and normal injection point.
- Fix for issue that prevented scene from being completely saved when baked reflection probes are present and lighting is set to auto generate.
- Fixed drag area width at left of Light's intensity field in Inspector.
- Fixed light type resolution when performing a reset on HDAdditionalLightData (case 1220931)
- Fixed reliance on atan2 undefined behavior in motion vector debug shader.
- Fixed an usage of a a compute buffer not bound (1229964)
- Fixed an issue where changing the default volume profile from another inspector would not update the default volume editor.
- Fix issues in the post process system with RenderTexture being invalid in some cases, causing rendering problems.
- Fixed an issue where unncessarily serialized members in StaticLightingSky component would change each time the scene is changed.
- Fixed a weird behavior in the scalable settings drawing when the space becomes tiny (1212045).
- Fixed a regression in the ray traced indirect diffuse due to the new probe system.
- Fix for range compression factor for probes going negative (now clamped to positive values).
- Fixed path validation when creating new volume profile (case 1229933)
- Fixed a bug where Decal Shader Graphs would not recieve reprojected Position, Normal, or Bitangent data. (1239921)
- Fix reflection hierarchy for CARPAINT in AxF.
- Fix precise fresnel for delta lights for SVBRDF in AxF.
- Fixed the debug exposure mode for display sky reflection and debug view baked lighting
- Fixed MSAA depth resolve when there is no motion vectors
- Fixed various object leaks in HDRP.
- Fixed compile error with XR SubsystemManager.
- Fix for assertion triggering sometimes when saving a newly created lit shader graph (case 1230996)
- Fixed culling of planar reflection probes that change position (case 1218651)
- Fixed null reference when processing lightprobe (case 1235285)
- Fix issue causing wrong planar reflection rendering when more than one camera is present.
- Fix black screen in XR when HDRP package is present but not used.
- Fixed an issue with the specularFGD term being used when the material has a clear coat (lit shader).
- Fixed white flash happening with auto-exposure in some cases (case 1223774)
- Fixed NaN which can appear with real time reflection and inf value
- Fixed an issue that was collapsing the volume components in the HDRP default settings
- Fixed warning about missing bound decal buffer
- Fixed shader warning on Xbox for ResolveStencilBuffer.compute. 
- Fixed PBR shader ZTest rendering in deferred.
- Replaced commands incompatible with async compute in light list build process.
- Diffusion Profile and Material references in HDRP materials are now correctly exported to unity packages. Note that the diffusion profile or the material references need to be edited once before this can work properly.
- Fix MaterialBalls having same guid issue
- Fix spelling and grammatical errors in material samples
- Fixed unneeded cookie texture allocation for cone stop lights.
- Fixed scalarization code for contact shadows.
- Fixed volume debug in playmode
- Fixed issue when toggling anything in HDRP asset that will produce an error (case 1238155)
- Fixed shader warning in PCSS code when using Vulkan.
- Fixed decal that aren't working without Metal and Ambient Occlusion option enabled.
- Fixed an error about procedural sky being logged by mistake.
- Fixed shadowmask UI now correctly showing shadowmask disable
- Made more explicit the warning about raytracing and asynchronous compute. Also fixed the condition in which it appears.
- Fixed a null ref exception in static sky when the default volume profile is invalid.
- DXR: Fixed shader compilation error with shader graph and pathtracer
- Fixed SceneView Draw Modes not being properly updated after opening new scene view panels or changing the editor layout.
- VFX: Removed irrelevant queues in render queue selection from HDRP outputs
- VFX: Motion Vector are correctly renderered with MSAA [Case 1240754](https://issuetracker.unity3d.com/product/unity/issues/guid/1240754/)
- Fixed a cause of NaN when a normal of 0-length is generated (usually via shadergraph). 
- Fixed issue with screen-space shadows not enabled properly when RT is disabled (case 1235821)
- Fixed a performance issue with stochastic ray traced area shadows.
- Fixed cookie texture not updated when changing an import settings (srgb for example).
- Fixed flickering of the game/scene view when lookdev is running.
- Fixed issue with reflection probes in realtime time mode with OnEnable baking having wrong lighting with sky set to dynamic (case 1238047).
- Fixed transparent motion vectors not working when in MSAA.
- Fix error when removing DecalProjector from component contextual menu (case 1243960)
- Fixed issue with post process when running in RGBA16 and an object with additive blending is in the scene.
- Fixed corrupted values on LayeredLit when using Vertex Color multiply mode to multiply and MSAA is activated. 
- Fix conflicts with Handles manipulation when performing a Reset in DecalComponent (case 1238833)
- Fixed depth prepass and postpass being disabled after changing the shader in the material UI.
- Fixed issue with sceneview camera settings not being saved after Editor restart.
- Fixed issue when switching back to custom sensor type in physical camera settings (case 1244350).
- Fixed a null ref exception when running playmode tests with the render pipeline debug window opened.
- Fixed some GCAlloc in the debug window.
- Fixed shader graphs not casting semi-transparent and color shadows (case 1242617)
- Fixed thin refraction mode not working properly.
- Fixed assert on tests caused by probe culling results being requested when culling did not happen. (case 1246169) 
- Fixed over consumption of GPU memory by the Physically Based Sky.
- Fixed an invalid rotation in Planar Reflection Probe editor display, that was causing an error message (case 1182022)
- Put more information in Camera background type tooltip and fixed inconsistent exposure behavior when changing bg type.
- Fixed issue that caused not all baked reflection to be deleted upon clicking "Clear Baked Data" in the lighting menu (case 1136080)
- Fixed an issue where asset preview could be rendered white because of static lighting sky.
- Fixed an issue where static lighting was not updated when removing the static lighting sky profile.
- Fixed the show cookie atlas debug mode not displaying correctly when enabling the clear cookie atlas option.
- Fixed various multi-editing issues when changing Emission parameters.
- Fixed error when undo a Reflection Probe removal in a prefab instance. (case 1244047)
- Fixed Microshadow not working correctly in deferred with LightLayers
- Tentative fix for missing include in depth of field shaders.
- Fixed the light overlap scene view draw mode (wasn't working at all).
- Fixed taaFrameIndex and XR tests 4052 and 4053
- Fixed the prefab integration of custom passes (Prefab Override Highlight not working as expected).
- Cloned volume profile from read only assets are created in the root of the project. (case 1154961)
- Fixed Wizard check on default volume profile to also check it is not the default one in package.
- Fix erroneous central depth sampling in TAA.
- Fixed light layers not correctly disabled when the lightlayers is set to Nothing and Lightlayers isn't enabled in HDRP Asset
- Fixed issue with Model Importer materials falling back to the Legacy default material instead of HDRP's default material when import happens at Editor startup.
- Fixed a wrong condition in CameraSwitcher, potentially causing out of bound exceptions.
- Fixed an issue where editing the Look Dev default profile would not reflect directly in the Look Dev window.
- Fixed a bug where the light list is not cleared but still used when resizing the RT.
- Fixed exposure debug shader with XR single-pass rendering.
- Fixed issues with scene view and transparent motion vectors.
- Fixed black screens for linux/HDRP (1246407)
- Fixed a vulkan and metal warning in the SSGI compute shader.
- Fixed an exception due to the color pyramid not allocated when SSGI is enabled.
- Fixed an issue with the first Depth history was incorrectly copied.
- Fixed path traced DoF focusing issue
- Fix an issue with the half resolution Mode (performance)
- Fix an issue with the color intensity of emissive for performance rtgi
- Fixed issue with rendering being mostly broken when target platform disables VR. 
- Workaround an issue caused by GetKernelThreadGroupSizes  failing to retrieve correct group size. 
- Fix issue with fast memory and rendergraph. 
- Fixed transparent motion vector framesetting not sanitized.
- Fixed wrong order of post process frame settings.
- Fixed white flash when enabling SSR or SSGI.
- The ray traced indrect diffuse and RTGI were combined wrongly with the rest of the lighting (1254318).
- Fixed an exception happening when using RTSSS without using RTShadows.
- Fix inconsistencies with transparent motion vectors and opaque by allowing camera only transparent motion vectors.
- Fix reflection probe frame settings override
- Fixed certain shadow bias artifacts present in volumetric lighting (case 1231885).
- Fixed area light cookie not updated when switch the light type from a spot that had a cookie.
- Fixed issue with dynamic resolution updating when not in play mode.
- Fixed issue with Contrast Adaptive Sharpening upsample mode and preview camera.
- Fix issue causing blocky artifacts when decals affect metallic and are applied on material with specular color workflow.
- Fixed issue with depth pyramid generation and dynamic resolution.
- Fixed an issue where decals were duplicated in prefab isolation mode.
- Fixed an issue where rendering preview with MSAA might generate render graph errors.
- Fixed compile error in PS4 for planar reflection filtering.
- Fixed issue with blue line in prefabs for volume mode.
- Fixing the internsity being applied to RTAO too early leading to unexpected results (1254626).
- Fix issue that caused sky to incorrectly render when using a custom projection matrix.
- Fixed null reference exception when using depth pre/post pass in shadergraph with alpha clip in the material.
- Appropriately constraint blend distance of reflection probe while editing with the inspector (case 1248931)
- Fixed AxF handling of roughness for Blinn-Phong type materials
- Fixed AxF UI errors when surface type is switched to transparent
- Fixed a serialization issue, preventing quality level parameters to undo/redo and update scene view on change.
- Fixed an exception occuring when a camera doesn't have an HDAdditionalCameraData (1254383).
- Fixed ray tracing with XR single-pass.
- Fixed warning in HDAdditionalLightData OnValidate (cases 1250864, 1244578)
- Fixed a bug related to denoising ray traced reflections.
- Fixed nullref in the layered lit material inspector.
- Fixed an issue where manipulating the color wheels in a volume component would reset the cursor every time.
- Fixed an issue where static sky lighting would not be updated for a new scene until it's reloaded at least once.
- Fixed culling for decals when used in prefabs and edited in context.
- Force to rebake probe with missing baked texture. (1253367)
- Fix supported Mac platform detection to handle new major version (11.0) properly
- Fixed typo in the Render Pipeline Wizard under HDRP+VR
- Change transparent SSR name in frame settings to avoid clipping. 
<<<<<<< HEAD
- Fixed alpha to mask reset when toggling alpha test in the material UI.
=======
- Fixed fallback for ray tracing and light layers (1258837).
- Fixed missing include guards in shadow hlsl files.
- Repaint the scene view whenever the scene exposure override is changed.
- Fixed an error when clearing the SSGI history texture at creation time (1259930).
>>>>>>> 1c1df9bb

### Changed
- Improve MIP selection for decals on Transparents
- Color buffer pyramid is not allocated anymore if neither refraction nor distortion are enabled
- Rename Emission Radius to Radius in UI in Point, Spot
- Angular Diameter parameter for directional light is no longuer an advanced property
- DXR: Remove Light Radius and Angular Diamater of Raytrace shadow. Angular Diameter and Radius are used instead.
- Remove MaxSmoothness parameters from UI for point, spot and directional light. The MaxSmoothness is now deduce from Radius Parameters
- DXR: Remove the Ray Tracing Environement Component. Add a Layer Mask to the ray Tracing volume components to define which objects are taken into account for each effect.
- Removed second cubemaps used for shadowing in lookdev
- Disable Physically Based Sky below ground
- Increase max limit of area light and reflection probe to 128
- Change default texture for detailmap to grey
- Optimize Shadow RT load on Tile based architecture platforms.
- Improved quality of SSAO.
- Moved RequestShadowMapRendering() back to public API.
- Update HDRP DXR Wizard with an option to automatically clone the hdrp config package and setup raytracing to 1 in shaders file.
- Added SceneSelection pass for TerrainLit shader.
- Simplified Light's type API regrouping the logic in one place (Check type in HDAdditionalLightData)
- The support of LOD CrossFade (Dithering transition) in master nodes now required to enable it in the master node settings (Save variant)
- Improved shadow bias, by removing constant depth bias and substituting it with slope-scale bias.
- Fix the default stencil values when a material is created from a SSS ShaderGraph.
- Tweak test asset to be compatible with XR: unlit SG material for canvas and double-side font material
- Slightly tweaked the behaviour of bloom when resolution is low to reduce artifacts.
- Hidden fields in Light Inspector that is not relevant while in BakingOnly mode.
- Changed parametrization of PCSS, now softness is derived from angular diameter (for directional lights) or shape radius (for point/spot lights) and min filter size is now in the [0..1] range.
- Moved the copy of the geometry history buffers to right after the depth mip chain generation.
- Rename "Luminance" to "Nits" in UX for physical light unit
- Rename FrameSettings "SkyLighting" to "SkyReflection"
- Reworked XR automated tests
- The ray traced screen space shadow history for directional, spot and point lights is discarded if the light transform has changed.
- Changed the behavior for ray tracing in case a mesh renderer has both transparent and opaque submeshes.
- Improve history buffer management
- Replaced PlayerSettings.virtualRealitySupported with XRGraphics.tryEnable.
- Remove redundant FrameSettings RealTimePlanarReflection
- Improved a bit the GC calls generated during the rendering.
- Material update is now only triggered when the relevant settings are touched in the shader graph master nodes
- Changed the way Sky Intensity (on Sky volume components) is handled. It's now a combo box where users can choose between Exposure, Multiplier or Lux (for HDRI sky only) instead of both multiplier and exposure being applied all the time. Added a new menu item to convert old profiles.
- Change how method for specular occlusions is decided on inspector shader (Lit, LitTesselation, LayeredLit, LayeredLitTessellation)
- Unlocked SSS, SSR, Motion Vectors and Distortion frame settings for reflections probes.
- Hide unused LOD settings in Quality Settings legacy window.
- Reduced the constrained distance for temporal reprojection of ray tracing denoising
- Removed shadow near plane from the Directional Light Shadow UI.
- Improved the performances of custom pass culling.
- The scene view camera now replicates the physical parameters from the camera tagged as "MainCamera".
- Reduced the number of GC.Alloc calls, one simple scene without plarnar / probes, it should be 0B.
- Renamed ProfilingSample to ProfilingScope and unified API. Added GPU Timings.
- Updated macros to be compatible with the new shader preprocessor.
- Ray tracing reflection temporal filtering is now done in pre-exposed space
- Search field selects the appropriate fields in both project settings panels 'HDRP Default Settings' and 'Quality/HDRP'
- Disabled the refraction and transmission map keywords if the material is opaque.
- Keep celestial bodies outside the atmosphere.
- Updated the MSAA documentation to specify what features HDRP supports MSAA for and what features it does not.
- Shader use for Runtime Debug Display are now correctly stripper when doing a release build
- Now each camera has its own Volume Stack. This allows Volume Parameters to be updated as early as possible and be ready for the whole frame without conflicts between cameras.
- Disable Async for SSR, SSAO and Contact shadow when aggregated ray tracing frame setting is on.
- Improved performance when entering play mode without domain reload by a factor of ~25
- Renamed the camera profiling sample to include the camera name
- Discarding the ray tracing history for AO, reflection, diffuse shadows and GI when the viewport size changes.
- Renamed the camera profiling sample to include the camera name
- Renamed the post processing graphic formats to match the new convention.
- The restart in Wizard for DXR will always be last fix from now on
- Refactoring pre-existing materials to share more shader code between rasterization and ray tracing.
- Setting a material's Refraction Model to Thin does not overwrite the Thickness and Transmission Absorption Distance anymore.
- Removed Wind textures from runtime as wind is no longer built into the pipeline
- Changed Shader Graph titles of master nodes to be more easily searchable ("HDRP/x" -> "x (HDRP)")
- Expose StartSinglePass() and StopSinglePass() as public interface for XRPass
- Replaced the Texture array for 2D cookies (spot, area and directional lights) and for planar reflections by an atlas.
- Moved the tier defining from the asset to the concerned volume components.
- Changing from a tier management to a "mode" management for reflection and GI and removing the ability to enable/disable deferred and ray bining (they are now implied by performance mode)
- The default FrameSettings for ScreenSpaceShadows is set to true for Camera in order to give a better workflow for DXR.
- Refactor internal usage of Stencil bits.
- Changed how the material upgrader works and added documentation for it.
- Custom passes now disable the stencil when overwriting the depth and not writing into it.
- Renamed the camera profiling sample to include the camera name
- Changed the way the shadow casting property of transparent and tranmissive materials is handeled for ray tracing.
- Changed inspector materials stencil setting code to have more sharing.
- Updated the default scene and default DXR scene and DefaultVolumeProfile.
- Changed the way the length parameter is used for ray traced contact shadows.
- Improved the coherency of PCSS blur between cascades.
- Updated VR checks in Wizard to reflect new XR System.
- Removing unused alpha threshold depth prepass and post pass for fabric shader graph.
- Transform result from CIE XYZ to sRGB color space in EvalSensitivity for iridescence.
- Moved BeginCameraRendering callback right before culling.
- Changed the visibility of the Indirect Lighting Controller component to public.
- Renamed the cubemap used for diffuse convolution to a more explicit name for the memory profiler.
- Improved behaviour of transmission color on transparent surfaces in path tracing.
- Light dimmer can now get values higher than one and was renamed to multiplier in the UI.
- Removed info box requesting volume component for Visual Environment and updated the documentation with the relevant information.
- Improved light selection oracle for light sampling in path tracing.
- Stripped ray tracing subsurface passes with ray tracing is not enabled.
- Remove LOD cross fade code for ray tracing shaders
- Removed legacy VR code
- Add range-based clipping to box lights (case 1178780)
- Improve area light culling (case 1085873)
- Light Hierarchy debug mode can now adjust Debug Exposure for visualizing high exposure scenes.
- Rejecting history for ray traced reflections based on a threshold evaluated on the neighborhood of the sampled history.
- Renamed "Environment" to "Reflection Probes" in tile/cluster debug menu.
- Utilities namespace is obsolete, moved its content to UnityEngine.Rendering (case 1204677)
- Obsolete Utilities namespace was removed, instead use UnityEngine.Rendering (case 1204677)
- Moved most of the compute shaders to the multi_compile API instead of multiple kernels.
- Use multi_compile API for deferred compute shader with shadow mask.
- Remove the raytracing rendering queue system to make recursive raytraced material work when raytracing is disabled
- Changed a few resources used by ray tracing shaders to be global resources (using register space1) for improved CPU performance.
- All custom pass volumes are now executed for one injection point instead of the first one.
- Hidden unsupported choice in emission in Materials
- Temporal Anti aliasing improvements.
- Optimized PrepareLightsForGPU (cost reduced by over 25%) and PrepareGPULightData (around twice as fast now).
- Moved scene view camera settings for HDRP from the preferences window to the scene view camera settings window.
- Updated shaders to be compatible with Microsoft's DXC.
- Debug exposure in debug menu have been replace to debug exposure compensation in EV100 space and is always visible.
- Further optimized PrepareLightsForGPU (3x faster with few shadows, 1.4x faster with a lot of shadows or equivalently cost reduced by 68% to 37%).
- Raytracing: Replaced the DIFFUSE_LIGHTING_ONLY multicompile by a uniform.
- Raytracing: Removed the dynamic lightmap multicompile.
- Raytracing: Remove the LOD cross fade multi compile for ray tracing.
- Cookie are now supported in lightmaper. All lights casting cookie and baked will now include cookie influence.
- Avoid building the mip chain a second time for SSR for transparent objects.
- Replaced "High Quality" Subsurface Scattering with a set of Quality Levels.
- Replaced "High Quality" Volumetric Lighting with "Screen Resolution Percentage" and "Volume Slice Count" on the Fog volume component.
- Merged material samples and shader samples
- Update material samples scene visuals
- Use multi_compile API for deferred compute shader with shadow mask.
- Made the StaticLightingSky class public so that users can change it by script for baking purpose.
- Shadowmask and realtime reflectoin probe property are hide in Quality settings
- Improved performance of reflection probe management when using a lot of probes.
- Ignoring the disable SSR flags for recursive rendering.
- Removed logic in the UI to disable parameters for contact shadows and fog volume components as it was going against the concept of the volume system.
- Fixed the sub surface mask not being taken into account when computing ray traced sub surface scattering.
- MSAA Within Forward Frame Setting is now enabled by default on Cameras when new Render Pipeline Asset is created
- Slightly changed the TAA anti-flicker mechanism so that it is more aggressive on almost static images (only on High preset for now).
- Changed default exposure compensation to 0.
- Refactored shadow caching system.
- Removed experimental namespace for ray tracing code.
- Increase limit for max numbers of lights in UX
- Removed direct use of BSDFData in the path tracing pass, delegated to the material instead.
- Pre-warm the RTHandle system to reduce the amount of memory allocations and the total memory needed at all points. 
- DXR: Only read the geometric attributes that are required using the share pass info and shader graph defines.
- DXR: Dispatch binned rays in 1D instead of 2D.
- Lit and LayeredLit tessellation cross lod fade don't used dithering anymore between LOD but fade the tessellation height instead. Allow a smoother transition
- Changed the way planar reflections are filtered in order to be a bit more "physically based".
- Increased path tracing BSDFs roughness range from [0.001, 0.999] to [0.00001, 0.99999].
- Changing the default SSGI radius for the all configurations.
- Changed the default parameters for quality RTGI to match expected behavior.
- Add color clear pass while rendering XR occlusion mesh to avoid leaks.
- Only use one texture for ray traced reflection upscaling.
- Adjust the upscale radius based on the roughness value.
- DXR: Changed the way the filter size is decided for directional, point and spot shadows.
- Changed the default exposure mode to "Automatic (Histogram)", along with "Limit Min" to -4 and "Limit Max" to 16.
- Replaced the default scene system with the builtin Scene Template feature.
- Changed extensions of shader CAS include files.
- Making the planar probe atlas's format match the color buffer's format.
- Removing the planarReflectionCacheCompressed setting from asset.
- SHADERPASS for TransparentDepthPrepass and TransparentDepthPostpass identification is using respectively SHADERPASS_TRANSPARENT_DEPTH_PREPASS and SHADERPASS_TRANSPARENT_DEPTH_POSTPASS
- Renamed the debug name from SSAO to ScreenSpaceAmbientOcclusion (1254974).
- Added missing tooltips and improved the UI of the aperture control (case 1254916).
- Fixed wrong tooltips in the Dof Volume (case 1256641).

## [7.1.1] - 2019-09-05

### Added
- Transparency Overdraw debug mode. Allows to visualize transparent objects draw calls as an "heat map".
- Enabled single-pass instancing support for XR SDK with new API cmd.SetInstanceMultiplier()
- XR settings are now available in the HDRP asset
- Support for Material Quality in Shader Graph
- Material Quality support selection in HDRP Asset
- Renamed XR shader macro from UNITY_STEREO_ASSIGN_COMPUTE_EYE_INDEX to UNITY_XR_ASSIGN_VIEW_INDEX
- Raytracing ShaderGraph node for HDRP shaders
- Custom passes volume component with 3 injection points: Before Rendering, Before Transparent and Before Post Process
- Alpha channel is now properly exported to camera render textures when using FP16 color buffer format
- Support for XR SDK mirror view modes
- HD Master nodes in Shader Graph now support Normal and Tangent modification in vertex stage.
- DepthOfFieldCoC option in the fullscreen debug modes.
- Added override Ambient Occlusion option on debug windows
- Added Custom Post Processes with 3 injection points: Before Transparent, Before Post Process and After Post Process
- Added draft of minimal interactive path tracing (experimental) based on DXR API - Support only 4 area light, lit and unlit shader (non-shadergraph)
- Small adjustments to TAA anti flicker (more aggressive on high values).

### Fixed
- Fixed wizard infinite loop on cancellation
- Fixed with compute shader error about too many threads in threadgroup on low GPU
- Fixed invalid contact shadow shaders being created on metal
- Fixed a bug where if Assembly.GetTypes throws an exception due to mis-versioned dlls, then no preprocessors are used in the shader stripper
- Fixed typo in AXF decal property preventing to compile
- Fixed reflection probe with XR single-pass and FPTL
- Fixed force gizmo shown when selecting camera in hierarchy
- Fixed issue with XR occlusion mesh and dynamic resolution
- Fixed an issue where lighting compute buffers were re-created with the wrong size when resizing the window, causing tile artefacts at the top of the screen.
- Fix FrameSettings names and tooltips
- Fixed error with XR SDK when the Editor is not in focus
- Fixed errors with RenderGraph, XR SDK and occlusion mesh
- Fixed shadow routines compilation errors when "real" type is a typedef on "half".
- Fixed toggle volumetric lighting in the light UI
- Fixed post-processing history reset handling rt-scale incorrectly
- Fixed crash with terrain and XR multi-pass
- Fixed ShaderGraph material synchronization issues
- Fixed a null reference exception when using an Emissive texture with Unlit shader (case 1181335)
- Fixed an issue where area lights and point lights where not counted separately with regards to max lights on screen (case 1183196)
- Fixed an SSR and Subsurface Scattering issue (appearing black) when using XR.

### Changed
- Update Wizard layout.
- Remove almost all Garbage collection call within a frame.
- Rename property AdditionalVeclocityChange to AddPrecomputeVelocity
- Call the End/Begin camera rendering callbacks for camera with customRender enabled
- Changeg framesettings migration order of postprocess flags as a pr for reflection settings flags have been backported to 2019.2
- Replaced usage of ENABLE_VR in XRSystem.cs by version defines based on the presence of the built-in VR and XR modules
- Added an update virtual function to the SkyRenderer class. This is called once per frame. This allows a given renderer to amortize heavy computation at the rate it chooses. Currently only the physically based sky implements this.
- Removed mandatory XRPass argument in HDCamera.GetOrCreate()
- Restored the HDCamera parameter to the sky rendering builtin parameters.
- Removed usage of StructuredBuffer for XR View Constants
- Expose Direct Specular Lighting control in FrameSettings
- Deprecated ExponentialFog and VolumetricFog volume components. Now there is only one exponential fog component (Fog) which can add Volumetric Fog as an option. Added a script in Edit -> Render Pipeline -> Upgrade Fog Volume Components.

## [7.0.1] - 2019-07-25

### Added
- Added option in the config package to disable globally Area Lights and to select shadow quality settings for the deferred pipeline.
- When shader log stripping is enabled, shader stripper statistics will be written at `Temp/shader-strip.json`
- Occlusion mesh support from XR SDK

### Fixed
- Fixed XR SDK mirror view blit, cleanup some XRTODO and removed XRDebug.cs
- Fixed culling for volumetrics with XR single-pass rendering
- Fix shadergraph material pass setup not called
- Fixed documentation links in component's Inspector header bar
- Cookies using the render texture output from a camera are now properly updated
- Allow in ShaderGraph to enable pre/post pass when the alpha clip is disabled

### Changed
- RenderQueue for Opaque now start at Background instead of Geometry.
- Clamp the area light size for scripting API when we change the light type
- Added a warning in the material UI when the diffusion profile assigned is not in the HDRP asset


## [7.0.0] - 2019-07-17

### Added
- `Fixed`, `Viewer`, and `Automatic` modes to compute the FOV used when rendering a `PlanarReflectionProbe`
- A checkbox to toggle the chrome gizmo of `ReflectionProbe`and `PlanarReflectionProbe`
- Added a Light layer in shadows that allow for objects to cast shadows without being affected by light (and vice versa).
- You can now access ShaderGraph blend states from the Material UI (for example, **Surface Type**, **Sorting Priority**, and **Blending Mode**). This change may break Materials that use a ShaderGraph, to fix them, select **Edit > Render Pipeline > Reset all ShaderGraph Scene Materials BlendStates**. This syncs the blendstates of you ShaderGraph master nodes with the Material properties.
- You can now control ZTest, ZWrite, and CullMode for transparent Materials.
- Materials that use Unlit Shaders or Unlit Master Node Shaders now cast shadows.
- Added an option to enable the ztest on **After Post Process** materials when TAA is disabled.
- Added a new SSAO (based on Ground Truth Ambient Occlusion algorithm) to replace the previous one.
- Added support for shadow tint on light
- BeginCameraRendering and EndCameraRendering callbacks are now called with probes
- Adding option to update shadow maps only On Enable and On Demand.
- Shader Graphs that use time-dependent vertex modification now generate correct motion vectors.
- Added option to allow a custom spot angle for spot light shadow maps.
- Added frame settings for individual post-processing effects
- Added dither transition between cascades for Low and Medium quality settings
- Added single-pass instancing support with XR SDK
- Added occlusion mesh support with XR SDK
- Added support of Alembic velocity to various shaders
- Added support for more than 2 views for single-pass instancing
- Added support for per punctual/directional light min roughness in StackLit
- Added mirror view support with XR SDK
- Added VR verification in HDRPWizard
- Added DXR verification in HDRPWizard
- Added feedbacks in UI of Volume regarding skies
- Cube LUT support in Tonemapping. Cube LUT helpers for external grading are available in the Post-processing Sample package.

### Fixed
- Fixed an issue with history buffers causing effects like TAA or auto exposure to flicker when more than one camera was visible in the editor
- The correct preview is displayed when selecting multiple `PlanarReflectionProbe`s
- Fixed volumetric rendering with camera-relative code and XR stereo instancing
- Fixed issue with flashing cyan due to async compilation of shader when selecting a mesh
- Fix texture type mismatch when the contact shadow are disabled (causing errors on IOS devices)
- Fixed Generate Shader Includes while in package
- Fixed issue when texture where deleted in ShadowCascadeGUI
- Fixed issue in FrameSettingsHistory when disabling a camera several time without enabling it in between.
- Fixed volumetric reprojection with camera-relative code and XR stereo instancing
- Added custom BaseShaderPreprocessor in HDEditorUtils.GetBaseShaderPreprocessorList()
- Fixed compile issue when USE_XR_SDK is not defined
- Fixed procedural sky sun disk intensity for high directional light intensities
- Fixed Decal mip level when using texture mip map streaming to avoid dropping to lowest permitted mip (now loading all mips)
- Fixed deferred shading for XR single-pass instancing after lightloop refactor
- Fixed cluster and material classification debug (material classification now works with compute as pixel shader lighting)
- Fixed IOS Nan by adding a maximun epsilon definition REAL_EPS that uses HALF_EPS when fp16 are used
- Removed unnecessary GC allocation in motion blur code
- Fixed locked UI with advanded influence volume inspector for probes
- Fixed invalid capture direction when rendering planar reflection probes
- Fixed Decal HTILE optimization with platform not supporting texture atomatic (Disable it)
- Fixed a crash in the build when the contact shadows are disabled
- Fixed camera rendering callbacks order (endCameraRendering was being called before the actual rendering)
- Fixed issue with wrong opaque blending settings for After Postprocess
- Fixed issue with Low resolution transparency on PS4
- Fixed a memory leak on volume profiles
- Fixed The Parallax Occlusion Mappping node in shader graph and it's UV input slot
- Fixed lighting with XR single-pass instancing by disabling deferred tiles
- Fixed the Bloom prefiltering pass
- Fixed post-processing effect relying on Unity's random number generator
- Fixed camera flickering when using TAA and selecting the camera in the editor
- Fixed issue with single shadow debug view and volumetrics
- Fixed most of the problems with light animation and timeline
- Fixed indirect deferred compute with XR single-pass instancing
- Fixed a slight omission in anisotropy calculations derived from HazeMapping in StackLit
- Improved stack computation numerical stability in StackLit
- Fix PBR master node always opaque (wrong blend modes for forward pass)
- Fixed TAA with XR single-pass instancing (missing macros)
- Fixed an issue causing Scene View selection wire gizmo to not appear when using HDRP Shader Graphs.
- Fixed wireframe rendering mode (case 1083989)
- Fixed the renderqueue not updated when the alpha clip is modified in the material UI.
- Fixed the PBR master node preview
- Remove the ReadOnly flag on Reflection Probe's cubemap assets during bake when there are no VCS active.
- Fixed an issue where setting a material debug view would not reset the other exclusive modes
- Spot light shapes are now correctly taken into account when baking
- Now the static lighting sky will correctly take the default values for non-overridden properties
- Fixed material albedo affecting the lux meter
- Extra test in deferred compute shading to avoid shading pixels that were not rendered by the current camera (for camera stacking)

### Changed
- Optimization: Reduce the group size of the deferred lighting pass from 16x16 to 8x8
- Replaced HDCamera.computePassCount by viewCount
- Removed xrInstancing flag in RTHandles (replaced by TextureXR.slices and TextureXR.dimensions)
- Refactor the HDRenderPipeline and lightloop code to preprare for high level rendergraph
- Removed the **Back Then Front Rendering** option in the fabric Master Node settings. Enabling this option previously did nothing.
- Shader type Real translates to FP16 precision on Nintendo Switch.
- Shader framework refactor: Introduce CBSDF, EvaluateBSDF, IsNonZeroBSDF to replace BSDF functions
- Shader framework refactor:  GetBSDFAngles, LightEvaluation and SurfaceShading functions
- Replace ComputeMicroShadowing by GetAmbientOcclusionForMicroShadowing
- Rename WorldToTangent to TangentToWorld as it was incorrectly named
- Remove SunDisk and Sun Halo size from directional light
- Remove all obsolete wind code from shader
- Renamed DecalProjectorComponent into DecalProjector for API alignment.
- Improved the Volume UI and made them Global by default
- Remove very high quality shadow option
- Change default for shadow quality in Deferred to Medium
- Enlighten now use inverse squared falloff (before was using builtin falloff)
- Enlighten is now deprecated. Please use CPU or GPU lightmaper instead.
- Remove the name in the diffusion profile UI
- Changed how shadow map resolution scaling with distance is computed. Now it uses screen space area rather than light range.
- Updated MoreOptions display in UI
- Moved Display Area Light Emissive Mesh script API functions in the editor namespace
- direct strenght properties in ambient occlusion now affect direct specular as well
- Removed advanced Specular Occlusion control in StackLit: SSAO based SO control is hidden and fixed to behave like Lit, SPTD is the only HQ technique shown for baked SO.
- Shader framework refactor: Changed ClampRoughness signature to include PreLightData access.
- HDRPWizard window is now in Window > General > HD Render Pipeline Wizard
- Moved StaticLightingSky to LightingWindow
- Removes the current "Scene Settings" and replace them with "Sky & Fog Settings" (with Physically Based Sky and Volumetric Fog).
- Changed how cached shadow maps are placed inside the atlas to minimize re-rendering of them.

## [6.7.0-preview] - 2019-05-16

### Added
- Added ViewConstants StructuredBuffer to simplify XR rendering
- Added API to render specific settings during a frame
- Added stadia to the supported platforms (2019.3)
- Enabled cascade blends settings in the HD Shadow component
- Added Hardware Dynamic Resolution support.
- Added MatCap debug view to replace the no scene lighting debug view.
- Added clear GBuffer option in FrameSettings (default to false)
- Added preview for decal shader graph (Only albedo, normal and emission)
- Added exposure weight control for decal
- Screen Space Directional Shadow under a define option. Activated for ray tracing
- Added a new abstraction for RendererList that will help transition to Render Graph and future RendererList API
- Added multipass support for VR
- Added XR SDK integration (multipass only)
- Added Shader Graph samples for Hair, Fabric and Decal master nodes.
- Add fade distance, shadow fade distance and light layers to light explorer
- Add method to draw light layer drawer in a rect to HDEditorUtils

### Fixed
- Fixed deserialization crash at runtime
- Fixed for ShaderGraph Unlit masternode not writing velocity
- Fixed a crash when assiging a new HDRP asset with the 'Verify Saving Assets' option enabled
- Fixed exposure to properly support TEXTURE2D_X
- Fixed TerrainLit basemap texture generation
- Fixed a bug that caused nans when material classification was enabled and a tile contained one standard material + a material with transmission.
- Fixed gradient sky hash that was not using the exposure hash
- Fixed displayed default FrameSettings in HDRenderPipelineAsset wrongly updated on scripts reload.
- Fixed gradient sky hash that was not using the exposure hash.
- Fixed visualize cascade mode with exposure.
- Fixed (enabled) exposure on override lighting debug modes.
- Fixed issue with LightExplorer when volume have no profile
- Fixed issue with SSR for negative, infinite and NaN history values
- Fixed LightLayer in HDReflectionProbe and PlanarReflectionProbe inspector that was not displayed as a mask.
- Fixed NaN in transmission when the thickness and a color component of the scattering distance was to 0
- Fixed Light's ShadowMask multi-edition.
- Fixed motion blur and SMAA with VR single-pass instancing
- Fixed NaNs generated by phase functionsin volumetric lighting
- Fixed NaN issue with refraction effect and IOR of 1 at extreme grazing angle
- Fixed nan tracker not using the exposure
- Fixed sorting priority on lit and unlit materials
- Fixed null pointer exception when there are no AOVRequests defined on a camera
- Fixed dirty state of prefab using disabled ReflectionProbes
- Fixed an issue where gizmos and editor grid were not correctly depth tested
- Fixed created default scene prefab non editable due to wrong file extension.
- Fixed an issue where sky convolution was recomputed for nothing when a preview was visible (causing extreme slowness when fabric convolution is enabled)
- Fixed issue with decal that wheren't working currently in player
- Fixed missing stereo rendering macros in some fragment shaders
- Fixed exposure for ReflectionProbe and PlanarReflectionProbe gizmos
- Fixed single-pass instancing on PSVR
- Fixed Vulkan shader issue with Texture2DArray in ScreenSpaceShadow.compute by re-arranging code (workaround)
- Fixed camera-relative issue with lights and XR single-pass instancing
- Fixed single-pass instancing on Vulkan
- Fixed htile synchronization issue with shader graph decal
- Fixed Gizmos are not drawn in Camera preview
- Fixed pre-exposure for emissive decal
- Fixed wrong values computed in PreIntegrateFGD and in the generation of volumetric lighting data by forcing the use of fp32.
- Fixed NaNs arising during the hair lighting pass
- Fixed synchronization issue in decal HTile that occasionally caused rendering artifacts around decal borders
- Fixed QualitySettings getting marked as modified by HDRP (and thus checked out in Perforce)
- Fixed a bug with uninitialized values in light explorer
- Fixed issue with LOD transition
- Fixed shader warnings related to raytracing and TEXTURE2D_X

### Changed
- Refactor PixelCoordToViewDirWS to be VR compatible and to compute it only once per frame
- Modified the variants stripper to take in account multiple HDRP assets used in the build.
- Improve the ray biasing code to avoid self-intersections during the SSR traversal
- Update Pyramid Spot Light to better match emitted light volume.
- Moved _XRViewConstants out of UnityPerPassStereo constant buffer to fix issues with PSSL
- Removed GetPositionInput_Stereo() and single-pass (double-wide) rendering mode
- Changed label width of the frame settings to accommodate better existing options.
- SSR's Default FrameSettings for camera is now enable.
- Re-enabled the sharpening filter on Temporal Anti-aliasing
- Exposed HDEditorUtils.LightLayerMaskDrawer for integration in other packages and user scripting.
- Rename atmospheric scattering in FrameSettings to Fog
- The size modifier in the override for the culling sphere in Shadow Cascades now defaults to 0.6, which is the same as the formerly hardcoded value.
- Moved LOD Bias and Maximum LOD Level from Frame Setting section `Other` to `Rendering`
- ShaderGraph Decal that affect only emissive, only draw in emissive pass (was drawing in dbuffer pass too)
- Apply decal projector fade factor correctly on all attribut and for shader graph decal
- Move RenderTransparentDepthPostpass after all transparent
- Update exposure prepass to interleave XR single-pass instancing views in a checkerboard pattern
- Removed ScriptRuntimeVersion check in wizard.

## [6.6.0-preview] - 2019-04-01

### Added
- Added preliminary changes for XR deferred shading
- Added support of 111110 color buffer
- Added proper support for Recorder in HDRP
- Added depth offset input in shader graph master nodes
- Added a Parallax Occlusion Mapping node
- Added SMAA support
- Added Homothety and Symetry quick edition modifier on volume used in ReflectionProbe, PlanarReflectionProbe and DensityVolume
- Added multi-edition support for DecalProjectorComponent
- Improve hair shader
- Added the _ScreenToTargetScaleHistory uniform variable to be used when sampling HDRP RTHandle history buffers.
- Added settings in `FrameSettings` to change `QualitySettings.lodBias` and `QualitySettings.maximumLODLevel` during a rendering
- Added an exposure node to retrieve the current, inverse and previous frame exposure value.
- Added an HD scene color node which allow to sample the scene color with mips and a toggle to remove the exposure.
- Added safeguard on HD scene creation if default scene not set in the wizard
- Added Low res transparency rendering pass.

### Fixed
- Fixed HDRI sky intensity lux mode
- Fixed dynamic resolution for XR
- Fixed instance identifier semantic string used by Shader Graph
- Fixed null culling result occuring when changing scene that was causing crashes
- Fixed multi-edition light handles and inspector shapes
- Fixed light's LightLayer field when multi-editing
- Fixed normal blend edition handles on DensityVolume
- Fixed an issue with layered lit shader and height based blend where inactive layers would still have influence over the result
- Fixed multi-selection handles color for DensityVolume
- Fixed multi-edition inspector's blend distances for HDReflectionProbe, PlanarReflectionProbe and DensityVolume
- Fixed metric distance that changed along size in DensityVolume
- Fixed DensityVolume shape handles that have not same behaviour in advance and normal edition mode
- Fixed normal map blending in TerrainLit by only blending the derivatives
- Fixed Xbox One rendering just a grey screen instead of the scene
- Fixed probe handles for multiselection
- Fixed baked cubemap import settings for convolution
- Fixed regression causing crash when attempting to open HDRenderPipelineWizard without an HDRenderPipelineAsset setted
- Fixed FullScreenDebug modes: SSAO, SSR, Contact shadow, Prerefraction Color Pyramid, Final Color Pyramid
- Fixed volumetric rendering with stereo instancing
- Fixed shader warning
- Fixed missing resources in existing asset when updating package
- Fixed PBR master node preview in forward rendering or transparent surface
- Fixed deferred shading with stereo instancing
- Fixed "look at" edition mode of Rotation tool for DecalProjectorComponent
- Fixed issue when switching mode in ReflectionProbe and PlanarReflectionProbe
- Fixed issue where migratable component version where not always serialized when part of prefab's instance
- Fixed an issue where shadow would not be rendered properly when light layer are not enabled
- Fixed exposure weight on unlit materials
- Fixed Light intensity not played in the player when recorded with animation/timeline
- Fixed some issues when multi editing HDRenderPipelineAsset
- Fixed emission node breaking the main shader graph preview in certain conditions.
- Fixed checkout of baked probe asset when baking probes.
- Fixed invalid gizmo position for rotated ReflectionProbe
- Fixed multi-edition of material's SurfaceType and RenderingPath
- Fixed whole pipeline reconstruction on selecting for the first time or modifying other than the currently used HDRenderPipelineAsset
- Fixed single shadow debug mode
- Fixed global scale factor debug mode when scale > 1
- Fixed debug menu material overrides not getting applied to the Terrain Lit shader
- Fixed typo in computeLightVariants
- Fixed deferred pass with XR instancing by disabling ComputeLightEvaluation
- Fixed bloom resolution independence
- Fixed lens dirt intensity not behaving properly
- Fixed the Stop NaN feature
- Fixed some resources to handle more than 2 instanced views for XR
- Fixed issue with black screen (NaN) produced on old GPU hardware or intel GPU hardware with gaussian pyramid
- Fixed issue with disabled punctual light would still render when only directional light is present

### Changed
- DensityVolume scripting API will no longuer allow to change between advance and normal edition mode
- Disabled depth of field, lens distortion and panini projection in the scene view
- TerrainLit shaders and includes are reorganized and made simpler.
- TerrainLit shader GUI now allows custom properties to be displayed in the Terrain fold-out section.
- Optimize distortion pass with stencil
- Disable SceneSelectionPass in shader graph preview
- Control punctual light and area light shadow atlas separately
- Move SMAA anti-aliasing option to after Temporal Anti Aliasing one, to avoid problem with previously serialized project settings
- Optimize rendering with static only lighting and when no cullable lights/decals/density volumes are present.
- Updated handles for DecalProjectorComponent for enhanced spacial position readability and have edition mode for better SceneView management
- DecalProjectorComponent are now scale independent in order to have reliable metric unit (see new Size field for changing the size of the volume)
- Restructure code from HDCamera.Update() by adding UpdateAntialiasing() and UpdateViewConstants()
- Renamed velocity to motion vectors
- Objects rendered during the After Post Process pass while TAA is enabled will not benefit from existing depth buffer anymore. This is done to fix an issue where those object would wobble otherwise
- Removed usage of builtin unity matrix for shadow, shadow now use same constant than other view
- The default volume layer mask for cameras & probes is now `Default` instead of `Everything`

## [6.5.0-preview] - 2019-03-07

### Added
- Added depth-of-field support with stereo instancing
- Adding real time area light shadow support
- Added a new FrameSettings: Specular Lighting to toggle the specular during the rendering

### Fixed
- Fixed diffusion profile upgrade breaking package when upgrading to a new version
- Fixed decals cropped by gizmo not updating correctly if prefab
- Fixed an issue when enabling SSR on multiple view
- Fixed edition of the intensity's unit field while selecting multiple lights
- Fixed wrong calculation in soft voxelization for density volume
- Fixed gizmo not working correctly with pre-exposure
- Fixed issue with setting a not available RT when disabling motion vectors
- Fixed planar reflection when looking at mirror normal
- Fixed mutiselection issue with HDLight Inspector
- Fixed HDAdditionalCameraData data migration
- Fixed failing builds when light explorer window is open
- Fixed cascade shadows border sometime causing artefacts between cascades
- Restored shadows in the Cascade Shadow debug visualization
- `camera.RenderToCubemap` use proper face culling

### Changed
- When rendering reflection probe disable all specular lighting and for metals use fresnelF0 as diffuse color for bake lighting.

## [6.4.0-preview] - 2019-02-21

### Added
- VR: Added TextureXR system to selectively expand TEXTURE2D macros to texture array for single-pass stereo instancing + Convert textures call to these macros
- Added an unit selection dropdown next to shutter speed (camera)
- Added error helpbox when trying to use a sub volume component that require the current HDRenderPipelineAsset to support a feature that it is not supporting.
- Add mesh for tube light when display emissive mesh is enabled

### Fixed
- Fixed Light explorer. The volume explorer used `profile` instead of `sharedProfile` which instantiate a custom volume profile instead of editing the asset itself.
- Fixed UI issue where all is displayed using metric unit in shadow cascade and Percent is set in the unit field (happening when opening the inspector).
- Fixed inspector event error when double clicking on an asset (diffusion profile/material).
- Fixed nullref on layered material UI when the material is not an asset.
- Fixed nullref exception when undo/redo a light property.
- Fixed visual bug when area light handle size is 0.

### Changed
- Update UI for 32bit/16bit shadow precision settings in HDRP asset
- Object motion vectors have been disabled in all but the game view. Camera motion vectors are still enabled everywhere, allowing TAA and Motion Blur to work on static objects.
- Enable texture array by default for most rendering code on DX11 and unlock stereo instancing (DX11 only for now)

## [6.3.0-preview] - 2019-02-18

### Added
- Added emissive property for shader graph decals
- Added a diffusion profile override volume so the list of diffusion profile assets to use can be chanaged without affecting the HDRP asset
- Added a "Stop NaNs" option on cameras and in the Scene View preferences.
- Added metric display option in HDShadowSettings and improve clamping
- Added shader parameter mapping in DebugMenu
- Added scripting API to configure DebugData for DebugMenu

### Fixed
- Fixed decals in forward
- Fixed issue with stencil not correctly setup for various master node and shader for the depth pass, motion vector pass and GBuffer/Forward pass
- Fixed SRP batcher and metal
- Fixed culling and shadows for Pyramid, Box, Rectangle and Tube lights
- Fixed an issue where scissor render state leaking from the editor code caused partially black rendering

### Changed
- When a lit material has a clear coat mask that is not null, we now use the clear coat roughness to compute the screen space reflection.
- Diffusion profiles are now limited to one per asset and can be referenced in materials, shader graphs and vfx graphs. Materials will be upgraded automatically except if they are using a shader graph, in this case it will display an error message.

## [6.2.0-preview] - 2019-02-15

### Added
- Added help box listing feature supported in a given HDRenderPipelineAsset alongs with the drawbacks implied.
- Added cascade visualizer, supporting disabled handles when not overriding.

### Fixed
- Fixed post processing with stereo double-wide
- Fixed issue with Metal: Use sign bit to find the cache type instead of lowest bit.
- Fixed invalid state when creating a planar reflection for the first time
- Fix FrameSettings's LitShaderMode not restrained by supported LitShaderMode regression.

### Changed
- The default value roughness value for the clearcoat has been changed from 0.03 to 0.01
- Update default value of based color for master node
- Update Fabric Charlie Sheen lighting model - Remove Fresnel component that wasn't part of initial model + Remap smoothness to [0.0 - 0.6] range for more artist friendly parameter

### Changed
- Code refactor: all macros with ARGS have been swapped with macros with PARAM. This is because the ARGS macros were incorrectly named.

## [6.1.0-preview] - 2019-02-13

### Added
- Added support for post-processing anti-aliasing in the Scene View (FXAA and TAA). These can be set in Preferences.
- Added emissive property for decal material (non-shader graph)

### Fixed
- Fixed a few UI bugs with the color grading curves.
- Fixed "Post Processing" in the scene view not toggling post-processing effects
- Fixed bake only object with flag `ReflectionProbeStaticFlag` when baking a `ReflectionProbe`

### Changed
- Removed unsupported Clear Depth checkbox in Camera inspector
- Updated the toggle for advanced mode in inspectors.

## [6.0.0-preview] - 2019-02-23

### Added
- Added new API to perform a camera rendering
- Added support for hair master node (Double kajiya kay - Lambert)
- Added Reset behaviour in DebugMenu (ingame mapping is right joystick + B)
- Added Default HD scene at new scene creation while in HDRP
- Added Wizard helping to configure HDRP project
- Added new UI for decal material to allow remapping and scaling of some properties
- Added cascade shadow visualisation toggle in HD shadow settings
- Added icons for assets
- Added replace blending mode for distortion
- Added basic distance fade for density volumes
- Added decal master node for shader graph
- Added HD unlit master node (Cross Pipeline version is name Unlit)
- Added new Rendering Queue in materials
- Added post-processing V3 framework embed in HDRP, remove postprocess V2 framework
- Post-processing now uses the generic volume framework
-   New depth-of-field, bloom, panini projection effects, motion blur
-   Exposure is now done as a pre-exposition pass, the whole system has been revamped
-   Exposure now use EV100 everywhere in the UI (Sky, Emissive Light)
- Added emissive intensity (Luminance and EV100 control) control for Emissive
- Added pre-exposure weigth for Emissive
- Added an emissive color node and a slider to control the pre-exposure percentage of emission color
- Added physical camera support where applicable
- Added more color grading tools
- Added changelog level for Shader Variant stripping
- Added Debug mode for validation of material albedo and metalness/specularColor values
- Added a new dynamic mode for ambient probe and renamed BakingSky to StaticLightingSky
- Added command buffer parameter to all Bind() method of material
- Added Material validator in Render Pipeline Debug
- Added code to future support of DXR (not enabled)
- Added support of multiviewport
- Added HDRenderPipeline.RequestSkyEnvironmentUpdate function to force an update from script when sky is set to OnDemand
- Added a Lighting and BackLighting slots in Lit, StackLit, Fabric and Hair master nodes
- Added support for overriding terrain detail rendering shaders, via the render pipeline editor resources asset
- Added xrInstancing flag support to RTHandle
- Added support for cullmask for decal projectors
- Added software dynamic resolution support
- Added support for "After Post-Process" render pass for unlit shader
- Added support for textured rectangular area lights
- Added stereo instancing macros to MSAA shaders
- Added support for Quarter Res Raytraced Reflections (not enabled)
- Added fade factor for decal projectors.
- Added stereo instancing macros to most shaders used in VR
- Added multi edition support for HDRenderPipelineAsset

### Fixed
- Fixed logic to disable FPTL with stereo rendering
- Fixed stacklit transmission and sun highlight
- Fixed decals with stereo rendering
- Fixed sky with stereo rendering
- Fixed flip logic for postprocessing + VR
- Fixed copyStencilBuffer pass for Switch
- Fixed point light shadow map culling that wasn't taking into account far plane
- Fixed usage of SSR with transparent on all master node
- Fixed SSR and microshadowing on fabric material
- Fixed blit pass for stereo rendering
- Fixed lightlist bounds for stereo rendering
- Fixed windows and in-game DebugMenu sync.
- Fixed FrameSettings' LitShaderMode sync when opening DebugMenu.
- Fixed Metal specific issues with decals, hitting a sampler limit and compiling AxF shader
- Fixed an issue with flipped depth buffer during postprocessing
- Fixed normal map use for shadow bias with forward lit - now use geometric normal
- Fixed transparent depth prepass and postpass access so they can be use without alpha clipping for lit shader
- Fixed support of alpha clip shadow for lit master node
- Fixed unlit master node not compiling
- Fixed issue with debug display of reflection probe
- Fixed issue with phong tessellations not working with lit shader
- Fixed issue with vertex displacement being affected by heightmap setting even if not heightmap where assign
- Fixed issue with density mode on Lit terrain producing NaN
- Fixed issue when going back and forth from Lit to LitTesselation for displacement mode
- Fixed issue with ambient occlusion incorrectly applied to emissiveColor with light layers in deferred
- Fixed issue with fabric convolution not using the correct convolved texture when fabric convolution is enabled
- Fixed issue with Thick mode for Transmission that was disabling transmission with directional light
- Fixed shutdown edge cases with HDRP tests
- Fixed slowdow when enabling Fabric convolution in HDRP asset
- Fixed specularAA not compiling in StackLit Master node
- Fixed material debug view with stereo rendering
- Fixed material's RenderQueue edition in default view.
- Fixed banding issues within volumetric density buffer
- Fixed missing multicompile for MSAA for AxF
- Fixed camera-relative support for stereo rendering
- Fixed remove sync with render thread when updating decal texture atlas.
- Fixed max number of keyword reach [256] issue. Several shader feature are now local
- Fixed Scene Color and Depth nodes
- Fixed SSR in forward
- Fixed custom editor of Unlit, HD Unlit and PBR shader graph master node
- Fixed issue with NewFrame not correctly calculated in Editor when switching scene
- Fixed issue with TerrainLit not compiling with depth only pass and normal buffer
- Fixed geometric normal use for shadow bias with PBR master node in forward
- Fixed instancing macro usage for decals
- Fixed error message when having more than one directional light casting shadow
- Fixed error when trying to display preview of Camera or PlanarReflectionProbe
- Fixed LOAD_TEXTURE2D_ARRAY_MSAA macro
- Fixed min-max and amplitude clamping value in inspector of vertex displacement materials
- Fixed issue with alpha shadow clip (was incorrectly clipping object shadow)
- Fixed an issue where sky cubemap would not be cleared correctly when setting the current sky to None
- Fixed a typo in Static Lighting Sky component UI
- Fixed issue with incorrect reset of RenderQueue when switching shader in inspector GUI
- Fixed issue with variant stripper stripping incorrectly some variants
- Fixed a case of ambient lighting flickering because of previews
- Fixed Decals when rendering multiple camera in a single frame
- Fixed cascade shadow count in shader
- Fixed issue with Stacklit shader with Haze effect
- Fixed an issue with the max sample count for the TAA
- Fixed post-process guard band for XR
- Fixed exposure of emissive of Unlit
- Fixed depth only and motion vector pass for Unlit not working correctly with MSAA
- Fixed an issue with stencil buffer copy causing unnecessary compute dispatches for lighting
- Fixed multi edition issue in FrameSettings
- Fixed issue with SRP batcher and DebugDisplay variant of lit shader
- Fixed issue with debug material mode not doing alpha test
- Fixed "Attempting to draw with missing UAV bindings" errors on Vulkan
- Fixed pre-exposure incorrectly apply to preview
- Fixed issue with duplicate 3D texture in 3D texture altas of volumetric?
- Fixed Camera rendering order (base on the depth parameter)
- Fixed shader graph decals not being cropped by gizmo
- Fixed "Attempting to draw with missing UAV bindings" errors on Vulkan.


### Changed
- ColorPyramid compute shader passes is swapped to pixel shader passes on platforms where the later is faster (Nintendo Switch).
- Removing the simple lightloop used by the simple lit shader
- Whole refactor of reflection system: Planar and reflection probe
- Separated Passthrough from other RenderingPath
- Update several properties naming and caption based on feedback from documentation team
- Remove tile shader variant for transparent backface pass of lit shader
- Rename all HDRenderPipeline to HDRP folder for shaders
- Rename decal property label (based on doc team feedback)
- Lit shader mode now default to Deferred to reduce build time
- Update UI of Emission parameters in shaders
- Improve shader variant stripping including shader graph variant
- Refactored render loop to render realtime probes visible per camera
- Enable SRP batcher by default
- Shader code refactor: Rename LIGHTLOOP_SINGLE_PASS => LIGHTLOOP_DISABLE_TILE_AND_CLUSTER and clean all usage of LIGHTLOOP_TILE_PASS
- Shader code refactor: Move pragma definition of vertex and pixel shader inside pass + Move SURFACE_GRADIENT definition in XXXData.hlsl
- Micro-shadowing in Lit forward now use ambientOcclusion instead of SpecularOcclusion
- Upgraded FrameSettings workflow, DebugMenu and Inspector part relative to it
- Update build light list shader code to support 32 threads in wavefronts on Switch
- LayeredLit layers' foldout are now grouped in one main foldout per layer
- Shadow alpha clip can now be enabled on lit shader and haor shader enven for opaque
- Temporal Antialiasing optimization for Xbox One X
- Parameter depthSlice on SetRenderTarget functions now defaults to -1 to bind the entire resource
- Rename SampleCameraDepth() functions to LoadCameraDepth() and SampleCameraDepth(), same for SampleCameraColor() functions
- Improved Motion Blur quality.
- Update stereo frame settings values for single-pass instancing and double-wide
- Rearrange FetchDepth functions to prepare for stereo-instancing
- Remove unused _ComputeEyeIndex
- Updated HDRenderPipelineAsset inspector
- Re-enable SRP batcher for metal

## [5.2.0-preview] - 2018-11-27

### Added
- Added option to run Contact Shadows and Volumetrics Voxelization stage in Async Compute
- Added camera freeze debug mode - Allow to visually see culling result for a camera
- Added support of Gizmo rendering before and after postprocess in Editor
- Added support of LuxAtDistance for punctual lights

### Fixed
- Fixed Debug.DrawLine and Debug.Ray call to work in game view
- Fixed DebugMenu's enum resetted on change
- Fixed divide by 0 in refraction causing NaN
- Fixed disable rough refraction support
- Fixed refraction, SSS and atmospheric scattering for VR
- Fixed forward clustered lighting for VR (double-wide).
- Fixed Light's UX to not allow negative intensity
- Fixed HDRenderPipelineAsset inspector broken when displaying its FrameSettings from project windows.
- Fixed forward clustered lighting for VR (double-wide).
- Fixed HDRenderPipelineAsset inspector broken when displaying its FrameSettings from project windows.
- Fixed Decals and SSR diable flags for all shader graph master node (Lit, Fabric, StackLit, PBR)
- Fixed Distortion blend mode for shader graph master node (Lit, StackLit)
- Fixed bent Normal for Fabric master node in shader graph
- Fixed PBR master node lightlayers
- Fixed shader stripping for built-in lit shaders.

### Changed
- Rename "Regular" in Diffusion profile UI "Thick Object"
- Changed VBuffer depth parametrization for volumetric from distanceRange to depthExtent - Require update of volumetric settings - Fog start at near plan
- SpotLight with box shape use Lux unit only

## [5.1.0-preview] - 2018-11-19

### Added

- Added a separate Editor resources file for resources Unity does not take when it builds a Player.
- You can now disable SSR on Materials in Shader Graph.
- Added support for MSAA when the Supported Lit Shader Mode is set to Both. Previously HDRP only supported MSAA for Forward mode.
- You can now override the emissive color of a Material when in debug mode.
- Exposed max light for Light Loop Settings in HDRP asset UI.
- HDRP no longer performs a NormalDBuffer pass update if there are no decals in the Scene.
- Added distant (fall-back) volumetric fog and improved the fog evaluation precision.
- Added an option to reflect sky in SSR.
- Added a y-axis offset for the PlanarReflectionProbe and offset tool.
- Exposed the option to run SSR and SSAO on async compute.
- Added support for the _GlossMapScale parameter in the Legacy to HDRP Material converter.
- Added wave intrinsic instructions for use in Shaders (for AMD GCN).


### Fixed
- Fixed sphere shaped influence handles clamping in Reflection Probes.
- Fixed Reflection Probe data migration for projects created before using HDRP.
- Fixed UI of Layered Material where Unity previously rendered the scrollbar above the Copy button.
- Fixed Material tessellations parameters Start fade distance and End fade distance. Originally, Unity clamped these values when you modified them.
- Fixed various distortion and refraction issues - handle a better fall-back.
- Fixed SSR for multiple views.
- Fixed SSR issues related to self-intersections.
- Fixed shape density volume handle speed.
- Fixed density volume shape handle moving too fast.
- Fixed the Camera velocity pass that we removed by mistake.
- Fixed some null pointer exceptions when disabling motion vectors support.
- Fixed viewports for both the Subsurface Scattering combine pass and the transparent depth prepass.
- Fixed the blend mode pop-up in the UI. It previously did not appear when you enabled pre-refraction.
- Fixed some null pointer exceptions that previously occurred when you disabled motion vectors support.
- Fixed Layered Lit UI issue with scrollbar.
- Fixed cubemap assignation on custom ReflectionProbe.
- Fixed Reflection Probes’ capture settings' shadow distance.
- Fixed an issue with the SRP batcher and Shader variables declaration.
- Fixed thickness and subsurface slots for fabric Shader master node that wasn't appearing with the right combination of flags.
- Fixed d3d debug layer warning.
- Fixed PCSS sampling quality.
- Fixed the Subsurface and transmission Material feature enabling for fabric Shader.
- Fixed the Shader Graph UV node’s dimensions when using it in a vertex Shader.
- Fixed the planar reflection mirror gizmo's rotation.
- Fixed HDRenderPipelineAsset's FrameSettings not showing the selected enum in the Inspector drop-down.
- Fixed an error with async compute.
- MSAA now supports transparency.
- The HDRP Material upgrader tool now converts metallic values correctly.
- Volumetrics now render in Reflection Probes.
- Fixed a crash that occurred whenever you set a viewport size to 0.
- Fixed the Camera physic parameter that the UI previously did not display.
- Fixed issue in pyramid shaped spotlight handles manipulation

### Changed

- Renamed Line shaped Lights to Tube Lights.
- HDRP now uses mean height fog parametrization.
- Shadow quality settings are set to All when you use HDRP (This setting is not visible in the UI when using SRP). This avoids Legacy Graphics Quality Settings disabling the shadows and give SRP full control over the Shadows instead.
- HDRP now internally uses premultiplied alpha for all fog.
- Updated default FrameSettings used for realtime Reflection Probes when you create a new HDRenderPipelineAsset.
- Remove multi-camera support. LWRP and HDRP will not support multi-camera layered rendering.
- Updated Shader Graph subshaders to use the new instancing define.
- Changed fog distance calculation from distance to plane to distance to sphere.
- Optimized forward rendering using AMD GCN by scalarizing the light loop.
- Changed the UI of the Light Editor.
- Change ordering of includes in HDRP Materials in order to reduce iteration time for faster compilation.
- Added a StackLit master node replacing the InspectorUI version. IMPORTANT: All previously authored StackLit Materials will be lost. You need to recreate them with the master node.

## [5.0.0-preview] - 2018-09-28

### Added
- Added occlusion mesh to depth prepass for VR (VR still disabled for now)
- Added a debug mode to display only one shadow at once
- Added controls for the highlight created by directional lights
- Added a light radius setting to punctual lights to soften light attenuation and simulate fill lighting
- Added a 'minRoughness' parameter to all non-area lights (was previously only available for certain light types)
- Added separate volumetric light/shadow dimmers
- Added per-pixel jitter to volumetrics to reduce aliasing artifacts
- Added a SurfaceShading.hlsl file, which implements material-agnostic shading functionality in an efficient manner
- Added support for shadow bias for thin object transmission
- Added FrameSettings to control realtime planar reflection
- Added control for SRPBatcher on HDRP Asset
- Added an option to clear the shadow atlases in the debug menu
- Added a color visualization of the shadow atlas rescale in debug mode
- Added support for disabling SSR on materials
- Added intrinsic for XBone
- Added new light volume debugging tool
- Added a new SSR debug view mode
- Added translaction's scale invariance on DensityVolume
- Added multiple supported LitShadermode and per renderer choice in case of both Forward and Deferred supported
- Added custom specular occlusion mode to Lit Shader Graph Master node

### Fixed
- Fixed a normal bias issue with Stacklit (Was causing light leaking)
- Fixed camera preview outputing an error when both scene and game view where display and play and exit was call
- Fixed override debug mode not apply correctly on static GI
- Fixed issue where XRGraphicsConfig values set in the asset inspector GUI weren't propagating correctly (VR still disabled for now)
- Fixed issue with tangent that was using SurfaceGradient instead of regular normal decoding
- Fixed wrong error message display when switching to unsupported target like IOS
- Fixed an issue with ambient occlusion texture sometimes not being created properly causing broken rendering
- Shadow near plane is no longer limited at 0.1
- Fixed decal draw order on transparent material
- Fixed an issue where sometime the lookup texture used for GGX convolution was broken, causing broken rendering
- Fixed an issue where you wouldn't see any fog for certain pipeline/scene configurations
- Fixed an issue with volumetric lighting where the anisotropy value of 0 would not result in perfectly isotropic lighting
- Fixed shadow bias when the atlas is rescaled
- Fixed shadow cascade sampling outside of the atlas when cascade count is inferior to 4
- Fixed shadow filter width in deferred rendering not matching shader config
- Fixed stereo sampling of depth texture in MSAA DepthValues.shader
- Fixed box light UI which allowed negative and zero sizes, thus causing NaNs
- Fixed stereo rendering in HDRISky.shader (VR)
- Fixed normal blend and blend sphere influence for reflection probe
- Fixed distortion filtering (was point filtering, now trilinear)
- Fixed contact shadow for large distance
- Fixed depth pyramid debug view mode
- Fixed sphere shaped influence handles clamping in reflection probes
- Fixed reflection probes data migration for project created before using hdrp
- Fixed ambient occlusion for Lit Master Node when slot is connected

### Changed
- Use samplerunity_ShadowMask instead of samplerunity_samplerLightmap for shadow mask
- Allow to resize reflection probe gizmo's size
- Improve quality of screen space shadow
- Remove support of projection model for ScreenSpaceLighting (SSR always use HiZ and refraction always Proxy)
- Remove all the debug mode from SSR that are obsolete now
- Expose frameSettings and Capture settings for reflection and planar probe
- Update UI for reflection probe, planar probe, camera and HDRP Asset
- Implement proper linear blending for volumetric lighting via deep compositing as described in the paper "Deep Compositing Using Lie Algebras"
- Changed  planar mapping to match terrain convention (XZ instead of ZX)
- XRGraphicsConfig is no longer Read/Write. Instead, it's read-only. This improves consistency of XR behavior between the legacy render pipeline and SRP
- Change reflection probe data migration code (to update old reflection probe to new one)
- Updated gizmo for ReflectionProbes
- Updated UI and Gizmo of DensityVolume

## [4.0.0-preview] - 2018-09-28

### Added
- Added a new TerrainLit shader that supports rendering of Unity terrains.
- Added controls for linear fade at the boundary of density volumes
- Added new API to control decals without monobehaviour object
- Improve Decal Gizmo
- Implement Screen Space Reflections (SSR) (alpha version, highly experimental)
- Add an option to invert the fade parameter on a Density Volume
- Added a Fabric shader (experimental) handling cotton and silk
- Added support for MSAA in forward only for opaque only
- Implement smoothness fade for SSR
- Added support for AxF shader (X-rite format - require special AxF importer from Unity not part of HDRP)
- Added control for sundisc on directional light (hack)
- Added a new HD Lit Master node that implements Lit shader support for Shader Graph
- Added Micro shadowing support (hack)
- Added an event on HDAdditionalCameraData for custom rendering
- HDRP Shader Graph shaders now support 4-channel UVs.

### Fixed
- Fixed an issue where sometimes the deferred shadow texture would not be valid, causing wrong rendering.
- Stencil test during decals normal buffer update is now properly applied
- Decals corectly update normal buffer in forward
- Fixed a normalization problem in reflection probe face fading causing artefacts in some cases
- Fix multi-selection behavior of Density Volumes overwriting the albedo value
- Fixed support of depth texture for RenderTexture. HDRP now correctly output depth to user depth buffer if RenderTexture request it.
- Fixed multi-selection behavior of Density Volumes overwriting the albedo value
- Fixed support of depth for RenderTexture. HDRP now correctly output depth to user depth buffer if RenderTexture request it.
- Fixed support of Gizmo in game view in the editor
- Fixed gizmo for spot light type
- Fixed issue with TileViewDebug mode being inversed in gameview
- Fixed an issue with SAMPLE_TEXTURECUBE_SHADOW macro
- Fixed issue with color picker not display correctly when game and scene view are visible at the same time
- Fixed an issue with reflection probe face fading
- Fixed camera motion vectors shader and associated matrices to update correctly for single-pass double-wide stereo rendering
- Fixed light attenuation functions when range attenuation is disabled
- Fixed shadow component algorithm fixup not dirtying the scene, so changes can be saved to disk.
- Fixed some GC leaks for HDRP
- Fixed contact shadow not affected by shadow dimmer
- Fixed GGX that works correctly for the roughness value of 0 (mean specular highlgiht will disappeard for perfect mirror, we rely on maxSmoothness instead to always have a highlight even on mirror surface)
- Add stereo support to ShaderPassForward.hlsl. Forward rendering now seems passable in limited test scenes with camera-relative rendering disabled.
- Add stereo support to ProceduralSky.shader and OpaqueAtmosphericScattering.shader.
- Added CullingGroupManager to fix more GC.Alloc's in HDRP
- Fixed rendering when multiple cameras render into the same render texture

### Changed
- Changed the way depth & color pyramids are built to be faster and better quality, thus improving the look of distortion and refraction.
- Stabilize the dithered LOD transition mask with respect to the camera rotation.
- Avoid multiple depth buffer copies when decals are present
- Refactor code related to the RT handle system (No more normal buffer manager)
- Remove deferred directional shadow and move evaluation before lightloop
- Add a function GetNormalForShadowBias() that material need to implement to return the normal used for normal shadow biasing
- Remove Jimenez Subsurface scattering code (This code was disabled by default, now remove to ease maintenance)
- Change Decal API, decal contribution is now done in Material. Require update of material using decal
- Move a lot of files from CoreRP to HDRP/CoreRP. All moved files weren't used by Ligthweight pipeline. Long term they could move back to CoreRP after CoreRP become out of preview
- Updated camera inspector UI
- Updated decal gizmo
- Optimization: The objects that are rendered in the Motion Vector Pass are not rendered in the prepass anymore
- Removed setting shader inclue path via old API, use package shader include paths
- The default value of 'maxSmoothness' for punctual lights has been changed to 0.99
- Modified deferred compute and vert/frag shaders for first steps towards stereo support
- Moved material specific Shader Graph files into corresponding material folders.
- Hide environment lighting settings when enabling HDRP (Settings are control from sceneSettings)
- Update all shader includes to use absolute path (allow users to create material in their Asset folder)
- Done a reorganization of the files (Move ShaderPass to RenderPipeline folder, Move all shadow related files to Lighting/Shadow and others)
- Improved performance and quality of Screen Space Shadows

## [3.3.0-preview] - 2018-01-01

### Added
- Added an error message to say to use Metal or Vulkan when trying to use OpenGL API
- Added a new Fabric shader model that supports Silk and Cotton/Wool
- Added a new HDRP Lighting Debug mode to visualize Light Volumes for Point, Spot, Line, Rectangular and Reflection Probes
- Add support for reflection probe light layers
- Improve quality of anisotropic on IBL

### Fixed
- Fix an issue where the screen where darken when rendering camera preview
- Fix display correct target platform when showing message to inform user that a platform is not supported
- Remove workaround for metal and vulkan in normal buffer encoding/decoding
- Fixed an issue with color picker not working in forward
- Fixed an issue where reseting HDLight do not reset all of its parameters
- Fixed shader compile warning in DebugLightVolumes.shader

### Changed
- Changed default reflection probe to be 256x256x6 and array size to be 64
- Removed dependence on the NdotL for thickness evaluation for translucency (based on artist's input)
- Increased the precision when comparing Planar or HD reflection probe volumes
- Remove various GC alloc in C#. Slightly better performance

## [3.2.0-preview] - 2018-01-01

### Added
- Added a luminance meter in the debug menu
- Added support of Light, reflection probe, emissive material, volume settings related to lighting to Lighting explorer
- Added support for 16bit shadows

### Fixed
- Fix issue with package upgrading (HDRP resources asset is now versionned to worarkound package manager limitation)
- Fix HDReflectionProbe offset displayed in gizmo different than what is affected.
- Fix decals getting into a state where they could not be removed or disabled.
- Fix lux meter mode - The lux meter isn't affected by the sky anymore
- Fix area light size reset when multi-selected
- Fix filter pass number in HDUtils.BlitQuad
- Fix Lux meter mode that was applying SSS
- Fix planar reflections that were not working with tile/cluster (olbique matrix)
- Fix debug menu at runtime not working after nested prefab PR come to trunk
- Fix scrolling issue in density volume

### Changed
- Shader code refactor: Split MaterialUtilities file in two parts BuiltinUtilities (independent of FragInputs) and MaterialUtilities (Dependent of FragInputs)
- Change screen space shadow rendertarget format from ARGB32 to RG16

## [3.1.0-preview] - 2018-01-01

### Added
- Decal now support per channel selection mask. There is now two mode. One with BaseColor, Normal and Smoothness and another one more expensive with BaseColor, Normal, Smoothness, Metal and AO. Control is on HDRP Asset. This may require to launch an update script for old scene: 'Edit/Render Pipeline/Single step upgrade script/Upgrade all DecalMaterial MaskBlendMode'.
- Decal now supports depth bias for decal mesh, to prevent z-fighting
- Decal material now supports draw order for decal projectors
- Added LightLayers support (Base on mask from renderers name RenderingLayers and mask from light name LightLayers - if they match, the light apply) - cost an extra GBuffer in deferred (more bandwidth)
- When LightLayers is enabled, the AmbientOclusion is store in the GBuffer in deferred path allowing to avoid double occlusion with SSAO. In forward the double occlusion is now always avoided.
- Added the possibility to add an override transform on the camera for volume interpolation
- Added desired lux intensity and auto multiplier for HDRI sky
- Added an option to disable light by type in the debug menu
- Added gradient sky
- Split EmissiveColor and bakeDiffuseLighting in forward avoiding the emissiveColor to be affect by SSAO
- Added a volume to control indirect light intensity
- Added EV 100 intensity unit for area lights
- Added support for RendererPriority on Renderer. This allow to control order of transparent rendering manually. HDRP have now two stage of sorting for transparent in addition to bact to front. Material have a priority then Renderer have a priority.
- Add Coupling of (HD)Camera and HDAdditionalCameraData for reset and remove in inspector contextual menu of Camera
- Add Coupling of (HD)ReflectionProbe and HDAdditionalReflectionData for reset and remove in inspector contextual menu of ReflectoinProbe
- Add macro to forbid unity_ObjectToWorld/unity_WorldToObject to be use as it doesn't handle camera relative rendering
- Add opacity control on contact shadow

### Fixed
- Fixed an issue with PreIntegratedFGD texture being sometimes destroyed and not regenerated causing rendering to break
- PostProcess input buffers are not copied anymore on PC if the viewport size matches the final render target size
- Fixed an issue when manipulating a lot of decals, it was displaying a lot of errors in the inspector
- Fixed capture material with reflection probe
- Refactored Constant Buffers to avoid hitting the maximum number of bound CBs in some cases.
- Fixed the light range affecting the transform scale when changed.
- Snap to grid now works for Decal projector resizing.
- Added a warning for 128x128 cookie texture without mipmaps
- Replace the sampler used for density volumes for correct wrap mode handling

### Changed
- Move Render Pipeline Debug "Windows from Windows->General-> Render Pipeline debug windows" to "Windows from Windows->Analysis-> Render Pipeline debug windows"
- Update detail map formula for smoothness and albedo, goal it to bright and dark perceptually and scale factor is use to control gradient speed
- Refactor the Upgrade material system. Now a material can be update from older version at any time. Call Edit/Render Pipeline/Upgrade all Materials to newer version
- Change name EnableDBuffer to EnableDecals at several place (shader, hdrp asset...), this require a call to Edit/Render Pipeline/Upgrade all Materials to newer version to have up to date material.
- Refactor shader code: BakeLightingData structure have been replace by BuiltinData. Lot of shader code have been remove/change.
- Refactor shader code: All GBuffer are now handled by the deferred material. Mean ShadowMask and LightLayers are control by lit material in lit.hlsl and not outside anymore. Lot of shader code have been remove/change.
- Refactor shader code: Rename GetBakedDiffuseLighting to ModifyBakedDiffuseLighting. This function now handle lighting model for transmission too. Lux meter debug mode is factor outisde.
- Refactor shader code: GetBakedDiffuseLighting is not call anymore in GBuffer or forward pass, including the ConvertSurfaceDataToBSDFData and GetPreLightData, this is done in ModifyBakedDiffuseLighting now
- Refactor shader code: Added a backBakeDiffuseLighting to BuiltinData to handle lighting for transmission
- Refactor shader code: Material must now call InitBuiltinData (Init all to zero + init bakeDiffuseLighting and backBakeDiffuseLighting ) and PostInitBuiltinData

## [3.0.0-preview] - 2018-01-01

### Fixed
- Fixed an issue with distortion that was using previous frame instead of current frame
- Fixed an issue where disabled light where not upgrade correctly to the new physical light unit system introduce in 2.0.5-preview

### Changed
- Update assembly definitions to output assemblies that match Unity naming convention (Unity.*).

## [2.0.5-preview] - 2018-01-01

### Added
- Add option supportDitheringCrossFade on HDRP Asset to allow to remove shader variant during player build if needed
- Add contact shadows for punctual lights (in additional shadow settings), only one light is allowed to cast contact shadows at the same time and so at each frame a dominant light is choosed among all light with contact shadows enabled.
- Add PCSS shadow filter support (from SRP Core)
- Exposed shadow budget parameters in HDRP asset
- Add an option to generate an emissive mesh for area lights (currently rectangle light only). The mesh fits the size, intensity and color of the light.
- Add an option to the HDRP asset to increase the resolution of volumetric lighting.
- Add additional ligth unit support for punctual light (Lumens, Candela) and area lights (Lumens, Luminance)
- Add dedicated Gizmo for the box Influence volume of HDReflectionProbe / PlanarReflectionProbe

### Changed
- Re-enable shadow mask mode in debug view
- SSS and Transmission code have been refactored to be able to share it between various material. Guidelines are in SubsurfaceScattering.hlsl
- Change code in area light with LTC for Lit shader. Magnitude is now take from FGD texture instead of a separate texture
- Improve camera relative rendering: We now apply camera translation on the model matrix, so before the TransformObjectToWorld(). Note: unity_WorldToObject and unity_ObjectToWorld must never be used directly.
- Rename positionWS to positionRWS (Camera relative world position) at a lot of places (mainly in interpolator and FragInputs). In case of custom shader user will be required to update their code.
- Rename positionWS, capturePositionWS, proxyPositionWS, influencePositionWS to positionRWS, capturePositionRWS, proxyPositionRWS, influencePositionRWS (Camera relative world position) in LightDefinition struct.
- Improve the quality of trilinear filtering of density volume textures.
- Improve UI for HDReflectionProbe / PlanarReflectionProbe

### Fixed
- Fixed a shader preprocessor issue when compiling DebugViewMaterialGBuffer.shader against Metal target
- Added a temporary workaround to Lit.hlsl to avoid broken lighting code with Metal/AMD
- Fixed issue when using more than one volume texture mask with density volumes.
- Fixed an error which prevented volumetric lighting from working if no density volumes with 3D textures were present.
- Fix contact shadows applied on transmission
- Fix issue with forward opaque lit shader variant being removed by the shader preprocessor
- Fixed compilation errors on Nintendo Switch (limited XRSetting support).
- Fixed apply range attenuation option on punctual light
- Fixed issue with color temperature not take correctly into account with static lighting
- Don't display fog when diffuse lighting, specular lighting, or lux meter debug mode are enabled.

## [2.0.4-preview] - 2018-01-01

### Fixed
- Fix issue when disabling rough refraction and building a player. Was causing a crash.

## [2.0.3-preview] - 2018-01-01

### Added
- Increased debug color picker limit up to 260k lux

## [2.0.2-preview] - 2018-01-01

### Added
- Add Light -> Planar Reflection Probe command
- Added a false color mode in rendering debug
- Add support for mesh decals
- Add flag to disable projector decals on transparent geometry to save performance and decal texture atlas space
- Add ability to use decal diffuse map as mask only
- Add visualize all shadow masks in lighting debug
- Add export of normal and roughness buffer for forwardOnly and when in supportOnlyForward mode for forward
- Provide a define in lit.hlsl (FORWARD_MATERIAL_READ_FROM_WRITTEN_NORMAL_BUFFER) when output buffer normal is used to read the normal and roughness instead of caclulating it (can save performance, but lower quality due to compression)
- Add color swatch to decal material

### Changed
- Change Render -> Planar Reflection creation to 3D Object -> Mirror
- Change "Enable Reflector" name on SpotLight to "Angle Affect Intensity"
- Change prototype of BSDFData ConvertSurfaceDataToBSDFData(SurfaceData surfaceData) to BSDFData ConvertSurfaceDataToBSDFData(uint2 positionSS, SurfaceData surfaceData)

### Fixed
- Fix issue with StackLit in deferred mode with deferredDirectionalShadow due to GBuffer not being cleared. Gbuffer is still not clear and issue was fix with the new Output of normal buffer.
- Fixed an issue where interpolation volumes were not updated correctly for reflection captures.
- Fixed an exception in Light Loop settings UI

## [2.0.1-preview] - 2018-01-01

### Added
- Add stripper of shader variant when building a player. Save shader compile time.
- Disable per-object culling that was executed in C++ in HD whereas it was not used (Optimization)
- Enable texture streaming debugging (was not working before 2018.2)
- Added Screen Space Reflection with Proxy Projection Model
- Support correctly scene selection for alpha tested object
- Add per light shadow mask mode control (i.e shadow mask distance and shadow mask). It use the option NonLightmappedOnly
- Add geometric filtering to Lit shader (allow to reduce specular aliasing)
- Add shortcut to create DensityVolume and PlanarReflection in hierarchy
- Add a DefaultHDMirrorMaterial material for PlanarReflection
- Added a script to be able to upgrade material to newer version of HDRP
- Removed useless duplication of ForwardError passes.
- Add option to not compile any DEBUG_DISPLAY shader in the player (Faster build) call Support Runtime Debug display

### Changed
- Changed SupportForwardOnly to SupportOnlyForward in render pipeline settings
- Changed versioning variable name in HDAdditionalXXXData from m_version to version
- Create unique name when creating a game object in the rendering menu (i.e Density Volume(2))
- Re-organize various files and folder location to clean the repository
- Change Debug windows name and location. Now located at:  Windows -> General -> Render Pipeline Debug

### Removed
- Removed GlobalLightLoopSettings.maxPlanarReflectionProbes and instead use value of GlobalLightLoopSettings.planarReflectionProbeCacheSize
- Remove EmissiveIntensity parameter and change EmissiveColor to be HDR (Matching Builtin Unity behavior) - Data need to be updated - Launch Edit -> Single Step Upgrade Script -> Upgrade all Materials emissionColor

### Fixed
- Fix issue with LOD transition and instancing
- Fix discrepency between object motion vector and camera motion vector
- Fix issue with spot and dir light gizmo axis not highlighted correctly
- Fix potential crash while register debug windows inputs at startup
- Fix warning when creating Planar reflection
- Fix specular lighting debug mode (was rendering black)
- Allow projector decal with null material to allow to configure decal when HDRP is not set
- Decal atlas texture offset/scale is updated after allocations (used to be before so it was using date from previous frame)

## [0.0.0-preview] - 2018-01-01

### Added
- Configure the VolumetricLightingSystem code path to be on by default
- Trigger a build exception when trying to build an unsupported platform
- Introduce the VolumetricLightingController component, which can (and should) be placed on the camera, and allows one to control the near and the far plane of the V-Buffer (volumetric "froxel" buffer) along with the depth distribution (from logarithmic to linear)
- Add 3D texture support for DensityVolumes
- Add a better mapping of roughness to mipmap for planar reflection
- The VolumetricLightingSystem now uses RTHandles, which allows to save memory by sharing buffers between different cameras (history buffers are not shared), and reduce reallocation frequency by reallocating buffers only if the rendering resolution increases (and suballocating within existing buffers if the rendering resolution decreases)
- Add a Volumetric Dimmer slider to lights to control the intensity of the scattered volumetric lighting
- Add UV tiling and offset support for decals.
- Add mipmapping support for volume 3D mask textures

### Changed
- Default number of planar reflection change from 4 to 2
- Rename _MainDepthTexture to _CameraDepthTexture
- The VolumetricLightingController has been moved to the Interpolation Volume framework and now functions similarly to the VolumetricFog settings
- Update of UI of cookie, CubeCookie, Reflection probe and planar reflection probe to combo box
- Allow enabling/disabling shadows for area lights when they are set to baked.
- Hide applyRangeAttenuation and FadeDistance for directional shadow as they are not used

### Removed
- Remove Resource folder of PreIntegratedFGD and add the resource to RenderPipeline Asset

### Fixed
- Fix ConvertPhysicalLightIntensityToLightIntensity() function used when creating light from script to match HDLightEditor behavior
- Fix numerical issues with the default value of mean free path of volumetric fog
- Fix the bug preventing decals from coexisting with density volumes
- Fix issue with alpha tested geometry using planar/triplanar mapping not render correctly or flickering (due to being wrongly alpha tested in depth prepass)
- Fix meta pass with triplanar (was not handling correctly the normal)
- Fix preview when a planar reflection is present
- Fix Camera preview, it is now a Preview cameraType (was a SceneView)
- Fix handling unknown GPUShadowTypes in the shadow manager.
- Fix area light shapes sent as point lights to the baking backends when they are set to baked.
- Fix unnecessary division by PI for baked area lights.
- Fix line lights sent to the lightmappers. The backends don't support this light type.
- Fix issue with shadow mask framesettings not correctly taken into account when shadow mask is enabled for lighting.
- Fix directional light and shadow mask transition, they are now matching making smooth transition
- Fix banding issues caused by high intensity volumetric lighting
- Fix the debug window being emptied on SRP asset reload
- Fix issue with debug mode not correctly clearing the GBuffer in editor after a resize
- Fix issue with ResetMaterialKeyword not resetting correctly ToggleOff/Roggle Keyword
- Fix issue with motion vector not render correctly if there is no depth prepass in deferred

## [0.0.0-preview] - 2018-01-01

### Added
- Screen Space Refraction projection model (Proxy raycasting, HiZ raymarching)
- Screen Space Refraction settings as volume component
- Added buffered frame history per camera
- Port Global Density Volumes to the Interpolation Volume System.
- Optimize ImportanceSampleLambert() to not require the tangent frame.
- Generalize SampleVBuffer() to handle different sampling and reconstruction methods.
- Improve the quality of volumetric lighting reprojection.
- Optimize Morton Order code in the Subsurface Scattering pass.
- Planar Reflection Probe support roughness (gaussian convolution of captured probe)
- Use an atlas instead of a texture array for cluster transparent decals
- Add a debug view to visualize the decal atlas
- Only store decal textures to atlas if decal is visible, debounce out of memory decal atlas warning.
- Add manipulator gizmo on decal to improve authoring workflow
- Add a minimal StackLit material (work in progress, this version can be used as template to add new material)

### Changed
- EnableShadowMask in FrameSettings (But shadowMaskSupport still disable by default)
- Forced Planar Probe update modes to (Realtime, Every Update, Mirror Camera)
- Screen Space Refraction proxy model uses the proxy of the first environment light (Reflection probe/Planar probe) or the sky
- Moved RTHandle static methods to RTHandles
- Renamed RTHandle to RTHandleSystem.RTHandle
- Move code for PreIntegratedFDG (Lit.shader) into its dedicated folder to be share with other material
- Move code for LTCArea (Lit.shader) into its dedicated folder to be share with other material

### Removed
- Removed Planar Probe mirror plane position and normal fields in inspector, always display mirror plane and normal gizmos

### Fixed
- Fix fog flags in scene view is now taken into account
- Fix sky in preview windows that were disappearing after a load of a new level
- Fix numerical issues in IntersectRayAABB().
- Fix alpha blending of volumetric lighting with transparent objects.
- Fix the near plane of the V-Buffer causing out-of-bounds look-ups in the clustered data structure.
- Depth and color pyramid are properly computed and sampled when the camera renders inside a viewport of a RTHandle.
- Fix decal atlas debug view to work correctly when shadow atlas view is also enabled<|MERGE_RESOLUTION|>--- conflicted
+++ resolved
@@ -701,14 +701,11 @@
 - Fix supported Mac platform detection to handle new major version (11.0) properly
 - Fixed typo in the Render Pipeline Wizard under HDRP+VR
 - Change transparent SSR name in frame settings to avoid clipping. 
-<<<<<<< HEAD
-- Fixed alpha to mask reset when toggling alpha test in the material UI.
-=======
 - Fixed fallback for ray tracing and light layers (1258837).
 - Fixed missing include guards in shadow hlsl files.
 - Repaint the scene view whenever the scene exposure override is changed.
 - Fixed an error when clearing the SSGI history texture at creation time (1259930).
->>>>>>> 1c1df9bb
+- Fixed alpha to mask reset when toggling alpha test in the material UI.
 
 ### Changed
 - Improve MIP selection for decals on Transparents
