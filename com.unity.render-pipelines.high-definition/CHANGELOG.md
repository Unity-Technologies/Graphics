# Changelog
All notable changes to this package will be documented in this file.

The format is based on [Keep a Changelog](http://keepachangelog.com/en/1.0.0/)
and this project adheres to [Semantic Versioning](http://semver.org/spec/v2.0.0.html).

## [11.0.0] - 2020-12-02

### Added
- Added a new API to bake HDRP probes from C# (case 1276360)
- Added support for pre-exposure for planar reflections.
- Added support for nested volume components to volume system.
- Added a cameraCullingResult field in Custom Pass Context to give access to both custom pass and camera culling result.
- Added a slider to control the fallback value of the directional shadow when the cascade have no coverage.
- Added a toggle to allow to include or exclude smooth surfaces from ray traced reflection denoising.
- Added light unit slider for automatic and automatic histrogram exposure limits.
- Added support for raytracing for AxF material
- Added rasterized area light shadows for AxF material
- Added View Bias for mesh decals.
- Added a cloud system and the CloudLayer volume override.

### Fixed
- Fixed probe volumes debug views.
<<<<<<< HEAD
- Fixed issues with path-traced volumetric scattering (cases 1295222, 1295234).
=======
- Fixed ShaderGraph Decal material not showing exposed properties.
- Fixed couple samplers that had the wrong name in raytracing code
- VFX : Debug material view were rendering pink for albedo. (case 1290752)
- VFX: Fixed LPPV with lit particles in deferred (case 1293608)
- Fixed computation of geometric normal in path tracing (case 1293029).
- Fixed issues with path-traced volumetric scattering (cases 1295222, 1295234).
- Fixed the default background color for previews to use the original color.
>>>>>>> 361ea9c6

### Changed
- Removed the material pass probe volumes evaluation mode.
- Volume parameter of type Cubemap can now accept Cubemap render textures and custom render textures.
<<<<<<< HEAD
- Replaced last package version checker in Wizard to a link on Package Manager.
- Improved robustness of volumetric sampling in path tracing (case 1295187).
=======
- Removed the superior clamping value for the recursive rendering max ray length. 
- Removed the superior clamping value for the ray tracing light cluster size.
- Now reflection probes cannot have SSAO, SSGI, SSR, ray tracing effects or volumetric reprojection.
- Removed the readonly keyword on the cullingResults of the CustomPassContext to allow users to overwrite.
- The DrawRenderers function of CustomPassUtils class now takes a sortingCriteria in parameter.
- When in half res, RTR denoising is executed at half resolution and the upscale happens at the end.
- Removed the upscale radius from the RTR.
>>>>>>> 361ea9c6

## [10.3.0] - 2020-12-01

### Fixed
- Fixed issue where some ShaderGraph generated shaders were not SRP compatible because of UnityPerMaterial cbuffer layout mismatches (case 1292501)
- Fixed Rendergraph issue with virtual texturing and debug mode while in forward.
- Fixed wrong coat normal space in shader graph
- Fixed issue with faulty shadow transition when view is close to an object under some aspect ratio conditions
- Fixed NullPointerException when baking probes from the lighting window (case 1289680)
- Fixed volumetric fog with XR single-pass rendering.
- Fixed issues with first frame rendering when RenderGraph is used (auto exposure, AO)

### Changed
- Rename HDRP sub menu in Assets/Create/Shader to HD Render Pipeline for consistency.
- Replaced last package version checker in Wizard to a link on Package Manager

## [10.2.1] - 2020-11-30

### Added
- Added a warning when trying to bake with static lighting being in an invalid state.

### Fixed
- Fixed stylesheet reloading for LookDev window and Wizard window.
- Fixed XR single-pass rendering with legacy shaders using unity_StereoWorldSpaceCameraPos.
- Fixed issue displaying wrong debug mode in runtime debug menu UI.
- Fixed useless editor repaint when using lod bias.
- Fixed multi-editing with new light intensity slider.
- Fixed issue with density volumes flickering when editing shape box.
- Fixed issue with image layers in the graphics compositor (case 1289936).
- Fixed issue with angle fading when rotating decal projector.
- Fixed issue with gameview repaint in the graphics compositor (case 1290622).
- Fixed some labels being clipped in the Render Graph Viewer
- Fixed issue when decal projector material is none.
- Fixed the sampling of the normal buffer in the the forward transparent pass.
- Fixed bloom prefiltering tooltip.
- Fixed NullReferenceException when loading multipel scene async
- Fixed missing alpha blend state properties in Axf shader and update default stencil properties
- Fixed normal buffer not bound to custom pass anymore.
- Fixed issues with camera management in the graphics compositor (cases 1292548, 1292549).
- Fixed an issue where a warning about the static sky not being ready was wrongly displayed.
- Fixed the clear coat not being handled properly for SSR and RTR (case 1291654).
- Fixed ghosting in RTGI and RTAO when denoising is enabled and the RTHandle size is not equal to the Viewport size (case 1291654).
- Fixed alpha output when atmospheric scattering is enabled.
- Fixed issue with TAA history sharpening when view is downsampled.
- Fixed lookdev movement.
- Fixed volume component tooltips using the same parameter name.
- Fixed issue with saving some quality settings in volume overrides  (case 1293747)
- Fixed NullReferenceException in HDRenderPipeline.UpgradeResourcesIfNeeded (case 1292524)
- Fixed SSGI texture allocation when not using the RenderGraph.
- Fixed NullReference Exception when setting Max Shadows On Screen to 0 in the HDRP asset.
- Fixed issue with saving some quality settings in volume overrides  (case 1293747)

### Changed
- Volume Manager now always tests scene culling masks. This was required to fix hybrid workflow.
- Now the screen space shadow is only used if the analytic value is valid.
- Distance based roughness is disabled by default and have a control

## [10.2.0] - 2020-10-19

### Added
- Added a rough distortion frame setting and and info box on distortion materials.
- Adding support of 4 channel tex coords for ray tracing (case 1265309).
- Added a help button on the volume component toolbar for documentation.
- Added range remapping to metallic property for Lit and Decal shaders.
- Exposed the API to access HDRP shader pass names.
- Added the status check of default camera frame settings in the DXR wizard.
- Added frame setting for Virtual Texturing. 
- Added a fade distance for light influencing volumetric lighting.
- Adding an "Include For Ray Tracing" toggle on lights to allow the user to exclude them when ray tracing is enabled in the frame settings of a camera.
- Added fog volumetric scattering support for path tracing.
- Added new algorithm for SSR with temporal accumulation
- Added quality preset of the new volumetric fog parameters.
- Added missing documentation for unsupported SG RT nodes and light's include for raytracing attrbute.
- Added documentation for LODs not being supported by ray tracing.
- Added more options to control how the component of motion vectors coming from the camera transform will affect the motion blur with new clamping modes.
- Added the TerrainCompatible SubShader Tag. Use this Tag in your custom shader to tell Unity that the shader is compatible with the Terrain system.
- Added anamorphism support for phsyical DoF, switched to blue noise sampling and fixed tiling artifacts.

### Fixed
- Fixed an issue where the Exposure Shader Graph node had clipped text. (case 1265057)
- Fixed an issue when rendering into texture where alpha would not default to 1.0 when using 11_11_10 color buffer in non-dev builds.
- Fixed issues with reordering and hiding graphics compositor layers (cases 1283903, 1285282, 1283886).
- Fixed the possibility to have a shader with a pre-refraction render queue and refraction enabled at the same time.
- Fixed a migration issue with the rendering queue in ShaderGraph when upgrading to 10.x;
- Fixed the object space matrices in shader graph for ray tracing.
- Changed the cornea refraction function to take a view dir in object space.
- Fixed upside down XR occlusion mesh.
- Fixed precision issue with the atmospheric fog.
- Fixed issue with TAA and no motion vectors.
- Fixed the stripping not working the terrain alphatest feature required for terrain holes (case 1205902).
- Fixed bounding box generation that resulted in incorrect light culling (case 3875925).
- VFX : Fix Emissive writing in Opaque Lit Output with PSSL platforms (case 273378).
- Fixed issue where pivot of DecalProjector was not aligned anymore on Transform position when manipulating the size of the projector from the Inspector.
- Fixed a null reference exception when creating a diffusion profile asset.
- Fixed the diffusion profile not being registered as a dependency of the ShaderGraph.
- Fixing exceptions in the console when putting the SSGI in low quality mode (render graph).
- Fixed NullRef Exception when decals are in the scene, no asset is set and HDRP wizard is run.
- Fixed issue with TAA causing bleeding of a view into another when multiple views are visible.
- Fix an issue that caused issues of usability of editor if a very high resolution is set by mistake and then reverted back to a smaller resolution.
- Fixed issue where Default Volume Profile Asset change in project settings was not added to the undo stack (case 1285268).
- Fixed undo after enabling compositor.
- Fixed the ray tracing shadow UI being displayed while it shouldn't (case 1286391).
- Fixed issues with physically-based DoF, improved speed and robustness 
- Fixed a warning happening when putting the range of lights to 0.
- Fixed issue when null parameters in a volume component would spam null reference errors. Produce a warning instead.
- Fixed volument component creation via script.
- Fixed GC allocs in render graph.
- Fixed scene picking passes.
- Fixed broken ray tracing light cluster full screen debug.
- Fixed dead code causing error.
- Fixed issue when dragging slider in inspector for ProjectionDepth.
- Fixed issue when resizing Inspector window that make the DecalProjector editor flickers.
- Fixed issue in DecalProjector editor when the Inspector window have a too small width: the size appears on 2 lines but the editor not let place for the second one.
- Fixed issue (null reference in console) when selecting a DensityVolume with rectangle selection.
- Fixed issue when linking the field of view with the focal length in physical camera
- Fixed supported platform build and error message.
- Fixed exceptions occuring when selecting mulitple decal projectors without materials assigned (case 1283659).
- Fixed LookDev error message when pipeline is not loaded.
- Properly reject history when enabling seond denoiser for RTGI.
- Fixed an issue that could cause objects to not be rendered when using Vulkan API.
- Fixed issue with lookdev shadows looking wrong upon exiting playmode. 
- Fixed temporary Editor freeze when selecting AOV output in graphics compositor (case 1288744).
- Fixed normal flip with double sided materials.
- Fixed shadow resolution settings level in the light explorer.
- Fixed the ShaderGraph being dirty after the first save.
- Fixed XR shadows culling
- Fixed stylesheet reloading for LookDev window and Wizard window.
- Fixed Nans happening when upscaling the RTGI.
- Fixed the adjust weight operation not being done for the non-rendergraph pipeline.
- Fixed overlap with SSR Transparent default frame settings message on DXR Wizard.
- Fixed alpha channel in the stop NaNs and motion blur shaders.
- Fixed undo of duplicate environments in the look dev environment library.
- Fixed a ghosting issue with RTShadows (Sun, Point and Spot), RTAO and RTGI when the camera is moving fast.
- Fixed a SSGI denoiser bug for large scenes.
- Fixed a Nan issue with SSGI.
- Fixed an issue with IsFrontFace node in Shader Graph not working properly
- Fixed CustomPassUtils.RenderFrom* functions and CustomPassUtils.DisableSinglePassRendering struct in VR.
- Fixed custom pass markers not recorded when render graph was enabled.
- Fixed exceptions when unchecking "Big Tile Prepass" on the frame settings with render-graph.
- Fixed an issue causing errors in GenerateMaxZ when opaque objects or decals are disabled. 
- Fixed an issue with Bake button of Reflection Probe when in custom mode
- Fixed exceptions related to the debug display settings when changing the default frame settings.
- Fixed picking for materials with depth offset.
- Fixed issue with exposure history being uninitialized on second frame.
- Fixed issue when changing FoV with the physical camera fold-out closed.
- Fixed path tracing accumulation not being reset when changing to a different frame of an animation.

### Changed
- Combined occlusion meshes into one to reduce draw calls and state changes with XR single-pass.
- Claryfied doc for the LayeredLit material.
- Various improvements for the Volumetric Fog.
- Use draggable fields for float scalable settings
- Migrated the fabric & hair shadergraph samples directly into the renderpipeline resources.
- Removed green coloration of the UV on the DecalProjector gizmo.
- Removed _BLENDMODE_PRESERVE_SPECULAR_LIGHTING keyword from shaders.
- Now the DXR wizard displays the name of the target asset that needs to be changed.
- Standardized naming for the option regarding Transparent objects being able to receive Screen Space Reflections.
- Making the reflection and refractions of cubemaps distance based.
- Changed Receive SSR to also controls Receive SSGI on opaque objects.
- Improved the punctual light shadow rescale algorithm.
- Changed the names of some of the parameters for the Eye Utils SG Nodes.
- Restored frame setting for async compute of contact shadows.
- Removed the possibility to have MSAA (through the frame settings) when ray tracing is active.
- Range handles for decal projector angle fading.
- Smoother angle fading for decal projector.

## [10.1.0] - 2020-10-12

### Added
- Added an option to have only the metering mask displayed in the debug mode.
- Added a new mode to cluster visualization debug where users can see a slice instead of the cluster on opaque objects.
- Added ray traced reflection support for the render graph version of the pipeline.
- Added render graph support of RTAO and required denoisers.
- Added render graph support of RTGI.
- Added support of RTSSS and Recursive Rendering in the render graph mode.
- Added support of RT and screen space shadow for render graph.
- Added tooltips with the full name of the (graphics) compositor properties to properly show large names that otherwise are clipped by the UI (case 1263590)
- Added error message if a callback AOV allocation fail
- Added marker for all AOV request operation on GPU
- Added remapping options for Depth Pyramid debug view mode
- Added an option to support AOV shader at runtime in HDRP settings (case 1265070)
- Added support of SSGI in the render graph mode.
- Added option for 11-11-10 format for cube reflection probes.
- Added an optional check in the HDRP DXR Wizard to verify 64 bits target architecture
- Added option to display timing stats in the debug menu as an average over 1 second. 
- Added a light unit slider to provide users more context when authoring physically based values.
- Added a way to check the normals through the material views.
- Added Simple mode to Earth Preset for PBR Sky
- Added the export of normals during the prepass for shadow matte for proper SSAO calculation.
- Added the usage of SSAO for shadow matte unlit shader graph.
- Added the support of input system V2
- Added a new volume component parameter to control the max ray length of directional lights(case 1279849).
- Added support for 'Pyramid' and 'Box' spot light shapes in path tracing.
- Added high quality prefiltering option for Bloom.
- Added support for camera relative ray tracing (and keeping non-camera relative ray tracing working)
- Added a rough refraction option on planar reflections.
- Added scalability settings for the planar reflection resolution.
- Added tests for AOV stacking and UI rendering in the graphics compositor.
- Added a new ray tracing only function that samples the specular part of the materials.
- Adding missing marker for ray tracing profiling (RaytracingDeferredLighting)
- Added the support of eye shader for ray tracing.
- Exposed Refraction Model to the material UI when using a Lit ShaderGraph.
- Added bounding sphere support to screen-space axis-aligned bounding box generation pass.

### Fixed
- Fixed several issues with physically-based DoF (TAA ghosting of the CoC buffer, smooth layer transitions, etc)
- Fixed GPU hang on D3D12 on xbox. 
- Fixed game view artifacts on resizing when hardware dynamic resolution was enabled
- Fixed black line artifacts occurring when Lanczos upsampling was set for dynamic resolution
- Fixed Amplitude -> Min/Max parametrization conversion
- Fixed CoatMask block appearing when creating lit master node (case 1264632)
- Fixed issue with SceneEV100 debug mode indicator when rescaling the window.
- Fixed issue with PCSS filter being wrong on first frame. 
- Fixed issue with emissive mesh for area light not appearing in playmode if Reload Scene option is disabled in Enter Playmode Settings.
- Fixed issue when Reflection Probes are set to OnEnable and are never rendered if the probe is enabled when the camera is farther than the probe fade distance. 
- Fixed issue with sun icon being clipped in the look dev window. 
- Fixed error about layers when disabling emissive mesh for area lights.
- Fixed issue when the user deletes the composition graph or .asset in runtime (case 1263319)
- Fixed assertion failure when changing resolution to compositor layers after using AOVs (case 1265023) 
- Fixed flickering layers in graphics compositor (case 1264552)
- Fixed issue causing the editor field not updating the disc area light radius.
- Fixed issues that lead to cookie atlas to be updated every frame even if cached data was valid.
- Fixed an issue where world space UI was not emitted for reflection cameras in HDRP
- Fixed an issue with cookie texture atlas that would cause realtime textures to always update in the atlas even when the content did not change.
- Fixed an issue where only one of the two lookdev views would update when changing the default lookdev volume profile.
- Fixed a bug related to light cluster invalidation.
- Fixed shader warning in DofGather (case 1272931)
- Fixed AOV export of depth buffer which now correctly export linear depth (case 1265001)
- Fixed issue that caused the decal atlas to not be updated upon changing of the decal textures content.
- Fixed "Screen position out of view frustum" error when camera is at exactly the planar reflection probe location.
- Fixed Amplitude -> Min/Max parametrization conversion
- Fixed issue that allocated a small cookie for normal spot lights.
- Fixed issue when undoing a change in diffuse profile list after deleting the volume profile.
- Fixed custom pass re-ordering and removing.
- Fixed TAA issue and hardware dynamic resolution.
- Fixed a static lighting flickering issue caused by having an active planar probe in the scene while rendering inspector preview.
- Fixed an issue where even when set to OnDemand, the sky lighting would still be updated when changing sky parameters.
- Fixed an error message trigerred when a mesh has more than 32 sub-meshes (case 1274508).
- Fixed RTGI getting noisy for grazying angle geometry (case 1266462).
- Fixed an issue with TAA history management on pssl.
- Fixed the global illumination volume override having an unwanted advanced mode (case 1270459).
- Fixed screen space shadow option displayed on directional shadows while they shouldn't (case 1270537).
- Fixed the handling of undo and redo actions in the graphics compositor (cases 1268149, 1266212, 1265028)
- Fixed issue with composition graphs that include virtual textures, cubemaps and other non-2D textures (cases 1263347, 1265638).
- Fixed issues when selecting a new composition graph or setting it to None (cases 1263350, 1266202)
- Fixed ArgumentNullException when saving shader graphs after removing the compositor from the scene (case 1268658)
- Fixed issue with updating the compositor output when not in play mode (case 1266216)
- Fixed warning with area mesh (case 1268379)
- Fixed issue with diffusion profile not being updated upon reset of the editor. 
- Fixed an issue that lead to corrupted refraction in some scenarios on xbox.
- Fixed for light loop scalarization not happening. 
- Fixed issue with stencil not being set in rendergraph mode.
- Fixed for post process being overridable in reflection probes even though it is not supported.
- Fixed RTGI in performance mode when light layers are enabled on the asset.
- Fixed SSS materials appearing black in matcap mode.
- Fixed a collision in the interaction of RTR and RTGI.
- Fix for lookdev toggling renderers that are set to non editable or are hidden in the inspector.
- Fixed issue with mipmap debug mode not properly resetting full screen mode (and viceversa). 
- Added unsupported message when using tile debug mode with MSAA.
- Fixed SSGI compilation issues on PS4.
- Fixed "Screen position out of view frustum" error when camera is on exactly the planar reflection probe plane.
- Workaround issue that caused objects using eye shader to not be rendered on xbox.
- Fixed GC allocation when using XR single-pass test mode.
- Fixed text in cascades shadow split being truncated.
- Fixed rendering of custom passes in the Custom Pass Volume inspector
- Force probe to render again if first time was during async shader compilation to avoid having cyan objects.
- Fixed for lookdev library field not being refreshed upon opening a library from the environment library inspector.
- Fixed serialization issue with matcap scale intensity.
- Close Add Override popup of Volume Inspector when the popup looses focus (case 1258571)
- Light quality setting for contact shadow set to on for High quality by default.
- Fixed an exception thrown when closing the look dev because there is no active SRP anymore.
- Fixed alignment of framesettings in HDRP Default Settings
- Fixed an exception thrown when closing the look dev because there is no active SRP anymore.
- Fixed an issue where entering playmode would close the LookDev window.
- Fixed issue with rendergraph on console failing on SSS pass.
- Fixed Cutoff not working properly with ray tracing shaders default and SG (case 1261292).
- Fixed shader compilation issue with Hair shader and debug display mode
- Fixed cubemap static preview not updated when the asset is imported.
- Fixed wizard DXR setup on non-DXR compatible devices.
- Fixed Custom Post Processes affecting preview cameras.
- Fixed issue with lens distortion breaking rendering.
- Fixed save popup appearing twice due to HDRP wizard.
- Fixed error when changing planar probe resolution.
- Fixed the dependecy of FrameSettings (MSAA, ClearGBuffer, DepthPrepassWithDeferred) (case 1277620).
- Fixed the usage of GUIEnable for volume components (case 1280018).
- Fixed the diffusion profile becoming invalid when hitting the reset (case 1269462).
- Fixed issue with MSAA resolve killing the alpha channel.
- Fixed a warning in materialevalulation
- Fixed an error when building the player.
- Fixed issue with box light not visible if range is below one and range attenuation is off.
- Fixed an issue that caused a null reference when deleting camera component in a prefab. (case 1244430)
- Fixed issue with bloom showing a thin black line after rescaling window. 
- Fixed rendergraph motion vector resolve.
- Fixed the Ray-Tracing related Debug Display not working in render graph mode.
- Fix nan in pbr sky
- Fixed Light skin not properly applied on the LookDev when switching from Dark Skin (case 1278802)
- Fixed accumulation on DX11
- Fixed issue with screen space UI not drawing on the graphics compositor (case 1279272).
- Fixed error Maximum allowed thread group count is 65535 when resolution is very high. 
- LOD meshes are now properly stripped based on the maximum lod value parameters contained in the HDRP asset.
- Fixed an inconsistency in the LOD group UI where LOD bias was not the right one.
- Fixed outlines in transitions between post-processed and plain regions in the graphics compositor (case 1278775).
- Fix decal being applied twice with LOD Crossfade.
- Fixed camera stacking for AOVs in the graphics compositor (case 1273223).
- Fixed backface selection on some shader not ignore correctly.
- Disable quad overdraw on ps4.
- Fixed error when resizing the graphics compositor's output and when re-adding a compositor in the scene
- Fixed issues with bloom, alpha and HDR layers in the compositor (case 1272621).
- Fixed alpha not having TAA applied to it.
- Fix issue with alpha output in forward.
- Fix compilation issue on Vulkan for shaders using high quality shadows in XR mode.
- Fixed wrong error message when fixing DXR resources from Wizard.
- Fixed compilation error of quad overdraw with double sided materials
- Fixed screen corruption on xbox when using TAA and Motion Blur with rendergraph. 
- Fixed UX issue in the graphics compositor related to clear depth and the defaults for new layers, add better tooltips and fix minor bugs (case 1283904)
- Fixed scene visibility not working for custom pass volumes.
- Fixed issue with several override entries in the runtime debug menu. 
- Fixed issue with rendergraph failing to execute every 30 minutes. 
- Fixed Lit ShaderGraph surface option property block to only display transmission and energy conserving specular color options for their proper material mode (case 1257050)
- Fixed nan in reflection probe when volumetric fog filtering is enabled, causing the whole probe to be invalid.
- Fixed Debug Color pixel became grey
- Fixed TAA flickering on the very edge of screen. 
- Fixed profiling scope for quality RTGI.
- Fixed the denoising and multi-sample not being used for smooth multibounce RTReflections.
- Fixed issue where multiple cameras would cause GC each frame.
- Fixed after post process rendering pass options not showing for unlit ShaderGraphs.
- Fixed null reference in the Undo callback of the graphics compositor 
- Fixed cullmode for SceneSelectionPass.
- Fixed issue that caused non-static object to not render at times in OnEnable reflection probes.
- Baked reflection probes now correctly use static sky for ambient lighting.

### Changed
- Preparation pass for RTSSShadows to be supported by render graph.
- Add tooltips with the full name of the (graphics) compositor properties to properly show large names that otherwise are clipped by the UI (case 1263590)
- Composition profile .asset files cannot be manually edited/reset by users (to avoid breaking things - case 1265631)
- Preparation pass for RTSSShadows to be supported by render graph.
- Changed the way the ray tracing property is displayed on the material (QOL 1265297).
- Exposed lens attenuation mode in default settings and remove it as a debug mode.
- Composition layers without any sub layers are now cleared to black to avoid confusion (case 1265061).
- Slight reduction of VGPR used by area light code.
- Changed thread group size for contact shadows (save 1.1ms on PS4)
- Make sure distortion stencil test happens before pixel shader is run.
- Small optimization that allows to skip motion vector prepping when the whole wave as velocity of 0.
- Improved performance to avoid generating coarse stencil buffer when not needed.
- Remove HTile generation for decals (faster without).
- Improving SSGI Filtering and fixing a blend issue with RTGI.
- Changed the Trackball UI so that it allows explicit numeric values.
- Reduce the G-buffer footprint of anisotropic materials
- Moved SSGI out of preview.
- Skip an unneeded depth buffer copy on consoles. 
- Replaced the Density Volume Texture Tool with the new 3D Texture Importer.
- Rename Raytracing Node to Raytracing Quality Keyword and rename high and low inputs as default and raytraced. All raytracing effects now use the raytraced mode but path tracing.
- Moved diffusion profile list to the HDRP default settings panel.
- Skip biquadratic resampling of vbuffer when volumetric fog filtering is enabled.
- Optimized Grain and sRGB Dithering.
- On platforms that allow it skip the first mip of the depth pyramid and compute it alongside the depth buffer used for low res transparents.
- When trying to install the local configuration package, if another one is already present the user is now asked whether they want to keep it or not.
- Improved MSAA color resolve to fix issues when very bright and very dark samples are resolved together.
- Improve performance of GPU light AABB generation
- Removed the max clamp value for the RTR, RTAO and RTGI's ray length (case 1279849).
- Meshes assigned with a decal material are not visible anymore in ray-tracing or path-tracing.
- Removed BLEND shader keywords.
- Remove a rendergraph debug option to clear resources on release from UI.
- added SV_PrimitiveID in the VaryingMesh structure for fulldebugscreenpass as well as primitiveID in FragInputs
- Changed which local frame is used for multi-bounce RTReflections.
- Move System Generated Values semantics out of VaryingsMesh structure.
- Other forms of FSAA are silently deactivated, when path tracing is on.
- Removed XRSystemTests. The GC verification is now done during playmode tests (case 1285012).
- SSR now uses the pre-refraction color pyramid.
- Various improvements for the Volumetric Fog.
- Optimizations for volumetric fog.

## [10.0.0] - 2019-06-10

### Added
- Ray tracing support for VR single-pass
- Added sharpen filter shader parameter and UI for TemporalAA to control image quality instead of hardcoded value
- Added frame settings option for custom post process and custom passes as well as custom color buffer format option.
- Add check in wizard on SRP Batcher enabled.
- Added default implementations of OnPreprocessMaterialDescription for FBX, Obj, Sketchup and 3DS file formats.
- Added custom pass fade radius
- Added after post process injection point for custom passes
- Added basic alpha compositing support - Alpha is available afterpostprocess when using FP16 buffer format.
- Added falloff distance on Reflection Probe and Planar Reflection Probe
- Added Backplate projection from the HDRISky
- Added Shadow Matte in UnlitMasterNode, which only received shadow without lighting
- Added hability to name LightLayers in HDRenderPipelineAsset
- Added a range compression factor for Reflection Probe and Planar Reflection Probe to avoid saturation of colors.
- Added path tracing support for directional, point and spot lights, as well as emission from Lit and Unlit.
- Added non temporal version of SSAO.
- Added more detailed ray tracing stats in the debug window
- Added Disc area light (bake only)
- Added a warning in the material UI to prevent transparent + subsurface-scattering combination.
- Added XR single-pass setting into HDRP asset
- Added a penumbra tint option for lights
- Added support for depth copy with XR SDK
- Added debug setting to Render Pipeline Debug Window to list the active XR views
- Added an option to filter the result of the volumetric lighting (off by default).
- Added a transmission multiplier for directional lights
- Added XR single-pass test mode to Render Pipeline Debug Window
- Added debug setting to Render Pipeline Window to list the active XR views
- Added a new refraction mode for the Lit shader (thin). Which is a box refraction with small thickness values
- Added the code to support Barn Doors for Area Lights based on a shaderconfig option.
- Added HDRPCameraBinder property binder for Visual Effect Graph
- Added "Celestial Body" controls to the Directional Light
- Added new parameters to the Physically Based Sky
- Added Reflections to the DXR Wizard
- Added the possibility to have ray traced colored and semi-transparent shadows on directional lights.
- Added a check in the custom post process template to throw an error if the default shader is not found.
- Exposed the debug overlay ratio in the debug menu.
- Added a separate frame settings for tonemapping alongside color grading.
- Added the receive fog option in the material UI for ShaderGraphs.
- Added a public virtual bool in the custom post processes API to specify if a post processes should be executed in the scene view.
- Added a menu option that checks scene issues with ray tracing. Also removed the previously existing warning at runtime.
- Added Contrast Adaptive Sharpen (CAS) Upscaling effect.
- Added APIs to update probe settings at runtime.
- Added documentation for the rayTracingSupported method in HDRP
- Added user-selectable format for the post processing passes.
- Added support for alpha channel in some post-processing passes (DoF, TAA, Uber).
- Added warnings in FrameSettings inspector when using DXR and atempting to use Asynchronous Execution.
- Exposed Stencil bits that can be used by the user.
- Added history rejection based on velocity of intersected objects for directional, point and spot lights.
- Added a affectsVolumetric field to the HDAdditionalLightData API to know if light affects volumetric fog.
- Add OS and Hardware check in the Wizard fixes for DXR.
- Added option to exclude camera motion from motion blur.
- Added semi-transparent shadows for point and spot lights.
- Added support for semi-transparent shadow for unlit shader and unlit shader graph.
- Added the alpha clip enabled toggle to the material UI for all HDRP shader graphs.
- Added Material Samples to explain how to use the lit shader features
- Added an initial implementation of ray traced sub surface scattering
- Added AssetPostprocessors and Shadergraphs to handle Arnold Standard Surface and 3DsMax Physical material import from FBX.
- Added support for Smoothness Fade start work when enabling ray traced reflections.
- Added Contact shadow, Micro shadows and Screen space refraction API documentation.
- Added script documentation for SSR, SSAO (ray tracing), GI, Light Cluster, RayTracingSettings, Ray Counters, etc.
- Added path tracing support for refraction and internal reflections.
- Added support for Thin Refraction Model and Lit's Clear Coat in Path Tracing.
- Added the Tint parameter to Sky Colored Fog.
- Added of Screen Space Reflections for Transparent materials
- Added a fallback for ray traced area light shadows in case the material is forward or the lit mode is forward.
- Added a new debug mode for light layers.
- Added an "enable" toggle to the SSR volume component.
- Added support for anisotropic specular lobes in path tracing.
- Added support for alpha clipping in path tracing.
- Added support for light cookies in path tracing.
- Added support for transparent shadows in path tracing.
- Added support for iridescence in path tracing.
- Added support for background color in path tracing.
- Added a path tracing test to the test suite.
- Added a warning and workaround instructions that appear when you enable XR single-pass after the first frame with the XR SDK.
- Added the exposure sliders to the planar reflection probe preview
- Added support for subsurface scattering in path tracing.
- Added a new mode that improves the filtering of ray traced shadows (directional, point and spot) based on the distance to the occluder.
- Added support of cookie baking and add support on Disc light.
- Added support for fog attenuation in path tracing.
- Added a new debug panel for volumes
- Added XR setting to control camera jitter for temporal effects
- Added an error message in the DrawRenderers custom pass when rendering opaque objects with an HDRP asset in DeferredOnly mode.
- Added API to enable proper recording of path traced scenes (with the Unity recorder or other tools).
- Added support for fog in Recursive rendering, ray traced reflections and ray traced indirect diffuse.
- Added an alpha blend option for recursive rendering
- Added support for stack lit for ray tracing effects.
- Added support for hair for ray tracing effects.
- Added support for alpha to coverage for HDRP shaders and shader graph
- Added support for Quality Levels to Subsurface Scattering.
- Added option to disable XR rendering on the camera settings.
- Added support for specular AA from geometric curvature in AxF
- Added support for baked AO (no input for now) in AxF
- Added an info box to warn about depth test artifacts when rendering object twice in custom passes with MSAA.
- Added a frame setting for alpha to mask.
- Added support for custom passes in the AOV API
- Added Light decomposition lighting debugging modes and support in AOV
- Added exposure compensation to Fixed exposure mode
- Added support for rasterized area light shadows in StackLit
- Added support for texture-weighted automatic exposure
- Added support for POM for emissive map
- Added alpha channel support in motion blur pass.
- Added the HDRP Compositor Tool (in Preview).
- Added a ray tracing mode option in the HDRP asset that allows to override and shader stripping.
- Added support for arbitrary resolution scaling of Volumetric Lighting to the Fog volume component.
- Added range attenuation for box-shaped spotlights.
- Added scenes for hair and fabric and decals with material samples
- Added fabric materials and textures
- Added information for fabric materials in fabric scene
- Added a DisplayInfo attribute to specify a name override and a display order for Volume Component fields (used only in default inspector for now).
- Added Min distance to contact shadows.
- Added support for Depth of Field in path tracing (by sampling the lens aperture).
- Added an API in HDRP to override the camera within the rendering of a frame (mainly for custom pass).
- Added a function (HDRenderPipeline.ResetRTHandleReferenceSize) to reset the reference size of RTHandle systems.
- Added support for AxF measurements importing into texture resources tilings.
- Added Layer parameter on Area Light to modify Layer of generated Emissive Mesh
- Added a flow map parameter to HDRI Sky
- Implemented ray traced reflections for transparent objects.
- Add a new parameter to control reflections in recursive rendering.
- Added an initial version of SSGI.
- Added Virtual Texturing cache settings to control the size of the Streaming Virtual Texturing caches.
- Added back-compatibility with builtin stereo matrices.
- Added CustomPassUtils API to simplify Blur, Copy and DrawRenderers custom passes.
- Added Histogram guided automatic exposure.
- Added few exposure debug modes.
- Added support for multiple path-traced views at once (e.g., scene and game views).
- Added support for 3DsMax's 2021 Simplified Physical Material from FBX files in the Model Importer.
- Added custom target mid grey for auto exposure.
- Added CustomPassUtils API to simplify Blur, Copy and DrawRenderers custom passes.
- Added an API in HDRP to override the camera within the rendering of a frame (mainly for custom pass).
- Added more custom pass API functions, mainly to render objects from another camera.
- Added support for transparent Unlit in path tracing.
- Added a minimal lit used for RTGI in peformance mode.
- Added procedural metering mask that can follow an object
- Added presets quality settings for RTAO and RTGI.
- Added an override for the shadow culling that allows better directional shadow maps in ray tracing effects (RTR, RTGI, RTSSS and RR).
- Added a Cloud Layer volume override.
- Added Fast Memory support for platform that support it.
- Added CPU and GPU timings for ray tracing effects.
- Added support to combine RTSSS and RTGI (1248733).
- Added IES Profile support for Point, Spot and Rectangular-Area lights
- Added support for multiple mapping modes in AxF.
- Add support of lightlayers on indirect lighting controller
- Added compute shader stripping.
- Added Cull Mode option for opaque materials and ShaderGraphs. 
- Added scene view exposure override.
- Added support for exposure curve remapping for min/max limits.
- Added presets for ray traced reflections.
- Added final image histogram debug view (both luminance and RGB).
- Added an example texture and rotation to the Cloud Layer volume override.
- Added an option to extend the camera culling for skinned mesh animation in ray tracing effects (1258547).
- Added decal layer system similar to light layer. Mesh will receive a decal when both decal layer mask matches.
- Added shader graph nodes for rendering a complex eye shader.
- Added more controls to contact shadows and increased quality in some parts. 
- Added a physically based option in DoF volume.
- Added API to check if a Camera, Light or ReflectionProbe is compatible with HDRP.
- Added path tracing test scene for normal mapping.
- Added missing API documentation.
- Remove CloudLayer
- Added quad overdraw and vertex density debug modes.

### Fixed
- fix when saved HDWizard window tab index out of range (1260273)
- Fix when rescale probe all direction below zero (1219246)
- Update documentation of HDRISky-Backplate, precise how to have Ambient Occlusion on the Backplate
- Sorting, undo, labels, layout in the Lighting Explorer.
- Fixed sky settings and materials in Shader Graph Samples package
- Fix/workaround a probable graphics driver bug in the GTAO shader.
- Fixed Hair and PBR shader graphs double sided modes
- Fixed an issue where updating an HDRP asset in the Quality setting panel would not recreate the pipeline.
- Fixed issue with point lights being considered even when occupying less than a pixel on screen (case 1183196)
- Fix a potential NaN source with iridescence (case 1183216)
- Fixed issue of spotlight breaking when minimizing the cone angle via the gizmo (case 1178279)
- Fixed issue that caused decals not to modify the roughness in the normal buffer, causing SSR to not behave correctly (case 1178336)
- Fixed lit transparent refraction with XR single-pass rendering
- Removed extra jitter for TemporalAA in VR
- Fixed ShaderGraph time in main preview
- Fixed issue on some UI elements in HDRP asset not expanding when clicking the arrow (case 1178369)
- Fixed alpha blending in custom post process
- Fixed the modification of the _AlphaCutoff property in the material UI when exposed with a ShaderGraph parameter.
- Fixed HDRP test `1218_Lit_DiffusionProfiles` on Vulkan.
- Fixed an issue where building a player in non-dev mode would generate render target error logs every frame
- Fixed crash when upgrading version of HDRP
- Fixed rendering issues with material previews
- Fixed NPE when using light module in Shuriken particle systems (1173348).
- Refresh cached shadow on editor changes
- Fixed light supported units caching (1182266)
- Fixed an issue where SSAO (that needs temporal reprojection) was still being rendered when Motion Vectors were not available (case 1184998)
- Fixed a nullref when modifying the height parameters inside the layered lit shader UI.
- Fixed Decal gizmo that become white after exiting play mode
- Fixed Decal pivot position to behave like a spotlight
- Fixed an issue where using the LightingOverrideMask would break sky reflection for regular cameras
- Fix DebugMenu FrameSettingsHistory persistency on close
- Fix DensityVolume, ReflectionProbe aned PlanarReflectionProbe advancedControl display
- Fix DXR scene serialization in wizard
- Fixed an issue where Previews would reallocate History Buffers every frame
- Fixed the SetLightLayer function in HDAdditionalLightData setting the wrong light layer
- Fix error first time a preview is created for planar
- Fixed an issue where SSR would use an incorrect roughness value on ForwardOnly (StackLit, AxF, Fabric, etc.) materials when the pipeline is configured to also allow deferred Lit.
- Fixed issues with light explorer (cases 1183468, 1183269)
- Fix dot colors in LayeredLit material inspector
- Fix undo not resetting all value when undoing the material affectation in LayerLit material
- Fix for issue that caused gizmos to render in render textures (case 1174395)
- Fixed the light emissive mesh not updated when the light was disabled/enabled
- Fixed light and shadow layer sync when setting the HDAdditionalLightData.lightlayersMask property
- Fixed a nullref when a custom post process component that was in the HDRP PP list is removed from the project
- Fixed issue that prevented decals from modifying specular occlusion (case 1178272).
- Fixed exposure of volumetric reprojection
- Fixed multi selection support for Scalable Settings in lights
- Fixed font shaders in test projects for VR by using a Shader Graph version
- Fixed refresh of baked cubemap by incrementing updateCount at the end of the bake (case 1158677).
- Fixed issue with rectangular area light when seen from the back
- Fixed decals not affecting lightmap/lightprobe
- Fixed zBufferParams with XR single-pass rendering
- Fixed moving objects not rendered in custom passes
- Fixed abstract classes listed in the + menu of the custom pass list
- Fixed custom pass that was rendered in previews
- Fixed precision error in zero value normals when applying decals (case 1181639)
- Fixed issue that triggered No Scene Lighting view in game view as well (case 1156102)
- Assign default volume profile when creating a new HDRP Asset
- Fixed fov to 0 in planar probe breaking the projection matrix (case 1182014)
- Fixed bugs with shadow caching
- Reassign the same camera for a realtime probe face render request to have appropriate history buffer during realtime probe rendering.
- Fixed issue causing wrong shading when normal map mode is Object space, no normal map is set, but a detail map is present (case 1143352)
- Fixed issue with decal and htile optimization
- Fixed TerrainLit shader compilation error regarding `_Control0_TexelSize` redefinition (case 1178480).
- Fixed warning about duplicate HDRuntimeReflectionSystem when configuring play mode without domain reload.
- Fixed an editor crash when multiple decal projectors were selected and some had null material
- Added all relevant fix actions to FixAll button in Wizard
- Moved FixAll button on top of the Wizard
- Fixed an issue where fog color was not pre-exposed correctly
- Fix priority order when custom passes are overlapping
- Fix cleanup not called when the custom pass GameObject is destroyed
- Replaced most instances of GraphicsSettings.renderPipelineAsset by GraphicsSettings.currentRenderPipeline. This should fix some parameters not working on Quality Settings overrides.
- Fixed an issue with Realtime GI not working on upgraded projects.
- Fixed issue with screen space shadows fallback texture was not set as a texture array.
- Fixed Pyramid Lights bounding box
- Fixed terrain heightmap default/null values and epsilons
- Fixed custom post-processing effects breaking when an abstract class inherited from `CustomPostProcessVolumeComponent`
- Fixed XR single-pass rendering in Editor by using ShaderConfig.s_XrMaxViews to allocate matrix array
- Multiple different skies rendered at the same time by different cameras are now handled correctly without flickering
- Fixed flickering issue happening when different volumes have shadow settings and multiple cameras are present.
- Fixed issue causing planar probes to disappear if there is no light in the scene.
- Fixed a number of issues with the prefab isolation mode (Volumes leaking from the main scene and reflection not working properly)
- Fixed an issue with fog volume component upgrade not working properly
- Fixed Spot light Pyramid Shape has shadow artifacts on aspect ratio values lower than 1
- Fixed issue with AO upsampling in XR
- Fixed camera without HDAdditionalCameraData component not rendering
- Removed the macro ENABLE_RAYTRACING for most of the ray tracing code
- Fixed prefab containing camera reloading in loop while selected in the Project view
- Fixed issue causing NaN wheh the Z scale of an object is set to 0.
- Fixed DXR shader passes attempting to render before pipeline loaded
- Fixed black ambient sky issue when importing a project after deleting Library.
- Fixed issue when upgrading a Standard transparent material (case 1186874)
- Fixed area light cookies not working properly with stack lit
- Fixed material render queue not updated when the shader is changed in the material inspector.
- Fixed a number of issues with full screen debug modes not reseting correctly when setting another mutually exclusive mode
- Fixed compile errors for platforms with no VR support
- Fixed an issue with volumetrics and RTHandle scaling (case 1155236)
- Fixed an issue where sky lighting might be updated uselessly
- Fixed issue preventing to allow setting decal material to none (case 1196129)
- Fixed XR multi-pass decals rendering
- Fixed several fields on Light Inspector that not supported Prefab overrides
- Fixed EOL for some files
- Fixed scene view rendering with volumetrics and XR enabled
- Fixed decals to work with multiple cameras
- Fixed optional clear of GBuffer (Was always on)
- Fixed render target clears with XR single-pass rendering
- Fixed HDRP samples file hierarchy
- Fixed Light units not matching light type
- Fixed QualitySettings panel not displaying HDRP Asset
- Fixed black reflection probes the first time loading a project
- Fixed y-flip in scene view with XR SDK
- Fixed Decal projectors do not immediately respond when parent object layer mask is changed in editor.
- Fixed y-flip in scene view with XR SDK
- Fixed a number of issues with Material Quality setting
- Fixed the transparent Cull Mode option in HD unlit master node settings only visible if double sided is ticked.
- Fixed an issue causing shadowed areas by contact shadows at the edge of far clip plane if contact shadow length is very close to far clip plane.
- Fixed editing a scalable settings will edit all loaded asset in memory instead of targetted asset.
- Fixed Planar reflection default viewer FOV
- Fixed flickering issues when moving the mouse in the editor with ray tracing on.
- Fixed the ShaderGraph main preview being black after switching to SSS in the master node settings
- Fixed custom fullscreen passes in VR
- Fixed camera culling masks not taken in account in custom pass volumes
- Fixed object not drawn in custom pass when using a DrawRenderers with an HDRP shader in a build.
- Fixed injection points for Custom Passes (AfterDepthAndNormal and BeforePreRefraction were missing)
- Fixed a enum to choose shader tags used for drawing objects (DepthPrepass or Forward) when there is no override material.
- Fixed lit objects in the BeforePreRefraction, BeforeTransparent and BeforePostProcess.
- Fixed the None option when binding custom pass render targets to allow binding only depth or color.
- Fixed custom pass buffers allocation so they are not allocated if they're not used.
- Fixed the Custom Pass entry in the volume create asset menu items.
- Fixed Prefab Overrides workflow on Camera.
- Fixed alignment issue in Preset for Camera.
- Fixed alignment issue in Physical part for Camera.
- Fixed FrameSettings multi-edition.
- Fixed a bug happening when denoising multiple ray traced light shadows
- Fixed minor naming issues in ShaderGraph settings
- VFX: Removed z-fight glitches that could appear when using deferred depth prepass and lit quad primitives
- VFX: Preserve specular option for lit outputs (matches HDRP lit shader)
- Fixed an issue with Metal Shader Compiler and GTAO shader for metal
- Fixed resources load issue while upgrading HDRP package.
- Fix LOD fade mask by accounting for field of view
- Fixed spot light missing from ray tracing indirect effects.
- Fixed a UI bug in the diffusion profile list after fixing them from the wizard.
- Fixed the hash collision when creating new diffusion profile assets.
- Fixed a light leaking issue with box light casting shadows (case 1184475)
- Fixed Cookie texture type in the cookie slot of lights (Now displays a warning because it is not supported).
- Fixed a nullref that happens when using the Shuriken particle light module
- Fixed alignment in Wizard
- Fixed text overflow in Wizard's helpbox
- Fixed Wizard button fix all that was not automatically grab all required fixes
- Fixed VR tab for MacOS in Wizard
- Fixed local config package workflow in Wizard
- Fixed issue with contact shadows shifting when MSAA is enabled.
- Fixed EV100 in the PBR sky
- Fixed an issue In URP where sometime the camera is not passed to the volume system and causes a null ref exception (case 1199388)
- Fixed nullref when releasing HDRP with custom pass disabled
- Fixed performance issue derived from copying stencil buffer.
- Fixed an editor freeze when importing a diffusion profile asset from a unity package.
- Fixed an exception when trying to reload a builtin resource.
- Fixed the light type intensity unit reset when switching the light type.
- Fixed compilation error related to define guards and CreateLayoutFromXrSdk()
- Fixed documentation link on CustomPassVolume.
- Fixed player build when HDRP is in the project but not assigned in the graphic settings.
- Fixed an issue where ambient probe would be black for the first face of a baked reflection probe
- VFX: Fixed Missing Reference to Visual Effect Graph Runtime Assembly
- Fixed an issue where rendering done by users in EndCameraRendering would be executed before the main render loop.
- Fixed Prefab Override in main scope of Volume.
- Fixed alignment issue in Presset of main scope of Volume.
- Fixed persistence of ShowChromeGizmo and moved it to toolbar for coherency in ReflectionProbe and PlanarReflectionProbe.
- Fixed Alignement issue in ReflectionProbe and PlanarReflectionProbe.
- Fixed Prefab override workflow issue in ReflectionProbe and PlanarReflectionProbe.
- Fixed empty MoreOptions and moved AdvancedManipulation in a dedicated location for coherency in ReflectionProbe and PlanarReflectionProbe.
- Fixed Prefab override workflow issue in DensityVolume.
- Fixed empty MoreOptions and moved AdvancedManipulation in a dedicated location for coherency in DensityVolume.
- Fix light limit counts specified on the HDRP asset
- Fixed Quality Settings for SSR, Contact Shadows and Ambient Occlusion volume components
- Fixed decalui deriving from hdshaderui instead of just shaderui
- Use DelayedIntField instead of IntField for scalable settings
- Fixed init of debug for FrameSettingsHistory on SceneView camera
- Added a fix script to handle the warning 'referenced script in (GameObject 'SceneIDMap') is missing'
- Fix Wizard load when none selected for RenderPipelineAsset
- Fixed TerrainLitGUI when per-pixel normal property is not present.
- Fixed rendering errors when enabling debug modes with custom passes
- Fix an issue that made PCSS dependent on Atlas resolution (not shadow map res)
- Fixing a bug whith histories when n>4 for ray traced shadows
- Fixing wrong behavior in ray traced shadows for mesh renderers if their cast shadow is shadow only or double sided
- Only tracing rays for shadow if the point is inside the code for spotlight shadows
- Only tracing rays if the point is inside the range for point lights
- Fixing ghosting issues when the screen space shadow  indexes change for a light with ray traced shadows
- Fixed an issue with stencil management and Xbox One build that caused corrupted output in deferred mode.
- Fixed a mismatch in behavior between the culling of shadow maps and ray traced point and spot light shadows
- Fixed recursive ray tracing not working anymore after intermediate buffer refactor.
- Fixed ray traced shadow denoising not working (history rejected all the time).
- Fixed shader warning on xbox one
- Fixed cookies not working for spot lights in ray traced reflections, ray traced GI and recursive rendering
- Fixed an inverted handling of CoatSmoothness for SSR in StackLit.
- Fixed missing distortion inputs in Lit and Unlit material UI.
- Fixed issue that propagated NaNs across multiple frames through the exposure texture.
- Fixed issue with Exclude from TAA stencil ignored.
- Fixed ray traced reflection exposure issue.
- Fixed issue with TAA history not initialising corretly scale factor for first frame
- Fixed issue with stencil test of material classification not using the correct Mask (causing false positive and bad performance with forward material in deferred)
- Fixed issue with History not reset when chaning antialiasing mode on camera
- Fixed issue with volumetric data not being initialized if default settings have volumetric and reprojection off.
- Fixed ray tracing reflection denoiser not applied in tier 1
- Fixed the vibility of ray tracing related methods.
- Fixed the diffusion profile list not saved when clicking the fix button in the material UI.
- Fixed crash when pushing bounce count higher than 1 for ray traced GI or reflections
- Fixed PCSS softness scale so that it better match ray traced reference for punctual lights.
- Fixed exposure management for the path tracer
- Fixed AxF material UI containing two advanced options settings.
- Fixed an issue where cached sky contexts were being destroyed wrongly, breaking lighting in the LookDev
- Fixed issue that clamped PCSS softness too early and not after distance scale.
- Fixed fog affect transparent on HD unlit master node
- Fixed custom post processes re-ordering not saved.
- Fixed NPE when using scalable settings
- Fixed an issue where PBR sky precomputation was reset incorrectly in some cases causing bad performance.
- Fixed a bug due to depth history begin overriden too soon
- Fixed CustomPassSampleCameraColor scale issue when called from Before Transparent injection point.
- Fixed corruption of AO in baked probes.
- Fixed issue with upgrade of projects that still had Very High as shadow filtering quality.
- Fixed issue that caused Distortion UI to appear in Lit.
- Fixed several issues with decal duplicating when editing them.
- Fixed initialization of volumetric buffer params (1204159)
- Fixed an issue where frame count was incorrectly reset for the game view, causing temporal processes to fail.
- Fixed Culling group was not disposed error.
- Fixed issues on some GPU that do not support gathers on integer textures.
- Fixed an issue with ambient probe not being initialized for the first frame after a domain reload for volumetric fog.
- Fixed the scene visibility of decal projectors and density volumes
- Fixed a leak in sky manager.
- Fixed an issue where entering playmode while the light editor is opened would produce null reference exceptions.
- Fixed the debug overlay overlapping the debug menu at runtime.
- Fixed an issue with the framecount when changing scene.
- Fixed errors that occurred when using invalid near and far clip plane values for planar reflections.
- Fixed issue with motion blur sample weighting function.
- Fixed motion vectors in MSAA.
- Fixed sun flare blending (case 1205862).
- Fixed a lot of issues related to ray traced screen space shadows.
- Fixed memory leak caused by apply distortion material not being disposed.
- Fixed Reflection probe incorrectly culled when moving its parent (case 1207660)
- Fixed a nullref when upgrading the Fog volume components while the volume is opened in the inspector.
- Fix issues where decals on PS4 would not correctly write out the tile mask causing bits of the decal to go missing.
- Use appropriate label width and text content so the label is completely visible
- Fixed an issue where final post process pass would not output the default alpha value of 1.0 when using 11_11_10 color buffer format.
- Fixed SSR issue after the MSAA Motion Vector fix.
- Fixed an issue with PCSS on directional light if punctual shadow atlas was not allocated.
- Fixed an issue where shadow resolution would be wrong on the first face of a baked reflection probe.
- Fixed issue with PCSS softness being incorrect for cascades different than the first one.
- Fixed custom post process not rendering when using multiple HDRP asset in quality settings
- Fixed probe gizmo missing id (case 1208975)
- Fixed a warning in raytracingshadowfilter.compute
- Fixed issue with AO breaking with small near plane values.
- Fixed custom post process Cleanup function not called in some cases.
- Fixed shader warning in AO code.
- Fixed a warning in simpledenoiser.compute
- Fixed tube and rectangle light culling to use their shape instead of their range as a bounding box.
- Fixed caused by using gather on a UINT texture in motion blur.
- Fix issue with ambient occlusion breaking when dynamic resolution is active.
- Fixed some possible NaN causes in Depth of Field.
- Fixed Custom Pass nullref due to the new Profiling Sample API changes
- Fixed the black/grey screen issue on after post process Custom Passes in non dev builds.
- Fixed particle lights.
- Improved behavior of lights and probe going over the HDRP asset limits.
- Fixed issue triggered when last punctual light is disabled and more than one camera is used.
- Fixed Custom Pass nullref due to the new Profiling Sample API changes
- Fixed the black/grey screen issue on after post process Custom Passes in non dev builds.
- Fixed XR rendering locked to vsync of main display with Standalone Player.
- Fixed custom pass cleanup not called at the right time when using multiple volumes.
- Fixed an issue on metal with edge of decal having artifact by delaying discard of fragments during decal projection
- Fixed various shader warning
- Fixing unnecessary memory allocations in the ray tracing cluster build
- Fixed duplicate column labels in LightEditor's light tab
- Fixed white and dark flashes on scenes with very high or very low exposure when Automatic Exposure is being used.
- Fixed an issue where passing a null ProfilingSampler would cause a null ref exception.
- Fixed memory leak in Sky when in matcap mode.
- Fixed compilation issues on platform that don't support VR.
- Fixed migration code called when we create a new HDRP asset.
- Fixed RemoveComponent on Camera contextual menu to not remove Camera while a component depend on it.
- Fixed an issue where ambient occlusion and screen space reflections editors would generate null ref exceptions when HDRP was not set as the current pipeline.
- Fixed a null reference exception in the probe UI when no HDRP asset is present.
- Fixed the outline example in the doc (sampling range was dependent on screen resolution)
- Fixed a null reference exception in the HDRI Sky editor when no HDRP asset is present.
- Fixed an issue where Decal Projectors created from script where rotated around the X axis by 90°.
- Fixed frustum used to compute Density Volumes visibility when projection matrix is oblique.
- Fixed a null reference exception in Path Tracing, Recursive Rendering and raytraced Global Illumination editors when no HDRP asset is present.
- Fix for NaNs on certain geometry with Lit shader -- [case 1210058](https://fogbugz.unity3d.com/f/cases/1210058/)
- Fixed an issue where ambient occlusion and screen space reflections editors would generate null ref exceptions when HDRP was not set as the current pipeline.
- Fixed a null reference exception in the probe UI when no HDRP asset is present.
- Fixed the outline example in the doc (sampling range was dependent on screen resolution)
- Fixed a null reference exception in the HDRI Sky editor when no HDRP asset is present.
- Fixed an issue where materials newly created from the contextual menu would have an invalid state, causing various problems until it was edited.
- Fixed transparent material created with ZWrite enabled (now it is disabled by default for new transparent materials)
- Fixed mouseover on Move and Rotate tool while DecalProjector is selected.
- Fixed wrong stencil state on some of the pixel shader versions of deferred shader.
- Fixed an issue where creating decals at runtime could cause a null reference exception.
- Fixed issue that displayed material migration dialog on the creation of new project.
- Fixed various issues with time and animated materials (cases 1210068, 1210064).
- Updated light explorer with latest changes to the Fog and fixed issues when no visual environment was present.
- Fixed not handleling properly the recieve SSR feature with ray traced reflections
- Shadow Atlas is no longer allocated for area lights when they are disabled in the shader config file.
- Avoid MRT Clear on PS4 as it is not implemented yet.
- Fixed runtime debug menu BitField control.
- Fixed the radius value used for ray traced directional light.
- Fixed compilation issues with the layered lit in ray tracing shaders.
- Fixed XR autotests viewport size rounding
- Fixed mip map slider knob displayed when cubemap have no mipmap
- Remove unnecessary skip of material upgrade dialog box.
- Fixed the profiling sample mismatch errors when enabling the profiler in play mode
- Fixed issue that caused NaNs in reflection probes on consoles.
- Fixed adjusting positive axis of Blend Distance slides the negative axis in the density volume component.
- Fixed the blend of reflections based on the weight.
- Fixed fallback for ray traced reflections when denoising is enabled.
- Fixed error spam issue with terrain detail terrainDetailUnsupported (cases 1211848)
- Fixed hardware dynamic resolution causing cropping/scaling issues in scene view (case 1158661)
- Fixed Wizard check order for `Hardware and OS` and `Direct3D12`
- Fix AO issue turning black when Far/Near plane distance is big.
- Fixed issue when opening lookdev and the lookdev volume have not been assigned yet.
- Improved memory usage of the sky system.
- Updated label in HDRP quality preference settings (case 1215100)
- Fixed Decal Projector gizmo not undoing properly (case 1216629)
- Fix a leak in the denoising of ray traced reflections.
- Fixed Alignment issue in Light Preset
- Fixed Environment Header in LightingWindow
- Fixed an issue where hair shader could write garbage in the diffuse lighting buffer, causing NaNs.
- Fixed an exposure issue with ray traced sub-surface scattering.
- Fixed runtime debug menu light hierarchy None not doing anything.
- Fixed the broken ShaderGraph preview when creating a new Lit graph.
- Fix indentation issue in preset of LayeredLit material.
- Fixed minor issues with cubemap preview in the inspector.
- Fixed wrong build error message when building for android on mac.
- Fixed an issue related to denoising ray trace area shadows.
- Fixed wrong build error message when building for android on mac.
- Fixed Wizard persistency of Direct3D12 change on domain reload.
- Fixed Wizard persistency of FixAll on domain reload.
- Fixed Wizard behaviour on domain reload.
- Fixed a potential source of NaN in planar reflection probe atlas.
- Fixed an issue with MipRatio debug mode showing _DebugMatCapTexture not being set.
- Fixed missing initialization of input params in Blit for VR.
- Fix Inf source in LTC for area lights.
- Fix issue with AO being misaligned when multiple view are visible.
- Fix issue that caused the clamp of camera rotation motion for motion blur to be ineffective.
- Fixed issue with AssetPostprocessors dependencies causing models to be imported twice when upgrading the package version.
- Fixed culling of lights with XR SDK
- Fixed memory stomp in shadow caching code, leading to overflow of Shadow request array and runtime errors.
- Fixed an issue related to transparent objects reading the ray traced indirect diffuse buffer
- Fixed an issue with filtering ray traced area lights when the intensity is high or there is an exposure.
- Fixed ill-formed include path in Depth Of Field shader.
- Fixed shader graph and ray tracing after the shader target PR.
- Fixed a bug in semi-transparent shadows (object further than the light casting shadows)
- Fix state enabled of default volume profile when in package.
- Fixed removal of MeshRenderer and MeshFilter on adding Light component.
- Fixed Ray Traced SubSurface Scattering not working with ray traced area lights
- Fixed Ray Traced SubSurface Scattering not working in forward mode.
- Fixed a bug in debug light volumes.
- Fixed a bug related to ray traced area light shadow history.
- Fixed an issue where fog sky color mode could sample NaNs in the sky cubemap.
- Fixed a leak in the PBR sky renderer.
- Added a tooltip to the Ambient Mode parameter in the Visual Envionment volume component.
- Static lighting sky now takes the default volume into account (this fixes discrepancies between baked and realtime lighting).
- Fixed a leak in the sky system.
- Removed MSAA Buffers allocation when lit shader mode is set to "deferred only".
- Fixed invalid cast for realtime reflection probes (case 1220504)
- Fixed invalid game view rendering when disabling all cameras in the scene (case 1105163)
- Hide reflection probes in the renderer components.
- Fixed infinite reload loop while displaying Light's Shadow's Link Light Layer in Inspector of Prefab Asset.
- Fixed the culling was not disposed error in build log.
- Fixed the cookie atlas size and planar atlas size being too big after an upgrade of the HDRP asset.
- Fixed transparent SSR for shader graph.
- Fixed an issue with emissive light meshes not being in the RAS.
- Fixed DXR player build
- Fixed the HDRP asset migration code not being called after an upgrade of the package
- Fixed draw renderers custom pass out of bound exception
- Fixed the PBR shader rendering in deferred
- Fixed some typos in debug menu (case 1224594)
- Fixed ray traced point and spot lights shadows not rejecting istory when semi-transparent or colored.
- Fixed a warning due to StaticLightingSky when reloading domain in some cases.
- Fixed the MaxLightCount being displayed when the light volume debug menu is on ColorAndEdge.
- Fixed issue with unclear naming of debug menu for decals.
- Fixed z-fighting in scene view when scene lighting is off (case 1203927)
- Fixed issue that prevented cubemap thumbnails from rendering (only on D3D11 and Metal).
- Fixed ray tracing with VR single-pass
- Fix an exception in ray tracing that happens if two LOD levels are using the same mesh renderer.
- Fixed error in the console when switching shader to decal in the material UI.
- Fixed an issue with refraction model and ray traced recursive rendering (case 1198578).
- Fixed an issue where a dynamic sky changing any frame may not update the ambient probe.
- Fixed cubemap thumbnail generation at project load time.
- Fixed cubemap thumbnail generation at project load time. 
- Fixed XR culling with multiple cameras
- Fixed XR single-pass with Mock HMD plugin
- Fixed sRGB mismatch with XR SDK
- Fixed an issue where default volume would not update when switching profile.
- Fixed issue with uncached reflection probe cameras reseting the debug mode (case 1224601) 
- Fixed an issue where AO override would not override specular occlusion.
- Fixed an issue where Volume inspector might not refresh correctly in some cases.
- Fixed render texture with XR
- Fixed issue with resources being accessed before initialization process has been performed completely. 
- Half fixed shuriken particle light that cast shadows (only the first one will be correct)
- Fixed issue with atmospheric fog turning black if a planar reflection probe is placed below ground level. (case 1226588)
- Fixed custom pass GC alloc issue in CustomPassVolume.GetActiveVolumes().
- Fixed a bug where instanced shadergraph shaders wouldn't compile on PS4.
- Fixed an issue related to the envlightdatasrt not being bound in recursive rendering.
- Fixed shadow cascade tooltip when using the metric mode (case 1229232)
- Fixed how the area light influence volume is computed to match rasterization.
- Focus on Decal uses the extends of the projectors
- Fixed usage of light size data that are not available at runtime.
- Fixed the depth buffer copy made before custom pass after opaque and normal injection point.
- Fix for issue that prevented scene from being completely saved when baked reflection probes are present and lighting is set to auto generate.
- Fixed drag area width at left of Light's intensity field in Inspector.
- Fixed light type resolution when performing a reset on HDAdditionalLightData (case 1220931)
- Fixed reliance on atan2 undefined behavior in motion vector debug shader.
- Fixed an usage of a a compute buffer not bound (1229964)
- Fixed an issue where changing the default volume profile from another inspector would not update the default volume editor.
- Fix issues in the post process system with RenderTexture being invalid in some cases, causing rendering problems.
- Fixed an issue where unncessarily serialized members in StaticLightingSky component would change each time the scene is changed.
- Fixed a weird behavior in the scalable settings drawing when the space becomes tiny (1212045).
- Fixed a regression in the ray traced indirect diffuse due to the new probe system.
- Fix for range compression factor for probes going negative (now clamped to positive values).
- Fixed path validation when creating new volume profile (case 1229933)
- Fixed a bug where Decal Shader Graphs would not recieve reprojected Position, Normal, or Bitangent data. (1239921)
- Fix reflection hierarchy for CARPAINT in AxF.
- Fix precise fresnel for delta lights for SVBRDF in AxF.
- Fixed the debug exposure mode for display sky reflection and debug view baked lighting
- Fixed MSAA depth resolve when there is no motion vectors
- Fixed various object leaks in HDRP.
- Fixed compile error with XR SubsystemManager.
- Fix for assertion triggering sometimes when saving a newly created lit shader graph (case 1230996)
- Fixed culling of planar reflection probes that change position (case 1218651)
- Fixed null reference when processing lightprobe (case 1235285)
- Fix issue causing wrong planar reflection rendering when more than one camera is present.
- Fix black screen in XR when HDRP package is present but not used.
- Fixed an issue with the specularFGD term being used when the material has a clear coat (lit shader).
- Fixed white flash happening with auto-exposure in some cases (case 1223774)
- Fixed NaN which can appear with real time reflection and inf value
- Fixed an issue that was collapsing the volume components in the HDRP default settings
- Fixed warning about missing bound decal buffer
- Fixed shader warning on Xbox for ResolveStencilBuffer.compute. 
- Fixed PBR shader ZTest rendering in deferred.
- Replaced commands incompatible with async compute in light list build process.
- Diffusion Profile and Material references in HDRP materials are now correctly exported to unity packages. Note that the diffusion profile or the material references need to be edited once before this can work properly.
- Fix MaterialBalls having same guid issue
- Fix spelling and grammatical errors in material samples
- Fixed unneeded cookie texture allocation for cone stop lights.
- Fixed scalarization code for contact shadows.
- Fixed volume debug in playmode
- Fixed issue when toggling anything in HDRP asset that will produce an error (case 1238155)
- Fixed shader warning in PCSS code when using Vulkan.
- Fixed decal that aren't working without Metal and Ambient Occlusion option enabled.
- Fixed an error about procedural sky being logged by mistake.
- Fixed shadowmask UI now correctly showing shadowmask disable
- Made more explicit the warning about raytracing and asynchronous compute. Also fixed the condition in which it appears.
- Fixed a null ref exception in static sky when the default volume profile is invalid.
- DXR: Fixed shader compilation error with shader graph and pathtracer
- Fixed SceneView Draw Modes not being properly updated after opening new scene view panels or changing the editor layout.
- VFX: Removed irrelevant queues in render queue selection from HDRP outputs
- VFX: Motion Vector are correctly renderered with MSAA [Case 1240754](https://issuetracker.unity3d.com/product/unity/issues/guid/1240754/)
- Fixed a cause of NaN when a normal of 0-length is generated (usually via shadergraph). 
- Fixed issue with screen-space shadows not enabled properly when RT is disabled (case 1235821)
- Fixed a performance issue with stochastic ray traced area shadows.
- Fixed cookie texture not updated when changing an import settings (srgb for example).
- Fixed flickering of the game/scene view when lookdev is running.
- Fixed issue with reflection probes in realtime time mode with OnEnable baking having wrong lighting with sky set to dynamic (case 1238047).
- Fixed transparent motion vectors not working when in MSAA.
- Fix error when removing DecalProjector from component contextual menu (case 1243960)
- Fixed issue with post process when running in RGBA16 and an object with additive blending is in the scene.
- Fixed corrupted values on LayeredLit when using Vertex Color multiply mode to multiply and MSAA is activated. 
- Fix conflicts with Handles manipulation when performing a Reset in DecalComponent (case 1238833)
- Fixed depth prepass and postpass being disabled after changing the shader in the material UI.
- Fixed issue with sceneview camera settings not being saved after Editor restart.
- Fixed issue when switching back to custom sensor type in physical camera settings (case 1244350).
- Fixed a null ref exception when running playmode tests with the render pipeline debug window opened.
- Fixed some GCAlloc in the debug window.
- Fixed shader graphs not casting semi-transparent and color shadows (case 1242617)
- Fixed thin refraction mode not working properly.
- Fixed assert on tests caused by probe culling results being requested when culling did not happen. (case 1246169) 
- Fixed over consumption of GPU memory by the Physically Based Sky.
- Fixed an invalid rotation in Planar Reflection Probe editor display, that was causing an error message (case 1182022)
- Put more information in Camera background type tooltip and fixed inconsistent exposure behavior when changing bg type.
- Fixed issue that caused not all baked reflection to be deleted upon clicking "Clear Baked Data" in the lighting menu (case 1136080)
- Fixed an issue where asset preview could be rendered white because of static lighting sky.
- Fixed an issue where static lighting was not updated when removing the static lighting sky profile.
- Fixed the show cookie atlas debug mode not displaying correctly when enabling the clear cookie atlas option.
- Fixed various multi-editing issues when changing Emission parameters.
- Fixed error when undo a Reflection Probe removal in a prefab instance. (case 1244047)
- Fixed Microshadow not working correctly in deferred with LightLayers
- Tentative fix for missing include in depth of field shaders.
- Fixed the light overlap scene view draw mode (wasn't working at all).
- Fixed taaFrameIndex and XR tests 4052 and 4053
- Fixed the prefab integration of custom passes (Prefab Override Highlight not working as expected).
- Cloned volume profile from read only assets are created in the root of the project. (case 1154961)
- Fixed Wizard check on default volume profile to also check it is not the default one in package.
- Fix erroneous central depth sampling in TAA.
- Fixed light layers not correctly disabled when the lightlayers is set to Nothing and Lightlayers isn't enabled in HDRP Asset
- Fixed issue with Model Importer materials falling back to the Legacy default material instead of HDRP's default material when import happens at Editor startup.
- Fixed a wrong condition in CameraSwitcher, potentially causing out of bound exceptions.
- Fixed an issue where editing the Look Dev default profile would not reflect directly in the Look Dev window.
- Fixed a bug where the light list is not cleared but still used when resizing the RT.
- Fixed exposure debug shader with XR single-pass rendering.
- Fixed issues with scene view and transparent motion vectors.
- Fixed black screens for linux/HDRP (1246407)
- Fixed a vulkan and metal warning in the SSGI compute shader.
- Fixed an exception due to the color pyramid not allocated when SSGI is enabled.
- Fixed an issue with the first Depth history was incorrectly copied.
- Fixed path traced DoF focusing issue
- Fix an issue with the half resolution Mode (performance)
- Fix an issue with the color intensity of emissive for performance rtgi
- Fixed issue with rendering being mostly broken when target platform disables VR. 
- Workaround an issue caused by GetKernelThreadGroupSizes  failing to retrieve correct group size. 
- Fix issue with fast memory and rendergraph. 
- Fixed transparent motion vector framesetting not sanitized.
- Fixed wrong order of post process frame settings.
- Fixed white flash when enabling SSR or SSGI.
- The ray traced indrect diffuse and RTGI were combined wrongly with the rest of the lighting (1254318).
- Fixed an exception happening when using RTSSS without using RTShadows.
- Fix inconsistencies with transparent motion vectors and opaque by allowing camera only transparent motion vectors.
- Fix reflection probe frame settings override
- Fixed certain shadow bias artifacts present in volumetric lighting (case 1231885).
- Fixed area light cookie not updated when switch the light type from a spot that had a cookie.
- Fixed issue with dynamic resolution updating when not in play mode.
- Fixed issue with Contrast Adaptive Sharpening upsample mode and preview camera.
- Fix issue causing blocky artifacts when decals affect metallic and are applied on material with specular color workflow.
- Fixed issue with depth pyramid generation and dynamic resolution.
- Fixed an issue where decals were duplicated in prefab isolation mode.
- Fixed an issue where rendering preview with MSAA might generate render graph errors.
- Fixed compile error in PS4 for planar reflection filtering.
- Fixed issue with blue line in prefabs for volume mode.
- Fixing the internsity being applied to RTAO too early leading to unexpected results (1254626).
- Fix issue that caused sky to incorrectly render when using a custom projection matrix.
- Fixed null reference exception when using depth pre/post pass in shadergraph with alpha clip in the material.
- Appropriately constraint blend distance of reflection probe while editing with the inspector (case 1248931)
- Fixed AxF handling of roughness for Blinn-Phong type materials
- Fixed AxF UI errors when surface type is switched to transparent
- Fixed a serialization issue, preventing quality level parameters to undo/redo and update scene view on change.
- Fixed an exception occuring when a camera doesn't have an HDAdditionalCameraData (1254383).
- Fixed ray tracing with XR single-pass.
- Fixed warning in HDAdditionalLightData OnValidate (cases 1250864, 1244578)
- Fixed a bug related to denoising ray traced reflections.
- Fixed nullref in the layered lit material inspector.
- Fixed an issue where manipulating the color wheels in a volume component would reset the cursor every time.
- Fixed an issue where static sky lighting would not be updated for a new scene until it's reloaded at least once.
- Fixed culling for decals when used in prefabs and edited in context.
- Force to rebake probe with missing baked texture. (1253367)
- Fix supported Mac platform detection to handle new major version (11.0) properly
- Fixed typo in the Render Pipeline Wizard under HDRP+VR
- Change transparent SSR name in frame settings to avoid clipping. 
- Fixed missing include guards in shadow hlsl files.
- Repaint the scene view whenever the scene exposure override is changed.
- Fixed an error when clearing the SSGI history texture at creation time (1259930).
- Fixed alpha to mask reset when toggling alpha test in the material UI.
- Fixed an issue where opening the look dev window with the light theme would make the window blink and eventually crash unity.
- Fixed fallback for ray tracing and light layers (1258837).
- Fixed Sorting Priority not displayed correctly in the DrawRenderers custom pass UI.
- Fixed glitch in Project settings window when selecting diffusion profiles in material section (case 1253090)
- Fixed issue with light layers bigger than 8 (and above the supported range). 
- Fixed issue with culling layer mask of area light's emissive mesh 
- Fixed overused the atlas for Animated/Render Target Cookies (1259930).
- Fixed errors when switching area light to disk shape while an area emissive mesh was displayed.
- Fixed default frame settings MSAA toggle for reflection probes (case 1247631)
- Fixed the transparent SSR dependency not being properly disabled according to the asset dependencies (1260271).
- Fixed issue with completely black AO on double sided materials when normal mode is set to None.
- Fixed UI drawing of the quaternion (1251235)
- Fix an issue with the quality mode and perf mode on RTR and RTGI and getting rid of unwanted nans (1256923).
- Fixed unitialized ray tracing resources when using non-default HDRP asset (case 1259467).
- Fixed overused the atlas for Animated/Render Target Cookies (1259930).
- Fixed sky asserts with XR multipass
- Fixed for area light not updating baked light result when modifying with gizmo.
- Fixed robustness issue with GetOddNegativeScale() in ray tracing, which was impacting normal mapping (1261160).
- Fixed regression where moving face of the probe gizmo was not moving its position anymore.
- Fixed XR single-pass macros in tessellation shaders.
- Fixed path-traced subsurface scattering mixing with diffuse and specular BRDFs (1250601).
- Fixed custom pass re-ordering issues.
- Improved robustness of normal mapping when scale is 0, and mapping is extreme (normals in or below the tangent plane).
- Fixed XR Display providers not getting zNear and zFar plane distances passed to them when in HDRP.
- Fixed rendering breaking when disabling tonemapping in the frame settings.
- Fixed issue with serialization of exposure modes in volume profiles not being consistent between HDRP versions (case 1261385).
- Fixed issue with duplicate names in newly created sub-layers in the graphics compositor (case 1263093).
- Remove MSAA debug mode when renderpipeline asset has no MSAA
- Fixed some post processing using motion vectors when they are disabled
- Fixed the multiplier of the environement lights being overriden with a wrong value for ray tracing (1260311).
- Fixed a series of exceptions happening when trying to load an asset during wizard execution (1262171).
- Fixed an issue with Stacklit shader not compiling correctly in player with debug display on (1260579)
- Fixed couple issues in the dependence of building the ray tracing acceleration structure.
- Fix sun disk intensity
- Fixed unwanted ghosting for smooth surfaces.
- Fixing an issue in the recursive rendering flag texture usage.
- Fixed a missing dependecy for choosing to evaluate transparent SSR.
- Fixed issue that failed compilation when XR is disabled.
- Fixed a compilation error in the IES code.
- Fixed issue with dynamic resolution handler when no OnResolutionChange callback is specified. 
- Fixed multiple volumes, planar reflection, and decal projector position when creating them from the menu.
- Reduced the number of global keyword used in deferredTile.shader
- Fixed incorrect processing of Ambient occlusion probe (9% error was introduced)
- Fixed multiedition of framesettings drop down (case 1270044)
- Fixed planar probe gizmo

### Changed
- Improve MIP selection for decals on Transparents
- Color buffer pyramid is not allocated anymore if neither refraction nor distortion are enabled
- Rename Emission Radius to Radius in UI in Point, Spot
- Angular Diameter parameter for directional light is no longuer an advanced property
- DXR: Remove Light Radius and Angular Diamater of Raytrace shadow. Angular Diameter and Radius are used instead.
- Remove MaxSmoothness parameters from UI for point, spot and directional light. The MaxSmoothness is now deduce from Radius Parameters
- DXR: Remove the Ray Tracing Environement Component. Add a Layer Mask to the ray Tracing volume components to define which objects are taken into account for each effect.
- Removed second cubemaps used for shadowing in lookdev
- Disable Physically Based Sky below ground
- Increase max limit of area light and reflection probe to 128
- Change default texture for detailmap to grey
- Optimize Shadow RT load on Tile based architecture platforms.
- Improved quality of SSAO.
- Moved RequestShadowMapRendering() back to public API.
- Update HDRP DXR Wizard with an option to automatically clone the hdrp config package and setup raytracing to 1 in shaders file.
- Added SceneSelection pass for TerrainLit shader.
- Simplified Light's type API regrouping the logic in one place (Check type in HDAdditionalLightData)
- The support of LOD CrossFade (Dithering transition) in master nodes now required to enable it in the master node settings (Save variant)
- Improved shadow bias, by removing constant depth bias and substituting it with slope-scale bias.
- Fix the default stencil values when a material is created from a SSS ShaderGraph.
- Tweak test asset to be compatible with XR: unlit SG material for canvas and double-side font material
- Slightly tweaked the behaviour of bloom when resolution is low to reduce artifacts.
- Hidden fields in Light Inspector that is not relevant while in BakingOnly mode.
- Changed parametrization of PCSS, now softness is derived from angular diameter (for directional lights) or shape radius (for point/spot lights) and min filter size is now in the [0..1] range.
- Moved the copy of the geometry history buffers to right after the depth mip chain generation.
- Rename "Luminance" to "Nits" in UX for physical light unit
- Rename FrameSettings "SkyLighting" to "SkyReflection"
- Reworked XR automated tests
- The ray traced screen space shadow history for directional, spot and point lights is discarded if the light transform has changed.
- Changed the behavior for ray tracing in case a mesh renderer has both transparent and opaque submeshes.
- Improve history buffer management
- Replaced PlayerSettings.virtualRealitySupported with XRGraphics.tryEnable.
- Remove redundant FrameSettings RealTimePlanarReflection
- Improved a bit the GC calls generated during the rendering.
- Material update is now only triggered when the relevant settings are touched in the shader graph master nodes
- Changed the way Sky Intensity (on Sky volume components) is handled. It's now a combo box where users can choose between Exposure, Multiplier or Lux (for HDRI sky only) instead of both multiplier and exposure being applied all the time. Added a new menu item to convert old profiles.
- Change how method for specular occlusions is decided on inspector shader (Lit, LitTesselation, LayeredLit, LayeredLitTessellation)
- Unlocked SSS, SSR, Motion Vectors and Distortion frame settings for reflections probes.
- Hide unused LOD settings in Quality Settings legacy window.
- Reduced the constrained distance for temporal reprojection of ray tracing denoising
- Removed shadow near plane from the Directional Light Shadow UI.
- Improved the performances of custom pass culling.
- The scene view camera now replicates the physical parameters from the camera tagged as "MainCamera".
- Reduced the number of GC.Alloc calls, one simple scene without plarnar / probes, it should be 0B.
- Renamed ProfilingSample to ProfilingScope and unified API. Added GPU Timings.
- Updated macros to be compatible with the new shader preprocessor.
- Ray tracing reflection temporal filtering is now done in pre-exposed space
- Search field selects the appropriate fields in both project settings panels 'HDRP Default Settings' and 'Quality/HDRP'
- Disabled the refraction and transmission map keywords if the material is opaque.
- Keep celestial bodies outside the atmosphere.
- Updated the MSAA documentation to specify what features HDRP supports MSAA for and what features it does not.
- Shader use for Runtime Debug Display are now correctly stripper when doing a release build
- Now each camera has its own Volume Stack. This allows Volume Parameters to be updated as early as possible and be ready for the whole frame without conflicts between cameras.
- Disable Async for SSR, SSAO and Contact shadow when aggregated ray tracing frame setting is on.
- Improved performance when entering play mode without domain reload by a factor of ~25
- Renamed the camera profiling sample to include the camera name
- Discarding the ray tracing history for AO, reflection, diffuse shadows and GI when the viewport size changes.
- Renamed the camera profiling sample to include the camera name
- Renamed the post processing graphic formats to match the new convention.
- The restart in Wizard for DXR will always be last fix from now on
- Refactoring pre-existing materials to share more shader code between rasterization and ray tracing.
- Setting a material's Refraction Model to Thin does not overwrite the Thickness and Transmission Absorption Distance anymore.
- Removed Wind textures from runtime as wind is no longer built into the pipeline
- Changed Shader Graph titles of master nodes to be more easily searchable ("HDRP/x" -> "x (HDRP)")
- Expose StartSinglePass() and StopSinglePass() as public interface for XRPass
- Replaced the Texture array for 2D cookies (spot, area and directional lights) and for planar reflections by an atlas.
- Moved the tier defining from the asset to the concerned volume components.
- Changing from a tier management to a "mode" management for reflection and GI and removing the ability to enable/disable deferred and ray bining (they are now implied by performance mode)
- The default FrameSettings for ScreenSpaceShadows is set to true for Camera in order to give a better workflow for DXR.
- Refactor internal usage of Stencil bits.
- Changed how the material upgrader works and added documentation for it.
- Custom passes now disable the stencil when overwriting the depth and not writing into it.
- Renamed the camera profiling sample to include the camera name
- Changed the way the shadow casting property of transparent and tranmissive materials is handeled for ray tracing.
- Changed inspector materials stencil setting code to have more sharing.
- Updated the default scene and default DXR scene and DefaultVolumeProfile.
- Changed the way the length parameter is used for ray traced contact shadows.
- Improved the coherency of PCSS blur between cascades.
- Updated VR checks in Wizard to reflect new XR System.
- Removing unused alpha threshold depth prepass and post pass for fabric shader graph.
- Transform result from CIE XYZ to sRGB color space in EvalSensitivity for iridescence.
- Moved BeginCameraRendering callback right before culling.
- Changed the visibility of the Indirect Lighting Controller component to public.
- Renamed the cubemap used for diffuse convolution to a more explicit name for the memory profiler.
- Improved behaviour of transmission color on transparent surfaces in path tracing.
- Light dimmer can now get values higher than one and was renamed to multiplier in the UI.
- Removed info box requesting volume component for Visual Environment and updated the documentation with the relevant information.
- Improved light selection oracle for light sampling in path tracing.
- Stripped ray tracing subsurface passes with ray tracing is not enabled.
- Remove LOD cross fade code for ray tracing shaders
- Removed legacy VR code
- Add range-based clipping to box lights (case 1178780)
- Improve area light culling (case 1085873)
- Light Hierarchy debug mode can now adjust Debug Exposure for visualizing high exposure scenes.
- Rejecting history for ray traced reflections based on a threshold evaluated on the neighborhood of the sampled history.
- Renamed "Environment" to "Reflection Probes" in tile/cluster debug menu.
- Utilities namespace is obsolete, moved its content to UnityEngine.Rendering (case 1204677)
- Obsolete Utilities namespace was removed, instead use UnityEngine.Rendering (case 1204677)
- Moved most of the compute shaders to the multi_compile API instead of multiple kernels.
- Use multi_compile API for deferred compute shader with shadow mask.
- Remove the raytracing rendering queue system to make recursive raytraced material work when raytracing is disabled
- Changed a few resources used by ray tracing shaders to be global resources (using register space1) for improved CPU performance.
- All custom pass volumes are now executed for one injection point instead of the first one.
- Hidden unsupported choice in emission in Materials
- Temporal Anti aliasing improvements.
- Optimized PrepareLightsForGPU (cost reduced by over 25%) and PrepareGPULightData (around twice as fast now).
- Moved scene view camera settings for HDRP from the preferences window to the scene view camera settings window.
- Updated shaders to be compatible with Microsoft's DXC.
- Debug exposure in debug menu have been replace to debug exposure compensation in EV100 space and is always visible.
- Further optimized PrepareLightsForGPU (3x faster with few shadows, 1.4x faster with a lot of shadows or equivalently cost reduced by 68% to 37%).
- Raytracing: Replaced the DIFFUSE_LIGHTING_ONLY multicompile by a uniform.
- Raytracing: Removed the dynamic lightmap multicompile.
- Raytracing: Remove the LOD cross fade multi compile for ray tracing.
- Cookie are now supported in lightmaper. All lights casting cookie and baked will now include cookie influence.
- Avoid building the mip chain a second time for SSR for transparent objects.
- Replaced "High Quality" Subsurface Scattering with a set of Quality Levels.
- Replaced "High Quality" Volumetric Lighting with "Screen Resolution Percentage" and "Volume Slice Count" on the Fog volume component.
- Merged material samples and shader samples
- Update material samples scene visuals
- Use multi_compile API for deferred compute shader with shadow mask.
- Made the StaticLightingSky class public so that users can change it by script for baking purpose.
- Shadowmask and realtime reflectoin probe property are hide in Quality settings
- Improved performance of reflection probe management when using a lot of probes.
- Ignoring the disable SSR flags for recursive rendering.
- Removed logic in the UI to disable parameters for contact shadows and fog volume components as it was going against the concept of the volume system.
- Fixed the sub surface mask not being taken into account when computing ray traced sub surface scattering.
- MSAA Within Forward Frame Setting is now enabled by default on Cameras when new Render Pipeline Asset is created
- Slightly changed the TAA anti-flicker mechanism so that it is more aggressive on almost static images (only on High preset for now).
- Changed default exposure compensation to 0.
- Refactored shadow caching system.
- Removed experimental namespace for ray tracing code.
- Increase limit for max numbers of lights in UX
- Removed direct use of BSDFData in the path tracing pass, delegated to the material instead.
- Pre-warm the RTHandle system to reduce the amount of memory allocations and the total memory needed at all points. 
- DXR: Only read the geometric attributes that are required using the share pass info and shader graph defines.
- DXR: Dispatch binned rays in 1D instead of 2D.
- Lit and LayeredLit tessellation cross lod fade don't used dithering anymore between LOD but fade the tessellation height instead. Allow a smoother transition
- Changed the way planar reflections are filtered in order to be a bit more "physically based".
- Increased path tracing BSDFs roughness range from [0.001, 0.999] to [0.00001, 0.99999].
- Changing the default SSGI radius for the all configurations.
- Changed the default parameters for quality RTGI to match expected behavior.
- Add color clear pass while rendering XR occlusion mesh to avoid leaks.
- Only use one texture for ray traced reflection upscaling.
- Adjust the upscale radius based on the roughness value.
- DXR: Changed the way the filter size is decided for directional, point and spot shadows.
- Changed the default exposure mode to "Automatic (Histogram)", along with "Limit Min" to -4 and "Limit Max" to 16.
- Replaced the default scene system with the builtin Scene Template feature.
- Changed extensions of shader CAS include files.
- Making the planar probe atlas's format match the color buffer's format.
- Removing the planarReflectionCacheCompressed setting from asset.
- SHADERPASS for TransparentDepthPrepass and TransparentDepthPostpass identification is using respectively SHADERPASS_TRANSPARENT_DEPTH_PREPASS and SHADERPASS_TRANSPARENT_DEPTH_POSTPASS
- Moved the Parallax Occlusion Mapping node into Shader Graph.
- Renamed the debug name from SSAO to ScreenSpaceAmbientOcclusion (1254974).
- Added missing tooltips and improved the UI of the aperture control (case 1254916).
- Fixed wrong tooltips in the Dof Volume (case 1256641).
- The `CustomPassLoadCameraColor` and `CustomPassSampleCameraColor` functions now returns the correct color buffer when used in after post process instead of the color pyramid (which didn't had post processes).
- PBR Sky now doesn't go black when going below sea level, but it instead freezes calculation as if on the horizon. 
- Fixed an issue with quality setting foldouts not opening when clicking on them (1253088).
- Shutter speed can now be changed by dragging the mouse over the UI label (case 1245007).
- Remove the 'Point Cube Size' for cookie, use the Cubemap size directly.
- VFXTarget with Unlit now allows EmissiveColor output to be consistent with HDRP unlit.
- Only building the RTAS if there is an effect that will require it (1262217).
- Fixed the first ray tracing frame not having the light cluster being set up properly (1260311).
- Render graph pre-setup for ray traced ambient occlusion.
- Avoid casting multiple rays and denoising for hard directional, point and spot ray traced shadows (1261040).
- Making sure the preview cameras do not use ray tracing effects due to a by design issue to build ray tracing acceleration structures (1262166).
- Preparing ray traced reflections for the render graph support (performance and quality).
- Preparing recursive rendering for the render graph port.
- Preparation pass for RTGI, temporal filter and diffuse denoiser for render graph.
- Updated the documentation for the DXR implementation.
- Changed the DXR wizard to support optional checks.
- Changed the DXR wizard steps.
- Preparation pass for RTSSS to be supported by render graph.
- Changed the color space of EmissiveColorLDR property on all shader. Was linear but should have been sRGB. Auto upgrade script handle the conversion.

## [7.1.1] - 2019-09-05

### Added
- Transparency Overdraw debug mode. Allows to visualize transparent objects draw calls as an "heat map".
- Enabled single-pass instancing support for XR SDK with new API cmd.SetInstanceMultiplier()
- XR settings are now available in the HDRP asset
- Support for Material Quality in Shader Graph
- Material Quality support selection in HDRP Asset
- Renamed XR shader macro from UNITY_STEREO_ASSIGN_COMPUTE_EYE_INDEX to UNITY_XR_ASSIGN_VIEW_INDEX
- Raytracing ShaderGraph node for HDRP shaders
- Custom passes volume component with 3 injection points: Before Rendering, Before Transparent and Before Post Process
- Alpha channel is now properly exported to camera render textures when using FP16 color buffer format
- Support for XR SDK mirror view modes
- HD Master nodes in Shader Graph now support Normal and Tangent modification in vertex stage.
- DepthOfFieldCoC option in the fullscreen debug modes.
- Added override Ambient Occlusion option on debug windows
- Added Custom Post Processes with 3 injection points: Before Transparent, Before Post Process and After Post Process
- Added draft of minimal interactive path tracing (experimental) based on DXR API - Support only 4 area light, lit and unlit shader (non-shadergraph)
- Small adjustments to TAA anti flicker (more aggressive on high values).

### Fixed
- Fixed wizard infinite loop on cancellation
- Fixed with compute shader error about too many threads in threadgroup on low GPU
- Fixed invalid contact shadow shaders being created on metal
- Fixed a bug where if Assembly.GetTypes throws an exception due to mis-versioned dlls, then no preprocessors are used in the shader stripper
- Fixed typo in AXF decal property preventing to compile
- Fixed reflection probe with XR single-pass and FPTL
- Fixed force gizmo shown when selecting camera in hierarchy
- Fixed issue with XR occlusion mesh and dynamic resolution
- Fixed an issue where lighting compute buffers were re-created with the wrong size when resizing the window, causing tile artefacts at the top of the screen.
- Fix FrameSettings names and tooltips
- Fixed error with XR SDK when the Editor is not in focus
- Fixed errors with RenderGraph, XR SDK and occlusion mesh
- Fixed shadow routines compilation errors when "real" type is a typedef on "half".
- Fixed toggle volumetric lighting in the light UI
- Fixed post-processing history reset handling rt-scale incorrectly
- Fixed crash with terrain and XR multi-pass
- Fixed ShaderGraph material synchronization issues
- Fixed a null reference exception when using an Emissive texture with Unlit shader (case 1181335)
- Fixed an issue where area lights and point lights where not counted separately with regards to max lights on screen (case 1183196)
- Fixed an SSR and Subsurface Scattering issue (appearing black) when using XR.

### Changed
- Update Wizard layout.
- Remove almost all Garbage collection call within a frame.
- Rename property AdditionalVeclocityChange to AddPrecomputeVelocity
- Call the End/Begin camera rendering callbacks for camera with customRender enabled
- Changeg framesettings migration order of postprocess flags as a pr for reflection settings flags have been backported to 2019.2
- Replaced usage of ENABLE_VR in XRSystem.cs by version defines based on the presence of the built-in VR and XR modules
- Added an update virtual function to the SkyRenderer class. This is called once per frame. This allows a given renderer to amortize heavy computation at the rate it chooses. Currently only the physically based sky implements this.
- Removed mandatory XRPass argument in HDCamera.GetOrCreate()
- Restored the HDCamera parameter to the sky rendering builtin parameters.
- Removed usage of StructuredBuffer for XR View Constants
- Expose Direct Specular Lighting control in FrameSettings
- Deprecated ExponentialFog and VolumetricFog volume components. Now there is only one exponential fog component (Fog) which can add Volumetric Fog as an option. Added a script in Edit -> Render Pipeline -> Upgrade Fog Volume Components.

## [7.0.1] - 2019-07-25

### Added
- Added option in the config package to disable globally Area Lights and to select shadow quality settings for the deferred pipeline.
- When shader log stripping is enabled, shader stripper statistics will be written at `Temp/shader-strip.json`
- Occlusion mesh support from XR SDK

### Fixed
- Fixed XR SDK mirror view blit, cleanup some XRTODO and removed XRDebug.cs
- Fixed culling for volumetrics with XR single-pass rendering
- Fix shadergraph material pass setup not called
- Fixed documentation links in component's Inspector header bar
- Cookies using the render texture output from a camera are now properly updated
- Allow in ShaderGraph to enable pre/post pass when the alpha clip is disabled

### Changed
- RenderQueue for Opaque now start at Background instead of Geometry.
- Clamp the area light size for scripting API when we change the light type
- Added a warning in the material UI when the diffusion profile assigned is not in the HDRP asset


## [7.0.0] - 2019-07-17

### Added
- `Fixed`, `Viewer`, and `Automatic` modes to compute the FOV used when rendering a `PlanarReflectionProbe`
- A checkbox to toggle the chrome gizmo of `ReflectionProbe`and `PlanarReflectionProbe`
- Added a Light layer in shadows that allow for objects to cast shadows without being affected by light (and vice versa).
- You can now access ShaderGraph blend states from the Material UI (for example, **Surface Type**, **Sorting Priority**, and **Blending Mode**). This change may break Materials that use a ShaderGraph, to fix them, select **Edit > Render Pipeline > Reset all ShaderGraph Scene Materials BlendStates**. This syncs the blendstates of you ShaderGraph master nodes with the Material properties.
- You can now control ZTest, ZWrite, and CullMode for transparent Materials.
- Materials that use Unlit Shaders or Unlit Master Node Shaders now cast shadows.
- Added an option to enable the ztest on **After Post Process** materials when TAA is disabled.
- Added a new SSAO (based on Ground Truth Ambient Occlusion algorithm) to replace the previous one.
- Added support for shadow tint on light
- BeginCameraRendering and EndCameraRendering callbacks are now called with probes
- Adding option to update shadow maps only On Enable and On Demand.
- Shader Graphs that use time-dependent vertex modification now generate correct motion vectors.
- Added option to allow a custom spot angle for spot light shadow maps.
- Added frame settings for individual post-processing effects
- Added dither transition between cascades for Low and Medium quality settings
- Added single-pass instancing support with XR SDK
- Added occlusion mesh support with XR SDK
- Added support of Alembic velocity to various shaders
- Added support for more than 2 views for single-pass instancing
- Added support for per punctual/directional light min roughness in StackLit
- Added mirror view support with XR SDK
- Added VR verification in HDRPWizard
- Added DXR verification in HDRPWizard
- Added feedbacks in UI of Volume regarding skies
- Cube LUT support in Tonemapping. Cube LUT helpers for external grading are available in the Post-processing Sample package.

### Fixed
- Fixed an issue with history buffers causing effects like TAA or auto exposure to flicker when more than one camera was visible in the editor
- The correct preview is displayed when selecting multiple `PlanarReflectionProbe`s
- Fixed volumetric rendering with camera-relative code and XR stereo instancing
- Fixed issue with flashing cyan due to async compilation of shader when selecting a mesh
- Fix texture type mismatch when the contact shadow are disabled (causing errors on IOS devices)
- Fixed Generate Shader Includes while in package
- Fixed issue when texture where deleted in ShadowCascadeGUI
- Fixed issue in FrameSettingsHistory when disabling a camera several time without enabling it in between.
- Fixed volumetric reprojection with camera-relative code and XR stereo instancing
- Added custom BaseShaderPreprocessor in HDEditorUtils.GetBaseShaderPreprocessorList()
- Fixed compile issue when USE_XR_SDK is not defined
- Fixed procedural sky sun disk intensity for high directional light intensities
- Fixed Decal mip level when using texture mip map streaming to avoid dropping to lowest permitted mip (now loading all mips)
- Fixed deferred shading for XR single-pass instancing after lightloop refactor
- Fixed cluster and material classification debug (material classification now works with compute as pixel shader lighting)
- Fixed IOS Nan by adding a maximun epsilon definition REAL_EPS that uses HALF_EPS when fp16 are used
- Removed unnecessary GC allocation in motion blur code
- Fixed locked UI with advanded influence volume inspector for probes
- Fixed invalid capture direction when rendering planar reflection probes
- Fixed Decal HTILE optimization with platform not supporting texture atomatic (Disable it)
- Fixed a crash in the build when the contact shadows are disabled
- Fixed camera rendering callbacks order (endCameraRendering was being called before the actual rendering)
- Fixed issue with wrong opaque blending settings for After Postprocess
- Fixed issue with Low resolution transparency on PS4
- Fixed a memory leak on volume profiles
- Fixed The Parallax Occlusion Mappping node in shader graph and it's UV input slot
- Fixed lighting with XR single-pass instancing by disabling deferred tiles
- Fixed the Bloom prefiltering pass
- Fixed post-processing effect relying on Unity's random number generator
- Fixed camera flickering when using TAA and selecting the camera in the editor
- Fixed issue with single shadow debug view and volumetrics
- Fixed most of the problems with light animation and timeline
- Fixed indirect deferred compute with XR single-pass instancing
- Fixed a slight omission in anisotropy calculations derived from HazeMapping in StackLit
- Improved stack computation numerical stability in StackLit
- Fix PBR master node always opaque (wrong blend modes for forward pass)
- Fixed TAA with XR single-pass instancing (missing macros)
- Fixed an issue causing Scene View selection wire gizmo to not appear when using HDRP Shader Graphs.
- Fixed wireframe rendering mode (case 1083989)
- Fixed the renderqueue not updated when the alpha clip is modified in the material UI.
- Fixed the PBR master node preview
- Remove the ReadOnly flag on Reflection Probe's cubemap assets during bake when there are no VCS active.
- Fixed an issue where setting a material debug view would not reset the other exclusive modes
- Spot light shapes are now correctly taken into account when baking
- Now the static lighting sky will correctly take the default values for non-overridden properties
- Fixed material albedo affecting the lux meter
- Extra test in deferred compute shading to avoid shading pixels that were not rendered by the current camera (for camera stacking)

### Changed
- Optimization: Reduce the group size of the deferred lighting pass from 16x16 to 8x8
- Replaced HDCamera.computePassCount by viewCount
- Removed xrInstancing flag in RTHandles (replaced by TextureXR.slices and TextureXR.dimensions)
- Refactor the HDRenderPipeline and lightloop code to preprare for high level rendergraph
- Removed the **Back Then Front Rendering** option in the fabric Master Node settings. Enabling this option previously did nothing.
- Shader type Real translates to FP16 precision on Nintendo Switch.
- Shader framework refactor: Introduce CBSDF, EvaluateBSDF, IsNonZeroBSDF to replace BSDF functions
- Shader framework refactor:  GetBSDFAngles, LightEvaluation and SurfaceShading functions
- Replace ComputeMicroShadowing by GetAmbientOcclusionForMicroShadowing
- Rename WorldToTangent to TangentToWorld as it was incorrectly named
- Remove SunDisk and Sun Halo size from directional light
- Remove all obsolete wind code from shader
- Renamed DecalProjectorComponent into DecalProjector for API alignment.
- Improved the Volume UI and made them Global by default
- Remove very high quality shadow option
- Change default for shadow quality in Deferred to Medium
- Enlighten now use inverse squared falloff (before was using builtin falloff)
- Enlighten is now deprecated. Please use CPU or GPU lightmaper instead.
- Remove the name in the diffusion profile UI
- Changed how shadow map resolution scaling with distance is computed. Now it uses screen space area rather than light range.
- Updated MoreOptions display in UI
- Moved Display Area Light Emissive Mesh script API functions in the editor namespace
- direct strenght properties in ambient occlusion now affect direct specular as well
- Removed advanced Specular Occlusion control in StackLit: SSAO based SO control is hidden and fixed to behave like Lit, SPTD is the only HQ technique shown for baked SO.
- Shader framework refactor: Changed ClampRoughness signature to include PreLightData access.
- HDRPWizard window is now in Window > General > HD Render Pipeline Wizard
- Moved StaticLightingSky to LightingWindow
- Removes the current "Scene Settings" and replace them with "Sky & Fog Settings" (with Physically Based Sky and Volumetric Fog).
- Changed how cached shadow maps are placed inside the atlas to minimize re-rendering of them.

## [6.7.0-preview] - 2019-05-16

### Added
- Added ViewConstants StructuredBuffer to simplify XR rendering
- Added API to render specific settings during a frame
- Added stadia to the supported platforms (2019.3)
- Enabled cascade blends settings in the HD Shadow component
- Added Hardware Dynamic Resolution support.
- Added MatCap debug view to replace the no scene lighting debug view.
- Added clear GBuffer option in FrameSettings (default to false)
- Added preview for decal shader graph (Only albedo, normal and emission)
- Added exposure weight control for decal
- Screen Space Directional Shadow under a define option. Activated for ray tracing
- Added a new abstraction for RendererList that will help transition to Render Graph and future RendererList API
- Added multipass support for VR
- Added XR SDK integration (multipass only)
- Added Shader Graph samples for Hair, Fabric and Decal master nodes.
- Add fade distance, shadow fade distance and light layers to light explorer
- Add method to draw light layer drawer in a rect to HDEditorUtils

### Fixed
- Fixed deserialization crash at runtime
- Fixed for ShaderGraph Unlit masternode not writing velocity
- Fixed a crash when assiging a new HDRP asset with the 'Verify Saving Assets' option enabled
- Fixed exposure to properly support TEXTURE2D_X
- Fixed TerrainLit basemap texture generation
- Fixed a bug that caused nans when material classification was enabled and a tile contained one standard material + a material with transmission.
- Fixed gradient sky hash that was not using the exposure hash
- Fixed displayed default FrameSettings in HDRenderPipelineAsset wrongly updated on scripts reload.
- Fixed gradient sky hash that was not using the exposure hash.
- Fixed visualize cascade mode with exposure.
- Fixed (enabled) exposure on override lighting debug modes.
- Fixed issue with LightExplorer when volume have no profile
- Fixed issue with SSR for negative, infinite and NaN history values
- Fixed LightLayer in HDReflectionProbe and PlanarReflectionProbe inspector that was not displayed as a mask.
- Fixed NaN in transmission when the thickness and a color component of the scattering distance was to 0
- Fixed Light's ShadowMask multi-edition.
- Fixed motion blur and SMAA with VR single-pass instancing
- Fixed NaNs generated by phase functionsin volumetric lighting
- Fixed NaN issue with refraction effect and IOR of 1 at extreme grazing angle
- Fixed nan tracker not using the exposure
- Fixed sorting priority on lit and unlit materials
- Fixed null pointer exception when there are no AOVRequests defined on a camera
- Fixed dirty state of prefab using disabled ReflectionProbes
- Fixed an issue where gizmos and editor grid were not correctly depth tested
- Fixed created default scene prefab non editable due to wrong file extension.
- Fixed an issue where sky convolution was recomputed for nothing when a preview was visible (causing extreme slowness when fabric convolution is enabled)
- Fixed issue with decal that wheren't working currently in player
- Fixed missing stereo rendering macros in some fragment shaders
- Fixed exposure for ReflectionProbe and PlanarReflectionProbe gizmos
- Fixed single-pass instancing on PSVR
- Fixed Vulkan shader issue with Texture2DArray in ScreenSpaceShadow.compute by re-arranging code (workaround)
- Fixed camera-relative issue with lights and XR single-pass instancing
- Fixed single-pass instancing on Vulkan
- Fixed htile synchronization issue with shader graph decal
- Fixed Gizmos are not drawn in Camera preview
- Fixed pre-exposure for emissive decal
- Fixed wrong values computed in PreIntegrateFGD and in the generation of volumetric lighting data by forcing the use of fp32.
- Fixed NaNs arising during the hair lighting pass
- Fixed synchronization issue in decal HTile that occasionally caused rendering artifacts around decal borders
- Fixed QualitySettings getting marked as modified by HDRP (and thus checked out in Perforce)
- Fixed a bug with uninitialized values in light explorer
- Fixed issue with LOD transition
- Fixed shader warnings related to raytracing and TEXTURE2D_X

### Changed
- Refactor PixelCoordToViewDirWS to be VR compatible and to compute it only once per frame
- Modified the variants stripper to take in account multiple HDRP assets used in the build.
- Improve the ray biasing code to avoid self-intersections during the SSR traversal
- Update Pyramid Spot Light to better match emitted light volume.
- Moved _XRViewConstants out of UnityPerPassStereo constant buffer to fix issues with PSSL
- Removed GetPositionInput_Stereo() and single-pass (double-wide) rendering mode
- Changed label width of the frame settings to accommodate better existing options.
- SSR's Default FrameSettings for camera is now enable.
- Re-enabled the sharpening filter on Temporal Anti-aliasing
- Exposed HDEditorUtils.LightLayerMaskDrawer for integration in other packages and user scripting.
- Rename atmospheric scattering in FrameSettings to Fog
- The size modifier in the override for the culling sphere in Shadow Cascades now defaults to 0.6, which is the same as the formerly hardcoded value.
- Moved LOD Bias and Maximum LOD Level from Frame Setting section `Other` to `Rendering`
- ShaderGraph Decal that affect only emissive, only draw in emissive pass (was drawing in dbuffer pass too)
- Apply decal projector fade factor correctly on all attribut and for shader graph decal
- Move RenderTransparentDepthPostpass after all transparent
- Update exposure prepass to interleave XR single-pass instancing views in a checkerboard pattern
- Removed ScriptRuntimeVersion check in wizard.

## [6.6.0-preview] - 2019-04-01

### Added
- Added preliminary changes for XR deferred shading
- Added support of 111110 color buffer
- Added proper support for Recorder in HDRP
- Added depth offset input in shader graph master nodes
- Added a Parallax Occlusion Mapping node
- Added SMAA support
- Added Homothety and Symetry quick edition modifier on volume used in ReflectionProbe, PlanarReflectionProbe and DensityVolume
- Added multi-edition support for DecalProjectorComponent
- Improve hair shader
- Added the _ScreenToTargetScaleHistory uniform variable to be used when sampling HDRP RTHandle history buffers.
- Added settings in `FrameSettings` to change `QualitySettings.lodBias` and `QualitySettings.maximumLODLevel` during a rendering
- Added an exposure node to retrieve the current, inverse and previous frame exposure value.
- Added an HD scene color node which allow to sample the scene color with mips and a toggle to remove the exposure.
- Added safeguard on HD scene creation if default scene not set in the wizard
- Added Low res transparency rendering pass.

### Fixed
- Fixed HDRI sky intensity lux mode
- Fixed dynamic resolution for XR
- Fixed instance identifier semantic string used by Shader Graph
- Fixed null culling result occuring when changing scene that was causing crashes
- Fixed multi-edition light handles and inspector shapes
- Fixed light's LightLayer field when multi-editing
- Fixed normal blend edition handles on DensityVolume
- Fixed an issue with layered lit shader and height based blend where inactive layers would still have influence over the result
- Fixed multi-selection handles color for DensityVolume
- Fixed multi-edition inspector's blend distances for HDReflectionProbe, PlanarReflectionProbe and DensityVolume
- Fixed metric distance that changed along size in DensityVolume
- Fixed DensityVolume shape handles that have not same behaviour in advance and normal edition mode
- Fixed normal map blending in TerrainLit by only blending the derivatives
- Fixed Xbox One rendering just a grey screen instead of the scene
- Fixed probe handles for multiselection
- Fixed baked cubemap import settings for convolution
- Fixed regression causing crash when attempting to open HDRenderPipelineWizard without an HDRenderPipelineAsset setted
- Fixed FullScreenDebug modes: SSAO, SSR, Contact shadow, Prerefraction Color Pyramid, Final Color Pyramid
- Fixed volumetric rendering with stereo instancing
- Fixed shader warning
- Fixed missing resources in existing asset when updating package
- Fixed PBR master node preview in forward rendering or transparent surface
- Fixed deferred shading with stereo instancing
- Fixed "look at" edition mode of Rotation tool for DecalProjectorComponent
- Fixed issue when switching mode in ReflectionProbe and PlanarReflectionProbe
- Fixed issue where migratable component version where not always serialized when part of prefab's instance
- Fixed an issue where shadow would not be rendered properly when light layer are not enabled
- Fixed exposure weight on unlit materials
- Fixed Light intensity not played in the player when recorded with animation/timeline
- Fixed some issues when multi editing HDRenderPipelineAsset
- Fixed emission node breaking the main shader graph preview in certain conditions.
- Fixed checkout of baked probe asset when baking probes.
- Fixed invalid gizmo position for rotated ReflectionProbe
- Fixed multi-edition of material's SurfaceType and RenderingPath
- Fixed whole pipeline reconstruction on selecting for the first time or modifying other than the currently used HDRenderPipelineAsset
- Fixed single shadow debug mode
- Fixed global scale factor debug mode when scale > 1
- Fixed debug menu material overrides not getting applied to the Terrain Lit shader
- Fixed typo in computeLightVariants
- Fixed deferred pass with XR instancing by disabling ComputeLightEvaluation
- Fixed bloom resolution independence
- Fixed lens dirt intensity not behaving properly
- Fixed the Stop NaN feature
- Fixed some resources to handle more than 2 instanced views for XR
- Fixed issue with black screen (NaN) produced on old GPU hardware or intel GPU hardware with gaussian pyramid
- Fixed issue with disabled punctual light would still render when only directional light is present

### Changed
- DensityVolume scripting API will no longuer allow to change between advance and normal edition mode
- Disabled depth of field, lens distortion and panini projection in the scene view
- TerrainLit shaders and includes are reorganized and made simpler.
- TerrainLit shader GUI now allows custom properties to be displayed in the Terrain fold-out section.
- Optimize distortion pass with stencil
- Disable SceneSelectionPass in shader graph preview
- Control punctual light and area light shadow atlas separately
- Move SMAA anti-aliasing option to after Temporal Anti Aliasing one, to avoid problem with previously serialized project settings
- Optimize rendering with static only lighting and when no cullable lights/decals/density volumes are present.
- Updated handles for DecalProjectorComponent for enhanced spacial position readability and have edition mode for better SceneView management
- DecalProjectorComponent are now scale independent in order to have reliable metric unit (see new Size field for changing the size of the volume)
- Restructure code from HDCamera.Update() by adding UpdateAntialiasing() and UpdateViewConstants()
- Renamed velocity to motion vectors
- Objects rendered during the After Post Process pass while TAA is enabled will not benefit from existing depth buffer anymore. This is done to fix an issue where those object would wobble otherwise
- Removed usage of builtin unity matrix for shadow, shadow now use same constant than other view
- The default volume layer mask for cameras & probes is now `Default` instead of `Everything`

## [6.5.0-preview] - 2019-03-07

### Added
- Added depth-of-field support with stereo instancing
- Adding real time area light shadow support
- Added a new FrameSettings: Specular Lighting to toggle the specular during the rendering

### Fixed
- Fixed diffusion profile upgrade breaking package when upgrading to a new version
- Fixed decals cropped by gizmo not updating correctly if prefab
- Fixed an issue when enabling SSR on multiple view
- Fixed edition of the intensity's unit field while selecting multiple lights
- Fixed wrong calculation in soft voxelization for density volume
- Fixed gizmo not working correctly with pre-exposure
- Fixed issue with setting a not available RT when disabling motion vectors
- Fixed planar reflection when looking at mirror normal
- Fixed mutiselection issue with HDLight Inspector
- Fixed HDAdditionalCameraData data migration
- Fixed failing builds when light explorer window is open
- Fixed cascade shadows border sometime causing artefacts between cascades
- Restored shadows in the Cascade Shadow debug visualization
- `camera.RenderToCubemap` use proper face culling

### Changed
- When rendering reflection probe disable all specular lighting and for metals use fresnelF0 as diffuse color for bake lighting.

## [6.4.0-preview] - 2019-02-21

### Added
- VR: Added TextureXR system to selectively expand TEXTURE2D macros to texture array for single-pass stereo instancing + Convert textures call to these macros
- Added an unit selection dropdown next to shutter speed (camera)
- Added error helpbox when trying to use a sub volume component that require the current HDRenderPipelineAsset to support a feature that it is not supporting.
- Add mesh for tube light when display emissive mesh is enabled

### Fixed
- Fixed Light explorer. The volume explorer used `profile` instead of `sharedProfile` which instantiate a custom volume profile instead of editing the asset itself.
- Fixed UI issue where all is displayed using metric unit in shadow cascade and Percent is set in the unit field (happening when opening the inspector).
- Fixed inspector event error when double clicking on an asset (diffusion profile/material).
- Fixed nullref on layered material UI when the material is not an asset.
- Fixed nullref exception when undo/redo a light property.
- Fixed visual bug when area light handle size is 0.

### Changed
- Update UI for 32bit/16bit shadow precision settings in HDRP asset
- Object motion vectors have been disabled in all but the game view. Camera motion vectors are still enabled everywhere, allowing TAA and Motion Blur to work on static objects.
- Enable texture array by default for most rendering code on DX11 and unlock stereo instancing (DX11 only for now)

## [6.3.0-preview] - 2019-02-18

### Added
- Added emissive property for shader graph decals
- Added a diffusion profile override volume so the list of diffusion profile assets to use can be chanaged without affecting the HDRP asset
- Added a "Stop NaNs" option on cameras and in the Scene View preferences.
- Added metric display option in HDShadowSettings and improve clamping
- Added shader parameter mapping in DebugMenu
- Added scripting API to configure DebugData for DebugMenu

### Fixed
- Fixed decals in forward
- Fixed issue with stencil not correctly setup for various master node and shader for the depth pass, motion vector pass and GBuffer/Forward pass
- Fixed SRP batcher and metal
- Fixed culling and shadows for Pyramid, Box, Rectangle and Tube lights
- Fixed an issue where scissor render state leaking from the editor code caused partially black rendering

### Changed
- When a lit material has a clear coat mask that is not null, we now use the clear coat roughness to compute the screen space reflection.
- Diffusion profiles are now limited to one per asset and can be referenced in materials, shader graphs and vfx graphs. Materials will be upgraded automatically except if they are using a shader graph, in this case it will display an error message.

## [6.2.0-preview] - 2019-02-15

### Added
- Added help box listing feature supported in a given HDRenderPipelineAsset alongs with the drawbacks implied.
- Added cascade visualizer, supporting disabled handles when not overriding.

### Fixed
- Fixed post processing with stereo double-wide
- Fixed issue with Metal: Use sign bit to find the cache type instead of lowest bit.
- Fixed invalid state when creating a planar reflection for the first time
- Fix FrameSettings's LitShaderMode not restrained by supported LitShaderMode regression.

### Changed
- The default value roughness value for the clearcoat has been changed from 0.03 to 0.01
- Update default value of based color for master node
- Update Fabric Charlie Sheen lighting model - Remove Fresnel component that wasn't part of initial model + Remap smoothness to [0.0 - 0.6] range for more artist friendly parameter

### Changed
- Code refactor: all macros with ARGS have been swapped with macros with PARAM. This is because the ARGS macros were incorrectly named.

## [6.1.0-preview] - 2019-02-13

### Added
- Added support for post-processing anti-aliasing in the Scene View (FXAA and TAA). These can be set in Preferences.
- Added emissive property for decal material (non-shader graph)

### Fixed
- Fixed a few UI bugs with the color grading curves.
- Fixed "Post Processing" in the scene view not toggling post-processing effects
- Fixed bake only object with flag `ReflectionProbeStaticFlag` when baking a `ReflectionProbe`

### Changed
- Removed unsupported Clear Depth checkbox in Camera inspector
- Updated the toggle for advanced mode in inspectors.

## [6.0.0-preview] - 2019-02-23

### Added
- Added new API to perform a camera rendering
- Added support for hair master node (Double kajiya kay - Lambert)
- Added Reset behaviour in DebugMenu (ingame mapping is right joystick + B)
- Added Default HD scene at new scene creation while in HDRP
- Added Wizard helping to configure HDRP project
- Added new UI for decal material to allow remapping and scaling of some properties
- Added cascade shadow visualisation toggle in HD shadow settings
- Added icons for assets
- Added replace blending mode for distortion
- Added basic distance fade for density volumes
- Added decal master node for shader graph
- Added HD unlit master node (Cross Pipeline version is name Unlit)
- Added new Rendering Queue in materials
- Added post-processing V3 framework embed in HDRP, remove postprocess V2 framework
- Post-processing now uses the generic volume framework
-   New depth-of-field, bloom, panini projection effects, motion blur
-   Exposure is now done as a pre-exposition pass, the whole system has been revamped
-   Exposure now use EV100 everywhere in the UI (Sky, Emissive Light)
- Added emissive intensity (Luminance and EV100 control) control for Emissive
- Added pre-exposure weigth for Emissive
- Added an emissive color node and a slider to control the pre-exposure percentage of emission color
- Added physical camera support where applicable
- Added more color grading tools
- Added changelog level for Shader Variant stripping
- Added Debug mode for validation of material albedo and metalness/specularColor values
- Added a new dynamic mode for ambient probe and renamed BakingSky to StaticLightingSky
- Added command buffer parameter to all Bind() method of material
- Added Material validator in Render Pipeline Debug
- Added code to future support of DXR (not enabled)
- Added support of multiviewport
- Added HDRenderPipeline.RequestSkyEnvironmentUpdate function to force an update from script when sky is set to OnDemand
- Added a Lighting and BackLighting slots in Lit, StackLit, Fabric and Hair master nodes
- Added support for overriding terrain detail rendering shaders, via the render pipeline editor resources asset
- Added xrInstancing flag support to RTHandle
- Added support for cullmask for decal projectors
- Added software dynamic resolution support
- Added support for "After Post-Process" render pass for unlit shader
- Added support for textured rectangular area lights
- Added stereo instancing macros to MSAA shaders
- Added support for Quarter Res Raytraced Reflections (not enabled)
- Added fade factor for decal projectors.
- Added stereo instancing macros to most shaders used in VR
- Added multi edition support for HDRenderPipelineAsset

### Fixed
- Fixed logic to disable FPTL with stereo rendering
- Fixed stacklit transmission and sun highlight
- Fixed decals with stereo rendering
- Fixed sky with stereo rendering
- Fixed flip logic for postprocessing + VR
- Fixed copyStencilBuffer pass for Switch
- Fixed point light shadow map culling that wasn't taking into account far plane
- Fixed usage of SSR with transparent on all master node
- Fixed SSR and microshadowing on fabric material
- Fixed blit pass for stereo rendering
- Fixed lightlist bounds for stereo rendering
- Fixed windows and in-game DebugMenu sync.
- Fixed FrameSettings' LitShaderMode sync when opening DebugMenu.
- Fixed Metal specific issues with decals, hitting a sampler limit and compiling AxF shader
- Fixed an issue with flipped depth buffer during postprocessing
- Fixed normal map use for shadow bias with forward lit - now use geometric normal
- Fixed transparent depth prepass and postpass access so they can be use without alpha clipping for lit shader
- Fixed support of alpha clip shadow for lit master node
- Fixed unlit master node not compiling
- Fixed issue with debug display of reflection probe
- Fixed issue with phong tessellations not working with lit shader
- Fixed issue with vertex displacement being affected by heightmap setting even if not heightmap where assign
- Fixed issue with density mode on Lit terrain producing NaN
- Fixed issue when going back and forth from Lit to LitTesselation for displacement mode
- Fixed issue with ambient occlusion incorrectly applied to emissiveColor with light layers in deferred
- Fixed issue with fabric convolution not using the correct convolved texture when fabric convolution is enabled
- Fixed issue with Thick mode for Transmission that was disabling transmission with directional light
- Fixed shutdown edge cases with HDRP tests
- Fixed slowdow when enabling Fabric convolution in HDRP asset
- Fixed specularAA not compiling in StackLit Master node
- Fixed material debug view with stereo rendering
- Fixed material's RenderQueue edition in default view.
- Fixed banding issues within volumetric density buffer
- Fixed missing multicompile for MSAA for AxF
- Fixed camera-relative support for stereo rendering
- Fixed remove sync with render thread when updating decal texture atlas.
- Fixed max number of keyword reach [256] issue. Several shader feature are now local
- Fixed Scene Color and Depth nodes
- Fixed SSR in forward
- Fixed custom editor of Unlit, HD Unlit and PBR shader graph master node
- Fixed issue with NewFrame not correctly calculated in Editor when switching scene
- Fixed issue with TerrainLit not compiling with depth only pass and normal buffer
- Fixed geometric normal use for shadow bias with PBR master node in forward
- Fixed instancing macro usage for decals
- Fixed error message when having more than one directional light casting shadow
- Fixed error when trying to display preview of Camera or PlanarReflectionProbe
- Fixed LOAD_TEXTURE2D_ARRAY_MSAA macro
- Fixed min-max and amplitude clamping value in inspector of vertex displacement materials
- Fixed issue with alpha shadow clip (was incorrectly clipping object shadow)
- Fixed an issue where sky cubemap would not be cleared correctly when setting the current sky to None
- Fixed a typo in Static Lighting Sky component UI
- Fixed issue with incorrect reset of RenderQueue when switching shader in inspector GUI
- Fixed issue with variant stripper stripping incorrectly some variants
- Fixed a case of ambient lighting flickering because of previews
- Fixed Decals when rendering multiple camera in a single frame
- Fixed cascade shadow count in shader
- Fixed issue with Stacklit shader with Haze effect
- Fixed an issue with the max sample count for the TAA
- Fixed post-process guard band for XR
- Fixed exposure of emissive of Unlit
- Fixed depth only and motion vector pass for Unlit not working correctly with MSAA
- Fixed an issue with stencil buffer copy causing unnecessary compute dispatches for lighting
- Fixed multi edition issue in FrameSettings
- Fixed issue with SRP batcher and DebugDisplay variant of lit shader
- Fixed issue with debug material mode not doing alpha test
- Fixed "Attempting to draw with missing UAV bindings" errors on Vulkan
- Fixed pre-exposure incorrectly apply to preview
- Fixed issue with duplicate 3D texture in 3D texture altas of volumetric?
- Fixed Camera rendering order (base on the depth parameter)
- Fixed shader graph decals not being cropped by gizmo
- Fixed "Attempting to draw with missing UAV bindings" errors on Vulkan.


### Changed
- ColorPyramid compute shader passes is swapped to pixel shader passes on platforms where the later is faster (Nintendo Switch).
- Removing the simple lightloop used by the simple lit shader
- Whole refactor of reflection system: Planar and reflection probe
- Separated Passthrough from other RenderingPath
- Update several properties naming and caption based on feedback from documentation team
- Remove tile shader variant for transparent backface pass of lit shader
- Rename all HDRenderPipeline to HDRP folder for shaders
- Rename decal property label (based on doc team feedback)
- Lit shader mode now default to Deferred to reduce build time
- Update UI of Emission parameters in shaders
- Improve shader variant stripping including shader graph variant
- Refactored render loop to render realtime probes visible per camera
- Enable SRP batcher by default
- Shader code refactor: Rename LIGHTLOOP_SINGLE_PASS => LIGHTLOOP_DISABLE_TILE_AND_CLUSTER and clean all usage of LIGHTLOOP_TILE_PASS
- Shader code refactor: Move pragma definition of vertex and pixel shader inside pass + Move SURFACE_GRADIENT definition in XXXData.hlsl
- Micro-shadowing in Lit forward now use ambientOcclusion instead of SpecularOcclusion
- Upgraded FrameSettings workflow, DebugMenu and Inspector part relative to it
- Update build light list shader code to support 32 threads in wavefronts on Switch
- LayeredLit layers' foldout are now grouped in one main foldout per layer
- Shadow alpha clip can now be enabled on lit shader and haor shader enven for opaque
- Temporal Antialiasing optimization for Xbox One X
- Parameter depthSlice on SetRenderTarget functions now defaults to -1 to bind the entire resource
- Rename SampleCameraDepth() functions to LoadCameraDepth() and SampleCameraDepth(), same for SampleCameraColor() functions
- Improved Motion Blur quality.
- Update stereo frame settings values for single-pass instancing and double-wide
- Rearrange FetchDepth functions to prepare for stereo-instancing
- Remove unused _ComputeEyeIndex
- Updated HDRenderPipelineAsset inspector
- Re-enable SRP batcher for metal

## [5.2.0-preview] - 2018-11-27

### Added
- Added option to run Contact Shadows and Volumetrics Voxelization stage in Async Compute
- Added camera freeze debug mode - Allow to visually see culling result for a camera
- Added support of Gizmo rendering before and after postprocess in Editor
- Added support of LuxAtDistance for punctual lights

### Fixed
- Fixed Debug.DrawLine and Debug.Ray call to work in game view
- Fixed DebugMenu's enum resetted on change
- Fixed divide by 0 in refraction causing NaN
- Fixed disable rough refraction support
- Fixed refraction, SSS and atmospheric scattering for VR
- Fixed forward clustered lighting for VR (double-wide).
- Fixed Light's UX to not allow negative intensity
- Fixed HDRenderPipelineAsset inspector broken when displaying its FrameSettings from project windows.
- Fixed forward clustered lighting for VR (double-wide).
- Fixed HDRenderPipelineAsset inspector broken when displaying its FrameSettings from project windows.
- Fixed Decals and SSR diable flags for all shader graph master node (Lit, Fabric, StackLit, PBR)
- Fixed Distortion blend mode for shader graph master node (Lit, StackLit)
- Fixed bent Normal for Fabric master node in shader graph
- Fixed PBR master node lightlayers
- Fixed shader stripping for built-in lit shaders.

### Changed
- Rename "Regular" in Diffusion profile UI "Thick Object"
- Changed VBuffer depth parametrization for volumetric from distanceRange to depthExtent - Require update of volumetric settings - Fog start at near plan
- SpotLight with box shape use Lux unit only

## [5.1.0-preview] - 2018-11-19

### Added

- Added a separate Editor resources file for resources Unity does not take when it builds a Player.
- You can now disable SSR on Materials in Shader Graph.
- Added support for MSAA when the Supported Lit Shader Mode is set to Both. Previously HDRP only supported MSAA for Forward mode.
- You can now override the emissive color of a Material when in debug mode.
- Exposed max light for Light Loop Settings in HDRP asset UI.
- HDRP no longer performs a NormalDBuffer pass update if there are no decals in the Scene.
- Added distant (fall-back) volumetric fog and improved the fog evaluation precision.
- Added an option to reflect sky in SSR.
- Added a y-axis offset for the PlanarReflectionProbe and offset tool.
- Exposed the option to run SSR and SSAO on async compute.
- Added support for the _GlossMapScale parameter in the Legacy to HDRP Material converter.
- Added wave intrinsic instructions for use in Shaders (for AMD GCN).


### Fixed
- Fixed sphere shaped influence handles clamping in Reflection Probes.
- Fixed Reflection Probe data migration for projects created before using HDRP.
- Fixed UI of Layered Material where Unity previously rendered the scrollbar above the Copy button.
- Fixed Material tessellations parameters Start fade distance and End fade distance. Originally, Unity clamped these values when you modified them.
- Fixed various distortion and refraction issues - handle a better fall-back.
- Fixed SSR for multiple views.
- Fixed SSR issues related to self-intersections.
- Fixed shape density volume handle speed.
- Fixed density volume shape handle moving too fast.
- Fixed the Camera velocity pass that we removed by mistake.
- Fixed some null pointer exceptions when disabling motion vectors support.
- Fixed viewports for both the Subsurface Scattering combine pass and the transparent depth prepass.
- Fixed the blend mode pop-up in the UI. It previously did not appear when you enabled pre-refraction.
- Fixed some null pointer exceptions that previously occurred when you disabled motion vectors support.
- Fixed Layered Lit UI issue with scrollbar.
- Fixed cubemap assignation on custom ReflectionProbe.
- Fixed Reflection Probes’ capture settings' shadow distance.
- Fixed an issue with the SRP batcher and Shader variables declaration.
- Fixed thickness and subsurface slots for fabric Shader master node that wasn't appearing with the right combination of flags.
- Fixed d3d debug layer warning.
- Fixed PCSS sampling quality.
- Fixed the Subsurface and transmission Material feature enabling for fabric Shader.
- Fixed the Shader Graph UV node’s dimensions when using it in a vertex Shader.
- Fixed the planar reflection mirror gizmo's rotation.
- Fixed HDRenderPipelineAsset's FrameSettings not showing the selected enum in the Inspector drop-down.
- Fixed an error with async compute.
- MSAA now supports transparency.
- The HDRP Material upgrader tool now converts metallic values correctly.
- Volumetrics now render in Reflection Probes.
- Fixed a crash that occurred whenever you set a viewport size to 0.
- Fixed the Camera physic parameter that the UI previously did not display.
- Fixed issue in pyramid shaped spotlight handles manipulation

### Changed

- Renamed Line shaped Lights to Tube Lights.
- HDRP now uses mean height fog parametrization.
- Shadow quality settings are set to All when you use HDRP (This setting is not visible in the UI when using SRP). This avoids Legacy Graphics Quality Settings disabling the shadows and give SRP full control over the Shadows instead.
- HDRP now internally uses premultiplied alpha for all fog.
- Updated default FrameSettings used for realtime Reflection Probes when you create a new HDRenderPipelineAsset.
- Remove multi-camera support. LWRP and HDRP will not support multi-camera layered rendering.
- Updated Shader Graph subshaders to use the new instancing define.
- Changed fog distance calculation from distance to plane to distance to sphere.
- Optimized forward rendering using AMD GCN by scalarizing the light loop.
- Changed the UI of the Light Editor.
- Change ordering of includes in HDRP Materials in order to reduce iteration time for faster compilation.
- Added a StackLit master node replacing the InspectorUI version. IMPORTANT: All previously authored StackLit Materials will be lost. You need to recreate them with the master node.

## [5.0.0-preview] - 2018-09-28

### Added
- Added occlusion mesh to depth prepass for VR (VR still disabled for now)
- Added a debug mode to display only one shadow at once
- Added controls for the highlight created by directional lights
- Added a light radius setting to punctual lights to soften light attenuation and simulate fill lighting
- Added a 'minRoughness' parameter to all non-area lights (was previously only available for certain light types)
- Added separate volumetric light/shadow dimmers
- Added per-pixel jitter to volumetrics to reduce aliasing artifacts
- Added a SurfaceShading.hlsl file, which implements material-agnostic shading functionality in an efficient manner
- Added support for shadow bias for thin object transmission
- Added FrameSettings to control realtime planar reflection
- Added control for SRPBatcher on HDRP Asset
- Added an option to clear the shadow atlases in the debug menu
- Added a color visualization of the shadow atlas rescale in debug mode
- Added support for disabling SSR on materials
- Added intrinsic for XBone
- Added new light volume debugging tool
- Added a new SSR debug view mode
- Added translaction's scale invariance on DensityVolume
- Added multiple supported LitShadermode and per renderer choice in case of both Forward and Deferred supported
- Added custom specular occlusion mode to Lit Shader Graph Master node

### Fixed
- Fixed a normal bias issue with Stacklit (Was causing light leaking)
- Fixed camera preview outputing an error when both scene and game view where display and play and exit was call
- Fixed override debug mode not apply correctly on static GI
- Fixed issue where XRGraphicsConfig values set in the asset inspector GUI weren't propagating correctly (VR still disabled for now)
- Fixed issue with tangent that was using SurfaceGradient instead of regular normal decoding
- Fixed wrong error message display when switching to unsupported target like IOS
- Fixed an issue with ambient occlusion texture sometimes not being created properly causing broken rendering
- Shadow near plane is no longer limited at 0.1
- Fixed decal draw order on transparent material
- Fixed an issue where sometime the lookup texture used for GGX convolution was broken, causing broken rendering
- Fixed an issue where you wouldn't see any fog for certain pipeline/scene configurations
- Fixed an issue with volumetric lighting where the anisotropy value of 0 would not result in perfectly isotropic lighting
- Fixed shadow bias when the atlas is rescaled
- Fixed shadow cascade sampling outside of the atlas when cascade count is inferior to 4
- Fixed shadow filter width in deferred rendering not matching shader config
- Fixed stereo sampling of depth texture in MSAA DepthValues.shader
- Fixed box light UI which allowed negative and zero sizes, thus causing NaNs
- Fixed stereo rendering in HDRISky.shader (VR)
- Fixed normal blend and blend sphere influence for reflection probe
- Fixed distortion filtering (was point filtering, now trilinear)
- Fixed contact shadow for large distance
- Fixed depth pyramid debug view mode
- Fixed sphere shaped influence handles clamping in reflection probes
- Fixed reflection probes data migration for project created before using hdrp
- Fixed ambient occlusion for Lit Master Node when slot is connected

### Changed
- Use samplerunity_ShadowMask instead of samplerunity_samplerLightmap for shadow mask
- Allow to resize reflection probe gizmo's size
- Improve quality of screen space shadow
- Remove support of projection model for ScreenSpaceLighting (SSR always use HiZ and refraction always Proxy)
- Remove all the debug mode from SSR that are obsolete now
- Expose frameSettings and Capture settings for reflection and planar probe
- Update UI for reflection probe, planar probe, camera and HDRP Asset
- Implement proper linear blending for volumetric lighting via deep compositing as described in the paper "Deep Compositing Using Lie Algebras"
- Changed  planar mapping to match terrain convention (XZ instead of ZX)
- XRGraphicsConfig is no longer Read/Write. Instead, it's read-only. This improves consistency of XR behavior between the legacy render pipeline and SRP
- Change reflection probe data migration code (to update old reflection probe to new one)
- Updated gizmo for ReflectionProbes
- Updated UI and Gizmo of DensityVolume

## [4.0.0-preview] - 2018-09-28

### Added
- Added a new TerrainLit shader that supports rendering of Unity terrains.
- Added controls for linear fade at the boundary of density volumes
- Added new API to control decals without monobehaviour object
- Improve Decal Gizmo
- Implement Screen Space Reflections (SSR) (alpha version, highly experimental)
- Add an option to invert the fade parameter on a Density Volume
- Added a Fabric shader (experimental) handling cotton and silk
- Added support for MSAA in forward only for opaque only
- Implement smoothness fade for SSR
- Added support for AxF shader (X-rite format - require special AxF importer from Unity not part of HDRP)
- Added control for sundisc on directional light (hack)
- Added a new HD Lit Master node that implements Lit shader support for Shader Graph
- Added Micro shadowing support (hack)
- Added an event on HDAdditionalCameraData for custom rendering
- HDRP Shader Graph shaders now support 4-channel UVs.

### Fixed
- Fixed an issue where sometimes the deferred shadow texture would not be valid, causing wrong rendering.
- Stencil test during decals normal buffer update is now properly applied
- Decals corectly update normal buffer in forward
- Fixed a normalization problem in reflection probe face fading causing artefacts in some cases
- Fix multi-selection behavior of Density Volumes overwriting the albedo value
- Fixed support of depth texture for RenderTexture. HDRP now correctly output depth to user depth buffer if RenderTexture request it.
- Fixed multi-selection behavior of Density Volumes overwriting the albedo value
- Fixed support of depth for RenderTexture. HDRP now correctly output depth to user depth buffer if RenderTexture request it.
- Fixed support of Gizmo in game view in the editor
- Fixed gizmo for spot light type
- Fixed issue with TileViewDebug mode being inversed in gameview
- Fixed an issue with SAMPLE_TEXTURECUBE_SHADOW macro
- Fixed issue with color picker not display correctly when game and scene view are visible at the same time
- Fixed an issue with reflection probe face fading
- Fixed camera motion vectors shader and associated matrices to update correctly for single-pass double-wide stereo rendering
- Fixed light attenuation functions when range attenuation is disabled
- Fixed shadow component algorithm fixup not dirtying the scene, so changes can be saved to disk.
- Fixed some GC leaks for HDRP
- Fixed contact shadow not affected by shadow dimmer
- Fixed GGX that works correctly for the roughness value of 0 (mean specular highlgiht will disappeard for perfect mirror, we rely on maxSmoothness instead to always have a highlight even on mirror surface)
- Add stereo support to ShaderPassForward.hlsl. Forward rendering now seems passable in limited test scenes with camera-relative rendering disabled.
- Add stereo support to ProceduralSky.shader and OpaqueAtmosphericScattering.shader.
- Added CullingGroupManager to fix more GC.Alloc's in HDRP
- Fixed rendering when multiple cameras render into the same render texture

### Changed
- Changed the way depth & color pyramids are built to be faster and better quality, thus improving the look of distortion and refraction.
- Stabilize the dithered LOD transition mask with respect to the camera rotation.
- Avoid multiple depth buffer copies when decals are present
- Refactor code related to the RT handle system (No more normal buffer manager)
- Remove deferred directional shadow and move evaluation before lightloop
- Add a function GetNormalForShadowBias() that material need to implement to return the normal used for normal shadow biasing
- Remove Jimenez Subsurface scattering code (This code was disabled by default, now remove to ease maintenance)
- Change Decal API, decal contribution is now done in Material. Require update of material using decal
- Move a lot of files from CoreRP to HDRP/CoreRP. All moved files weren't used by Ligthweight pipeline. Long term they could move back to CoreRP after CoreRP become out of preview
- Updated camera inspector UI
- Updated decal gizmo
- Optimization: The objects that are rendered in the Motion Vector Pass are not rendered in the prepass anymore
- Removed setting shader inclue path via old API, use package shader include paths
- The default value of 'maxSmoothness' for punctual lights has been changed to 0.99
- Modified deferred compute and vert/frag shaders for first steps towards stereo support
- Moved material specific Shader Graph files into corresponding material folders.
- Hide environment lighting settings when enabling HDRP (Settings are control from sceneSettings)
- Update all shader includes to use absolute path (allow users to create material in their Asset folder)
- Done a reorganization of the files (Move ShaderPass to RenderPipeline folder, Move all shadow related files to Lighting/Shadow and others)
- Improved performance and quality of Screen Space Shadows

## [3.3.0-preview] - 2018-01-01

### Added
- Added an error message to say to use Metal or Vulkan when trying to use OpenGL API
- Added a new Fabric shader model that supports Silk and Cotton/Wool
- Added a new HDRP Lighting Debug mode to visualize Light Volumes for Point, Spot, Line, Rectangular and Reflection Probes
- Add support for reflection probe light layers
- Improve quality of anisotropic on IBL

### Fixed
- Fix an issue where the screen where darken when rendering camera preview
- Fix display correct target platform when showing message to inform user that a platform is not supported
- Remove workaround for metal and vulkan in normal buffer encoding/decoding
- Fixed an issue with color picker not working in forward
- Fixed an issue where reseting HDLight do not reset all of its parameters
- Fixed shader compile warning in DebugLightVolumes.shader

### Changed
- Changed default reflection probe to be 256x256x6 and array size to be 64
- Removed dependence on the NdotL for thickness evaluation for translucency (based on artist's input)
- Increased the precision when comparing Planar or HD reflection probe volumes
- Remove various GC alloc in C#. Slightly better performance

## [3.2.0-preview] - 2018-01-01

### Added
- Added a luminance meter in the debug menu
- Added support of Light, reflection probe, emissive material, volume settings related to lighting to Lighting explorer
- Added support for 16bit shadows

### Fixed
- Fix issue with package upgrading (HDRP resources asset is now versionned to worarkound package manager limitation)
- Fix HDReflectionProbe offset displayed in gizmo different than what is affected.
- Fix decals getting into a state where they could not be removed or disabled.
- Fix lux meter mode - The lux meter isn't affected by the sky anymore
- Fix area light size reset when multi-selected
- Fix filter pass number in HDUtils.BlitQuad
- Fix Lux meter mode that was applying SSS
- Fix planar reflections that were not working with tile/cluster (olbique matrix)
- Fix debug menu at runtime not working after nested prefab PR come to trunk
- Fix scrolling issue in density volume

### Changed
- Shader code refactor: Split MaterialUtilities file in two parts BuiltinUtilities (independent of FragInputs) and MaterialUtilities (Dependent of FragInputs)
- Change screen space shadow rendertarget format from ARGB32 to RG16

## [3.1.0-preview] - 2018-01-01

### Added
- Decal now support per channel selection mask. There is now two mode. One with BaseColor, Normal and Smoothness and another one more expensive with BaseColor, Normal, Smoothness, Metal and AO. Control is on HDRP Asset. This may require to launch an update script for old scene: 'Edit/Render Pipeline/Single step upgrade script/Upgrade all DecalMaterial MaskBlendMode'.
- Decal now supports depth bias for decal mesh, to prevent z-fighting
- Decal material now supports draw order for decal projectors
- Added LightLayers support (Base on mask from renderers name RenderingLayers and mask from light name LightLayers - if they match, the light apply) - cost an extra GBuffer in deferred (more bandwidth)
- When LightLayers is enabled, the AmbientOclusion is store in the GBuffer in deferred path allowing to avoid double occlusion with SSAO. In forward the double occlusion is now always avoided.
- Added the possibility to add an override transform on the camera for volume interpolation
- Added desired lux intensity and auto multiplier for HDRI sky
- Added an option to disable light by type in the debug menu
- Added gradient sky
- Split EmissiveColor and bakeDiffuseLighting in forward avoiding the emissiveColor to be affect by SSAO
- Added a volume to control indirect light intensity
- Added EV 100 intensity unit for area lights
- Added support for RendererPriority on Renderer. This allow to control order of transparent rendering manually. HDRP have now two stage of sorting for transparent in addition to bact to front. Material have a priority then Renderer have a priority.
- Add Coupling of (HD)Camera and HDAdditionalCameraData for reset and remove in inspector contextual menu of Camera
- Add Coupling of (HD)ReflectionProbe and HDAdditionalReflectionData for reset and remove in inspector contextual menu of ReflectoinProbe
- Add macro to forbid unity_ObjectToWorld/unity_WorldToObject to be use as it doesn't handle camera relative rendering
- Add opacity control on contact shadow

### Fixed
- Fixed an issue with PreIntegratedFGD texture being sometimes destroyed and not regenerated causing rendering to break
- PostProcess input buffers are not copied anymore on PC if the viewport size matches the final render target size
- Fixed an issue when manipulating a lot of decals, it was displaying a lot of errors in the inspector
- Fixed capture material with reflection probe
- Refactored Constant Buffers to avoid hitting the maximum number of bound CBs in some cases.
- Fixed the light range affecting the transform scale when changed.
- Snap to grid now works for Decal projector resizing.
- Added a warning for 128x128 cookie texture without mipmaps
- Replace the sampler used for density volumes for correct wrap mode handling

### Changed
- Move Render Pipeline Debug "Windows from Windows->General-> Render Pipeline debug windows" to "Windows from Windows->Analysis-> Render Pipeline debug windows"
- Update detail map formula for smoothness and albedo, goal it to bright and dark perceptually and scale factor is use to control gradient speed
- Refactor the Upgrade material system. Now a material can be update from older version at any time. Call Edit/Render Pipeline/Upgrade all Materials to newer version
- Change name EnableDBuffer to EnableDecals at several place (shader, hdrp asset...), this require a call to Edit/Render Pipeline/Upgrade all Materials to newer version to have up to date material.
- Refactor shader code: BakeLightingData structure have been replace by BuiltinData. Lot of shader code have been remove/change.
- Refactor shader code: All GBuffer are now handled by the deferred material. Mean ShadowMask and LightLayers are control by lit material in lit.hlsl and not outside anymore. Lot of shader code have been remove/change.
- Refactor shader code: Rename GetBakedDiffuseLighting to ModifyBakedDiffuseLighting. This function now handle lighting model for transmission too. Lux meter debug mode is factor outisde.
- Refactor shader code: GetBakedDiffuseLighting is not call anymore in GBuffer or forward pass, including the ConvertSurfaceDataToBSDFData and GetPreLightData, this is done in ModifyBakedDiffuseLighting now
- Refactor shader code: Added a backBakeDiffuseLighting to BuiltinData to handle lighting for transmission
- Refactor shader code: Material must now call InitBuiltinData (Init all to zero + init bakeDiffuseLighting and backBakeDiffuseLighting ) and PostInitBuiltinData

## [3.0.0-preview] - 2018-01-01

### Fixed
- Fixed an issue with distortion that was using previous frame instead of current frame
- Fixed an issue where disabled light where not upgrade correctly to the new physical light unit system introduce in 2.0.5-preview

### Changed
- Update assembly definitions to output assemblies that match Unity naming convention (Unity.*).

## [2.0.5-preview] - 2018-01-01

### Added
- Add option supportDitheringCrossFade on HDRP Asset to allow to remove shader variant during player build if needed
- Add contact shadows for punctual lights (in additional shadow settings), only one light is allowed to cast contact shadows at the same time and so at each frame a dominant light is choosed among all light with contact shadows enabled.
- Add PCSS shadow filter support (from SRP Core)
- Exposed shadow budget parameters in HDRP asset
- Add an option to generate an emissive mesh for area lights (currently rectangle light only). The mesh fits the size, intensity and color of the light.
- Add an option to the HDRP asset to increase the resolution of volumetric lighting.
- Add additional ligth unit support for punctual light (Lumens, Candela) and area lights (Lumens, Luminance)
- Add dedicated Gizmo for the box Influence volume of HDReflectionProbe / PlanarReflectionProbe

### Changed
- Re-enable shadow mask mode in debug view
- SSS and Transmission code have been refactored to be able to share it between various material. Guidelines are in SubsurfaceScattering.hlsl
- Change code in area light with LTC for Lit shader. Magnitude is now take from FGD texture instead of a separate texture
- Improve camera relative rendering: We now apply camera translation on the model matrix, so before the TransformObjectToWorld(). Note: unity_WorldToObject and unity_ObjectToWorld must never be used directly.
- Rename positionWS to positionRWS (Camera relative world position) at a lot of places (mainly in interpolator and FragInputs). In case of custom shader user will be required to update their code.
- Rename positionWS, capturePositionWS, proxyPositionWS, influencePositionWS to positionRWS, capturePositionRWS, proxyPositionRWS, influencePositionRWS (Camera relative world position) in LightDefinition struct.
- Improve the quality of trilinear filtering of density volume textures.
- Improve UI for HDReflectionProbe / PlanarReflectionProbe

### Fixed
- Fixed a shader preprocessor issue when compiling DebugViewMaterialGBuffer.shader against Metal target
- Added a temporary workaround to Lit.hlsl to avoid broken lighting code with Metal/AMD
- Fixed issue when using more than one volume texture mask with density volumes.
- Fixed an error which prevented volumetric lighting from working if no density volumes with 3D textures were present.
- Fix contact shadows applied on transmission
- Fix issue with forward opaque lit shader variant being removed by the shader preprocessor
- Fixed compilation errors on Nintendo Switch (limited XRSetting support).
- Fixed apply range attenuation option on punctual light
- Fixed issue with color temperature not take correctly into account with static lighting
- Don't display fog when diffuse lighting, specular lighting, or lux meter debug mode are enabled.

## [2.0.4-preview] - 2018-01-01

### Fixed
- Fix issue when disabling rough refraction and building a player. Was causing a crash.

## [2.0.3-preview] - 2018-01-01

### Added
- Increased debug color picker limit up to 260k lux

## [2.0.2-preview] - 2018-01-01

### Added
- Add Light -> Planar Reflection Probe command
- Added a false color mode in rendering debug
- Add support for mesh decals
- Add flag to disable projector decals on transparent geometry to save performance and decal texture atlas space
- Add ability to use decal diffuse map as mask only
- Add visualize all shadow masks in lighting debug
- Add export of normal and roughness buffer for forwardOnly and when in supportOnlyForward mode for forward
- Provide a define in lit.hlsl (FORWARD_MATERIAL_READ_FROM_WRITTEN_NORMAL_BUFFER) when output buffer normal is used to read the normal and roughness instead of caclulating it (can save performance, but lower quality due to compression)
- Add color swatch to decal material

### Changed
- Change Render -> Planar Reflection creation to 3D Object -> Mirror
- Change "Enable Reflector" name on SpotLight to "Angle Affect Intensity"
- Change prototype of BSDFData ConvertSurfaceDataToBSDFData(SurfaceData surfaceData) to BSDFData ConvertSurfaceDataToBSDFData(uint2 positionSS, SurfaceData surfaceData)

### Fixed
- Fix issue with StackLit in deferred mode with deferredDirectionalShadow due to GBuffer not being cleared. Gbuffer is still not clear and issue was fix with the new Output of normal buffer.
- Fixed an issue where interpolation volumes were not updated correctly for reflection captures.
- Fixed an exception in Light Loop settings UI

## [2.0.1-preview] - 2018-01-01

### Added
- Add stripper of shader variant when building a player. Save shader compile time.
- Disable per-object culling that was executed in C++ in HD whereas it was not used (Optimization)
- Enable texture streaming debugging (was not working before 2018.2)
- Added Screen Space Reflection with Proxy Projection Model
- Support correctly scene selection for alpha tested object
- Add per light shadow mask mode control (i.e shadow mask distance and shadow mask). It use the option NonLightmappedOnly
- Add geometric filtering to Lit shader (allow to reduce specular aliasing)
- Add shortcut to create DensityVolume and PlanarReflection in hierarchy
- Add a DefaultHDMirrorMaterial material for PlanarReflection
- Added a script to be able to upgrade material to newer version of HDRP
- Removed useless duplication of ForwardError passes.
- Add option to not compile any DEBUG_DISPLAY shader in the player (Faster build) call Support Runtime Debug display

### Changed
- Changed SupportForwardOnly to SupportOnlyForward in render pipeline settings
- Changed versioning variable name in HDAdditionalXXXData from m_version to version
- Create unique name when creating a game object in the rendering menu (i.e Density Volume(2))
- Re-organize various files and folder location to clean the repository
- Change Debug windows name and location. Now located at:  Windows -> General -> Render Pipeline Debug

### Removed
- Removed GlobalLightLoopSettings.maxPlanarReflectionProbes and instead use value of GlobalLightLoopSettings.planarReflectionProbeCacheSize
- Remove EmissiveIntensity parameter and change EmissiveColor to be HDR (Matching Builtin Unity behavior) - Data need to be updated - Launch Edit -> Single Step Upgrade Script -> Upgrade all Materials emissionColor

### Fixed
- Fix issue with LOD transition and instancing
- Fix discrepency between object motion vector and camera motion vector
- Fix issue with spot and dir light gizmo axis not highlighted correctly
- Fix potential crash while register debug windows inputs at startup
- Fix warning when creating Planar reflection
- Fix specular lighting debug mode (was rendering black)
- Allow projector decal with null material to allow to configure decal when HDRP is not set
- Decal atlas texture offset/scale is updated after allocations (used to be before so it was using date from previous frame)

## [0.0.0-preview] - 2018-01-01

### Added
- Configure the VolumetricLightingSystem code path to be on by default
- Trigger a build exception when trying to build an unsupported platform
- Introduce the VolumetricLightingController component, which can (and should) be placed on the camera, and allows one to control the near and the far plane of the V-Buffer (volumetric "froxel" buffer) along with the depth distribution (from logarithmic to linear)
- Add 3D texture support for DensityVolumes
- Add a better mapping of roughness to mipmap for planar reflection
- The VolumetricLightingSystem now uses RTHandles, which allows to save memory by sharing buffers between different cameras (history buffers are not shared), and reduce reallocation frequency by reallocating buffers only if the rendering resolution increases (and suballocating within existing buffers if the rendering resolution decreases)
- Add a Volumetric Dimmer slider to lights to control the intensity of the scattered volumetric lighting
- Add UV tiling and offset support for decals.
- Add mipmapping support for volume 3D mask textures

### Changed
- Default number of planar reflection change from 4 to 2
- Rename _MainDepthTexture to _CameraDepthTexture
- The VolumetricLightingController has been moved to the Interpolation Volume framework and now functions similarly to the VolumetricFog settings
- Update of UI of cookie, CubeCookie, Reflection probe and planar reflection probe to combo box
- Allow enabling/disabling shadows for area lights when they are set to baked.
- Hide applyRangeAttenuation and FadeDistance for directional shadow as they are not used

### Removed
- Remove Resource folder of PreIntegratedFGD and add the resource to RenderPipeline Asset

### Fixed
- Fix ConvertPhysicalLightIntensityToLightIntensity() function used when creating light from script to match HDLightEditor behavior
- Fix numerical issues with the default value of mean free path of volumetric fog
- Fix the bug preventing decals from coexisting with density volumes
- Fix issue with alpha tested geometry using planar/triplanar mapping not render correctly or flickering (due to being wrongly alpha tested in depth prepass)
- Fix meta pass with triplanar (was not handling correctly the normal)
- Fix preview when a planar reflection is present
- Fix Camera preview, it is now a Preview cameraType (was a SceneView)
- Fix handling unknown GPUShadowTypes in the shadow manager.
- Fix area light shapes sent as point lights to the baking backends when they are set to baked.
- Fix unnecessary division by PI for baked area lights.
- Fix line lights sent to the lightmappers. The backends don't support this light type.
- Fix issue with shadow mask framesettings not correctly taken into account when shadow mask is enabled for lighting.
- Fix directional light and shadow mask transition, they are now matching making smooth transition
- Fix banding issues caused by high intensity volumetric lighting
- Fix the debug window being emptied on SRP asset reload
- Fix issue with debug mode not correctly clearing the GBuffer in editor after a resize
- Fix issue with ResetMaterialKeyword not resetting correctly ToggleOff/Roggle Keyword
- Fix issue with motion vector not render correctly if there is no depth prepass in deferred

## [0.0.0-preview] - 2018-01-01

### Added
- Screen Space Refraction projection model (Proxy raycasting, HiZ raymarching)
- Screen Space Refraction settings as volume component
- Added buffered frame history per camera
- Port Global Density Volumes to the Interpolation Volume System.
- Optimize ImportanceSampleLambert() to not require the tangent frame.
- Generalize SampleVBuffer() to handle different sampling and reconstruction methods.
- Improve the quality of volumetric lighting reprojection.
- Optimize Morton Order code in the Subsurface Scattering pass.
- Planar Reflection Probe support roughness (gaussian convolution of captured probe)
- Use an atlas instead of a texture array for cluster transparent decals
- Add a debug view to visualize the decal atlas
- Only store decal textures to atlas if decal is visible, debounce out of memory decal atlas warning.
- Add manipulator gizmo on decal to improve authoring workflow
- Add a minimal StackLit material (work in progress, this version can be used as template to add new material)

### Changed
- EnableShadowMask in FrameSettings (But shadowMaskSupport still disable by default)
- Forced Planar Probe update modes to (Realtime, Every Update, Mirror Camera)
- Screen Space Refraction proxy model uses the proxy of the first environment light (Reflection probe/Planar probe) or the sky
- Moved RTHandle static methods to RTHandles
- Renamed RTHandle to RTHandleSystem.RTHandle
- Move code for PreIntegratedFDG (Lit.shader) into its dedicated folder to be share with other material
- Move code for LTCArea (Lit.shader) into its dedicated folder to be share with other material

### Removed
- Removed Planar Probe mirror plane position and normal fields in inspector, always display mirror plane and normal gizmos

### Fixed
- Fix fog flags in scene view is now taken into account
- Fix sky in preview windows that were disappearing after a load of a new level
- Fix numerical issues in IntersectRayAABB().
- Fix alpha blending of volumetric lighting with transparent objects.
- Fix the near plane of the V-Buffer causing out-of-bounds look-ups in the clustered data structure.
- Depth and color pyramid are properly computed and sampled when the camera renders inside a viewport of a RTHandle.
- Fix decal atlas debug view to work correctly when shadow atlas view is also enabled
- Fix TransparentSSR with non-rendergraph.
- Fix shader compilation warning on SSR compute shader.<|MERGE_RESOLUTION|>--- conflicted
+++ resolved
@@ -21,9 +21,6 @@
 
 ### Fixed
 - Fixed probe volumes debug views.
-<<<<<<< HEAD
-- Fixed issues with path-traced volumetric scattering (cases 1295222, 1295234).
-=======
 - Fixed ShaderGraph Decal material not showing exposed properties.
 - Fixed couple samplers that had the wrong name in raytracing code
 - VFX : Debug material view were rendering pink for albedo. (case 1290752)
@@ -31,15 +28,11 @@
 - Fixed computation of geometric normal in path tracing (case 1293029).
 - Fixed issues with path-traced volumetric scattering (cases 1295222, 1295234).
 - Fixed the default background color for previews to use the original color.
->>>>>>> 361ea9c6
+- Fixed issues with path-traced volumetric scattering (cases 1295222, 1295234).
 
 ### Changed
 - Removed the material pass probe volumes evaluation mode.
 - Volume parameter of type Cubemap can now accept Cubemap render textures and custom render textures.
-<<<<<<< HEAD
-- Replaced last package version checker in Wizard to a link on Package Manager.
-- Improved robustness of volumetric sampling in path tracing (case 1295187).
-=======
 - Removed the superior clamping value for the recursive rendering max ray length. 
 - Removed the superior clamping value for the ray tracing light cluster size.
 - Now reflection probes cannot have SSAO, SSGI, SSR, ray tracing effects or volumetric reprojection.
@@ -47,7 +40,7 @@
 - The DrawRenderers function of CustomPassUtils class now takes a sortingCriteria in parameter.
 - When in half res, RTR denoising is executed at half resolution and the upscale happens at the end.
 - Removed the upscale radius from the RTR.
->>>>>>> 361ea9c6
+- Improved robustness of volumetric sampling in path tracing (case 1295187).
 
 ## [10.3.0] - 2020-12-01
 
