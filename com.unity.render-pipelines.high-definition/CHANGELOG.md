﻿# Changelog
All notable changes to this package will be documented in this file.

The format is based on [Keep a Changelog](http://keepachangelog.com/en/1.0.0/)
and this project adheres to [Semantic Versioning](http://semver.org/spec/v2.0.0.html).

## [11.0.0] - 2020-10-21

### Added 
- Exposed the API to access HDRP shader pass names.
- Added the status check of default camera frame settings in the DXR wizard.
- Added frame setting for Virtual Texturing. 

### Fixed
- Fixed a null reference exception when creating a diffusion profile asset.
- Fixed the diffusion profile not being registered as a dependency of the ShaderGraph.
- Fixing exceptions in the console when putting the SSGI in low quality mode (render graph).
- Fixed NullRef Exception when decals are in the scene, no asset is set and HDRP wizard is run.
- Fixed nan when a decal affects normals.
- Fixed issue with TAA causing bleeding of a view into another when multiple views are visible.
- Fix an issue that caused issues of usability of editor if a very high resolution is set by mistake and then reverted back to a smaller resolution.
- Fixed issue where Default Volume Profile Asset change in project settings was not added to the undo stack (case 1285268).
- Fixed undo after enabling compositor.
- Fixed the ray tracing shadow UI being displayed while it shouldn't (case 1286391).

### Changed
- Improved the punctual light shadow rescale algorithm.
- Now the DXR wizard displays the name of the target asset that needs to be changed.
- Standardized naming for the option regarding Transparent objects being able to receive Screen Space Reflections.

## [10.2.0] - 2020-10-19

### Added
- Added a rough distortion frame setting and and info box on distortion materials.
- Adding support of 4 channel tex coords for ray tracing (case 1265309).
- Added a help button on the volume component toolbar for documentation.

### Fixed
- Fixed an issue where the Exposure Shader Graph node had clipped text. (case 1265057)
- Fixed an issue when rendering into texture where alpha would not default to 1.0 when using 11_11_10 color buffer in non-dev builds.
- Fixed issues with reordering and hiding graphics compositor layers (cases 1283903, 1285282, 1283886).
- Fixed the possibility to have a shader with a pre-refraction render queue and refraction enabled at the same time.
- Fixed a migration issue with the rendering queue in ShaderGraph when upgrading to 10.x;
- Fixed upside down XR occlusion mesh.
- Fixed precision issue with the atmospheric fog.
- Fixed issue with TAA and no motion vectors.
- Fixed the stripping not working the terrain alphatest feature required for terrain holes (case 1205902).

### Changed
- Combined occlusion meshes into one to reduce draw calls and state changes with XR single-pass.
- Claryfied doc for the LayeredLit material.
- Various improvements for the Volumetric Fog.

## [10.1.0] - 2020-10-12

### Added
- Added an option to have only the metering mask displayed in the debug mode.
- Added a new mode to cluster visualization debug where users can see a slice instead of the cluster on opaque objects.
- Added ray traced reflection support for the render graph version of the pipeline.
- Added render graph support of RTAO and required denoisers.
- Added render graph support of RTGI.
- Added support of RTSSS and Recursive Rendering in the render graph mode.
- Added support of RT and screen space shadow for render graph.
- Added tooltips with the full name of the (graphics) compositor properties to properly show large names that otherwise are clipped by the UI (case 1263590)
- Added error message if a callback AOV allocation fail
- Added marker for all AOV request operation on GPU
- Added remapping options for Depth Pyramid debug view mode
- Added an option to support AOV shader at runtime in HDRP settings (case 1265070)
- Added support of SSGI in the render graph mode.
- Added option for 11-11-10 format for cube reflection probes.
- Added an optional check in the HDRP DXR Wizard to verify 64 bits target architecture
- Added option to display timing stats in the debug menu as an average over 1 second. 
- Added a light unit slider to provide users more context when authoring physically based values.
- Added a way to check the normals through the material views.
- Added Simple mode to Earth Preset for PBR Sky
- Added the export of normals during the prepass for shadow matte for proper SSAO calculation.
- Added the usage of SSAO for shadow matte unlit shader graph.
- Added the support of input system V2
- Added a new volume component parameter to control the max ray length of directional lights(case 1279849).
- Added support for 'Pyramid' and 'Box' spot light shapes in path tracing.
- Added high quality prefiltering option for Bloom.
- Added support for camera relative ray tracing (and keeping non-camera relative ray tracing working)
- Added a rough refraction option on planar reflections.
- Added scalability settings for the planar reflection resolution.
- Added tests for AOV stacking and UI rendering in the graphics compositor.
- Added a new ray tracing only function that samples the specular part of the materials.
- Adding missing marker for ray tracing profiling (RaytracingDeferredLighting)
- Added the support of eye shader for ray tracing.
<<<<<<< HEAD
- Added a fade distance for light influencing volumetric lighting.
=======
- Exposed Refraction Model to the material UI when using a Lit ShaderGraph.
>>>>>>> ff96dd66

### Fixed
- Fixed several issues with physically-based DoF (TAA ghosting of the CoC buffer, smooth layer transitions, etc)
- Fixed GPU hang on D3D12 on xbox. 
- Fixed game view artifacts on resizing when hardware dynamic resolution was enabled
- Fixed black line artifacts occurring when Lanczos upsampling was set for dynamic resolution
- Fixed Amplitude -> Min/Max parametrization conversion
- Fixed CoatMask block appearing when creating lit master node (case 1264632)
- Fixed issue with SceneEV100 debug mode indicator when rescaling the window.
- Fixed issue with PCSS filter being wrong on first frame. 
- Fixed issue with emissive mesh for area light not appearing in playmode if Reload Scene option is disabled in Enter Playmode Settings.
- Fixed issue when Reflection Probes are set to OnEnable and are never rendered if the probe is enabled when the camera is farther than the probe fade distance. 
- Fixed issue with sun icon being clipped in the look dev window. 
- Fixed error about layers when disabling emissive mesh for area lights.
- Fixed issue when the user deletes the composition graph or .asset in runtime (case 1263319)
- Fixed assertion failure when changing resolution to compositor layers after using AOVs (case 1265023) 
- Fixed flickering layers in graphics compositor (case 1264552)
- Fixed issue causing the editor field not updating the disc area light radius.
- Fixed issues that lead to cookie atlas to be updated every frame even if cached data was valid.
- Fixed an issue where world space UI was not emitted for reflection cameras in HDRP
- Fixed an issue with cookie texture atlas that would cause realtime textures to always update in the atlas even when the content did not change.
- Fixed an issue where only one of the two lookdev views would update when changing the default lookdev volume profile.
- Fixed a bug related to light cluster invalidation.
- Fixed shader warning in DofGather (case 1272931)
- Fixed AOV export of depth buffer which now correctly export linear depth (case 1265001)
- Fixed issue that caused the decal atlas to not be updated upon changing of the decal textures content.
- Fixed "Screen position out of view frustum" error when camera is at exactly the planar reflection probe location.
- Fixed Amplitude -> Min/Max parametrization conversion
- Fixed issue that allocated a small cookie for normal spot lights.
- Fixed issue when undoing a change in diffuse profile list after deleting the volume profile.
- Fixed custom pass re-ordering and removing.
- Fixed TAA issue and hardware dynamic resolution.
- Fixed a static lighting flickering issue caused by having an active planar probe in the scene while rendering inspector preview.
- Fixed an issue where even when set to OnDemand, the sky lighting would still be updated when changing sky parameters.
- Fixed an error message trigerred when a mesh has more than 32 sub-meshes (case 1274508).
- Fixed RTGI getting noisy for grazying angle geometry (case 1266462).
- Fixed an issue with TAA history management on pssl.
- Fixed the global illumination volume override having an unwanted advanced mode (case 1270459).
- Fixed screen space shadow option displayed on directional shadows while they shouldn't (case 1270537).
- Fixed the handling of undo and redo actions in the graphics compositor (cases 1268149, 1266212, 1265028)
- Fixed issue with composition graphs that include virtual textures, cubemaps and other non-2D textures (cases 1263347, 1265638).
- Fixed issues when selecting a new composition graph or setting it to None (cases 1263350, 1266202)
- Fixed ArgumentNullException when saving shader graphs after removing the compositor from the scene (case 1268658)
- Fixed issue with updating the compositor output when not in play mode (case 1266216)
- Fixed warning with area mesh (case 1268379)
- Fixed issue with diffusion profile not being updated upon reset of the editor. 
- Fixed an issue that lead to corrupted refraction in some scenarios on xbox.
- Fixed for light loop scalarization not happening. 
- Fixed issue with stencil not being set in rendergraph mode.
- Fixed for post process being overridable in reflection probes even though it is not supported.
- Fixed RTGI in performance mode when light layers are enabled on the asset.
- Fixed SSS materials appearing black in matcap mode.
- Fixed a collision in the interaction of RTR and RTGI.
- Fix for lookdev toggling renderers that are set to non editable or are hidden in the inspector.
- Fixed issue with mipmap debug mode not properly resetting full screen mode (and viceversa). 
- Added unsupported message when using tile debug mode with MSAA.
- Fixed SSGI compilation issues on PS4.
- Fixed "Screen position out of view frustum" error when camera is on exactly the planar reflection probe plane.
- Workaround issue that caused objects using eye shader to not be rendered on xbox.
- Fixed GC allocation when using XR single-pass test mode.
- Fixed text in cascades shadow split being truncated.
- Fixed rendering of custom passes in the Custom Pass Volume inspector
- Force probe to render again if first time was during async shader compilation to avoid having cyan objects.
- Fixed for lookdev library field not being refreshed upon opening a library from the environment library inspector.
- Fixed serialization issue with matcap scale intensity.
- Close Add Override popup of Volume Inspector when the popup looses focus (case 1258571)
- Light quality setting for contact shadow set to on for High quality by default.
- Fixed an exception thrown when closing the look dev because there is no active SRP anymore.
- Fixed alignment of framesettings in HDRP Default Settings
- Fixed an exception thrown when closing the look dev because there is no active SRP anymore.
- Fixed an issue where entering playmode would close the LookDev window.
- Fixed issue with rendergraph on console failing on SSS pass.
- Fixed Cutoff not working properly with ray tracing shaders default and SG (case 1261292).
- Fixed shader compilation issue with Hair shader and debug display mode
- Fixed cubemap static preview not updated when the asset is imported.
- Fixed wizard DXR setup on non-DXR compatible devices.
- Fixed Custom Post Processes affecting preview cameras.
- Fixed issue with lens distortion breaking rendering.
- Fixed save popup appearing twice due to HDRP wizard.
- Fixed error when changing planar probe resolution.
- Fixed the dependecy of FrameSettings (MSAA, ClearGBuffer, DepthPrepassWithDeferred) (case 1277620).
- Fixed the usage of GUIEnable for volume components (case 1280018).
- Fixed the diffusion profile becoming invalid when hitting the reset (case 1269462).
- Fixed issue with MSAA resolve killing the alpha channel.
- Fixed a warning in materialevalulation
- Fixed an error when building the player.
- Fixed issue with box light not visible if range is below one and range attenuation is off.
- Fixed an issue that caused a null reference when deleting camera component in a prefab. (case 1244430)
- Fixed issue with bloom showing a thin black line after rescaling window. 
- Fixed rendergraph motion vector resolve.
- Fixed the Ray-Tracing related Debug Display not working in render graph mode.
- Fix nan in pbr sky
- Fixed Light skin not properly applied on the LookDev when switching from Dark Skin (case 1278802)
- Fixed accumulation on DX11
- Fixed issue with screen space UI not drawing on the graphics compositor (case 1279272).
- Fixed error Maximum allowed thread group count is 65535 when resolution is very high. 
- LOD meshes are now properly stripped based on the maximum lod value parameters contained in the HDRP asset.
- Fixed an inconsistency in the LOD group UI where LOD bias was not the right one.
- Fixed outlines in transitions between post-processed and plain regions in the graphics compositor (case 1278775).
- Fix decal being applied twice with LOD Crossfade.
- Fixed camera stacking for AOVs in the graphics compositor (case 1273223).
- Fixed backface selection on some shader not ignore correctly.
- Disable quad overdraw on ps4.
- Fixed error when resizing the graphics compositor's output and when re-adding a compositor in the scene
- Fixed issues with bloom, alpha and HDR layers in the compositor (case 1272621).
- Fixed alpha not having TAA applied to it.
- Fix issue with alpha output in forward.
- Fix compilation issue on Vulkan for shaders using high quality shadows in XR mode.
- Fixed wrong error message when fixing DXR resources from Wizard.
- Fixed compilation error of quad overdraw with double sided materials
- Fixed screen corruption on xbox when using TAA and Motion Blur with rendergraph. 
- Fixed UX issue in the graphics compositor related to clear depth and the defaults for new layers, add better tooltips and fix minor bugs (case 1283904)
- Fixed scene visibility not working for custom pass volumes.
- Fixed issue with several override entries in the runtime debug menu. 
- Fixed issue with rendergraph failing to execute every 30 minutes. 
- Fixed Lit ShaderGraph surface option property block to only display transmission and energy conserving specular color options for their proper material mode (case 1257050)
- Fixed nan in reflection probe when volumetric fog filtering is enabled, causing the whole probe to be invalid.
- Fixed Debug Color pixel became grey
- Fixed TAA flickering on the very edge of screen. 
- Fixed profiling scope for quality RTGI.
- Fixed the denoising and multi-sample not being used for smooth multibounce RTReflections.
- Fixed issue where multiple cameras would cause GC each frame.
- Fixed after post process rendering pass options not showing for unlit ShaderGraphs.
- Fixed null reference in the Undo callback of the graphics compositor 
- Fixed cullmode for SceneSelectionPass.
- Fixed issue that caused non-static object to not render at times in OnEnable reflection probes.
- Baked reflection probes now correctly use static sky for ambient lighting.
- Use draggable fields for float scalable settings

### Changed
- Preparation pass for RTSSShadows to be supported by render graph.
- Add tooltips with the full name of the (graphics) compositor properties to properly show large names that otherwise are clipped by the UI (case 1263590)
- Composition profile .asset files cannot be manually edited/reset by users (to avoid breaking things - case 1265631)
- Preparation pass for RTSSShadows to be supported by render graph.
- Changed the way the ray tracing property is displayed on the material (QOL 1265297).
- Exposed lens attenuation mode in default settings and remove it as a debug mode.
- Composition layers without any sub layers are now cleared to black to avoid confusion (case 1265061).
- Slight reduction of VGPR used by area light code.
- Changed thread group size for contact shadows (save 1.1ms on PS4)
- Make sure distortion stencil test happens before pixel shader is run.
- Small optimization that allows to skip motion vector prepping when the whole wave as velocity of 0.
- Improved performance to avoid generating coarse stencil buffer when not needed.
- Remove HTile generation for decals (faster without).
- Improving SSGI Filtering and fixing a blend issue with RTGI.
- Changed the Trackball UI so that it allows explicit numeric values.
- Reduce the G-buffer footprint of anisotropic materials
- Moved SSGI out of preview.
- Skip an unneeded depth buffer copy on consoles. 
- Replaced the Density Volume Texture Tool with the new 3D Texture Importer.
- Rename Raytracing Node to Raytracing Quality Keyword and rename high and low inputs as default and raytraced. All raytracing effects now use the raytraced mode but path tracing.
- Moved diffusion profile list to the HDRP default settings panel.
- Skip biquadratic resampling of vbuffer when volumetric fog filtering is enabled.
- Optimized Grain and sRGB Dithering.
- On platforms that allow it skip the first mip of the depth pyramid and compute it alongside the depth buffer used for low res transparents.
- When trying to install the local configuration package, if another one is already present the user is now asked whether they want to keep it or not.
- Improved MSAA color resolve to fix issues when very bright and very dark samples are resolved together.
- Improve performance of GPU light AABB generation
- Removed the max clamp value for the RTR, RTAO and RTGI's ray length (case 1279849).
- Meshes assigned with a decal material are not visible anymore in ray-tracing or path-tracing.
- Removed BLEND shader keywords.
- Remove a rendergraph debug option to clear resources on release from UI.
- added SV_PrimitiveID in the VaryingMesh structure for fulldebugscreenpass as well as primitiveID in FragInputs
- Changed which local frame is used for multi-bounce RTReflections.
- Move System Generated Values semantics out of VaryingsMesh structure.
- Other forms of FSAA are silently deactivated, when path tracing is on.
- Removed XRSystemTests. The GC verification is now done during playmode tests (case 1285012).
- SSR now uses the pre-refraction color pyramid.

## [10.0.0] - 2019-06-10

### Added
- Ray tracing support for VR single-pass
- Added sharpen filter shader parameter and UI for TemporalAA to control image quality instead of hardcoded value
- Added frame settings option for custom post process and custom passes as well as custom color buffer format option.
- Add check in wizard on SRP Batcher enabled.
- Added default implementations of OnPreprocessMaterialDescription for FBX, Obj, Sketchup and 3DS file formats.
- Added custom pass fade radius
- Added after post process injection point for custom passes
- Added basic alpha compositing support - Alpha is available afterpostprocess when using FP16 buffer format.
- Added falloff distance on Reflection Probe and Planar Reflection Probe
- Added Backplate projection from the HDRISky
- Added Shadow Matte in UnlitMasterNode, which only received shadow without lighting
- Added hability to name LightLayers in HDRenderPipelineAsset
- Added a range compression factor for Reflection Probe and Planar Reflection Probe to avoid saturation of colors.
- Added path tracing support for directional, point and spot lights, as well as emission from Lit and Unlit.
- Added non temporal version of SSAO.
- Added more detailed ray tracing stats in the debug window
- Added Disc area light (bake only)
- Added a warning in the material UI to prevent transparent + subsurface-scattering combination.
- Added XR single-pass setting into HDRP asset
- Added a penumbra tint option for lights
- Added support for depth copy with XR SDK
- Added debug setting to Render Pipeline Debug Window to list the active XR views
- Added an option to filter the result of the volumetric lighting (off by default).
- Added a transmission multiplier for directional lights
- Added XR single-pass test mode to Render Pipeline Debug Window
- Added debug setting to Render Pipeline Window to list the active XR views
- Added a new refraction mode for the Lit shader (thin). Which is a box refraction with small thickness values
- Added the code to support Barn Doors for Area Lights based on a shaderconfig option.
- Added HDRPCameraBinder property binder for Visual Effect Graph
- Added "Celestial Body" controls to the Directional Light
- Added new parameters to the Physically Based Sky
- Added Reflections to the DXR Wizard
- Added the possibility to have ray traced colored and semi-transparent shadows on directional lights.
- Added a check in the custom post process template to throw an error if the default shader is not found.
- Exposed the debug overlay ratio in the debug menu.
- Added a separate frame settings for tonemapping alongside color grading.
- Added the receive fog option in the material UI for ShaderGraphs.
- Added a public virtual bool in the custom post processes API to specify if a post processes should be executed in the scene view.
- Added a menu option that checks scene issues with ray tracing. Also removed the previously existing warning at runtime.
- Added Contrast Adaptive Sharpen (CAS) Upscaling effect.
- Added APIs to update probe settings at runtime.
- Added documentation for the rayTracingSupported method in HDRP
- Added user-selectable format for the post processing passes.
- Added support for alpha channel in some post-processing passes (DoF, TAA, Uber).
- Added warnings in FrameSettings inspector when using DXR and atempting to use Asynchronous Execution.
- Exposed Stencil bits that can be used by the user.
- Added history rejection based on velocity of intersected objects for directional, point and spot lights.
- Added a affectsVolumetric field to the HDAdditionalLightData API to know if light affects volumetric fog.
- Add OS and Hardware check in the Wizard fixes for DXR.
- Added option to exclude camera motion from motion blur.
- Added semi-transparent shadows for point and spot lights.
- Added support for semi-transparent shadow for unlit shader and unlit shader graph.
- Added the alpha clip enabled toggle to the material UI for all HDRP shader graphs.
- Added Material Samples to explain how to use the lit shader features
- Added an initial implementation of ray traced sub surface scattering
- Added AssetPostprocessors and Shadergraphs to handle Arnold Standard Surface and 3DsMax Physical material import from FBX.
- Added support for Smoothness Fade start work when enabling ray traced reflections.
- Added Contact shadow, Micro shadows and Screen space refraction API documentation.
- Added script documentation for SSR, SSAO (ray tracing), GI, Light Cluster, RayTracingSettings, Ray Counters, etc.
- Added path tracing support for refraction and internal reflections.
- Added support for Thin Refraction Model and Lit's Clear Coat in Path Tracing.
- Added the Tint parameter to Sky Colored Fog.
- Added of Screen Space Reflections for Transparent materials
- Added a fallback for ray traced area light shadows in case the material is forward or the lit mode is forward.
- Added a new debug mode for light layers.
- Added an "enable" toggle to the SSR volume component.
- Added support for anisotropic specular lobes in path tracing.
- Added support for alpha clipping in path tracing.
- Added support for light cookies in path tracing.
- Added support for transparent shadows in path tracing.
- Added support for iridescence in path tracing.
- Added support for background color in path tracing.
- Added a path tracing test to the test suite.
- Added a warning and workaround instructions that appear when you enable XR single-pass after the first frame with the XR SDK.
- Added the exposure sliders to the planar reflection probe preview
- Added support for subsurface scattering in path tracing.
- Added a new mode that improves the filtering of ray traced shadows (directional, point and spot) based on the distance to the occluder.
- Added support of cookie baking and add support on Disc light.
- Added support for fog attenuation in path tracing.
- Added a new debug panel for volumes
- Added XR setting to control camera jitter for temporal effects
- Added an error message in the DrawRenderers custom pass when rendering opaque objects with an HDRP asset in DeferredOnly mode.
- Added API to enable proper recording of path traced scenes (with the Unity recorder or other tools).
- Added support for fog in Recursive rendering, ray traced reflections and ray traced indirect diffuse.
- Added an alpha blend option for recursive rendering
- Added support for stack lit for ray tracing effects.
- Added support for hair for ray tracing effects.
- Added support for alpha to coverage for HDRP shaders and shader graph
- Added support for Quality Levels to Subsurface Scattering.
- Added option to disable XR rendering on the camera settings.
- Added support for specular AA from geometric curvature in AxF
- Added support for baked AO (no input for now) in AxF
- Added an info box to warn about depth test artifacts when rendering object twice in custom passes with MSAA.
- Added a frame setting for alpha to mask.
- Added support for custom passes in the AOV API
- Added Light decomposition lighting debugging modes and support in AOV
- Added exposure compensation to Fixed exposure mode
- Added support for rasterized area light shadows in StackLit
- Added support for texture-weighted automatic exposure
- Added support for POM for emissive map
- Added alpha channel support in motion blur pass.
- Added the HDRP Compositor Tool (in Preview).
- Added a ray tracing mode option in the HDRP asset that allows to override and shader stripping.
- Added support for arbitrary resolution scaling of Volumetric Lighting to the Fog volume component.
- Added range attenuation for box-shaped spotlights.
- Added scenes for hair and fabric and decals with material samples
- Added fabric materials and textures
- Added information for fabric materials in fabric scene
- Added a DisplayInfo attribute to specify a name override and a display order for Volume Component fields (used only in default inspector for now).
- Added Min distance to contact shadows.
- Added support for Depth of Field in path tracing (by sampling the lens aperture).
- Added an API in HDRP to override the camera within the rendering of a frame (mainly for custom pass).
- Added a function (HDRenderPipeline.ResetRTHandleReferenceSize) to reset the reference size of RTHandle systems.
- Added support for AxF measurements importing into texture resources tilings.
- Added Layer parameter on Area Light to modify Layer of generated Emissive Mesh
- Added a flow map parameter to HDRI Sky
- Implemented ray traced reflections for transparent objects.
- Add a new parameter to control reflections in recursive rendering.
- Added an initial version of SSGI.
- Added Virtual Texturing cache settings to control the size of the Streaming Virtual Texturing caches.
- Added back-compatibility with builtin stereo matrices.
- Added CustomPassUtils API to simplify Blur, Copy and DrawRenderers custom passes.
- Added Histogram guided automatic exposure.
- Added few exposure debug modes.
- Added support for multiple path-traced views at once (e.g., scene and game views).
- Added support for 3DsMax's 2021 Simplified Physical Material from FBX files in the Model Importer.
- Added custom target mid grey for auto exposure.
- Added CustomPassUtils API to simplify Blur, Copy and DrawRenderers custom passes.
- Added an API in HDRP to override the camera within the rendering of a frame (mainly for custom pass).
- Added more custom pass API functions, mainly to render objects from another camera.
- Added support for transparent Unlit in path tracing.
- Added a minimal lit used for RTGI in peformance mode.
- Added procedural metering mask that can follow an object
- Added presets quality settings for RTAO and RTGI.
- Added an override for the shadow culling that allows better directional shadow maps in ray tracing effects (RTR, RTGI, RTSSS and RR).
- Added a Cloud Layer volume override.
- Added Fast Memory support for platform that support it.
- Added CPU and GPU timings for ray tracing effects.
- Added support to combine RTSSS and RTGI (1248733).
- Added IES Profile support for Point, Spot and Rectangular-Area lights
- Added support for multiple mapping modes in AxF.
- Add support of lightlayers on indirect lighting controller
- Added compute shader stripping.
- Added Cull Mode option for opaque materials and ShaderGraphs. 
- Added scene view exposure override.
- Added support for exposure curve remapping for min/max limits.
- Added presets for ray traced reflections.
- Added final image histogram debug view (both luminance and RGB).
- Added an example texture and rotation to the Cloud Layer volume override.
- Added an option to extend the camera culling for skinned mesh animation in ray tracing effects (1258547).
- Added decal layer system similar to light layer. Mesh will receive a decal when both decal layer mask matches.
- Added shader graph nodes for rendering a complex eye shader.
- Added more controls to contact shadows and increased quality in some parts. 
- Added a physically based option in DoF volume.
- Added API to check if a Camera, Light or ReflectionProbe is compatible with HDRP.
- Added path tracing test scene for normal mapping.
- Added missing API documentation.
- Remove CloudLayer
- Added quad overdraw and vertex density debug modes.

### Fixed
- fix when saved HDWizard window tab index out of range (1260273)
- Fix when rescale probe all direction below zero (1219246)
- Update documentation of HDRISky-Backplate, precise how to have Ambient Occlusion on the Backplate
- Sorting, undo, labels, layout in the Lighting Explorer.
- Fixed sky settings and materials in Shader Graph Samples package
- Fix/workaround a probable graphics driver bug in the GTAO shader.
- Fixed Hair and PBR shader graphs double sided modes
- Fixed an issue where updating an HDRP asset in the Quality setting panel would not recreate the pipeline.
- Fixed issue with point lights being considered even when occupying less than a pixel on screen (case 1183196)
- Fix a potential NaN source with iridescence (case 1183216)
- Fixed issue of spotlight breaking when minimizing the cone angle via the gizmo (case 1178279)
- Fixed issue that caused decals not to modify the roughness in the normal buffer, causing SSR to not behave correctly (case 1178336)
- Fixed lit transparent refraction with XR single-pass rendering
- Removed extra jitter for TemporalAA in VR
- Fixed ShaderGraph time in main preview
- Fixed issue on some UI elements in HDRP asset not expanding when clicking the arrow (case 1178369)
- Fixed alpha blending in custom post process
- Fixed the modification of the _AlphaCutoff property in the material UI when exposed with a ShaderGraph parameter.
- Fixed HDRP test `1218_Lit_DiffusionProfiles` on Vulkan.
- Fixed an issue where building a player in non-dev mode would generate render target error logs every frame
- Fixed crash when upgrading version of HDRP
- Fixed rendering issues with material previews
- Fixed NPE when using light module in Shuriken particle systems (1173348).
- Refresh cached shadow on editor changes
- Fixed light supported units caching (1182266)
- Fixed an issue where SSAO (that needs temporal reprojection) was still being rendered when Motion Vectors were not available (case 1184998)
- Fixed a nullref when modifying the height parameters inside the layered lit shader UI.
- Fixed Decal gizmo that become white after exiting play mode
- Fixed Decal pivot position to behave like a spotlight
- Fixed an issue where using the LightingOverrideMask would break sky reflection for regular cameras
- Fix DebugMenu FrameSettingsHistory persistency on close
- Fix DensityVolume, ReflectionProbe aned PlanarReflectionProbe advancedControl display
- Fix DXR scene serialization in wizard
- Fixed an issue where Previews would reallocate History Buffers every frame
- Fixed the SetLightLayer function in HDAdditionalLightData setting the wrong light layer
- Fix error first time a preview is created for planar
- Fixed an issue where SSR would use an incorrect roughness value on ForwardOnly (StackLit, AxF, Fabric, etc.) materials when the pipeline is configured to also allow deferred Lit.
- Fixed issues with light explorer (cases 1183468, 1183269)
- Fix dot colors in LayeredLit material inspector
- Fix undo not resetting all value when undoing the material affectation in LayerLit material
- Fix for issue that caused gizmos to render in render textures (case 1174395)
- Fixed the light emissive mesh not updated when the light was disabled/enabled
- Fixed light and shadow layer sync when setting the HDAdditionalLightData.lightlayersMask property
- Fixed a nullref when a custom post process component that was in the HDRP PP list is removed from the project
- Fixed issue that prevented decals from modifying specular occlusion (case 1178272).
- Fixed exposure of volumetric reprojection
- Fixed multi selection support for Scalable Settings in lights
- Fixed font shaders in test projects for VR by using a Shader Graph version
- Fixed refresh of baked cubemap by incrementing updateCount at the end of the bake (case 1158677).
- Fixed issue with rectangular area light when seen from the back
- Fixed decals not affecting lightmap/lightprobe
- Fixed zBufferParams with XR single-pass rendering
- Fixed moving objects not rendered in custom passes
- Fixed abstract classes listed in the + menu of the custom pass list
- Fixed custom pass that was rendered in previews
- Fixed precision error in zero value normals when applying decals (case 1181639)
- Fixed issue that triggered No Scene Lighting view in game view as well (case 1156102)
- Assign default volume profile when creating a new HDRP Asset
- Fixed fov to 0 in planar probe breaking the projection matrix (case 1182014)
- Fixed bugs with shadow caching
- Reassign the same camera for a realtime probe face render request to have appropriate history buffer during realtime probe rendering.
- Fixed issue causing wrong shading when normal map mode is Object space, no normal map is set, but a detail map is present (case 1143352)
- Fixed issue with decal and htile optimization
- Fixed TerrainLit shader compilation error regarding `_Control0_TexelSize` redefinition (case 1178480).
- Fixed warning about duplicate HDRuntimeReflectionSystem when configuring play mode without domain reload.
- Fixed an editor crash when multiple decal projectors were selected and some had null material
- Added all relevant fix actions to FixAll button in Wizard
- Moved FixAll button on top of the Wizard
- Fixed an issue where fog color was not pre-exposed correctly
- Fix priority order when custom passes are overlapping
- Fix cleanup not called when the custom pass GameObject is destroyed
- Replaced most instances of GraphicsSettings.renderPipelineAsset by GraphicsSettings.currentRenderPipeline. This should fix some parameters not working on Quality Settings overrides.
- Fixed an issue with Realtime GI not working on upgraded projects.
- Fixed issue with screen space shadows fallback texture was not set as a texture array.
- Fixed Pyramid Lights bounding box
- Fixed terrain heightmap default/null values and epsilons
- Fixed custom post-processing effects breaking when an abstract class inherited from `CustomPostProcessVolumeComponent`
- Fixed XR single-pass rendering in Editor by using ShaderConfig.s_XrMaxViews to allocate matrix array
- Multiple different skies rendered at the same time by different cameras are now handled correctly without flickering
- Fixed flickering issue happening when different volumes have shadow settings and multiple cameras are present.
- Fixed issue causing planar probes to disappear if there is no light in the scene.
- Fixed a number of issues with the prefab isolation mode (Volumes leaking from the main scene and reflection not working properly)
- Fixed an issue with fog volume component upgrade not working properly
- Fixed Spot light Pyramid Shape has shadow artifacts on aspect ratio values lower than 1
- Fixed issue with AO upsampling in XR
- Fixed camera without HDAdditionalCameraData component not rendering
- Removed the macro ENABLE_RAYTRACING for most of the ray tracing code
- Fixed prefab containing camera reloading in loop while selected in the Project view
- Fixed issue causing NaN wheh the Z scale of an object is set to 0.
- Fixed DXR shader passes attempting to render before pipeline loaded
- Fixed black ambient sky issue when importing a project after deleting Library.
- Fixed issue when upgrading a Standard transparent material (case 1186874)
- Fixed area light cookies not working properly with stack lit
- Fixed material render queue not updated when the shader is changed in the material inspector.
- Fixed a number of issues with full screen debug modes not reseting correctly when setting another mutually exclusive mode
- Fixed compile errors for platforms with no VR support
- Fixed an issue with volumetrics and RTHandle scaling (case 1155236)
- Fixed an issue where sky lighting might be updated uselessly
- Fixed issue preventing to allow setting decal material to none (case 1196129)
- Fixed XR multi-pass decals rendering
- Fixed several fields on Light Inspector that not supported Prefab overrides
- Fixed EOL for some files
- Fixed scene view rendering with volumetrics and XR enabled
- Fixed decals to work with multiple cameras
- Fixed optional clear of GBuffer (Was always on)
- Fixed render target clears with XR single-pass rendering
- Fixed HDRP samples file hierarchy
- Fixed Light units not matching light type
- Fixed QualitySettings panel not displaying HDRP Asset
- Fixed black reflection probes the first time loading a project
- Fixed y-flip in scene view with XR SDK
- Fixed Decal projectors do not immediately respond when parent object layer mask is changed in editor.
- Fixed y-flip in scene view with XR SDK
- Fixed a number of issues with Material Quality setting
- Fixed the transparent Cull Mode option in HD unlit master node settings only visible if double sided is ticked.
- Fixed an issue causing shadowed areas by contact shadows at the edge of far clip plane if contact shadow length is very close to far clip plane.
- Fixed editing a scalable settings will edit all loaded asset in memory instead of targetted asset.
- Fixed Planar reflection default viewer FOV
- Fixed flickering issues when moving the mouse in the editor with ray tracing on.
- Fixed the ShaderGraph main preview being black after switching to SSS in the master node settings
- Fixed custom fullscreen passes in VR
- Fixed camera culling masks not taken in account in custom pass volumes
- Fixed object not drawn in custom pass when using a DrawRenderers with an HDRP shader in a build.
- Fixed injection points for Custom Passes (AfterDepthAndNormal and BeforePreRefraction were missing)
- Fixed a enum to choose shader tags used for drawing objects (DepthPrepass or Forward) when there is no override material.
- Fixed lit objects in the BeforePreRefraction, BeforeTransparent and BeforePostProcess.
- Fixed the None option when binding custom pass render targets to allow binding only depth or color.
- Fixed custom pass buffers allocation so they are not allocated if they're not used.
- Fixed the Custom Pass entry in the volume create asset menu items.
- Fixed Prefab Overrides workflow on Camera.
- Fixed alignment issue in Preset for Camera.
- Fixed alignment issue in Physical part for Camera.
- Fixed FrameSettings multi-edition.
- Fixed a bug happening when denoising multiple ray traced light shadows
- Fixed minor naming issues in ShaderGraph settings
- VFX: Removed z-fight glitches that could appear when using deferred depth prepass and lit quad primitives
- VFX: Preserve specular option for lit outputs (matches HDRP lit shader)
- Fixed an issue with Metal Shader Compiler and GTAO shader for metal
- Fixed resources load issue while upgrading HDRP package.
- Fix LOD fade mask by accounting for field of view
- Fixed spot light missing from ray tracing indirect effects.
- Fixed a UI bug in the diffusion profile list after fixing them from the wizard.
- Fixed the hash collision when creating new diffusion profile assets.
- Fixed a light leaking issue with box light casting shadows (case 1184475)
- Fixed Cookie texture type in the cookie slot of lights (Now displays a warning because it is not supported).
- Fixed a nullref that happens when using the Shuriken particle light module
- Fixed alignment in Wizard
- Fixed text overflow in Wizard's helpbox
- Fixed Wizard button fix all that was not automatically grab all required fixes
- Fixed VR tab for MacOS in Wizard
- Fixed local config package workflow in Wizard
- Fixed issue with contact shadows shifting when MSAA is enabled.
- Fixed EV100 in the PBR sky
- Fixed an issue In URP where sometime the camera is not passed to the volume system and causes a null ref exception (case 1199388)
- Fixed nullref when releasing HDRP with custom pass disabled
- Fixed performance issue derived from copying stencil buffer.
- Fixed an editor freeze when importing a diffusion profile asset from a unity package.
- Fixed an exception when trying to reload a builtin resource.
- Fixed the light type intensity unit reset when switching the light type.
- Fixed compilation error related to define guards and CreateLayoutFromXrSdk()
- Fixed documentation link on CustomPassVolume.
- Fixed player build when HDRP is in the project but not assigned in the graphic settings.
- Fixed an issue where ambient probe would be black for the first face of a baked reflection probe
- VFX: Fixed Missing Reference to Visual Effect Graph Runtime Assembly
- Fixed an issue where rendering done by users in EndCameraRendering would be executed before the main render loop.
- Fixed Prefab Override in main scope of Volume.
- Fixed alignment issue in Presset of main scope of Volume.
- Fixed persistence of ShowChromeGizmo and moved it to toolbar for coherency in ReflectionProbe and PlanarReflectionProbe.
- Fixed Alignement issue in ReflectionProbe and PlanarReflectionProbe.
- Fixed Prefab override workflow issue in ReflectionProbe and PlanarReflectionProbe.
- Fixed empty MoreOptions and moved AdvancedManipulation in a dedicated location for coherency in ReflectionProbe and PlanarReflectionProbe.
- Fixed Prefab override workflow issue in DensityVolume.
- Fixed empty MoreOptions and moved AdvancedManipulation in a dedicated location for coherency in DensityVolume.
- Fix light limit counts specified on the HDRP asset
- Fixed Quality Settings for SSR, Contact Shadows and Ambient Occlusion volume components
- Fixed decalui deriving from hdshaderui instead of just shaderui
- Use DelayedIntField instead of IntField for scalable settings
- Fixed init of debug for FrameSettingsHistory on SceneView camera
- Added a fix script to handle the warning 'referenced script in (GameObject 'SceneIDMap') is missing'
- Fix Wizard load when none selected for RenderPipelineAsset
- Fixed TerrainLitGUI when per-pixel normal property is not present.
- Fixed rendering errors when enabling debug modes with custom passes
- Fix an issue that made PCSS dependent on Atlas resolution (not shadow map res)
- Fixing a bug whith histories when n>4 for ray traced shadows
- Fixing wrong behavior in ray traced shadows for mesh renderers if their cast shadow is shadow only or double sided
- Only tracing rays for shadow if the point is inside the code for spotlight shadows
- Only tracing rays if the point is inside the range for point lights
- Fixing ghosting issues when the screen space shadow  indexes change for a light with ray traced shadows
- Fixed an issue with stencil management and Xbox One build that caused corrupted output in deferred mode.
- Fixed a mismatch in behavior between the culling of shadow maps and ray traced point and spot light shadows
- Fixed recursive ray tracing not working anymore after intermediate buffer refactor.
- Fixed ray traced shadow denoising not working (history rejected all the time).
- Fixed shader warning on xbox one
- Fixed cookies not working for spot lights in ray traced reflections, ray traced GI and recursive rendering
- Fixed an inverted handling of CoatSmoothness for SSR in StackLit.
- Fixed missing distortion inputs in Lit and Unlit material UI.
- Fixed issue that propagated NaNs across multiple frames through the exposure texture.
- Fixed issue with Exclude from TAA stencil ignored.
- Fixed ray traced reflection exposure issue.
- Fixed issue with TAA history not initialising corretly scale factor for first frame
- Fixed issue with stencil test of material classification not using the correct Mask (causing false positive and bad performance with forward material in deferred)
- Fixed issue with History not reset when chaning antialiasing mode on camera
- Fixed issue with volumetric data not being initialized if default settings have volumetric and reprojection off.
- Fixed ray tracing reflection denoiser not applied in tier 1
- Fixed the vibility of ray tracing related methods.
- Fixed the diffusion profile list not saved when clicking the fix button in the material UI.
- Fixed crash when pushing bounce count higher than 1 for ray traced GI or reflections
- Fixed PCSS softness scale so that it better match ray traced reference for punctual lights.
- Fixed exposure management for the path tracer
- Fixed AxF material UI containing two advanced options settings.
- Fixed an issue where cached sky contexts were being destroyed wrongly, breaking lighting in the LookDev
- Fixed issue that clamped PCSS softness too early and not after distance scale.
- Fixed fog affect transparent on HD unlit master node
- Fixed custom post processes re-ordering not saved.
- Fixed NPE when using scalable settings
- Fixed an issue where PBR sky precomputation was reset incorrectly in some cases causing bad performance.
- Fixed a bug due to depth history begin overriden too soon
- Fixed CustomPassSampleCameraColor scale issue when called from Before Transparent injection point.
- Fixed corruption of AO in baked probes.
- Fixed issue with upgrade of projects that still had Very High as shadow filtering quality.
- Fixed issue that caused Distortion UI to appear in Lit.
- Fixed several issues with decal duplicating when editing them.
- Fixed initialization of volumetric buffer params (1204159)
- Fixed an issue where frame count was incorrectly reset for the game view, causing temporal processes to fail.
- Fixed Culling group was not disposed error.
- Fixed issues on some GPU that do not support gathers on integer textures.
- Fixed an issue with ambient probe not being initialized for the first frame after a domain reload for volumetric fog.
- Fixed the scene visibility of decal projectors and density volumes
- Fixed a leak in sky manager.
- Fixed an issue where entering playmode while the light editor is opened would produce null reference exceptions.
- Fixed the debug overlay overlapping the debug menu at runtime.
- Fixed an issue with the framecount when changing scene.
- Fixed errors that occurred when using invalid near and far clip plane values for planar reflections.
- Fixed issue with motion blur sample weighting function.
- Fixed motion vectors in MSAA.
- Fixed sun flare blending (case 1205862).
- Fixed a lot of issues related to ray traced screen space shadows.
- Fixed memory leak caused by apply distortion material not being disposed.
- Fixed Reflection probe incorrectly culled when moving its parent (case 1207660)
- Fixed a nullref when upgrading the Fog volume components while the volume is opened in the inspector.
- Fix issues where decals on PS4 would not correctly write out the tile mask causing bits of the decal to go missing.
- Use appropriate label width and text content so the label is completely visible
- Fixed an issue where final post process pass would not output the default alpha value of 1.0 when using 11_11_10 color buffer format.
- Fixed SSR issue after the MSAA Motion Vector fix.
- Fixed an issue with PCSS on directional light if punctual shadow atlas was not allocated.
- Fixed an issue where shadow resolution would be wrong on the first face of a baked reflection probe.
- Fixed issue with PCSS softness being incorrect for cascades different than the first one.
- Fixed custom post process not rendering when using multiple HDRP asset in quality settings
- Fixed probe gizmo missing id (case 1208975)
- Fixed a warning in raytracingshadowfilter.compute
- Fixed issue with AO breaking with small near plane values.
- Fixed custom post process Cleanup function not called in some cases.
- Fixed shader warning in AO code.
- Fixed a warning in simpledenoiser.compute
- Fixed tube and rectangle light culling to use their shape instead of their range as a bounding box.
- Fixed caused by using gather on a UINT texture in motion blur.
- Fix issue with ambient occlusion breaking when dynamic resolution is active.
- Fixed some possible NaN causes in Depth of Field.
- Fixed Custom Pass nullref due to the new Profiling Sample API changes
- Fixed the black/grey screen issue on after post process Custom Passes in non dev builds.
- Fixed particle lights.
- Improved behavior of lights and probe going over the HDRP asset limits.
- Fixed issue triggered when last punctual light is disabled and more than one camera is used.
- Fixed Custom Pass nullref due to the new Profiling Sample API changes
- Fixed the black/grey screen issue on after post process Custom Passes in non dev builds.
- Fixed XR rendering locked to vsync of main display with Standalone Player.
- Fixed custom pass cleanup not called at the right time when using multiple volumes.
- Fixed an issue on metal with edge of decal having artifact by delaying discard of fragments during decal projection
- Fixed various shader warning
- Fixing unnecessary memory allocations in the ray tracing cluster build
- Fixed duplicate column labels in LightEditor's light tab
- Fixed white and dark flashes on scenes with very high or very low exposure when Automatic Exposure is being used.
- Fixed an issue where passing a null ProfilingSampler would cause a null ref exception.
- Fixed memory leak in Sky when in matcap mode.
- Fixed compilation issues on platform that don't support VR.
- Fixed migration code called when we create a new HDRP asset.
- Fixed RemoveComponent on Camera contextual menu to not remove Camera while a component depend on it.
- Fixed an issue where ambient occlusion and screen space reflections editors would generate null ref exceptions when HDRP was not set as the current pipeline.
- Fixed a null reference exception in the probe UI when no HDRP asset is present.
- Fixed the outline example in the doc (sampling range was dependent on screen resolution)
- Fixed a null reference exception in the HDRI Sky editor when no HDRP asset is present.
- Fixed an issue where Decal Projectors created from script where rotated around the X axis by 90°.
- Fixed frustum used to compute Density Volumes visibility when projection matrix is oblique.
- Fixed a null reference exception in Path Tracing, Recursive Rendering and raytraced Global Illumination editors when no HDRP asset is present.
- Fix for NaNs on certain geometry with Lit shader -- [case 1210058](https://fogbugz.unity3d.com/f/cases/1210058/)
- Fixed an issue where ambient occlusion and screen space reflections editors would generate null ref exceptions when HDRP was not set as the current pipeline.
- Fixed a null reference exception in the probe UI when no HDRP asset is present.
- Fixed the outline example in the doc (sampling range was dependent on screen resolution)
- Fixed a null reference exception in the HDRI Sky editor when no HDRP asset is present.
- Fixed an issue where materials newly created from the contextual menu would have an invalid state, causing various problems until it was edited.
- Fixed transparent material created with ZWrite enabled (now it is disabled by default for new transparent materials)
- Fixed mouseover on Move and Rotate tool while DecalProjector is selected.
- Fixed wrong stencil state on some of the pixel shader versions of deferred shader.
- Fixed an issue where creating decals at runtime could cause a null reference exception.
- Fixed issue that displayed material migration dialog on the creation of new project.
- Fixed various issues with time and animated materials (cases 1210068, 1210064).
- Updated light explorer with latest changes to the Fog and fixed issues when no visual environment was present.
- Fixed not handleling properly the recieve SSR feature with ray traced reflections
- Shadow Atlas is no longer allocated for area lights when they are disabled in the shader config file.
- Avoid MRT Clear on PS4 as it is not implemented yet.
- Fixed runtime debug menu BitField control.
- Fixed the radius value used for ray traced directional light.
- Fixed compilation issues with the layered lit in ray tracing shaders.
- Fixed XR autotests viewport size rounding
- Fixed mip map slider knob displayed when cubemap have no mipmap
- Remove unnecessary skip of material upgrade dialog box.
- Fixed the profiling sample mismatch errors when enabling the profiler in play mode
- Fixed issue that caused NaNs in reflection probes on consoles.
- Fixed adjusting positive axis of Blend Distance slides the negative axis in the density volume component.
- Fixed the blend of reflections based on the weight.
- Fixed fallback for ray traced reflections when denoising is enabled.
- Fixed error spam issue with terrain detail terrainDetailUnsupported (cases 1211848)
- Fixed hardware dynamic resolution causing cropping/scaling issues in scene view (case 1158661)
- Fixed Wizard check order for `Hardware and OS` and `Direct3D12`
- Fix AO issue turning black when Far/Near plane distance is big.
- Fixed issue when opening lookdev and the lookdev volume have not been assigned yet.
- Improved memory usage of the sky system.
- Updated label in HDRP quality preference settings (case 1215100)
- Fixed Decal Projector gizmo not undoing properly (case 1216629)
- Fix a leak in the denoising of ray traced reflections.
- Fixed Alignment issue in Light Preset
- Fixed Environment Header in LightingWindow
- Fixed an issue where hair shader could write garbage in the diffuse lighting buffer, causing NaNs.
- Fixed an exposure issue with ray traced sub-surface scattering.
- Fixed runtime debug menu light hierarchy None not doing anything.
- Fixed the broken ShaderGraph preview when creating a new Lit graph.
- Fix indentation issue in preset of LayeredLit material.
- Fixed minor issues with cubemap preview in the inspector.
- Fixed wrong build error message when building for android on mac.
- Fixed an issue related to denoising ray trace area shadows.
- Fixed wrong build error message when building for android on mac.
- Fixed Wizard persistency of Direct3D12 change on domain reload.
- Fixed Wizard persistency of FixAll on domain reload.
- Fixed Wizard behaviour on domain reload.
- Fixed a potential source of NaN in planar reflection probe atlas.
- Fixed an issue with MipRatio debug mode showing _DebugMatCapTexture not being set.
- Fixed missing initialization of input params in Blit for VR.
- Fix Inf source in LTC for area lights.
- Fix issue with AO being misaligned when multiple view are visible.
- Fix issue that caused the clamp of camera rotation motion for motion blur to be ineffective.
- Fixed issue with AssetPostprocessors dependencies causing models to be imported twice when upgrading the package version.
- Fixed culling of lights with XR SDK
- Fixed memory stomp in shadow caching code, leading to overflow of Shadow request array and runtime errors.
- Fixed an issue related to transparent objects reading the ray traced indirect diffuse buffer
- Fixed an issue with filtering ray traced area lights when the intensity is high or there is an exposure.
- Fixed ill-formed include path in Depth Of Field shader.
- Fixed shader graph and ray tracing after the shader target PR.
- Fixed a bug in semi-transparent shadows (object further than the light casting shadows)
- Fix state enabled of default volume profile when in package.
- Fixed removal of MeshRenderer and MeshFilter on adding Light component.
- Fixed Ray Traced SubSurface Scattering not working with ray traced area lights
- Fixed Ray Traced SubSurface Scattering not working in forward mode.
- Fixed a bug in debug light volumes.
- Fixed a bug related to ray traced area light shadow history.
- Fixed an issue where fog sky color mode could sample NaNs in the sky cubemap.
- Fixed a leak in the PBR sky renderer.
- Added a tooltip to the Ambient Mode parameter in the Visual Envionment volume component.
- Static lighting sky now takes the default volume into account (this fixes discrepancies between baked and realtime lighting).
- Fixed a leak in the sky system.
- Removed MSAA Buffers allocation when lit shader mode is set to "deferred only".
- Fixed invalid cast for realtime reflection probes (case 1220504)
- Fixed invalid game view rendering when disabling all cameras in the scene (case 1105163)
- Hide reflection probes in the renderer components.
- Fixed infinite reload loop while displaying Light's Shadow's Link Light Layer in Inspector of Prefab Asset.
- Fixed the culling was not disposed error in build log.
- Fixed the cookie atlas size and planar atlas size being too big after an upgrade of the HDRP asset.
- Fixed transparent SSR for shader graph.
- Fixed an issue with emissive light meshes not being in the RAS.
- Fixed DXR player build
- Fixed the HDRP asset migration code not being called after an upgrade of the package
- Fixed draw renderers custom pass out of bound exception
- Fixed the PBR shader rendering in deferred
- Fixed some typos in debug menu (case 1224594)
- Fixed ray traced point and spot lights shadows not rejecting istory when semi-transparent or colored.
- Fixed a warning due to StaticLightingSky when reloading domain in some cases.
- Fixed the MaxLightCount being displayed when the light volume debug menu is on ColorAndEdge.
- Fixed issue with unclear naming of debug menu for decals.
- Fixed z-fighting in scene view when scene lighting is off (case 1203927)
- Fixed issue that prevented cubemap thumbnails from rendering (only on D3D11 and Metal).
- Fixed ray tracing with VR single-pass
- Fix an exception in ray tracing that happens if two LOD levels are using the same mesh renderer.
- Fixed error in the console when switching shader to decal in the material UI.
- Fixed an issue with refraction model and ray traced recursive rendering (case 1198578).
- Fixed an issue where a dynamic sky changing any frame may not update the ambient probe.
- Fixed cubemap thumbnail generation at project load time.
- Fixed cubemap thumbnail generation at project load time. 
- Fixed XR culling with multiple cameras
- Fixed XR single-pass with Mock HMD plugin
- Fixed sRGB mismatch with XR SDK
- Fixed an issue where default volume would not update when switching profile.
- Fixed issue with uncached reflection probe cameras reseting the debug mode (case 1224601) 
- Fixed an issue where AO override would not override specular occlusion.
- Fixed an issue where Volume inspector might not refresh correctly in some cases.
- Fixed render texture with XR
- Fixed issue with resources being accessed before initialization process has been performed completely. 
- Half fixed shuriken particle light that cast shadows (only the first one will be correct)
- Fixed issue with atmospheric fog turning black if a planar reflection probe is placed below ground level. (case 1226588)
- Fixed custom pass GC alloc issue in CustomPassVolume.GetActiveVolumes().
- Fixed a bug where instanced shadergraph shaders wouldn't compile on PS4.
- Fixed an issue related to the envlightdatasrt not being bound in recursive rendering.
- Fixed shadow cascade tooltip when using the metric mode (case 1229232)
- Fixed how the area light influence volume is computed to match rasterization.
- Focus on Decal uses the extends of the projectors
- Fixed usage of light size data that are not available at runtime.
- Fixed the depth buffer copy made before custom pass after opaque and normal injection point.
- Fix for issue that prevented scene from being completely saved when baked reflection probes are present and lighting is set to auto generate.
- Fixed drag area width at left of Light's intensity field in Inspector.
- Fixed light type resolution when performing a reset on HDAdditionalLightData (case 1220931)
- Fixed reliance on atan2 undefined behavior in motion vector debug shader.
- Fixed an usage of a a compute buffer not bound (1229964)
- Fixed an issue where changing the default volume profile from another inspector would not update the default volume editor.
- Fix issues in the post process system with RenderTexture being invalid in some cases, causing rendering problems.
- Fixed an issue where unncessarily serialized members in StaticLightingSky component would change each time the scene is changed.
- Fixed a weird behavior in the scalable settings drawing when the space becomes tiny (1212045).
- Fixed a regression in the ray traced indirect diffuse due to the new probe system.
- Fix for range compression factor for probes going negative (now clamped to positive values).
- Fixed path validation when creating new volume profile (case 1229933)
- Fixed a bug where Decal Shader Graphs would not recieve reprojected Position, Normal, or Bitangent data. (1239921)
- Fix reflection hierarchy for CARPAINT in AxF.
- Fix precise fresnel for delta lights for SVBRDF in AxF.
- Fixed the debug exposure mode for display sky reflection and debug view baked lighting
- Fixed MSAA depth resolve when there is no motion vectors
- Fixed various object leaks in HDRP.
- Fixed compile error with XR SubsystemManager.
- Fix for assertion triggering sometimes when saving a newly created lit shader graph (case 1230996)
- Fixed culling of planar reflection probes that change position (case 1218651)
- Fixed null reference when processing lightprobe (case 1235285)
- Fix issue causing wrong planar reflection rendering when more than one camera is present.
- Fix black screen in XR when HDRP package is present but not used.
- Fixed an issue with the specularFGD term being used when the material has a clear coat (lit shader).
- Fixed white flash happening with auto-exposure in some cases (case 1223774)
- Fixed NaN which can appear with real time reflection and inf value
- Fixed an issue that was collapsing the volume components in the HDRP default settings
- Fixed warning about missing bound decal buffer
- Fixed shader warning on Xbox for ResolveStencilBuffer.compute. 
- Fixed PBR shader ZTest rendering in deferred.
- Replaced commands incompatible with async compute in light list build process.
- Diffusion Profile and Material references in HDRP materials are now correctly exported to unity packages. Note that the diffusion profile or the material references need to be edited once before this can work properly.
- Fix MaterialBalls having same guid issue
- Fix spelling and grammatical errors in material samples
- Fixed unneeded cookie texture allocation for cone stop lights.
- Fixed scalarization code for contact shadows.
- Fixed volume debug in playmode
- Fixed issue when toggling anything in HDRP asset that will produce an error (case 1238155)
- Fixed shader warning in PCSS code when using Vulkan.
- Fixed decal that aren't working without Metal and Ambient Occlusion option enabled.
- Fixed an error about procedural sky being logged by mistake.
- Fixed shadowmask UI now correctly showing shadowmask disable
- Made more explicit the warning about raytracing and asynchronous compute. Also fixed the condition in which it appears.
- Fixed a null ref exception in static sky when the default volume profile is invalid.
- DXR: Fixed shader compilation error with shader graph and pathtracer
- Fixed SceneView Draw Modes not being properly updated after opening new scene view panels or changing the editor layout.
- VFX: Removed irrelevant queues in render queue selection from HDRP outputs
- VFX: Motion Vector are correctly renderered with MSAA [Case 1240754](https://issuetracker.unity3d.com/product/unity/issues/guid/1240754/)
- Fixed a cause of NaN when a normal of 0-length is generated (usually via shadergraph). 
- Fixed issue with screen-space shadows not enabled properly when RT is disabled (case 1235821)
- Fixed a performance issue with stochastic ray traced area shadows.
- Fixed cookie texture not updated when changing an import settings (srgb for example).
- Fixed flickering of the game/scene view when lookdev is running.
- Fixed issue with reflection probes in realtime time mode with OnEnable baking having wrong lighting with sky set to dynamic (case 1238047).
- Fixed transparent motion vectors not working when in MSAA.
- Fix error when removing DecalProjector from component contextual menu (case 1243960)
- Fixed issue with post process when running in RGBA16 and an object with additive blending is in the scene.
- Fixed corrupted values on LayeredLit when using Vertex Color multiply mode to multiply and MSAA is activated. 
- Fix conflicts with Handles manipulation when performing a Reset in DecalComponent (case 1238833)
- Fixed depth prepass and postpass being disabled after changing the shader in the material UI.
- Fixed issue with sceneview camera settings not being saved after Editor restart.
- Fixed issue when switching back to custom sensor type in physical camera settings (case 1244350).
- Fixed a null ref exception when running playmode tests with the render pipeline debug window opened.
- Fixed some GCAlloc in the debug window.
- Fixed shader graphs not casting semi-transparent and color shadows (case 1242617)
- Fixed thin refraction mode not working properly.
- Fixed assert on tests caused by probe culling results being requested when culling did not happen. (case 1246169) 
- Fixed over consumption of GPU memory by the Physically Based Sky.
- Fixed an invalid rotation in Planar Reflection Probe editor display, that was causing an error message (case 1182022)
- Put more information in Camera background type tooltip and fixed inconsistent exposure behavior when changing bg type.
- Fixed issue that caused not all baked reflection to be deleted upon clicking "Clear Baked Data" in the lighting menu (case 1136080)
- Fixed an issue where asset preview could be rendered white because of static lighting sky.
- Fixed an issue where static lighting was not updated when removing the static lighting sky profile.
- Fixed the show cookie atlas debug mode not displaying correctly when enabling the clear cookie atlas option.
- Fixed various multi-editing issues when changing Emission parameters.
- Fixed error when undo a Reflection Probe removal in a prefab instance. (case 1244047)
- Fixed Microshadow not working correctly in deferred with LightLayers
- Tentative fix for missing include in depth of field shaders.
- Fixed the light overlap scene view draw mode (wasn't working at all).
- Fixed taaFrameIndex and XR tests 4052 and 4053
- Fixed the prefab integration of custom passes (Prefab Override Highlight not working as expected).
- Cloned volume profile from read only assets are created in the root of the project. (case 1154961)
- Fixed Wizard check on default volume profile to also check it is not the default one in package.
- Fix erroneous central depth sampling in TAA.
- Fixed light layers not correctly disabled when the lightlayers is set to Nothing and Lightlayers isn't enabled in HDRP Asset
- Fixed issue with Model Importer materials falling back to the Legacy default material instead of HDRP's default material when import happens at Editor startup.
- Fixed a wrong condition in CameraSwitcher, potentially causing out of bound exceptions.
- Fixed an issue where editing the Look Dev default profile would not reflect directly in the Look Dev window.
- Fixed a bug where the light list is not cleared but still used when resizing the RT.
- Fixed exposure debug shader with XR single-pass rendering.
- Fixed issues with scene view and transparent motion vectors.
- Fixed black screens for linux/HDRP (1246407)
- Fixed a vulkan and metal warning in the SSGI compute shader.
- Fixed an exception due to the color pyramid not allocated when SSGI is enabled.
- Fixed an issue with the first Depth history was incorrectly copied.
- Fixed path traced DoF focusing issue
- Fix an issue with the half resolution Mode (performance)
- Fix an issue with the color intensity of emissive for performance rtgi
- Fixed issue with rendering being mostly broken when target platform disables VR. 
- Workaround an issue caused by GetKernelThreadGroupSizes  failing to retrieve correct group size. 
- Fix issue with fast memory and rendergraph. 
- Fixed transparent motion vector framesetting not sanitized.
- Fixed wrong order of post process frame settings.
- Fixed white flash when enabling SSR or SSGI.
- The ray traced indrect diffuse and RTGI were combined wrongly with the rest of the lighting (1254318).
- Fixed an exception happening when using RTSSS without using RTShadows.
- Fix inconsistencies with transparent motion vectors and opaque by allowing camera only transparent motion vectors.
- Fix reflection probe frame settings override
- Fixed certain shadow bias artifacts present in volumetric lighting (case 1231885).
- Fixed area light cookie not updated when switch the light type from a spot that had a cookie.
- Fixed issue with dynamic resolution updating when not in play mode.
- Fixed issue with Contrast Adaptive Sharpening upsample mode and preview camera.
- Fix issue causing blocky artifacts when decals affect metallic and are applied on material with specular color workflow.
- Fixed issue with depth pyramid generation and dynamic resolution.
- Fixed an issue where decals were duplicated in prefab isolation mode.
- Fixed an issue where rendering preview with MSAA might generate render graph errors.
- Fixed compile error in PS4 for planar reflection filtering.
- Fixed issue with blue line in prefabs for volume mode.
- Fixing the internsity being applied to RTAO too early leading to unexpected results (1254626).
- Fix issue that caused sky to incorrectly render when using a custom projection matrix.
- Fixed null reference exception when using depth pre/post pass in shadergraph with alpha clip in the material.
- Appropriately constraint blend distance of reflection probe while editing with the inspector (case 1248931)
- Fixed AxF handling of roughness for Blinn-Phong type materials
- Fixed AxF UI errors when surface type is switched to transparent
- Fixed a serialization issue, preventing quality level parameters to undo/redo and update scene view on change.
- Fixed an exception occuring when a camera doesn't have an HDAdditionalCameraData (1254383).
- Fixed ray tracing with XR single-pass.
- Fixed warning in HDAdditionalLightData OnValidate (cases 1250864, 1244578)
- Fixed a bug related to denoising ray traced reflections.
- Fixed nullref in the layered lit material inspector.
- Fixed an issue where manipulating the color wheels in a volume component would reset the cursor every time.
- Fixed an issue where static sky lighting would not be updated for a new scene until it's reloaded at least once.
- Fixed culling for decals when used in prefabs and edited in context.
- Force to rebake probe with missing baked texture. (1253367)
- Fix supported Mac platform detection to handle new major version (11.0) properly
- Fixed typo in the Render Pipeline Wizard under HDRP+VR
- Change transparent SSR name in frame settings to avoid clipping. 
- Fixed missing include guards in shadow hlsl files.
- Repaint the scene view whenever the scene exposure override is changed.
- Fixed an error when clearing the SSGI history texture at creation time (1259930).
- Fixed alpha to mask reset when toggling alpha test in the material UI.
- Fixed an issue where opening the look dev window with the light theme would make the window blink and eventually crash unity.
- Fixed fallback for ray tracing and light layers (1258837).
- Fixed Sorting Priority not displayed correctly in the DrawRenderers custom pass UI.
- Fixed glitch in Project settings window when selecting diffusion profiles in material section (case 1253090)
- Fixed issue with light layers bigger than 8 (and above the supported range). 
- Fixed issue with culling layer mask of area light's emissive mesh 
- Fixed overused the atlas for Animated/Render Target Cookies (1259930).
- Fixed errors when switching area light to disk shape while an area emissive mesh was displayed.
- Fixed default frame settings MSAA toggle for reflection probes (case 1247631)
- Fixed the transparent SSR dependency not being properly disabled according to the asset dependencies (1260271).
- Fixed issue with completely black AO on double sided materials when normal mode is set to None.
- Fixed UI drawing of the quaternion (1251235)
- Fix an issue with the quality mode and perf mode on RTR and RTGI and getting rid of unwanted nans (1256923).
- Fixed unitialized ray tracing resources when using non-default HDRP asset (case 1259467).
- Fixed overused the atlas for Animated/Render Target Cookies (1259930).
- Fixed sky asserts with XR multipass
- Fixed for area light not updating baked light result when modifying with gizmo.
- Fixed robustness issue with GetOddNegativeScale() in ray tracing, which was impacting normal mapping (1261160).
- Fixed regression where moving face of the probe gizmo was not moving its position anymore.
- Fixed XR single-pass macros in tessellation shaders.
- Fixed path-traced subsurface scattering mixing with diffuse and specular BRDFs (1250601).
- Fixed custom pass re-ordering issues.
- Improved robustness of normal mapping when scale is 0, and mapping is extreme (normals in or below the tangent plane).
- Fixed XR Display providers not getting zNear and zFar plane distances passed to them when in HDRP.
- Fixed rendering breaking when disabling tonemapping in the frame settings.
- Fixed issue with serialization of exposure modes in volume profiles not being consistent between HDRP versions (case 1261385).
- Fixed issue with duplicate names in newly created sub-layers in the graphics compositor (case 1263093).
- Remove MSAA debug mode when renderpipeline asset has no MSAA
- Fixed some post processing using motion vectors when they are disabled
- Fixed the multiplier of the environement lights being overriden with a wrong value for ray tracing (1260311).
- Fixed a series of exceptions happening when trying to load an asset during wizard execution (1262171).
- Fixed an issue with Stacklit shader not compiling correctly in player with debug display on (1260579)
- Fixed couple issues in the dependence of building the ray tracing acceleration structure.
- Fix sun disk intensity
- Fixed unwanted ghosting for smooth surfaces.
- Fixing an issue in the recursive rendering flag texture usage.
- Fixed a missing dependecy for choosing to evaluate transparent SSR.
- Fixed issue that failed compilation when XR is disabled.
- Fixed a compilation error in the IES code.
- Fixed issue with dynamic resolution handler when no OnResolutionChange callback is specified. 
- Fixed multiple volumes, planar reflection, and decal projector position when creating them from the menu.
- Reduced the number of global keyword used in deferredTile.shader
- Fixed incorrect processing of Ambient occlusion probe (9% error was introduced)
- Fixed multiedition of framesettings drop down (case 1270044)
- Fixed planar probe gizmo

### Changed
- Improve MIP selection for decals on Transparents
- Color buffer pyramid is not allocated anymore if neither refraction nor distortion are enabled
- Rename Emission Radius to Radius in UI in Point, Spot
- Angular Diameter parameter for directional light is no longuer an advanced property
- DXR: Remove Light Radius and Angular Diamater of Raytrace shadow. Angular Diameter and Radius are used instead.
- Remove MaxSmoothness parameters from UI for point, spot and directional light. The MaxSmoothness is now deduce from Radius Parameters
- DXR: Remove the Ray Tracing Environement Component. Add a Layer Mask to the ray Tracing volume components to define which objects are taken into account for each effect.
- Removed second cubemaps used for shadowing in lookdev
- Disable Physically Based Sky below ground
- Increase max limit of area light and reflection probe to 128
- Change default texture for detailmap to grey
- Optimize Shadow RT load on Tile based architecture platforms.
- Improved quality of SSAO.
- Moved RequestShadowMapRendering() back to public API.
- Update HDRP DXR Wizard with an option to automatically clone the hdrp config package and setup raytracing to 1 in shaders file.
- Added SceneSelection pass for TerrainLit shader.
- Simplified Light's type API regrouping the logic in one place (Check type in HDAdditionalLightData)
- The support of LOD CrossFade (Dithering transition) in master nodes now required to enable it in the master node settings (Save variant)
- Improved shadow bias, by removing constant depth bias and substituting it with slope-scale bias.
- Fix the default stencil values when a material is created from a SSS ShaderGraph.
- Tweak test asset to be compatible with XR: unlit SG material for canvas and double-side font material
- Slightly tweaked the behaviour of bloom when resolution is low to reduce artifacts.
- Hidden fields in Light Inspector that is not relevant while in BakingOnly mode.
- Changed parametrization of PCSS, now softness is derived from angular diameter (for directional lights) or shape radius (for point/spot lights) and min filter size is now in the [0..1] range.
- Moved the copy of the geometry history buffers to right after the depth mip chain generation.
- Rename "Luminance" to "Nits" in UX for physical light unit
- Rename FrameSettings "SkyLighting" to "SkyReflection"
- Reworked XR automated tests
- The ray traced screen space shadow history for directional, spot and point lights is discarded if the light transform has changed.
- Changed the behavior for ray tracing in case a mesh renderer has both transparent and opaque submeshes.
- Improve history buffer management
- Replaced PlayerSettings.virtualRealitySupported with XRGraphics.tryEnable.
- Remove redundant FrameSettings RealTimePlanarReflection
- Improved a bit the GC calls generated during the rendering.
- Material update is now only triggered when the relevant settings are touched in the shader graph master nodes
- Changed the way Sky Intensity (on Sky volume components) is handled. It's now a combo box where users can choose between Exposure, Multiplier or Lux (for HDRI sky only) instead of both multiplier and exposure being applied all the time. Added a new menu item to convert old profiles.
- Change how method for specular occlusions is decided on inspector shader (Lit, LitTesselation, LayeredLit, LayeredLitTessellation)
- Unlocked SSS, SSR, Motion Vectors and Distortion frame settings for reflections probes.
- Hide unused LOD settings in Quality Settings legacy window.
- Reduced the constrained distance for temporal reprojection of ray tracing denoising
- Removed shadow near plane from the Directional Light Shadow UI.
- Improved the performances of custom pass culling.
- The scene view camera now replicates the physical parameters from the camera tagged as "MainCamera".
- Reduced the number of GC.Alloc calls, one simple scene without plarnar / probes, it should be 0B.
- Renamed ProfilingSample to ProfilingScope and unified API. Added GPU Timings.
- Updated macros to be compatible with the new shader preprocessor.
- Ray tracing reflection temporal filtering is now done in pre-exposed space
- Search field selects the appropriate fields in both project settings panels 'HDRP Default Settings' and 'Quality/HDRP'
- Disabled the refraction and transmission map keywords if the material is opaque.
- Keep celestial bodies outside the atmosphere.
- Updated the MSAA documentation to specify what features HDRP supports MSAA for and what features it does not.
- Shader use for Runtime Debug Display are now correctly stripper when doing a release build
- Now each camera has its own Volume Stack. This allows Volume Parameters to be updated as early as possible and be ready for the whole frame without conflicts between cameras.
- Disable Async for SSR, SSAO and Contact shadow when aggregated ray tracing frame setting is on.
- Improved performance when entering play mode without domain reload by a factor of ~25
- Renamed the camera profiling sample to include the camera name
- Discarding the ray tracing history for AO, reflection, diffuse shadows and GI when the viewport size changes.
- Renamed the camera profiling sample to include the camera name
- Renamed the post processing graphic formats to match the new convention.
- The restart in Wizard for DXR will always be last fix from now on
- Refactoring pre-existing materials to share more shader code between rasterization and ray tracing.
- Setting a material's Refraction Model to Thin does not overwrite the Thickness and Transmission Absorption Distance anymore.
- Removed Wind textures from runtime as wind is no longer built into the pipeline
- Changed Shader Graph titles of master nodes to be more easily searchable ("HDRP/x" -> "x (HDRP)")
- Expose StartSinglePass() and StopSinglePass() as public interface for XRPass
- Replaced the Texture array for 2D cookies (spot, area and directional lights) and for planar reflections by an atlas.
- Moved the tier defining from the asset to the concerned volume components.
- Changing from a tier management to a "mode" management for reflection and GI and removing the ability to enable/disable deferred and ray bining (they are now implied by performance mode)
- The default FrameSettings for ScreenSpaceShadows is set to true for Camera in order to give a better workflow for DXR.
- Refactor internal usage of Stencil bits.
- Changed how the material upgrader works and added documentation for it.
- Custom passes now disable the stencil when overwriting the depth and not writing into it.
- Renamed the camera profiling sample to include the camera name
- Changed the way the shadow casting property of transparent and tranmissive materials is handeled for ray tracing.
- Changed inspector materials stencil setting code to have more sharing.
- Updated the default scene and default DXR scene and DefaultVolumeProfile.
- Changed the way the length parameter is used for ray traced contact shadows.
- Improved the coherency of PCSS blur between cascades.
- Updated VR checks in Wizard to reflect new XR System.
- Removing unused alpha threshold depth prepass and post pass for fabric shader graph.
- Transform result from CIE XYZ to sRGB color space in EvalSensitivity for iridescence.
- Moved BeginCameraRendering callback right before culling.
- Changed the visibility of the Indirect Lighting Controller component to public.
- Renamed the cubemap used for diffuse convolution to a more explicit name for the memory profiler.
- Improved behaviour of transmission color on transparent surfaces in path tracing.
- Light dimmer can now get values higher than one and was renamed to multiplier in the UI.
- Removed info box requesting volume component for Visual Environment and updated the documentation with the relevant information.
- Improved light selection oracle for light sampling in path tracing.
- Stripped ray tracing subsurface passes with ray tracing is not enabled.
- Remove LOD cross fade code for ray tracing shaders
- Removed legacy VR code
- Add range-based clipping to box lights (case 1178780)
- Improve area light culling (case 1085873)
- Light Hierarchy debug mode can now adjust Debug Exposure for visualizing high exposure scenes.
- Rejecting history for ray traced reflections based on a threshold evaluated on the neighborhood of the sampled history.
- Renamed "Environment" to "Reflection Probes" in tile/cluster debug menu.
- Utilities namespace is obsolete, moved its content to UnityEngine.Rendering (case 1204677)
- Obsolete Utilities namespace was removed, instead use UnityEngine.Rendering (case 1204677)
- Moved most of the compute shaders to the multi_compile API instead of multiple kernels.
- Use multi_compile API for deferred compute shader with shadow mask.
- Remove the raytracing rendering queue system to make recursive raytraced material work when raytracing is disabled
- Changed a few resources used by ray tracing shaders to be global resources (using register space1) for improved CPU performance.
- All custom pass volumes are now executed for one injection point instead of the first one.
- Hidden unsupported choice in emission in Materials
- Temporal Anti aliasing improvements.
- Optimized PrepareLightsForGPU (cost reduced by over 25%) and PrepareGPULightData (around twice as fast now).
- Moved scene view camera settings for HDRP from the preferences window to the scene view camera settings window.
- Updated shaders to be compatible with Microsoft's DXC.
- Debug exposure in debug menu have been replace to debug exposure compensation in EV100 space and is always visible.
- Further optimized PrepareLightsForGPU (3x faster with few shadows, 1.4x faster with a lot of shadows or equivalently cost reduced by 68% to 37%).
- Raytracing: Replaced the DIFFUSE_LIGHTING_ONLY multicompile by a uniform.
- Raytracing: Removed the dynamic lightmap multicompile.
- Raytracing: Remove the LOD cross fade multi compile for ray tracing.
- Cookie are now supported in lightmaper. All lights casting cookie and baked will now include cookie influence.
- Avoid building the mip chain a second time for SSR for transparent objects.
- Replaced "High Quality" Subsurface Scattering with a set of Quality Levels.
- Replaced "High Quality" Volumetric Lighting with "Screen Resolution Percentage" and "Volume Slice Count" on the Fog volume component.
- Merged material samples and shader samples
- Update material samples scene visuals
- Use multi_compile API for deferred compute shader with shadow mask.
- Made the StaticLightingSky class public so that users can change it by script for baking purpose.
- Shadowmask and realtime reflectoin probe property are hide in Quality settings
- Improved performance of reflection probe management when using a lot of probes.
- Ignoring the disable SSR flags for recursive rendering.
- Removed logic in the UI to disable parameters for contact shadows and fog volume components as it was going against the concept of the volume system.
- Fixed the sub surface mask not being taken into account when computing ray traced sub surface scattering.
- MSAA Within Forward Frame Setting is now enabled by default on Cameras when new Render Pipeline Asset is created
- Slightly changed the TAA anti-flicker mechanism so that it is more aggressive on almost static images (only on High preset for now).
- Changed default exposure compensation to 0.
- Refactored shadow caching system.
- Removed experimental namespace for ray tracing code.
- Increase limit for max numbers of lights in UX
- Removed direct use of BSDFData in the path tracing pass, delegated to the material instead.
- Pre-warm the RTHandle system to reduce the amount of memory allocations and the total memory needed at all points. 
- DXR: Only read the geometric attributes that are required using the share pass info and shader graph defines.
- DXR: Dispatch binned rays in 1D instead of 2D.
- Lit and LayeredLit tessellation cross lod fade don't used dithering anymore between LOD but fade the tessellation height instead. Allow a smoother transition
- Changed the way planar reflections are filtered in order to be a bit more "physically based".
- Increased path tracing BSDFs roughness range from [0.001, 0.999] to [0.00001, 0.99999].
- Changing the default SSGI radius for the all configurations.
- Changed the default parameters for quality RTGI to match expected behavior.
- Add color clear pass while rendering XR occlusion mesh to avoid leaks.
- Only use one texture for ray traced reflection upscaling.
- Adjust the upscale radius based on the roughness value.
- DXR: Changed the way the filter size is decided for directional, point and spot shadows.
- Changed the default exposure mode to "Automatic (Histogram)", along with "Limit Min" to -4 and "Limit Max" to 16.
- Replaced the default scene system with the builtin Scene Template feature.
- Changed extensions of shader CAS include files.
- Making the planar probe atlas's format match the color buffer's format.
- Removing the planarReflectionCacheCompressed setting from asset.
- SHADERPASS for TransparentDepthPrepass and TransparentDepthPostpass identification is using respectively SHADERPASS_TRANSPARENT_DEPTH_PREPASS and SHADERPASS_TRANSPARENT_DEPTH_POSTPASS
- Moved the Parallax Occlusion Mapping node into Shader Graph.
- Renamed the debug name from SSAO to ScreenSpaceAmbientOcclusion (1254974).
- Added missing tooltips and improved the UI of the aperture control (case 1254916).
- Fixed wrong tooltips in the Dof Volume (case 1256641).
- The `CustomPassLoadCameraColor` and `CustomPassSampleCameraColor` functions now returns the correct color buffer when used in after post process instead of the color pyramid (which didn't had post processes).
- PBR Sky now doesn't go black when going below sea level, but it instead freezes calculation as if on the horizon. 
- Fixed an issue with quality setting foldouts not opening when clicking on them (1253088).
- Shutter speed can now be changed by dragging the mouse over the UI label (case 1245007).
- Remove the 'Point Cube Size' for cookie, use the Cubemap size directly.
- VFXTarget with Unlit now allows EmissiveColor output to be consistent with HDRP unlit.
- Only building the RTAS if there is an effect that will require it (1262217).
- Fixed the first ray tracing frame not having the light cluster being set up properly (1260311).
- Render graph pre-setup for ray traced ambient occlusion.
- Avoid casting multiple rays and denoising for hard directional, point and spot ray traced shadows (1261040).
- Making sure the preview cameras do not use ray tracing effects due to a by design issue to build ray tracing acceleration structures (1262166).
- Preparing ray traced reflections for the render graph support (performance and quality).
- Preparing recursive rendering for the render graph port.
- Preparation pass for RTGI, temporal filter and diffuse denoiser for render graph.
- Updated the documentation for the DXR implementation.
- Changed the DXR wizard to support optional checks.
- Changed the DXR wizard steps.
- Preparation pass for RTSSS to be supported by render graph.
- Changed the color space of EmissiveColorLDR property on all shader. Was linear but should have been sRGB. Auto upgrade script handle the conversion.

## [7.1.1] - 2019-09-05

### Added
- Transparency Overdraw debug mode. Allows to visualize transparent objects draw calls as an "heat map".
- Enabled single-pass instancing support for XR SDK with new API cmd.SetInstanceMultiplier()
- XR settings are now available in the HDRP asset
- Support for Material Quality in Shader Graph
- Material Quality support selection in HDRP Asset
- Renamed XR shader macro from UNITY_STEREO_ASSIGN_COMPUTE_EYE_INDEX to UNITY_XR_ASSIGN_VIEW_INDEX
- Raytracing ShaderGraph node for HDRP shaders
- Custom passes volume component with 3 injection points: Before Rendering, Before Transparent and Before Post Process
- Alpha channel is now properly exported to camera render textures when using FP16 color buffer format
- Support for XR SDK mirror view modes
- HD Master nodes in Shader Graph now support Normal and Tangent modification in vertex stage.
- DepthOfFieldCoC option in the fullscreen debug modes.
- Added override Ambient Occlusion option on debug windows
- Added Custom Post Processes with 3 injection points: Before Transparent, Before Post Process and After Post Process
- Added draft of minimal interactive path tracing (experimental) based on DXR API - Support only 4 area light, lit and unlit shader (non-shadergraph)
- Small adjustments to TAA anti flicker (more aggressive on high values).

### Fixed
- Fixed wizard infinite loop on cancellation
- Fixed with compute shader error about too many threads in threadgroup on low GPU
- Fixed invalid contact shadow shaders being created on metal
- Fixed a bug where if Assembly.GetTypes throws an exception due to mis-versioned dlls, then no preprocessors are used in the shader stripper
- Fixed typo in AXF decal property preventing to compile
- Fixed reflection probe with XR single-pass and FPTL
- Fixed force gizmo shown when selecting camera in hierarchy
- Fixed issue with XR occlusion mesh and dynamic resolution
- Fixed an issue where lighting compute buffers were re-created with the wrong size when resizing the window, causing tile artefacts at the top of the screen.
- Fix FrameSettings names and tooltips
- Fixed error with XR SDK when the Editor is not in focus
- Fixed errors with RenderGraph, XR SDK and occlusion mesh
- Fixed shadow routines compilation errors when "real" type is a typedef on "half".
- Fixed toggle volumetric lighting in the light UI
- Fixed post-processing history reset handling rt-scale incorrectly
- Fixed crash with terrain and XR multi-pass
- Fixed ShaderGraph material synchronization issues
- Fixed a null reference exception when using an Emissive texture with Unlit shader (case 1181335)
- Fixed an issue where area lights and point lights where not counted separately with regards to max lights on screen (case 1183196)
- Fixed an SSR and Subsurface Scattering issue (appearing black) when using XR.

### Changed
- Update Wizard layout.
- Remove almost all Garbage collection call within a frame.
- Rename property AdditionalVeclocityChange to AddPrecomputeVelocity
- Call the End/Begin camera rendering callbacks for camera with customRender enabled
- Changeg framesettings migration order of postprocess flags as a pr for reflection settings flags have been backported to 2019.2
- Replaced usage of ENABLE_VR in XRSystem.cs by version defines based on the presence of the built-in VR and XR modules
- Added an update virtual function to the SkyRenderer class. This is called once per frame. This allows a given renderer to amortize heavy computation at the rate it chooses. Currently only the physically based sky implements this.
- Removed mandatory XRPass argument in HDCamera.GetOrCreate()
- Restored the HDCamera parameter to the sky rendering builtin parameters.
- Removed usage of StructuredBuffer for XR View Constants
- Expose Direct Specular Lighting control in FrameSettings
- Deprecated ExponentialFog and VolumetricFog volume components. Now there is only one exponential fog component (Fog) which can add Volumetric Fog as an option. Added a script in Edit -> Render Pipeline -> Upgrade Fog Volume Components.

## [7.0.1] - 2019-07-25

### Added
- Added option in the config package to disable globally Area Lights and to select shadow quality settings for the deferred pipeline.
- When shader log stripping is enabled, shader stripper statistics will be written at `Temp/shader-strip.json`
- Occlusion mesh support from XR SDK

### Fixed
- Fixed XR SDK mirror view blit, cleanup some XRTODO and removed XRDebug.cs
- Fixed culling for volumetrics with XR single-pass rendering
- Fix shadergraph material pass setup not called
- Fixed documentation links in component's Inspector header bar
- Cookies using the render texture output from a camera are now properly updated
- Allow in ShaderGraph to enable pre/post pass when the alpha clip is disabled

### Changed
- RenderQueue for Opaque now start at Background instead of Geometry.
- Clamp the area light size for scripting API when we change the light type
- Added a warning in the material UI when the diffusion profile assigned is not in the HDRP asset


## [7.0.0] - 2019-07-17

### Added
- `Fixed`, `Viewer`, and `Automatic` modes to compute the FOV used when rendering a `PlanarReflectionProbe`
- A checkbox to toggle the chrome gizmo of `ReflectionProbe`and `PlanarReflectionProbe`
- Added a Light layer in shadows that allow for objects to cast shadows without being affected by light (and vice versa).
- You can now access ShaderGraph blend states from the Material UI (for example, **Surface Type**, **Sorting Priority**, and **Blending Mode**). This change may break Materials that use a ShaderGraph, to fix them, select **Edit > Render Pipeline > Reset all ShaderGraph Scene Materials BlendStates**. This syncs the blendstates of you ShaderGraph master nodes with the Material properties.
- You can now control ZTest, ZWrite, and CullMode for transparent Materials.
- Materials that use Unlit Shaders or Unlit Master Node Shaders now cast shadows.
- Added an option to enable the ztest on **After Post Process** materials when TAA is disabled.
- Added a new SSAO (based on Ground Truth Ambient Occlusion algorithm) to replace the previous one.
- Added support for shadow tint on light
- BeginCameraRendering and EndCameraRendering callbacks are now called with probes
- Adding option to update shadow maps only On Enable and On Demand.
- Shader Graphs that use time-dependent vertex modification now generate correct motion vectors.
- Added option to allow a custom spot angle for spot light shadow maps.
- Added frame settings for individual post-processing effects
- Added dither transition between cascades for Low and Medium quality settings
- Added single-pass instancing support with XR SDK
- Added occlusion mesh support with XR SDK
- Added support of Alembic velocity to various shaders
- Added support for more than 2 views for single-pass instancing
- Added support for per punctual/directional light min roughness in StackLit
- Added mirror view support with XR SDK
- Added VR verification in HDRPWizard
- Added DXR verification in HDRPWizard
- Added feedbacks in UI of Volume regarding skies
- Cube LUT support in Tonemapping. Cube LUT helpers for external grading are available in the Post-processing Sample package.

### Fixed
- Fixed an issue with history buffers causing effects like TAA or auto exposure to flicker when more than one camera was visible in the editor
- The correct preview is displayed when selecting multiple `PlanarReflectionProbe`s
- Fixed volumetric rendering with camera-relative code and XR stereo instancing
- Fixed issue with flashing cyan due to async compilation of shader when selecting a mesh
- Fix texture type mismatch when the contact shadow are disabled (causing errors on IOS devices)
- Fixed Generate Shader Includes while in package
- Fixed issue when texture where deleted in ShadowCascadeGUI
- Fixed issue in FrameSettingsHistory when disabling a camera several time without enabling it in between.
- Fixed volumetric reprojection with camera-relative code and XR stereo instancing
- Added custom BaseShaderPreprocessor in HDEditorUtils.GetBaseShaderPreprocessorList()
- Fixed compile issue when USE_XR_SDK is not defined
- Fixed procedural sky sun disk intensity for high directional light intensities
- Fixed Decal mip level when using texture mip map streaming to avoid dropping to lowest permitted mip (now loading all mips)
- Fixed deferred shading for XR single-pass instancing after lightloop refactor
- Fixed cluster and material classification debug (material classification now works with compute as pixel shader lighting)
- Fixed IOS Nan by adding a maximun epsilon definition REAL_EPS that uses HALF_EPS when fp16 are used
- Removed unnecessary GC allocation in motion blur code
- Fixed locked UI with advanded influence volume inspector for probes
- Fixed invalid capture direction when rendering planar reflection probes
- Fixed Decal HTILE optimization with platform not supporting texture atomatic (Disable it)
- Fixed a crash in the build when the contact shadows are disabled
- Fixed camera rendering callbacks order (endCameraRendering was being called before the actual rendering)
- Fixed issue with wrong opaque blending settings for After Postprocess
- Fixed issue with Low resolution transparency on PS4
- Fixed a memory leak on volume profiles
- Fixed The Parallax Occlusion Mappping node in shader graph and it's UV input slot
- Fixed lighting with XR single-pass instancing by disabling deferred tiles
- Fixed the Bloom prefiltering pass
- Fixed post-processing effect relying on Unity's random number generator
- Fixed camera flickering when using TAA and selecting the camera in the editor
- Fixed issue with single shadow debug view and volumetrics
- Fixed most of the problems with light animation and timeline
- Fixed indirect deferred compute with XR single-pass instancing
- Fixed a slight omission in anisotropy calculations derived from HazeMapping in StackLit
- Improved stack computation numerical stability in StackLit
- Fix PBR master node always opaque (wrong blend modes for forward pass)
- Fixed TAA with XR single-pass instancing (missing macros)
- Fixed an issue causing Scene View selection wire gizmo to not appear when using HDRP Shader Graphs.
- Fixed wireframe rendering mode (case 1083989)
- Fixed the renderqueue not updated when the alpha clip is modified in the material UI.
- Fixed the PBR master node preview
- Remove the ReadOnly flag on Reflection Probe's cubemap assets during bake when there are no VCS active.
- Fixed an issue where setting a material debug view would not reset the other exclusive modes
- Spot light shapes are now correctly taken into account when baking
- Now the static lighting sky will correctly take the default values for non-overridden properties
- Fixed material albedo affecting the lux meter
- Extra test in deferred compute shading to avoid shading pixels that were not rendered by the current camera (for camera stacking)

### Changed
- Optimization: Reduce the group size of the deferred lighting pass from 16x16 to 8x8
- Replaced HDCamera.computePassCount by viewCount
- Removed xrInstancing flag in RTHandles (replaced by TextureXR.slices and TextureXR.dimensions)
- Refactor the HDRenderPipeline and lightloop code to preprare for high level rendergraph
- Removed the **Back Then Front Rendering** option in the fabric Master Node settings. Enabling this option previously did nothing.
- Shader type Real translates to FP16 precision on Nintendo Switch.
- Shader framework refactor: Introduce CBSDF, EvaluateBSDF, IsNonZeroBSDF to replace BSDF functions
- Shader framework refactor:  GetBSDFAngles, LightEvaluation and SurfaceShading functions
- Replace ComputeMicroShadowing by GetAmbientOcclusionForMicroShadowing
- Rename WorldToTangent to TangentToWorld as it was incorrectly named
- Remove SunDisk and Sun Halo size from directional light
- Remove all obsolete wind code from shader
- Renamed DecalProjectorComponent into DecalProjector for API alignment.
- Improved the Volume UI and made them Global by default
- Remove very high quality shadow option
- Change default for shadow quality in Deferred to Medium
- Enlighten now use inverse squared falloff (before was using builtin falloff)
- Enlighten is now deprecated. Please use CPU or GPU lightmaper instead.
- Remove the name in the diffusion profile UI
- Changed how shadow map resolution scaling with distance is computed. Now it uses screen space area rather than light range.
- Updated MoreOptions display in UI
- Moved Display Area Light Emissive Mesh script API functions in the editor namespace
- direct strenght properties in ambient occlusion now affect direct specular as well
- Removed advanced Specular Occlusion control in StackLit: SSAO based SO control is hidden and fixed to behave like Lit, SPTD is the only HQ technique shown for baked SO.
- Shader framework refactor: Changed ClampRoughness signature to include PreLightData access.
- HDRPWizard window is now in Window > General > HD Render Pipeline Wizard
- Moved StaticLightingSky to LightingWindow
- Removes the current "Scene Settings" and replace them with "Sky & Fog Settings" (with Physically Based Sky and Volumetric Fog).
- Changed how cached shadow maps are placed inside the atlas to minimize re-rendering of them.

## [6.7.0-preview] - 2019-05-16

### Added
- Added ViewConstants StructuredBuffer to simplify XR rendering
- Added API to render specific settings during a frame
- Added stadia to the supported platforms (2019.3)
- Enabled cascade blends settings in the HD Shadow component
- Added Hardware Dynamic Resolution support.
- Added MatCap debug view to replace the no scene lighting debug view.
- Added clear GBuffer option in FrameSettings (default to false)
- Added preview for decal shader graph (Only albedo, normal and emission)
- Added exposure weight control for decal
- Screen Space Directional Shadow under a define option. Activated for ray tracing
- Added a new abstraction for RendererList that will help transition to Render Graph and future RendererList API
- Added multipass support for VR
- Added XR SDK integration (multipass only)
- Added Shader Graph samples for Hair, Fabric and Decal master nodes.
- Add fade distance, shadow fade distance and light layers to light explorer
- Add method to draw light layer drawer in a rect to HDEditorUtils

### Fixed
- Fixed deserialization crash at runtime
- Fixed for ShaderGraph Unlit masternode not writing velocity
- Fixed a crash when assiging a new HDRP asset with the 'Verify Saving Assets' option enabled
- Fixed exposure to properly support TEXTURE2D_X
- Fixed TerrainLit basemap texture generation
- Fixed a bug that caused nans when material classification was enabled and a tile contained one standard material + a material with transmission.
- Fixed gradient sky hash that was not using the exposure hash
- Fixed displayed default FrameSettings in HDRenderPipelineAsset wrongly updated on scripts reload.
- Fixed gradient sky hash that was not using the exposure hash.
- Fixed visualize cascade mode with exposure.
- Fixed (enabled) exposure on override lighting debug modes.
- Fixed issue with LightExplorer when volume have no profile
- Fixed issue with SSR for negative, infinite and NaN history values
- Fixed LightLayer in HDReflectionProbe and PlanarReflectionProbe inspector that was not displayed as a mask.
- Fixed NaN in transmission when the thickness and a color component of the scattering distance was to 0
- Fixed Light's ShadowMask multi-edition.
- Fixed motion blur and SMAA with VR single-pass instancing
- Fixed NaNs generated by phase functionsin volumetric lighting
- Fixed NaN issue with refraction effect and IOR of 1 at extreme grazing angle
- Fixed nan tracker not using the exposure
- Fixed sorting priority on lit and unlit materials
- Fixed null pointer exception when there are no AOVRequests defined on a camera
- Fixed dirty state of prefab using disabled ReflectionProbes
- Fixed an issue where gizmos and editor grid were not correctly depth tested
- Fixed created default scene prefab non editable due to wrong file extension.
- Fixed an issue where sky convolution was recomputed for nothing when a preview was visible (causing extreme slowness when fabric convolution is enabled)
- Fixed issue with decal that wheren't working currently in player
- Fixed missing stereo rendering macros in some fragment shaders
- Fixed exposure for ReflectionProbe and PlanarReflectionProbe gizmos
- Fixed single-pass instancing on PSVR
- Fixed Vulkan shader issue with Texture2DArray in ScreenSpaceShadow.compute by re-arranging code (workaround)
- Fixed camera-relative issue with lights and XR single-pass instancing
- Fixed single-pass instancing on Vulkan
- Fixed htile synchronization issue with shader graph decal
- Fixed Gizmos are not drawn in Camera preview
- Fixed pre-exposure for emissive decal
- Fixed wrong values computed in PreIntegrateFGD and in the generation of volumetric lighting data by forcing the use of fp32.
- Fixed NaNs arising during the hair lighting pass
- Fixed synchronization issue in decal HTile that occasionally caused rendering artifacts around decal borders
- Fixed QualitySettings getting marked as modified by HDRP (and thus checked out in Perforce)
- Fixed a bug with uninitialized values in light explorer
- Fixed issue with LOD transition
- Fixed shader warnings related to raytracing and TEXTURE2D_X

### Changed
- Refactor PixelCoordToViewDirWS to be VR compatible and to compute it only once per frame
- Modified the variants stripper to take in account multiple HDRP assets used in the build.
- Improve the ray biasing code to avoid self-intersections during the SSR traversal
- Update Pyramid Spot Light to better match emitted light volume.
- Moved _XRViewConstants out of UnityPerPassStereo constant buffer to fix issues with PSSL
- Removed GetPositionInput_Stereo() and single-pass (double-wide) rendering mode
- Changed label width of the frame settings to accommodate better existing options.
- SSR's Default FrameSettings for camera is now enable.
- Re-enabled the sharpening filter on Temporal Anti-aliasing
- Exposed HDEditorUtils.LightLayerMaskDrawer for integration in other packages and user scripting.
- Rename atmospheric scattering in FrameSettings to Fog
- The size modifier in the override for the culling sphere in Shadow Cascades now defaults to 0.6, which is the same as the formerly hardcoded value.
- Moved LOD Bias and Maximum LOD Level from Frame Setting section `Other` to `Rendering`
- ShaderGraph Decal that affect only emissive, only draw in emissive pass (was drawing in dbuffer pass too)
- Apply decal projector fade factor correctly on all attribut and for shader graph decal
- Move RenderTransparentDepthPostpass after all transparent
- Update exposure prepass to interleave XR single-pass instancing views in a checkerboard pattern
- Removed ScriptRuntimeVersion check in wizard.

## [6.6.0-preview] - 2019-04-01

### Added
- Added preliminary changes for XR deferred shading
- Added support of 111110 color buffer
- Added proper support for Recorder in HDRP
- Added depth offset input in shader graph master nodes
- Added a Parallax Occlusion Mapping node
- Added SMAA support
- Added Homothety and Symetry quick edition modifier on volume used in ReflectionProbe, PlanarReflectionProbe and DensityVolume
- Added multi-edition support for DecalProjectorComponent
- Improve hair shader
- Added the _ScreenToTargetScaleHistory uniform variable to be used when sampling HDRP RTHandle history buffers.
- Added settings in `FrameSettings` to change `QualitySettings.lodBias` and `QualitySettings.maximumLODLevel` during a rendering
- Added an exposure node to retrieve the current, inverse and previous frame exposure value.
- Added an HD scene color node which allow to sample the scene color with mips and a toggle to remove the exposure.
- Added safeguard on HD scene creation if default scene not set in the wizard
- Added Low res transparency rendering pass.

### Fixed
- Fixed HDRI sky intensity lux mode
- Fixed dynamic resolution for XR
- Fixed instance identifier semantic string used by Shader Graph
- Fixed null culling result occuring when changing scene that was causing crashes
- Fixed multi-edition light handles and inspector shapes
- Fixed light's LightLayer field when multi-editing
- Fixed normal blend edition handles on DensityVolume
- Fixed an issue with layered lit shader and height based blend where inactive layers would still have influence over the result
- Fixed multi-selection handles color for DensityVolume
- Fixed multi-edition inspector's blend distances for HDReflectionProbe, PlanarReflectionProbe and DensityVolume
- Fixed metric distance that changed along size in DensityVolume
- Fixed DensityVolume shape handles that have not same behaviour in advance and normal edition mode
- Fixed normal map blending in TerrainLit by only blending the derivatives
- Fixed Xbox One rendering just a grey screen instead of the scene
- Fixed probe handles for multiselection
- Fixed baked cubemap import settings for convolution
- Fixed regression causing crash when attempting to open HDRenderPipelineWizard without an HDRenderPipelineAsset setted
- Fixed FullScreenDebug modes: SSAO, SSR, Contact shadow, Prerefraction Color Pyramid, Final Color Pyramid
- Fixed volumetric rendering with stereo instancing
- Fixed shader warning
- Fixed missing resources in existing asset when updating package
- Fixed PBR master node preview in forward rendering or transparent surface
- Fixed deferred shading with stereo instancing
- Fixed "look at" edition mode of Rotation tool for DecalProjectorComponent
- Fixed issue when switching mode in ReflectionProbe and PlanarReflectionProbe
- Fixed issue where migratable component version where not always serialized when part of prefab's instance
- Fixed an issue where shadow would not be rendered properly when light layer are not enabled
- Fixed exposure weight on unlit materials
- Fixed Light intensity not played in the player when recorded with animation/timeline
- Fixed some issues when multi editing HDRenderPipelineAsset
- Fixed emission node breaking the main shader graph preview in certain conditions.
- Fixed checkout of baked probe asset when baking probes.
- Fixed invalid gizmo position for rotated ReflectionProbe
- Fixed multi-edition of material's SurfaceType and RenderingPath
- Fixed whole pipeline reconstruction on selecting for the first time or modifying other than the currently used HDRenderPipelineAsset
- Fixed single shadow debug mode
- Fixed global scale factor debug mode when scale > 1
- Fixed debug menu material overrides not getting applied to the Terrain Lit shader
- Fixed typo in computeLightVariants
- Fixed deferred pass with XR instancing by disabling ComputeLightEvaluation
- Fixed bloom resolution independence
- Fixed lens dirt intensity not behaving properly
- Fixed the Stop NaN feature
- Fixed some resources to handle more than 2 instanced views for XR
- Fixed issue with black screen (NaN) produced on old GPU hardware or intel GPU hardware with gaussian pyramid
- Fixed issue with disabled punctual light would still render when only directional light is present

### Changed
- DensityVolume scripting API will no longuer allow to change between advance and normal edition mode
- Disabled depth of field, lens distortion and panini projection in the scene view
- TerrainLit shaders and includes are reorganized and made simpler.
- TerrainLit shader GUI now allows custom properties to be displayed in the Terrain fold-out section.
- Optimize distortion pass with stencil
- Disable SceneSelectionPass in shader graph preview
- Control punctual light and area light shadow atlas separately
- Move SMAA anti-aliasing option to after Temporal Anti Aliasing one, to avoid problem with previously serialized project settings
- Optimize rendering with static only lighting and when no cullable lights/decals/density volumes are present.
- Updated handles for DecalProjectorComponent for enhanced spacial position readability and have edition mode for better SceneView management
- DecalProjectorComponent are now scale independent in order to have reliable metric unit (see new Size field for changing the size of the volume)
- Restructure code from HDCamera.Update() by adding UpdateAntialiasing() and UpdateViewConstants()
- Renamed velocity to motion vectors
- Objects rendered during the After Post Process pass while TAA is enabled will not benefit from existing depth buffer anymore. This is done to fix an issue where those object would wobble otherwise
- Removed usage of builtin unity matrix for shadow, shadow now use same constant than other view
- The default volume layer mask for cameras & probes is now `Default` instead of `Everything`

## [6.5.0-preview] - 2019-03-07

### Added
- Added depth-of-field support with stereo instancing
- Adding real time area light shadow support
- Added a new FrameSettings: Specular Lighting to toggle the specular during the rendering

### Fixed
- Fixed diffusion profile upgrade breaking package when upgrading to a new version
- Fixed decals cropped by gizmo not updating correctly if prefab
- Fixed an issue when enabling SSR on multiple view
- Fixed edition of the intensity's unit field while selecting multiple lights
- Fixed wrong calculation in soft voxelization for density volume
- Fixed gizmo not working correctly with pre-exposure
- Fixed issue with setting a not available RT when disabling motion vectors
- Fixed planar reflection when looking at mirror normal
- Fixed mutiselection issue with HDLight Inspector
- Fixed HDAdditionalCameraData data migration
- Fixed failing builds when light explorer window is open
- Fixed cascade shadows border sometime causing artefacts between cascades
- Restored shadows in the Cascade Shadow debug visualization
- `camera.RenderToCubemap` use proper face culling

### Changed
- When rendering reflection probe disable all specular lighting and for metals use fresnelF0 as diffuse color for bake lighting.

## [6.4.0-preview] - 2019-02-21

### Added
- VR: Added TextureXR system to selectively expand TEXTURE2D macros to texture array for single-pass stereo instancing + Convert textures call to these macros
- Added an unit selection dropdown next to shutter speed (camera)
- Added error helpbox when trying to use a sub volume component that require the current HDRenderPipelineAsset to support a feature that it is not supporting.
- Add mesh for tube light when display emissive mesh is enabled

### Fixed
- Fixed Light explorer. The volume explorer used `profile` instead of `sharedProfile` which instantiate a custom volume profile instead of editing the asset itself.
- Fixed UI issue where all is displayed using metric unit in shadow cascade and Percent is set in the unit field (happening when opening the inspector).
- Fixed inspector event error when double clicking on an asset (diffusion profile/material).
- Fixed nullref on layered material UI when the material is not an asset.
- Fixed nullref exception when undo/redo a light property.
- Fixed visual bug when area light handle size is 0.

### Changed
- Update UI for 32bit/16bit shadow precision settings in HDRP asset
- Object motion vectors have been disabled in all but the game view. Camera motion vectors are still enabled everywhere, allowing TAA and Motion Blur to work on static objects.
- Enable texture array by default for most rendering code on DX11 and unlock stereo instancing (DX11 only for now)

## [6.3.0-preview] - 2019-02-18

### Added
- Added emissive property for shader graph decals
- Added a diffusion profile override volume so the list of diffusion profile assets to use can be chanaged without affecting the HDRP asset
- Added a "Stop NaNs" option on cameras and in the Scene View preferences.
- Added metric display option in HDShadowSettings and improve clamping
- Added shader parameter mapping in DebugMenu
- Added scripting API to configure DebugData for DebugMenu

### Fixed
- Fixed decals in forward
- Fixed issue with stencil not correctly setup for various master node and shader for the depth pass, motion vector pass and GBuffer/Forward pass
- Fixed SRP batcher and metal
- Fixed culling and shadows for Pyramid, Box, Rectangle and Tube lights
- Fixed an issue where scissor render state leaking from the editor code caused partially black rendering

### Changed
- When a lit material has a clear coat mask that is not null, we now use the clear coat roughness to compute the screen space reflection.
- Diffusion profiles are now limited to one per asset and can be referenced in materials, shader graphs and vfx graphs. Materials will be upgraded automatically except if they are using a shader graph, in this case it will display an error message.

## [6.2.0-preview] - 2019-02-15

### Added
- Added help box listing feature supported in a given HDRenderPipelineAsset alongs with the drawbacks implied.
- Added cascade visualizer, supporting disabled handles when not overriding.

### Fixed
- Fixed post processing with stereo double-wide
- Fixed issue with Metal: Use sign bit to find the cache type instead of lowest bit.
- Fixed invalid state when creating a planar reflection for the first time
- Fix FrameSettings's LitShaderMode not restrained by supported LitShaderMode regression.

### Changed
- The default value roughness value for the clearcoat has been changed from 0.03 to 0.01
- Update default value of based color for master node
- Update Fabric Charlie Sheen lighting model - Remove Fresnel component that wasn't part of initial model + Remap smoothness to [0.0 - 0.6] range for more artist friendly parameter

### Changed
- Code refactor: all macros with ARGS have been swapped with macros with PARAM. This is because the ARGS macros were incorrectly named.

## [6.1.0-preview] - 2019-02-13

### Added
- Added support for post-processing anti-aliasing in the Scene View (FXAA and TAA). These can be set in Preferences.
- Added emissive property for decal material (non-shader graph)

### Fixed
- Fixed a few UI bugs with the color grading curves.
- Fixed "Post Processing" in the scene view not toggling post-processing effects
- Fixed bake only object with flag `ReflectionProbeStaticFlag` when baking a `ReflectionProbe`

### Changed
- Removed unsupported Clear Depth checkbox in Camera inspector
- Updated the toggle for advanced mode in inspectors.

## [6.0.0-preview] - 2019-02-23

### Added
- Added new API to perform a camera rendering
- Added support for hair master node (Double kajiya kay - Lambert)
- Added Reset behaviour in DebugMenu (ingame mapping is right joystick + B)
- Added Default HD scene at new scene creation while in HDRP
- Added Wizard helping to configure HDRP project
- Added new UI for decal material to allow remapping and scaling of some properties
- Added cascade shadow visualisation toggle in HD shadow settings
- Added icons for assets
- Added replace blending mode for distortion
- Added basic distance fade for density volumes
- Added decal master node for shader graph
- Added HD unlit master node (Cross Pipeline version is name Unlit)
- Added new Rendering Queue in materials
- Added post-processing V3 framework embed in HDRP, remove postprocess V2 framework
- Post-processing now uses the generic volume framework
-   New depth-of-field, bloom, panini projection effects, motion blur
-   Exposure is now done as a pre-exposition pass, the whole system has been revamped
-   Exposure now use EV100 everywhere in the UI (Sky, Emissive Light)
- Added emissive intensity (Luminance and EV100 control) control for Emissive
- Added pre-exposure weigth for Emissive
- Added an emissive color node and a slider to control the pre-exposure percentage of emission color
- Added physical camera support where applicable
- Added more color grading tools
- Added changelog level for Shader Variant stripping
- Added Debug mode for validation of material albedo and metalness/specularColor values
- Added a new dynamic mode for ambient probe and renamed BakingSky to StaticLightingSky
- Added command buffer parameter to all Bind() method of material
- Added Material validator in Render Pipeline Debug
- Added code to future support of DXR (not enabled)
- Added support of multiviewport
- Added HDRenderPipeline.RequestSkyEnvironmentUpdate function to force an update from script when sky is set to OnDemand
- Added a Lighting and BackLighting slots in Lit, StackLit, Fabric and Hair master nodes
- Added support for overriding terrain detail rendering shaders, via the render pipeline editor resources asset
- Added xrInstancing flag support to RTHandle
- Added support for cullmask for decal projectors
- Added software dynamic resolution support
- Added support for "After Post-Process" render pass for unlit shader
- Added support for textured rectangular area lights
- Added stereo instancing macros to MSAA shaders
- Added support for Quarter Res Raytraced Reflections (not enabled)
- Added fade factor for decal projectors.
- Added stereo instancing macros to most shaders used in VR
- Added multi edition support for HDRenderPipelineAsset

### Fixed
- Fixed logic to disable FPTL with stereo rendering
- Fixed stacklit transmission and sun highlight
- Fixed decals with stereo rendering
- Fixed sky with stereo rendering
- Fixed flip logic for postprocessing + VR
- Fixed copyStencilBuffer pass for Switch
- Fixed point light shadow map culling that wasn't taking into account far plane
- Fixed usage of SSR with transparent on all master node
- Fixed SSR and microshadowing on fabric material
- Fixed blit pass for stereo rendering
- Fixed lightlist bounds for stereo rendering
- Fixed windows and in-game DebugMenu sync.
- Fixed FrameSettings' LitShaderMode sync when opening DebugMenu.
- Fixed Metal specific issues with decals, hitting a sampler limit and compiling AxF shader
- Fixed an issue with flipped depth buffer during postprocessing
- Fixed normal map use for shadow bias with forward lit - now use geometric normal
- Fixed transparent depth prepass and postpass access so they can be use without alpha clipping for lit shader
- Fixed support of alpha clip shadow for lit master node
- Fixed unlit master node not compiling
- Fixed issue with debug display of reflection probe
- Fixed issue with phong tessellations not working with lit shader
- Fixed issue with vertex displacement being affected by heightmap setting even if not heightmap where assign
- Fixed issue with density mode on Lit terrain producing NaN
- Fixed issue when going back and forth from Lit to LitTesselation for displacement mode
- Fixed issue with ambient occlusion incorrectly applied to emissiveColor with light layers in deferred
- Fixed issue with fabric convolution not using the correct convolved texture when fabric convolution is enabled
- Fixed issue with Thick mode for Transmission that was disabling transmission with directional light
- Fixed shutdown edge cases with HDRP tests
- Fixed slowdow when enabling Fabric convolution in HDRP asset
- Fixed specularAA not compiling in StackLit Master node
- Fixed material debug view with stereo rendering
- Fixed material's RenderQueue edition in default view.
- Fixed banding issues within volumetric density buffer
- Fixed missing multicompile for MSAA for AxF
- Fixed camera-relative support for stereo rendering
- Fixed remove sync with render thread when updating decal texture atlas.
- Fixed max number of keyword reach [256] issue. Several shader feature are now local
- Fixed Scene Color and Depth nodes
- Fixed SSR in forward
- Fixed custom editor of Unlit, HD Unlit and PBR shader graph master node
- Fixed issue with NewFrame not correctly calculated in Editor when switching scene
- Fixed issue with TerrainLit not compiling with depth only pass and normal buffer
- Fixed geometric normal use for shadow bias with PBR master node in forward
- Fixed instancing macro usage for decals
- Fixed error message when having more than one directional light casting shadow
- Fixed error when trying to display preview of Camera or PlanarReflectionProbe
- Fixed LOAD_TEXTURE2D_ARRAY_MSAA macro
- Fixed min-max and amplitude clamping value in inspector of vertex displacement materials
- Fixed issue with alpha shadow clip (was incorrectly clipping object shadow)
- Fixed an issue where sky cubemap would not be cleared correctly when setting the current sky to None
- Fixed a typo in Static Lighting Sky component UI
- Fixed issue with incorrect reset of RenderQueue when switching shader in inspector GUI
- Fixed issue with variant stripper stripping incorrectly some variants
- Fixed a case of ambient lighting flickering because of previews
- Fixed Decals when rendering multiple camera in a single frame
- Fixed cascade shadow count in shader
- Fixed issue with Stacklit shader with Haze effect
- Fixed an issue with the max sample count for the TAA
- Fixed post-process guard band for XR
- Fixed exposure of emissive of Unlit
- Fixed depth only and motion vector pass for Unlit not working correctly with MSAA
- Fixed an issue with stencil buffer copy causing unnecessary compute dispatches for lighting
- Fixed multi edition issue in FrameSettings
- Fixed issue with SRP batcher and DebugDisplay variant of lit shader
- Fixed issue with debug material mode not doing alpha test
- Fixed "Attempting to draw with missing UAV bindings" errors on Vulkan
- Fixed pre-exposure incorrectly apply to preview
- Fixed issue with duplicate 3D texture in 3D texture altas of volumetric?
- Fixed Camera rendering order (base on the depth parameter)
- Fixed shader graph decals not being cropped by gizmo
- Fixed "Attempting to draw with missing UAV bindings" errors on Vulkan.


### Changed
- ColorPyramid compute shader passes is swapped to pixel shader passes on platforms where the later is faster (Nintendo Switch).
- Removing the simple lightloop used by the simple lit shader
- Whole refactor of reflection system: Planar and reflection probe
- Separated Passthrough from other RenderingPath
- Update several properties naming and caption based on feedback from documentation team
- Remove tile shader variant for transparent backface pass of lit shader
- Rename all HDRenderPipeline to HDRP folder for shaders
- Rename decal property label (based on doc team feedback)
- Lit shader mode now default to Deferred to reduce build time
- Update UI of Emission parameters in shaders
- Improve shader variant stripping including shader graph variant
- Refactored render loop to render realtime probes visible per camera
- Enable SRP batcher by default
- Shader code refactor: Rename LIGHTLOOP_SINGLE_PASS => LIGHTLOOP_DISABLE_TILE_AND_CLUSTER and clean all usage of LIGHTLOOP_TILE_PASS
- Shader code refactor: Move pragma definition of vertex and pixel shader inside pass + Move SURFACE_GRADIENT definition in XXXData.hlsl
- Micro-shadowing in Lit forward now use ambientOcclusion instead of SpecularOcclusion
- Upgraded FrameSettings workflow, DebugMenu and Inspector part relative to it
- Update build light list shader code to support 32 threads in wavefronts on Switch
- LayeredLit layers' foldout are now grouped in one main foldout per layer
- Shadow alpha clip can now be enabled on lit shader and haor shader enven for opaque
- Temporal Antialiasing optimization for Xbox One X
- Parameter depthSlice on SetRenderTarget functions now defaults to -1 to bind the entire resource
- Rename SampleCameraDepth() functions to LoadCameraDepth() and SampleCameraDepth(), same for SampleCameraColor() functions
- Improved Motion Blur quality.
- Update stereo frame settings values for single-pass instancing and double-wide
- Rearrange FetchDepth functions to prepare for stereo-instancing
- Remove unused _ComputeEyeIndex
- Updated HDRenderPipelineAsset inspector
- Re-enable SRP batcher for metal

## [5.2.0-preview] - 2018-11-27

### Added
- Added option to run Contact Shadows and Volumetrics Voxelization stage in Async Compute
- Added camera freeze debug mode - Allow to visually see culling result for a camera
- Added support of Gizmo rendering before and after postprocess in Editor
- Added support of LuxAtDistance for punctual lights

### Fixed
- Fixed Debug.DrawLine and Debug.Ray call to work in game view
- Fixed DebugMenu's enum resetted on change
- Fixed divide by 0 in refraction causing NaN
- Fixed disable rough refraction support
- Fixed refraction, SSS and atmospheric scattering for VR
- Fixed forward clustered lighting for VR (double-wide).
- Fixed Light's UX to not allow negative intensity
- Fixed HDRenderPipelineAsset inspector broken when displaying its FrameSettings from project windows.
- Fixed forward clustered lighting for VR (double-wide).
- Fixed HDRenderPipelineAsset inspector broken when displaying its FrameSettings from project windows.
- Fixed Decals and SSR diable flags for all shader graph master node (Lit, Fabric, StackLit, PBR)
- Fixed Distortion blend mode for shader graph master node (Lit, StackLit)
- Fixed bent Normal for Fabric master node in shader graph
- Fixed PBR master node lightlayers
- Fixed shader stripping for built-in lit shaders.

### Changed
- Rename "Regular" in Diffusion profile UI "Thick Object"
- Changed VBuffer depth parametrization for volumetric from distanceRange to depthExtent - Require update of volumetric settings - Fog start at near plan
- SpotLight with box shape use Lux unit only

## [5.1.0-preview] - 2018-11-19

### Added

- Added a separate Editor resources file for resources Unity does not take when it builds a Player.
- You can now disable SSR on Materials in Shader Graph.
- Added support for MSAA when the Supported Lit Shader Mode is set to Both. Previously HDRP only supported MSAA for Forward mode.
- You can now override the emissive color of a Material when in debug mode.
- Exposed max light for Light Loop Settings in HDRP asset UI.
- HDRP no longer performs a NormalDBuffer pass update if there are no decals in the Scene.
- Added distant (fall-back) volumetric fog and improved the fog evaluation precision.
- Added an option to reflect sky in SSR.
- Added a y-axis offset for the PlanarReflectionProbe and offset tool.
- Exposed the option to run SSR and SSAO on async compute.
- Added support for the _GlossMapScale parameter in the Legacy to HDRP Material converter.
- Added wave intrinsic instructions for use in Shaders (for AMD GCN).


### Fixed
- Fixed sphere shaped influence handles clamping in Reflection Probes.
- Fixed Reflection Probe data migration for projects created before using HDRP.
- Fixed UI of Layered Material where Unity previously rendered the scrollbar above the Copy button.
- Fixed Material tessellations parameters Start fade distance and End fade distance. Originally, Unity clamped these values when you modified them.
- Fixed various distortion and refraction issues - handle a better fall-back.
- Fixed SSR for multiple views.
- Fixed SSR issues related to self-intersections.
- Fixed shape density volume handle speed.
- Fixed density volume shape handle moving too fast.
- Fixed the Camera velocity pass that we removed by mistake.
- Fixed some null pointer exceptions when disabling motion vectors support.
- Fixed viewports for both the Subsurface Scattering combine pass and the transparent depth prepass.
- Fixed the blend mode pop-up in the UI. It previously did not appear when you enabled pre-refraction.
- Fixed some null pointer exceptions that previously occurred when you disabled motion vectors support.
- Fixed Layered Lit UI issue with scrollbar.
- Fixed cubemap assignation on custom ReflectionProbe.
- Fixed Reflection Probes’ capture settings' shadow distance.
- Fixed an issue with the SRP batcher and Shader variables declaration.
- Fixed thickness and subsurface slots for fabric Shader master node that wasn't appearing with the right combination of flags.
- Fixed d3d debug layer warning.
- Fixed PCSS sampling quality.
- Fixed the Subsurface and transmission Material feature enabling for fabric Shader.
- Fixed the Shader Graph UV node’s dimensions when using it in a vertex Shader.
- Fixed the planar reflection mirror gizmo's rotation.
- Fixed HDRenderPipelineAsset's FrameSettings not showing the selected enum in the Inspector drop-down.
- Fixed an error with async compute.
- MSAA now supports transparency.
- The HDRP Material upgrader tool now converts metallic values correctly.
- Volumetrics now render in Reflection Probes.
- Fixed a crash that occurred whenever you set a viewport size to 0.
- Fixed the Camera physic parameter that the UI previously did not display.
- Fixed issue in pyramid shaped spotlight handles manipulation

### Changed

- Renamed Line shaped Lights to Tube Lights.
- HDRP now uses mean height fog parametrization.
- Shadow quality settings are set to All when you use HDRP (This setting is not visible in the UI when using SRP). This avoids Legacy Graphics Quality Settings disabling the shadows and give SRP full control over the Shadows instead.
- HDRP now internally uses premultiplied alpha for all fog.
- Updated default FrameSettings used for realtime Reflection Probes when you create a new HDRenderPipelineAsset.
- Remove multi-camera support. LWRP and HDRP will not support multi-camera layered rendering.
- Updated Shader Graph subshaders to use the new instancing define.
- Changed fog distance calculation from distance to plane to distance to sphere.
- Optimized forward rendering using AMD GCN by scalarizing the light loop.
- Changed the UI of the Light Editor.
- Change ordering of includes in HDRP Materials in order to reduce iteration time for faster compilation.
- Added a StackLit master node replacing the InspectorUI version. IMPORTANT: All previously authored StackLit Materials will be lost. You need to recreate them with the master node.

## [5.0.0-preview] - 2018-09-28

### Added
- Added occlusion mesh to depth prepass for VR (VR still disabled for now)
- Added a debug mode to display only one shadow at once
- Added controls for the highlight created by directional lights
- Added a light radius setting to punctual lights to soften light attenuation and simulate fill lighting
- Added a 'minRoughness' parameter to all non-area lights (was previously only available for certain light types)
- Added separate volumetric light/shadow dimmers
- Added per-pixel jitter to volumetrics to reduce aliasing artifacts
- Added a SurfaceShading.hlsl file, which implements material-agnostic shading functionality in an efficient manner
- Added support for shadow bias for thin object transmission
- Added FrameSettings to control realtime planar reflection
- Added control for SRPBatcher on HDRP Asset
- Added an option to clear the shadow atlases in the debug menu
- Added a color visualization of the shadow atlas rescale in debug mode
- Added support for disabling SSR on materials
- Added intrinsic for XBone
- Added new light volume debugging tool
- Added a new SSR debug view mode
- Added translaction's scale invariance on DensityVolume
- Added multiple supported LitShadermode and per renderer choice in case of both Forward and Deferred supported
- Added custom specular occlusion mode to Lit Shader Graph Master node

### Fixed
- Fixed a normal bias issue with Stacklit (Was causing light leaking)
- Fixed camera preview outputing an error when both scene and game view where display and play and exit was call
- Fixed override debug mode not apply correctly on static GI
- Fixed issue where XRGraphicsConfig values set in the asset inspector GUI weren't propagating correctly (VR still disabled for now)
- Fixed issue with tangent that was using SurfaceGradient instead of regular normal decoding
- Fixed wrong error message display when switching to unsupported target like IOS
- Fixed an issue with ambient occlusion texture sometimes not being created properly causing broken rendering
- Shadow near plane is no longer limited at 0.1
- Fixed decal draw order on transparent material
- Fixed an issue where sometime the lookup texture used for GGX convolution was broken, causing broken rendering
- Fixed an issue where you wouldn't see any fog for certain pipeline/scene configurations
- Fixed an issue with volumetric lighting where the anisotropy value of 0 would not result in perfectly isotropic lighting
- Fixed shadow bias when the atlas is rescaled
- Fixed shadow cascade sampling outside of the atlas when cascade count is inferior to 4
- Fixed shadow filter width in deferred rendering not matching shader config
- Fixed stereo sampling of depth texture in MSAA DepthValues.shader
- Fixed box light UI which allowed negative and zero sizes, thus causing NaNs
- Fixed stereo rendering in HDRISky.shader (VR)
- Fixed normal blend and blend sphere influence for reflection probe
- Fixed distortion filtering (was point filtering, now trilinear)
- Fixed contact shadow for large distance
- Fixed depth pyramid debug view mode
- Fixed sphere shaped influence handles clamping in reflection probes
- Fixed reflection probes data migration for project created before using hdrp
- Fixed ambient occlusion for Lit Master Node when slot is connected

### Changed
- Use samplerunity_ShadowMask instead of samplerunity_samplerLightmap for shadow mask
- Allow to resize reflection probe gizmo's size
- Improve quality of screen space shadow
- Remove support of projection model for ScreenSpaceLighting (SSR always use HiZ and refraction always Proxy)
- Remove all the debug mode from SSR that are obsolete now
- Expose frameSettings and Capture settings for reflection and planar probe
- Update UI for reflection probe, planar probe, camera and HDRP Asset
- Implement proper linear blending for volumetric lighting via deep compositing as described in the paper "Deep Compositing Using Lie Algebras"
- Changed  planar mapping to match terrain convention (XZ instead of ZX)
- XRGraphicsConfig is no longer Read/Write. Instead, it's read-only. This improves consistency of XR behavior between the legacy render pipeline and SRP
- Change reflection probe data migration code (to update old reflection probe to new one)
- Updated gizmo for ReflectionProbes
- Updated UI and Gizmo of DensityVolume

## [4.0.0-preview] - 2018-09-28

### Added
- Added a new TerrainLit shader that supports rendering of Unity terrains.
- Added controls for linear fade at the boundary of density volumes
- Added new API to control decals without monobehaviour object
- Improve Decal Gizmo
- Implement Screen Space Reflections (SSR) (alpha version, highly experimental)
- Add an option to invert the fade parameter on a Density Volume
- Added a Fabric shader (experimental) handling cotton and silk
- Added support for MSAA in forward only for opaque only
- Implement smoothness fade for SSR
- Added support for AxF shader (X-rite format - require special AxF importer from Unity not part of HDRP)
- Added control for sundisc on directional light (hack)
- Added a new HD Lit Master node that implements Lit shader support for Shader Graph
- Added Micro shadowing support (hack)
- Added an event on HDAdditionalCameraData for custom rendering
- HDRP Shader Graph shaders now support 4-channel UVs.

### Fixed
- Fixed an issue where sometimes the deferred shadow texture would not be valid, causing wrong rendering.
- Stencil test during decals normal buffer update is now properly applied
- Decals corectly update normal buffer in forward
- Fixed a normalization problem in reflection probe face fading causing artefacts in some cases
- Fix multi-selection behavior of Density Volumes overwriting the albedo value
- Fixed support of depth texture for RenderTexture. HDRP now correctly output depth to user depth buffer if RenderTexture request it.
- Fixed multi-selection behavior of Density Volumes overwriting the albedo value
- Fixed support of depth for RenderTexture. HDRP now correctly output depth to user depth buffer if RenderTexture request it.
- Fixed support of Gizmo in game view in the editor
- Fixed gizmo for spot light type
- Fixed issue with TileViewDebug mode being inversed in gameview
- Fixed an issue with SAMPLE_TEXTURECUBE_SHADOW macro
- Fixed issue with color picker not display correctly when game and scene view are visible at the same time
- Fixed an issue with reflection probe face fading
- Fixed camera motion vectors shader and associated matrices to update correctly for single-pass double-wide stereo rendering
- Fixed light attenuation functions when range attenuation is disabled
- Fixed shadow component algorithm fixup not dirtying the scene, so changes can be saved to disk.
- Fixed some GC leaks for HDRP
- Fixed contact shadow not affected by shadow dimmer
- Fixed GGX that works correctly for the roughness value of 0 (mean specular highlgiht will disappeard for perfect mirror, we rely on maxSmoothness instead to always have a highlight even on mirror surface)
- Add stereo support to ShaderPassForward.hlsl. Forward rendering now seems passable in limited test scenes with camera-relative rendering disabled.
- Add stereo support to ProceduralSky.shader and OpaqueAtmosphericScattering.shader.
- Added CullingGroupManager to fix more GC.Alloc's in HDRP
- Fixed rendering when multiple cameras render into the same render texture

### Changed
- Changed the way depth & color pyramids are built to be faster and better quality, thus improving the look of distortion and refraction.
- Stabilize the dithered LOD transition mask with respect to the camera rotation.
- Avoid multiple depth buffer copies when decals are present
- Refactor code related to the RT handle system (No more normal buffer manager)
- Remove deferred directional shadow and move evaluation before lightloop
- Add a function GetNormalForShadowBias() that material need to implement to return the normal used for normal shadow biasing
- Remove Jimenez Subsurface scattering code (This code was disabled by default, now remove to ease maintenance)
- Change Decal API, decal contribution is now done in Material. Require update of material using decal
- Move a lot of files from CoreRP to HDRP/CoreRP. All moved files weren't used by Ligthweight pipeline. Long term they could move back to CoreRP after CoreRP become out of preview
- Updated camera inspector UI
- Updated decal gizmo
- Optimization: The objects that are rendered in the Motion Vector Pass are not rendered in the prepass anymore
- Removed setting shader inclue path via old API, use package shader include paths
- The default value of 'maxSmoothness' for punctual lights has been changed to 0.99
- Modified deferred compute and vert/frag shaders for first steps towards stereo support
- Moved material specific Shader Graph files into corresponding material folders.
- Hide environment lighting settings when enabling HDRP (Settings are control from sceneSettings)
- Update all shader includes to use absolute path (allow users to create material in their Asset folder)
- Done a reorganization of the files (Move ShaderPass to RenderPipeline folder, Move all shadow related files to Lighting/Shadow and others)
- Improved performance and quality of Screen Space Shadows

## [3.3.0-preview] - 2018-01-01

### Added
- Added an error message to say to use Metal or Vulkan when trying to use OpenGL API
- Added a new Fabric shader model that supports Silk and Cotton/Wool
- Added a new HDRP Lighting Debug mode to visualize Light Volumes for Point, Spot, Line, Rectangular and Reflection Probes
- Add support for reflection probe light layers
- Improve quality of anisotropic on IBL

### Fixed
- Fix an issue where the screen where darken when rendering camera preview
- Fix display correct target platform when showing message to inform user that a platform is not supported
- Remove workaround for metal and vulkan in normal buffer encoding/decoding
- Fixed an issue with color picker not working in forward
- Fixed an issue where reseting HDLight do not reset all of its parameters
- Fixed shader compile warning in DebugLightVolumes.shader

### Changed
- Changed default reflection probe to be 256x256x6 and array size to be 64
- Removed dependence on the NdotL for thickness evaluation for translucency (based on artist's input)
- Increased the precision when comparing Planar or HD reflection probe volumes
- Remove various GC alloc in C#. Slightly better performance

## [3.2.0-preview] - 2018-01-01

### Added
- Added a luminance meter in the debug menu
- Added support of Light, reflection probe, emissive material, volume settings related to lighting to Lighting explorer
- Added support for 16bit shadows

### Fixed
- Fix issue with package upgrading (HDRP resources asset is now versionned to worarkound package manager limitation)
- Fix HDReflectionProbe offset displayed in gizmo different than what is affected.
- Fix decals getting into a state where they could not be removed or disabled.
- Fix lux meter mode - The lux meter isn't affected by the sky anymore
- Fix area light size reset when multi-selected
- Fix filter pass number in HDUtils.BlitQuad
- Fix Lux meter mode that was applying SSS
- Fix planar reflections that were not working with tile/cluster (olbique matrix)
- Fix debug menu at runtime not working after nested prefab PR come to trunk
- Fix scrolling issue in density volume

### Changed
- Shader code refactor: Split MaterialUtilities file in two parts BuiltinUtilities (independent of FragInputs) and MaterialUtilities (Dependent of FragInputs)
- Change screen space shadow rendertarget format from ARGB32 to RG16

## [3.1.0-preview] - 2018-01-01

### Added
- Decal now support per channel selection mask. There is now two mode. One with BaseColor, Normal and Smoothness and another one more expensive with BaseColor, Normal, Smoothness, Metal and AO. Control is on HDRP Asset. This may require to launch an update script for old scene: 'Edit/Render Pipeline/Single step upgrade script/Upgrade all DecalMaterial MaskBlendMode'.
- Decal now supports depth bias for decal mesh, to prevent z-fighting
- Decal material now supports draw order for decal projectors
- Added LightLayers support (Base on mask from renderers name RenderingLayers and mask from light name LightLayers - if they match, the light apply) - cost an extra GBuffer in deferred (more bandwidth)
- When LightLayers is enabled, the AmbientOclusion is store in the GBuffer in deferred path allowing to avoid double occlusion with SSAO. In forward the double occlusion is now always avoided.
- Added the possibility to add an override transform on the camera for volume interpolation
- Added desired lux intensity and auto multiplier for HDRI sky
- Added an option to disable light by type in the debug menu
- Added gradient sky
- Split EmissiveColor and bakeDiffuseLighting in forward avoiding the emissiveColor to be affect by SSAO
- Added a volume to control indirect light intensity
- Added EV 100 intensity unit for area lights
- Added support for RendererPriority on Renderer. This allow to control order of transparent rendering manually. HDRP have now two stage of sorting for transparent in addition to bact to front. Material have a priority then Renderer have a priority.
- Add Coupling of (HD)Camera and HDAdditionalCameraData for reset and remove in inspector contextual menu of Camera
- Add Coupling of (HD)ReflectionProbe and HDAdditionalReflectionData for reset and remove in inspector contextual menu of ReflectoinProbe
- Add macro to forbid unity_ObjectToWorld/unity_WorldToObject to be use as it doesn't handle camera relative rendering
- Add opacity control on contact shadow

### Fixed
- Fixed an issue with PreIntegratedFGD texture being sometimes destroyed and not regenerated causing rendering to break
- PostProcess input buffers are not copied anymore on PC if the viewport size matches the final render target size
- Fixed an issue when manipulating a lot of decals, it was displaying a lot of errors in the inspector
- Fixed capture material with reflection probe
- Refactored Constant Buffers to avoid hitting the maximum number of bound CBs in some cases.
- Fixed the light range affecting the transform scale when changed.
- Snap to grid now works for Decal projector resizing.
- Added a warning for 128x128 cookie texture without mipmaps
- Replace the sampler used for density volumes for correct wrap mode handling

### Changed
- Move Render Pipeline Debug "Windows from Windows->General-> Render Pipeline debug windows" to "Windows from Windows->Analysis-> Render Pipeline debug windows"
- Update detail map formula for smoothness and albedo, goal it to bright and dark perceptually and scale factor is use to control gradient speed
- Refactor the Upgrade material system. Now a material can be update from older version at any time. Call Edit/Render Pipeline/Upgrade all Materials to newer version
- Change name EnableDBuffer to EnableDecals at several place (shader, hdrp asset...), this require a call to Edit/Render Pipeline/Upgrade all Materials to newer version to have up to date material.
- Refactor shader code: BakeLightingData structure have been replace by BuiltinData. Lot of shader code have been remove/change.
- Refactor shader code: All GBuffer are now handled by the deferred material. Mean ShadowMask and LightLayers are control by lit material in lit.hlsl and not outside anymore. Lot of shader code have been remove/change.
- Refactor shader code: Rename GetBakedDiffuseLighting to ModifyBakedDiffuseLighting. This function now handle lighting model for transmission too. Lux meter debug mode is factor outisde.
- Refactor shader code: GetBakedDiffuseLighting is not call anymore in GBuffer or forward pass, including the ConvertSurfaceDataToBSDFData and GetPreLightData, this is done in ModifyBakedDiffuseLighting now
- Refactor shader code: Added a backBakeDiffuseLighting to BuiltinData to handle lighting for transmission
- Refactor shader code: Material must now call InitBuiltinData (Init all to zero + init bakeDiffuseLighting and backBakeDiffuseLighting ) and PostInitBuiltinData

## [3.0.0-preview] - 2018-01-01

### Fixed
- Fixed an issue with distortion that was using previous frame instead of current frame
- Fixed an issue where disabled light where not upgrade correctly to the new physical light unit system introduce in 2.0.5-preview

### Changed
- Update assembly definitions to output assemblies that match Unity naming convention (Unity.*).

## [2.0.5-preview] - 2018-01-01

### Added
- Add option supportDitheringCrossFade on HDRP Asset to allow to remove shader variant during player build if needed
- Add contact shadows for punctual lights (in additional shadow settings), only one light is allowed to cast contact shadows at the same time and so at each frame a dominant light is choosed among all light with contact shadows enabled.
- Add PCSS shadow filter support (from SRP Core)
- Exposed shadow budget parameters in HDRP asset
- Add an option to generate an emissive mesh for area lights (currently rectangle light only). The mesh fits the size, intensity and color of the light.
- Add an option to the HDRP asset to increase the resolution of volumetric lighting.
- Add additional ligth unit support for punctual light (Lumens, Candela) and area lights (Lumens, Luminance)
- Add dedicated Gizmo for the box Influence volume of HDReflectionProbe / PlanarReflectionProbe

### Changed
- Re-enable shadow mask mode in debug view
- SSS and Transmission code have been refactored to be able to share it between various material. Guidelines are in SubsurfaceScattering.hlsl
- Change code in area light with LTC for Lit shader. Magnitude is now take from FGD texture instead of a separate texture
- Improve camera relative rendering: We now apply camera translation on the model matrix, so before the TransformObjectToWorld(). Note: unity_WorldToObject and unity_ObjectToWorld must never be used directly.
- Rename positionWS to positionRWS (Camera relative world position) at a lot of places (mainly in interpolator and FragInputs). In case of custom shader user will be required to update their code.
- Rename positionWS, capturePositionWS, proxyPositionWS, influencePositionWS to positionRWS, capturePositionRWS, proxyPositionRWS, influencePositionRWS (Camera relative world position) in LightDefinition struct.
- Improve the quality of trilinear filtering of density volume textures.
- Improve UI for HDReflectionProbe / PlanarReflectionProbe

### Fixed
- Fixed a shader preprocessor issue when compiling DebugViewMaterialGBuffer.shader against Metal target
- Added a temporary workaround to Lit.hlsl to avoid broken lighting code with Metal/AMD
- Fixed issue when using more than one volume texture mask with density volumes.
- Fixed an error which prevented volumetric lighting from working if no density volumes with 3D textures were present.
- Fix contact shadows applied on transmission
- Fix issue with forward opaque lit shader variant being removed by the shader preprocessor
- Fixed compilation errors on Nintendo Switch (limited XRSetting support).
- Fixed apply range attenuation option on punctual light
- Fixed issue with color temperature not take correctly into account with static lighting
- Don't display fog when diffuse lighting, specular lighting, or lux meter debug mode are enabled.

## [2.0.4-preview] - 2018-01-01

### Fixed
- Fix issue when disabling rough refraction and building a player. Was causing a crash.

## [2.0.3-preview] - 2018-01-01

### Added
- Increased debug color picker limit up to 260k lux

## [2.0.2-preview] - 2018-01-01

### Added
- Add Light -> Planar Reflection Probe command
- Added a false color mode in rendering debug
- Add support for mesh decals
- Add flag to disable projector decals on transparent geometry to save performance and decal texture atlas space
- Add ability to use decal diffuse map as mask only
- Add visualize all shadow masks in lighting debug
- Add export of normal and roughness buffer for forwardOnly and when in supportOnlyForward mode for forward
- Provide a define in lit.hlsl (FORWARD_MATERIAL_READ_FROM_WRITTEN_NORMAL_BUFFER) when output buffer normal is used to read the normal and roughness instead of caclulating it (can save performance, but lower quality due to compression)
- Add color swatch to decal material

### Changed
- Change Render -> Planar Reflection creation to 3D Object -> Mirror
- Change "Enable Reflector" name on SpotLight to "Angle Affect Intensity"
- Change prototype of BSDFData ConvertSurfaceDataToBSDFData(SurfaceData surfaceData) to BSDFData ConvertSurfaceDataToBSDFData(uint2 positionSS, SurfaceData surfaceData)

### Fixed
- Fix issue with StackLit in deferred mode with deferredDirectionalShadow due to GBuffer not being cleared. Gbuffer is still not clear and issue was fix with the new Output of normal buffer.
- Fixed an issue where interpolation volumes were not updated correctly for reflection captures.
- Fixed an exception in Light Loop settings UI

## [2.0.1-preview] - 2018-01-01

### Added
- Add stripper of shader variant when building a player. Save shader compile time.
- Disable per-object culling that was executed in C++ in HD whereas it was not used (Optimization)
- Enable texture streaming debugging (was not working before 2018.2)
- Added Screen Space Reflection with Proxy Projection Model
- Support correctly scene selection for alpha tested object
- Add per light shadow mask mode control (i.e shadow mask distance and shadow mask). It use the option NonLightmappedOnly
- Add geometric filtering to Lit shader (allow to reduce specular aliasing)
- Add shortcut to create DensityVolume and PlanarReflection in hierarchy
- Add a DefaultHDMirrorMaterial material for PlanarReflection
- Added a script to be able to upgrade material to newer version of HDRP
- Removed useless duplication of ForwardError passes.
- Add option to not compile any DEBUG_DISPLAY shader in the player (Faster build) call Support Runtime Debug display

### Changed
- Changed SupportForwardOnly to SupportOnlyForward in render pipeline settings
- Changed versioning variable name in HDAdditionalXXXData from m_version to version
- Create unique name when creating a game object in the rendering menu (i.e Density Volume(2))
- Re-organize various files and folder location to clean the repository
- Change Debug windows name and location. Now located at:  Windows -> General -> Render Pipeline Debug

### Removed
- Removed GlobalLightLoopSettings.maxPlanarReflectionProbes and instead use value of GlobalLightLoopSettings.planarReflectionProbeCacheSize
- Remove EmissiveIntensity parameter and change EmissiveColor to be HDR (Matching Builtin Unity behavior) - Data need to be updated - Launch Edit -> Single Step Upgrade Script -> Upgrade all Materials emissionColor

### Fixed
- Fix issue with LOD transition and instancing
- Fix discrepency between object motion vector and camera motion vector
- Fix issue with spot and dir light gizmo axis not highlighted correctly
- Fix potential crash while register debug windows inputs at startup
- Fix warning when creating Planar reflection
- Fix specular lighting debug mode (was rendering black)
- Allow projector decal with null material to allow to configure decal when HDRP is not set
- Decal atlas texture offset/scale is updated after allocations (used to be before so it was using date from previous frame)

## [0.0.0-preview] - 2018-01-01

### Added
- Configure the VolumetricLightingSystem code path to be on by default
- Trigger a build exception when trying to build an unsupported platform
- Introduce the VolumetricLightingController component, which can (and should) be placed on the camera, and allows one to control the near and the far plane of the V-Buffer (volumetric "froxel" buffer) along with the depth distribution (from logarithmic to linear)
- Add 3D texture support for DensityVolumes
- Add a better mapping of roughness to mipmap for planar reflection
- The VolumetricLightingSystem now uses RTHandles, which allows to save memory by sharing buffers between different cameras (history buffers are not shared), and reduce reallocation frequency by reallocating buffers only if the rendering resolution increases (and suballocating within existing buffers if the rendering resolution decreases)
- Add a Volumetric Dimmer slider to lights to control the intensity of the scattered volumetric lighting
- Add UV tiling and offset support for decals.
- Add mipmapping support for volume 3D mask textures

### Changed
- Default number of planar reflection change from 4 to 2
- Rename _MainDepthTexture to _CameraDepthTexture
- The VolumetricLightingController has been moved to the Interpolation Volume framework and now functions similarly to the VolumetricFog settings
- Update of UI of cookie, CubeCookie, Reflection probe and planar reflection probe to combo box
- Allow enabling/disabling shadows for area lights when they are set to baked.
- Hide applyRangeAttenuation and FadeDistance for directional shadow as they are not used

### Removed
- Remove Resource folder of PreIntegratedFGD and add the resource to RenderPipeline Asset

### Fixed
- Fix ConvertPhysicalLightIntensityToLightIntensity() function used when creating light from script to match HDLightEditor behavior
- Fix numerical issues with the default value of mean free path of volumetric fog
- Fix the bug preventing decals from coexisting with density volumes
- Fix issue with alpha tested geometry using planar/triplanar mapping not render correctly or flickering (due to being wrongly alpha tested in depth prepass)
- Fix meta pass with triplanar (was not handling correctly the normal)
- Fix preview when a planar reflection is present
- Fix Camera preview, it is now a Preview cameraType (was a SceneView)
- Fix handling unknown GPUShadowTypes in the shadow manager.
- Fix area light shapes sent as point lights to the baking backends when they are set to baked.
- Fix unnecessary division by PI for baked area lights.
- Fix line lights sent to the lightmappers. The backends don't support this light type.
- Fix issue with shadow mask framesettings not correctly taken into account when shadow mask is enabled for lighting.
- Fix directional light and shadow mask transition, they are now matching making smooth transition
- Fix banding issues caused by high intensity volumetric lighting
- Fix the debug window being emptied on SRP asset reload
- Fix issue with debug mode not correctly clearing the GBuffer in editor after a resize
- Fix issue with ResetMaterialKeyword not resetting correctly ToggleOff/Roggle Keyword
- Fix issue with motion vector not render correctly if there is no depth prepass in deferred

## [0.0.0-preview] - 2018-01-01

### Added
- Screen Space Refraction projection model (Proxy raycasting, HiZ raymarching)
- Screen Space Refraction settings as volume component
- Added buffered frame history per camera
- Port Global Density Volumes to the Interpolation Volume System.
- Optimize ImportanceSampleLambert() to not require the tangent frame.
- Generalize SampleVBuffer() to handle different sampling and reconstruction methods.
- Improve the quality of volumetric lighting reprojection.
- Optimize Morton Order code in the Subsurface Scattering pass.
- Planar Reflection Probe support roughness (gaussian convolution of captured probe)
- Use an atlas instead of a texture array for cluster transparent decals
- Add a debug view to visualize the decal atlas
- Only store decal textures to atlas if decal is visible, debounce out of memory decal atlas warning.
- Add manipulator gizmo on decal to improve authoring workflow
- Add a minimal StackLit material (work in progress, this version can be used as template to add new material)

### Changed
- EnableShadowMask in FrameSettings (But shadowMaskSupport still disable by default)
- Forced Planar Probe update modes to (Realtime, Every Update, Mirror Camera)
- Screen Space Refraction proxy model uses the proxy of the first environment light (Reflection probe/Planar probe) or the sky
- Moved RTHandle static methods to RTHandles
- Renamed RTHandle to RTHandleSystem.RTHandle
- Move code for PreIntegratedFDG (Lit.shader) into its dedicated folder to be share with other material
- Move code for LTCArea (Lit.shader) into its dedicated folder to be share with other material

### Removed
- Removed Planar Probe mirror plane position and normal fields in inspector, always display mirror plane and normal gizmos

### Fixed
- Fix fog flags in scene view is now taken into account
- Fix sky in preview windows that were disappearing after a load of a new level
- Fix numerical issues in IntersectRayAABB().
- Fix alpha blending of volumetric lighting with transparent objects.
- Fix the near plane of the V-Buffer causing out-of-bounds look-ups in the clustered data structure.
- Depth and color pyramid are properly computed and sampled when the camera renders inside a viewport of a RTHandle.
- Fix decal atlas debug view to work correctly when shadow atlas view is also enabled<|MERGE_RESOLUTION|>--- conflicted
+++ resolved
@@ -10,6 +10,7 @@
 - Exposed the API to access HDRP shader pass names.
 - Added the status check of default camera frame settings in the DXR wizard.
 - Added frame setting for Virtual Texturing. 
+- Added a fade distance for light influencing volumetric lighting.
 
 ### Fixed
 - Fixed a null reference exception when creating a diffusion profile asset.
@@ -86,11 +87,7 @@
 - Added a new ray tracing only function that samples the specular part of the materials.
 - Adding missing marker for ray tracing profiling (RaytracingDeferredLighting)
 - Added the support of eye shader for ray tracing.
-<<<<<<< HEAD
-- Added a fade distance for light influencing volumetric lighting.
-=======
 - Exposed Refraction Model to the material UI when using a Lit ShaderGraph.
->>>>>>> ff96dd66
 
 ### Fixed
 - Fixed several issues with physically-based DoF (TAA ghosting of the CoC buffer, smooth layer transitions, etc)
