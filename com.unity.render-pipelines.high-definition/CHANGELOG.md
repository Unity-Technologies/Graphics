# Changelog
All notable changes to this package will be documented in this file.

The format is based on [Keep a Changelog](http://keepachangelog.com/en/1.0.0/)
and this project adheres to [Semantic Versioning](http://semver.org/spec/v2.0.0.html).

## [10.0.0] - 2019-06-10

### Added
- Ray tracing support for VR single-pass
- Added sharpen filter shader parameter and UI for TemporalAA to control image quality instead of hardcoded value
- Added frame settings option for custom post process and custom passes as well as custom color buffer format option.
- Add check in wizard on SRP Batcher enabled.
- Added default implementations of OnPreprocessMaterialDescription for FBX, Obj, Sketchup and 3DS file formats.
- Added custom pass fade radius
- Added after post process injection point for custom passes
- Added basic alpha compositing support - Alpha is available afterpostprocess when using FP16 buffer format.
- Added falloff distance on Reflection Probe and Planar Reflection Probe
- Added Backplate projection from the HDRISky
- Added Shadow Matte in UnlitMasterNode, which only received shadow without lighting
- Added hability to name LightLayers in HDRenderPipelineAsset
- Added a range compression factor for Reflection Probe and Planar Reflection Probe to avoid saturation of colors.
- Added path tracing support for directional, point and spot lights, as well as emission from Lit and Unlit.
- Added non temporal version of SSAO.
- Added more detailed ray tracing stats in the debug window
- Added Disc area light (bake only)
- Added a warning in the material UI to prevent transparent + subsurface-scattering combination.
- Added XR single-pass setting into HDRP asset
- Added a penumbra tint option for lights
- Added support for depth copy with XR SDK
- Added debug setting to Render Pipeline Debug Window to list the active XR views
- Added an option to filter the result of the volumetric lighting (off by default).
- Added a transmission multiplier for directional lights
- Added XR single-pass test mode to Render Pipeline Debug Window
- Added debug setting to Render Pipeline Window to list the active XR views
- Added a new refraction mode for the Lit shader (thin). Which is a box refraction with small thickness values
- Added the code to support Barn Doors for Area Lights based on a shaderconfig option.
- Added HDRPCameraBinder property binder for Visual Effect Graph
- Added "Celestial Body" controls to the Directional Light
- Added new parameters to the Physically Based Sky
- Added Reflections to the DXR Wizard
- Added the possibility to have ray traced colored and semi-transparent shadows on directional lights.
- Added a check in the custom post process template to throw an error if the default shader is not found.
- Exposed the debug overlay ratio in the debug menu.
- Added a separate frame settings for tonemapping alongside color grading.
- Added the receive fog option in the material UI for ShaderGraphs.
- Added a public virtual bool in the custom post processes API to specify if a post processes should be executed in the scene view.
- Added a menu option that checks scene issues with ray tracing. Also removed the previously existing warning at runtime.
- Added Contrast Adaptive Sharpen (CAS) Upscaling effect.
- Added APIs to update probe settings at runtime.
- Added documentation for the rayTracingSupported method in HDRP
- Added user-selectable format for the post processing passes.
- Added support for alpha channel in some post-processing passes (DoF, TAA, Uber).
- Added warnings in FrameSettings inspector when using DXR and atempting to use Asynchronous Execution.
- Exposed Stencil bits that can be used by the user.
- Added history rejection based on velocity of intersected objects for directional, point and spot lights.
- Added a affectsVolumetric field to the HDAdditionalLightData API to know if light affects volumetric fog.
- Add OS and Hardware check in the Wizard fixes for DXR.
- Added option to exclude camera motion from motion blur.
- Added semi-transparent shadows for point and spot lights.
- Added support for semi-transparent shadow for unlit shader and unlit shader graph.
- Added the alpha clip enabled toggle to the material UI for all HDRP shader graphs.
- Added Material Samples to explain how to use the lit shader features
- Added an initial implementation of ray traced sub surface scattering
- Added AssetPostprocessors and Shadergraphs to handle Arnold Standard Surface and 3DsMax Physical material import from FBX.
- Added support for Smoothness Fade start work when enabling ray traced reflections.
- Added Contact shadow, Micro shadows and Screen space refraction API documentation.
- Added script documentation for SSR, SSAO (ray tracing), GI, Light Cluster, RayTracingSettings, Ray Counters, etc.
- Added path tracing support for refraction and internal reflections.
- Added support for Thin Refraction Model and Lit's Clear Coat in Path Tracing.
- Added the Tint parameter to Sky Colored Fog.
- Added of Screen Space Reflections for Transparent materials
- Added a fallback for ray traced area light shadows in case the material is forward or the lit mode is forward.
- Added a new debug mode for light layers.
- Added an "enable" toggle to the SSR volume component.
- Added support for anisotropic specular lobes in path tracing.
- Added support for alpha clipping in path tracing.
- Added support for light cookies in path tracing.
- Added support for transparent shadows in path tracing.
- Added support for iridescence in path tracing.
- Added support for background color in path tracing.
- Added a path tracing test to the test suite.
- Added a warning and workaround instructions that appear when you enable XR single-pass after the first frame with the XR SDK.
- Added the exposure sliders to the planar reflection probe preview
- Added support for subsurface scattering in path tracing.
- Added a new mode that improves the filtering of ray traced shadows (directional, point and spot) based on the distance to the occluder.
- Added support of cookie baking and add support on Disc light.
- Added support for fog attenuation in path tracing.
- Added a new debug panel for volumes
- Added XR setting to control camera jitter for temporal effects
- Added an error message in the DrawRenderers custom pass when rendering opaque objects with an HDRP asset in DeferredOnly mode.
- Added API to enable proper recording of path traced scenes (with the Unity recorder or other tools).
- Added support for fog in Recursive rendering, ray traced reflections and ray traced indirect diffuse.
- Added an alpha blend option for recursive rendering
- Added support for stack lit for ray tracing effects.
- Added support for hair for ray tracing effects.
- Added support for alpha to coverage for HDRP shaders and shader graph
- Added support for Quality Levels to Subsurface Scattering.
- Added option to disable XR rendering on the camera settings.
- Added support for specular AA from geometric curvature in AxF
- Added support for baked AO (no input for now) in AxF
- Added an info box to warn about depth test artifacts when rendering object twice in custom passes with MSAA.
- Added a frame setting for alpha to mask.
- Added support for custom passes in the AOV API
- Added Light decomposition lighting debugging modes and support in AOV
- Added exposure compensation to Fixed exposure mode
- Added support for rasterized area light shadows in StackLit
- Added support for texture-weighted automatic exposure
- Added support for POM for emissive map
- Added alpha channel support in motion blur pass.
- Added the HDRP Compositor Tool (in Preview).
- Added a ray tracing mode option in the HDRP asset that allows to override and shader stripping.
- Added support for arbitrary resolution scaling of Volumetric Lighting to the Fog volume component.
- Added range attenuation for box-shaped spotlights.
- Added scenes for hair and fabric and decals with material samples
- Added fabric materials and textures
- Added information for fabric materials in fabric scene
- Added a DisplayInfo attribute to specify a name override and a display order for Volume Component fields (used only in default inspector for now).
- Added Min distance to contact shadows.
- Added support for Depth of Field in path tracing (by sampling the lens aperture).
- Added an API in HDRP to override the camera within the rendering of a frame (mainly for custom pass).
- Added a function (HDRenderPipeline.ResetRTHandleReferenceSize) to reset the reference size of RTHandle systems.
- Added support for AxF measurements importing into texture resources tilings.
- Added Layer parameter on Area Light to modify Layer of generated Emissive Mesh
- Added a flow map parameter to HDRI Sky
- Implemented ray traced reflections for transparent objects.
- Add a new parameter to control reflections in recursive rendering.
- Added an initial version of SSGI.
- Added Virtual Texturing cache settings to control the size of the Streaming Virtual Texturing caches.
- Added back-compatibility with builtin stereo matrices.
- Added CustomPassUtils API to simplify Blur, Copy and DrawRenderers custom passes.
- Added Histogram guided automatic exposure.
- Added few exposure debug modes.
- Added support for multiple path-traced views at once (e.g., scene and game views).
- Added support for 3DsMax's 2021 Simplified Physical Material from FBX files in the Model Importer.
- Added custom target mid grey for auto exposure.
- Added CustomPassUtils API to simplify Blur, Copy and DrawRenderers custom passes.
- Added an API in HDRP to override the camera within the rendering of a frame (mainly for custom pass).
- Added more custom pass API functions, mainly to render objects from another camera.
- Added support for transparent Unlit in path tracing.
- Added a minimal lit used for RTGI in peformance mode.
- Added procedural metering mask that can follow an object
- Added presets quality settings for RTAO and RTGI.
- Added an override for the shadow culling that allows better directional shadow maps in ray tracing effects (RTR, RTGI, RTSSS and RR).
- Added a Cloud Layer volume override.
- Added Fast Memory support for platform that support it.
- Added CPU and GPU timings for ray tracing effects.
- Added support to combine RTSSS and RTGI (1248733).

### Fixed
- Fix when rescale probe all direction below zero (1219246)
- Update documentation of HDRISky-Backplate, precise how to have Ambient Occlusion on the Backplate
- Sorting, undo, labels, layout in the Lighting Explorer.
- Fixed sky settings and materials in Shader Graph Samples package
- Fix/workaround a probable graphics driver bug in the GTAO shader.
- Fixed Hair and PBR shader graphs double sided modes
- Fixed an issue where updating an HDRP asset in the Quality setting panel would not recreate the pipeline.
- Fixed issue with point lights being considered even when occupying less than a pixel on screen (case 1183196)
- Fix a potential NaN source with iridescence (case 1183216)
- Fixed issue of spotlight breaking when minimizing the cone angle via the gizmo (case 1178279)
- Fixed issue that caused decals not to modify the roughness in the normal buffer, causing SSR to not behave correctly (case 1178336)
- Fixed lit transparent refraction with XR single-pass rendering
- Removed extra jitter for TemporalAA in VR
- Fixed ShaderGraph time in main preview
- Fixed issue on some UI elements in HDRP asset not expanding when clicking the arrow (case 1178369)
- Fixed alpha blending in custom post process
- Fixed the modification of the _AlphaCutoff property in the material UI when exposed with a ShaderGraph parameter.
- Fixed HDRP test `1218_Lit_DiffusionProfiles` on Vulkan.
- Fixed an issue where building a player in non-dev mode would generate render target error logs every frame
- Fixed crash when upgrading version of HDRP
- Fixed rendering issues with material previews
- Fixed NPE when using light module in Shuriken particle systems (1173348).
- Refresh cached shadow on editor changes
- Fixed light supported units caching (1182266)
- Fixed an issue where SSAO (that needs temporal reprojection) was still being rendered when Motion Vectors were not available (case 1184998)
- Fixed a nullref when modifying the height parameters inside the layered lit shader UI.
- Fixed Decal gizmo that become white after exiting play mode
- Fixed Decal pivot position to behave like a spotlight
- Fixed an issue where using the LightingOverrideMask would break sky reflection for regular cameras
- Fix DebugMenu FrameSettingsHistory persistency on close
- Fix DensityVolume, ReflectionProbe aned PlanarReflectionProbe advancedControl display
- Fix DXR scene serialization in wizard
- Fixed an issue where Previews would reallocate History Buffers every frame
- Fixed the SetLightLayer function in HDAdditionalLightData setting the wrong light layer
- Fix error first time a preview is created for planar
- Fixed an issue where SSR would use an incorrect roughness value on ForwardOnly (StackLit, AxF, Fabric, etc.) materials when the pipeline is configured to also allow deferred Lit.
- Fixed issues with light explorer (cases 1183468, 1183269)
- Fix dot colors in LayeredLit material inspector
- Fix undo not resetting all value when undoing the material affectation in LayerLit material
- Fix for issue that caused gizmos to render in render textures (case 1174395)
- Fixed the light emissive mesh not updated when the light was disabled/enabled
- Fixed light and shadow layer sync when setting the HDAdditionalLightData.lightlayersMask property
- Fixed a nullref when a custom post process component that was in the HDRP PP list is removed from the project
- Fixed issue that prevented decals from modifying specular occlusion (case 1178272).
- Fixed exposure of volumetric reprojection
- Fixed multi selection support for Scalable Settings in lights
- Fixed font shaders in test projects for VR by using a Shader Graph version
- Fixed refresh of baked cubemap by incrementing updateCount at the end of the bake (case 1158677).
- Fixed issue with rectangular area light when seen from the back
- Fixed decals not affecting lightmap/lightprobe
- Fixed zBufferParams with XR single-pass rendering
- Fixed moving objects not rendered in custom passes
- Fixed abstract classes listed in the + menu of the custom pass list
- Fixed custom pass that was rendered in previews
- Fixed precision error in zero value normals when applying decals (case 1181639)
- Fixed issue that triggered No Scene Lighting view in game view as well (case 1156102)
- Assign default volume profile when creating a new HDRP Asset
- Fixed fov to 0 in planar probe breaking the projection matrix (case 1182014)
- Fixed bugs with shadow caching
- Reassign the same camera for a realtime probe face render request to have appropriate history buffer during realtime probe rendering.
- Fixed issue causing wrong shading when normal map mode is Object space, no normal map is set, but a detail map is present (case 1143352)
- Fixed issue with decal and htile optimization
- Fixed TerrainLit shader compilation error regarding `_Control0_TexelSize` redefinition (case 1178480).
- Fixed warning about duplicate HDRuntimeReflectionSystem when configuring play mode without domain reload.
- Fixed an editor crash when multiple decal projectors were selected and some had null material
- Added all relevant fix actions to FixAll button in Wizard
- Moved FixAll button on top of the Wizard
- Fixed an issue where fog color was not pre-exposed correctly
- Fix priority order when custom passes are overlapping
- Fix cleanup not called when the custom pass GameObject is destroyed
- Replaced most instances of GraphicsSettings.renderPipelineAsset by GraphicsSettings.currentRenderPipeline. This should fix some parameters not working on Quality Settings overrides.
- Fixed an issue with Realtime GI not working on upgraded projects.
- Fixed issue with screen space shadows fallback texture was not set as a texture array.
- Fixed Pyramid Lights bounding box
- Fixed terrain heightmap default/null values and epsilons
- Fixed custom post-processing effects breaking when an abstract class inherited from `CustomPostProcessVolumeComponent`
- Fixed XR single-pass rendering in Editor by using ShaderConfig.s_XrMaxViews to allocate matrix array
- Multiple different skies rendered at the same time by different cameras are now handled correctly without flickering
- Fixed flickering issue happening when different volumes have shadow settings and multiple cameras are present.
- Fixed issue causing planar probes to disappear if there is no light in the scene.
- Fixed a number of issues with the prefab isolation mode (Volumes leaking from the main scene and reflection not working properly)
- Fixed an issue with fog volume component upgrade not working properly
- Fixed Spot light Pyramid Shape has shadow artifacts on aspect ratio values lower than 1
- Fixed issue with AO upsampling in XR
- Fixed camera without HDAdditionalCameraData component not rendering
- Removed the macro ENABLE_RAYTRACING for most of the ray tracing code
- Fixed prefab containing camera reloading in loop while selected in the Project view
- Fixed issue causing NaN wheh the Z scale of an object is set to 0.
- Fixed DXR shader passes attempting to render before pipeline loaded
- Fixed black ambient sky issue when importing a project after deleting Library.
- Fixed issue when upgrading a Standard transparent material (case 1186874)
- Fixed area light cookies not working properly with stack lit
- Fixed material render queue not updated when the shader is changed in the material inspector.
- Fixed a number of issues with full screen debug modes not reseting correctly when setting another mutually exclusive mode
- Fixed compile errors for platforms with no VR support
- Fixed an issue with volumetrics and RTHandle scaling (case 1155236)
- Fixed an issue where sky lighting might be updated uselessly
- Fixed issue preventing to allow setting decal material to none (case 1196129)
- Fixed XR multi-pass decals rendering
- Fixed several fields on Light Inspector that not supported Prefab overrides
- Fixed EOL for some files
- Fixed scene view rendering with volumetrics and XR enabled
- Fixed decals to work with multiple cameras
- Fixed optional clear of GBuffer (Was always on)
- Fixed render target clears with XR single-pass rendering
- Fixed HDRP samples file hierarchy
- Fixed Light units not matching light type
- Fixed QualitySettings panel not displaying HDRP Asset
- Fixed black reflection probes the first time loading a project
- Fixed y-flip in scene view with XR SDK
- Fixed Decal projectors do not immediately respond when parent object layer mask is changed in editor.
- Fixed y-flip in scene view with XR SDK
- Fixed a number of issues with Material Quality setting
- Fixed the transparent Cull Mode option in HD unlit master node settings only visible if double sided is ticked.
- Fixed an issue causing shadowed areas by contact shadows at the edge of far clip plane if contact shadow length is very close to far clip plane.
- Fixed editing a scalable settings will edit all loaded asset in memory instead of targetted asset.
- Fixed Planar reflection default viewer FOV
- Fixed flickering issues when moving the mouse in the editor with ray tracing on.
- Fixed the ShaderGraph main preview being black after switching to SSS in the master node settings
- Fixed custom fullscreen passes in VR
- Fixed camera culling masks not taken in account in custom pass volumes
- Fixed object not drawn in custom pass when using a DrawRenderers with an HDRP shader in a build.
- Fixed injection points for Custom Passes (AfterDepthAndNormal and BeforePreRefraction were missing)
- Fixed a enum to choose shader tags used for drawing objects (DepthPrepass or Forward) when there is no override material.
- Fixed lit objects in the BeforePreRefraction, BeforeTransparent and BeforePostProcess.
- Fixed the None option when binding custom pass render targets to allow binding only depth or color.
- Fixed custom pass buffers allocation so they are not allocated if they're not used.
- Fixed the Custom Pass entry in the volume create asset menu items.
- Fixed Prefab Overrides workflow on Camera.
- Fixed alignment issue in Preset for Camera.
- Fixed alignment issue in Physical part for Camera.
- Fixed FrameSettings multi-edition.
- Fixed a bug happening when denoising multiple ray traced light shadows
- Fixed minor naming issues in ShaderGraph settings
- VFX: Removed z-fight glitches that could appear when using deferred depth prepass and lit quad primitives
- VFX: Preserve specular option for lit outputs (matches HDRP lit shader)
- Fixed an issue with Metal Shader Compiler and GTAO shader for metal
- Fixed resources load issue while upgrading HDRP package.
- Fix LOD fade mask by accounting for field of view
- Fixed spot light missing from ray tracing indirect effects.
- Fixed a UI bug in the diffusion profile list after fixing them from the wizard.
- Fixed the hash collision when creating new diffusion profile assets.
- Fixed a light leaking issue with box light casting shadows (case 1184475)
- Fixed Cookie texture type in the cookie slot of lights (Now displays a warning because it is not supported).
- Fixed a nullref that happens when using the Shuriken particle light module
- Fixed alignment in Wizard
- Fixed text overflow in Wizard's helpbox
- Fixed Wizard button fix all that was not automatically grab all required fixes
- Fixed VR tab for MacOS in Wizard
- Fixed local config package workflow in Wizard
- Fixed issue with contact shadows shifting when MSAA is enabled.
- Fixed EV100 in the PBR sky
- Fixed an issue In URP where sometime the camera is not passed to the volume system and causes a null ref exception (case 1199388)
- Fixed nullref when releasing HDRP with custom pass disabled
- Fixed performance issue derived from copying stencil buffer.
- Fixed an editor freeze when importing a diffusion profile asset from a unity package.
- Fixed an exception when trying to reload a builtin resource.
- Fixed the light type intensity unit reset when switching the light type.
- Fixed compilation error related to define guards and CreateLayoutFromXrSdk()
- Fixed documentation link on CustomPassVolume.
- Fixed player build when HDRP is in the project but not assigned in the graphic settings.
- Fixed an issue where ambient probe would be black for the first face of a baked reflection probe
- VFX: Fixed Missing Reference to Visual Effect Graph Runtime Assembly
- Fixed an issue where rendering done by users in EndCameraRendering would be executed before the main render loop.
- Fixed Prefab Override in main scope of Volume.
- Fixed alignment issue in Presset of main scope of Volume.
- Fixed persistence of ShowChromeGizmo and moved it to toolbar for coherency in ReflectionProbe and PlanarReflectionProbe.
- Fixed Alignement issue in ReflectionProbe and PlanarReflectionProbe.
- Fixed Prefab override workflow issue in ReflectionProbe and PlanarReflectionProbe.
- Fixed empty MoreOptions and moved AdvancedManipulation in a dedicated location for coherency in ReflectionProbe and PlanarReflectionProbe.
- Fixed Prefab override workflow issue in DensityVolume.
- Fixed empty MoreOptions and moved AdvancedManipulation in a dedicated location for coherency in DensityVolume.
- Fix light limit counts specified on the HDRP asset
- Fixed Quality Settings for SSR, Contact Shadows and Ambient Occlusion volume components
- Fixed decalui deriving from hdshaderui instead of just shaderui
- Use DelayedIntField instead of IntField for scalable settings
- Fixed init of debug for FrameSettingsHistory on SceneView camera
- Added a fix script to handle the warning 'referenced script in (GameObject 'SceneIDMap') is missing'
- Fix Wizard load when none selected for RenderPipelineAsset
- Fixed TerrainLitGUI when per-pixel normal property is not present.
- Fixed rendering errors when enabling debug modes with custom passes
- Fix an issue that made PCSS dependent on Atlas resolution (not shadow map res)
- Fixing a bug whith histories when n>4 for ray traced shadows
- Fixing wrong behavior in ray traced shadows for mesh renderers if their cast shadow is shadow only or double sided
- Only tracing rays for shadow if the point is inside the code for spotlight shadows
- Only tracing rays if the point is inside the range for point lights
- Fixing ghosting issues when the screen space shadow  indexes change for a light with ray traced shadows
- Fixed an issue with stencil management and Xbox One build that caused corrupted output in deferred mode.
- Fixed a mismatch in behavior between the culling of shadow maps and ray traced point and spot light shadows
- Fixed recursive ray tracing not working anymore after intermediate buffer refactor.
- Fixed ray traced shadow denoising not working (history rejected all the time).
- Fixed shader warning on xbox one
- Fixed cookies not working for spot lights in ray traced reflections, ray traced GI and recursive rendering
- Fixed an inverted handling of CoatSmoothness for SSR in StackLit.
- Fixed missing distortion inputs in Lit and Unlit material UI.
- Fixed issue that propagated NaNs across multiple frames through the exposure texture.
- Fixed issue with Exclude from TAA stencil ignored.
- Fixed ray traced reflection exposure issue.
- Fixed issue with TAA history not initialising corretly scale factor for first frame
- Fixed issue with stencil test of material classification not using the correct Mask (causing false positive and bad performance with forward material in deferred)
- Fixed issue with History not reset when chaning antialiasing mode on camera
- Fixed issue with volumetric data not being initialized if default settings have volumetric and reprojection off.
- Fixed ray tracing reflection denoiser not applied in tier 1
- Fixed the vibility of ray tracing related methods.
- Fixed the diffusion profile list not saved when clicking the fix button in the material UI.
- Fixed crash when pushing bounce count higher than 1 for ray traced GI or reflections
- Fixed PCSS softness scale so that it better match ray traced reference for punctual lights.
- Fixed exposure management for the path tracer
- Fixed AxF material UI containing two advanced options settings.
- Fixed an issue where cached sky contexts were being destroyed wrongly, breaking lighting in the LookDev
- Fixed issue that clamped PCSS softness too early and not after distance scale.
- Fixed fog affect transparent on HD unlit master node
- Fixed custom post processes re-ordering not saved.
- Fixed NPE when using scalable settings
- Fixed an issue where PBR sky precomputation was reset incorrectly in some cases causing bad performance.
- Fixed a bug due to depth history begin overriden too soon
- Fixed CustomPassSampleCameraColor scale issue when called from Before Transparent injection point.
- Fixed corruption of AO in baked probes.
- Fixed issue with upgrade of projects that still had Very High as shadow filtering quality.
- Fixed issue that caused Distortion UI to appear in Lit.
- Fixed several issues with decal duplicating when editing them.
- Fixed initialization of volumetric buffer params (1204159)
- Fixed an issue where frame count was incorrectly reset for the game view, causing temporal processes to fail.
- Fixed Culling group was not disposed error.
- Fixed issues on some GPU that do not support gathers on integer textures.
- Fixed an issue with ambient probe not being initialized for the first frame after a domain reload for volumetric fog.
- Fixed the scene visibility of decal projectors and density volumes
- Fixed a leak in sky manager.
- Fixed an issue where entering playmode while the light editor is opened would produce null reference exceptions.
- Fixed the debug overlay overlapping the debug menu at runtime.
- Fixed an issue with the framecount when changing scene.
- Fixed errors that occurred when using invalid near and far clip plane values for planar reflections.
- Fixed issue with motion blur sample weighting function.
- Fixed motion vectors in MSAA.
- Fixed sun flare blending (case 1205862).
- Fixed a lot of issues related to ray traced screen space shadows.
- Fixed memory leak caused by apply distortion material not being disposed.
- Fixed Reflection probe incorrectly culled when moving its parent (case 1207660)
- Fixed a nullref when upgrading the Fog volume components while the volume is opened in the inspector.
- Fix issues where decals on PS4 would not correctly write out the tile mask causing bits of the decal to go missing.
- Use appropriate label width and text content so the label is completely visible
- Fixed an issue where final post process pass would not output the default alpha value of 1.0 when using 11_11_10 color buffer format.
- Fixed SSR issue after the MSAA Motion Vector fix.
- Fixed an issue with PCSS on directional light if punctual shadow atlas was not allocated.
- Fixed an issue where shadow resolution would be wrong on the first face of a baked reflection probe.
- Fixed issue with PCSS softness being incorrect for cascades different than the first one.
- Fixed custom post process not rendering when using multiple HDRP asset in quality settings
- Fixed probe gizmo missing id (case 1208975)
- Fixed a warning in raytracingshadowfilter.compute
- Fixed issue with AO breaking with small near plane values.
- Fixed custom post process Cleanup function not called in some cases.
- Fixed shader warning in AO code.
- Fixed a warning in simpledenoiser.compute
- Fixed tube and rectangle light culling to use their shape instead of their range as a bounding box.
- Fixed caused by using gather on a UINT texture in motion blur.
- Fix issue with ambient occlusion breaking when dynamic resolution is active.
- Fixed some possible NaN causes in Depth of Field.
- Fixed Custom Pass nullref due to the new Profiling Sample API changes
- Fixed the black/grey screen issue on after post process Custom Passes in non dev builds.
- Fixed particle lights.
- Improved behavior of lights and probe going over the HDRP asset limits.
- Fixed issue triggered when last punctual light is disabled and more than one camera is used.
- Fixed Custom Pass nullref due to the new Profiling Sample API changes
- Fixed the black/grey screen issue on after post process Custom Passes in non dev builds.
- Fixed XR rendering locked to vsync of main display with Standalone Player.
- Fixed custom pass cleanup not called at the right time when using multiple volumes.
- Fixed an issue on metal with edge of decal having artifact by delaying discard of fragments during decal projection
- Fixed various shader warning
- Fixing unnecessary memory allocations in the ray tracing cluster build
- Fixed duplicate column labels in LightEditor's light tab
- Fixed white and dark flashes on scenes with very high or very low exposure when Automatic Exposure is being used.
- Fixed an issue where passing a null ProfilingSampler would cause a null ref exception.
- Fixed memory leak in Sky when in matcap mode.
- Fixed compilation issues on platform that don't support VR.
- Fixed migration code called when we create a new HDRP asset.
- Fixed RemoveComponent on Camera contextual menu to not remove Camera while a component depend on it.
- Fixed an issue where ambient occlusion and screen space reflections editors would generate null ref exceptions when HDRP was not set as the current pipeline.
- Fixed a null reference exception in the probe UI when no HDRP asset is present.
- Fixed the outline example in the doc (sampling range was dependent on screen resolution)
- Fixed a null reference exception in the HDRI Sky editor when no HDRP asset is present.
- Fixed an issue where Decal Projectors created from script where rotated around the X axis by 90°.
- Fixed frustum used to compute Density Volumes visibility when projection matrix is oblique.
- Fixed a null reference exception in Path Tracing, Recursive Rendering and raytraced Global Illumination editors when no HDRP asset is present.
- Fix for NaNs on certain geometry with Lit shader -- [case 1210058](https://fogbugz.unity3d.com/f/cases/1210058/)
- Fixed an issue where ambient occlusion and screen space reflections editors would generate null ref exceptions when HDRP was not set as the current pipeline.
- Fixed a null reference exception in the probe UI when no HDRP asset is present.
- Fixed the outline example in the doc (sampling range was dependent on screen resolution)
- Fixed a null reference exception in the HDRI Sky editor when no HDRP asset is present.
- Fixed an issue where materials newly created from the contextual menu would have an invalid state, causing various problems until it was edited.
- Fixed transparent material created with ZWrite enabled (now it is disabled by default for new transparent materials)
- Fixed mouseover on Move and Rotate tool while DecalProjector is selected.
- Fixed wrong stencil state on some of the pixel shader versions of deferred shader.
- Fixed an issue where creating decals at runtime could cause a null reference exception.
- Fixed issue that displayed material migration dialog on the creation of new project.
- Fixed various issues with time and animated materials (cases 1210068, 1210064).
- Updated light explorer with latest changes to the Fog and fixed issues when no visual environment was present.
- Fixed not handleling properly the recieve SSR feature with ray traced reflections
- Shadow Atlas is no longer allocated for area lights when they are disabled in the shader config file.
- Avoid MRT Clear on PS4 as it is not implemented yet.
- Fixed runtime debug menu BitField control.
- Fixed the radius value used for ray traced directional light.
- Fixed compilation issues with the layered lit in ray tracing shaders.
- Fixed XR autotests viewport size rounding
- Fixed mip map slider knob displayed when cubemap have no mipmap
- Remove unnecessary skip of material upgrade dialog box.
- Fixed the profiling sample mismatch errors when enabling the profiler in play mode
- Fixed issue that caused NaNs in reflection probes on consoles.
- Fixed adjusting positive axis of Blend Distance slides the negative axis in the density volume component.
- Fixed the blend of reflections based on the weight.
- Fixed fallback for ray traced reflections when denoising is enabled.
- Fixed error spam issue with terrain detail terrainDetailUnsupported (cases 1211848)
- Fixed hardware dynamic resolution causing cropping/scaling issues in scene view (case 1158661)
- Fixed Wizard check order for `Hardware and OS` and `Direct3D12`
- Fix AO issue turning black when Far/Near plane distance is big.
- Fixed issue when opening lookdev and the lookdev volume have not been assigned yet.
- Improved memory usage of the sky system.
- Updated label in HDRP quality preference settings (case 1215100)
- Fixed Decal Projector gizmo not undoing properly (case 1216629)
- Fix a leak in the denoising of ray traced reflections.
- Fixed Alignment issue in Light Preset
- Fixed Environment Header in LightingWindow
- Fixed an issue where hair shader could write garbage in the diffuse lighting buffer, causing NaNs.
- Fixed an exposure issue with ray traced sub-surface scattering.
- Fixed runtime debug menu light hierarchy None not doing anything.
- Fixed the broken ShaderGraph preview when creating a new Lit graph.
- Fix indentation issue in preset of LayeredLit material.
- Fixed minor issues with cubemap preview in the inspector.
- Fixed wrong build error message when building for android on mac.
- Fixed an issue related to denoising ray trace area shadows.
- Fixed wrong build error message when building for android on mac.
- Fixed Wizard persistency of Direct3D12 change on domain reload.
- Fixed Wizard persistency of FixAll on domain reload.
- Fixed Wizard behaviour on domain reload.
- Fixed a potential source of NaN in planar reflection probe atlas.
- Fixed an issue with MipRatio debug mode showing _DebugMatCapTexture not being set.
- Fixed missing initialization of input params in Blit for VR.
- Fix Inf source in LTC for area lights.
- Fix issue with AO being misaligned when multiple view are visible.
- Fix issue that caused the clamp of camera rotation motion for motion blur to be ineffective.
- Fixed issue with AssetPostprocessors dependencies causing models to be imported twice when upgrading the package version.
- Fixed culling of lights with XR SDK
- Fixed memory stomp in shadow caching code, leading to overflow of Shadow request array and runtime errors.
- Fixed an issue related to transparent objects reading the ray traced indirect diffuse buffer
- Fixed an issue with filtering ray traced area lights when the intensity is high or there is an exposure.
- Fixed ill-formed include path in Depth Of Field shader.
- Fixed shader graph and ray tracing after the shader target PR.
- Fixed a bug in semi-transparent shadows (object further than the light casting shadows)
- Fix state enabled of default volume profile when in package.
- Fixed removal of MeshRenderer and MeshFilter on adding Light component.
- Fixed Ray Traced SubSurface Scattering not working with ray traced area lights
- Fixed Ray Traced SubSurface Scattering not working in forward mode.
- Fixed a bug in debug light volumes.
- Fixed a bug related to ray traced area light shadow history.
- Fixed an issue where fog sky color mode could sample NaNs in the sky cubemap.
- Fixed a leak in the PBR sky renderer.
- Added a tooltip to the Ambient Mode parameter in the Visual Envionment volume component.
- Static lighting sky now takes the default volume into account (this fixes discrepancies between baked and realtime lighting).
- Fixed a leak in the sky system.
- Removed MSAA Buffers allocation when lit shader mode is set to "deferred only".
- Fixed invalid cast for realtime reflection probes (case 1220504)
- Fixed invalid game view rendering when disabling all cameras in the scene (case 1105163)
- Hide reflection probes in the renderer components.
- Fixed infinite reload loop while displaying Light's Shadow's Link Light Layer in Inspector of Prefab Asset.
- Fixed the culling was not disposed error in build log.
- Fixed the cookie atlas size and planar atlas size being too big after an upgrade of the HDRP asset.
- Fixed transparent SSR for shader graph.
- Fixed an issue with emissive light meshes not being in the RAS.
- Fixed DXR player build
- Fixed the HDRP asset migration code not being called after an upgrade of the package
- Fixed draw renderers custom pass out of bound exception
- Fixed the PBR shader rendering in deferred
- Fixed some typos in debug menu (case 1224594)
- Fixed ray traced point and spot lights shadows not rejecting istory when semi-transparent or colored.
- Fixed a warning due to StaticLightingSky when reloading domain in some cases.
- Fixed the MaxLightCount being displayed when the light volume debug menu is on ColorAndEdge.
- Fixed issue with unclear naming of debug menu for decals.
- Fixed z-fighting in scene view when scene lighting is off (case 1203927)
- Fixed issue that prevented cubemap thumbnails from rendering (only on D3D11 and Metal).
- Fixed ray tracing with VR single-pass
- Fix an exception in ray tracing that happens if two LOD levels are using the same mesh renderer.
- Fixed error in the console when switching shader to decal in the material UI.
- Fixed an issue with refraction model and ray traced recursive rendering (case 1198578).
- Fixed an issue where a dynamic sky changing any frame may not update the ambient probe.
- Fixed cubemap thumbnail generation at project load time.
- Fixed cubemap thumbnail generation at project load time. 
- Fixed XR culling with multiple cameras
- Fixed XR single-pass with Mock HMD plugin
- Fixed sRGB mismatch with XR SDK
- Fixed an issue where default volume would not update when switching profile.
- Fixed issue with uncached reflection probe cameras reseting the debug mode (case 1224601) 
- Fixed an issue where AO override would not override specular occlusion.
- Fixed an issue where Volume inspector might not refresh correctly in some cases.
- Fixed render texture with XR
- Fixed issue with resources being accessed before initialization process has been performed completely. 
- Half fixed shuriken particle light that cast shadows (only the first one will be correct)
- Fixed issue with atmospheric fog turning black if a planar reflection probe is placed below ground level. (case 1226588)
- Fixed custom pass GC alloc issue in CustomPassVolume.GetActiveVolumes().
- Fixed a bug where instanced shadergraph shaders wouldn't compile on PS4.
- Fixed an issue related to the envlightdatasrt not being bound in recursive rendering.
- Fixed shadow cascade tooltip when using the metric mode (case 1229232)
- Fixed how the area light influence volume is computed to match rasterization.
- Focus on Decal uses the extends of the projectors
- Fixed usage of light size data that are not available at runtime.
- Fixed the depth buffer copy made before custom pass after opaque and normal injection point.
- Fix for issue that prevented scene from being completely saved when baked reflection probes are present and lighting is set to auto generate.
- Fixed drag area width at left of Light's intensity field in Inspector.
- Fixed light type resolution when performing a reset on HDAdditionalLightData (case 1220931)
- Fixed reliance on atan2 undefined behavior in motion vector debug shader.
- Fixed an usage of a a compute buffer not bound (1229964)
- Fixed an issue where changing the default volume profile from another inspector would not update the default volume editor.
- Fix issues in the post process system with RenderTexture being invalid in some cases, causing rendering problems.
- Fixed an issue where unncessarily serialized members in StaticLightingSky component would change each time the scene is changed.
- Fixed a weird behavior in the scalable settings drawing when the space becomes tiny (1212045).
- Fixed a regression in the ray traced indirect diffuse due to the new probe system.
- Fix for range compression factor for probes going negative (now clamped to positive values).
- Fixed path validation when creating new volume profile (case 1229933)
- Fixed a bug where Decal Shader Graphs would not recieve reprojected Position, Normal, or Bitangent data. (1239921)
- Fix reflection hierarchy for CARPAINT in AxF.
- Fix precise fresnel for delta lights for SVBRDF in AxF.
- Fixed the debug exposure mode for display sky reflection and debug view baked lighting
- Fixed MSAA depth resolve when there is no motion vectors
- Fixed various object leaks in HDRP.
- Fixed compile error with XR SubsystemManager.
- Fix for assertion triggering sometimes when saving a newly created lit shader graph (case 1230996)
- Fixed culling of planar reflection probes that change position (case 1218651)
- Fixed null reference when processing lightprobe (case 1235285)
- Fix issue causing wrong planar reflection rendering when more than one camera is present.
- Fix black screen in XR when HDRP package is present but not used.
- Fixed an issue with the specularFGD term being used when the material has a clear coat (lit shader).
- Fixed white flash happening with auto-exposure in some cases (case 1223774)
- Fixed NaN which can appear with real time reflection and inf value
- Fixed an issue that was collapsing the volume components in the HDRP default settings
- Fixed warning about missing bound decal buffer
- Fixed shader warning on Xbox for ResolveStencilBuffer.compute. 
- Fixed PBR shader ZTest rendering in deferred.
- Replaced commands incompatible with async compute in light list build process.
- Diffusion Profile and Material references in HDRP materials are now correctly exported to unity packages. Note that the diffusion profile or the material references need to be edited once before this can work properly.
- Fix MaterialBalls having same guid issue
- Fix spelling and grammatical errors in material samples
- Fixed unneeded cookie texture allocation for cone stop lights.
- Fixed scalarization code for contact shadows.
- Fixed volume debug in playmode
- Fixed issue when toggling anything in HDRP asset that will produce an error (case 1238155)
- Fixed shader warning in PCSS code when using Vulkan.
- Fixed decal that aren't working without Metal and Ambient Occlusion option enabled.
- Fixed an error about procedural sky being logged by mistake.
- Fixed shadowmask UI now correctly showing shadowmask disable
- Made more explicit the warning about raytracing and asynchronous compute. Also fixed the condition in which it appears.
- Fixed a null ref exception in static sky when the default volume profile is invalid.
- DXR: Fixed shader compilation error with shader graph and pathtracer
- Fixed SceneView Draw Modes not being properly updated after opening new scene view panels or changing the editor layout.
- VFX: Removed irrelevant queues in render queue selection from HDRP outputs
- VFX: Motion Vector are correctly renderered with MSAA [Case 1240754](https://issuetracker.unity3d.com/product/unity/issues/guid/1240754/)
- Fixed a cause of NaN when a normal of 0-length is generated (usually via shadergraph). 
- Fixed issue with screen-space shadows not enabled properly when RT is disabled (case 1235821)
- Fixed a performance issue with stochastic ray traced area shadows.
- Fixed cookie texture not updated when changing an import settings (srgb for example).
- Fixed flickering of the game/scene view when lookdev is running.
- Fixed issue with reflection probes in realtime time mode with OnEnable baking having wrong lighting with sky set to dynamic (case 1238047).
- Fixed transparent motion vectors not working when in MSAA.
- Fix error when removing DecalProjector from component contextual menu (case 1243960)
- Fixed issue with post process when running in RGBA16 and an object with additive blending is in the scene.
- Fixed corrupted values on LayeredLit when using Vertex Color multiply mode to multiply and MSAA is activated. 
- Fix conflicts with Handles manipulation when performing a Reset in DecalComponent (case 1238833)
- Fixed depth prepass and postpass being disabled after changing the shader in the material UI.
- Fixed issue with sceneview camera settings not being saved after Editor restart.
- Fixed issue when switching back to custom sensor type in physical camera settings (case 1244350).
- Fixed a null ref exception when running playmode tests with the render pipeline debug window opened.
- Fixed some GCAlloc in the debug window.
- Fixed shader graphs not casting semi-transparent and color shadows (case 1242617)
- Fixed thin refraction mode not working properly.
- Fixed assert on tests caused by probe culling results being requested when culling did not happen. (case 1246169) 
- Fixed over consumption of GPU memory by the Physically Based Sky.
- Fixed an invalid rotation in Planar Reflection Probe editor display, that was causing an error message (case 1182022)
- Put more information in Camera background type tooltip and fixed inconsistent exposure behavior when changing bg type.
- Fixed issue that caused not all baked reflection to be deleted upon clicking "Clear Baked Data" in the lighting menu (case 1136080)
- Fixed an issue where asset preview could be rendered white because of static lighting sky.
- Fixed an issue where static lighting was not updated when removing the static lighting sky profile.
- Fixed the show cookie atlas debug mode not displaying correctly when enabling the clear cookie atlas option.
- Fixed various multi-editing issues when changing Emission parameters.
- Fixed error when undo a Reflection Probe removal in a prefab instance. (case 1244047)
- Fixed Microshadow not working correctly in deferred with LightLayers
- Tentative fix for missing include in depth of field shaders.
- Fixed the light overlap scene view draw mode (wasn't working at all).
- Fixed taaFrameIndex and XR tests 4052 and 4053
- Fixed the prefab integration of custom passes (Prefab Override Highlight not working as expected).
- Cloned volume profile from read only assets are created in the root of the project. (case 1154961)
- Fixed Wizard check on default volume profile to also check it is not the default one in package.
- Fix erroneous central depth sampling in TAA.
- Fixed light layers not correctly disabled when the lightlayers is set to Nothing and Lightlayers isn't enabled in HDRP Asset
- Fixed issue with Model Importer materials falling back to the Legacy default material instead of HDRP's default material when import happens at Editor startup.
- Fixed a wrong condition in CameraSwitcher, potentially causing out of bound exceptions.
- Fixed an issue where editing the Look Dev default profile would not reflect directly in the Look Dev window.
- Fixed a bug where the light list is not cleared but still used when resizing the RT.
- Fixed exposure debug shader with XR single-pass rendering.
- Fixed issues with scene view and transparent motion vectors.
- Fixed black screens for linux/HDRP (1246407)
- Fixed a vulkan and metal warning in the SSGI compute shader.
- Fixed an exception due to the color pyramid not allocated when SSGI is enabled.
- Fixed an issue with the first Depth history was incorrectly copied.
- Fixed path traced DoF focusing issue
- Fix an issue with the half resolution Mode (performance)
- Fix an issue with the color intensity of emissive for performance rtgi
- Fixed issue with rendering being mostly broken when target platform disables VR. 
- Workaround an issue caused by GetKernelThreadGroupSizes  failing to retrieve correct group size. 
- Fix issue with fast memory and rendergraph. 
- Fixed transparent motion vector framesetting not sanitized.
- Fixed wrong order of post process frame settings.
<<<<<<< HEAD
- Fixed compile error in PS4 for planar reflection filtering.
=======
- Fixed white flash when enabling SSR or SSGI.
- The ray traced indrect diffuse and RTGI were combined wrongly with the rest of the lighting (1254318).
- Fixed an exception happening when using RTSSS without using RTShadows.
- Fix inconsistencies with transparent motion vectors and opaque by allowing camera only transparent motion vectors.
- Fix reflection probe frame settings override
- Fixed certain shadow bias artifacts present in volumetric lighting (case 1231885).
- Fixed area light cookie not updated when switch the light type from a spot that had a cookie.
- Fixed issue with dynamic resolution updating when not in play mode.
- Fixed issue with Contrast Adaptive Sharpening upsample mode and preview camera.
- Fix issue causing blocky artifacts when decals affect metallic and are applied on material with specular color workflow.
- Fixed issue with depth pyramid generation and dynamic resolution.
- Fixed an issue where decals were duplicated in prefab isolation mode.
- Fixed an issue where rendering preview with MSAA might generate render graph errors.
>>>>>>> 67516cba

### Changed
- Improve MIP selection for decals on Transparents
- Color buffer pyramid is not allocated anymore if neither refraction nor distortion are enabled
- Rename Emission Radius to Radius in UI in Point, Spot
- Angular Diameter parameter for directional light is no longuer an advanced property
- DXR: Remove Light Radius and Angular Diamater of Raytrace shadow. Angular Diameter and Radius are used instead.
- Remove MaxSmoothness parameters from UI for point, spot and directional light. The MaxSmoothness is now deduce from Radius Parameters
- DXR: Remove the Ray Tracing Environement Component. Add a Layer Mask to the ray Tracing volume components to define which objects are taken into account for each effect.
- Removed second cubemaps used for shadowing in lookdev
- Disable Physically Based Sky below ground
- Increase max limit of area light and reflection probe to 128
- Change default texture for detailmap to grey
- Optimize Shadow RT load on Tile based architecture platforms.
- Improved quality of SSAO.
- Moved RequestShadowMapRendering() back to public API.
- Update HDRP DXR Wizard with an option to automatically clone the hdrp config package and setup raytracing to 1 in shaders file.
- Added SceneSelection pass for TerrainLit shader.
- Simplified Light's type API regrouping the logic in one place (Check type in HDAdditionalLightData)
- The support of LOD CrossFade (Dithering transition) in master nodes now required to enable it in the master node settings (Save variant)
- Improved shadow bias, by removing constant depth bias and substituting it with slope-scale bias.
- Fix the default stencil values when a material is created from a SSS ShaderGraph.
- Tweak test asset to be compatible with XR: unlit SG material for canvas and double-side font material
- Slightly tweaked the behaviour of bloom when resolution is low to reduce artifacts.
- Hidden fields in Light Inspector that is not relevant while in BakingOnly mode.
- Changed parametrization of PCSS, now softness is derived from angular diameter (for directional lights) or shape radius (for point/spot lights) and min filter size is now in the [0..1] range.
- Moved the copy of the geometry history buffers to right after the depth mip chain generation.
- Rename "Luminance" to "Nits" in UX for physical light unit
- Rename FrameSettings "SkyLighting" to "SkyReflection"
- Reworked XR automated tests
- The ray traced screen space shadow history for directional, spot and point lights is discarded if the light transform has changed.
- Changed the behavior for ray tracing in case a mesh renderer has both transparent and opaque submeshes.
- Improve history buffer management
- Replaced PlayerSettings.virtualRealitySupported with XRGraphics.tryEnable.
- Remove redundant FrameSettings RealTimePlanarReflection
- Improved a bit the GC calls generated during the rendering.
- Material update is now only triggered when the relevant settings are touched in the shader graph master nodes
- Changed the way Sky Intensity (on Sky volume components) is handled. It's now a combo box where users can choose between Exposure, Multiplier or Lux (for HDRI sky only) instead of both multiplier and exposure being applied all the time. Added a new menu item to convert old profiles.
- Change how method for specular occlusions is decided on inspector shader (Lit, LitTesselation, LayeredLit, LayeredLitTessellation)
- Unlocked SSS, SSR, Motion Vectors and Distortion frame settings for reflections probes.
- Hide unused LOD settings in Quality Settings legacy window.
- Reduced the constrained distance for temporal reprojection of ray tracing denoising
- Removed shadow near plane from the Directional Light Shadow UI.
- Improved the performances of custom pass culling.
- The scene view camera now replicates the physical parameters from the camera tagged as "MainCamera".
- Reduced the number of GC.Alloc calls, one simple scene without plarnar / probes, it should be 0B.
- Renamed ProfilingSample to ProfilingScope and unified API. Added GPU Timings.
- Updated macros to be compatible with the new shader preprocessor.
- Ray tracing reflection temporal filtering is now done in pre-exposed space
- Search field selects the appropriate fields in both project settings panels 'HDRP Default Settings' and 'Quality/HDRP'
- Disabled the refraction and transmission map keywords if the material is opaque.
- Keep celestial bodies outside the atmosphere.
- Updated the MSAA documentation to specify what features HDRP supports MSAA for and what features it does not.
- Shader use for Runtime Debug Display are now correctly stripper when doing a release build
- Now each camera has its own Volume Stack. This allows Volume Parameters to be updated as early as possible and be ready for the whole frame without conflicts between cameras.
- Disable Async for SSR, SSAO and Contact shadow when aggregated ray tracing frame setting is on.
- Improved performance when entering play mode without domain reload by a factor of ~25
- Renamed the camera profiling sample to include the camera name
- Discarding the ray tracing history for AO, reflection, diffuse shadows and GI when the viewport size changes.
- Renamed the camera profiling sample to include the camera name
- Renamed the post processing graphic formats to match the new convention.
- The restart in Wizard for DXR will always be last fix from now on
- Refactoring pre-existing materials to share more shader code between rasterization and ray tracing.
- Setting a material's Refraction Model to Thin does not overwrite the Thickness and Transmission Absorption Distance anymore.
- Removed Wind textures from runtime as wind is no longer built into the pipeline
- Changed Shader Graph titles of master nodes to be more easily searchable ("HDRP/x" -> "x (HDRP)")
- Expose StartSinglePass() and StopSinglePass() as public interface for XRPass
- Replaced the Texture array for 2D cookies (spot, area and directional lights) and for planar reflections by an atlas.
- Moved the tier defining from the asset to the concerned volume components.
- Changing from a tier management to a "mode" management for reflection and GI and removing the ability to enable/disable deferred and ray bining (they are now implied by performance mode)
- The default FrameSettings for ScreenSpaceShadows is set to true for Camera in order to give a better workflow for DXR.
- Refactor internal usage of Stencil bits.
- Changed how the material upgrader works and added documentation for it.
- Custom passes now disable the stencil when overwriting the depth and not writing into it.
- Renamed the camera profiling sample to include the camera name
- Changed the way the shadow casting property of transparent and tranmissive materials is handeled for ray tracing.
- Changed inspector materials stencil setting code to have more sharing.
- Updated the default scene and default DXR scene and DefaultVolumeProfile.
- Changed the way the length parameter is used for ray traced contact shadows.
- Improved the coherency of PCSS blur between cascades.
- Updated VR checks in Wizard to reflect new XR System.
- Removing unused alpha threshold depth prepass and post pass for fabric shader graph.
- Transform result from CIE XYZ to sRGB color space in EvalSensitivity for iridescence.
- Moved BeginCameraRendering callback right before culling.
- Changed the visibility of the Indirect Lighting Controller component to public.
- Renamed the cubemap used for diffuse convolution to a more explicit name for the memory profiler.
- Improved behaviour of transmission color on transparent surfaces in path tracing.
- Light dimmer can now get values higher than one and was renamed to multiplier in the UI.
- Removed info box requesting volume component for Visual Environment and updated the documentation with the relevant information.
- Improved light selection oracle for light sampling in path tracing.
- Stripped ray tracing subsurface passes with ray tracing is not enabled.
- Remove LOD cross fade code for ray tracing shaders
- Removed legacy VR code
- Add range-based clipping to box lights (case 1178780)
- Improve area light culling (case 1085873)
- Light Hierarchy debug mode can now adjust Debug Exposure for visualizing high exposure scenes.
- Rejecting history for ray traced reflections based on a threshold evaluated on the neighborhood of the sampled history.
- Renamed "Environment" to "Reflection Probes" in tile/cluster debug menu.
- Utilities namespace is obsolete, moved its content to UnityEngine.Rendering (case 1204677)
- Obsolete Utilities namespace was removed, instead use UnityEngine.Rendering (case 1204677)
- Moved most of the compute shaders to the multi_compile API instead of multiple kernels.
- Use multi_compile API for deferred compute shader with shadow mask.
- Remove the raytracing rendering queue system to make recursive raytraced material work when raytracing is disabled
- Changed a few resources used by ray tracing shaders to be global resources (using register space1) for improved CPU performance.
- All custom pass volumes are now executed for one injection point instead of the first one.
- Hidden unsupported choice in emission in Materials
- Temporal Anti aliasing improvements.
- Optimized PrepareLightsForGPU (cost reduced by over 25%) and PrepareGPULightData (around twice as fast now).
- Moved scene view camera settings for HDRP from the preferences window to the scene view camera settings window.
- Updated shaders to be compatible with Microsoft's DXC.
- Debug exposure in debug menu have been replace to debug exposure compensation in EV100 space and is always visible.
- Further optimized PrepareLightsForGPU (3x faster with few shadows, 1.4x faster with a lot of shadows or equivalently cost reduced by 68% to 37%).
- Raytracing: Replaced the DIFFUSE_LIGHTING_ONLY multicompile by a uniform.
- Raytracing: Removed the dynamic lightmap multicompile.
- Raytracing: Remove the LOD cross fade multi compile for ray tracing.
- Cookie are now supported in lightmaper. All lights casting cookie and baked will now include cookie influence.
- Avoid building the mip chain a second time for SSR for transparent objects.
- Replaced "High Quality" Subsurface Scattering with a set of Quality Levels.
- Replaced "High Quality" Volumetric Lighting with "Screen Resolution Percentage" and "Volume Slice Count" on the Fog volume component.
- Merged material samples and shader samples
- Update material samples scene visuals
- Use multi_compile API for deferred compute shader with shadow mask.
- Made the StaticLightingSky class public so that users can change it by script for baking purpose.
- Shadowmask and realtime reflectoin probe property are hide in Quality settings
- Improved performance of reflection probe management when using a lot of probes.
- Ignoring the disable SSR flags for recursive rendering.
- Removed logic in the UI to disable parameters for contact shadows and fog volume components as it was going against the concept of the volume system.
- Fixed the sub surface mask not being taken into account when computing ray traced sub surface scattering.
- MSAA Within Forward Frame Setting is now enabled by default on Cameras when new Render Pipeline Asset is created
- Slightly changed the TAA anti-flicker mechanism so that it is more aggressive on almost static images (only on High preset for now).
- Changed default exposure compensation to 0.
- Refactored shadow caching system.
- Removed experimental namespace for ray tracing code.
- Increase limit for max numbers of lights in UX
- Removed direct use of BSDFData in the path tracing pass, delegated to the material instead.
- Pre-warm the RTHandle system to reduce the amount of memory allocations and the total memory needed at all points. 
- DXR: Only read the geometric attributes that are required using the share pass info and shader graph defines.
- DXR: Dispatch binned rays in 1D instead of 2D.
- Lit and LayeredLit tessellation cross lod fade don't used dithering anymore between LOD but fade the tessellation height instead. Allow a smoother transition
- Changed the way planar reflections are filtered in order to be a bit more "physically based".
- Increased path tracing BSDFs roughness range from [0.001, 0.999] to [0.00001, 0.99999].
- Changing the default SSGI radius for the all configurations.
- Changed the default parameters for quality RTGI to match expected behavior.

## [7.1.1] - 2019-09-05

### Added
- Transparency Overdraw debug mode. Allows to visualize transparent objects draw calls as an "heat map".
- Enabled single-pass instancing support for XR SDK with new API cmd.SetInstanceMultiplier()
- XR settings are now available in the HDRP asset
- Support for Material Quality in Shader Graph
- Material Quality support selection in HDRP Asset
- Renamed XR shader macro from UNITY_STEREO_ASSIGN_COMPUTE_EYE_INDEX to UNITY_XR_ASSIGN_VIEW_INDEX
- Raytracing ShaderGraph node for HDRP shaders
- Custom passes volume component with 3 injection points: Before Rendering, Before Transparent and Before Post Process
- Alpha channel is now properly exported to camera render textures when using FP16 color buffer format
- Support for XR SDK mirror view modes
- HD Master nodes in Shader Graph now support Normal and Tangent modification in vertex stage.
- DepthOfFieldCoC option in the fullscreen debug modes.
- Added override Ambient Occlusion option on debug windows
- Added Custom Post Processes with 3 injection points: Before Transparent, Before Post Process and After Post Process
- Added draft of minimal interactive path tracing (experimental) based on DXR API - Support only 4 area light, lit and unlit shader (non-shadergraph)
- Small adjustments to TAA anti flicker (more aggressive on high values).

### Fixed
- Fixed wizard infinite loop on cancellation
- Fixed with compute shader error about too many threads in threadgroup on low GPU
- Fixed invalid contact shadow shaders being created on metal
- Fixed a bug where if Assembly.GetTypes throws an exception due to mis-versioned dlls, then no preprocessors are used in the shader stripper
- Fixed typo in AXF decal property preventing to compile
- Fixed reflection probe with XR single-pass and FPTL
- Fixed force gizmo shown when selecting camera in hierarchy
- Fixed issue with XR occlusion mesh and dynamic resolution
- Fixed an issue where lighting compute buffers were re-created with the wrong size when resizing the window, causing tile artefacts at the top of the screen.
- Fix FrameSettings names and tooltips
- Fixed error with XR SDK when the Editor is not in focus
- Fixed errors with RenderGraph, XR SDK and occlusion mesh
- Fixed shadow routines compilation errors when "real" type is a typedef on "half".
- Fixed toggle volumetric lighting in the light UI
- Fixed post-processing history reset handling rt-scale incorrectly
- Fixed crash with terrain and XR multi-pass
- Fixed ShaderGraph material synchronization issues
- Fixed a null reference exception when using an Emissive texture with Unlit shader (case 1181335)
- Fixed an issue where area lights and point lights where not counted separately with regards to max lights on screen (case 1183196)
- Fixed an SSR and Subsurface Scattering issue (appearing black) when using XR.

### Changed
- Update Wizard layout.
- Remove almost all Garbage collection call within a frame.
- Rename property AdditionalVeclocityChange to AddPrecomputeVelocity
- Call the End/Begin camera rendering callbacks for camera with customRender enabled
- Changeg framesettings migration order of postprocess flags as a pr for reflection settings flags have been backported to 2019.2
- Replaced usage of ENABLE_VR in XRSystem.cs by version defines based on the presence of the built-in VR and XR modules
- Added an update virtual function to the SkyRenderer class. This is called once per frame. This allows a given renderer to amortize heavy computation at the rate it chooses. Currently only the physically based sky implements this.
- Removed mandatory XRPass argument in HDCamera.GetOrCreate()
- Restored the HDCamera parameter to the sky rendering builtin parameters.
- Removed usage of StructuredBuffer for XR View Constants
- Expose Direct Specular Lighting control in FrameSettings
- Deprecated ExponentialFog and VolumetricFog volume components. Now there is only one exponential fog component (Fog) which can add Volumetric Fog as an option. Added a script in Edit -> Render Pipeline -> Upgrade Fog Volume Components.

## [7.0.1] - 2019-07-25

### Added
- Added option in the config package to disable globally Area Lights and to select shadow quality settings for the deferred pipeline.
- When shader log stripping is enabled, shader stripper statistics will be written at `Temp/shader-strip.json`
- Occlusion mesh support from XR SDK

### Fixed
- Fixed XR SDK mirror view blit, cleanup some XRTODO and removed XRDebug.cs
- Fixed culling for volumetrics with XR single-pass rendering
- Fix shadergraph material pass setup not called
- Fixed documentation links in component's Inspector header bar
- Cookies using the render texture output from a camera are now properly updated
- Allow in ShaderGraph to enable pre/post pass when the alpha clip is disabled

### Changed
- RenderQueue for Opaque now start at Background instead of Geometry.
- Clamp the area light size for scripting API when we change the light type
- Added a warning in the material UI when the diffusion profile assigned is not in the HDRP asset


## [7.0.0] - 2019-07-17

### Added
- `Fixed`, `Viewer`, and `Automatic` modes to compute the FOV used when rendering a `PlanarReflectionProbe`
- A checkbox to toggle the chrome gizmo of `ReflectionProbe`and `PlanarReflectionProbe`
- Added a Light layer in shadows that allow for objects to cast shadows without being affected by light (and vice versa).
- You can now access ShaderGraph blend states from the Material UI (for example, **Surface Type**, **Sorting Priority**, and **Blending Mode**). This change may break Materials that use a ShaderGraph, to fix them, select **Edit > Render Pipeline > Reset all ShaderGraph Scene Materials BlendStates**. This syncs the blendstates of you ShaderGraph master nodes with the Material properties.
- You can now control ZTest, ZWrite, and CullMode for transparent Materials.
- Materials that use Unlit Shaders or Unlit Master Node Shaders now cast shadows.
- Added an option to enable the ztest on **After Post Process** materials when TAA is disabled.
- Added a new SSAO (based on Ground Truth Ambient Occlusion algorithm) to replace the previous one.
- Added support for shadow tint on light
- BeginCameraRendering and EndCameraRendering callbacks are now called with probes
- Adding option to update shadow maps only On Enable and On Demand.
- Shader Graphs that use time-dependent vertex modification now generate correct motion vectors.
- Added option to allow a custom spot angle for spot light shadow maps.
- Added frame settings for individual post-processing effects
- Added dither transition between cascades for Low and Medium quality settings
- Added single-pass instancing support with XR SDK
- Added occlusion mesh support with XR SDK
- Added support of Alembic velocity to various shaders
- Added support for more than 2 views for single-pass instancing
- Added support for per punctual/directional light min roughness in StackLit
- Added mirror view support with XR SDK
- Added VR verification in HDRPWizard
- Added DXR verification in HDRPWizard
- Added feedbacks in UI of Volume regarding skies
- Cube LUT support in Tonemapping. Cube LUT helpers for external grading are available in the Post-processing Sample package.

### Fixed
- Fixed an issue with history buffers causing effects like TAA or auto exposure to flicker when more than one camera was visible in the editor
- The correct preview is displayed when selecting multiple `PlanarReflectionProbe`s
- Fixed volumetric rendering with camera-relative code and XR stereo instancing
- Fixed issue with flashing cyan due to async compilation of shader when selecting a mesh
- Fix texture type mismatch when the contact shadow are disabled (causing errors on IOS devices)
- Fixed Generate Shader Includes while in package
- Fixed issue when texture where deleted in ShadowCascadeGUI
- Fixed issue in FrameSettingsHistory when disabling a camera several time without enabling it in between.
- Fixed volumetric reprojection with camera-relative code and XR stereo instancing
- Added custom BaseShaderPreprocessor in HDEditorUtils.GetBaseShaderPreprocessorList()
- Fixed compile issue when USE_XR_SDK is not defined
- Fixed procedural sky sun disk intensity for high directional light intensities
- Fixed Decal mip level when using texture mip map streaming to avoid dropping to lowest permitted mip (now loading all mips)
- Fixed deferred shading for XR single-pass instancing after lightloop refactor
- Fixed cluster and material classification debug (material classification now works with compute as pixel shader lighting)
- Fixed IOS Nan by adding a maximun epsilon definition REAL_EPS that uses HALF_EPS when fp16 are used
- Removed unnecessary GC allocation in motion blur code
- Fixed locked UI with advanded influence volume inspector for probes
- Fixed invalid capture direction when rendering planar reflection probes
- Fixed Decal HTILE optimization with platform not supporting texture atomatic (Disable it)
- Fixed a crash in the build when the contact shadows are disabled
- Fixed camera rendering callbacks order (endCameraRendering was being called before the actual rendering)
- Fixed issue with wrong opaque blending settings for After Postprocess
- Fixed issue with Low resolution transparency on PS4
- Fixed a memory leak on volume profiles
- Fixed The Parallax Occlusion Mappping node in shader graph and it's UV input slot
- Fixed lighting with XR single-pass instancing by disabling deferred tiles
- Fixed the Bloom prefiltering pass
- Fixed post-processing effect relying on Unity's random number generator
- Fixed camera flickering when using TAA and selecting the camera in the editor
- Fixed issue with single shadow debug view and volumetrics
- Fixed most of the problems with light animation and timeline
- Fixed indirect deferred compute with XR single-pass instancing
- Fixed a slight omission in anisotropy calculations derived from HazeMapping in StackLit
- Improved stack computation numerical stability in StackLit
- Fix PBR master node always opaque (wrong blend modes for forward pass)
- Fixed TAA with XR single-pass instancing (missing macros)
- Fixed an issue causing Scene View selection wire gizmo to not appear when using HDRP Shader Graphs.
- Fixed wireframe rendering mode (case 1083989)
- Fixed the renderqueue not updated when the alpha clip is modified in the material UI.
- Fixed the PBR master node preview
- Remove the ReadOnly flag on Reflection Probe's cubemap assets during bake when there are no VCS active.
- Fixed an issue where setting a material debug view would not reset the other exclusive modes
- Spot light shapes are now correctly taken into account when baking
- Now the static lighting sky will correctly take the default values for non-overridden properties
- Fixed material albedo affecting the lux meter
- Extra test in deferred compute shading to avoid shading pixels that were not rendered by the current camera (for camera stacking)

### Changed
- Optimization: Reduce the group size of the deferred lighting pass from 16x16 to 8x8
- Replaced HDCamera.computePassCount by viewCount
- Removed xrInstancing flag in RTHandles (replaced by TextureXR.slices and TextureXR.dimensions)
- Refactor the HDRenderPipeline and lightloop code to preprare for high level rendergraph
- Removed the **Back Then Front Rendering** option in the fabric Master Node settings. Enabling this option previously did nothing.
- Shader type Real translates to FP16 precision on Nintendo Switch.
- Shader framework refactor: Introduce CBSDF, EvaluateBSDF, IsNonZeroBSDF to replace BSDF functions
- Shader framework refactor:  GetBSDFAngles, LightEvaluation and SurfaceShading functions
- Replace ComputeMicroShadowing by GetAmbientOcclusionForMicroShadowing
- Rename WorldToTangent to TangentToWorld as it was incorrectly named
- Remove SunDisk and Sun Halo size from directional light
- Remove all obsolete wind code from shader
- Renamed DecalProjectorComponent into DecalProjector for API alignment.
- Improved the Volume UI and made them Global by default
- Remove very high quality shadow option
- Change default for shadow quality in Deferred to Medium
- Enlighten now use inverse squared falloff (before was using builtin falloff)
- Enlighten is now deprecated. Please use CPU or GPU lightmaper instead.
- Remove the name in the diffusion profile UI
- Changed how shadow map resolution scaling with distance is computed. Now it uses screen space area rather than light range.
- Updated MoreOptions display in UI
- Moved Display Area Light Emissive Mesh script API functions in the editor namespace
- direct strenght properties in ambient occlusion now affect direct specular as well
- Removed advanced Specular Occlusion control in StackLit: SSAO based SO control is hidden and fixed to behave like Lit, SPTD is the only HQ technique shown for baked SO.
- Shader framework refactor: Changed ClampRoughness signature to include PreLightData access.
- HDRPWizard window is now in Window > General > HD Render Pipeline Wizard
- Moved StaticLightingSky to LightingWindow
- Removes the current "Scene Settings" and replace them with "Sky & Fog Settings" (with Physically Based Sky and Volumetric Fog).
- Changed how cached shadow maps are placed inside the atlas to minimize re-rendering of them.

## [6.7.0-preview] - 2019-05-16

### Added
- Added ViewConstants StructuredBuffer to simplify XR rendering
- Added API to render specific settings during a frame
- Added stadia to the supported platforms (2019.3)
- Enabled cascade blends settings in the HD Shadow component
- Added Hardware Dynamic Resolution support.
- Added MatCap debug view to replace the no scene lighting debug view.
- Added clear GBuffer option in FrameSettings (default to false)
- Added preview for decal shader graph (Only albedo, normal and emission)
- Added exposure weight control for decal
- Screen Space Directional Shadow under a define option. Activated for ray tracing
- Added a new abstraction for RendererList that will help transition to Render Graph and future RendererList API
- Added multipass support for VR
- Added XR SDK integration (multipass only)
- Added Shader Graph samples for Hair, Fabric and Decal master nodes.
- Add fade distance, shadow fade distance and light layers to light explorer
- Add method to draw light layer drawer in a rect to HDEditorUtils

### Fixed
- Fixed deserialization crash at runtime
- Fixed for ShaderGraph Unlit masternode not writing velocity
- Fixed a crash when assiging a new HDRP asset with the 'Verify Saving Assets' option enabled
- Fixed exposure to properly support TEXTURE2D_X
- Fixed TerrainLit basemap texture generation
- Fixed a bug that caused nans when material classification was enabled and a tile contained one standard material + a material with transmission.
- Fixed gradient sky hash that was not using the exposure hash
- Fixed displayed default FrameSettings in HDRenderPipelineAsset wrongly updated on scripts reload.
- Fixed gradient sky hash that was not using the exposure hash.
- Fixed visualize cascade mode with exposure.
- Fixed (enabled) exposure on override lighting debug modes.
- Fixed issue with LightExplorer when volume have no profile
- Fixed issue with SSR for negative, infinite and NaN history values
- Fixed LightLayer in HDReflectionProbe and PlanarReflectionProbe inspector that was not displayed as a mask.
- Fixed NaN in transmission when the thickness and a color component of the scattering distance was to 0
- Fixed Light's ShadowMask multi-edition.
- Fixed motion blur and SMAA with VR single-pass instancing
- Fixed NaNs generated by phase functionsin volumetric lighting
- Fixed NaN issue with refraction effect and IOR of 1 at extreme grazing angle
- Fixed nan tracker not using the exposure
- Fixed sorting priority on lit and unlit materials
- Fixed null pointer exception when there are no AOVRequests defined on a camera
- Fixed dirty state of prefab using disabled ReflectionProbes
- Fixed an issue where gizmos and editor grid were not correctly depth tested
- Fixed created default scene prefab non editable due to wrong file extension.
- Fixed an issue where sky convolution was recomputed for nothing when a preview was visible (causing extreme slowness when fabric convolution is enabled)
- Fixed issue with decal that wheren't working currently in player
- Fixed missing stereo rendering macros in some fragment shaders
- Fixed exposure for ReflectionProbe and PlanarReflectionProbe gizmos
- Fixed single-pass instancing on PSVR
- Fixed Vulkan shader issue with Texture2DArray in ScreenSpaceShadow.compute by re-arranging code (workaround)
- Fixed camera-relative issue with lights and XR single-pass instancing
- Fixed single-pass instancing on Vulkan
- Fixed htile synchronization issue with shader graph decal
- Fixed Gizmos are not drawn in Camera preview
- Fixed pre-exposure for emissive decal
- Fixed wrong values computed in PreIntegrateFGD and in the generation of volumetric lighting data by forcing the use of fp32.
- Fixed NaNs arising during the hair lighting pass
- Fixed synchronization issue in decal HTile that occasionally caused rendering artifacts around decal borders
- Fixed QualitySettings getting marked as modified by HDRP (and thus checked out in Perforce)
- Fixed a bug with uninitialized values in light explorer
- Fixed issue with LOD transition
- Fixed shader warnings related to raytracing and TEXTURE2D_X

### Changed
- Refactor PixelCoordToViewDirWS to be VR compatible and to compute it only once per frame
- Modified the variants stripper to take in account multiple HDRP assets used in the build.
- Improve the ray biasing code to avoid self-intersections during the SSR traversal
- Update Pyramid Spot Light to better match emitted light volume.
- Moved _XRViewConstants out of UnityPerPassStereo constant buffer to fix issues with PSSL
- Removed GetPositionInput_Stereo() and single-pass (double-wide) rendering mode
- Changed label width of the frame settings to accommodate better existing options.
- SSR's Default FrameSettings for camera is now enable.
- Re-enabled the sharpening filter on Temporal Anti-aliasing
- Exposed HDEditorUtils.LightLayerMaskDrawer for integration in other packages and user scripting.
- Rename atmospheric scattering in FrameSettings to Fog
- The size modifier in the override for the culling sphere in Shadow Cascades now defaults to 0.6, which is the same as the formerly hardcoded value.
- Moved LOD Bias and Maximum LOD Level from Frame Setting section `Other` to `Rendering`
- ShaderGraph Decal that affect only emissive, only draw in emissive pass (was drawing in dbuffer pass too)
- Apply decal projector fade factor correctly on all attribut and for shader graph decal
- Move RenderTransparentDepthPostpass after all transparent
- Update exposure prepass to interleave XR single-pass instancing views in a checkerboard pattern
- Removed ScriptRuntimeVersion check in wizard.

## [6.6.0-preview] - 2019-04-01

### Added
- Added preliminary changes for XR deferred shading
- Added support of 111110 color buffer
- Added proper support for Recorder in HDRP
- Added depth offset input in shader graph master nodes
- Added a Parallax Occlusion Mapping node
- Added SMAA support
- Added Homothety and Symetry quick edition modifier on volume used in ReflectionProbe, PlanarReflectionProbe and DensityVolume
- Added multi-edition support for DecalProjectorComponent
- Improve hair shader
- Added the _ScreenToTargetScaleHistory uniform variable to be used when sampling HDRP RTHandle history buffers.
- Added settings in `FrameSettings` to change `QualitySettings.lodBias` and `QualitySettings.maximumLODLevel` during a rendering
- Added an exposure node to retrieve the current, inverse and previous frame exposure value.
- Added an HD scene color node which allow to sample the scene color with mips and a toggle to remove the exposure.
- Added safeguard on HD scene creation if default scene not set in the wizard
- Added Low res transparency rendering pass.

### Fixed
- Fixed HDRI sky intensity lux mode
- Fixed dynamic resolution for XR
- Fixed instance identifier semantic string used by Shader Graph
- Fixed null culling result occuring when changing scene that was causing crashes
- Fixed multi-edition light handles and inspector shapes
- Fixed light's LightLayer field when multi-editing
- Fixed normal blend edition handles on DensityVolume
- Fixed an issue with layered lit shader and height based blend where inactive layers would still have influence over the result
- Fixed multi-selection handles color for DensityVolume
- Fixed multi-edition inspector's blend distances for HDReflectionProbe, PlanarReflectionProbe and DensityVolume
- Fixed metric distance that changed along size in DensityVolume
- Fixed DensityVolume shape handles that have not same behaviour in advance and normal edition mode
- Fixed normal map blending in TerrainLit by only blending the derivatives
- Fixed Xbox One rendering just a grey screen instead of the scene
- Fixed probe handles for multiselection
- Fixed baked cubemap import settings for convolution
- Fixed regression causing crash when attempting to open HDRenderPipelineWizard without an HDRenderPipelineAsset setted
- Fixed FullScreenDebug modes: SSAO, SSR, Contact shadow, Prerefraction Color Pyramid, Final Color Pyramid
- Fixed volumetric rendering with stereo instancing
- Fixed shader warning
- Fixed missing resources in existing asset when updating package
- Fixed PBR master node preview in forward rendering or transparent surface
- Fixed deferred shading with stereo instancing
- Fixed "look at" edition mode of Rotation tool for DecalProjectorComponent
- Fixed issue when switching mode in ReflectionProbe and PlanarReflectionProbe
- Fixed issue where migratable component version where not always serialized when part of prefab's instance
- Fixed an issue where shadow would not be rendered properly when light layer are not enabled
- Fixed exposure weight on unlit materials
- Fixed Light intensity not played in the player when recorded with animation/timeline
- Fixed some issues when multi editing HDRenderPipelineAsset
- Fixed emission node breaking the main shader graph preview in certain conditions.
- Fixed checkout of baked probe asset when baking probes.
- Fixed invalid gizmo position for rotated ReflectionProbe
- Fixed multi-edition of material's SurfaceType and RenderingPath
- Fixed whole pipeline reconstruction on selecting for the first time or modifying other than the currently used HDRenderPipelineAsset
- Fixed single shadow debug mode
- Fixed global scale factor debug mode when scale > 1
- Fixed debug menu material overrides not getting applied to the Terrain Lit shader
- Fixed typo in computeLightVariants
- Fixed deferred pass with XR instancing by disabling ComputeLightEvaluation
- Fixed bloom resolution independence
- Fixed lens dirt intensity not behaving properly
- Fixed the Stop NaN feature
- Fixed some resources to handle more than 2 instanced views for XR
- Fixed issue with black screen (NaN) produced on old GPU hardware or intel GPU hardware with gaussian pyramid
- Fixed issue with disabled punctual light would still render when only directional light is present

### Changed
- DensityVolume scripting API will no longuer allow to change between advance and normal edition mode
- Disabled depth of field, lens distortion and panini projection in the scene view
- TerrainLit shaders and includes are reorganized and made simpler.
- TerrainLit shader GUI now allows custom properties to be displayed in the Terrain fold-out section.
- Optimize distortion pass with stencil
- Disable SceneSelectionPass in shader graph preview
- Control punctual light and area light shadow atlas separately
- Move SMAA anti-aliasing option to after Temporal Anti Aliasing one, to avoid problem with previously serialized project settings
- Optimize rendering with static only lighting and when no cullable lights/decals/density volumes are present.
- Updated handles for DecalProjectorComponent for enhanced spacial position readability and have edition mode for better SceneView management
- DecalProjectorComponent are now scale independent in order to have reliable metric unit (see new Size field for changing the size of the volume)
- Restructure code from HDCamera.Update() by adding UpdateAntialiasing() and UpdateViewConstants()
- Renamed velocity to motion vectors
- Objects rendered during the After Post Process pass while TAA is enabled will not benefit from existing depth buffer anymore. This is done to fix an issue where those object would wobble otherwise
- Removed usage of builtin unity matrix for shadow, shadow now use same constant than other view
- The default volume layer mask for cameras & probes is now `Default` instead of `Everything`

## [6.5.0-preview] - 2019-03-07

### Added
- Added depth-of-field support with stereo instancing
- Adding real time area light shadow support
- Added a new FrameSettings: Specular Lighting to toggle the specular during the rendering

### Fixed
- Fixed diffusion profile upgrade breaking package when upgrading to a new version
- Fixed decals cropped by gizmo not updating correctly if prefab
- Fixed an issue when enabling SSR on multiple view
- Fixed edition of the intensity's unit field while selecting multiple lights
- Fixed wrong calculation in soft voxelization for density volume
- Fixed gizmo not working correctly with pre-exposure
- Fixed issue with setting a not available RT when disabling motion vectors
- Fixed planar reflection when looking at mirror normal
- Fixed mutiselection issue with HDLight Inspector
- Fixed HDAdditionalCameraData data migration
- Fixed failing builds when light explorer window is open
- Fixed cascade shadows border sometime causing artefacts between cascades
- Restored shadows in the Cascade Shadow debug visualization
- `camera.RenderToCubemap` use proper face culling

### Changed
- When rendering reflection probe disable all specular lighting and for metals use fresnelF0 as diffuse color for bake lighting.

## [6.4.0-preview] - 2019-02-21

### Added
- VR: Added TextureXR system to selectively expand TEXTURE2D macros to texture array for single-pass stereo instancing + Convert textures call to these macros
- Added an unit selection dropdown next to shutter speed (camera)
- Added error helpbox when trying to use a sub volume component that require the current HDRenderPipelineAsset to support a feature that it is not supporting.
- Add mesh for tube light when display emissive mesh is enabled

### Fixed
- Fixed Light explorer. The volume explorer used `profile` instead of `sharedProfile` which instantiate a custom volume profile instead of editing the asset itself.
- Fixed UI issue where all is displayed using metric unit in shadow cascade and Percent is set in the unit field (happening when opening the inspector).
- Fixed inspector event error when double clicking on an asset (diffusion profile/material).
- Fixed nullref on layered material UI when the material is not an asset.
- Fixed nullref exception when undo/redo a light property.
- Fixed visual bug when area light handle size is 0.

### Changed
- Update UI for 32bit/16bit shadow precision settings in HDRP asset
- Object motion vectors have been disabled in all but the game view. Camera motion vectors are still enabled everywhere, allowing TAA and Motion Blur to work on static objects.
- Enable texture array by default for most rendering code on DX11 and unlock stereo instancing (DX11 only for now)

## [6.3.0-preview] - 2019-02-18

### Added
- Added emissive property for shader graph decals
- Added a diffusion profile override volume so the list of diffusion profile assets to use can be chanaged without affecting the HDRP asset
- Added a "Stop NaNs" option on cameras and in the Scene View preferences.
- Added metric display option in HDShadowSettings and improve clamping
- Added shader parameter mapping in DebugMenu
- Added scripting API to configure DebugData for DebugMenu

### Fixed
- Fixed decals in forward
- Fixed issue with stencil not correctly setup for various master node and shader for the depth pass, motion vector pass and GBuffer/Forward pass
- Fixed SRP batcher and metal
- Fixed culling and shadows for Pyramid, Box, Rectangle and Tube lights
- Fixed an issue where scissor render state leaking from the editor code caused partially black rendering

### Changed
- When a lit material has a clear coat mask that is not null, we now use the clear coat roughness to compute the screen space reflection.
- Diffusion profiles are now limited to one per asset and can be referenced in materials, shader graphs and vfx graphs. Materials will be upgraded automatically except if they are using a shader graph, in this case it will display an error message.

## [6.2.0-preview] - 2019-02-15

### Added
- Added help box listing feature supported in a given HDRenderPipelineAsset alongs with the drawbacks implied.
- Added cascade visualizer, supporting disabled handles when not overriding.

### Fixed
- Fixed post processing with stereo double-wide
- Fixed issue with Metal: Use sign bit to find the cache type instead of lowest bit.
- Fixed invalid state when creating a planar reflection for the first time
- Fix FrameSettings's LitShaderMode not restrained by supported LitShaderMode regression.

### Changed
- The default value roughness value for the clearcoat has been changed from 0.03 to 0.01
- Update default value of based color for master node
- Update Fabric Charlie Sheen lighting model - Remove Fresnel component that wasn't part of initial model + Remap smoothness to [0.0 - 0.6] range for more artist friendly parameter

### Changed
- Code refactor: all macros with ARGS have been swapped with macros with PARAM. This is because the ARGS macros were incorrectly named.

## [6.1.0-preview] - 2019-02-13

### Added
- Added support for post-processing anti-aliasing in the Scene View (FXAA and TAA). These can be set in Preferences.
- Added emissive property for decal material (non-shader graph)

### Fixed
- Fixed a few UI bugs with the color grading curves.
- Fixed "Post Processing" in the scene view not toggling post-processing effects
- Fixed bake only object with flag `ReflectionProbeStaticFlag` when baking a `ReflectionProbe`

### Changed
- Removed unsupported Clear Depth checkbox in Camera inspector
- Updated the toggle for advanced mode in inspectors.

## [6.0.0-preview] - 2019-02-23

### Added
- Added new API to perform a camera rendering
- Added support for hair master node (Double kajiya kay - Lambert)
- Added Reset behaviour in DebugMenu (ingame mapping is right joystick + B)
- Added Default HD scene at new scene creation while in HDRP
- Added Wizard helping to configure HDRP project
- Added new UI for decal material to allow remapping and scaling of some properties
- Added cascade shadow visualisation toggle in HD shadow settings
- Added icons for assets
- Added replace blending mode for distortion
- Added basic distance fade for density volumes
- Added decal master node for shader graph
- Added HD unlit master node (Cross Pipeline version is name Unlit)
- Added new Rendering Queue in materials
- Added post-processing V3 framework embed in HDRP, remove postprocess V2 framework
- Post-processing now uses the generic volume framework
-   New depth-of-field, bloom, panini projection effects, motion blur
-   Exposure is now done as a pre-exposition pass, the whole system has been revamped
-   Exposure now use EV100 everywhere in the UI (Sky, Emissive Light)
- Added emissive intensity (Luminance and EV100 control) control for Emissive
- Added pre-exposure weigth for Emissive
- Added an emissive color node and a slider to control the pre-exposure percentage of emission color
- Added physical camera support where applicable
- Added more color grading tools
- Added changelog level for Shader Variant stripping
- Added Debug mode for validation of material albedo and metalness/specularColor values
- Added a new dynamic mode for ambient probe and renamed BakingSky to StaticLightingSky
- Added command buffer parameter to all Bind() method of material
- Added Material validator in Render Pipeline Debug
- Added code to future support of DXR (not enabled)
- Added support of multiviewport
- Added HDRenderPipeline.RequestSkyEnvironmentUpdate function to force an update from script when sky is set to OnDemand
- Added a Lighting and BackLighting slots in Lit, StackLit, Fabric and Hair master nodes
- Added support for overriding terrain detail rendering shaders, via the render pipeline editor resources asset
- Added xrInstancing flag support to RTHandle
- Added support for cullmask for decal projectors
- Added software dynamic resolution support
- Added support for "After Post-Process" render pass for unlit shader
- Added support for textured rectangular area lights
- Added stereo instancing macros to MSAA shaders
- Added support for Quarter Res Raytraced Reflections (not enabled)
- Added fade factor for decal projectors.
- Added stereo instancing macros to most shaders used in VR
- Added multi edition support for HDRenderPipelineAsset

### Fixed
- Fixed logic to disable FPTL with stereo rendering
- Fixed stacklit transmission and sun highlight
- Fixed decals with stereo rendering
- Fixed sky with stereo rendering
- Fixed flip logic for postprocessing + VR
- Fixed copyStencilBuffer pass for Switch
- Fixed point light shadow map culling that wasn't taking into account far plane
- Fixed usage of SSR with transparent on all master node
- Fixed SSR and microshadowing on fabric material
- Fixed blit pass for stereo rendering
- Fixed lightlist bounds for stereo rendering
- Fixed windows and in-game DebugMenu sync.
- Fixed FrameSettings' LitShaderMode sync when opening DebugMenu.
- Fixed Metal specific issues with decals, hitting a sampler limit and compiling AxF shader
- Fixed an issue with flipped depth buffer during postprocessing
- Fixed normal map use for shadow bias with forward lit - now use geometric normal
- Fixed transparent depth prepass and postpass access so they can be use without alpha clipping for lit shader
- Fixed support of alpha clip shadow for lit master node
- Fixed unlit master node not compiling
- Fixed issue with debug display of reflection probe
- Fixed issue with phong tessellations not working with lit shader
- Fixed issue with vertex displacement being affected by heightmap setting even if not heightmap where assign
- Fixed issue with density mode on Lit terrain producing NaN
- Fixed issue when going back and forth from Lit to LitTesselation for displacement mode
- Fixed issue with ambient occlusion incorrectly applied to emissiveColor with light layers in deferred
- Fixed issue with fabric convolution not using the correct convolved texture when fabric convolution is enabled
- Fixed issue with Thick mode for Transmission that was disabling transmission with directional light
- Fixed shutdown edge cases with HDRP tests
- Fixed slowdow when enabling Fabric convolution in HDRP asset
- Fixed specularAA not compiling in StackLit Master node
- Fixed material debug view with stereo rendering
- Fixed material's RenderQueue edition in default view.
- Fixed banding issues within volumetric density buffer
- Fixed missing multicompile for MSAA for AxF
- Fixed camera-relative support for stereo rendering
- Fixed remove sync with render thread when updating decal texture atlas.
- Fixed max number of keyword reach [256] issue. Several shader feature are now local
- Fixed Scene Color and Depth nodes
- Fixed SSR in forward
- Fixed custom editor of Unlit, HD Unlit and PBR shader graph master node
- Fixed issue with NewFrame not correctly calculated in Editor when switching scene
- Fixed issue with TerrainLit not compiling with depth only pass and normal buffer
- Fixed geometric normal use for shadow bias with PBR master node in forward
- Fixed instancing macro usage for decals
- Fixed error message when having more than one directional light casting shadow
- Fixed error when trying to display preview of Camera or PlanarReflectionProbe
- Fixed LOAD_TEXTURE2D_ARRAY_MSAA macro
- Fixed min-max and amplitude clamping value in inspector of vertex displacement materials
- Fixed issue with alpha shadow clip (was incorrectly clipping object shadow)
- Fixed an issue where sky cubemap would not be cleared correctly when setting the current sky to None
- Fixed a typo in Static Lighting Sky component UI
- Fixed issue with incorrect reset of RenderQueue when switching shader in inspector GUI
- Fixed issue with variant stripper stripping incorrectly some variants
- Fixed a case of ambient lighting flickering because of previews
- Fixed Decals when rendering multiple camera in a single frame
- Fixed cascade shadow count in shader
- Fixed issue with Stacklit shader with Haze effect
- Fixed an issue with the max sample count for the TAA
- Fixed post-process guard band for XR
- Fixed exposure of emissive of Unlit
- Fixed depth only and motion vector pass for Unlit not working correctly with MSAA
- Fixed an issue with stencil buffer copy causing unnecessary compute dispatches for lighting
- Fixed multi edition issue in FrameSettings
- Fixed issue with SRP batcher and DebugDisplay variant of lit shader
- Fixed issue with debug material mode not doing alpha test
- Fixed "Attempting to draw with missing UAV bindings" errors on Vulkan
- Fixed pre-exposure incorrectly apply to preview
- Fixed issue with duplicate 3D texture in 3D texture altas of volumetric?
- Fixed Camera rendering order (base on the depth parameter)
- Fixed shader graph decals not being cropped by gizmo
- Fixed "Attempting to draw with missing UAV bindings" errors on Vulkan.


### Changed
- ColorPyramid compute shader passes is swapped to pixel shader passes on platforms where the later is faster (Nintendo Switch).
- Removing the simple lightloop used by the simple lit shader
- Whole refactor of reflection system: Planar and reflection probe
- Separated Passthrough from other RenderingPath
- Update several properties naming and caption based on feedback from documentation team
- Remove tile shader variant for transparent backface pass of lit shader
- Rename all HDRenderPipeline to HDRP folder for shaders
- Rename decal property label (based on doc team feedback)
- Lit shader mode now default to Deferred to reduce build time
- Update UI of Emission parameters in shaders
- Improve shader variant stripping including shader graph variant
- Refactored render loop to render realtime probes visible per camera
- Enable SRP batcher by default
- Shader code refactor: Rename LIGHTLOOP_SINGLE_PASS => LIGHTLOOP_DISABLE_TILE_AND_CLUSTER and clean all usage of LIGHTLOOP_TILE_PASS
- Shader code refactor: Move pragma definition of vertex and pixel shader inside pass + Move SURFACE_GRADIENT definition in XXXData.hlsl
- Micro-shadowing in Lit forward now use ambientOcclusion instead of SpecularOcclusion
- Upgraded FrameSettings workflow, DebugMenu and Inspector part relative to it
- Update build light list shader code to support 32 threads in wavefronts on Switch
- LayeredLit layers' foldout are now grouped in one main foldout per layer
- Shadow alpha clip can now be enabled on lit shader and haor shader enven for opaque
- Temporal Antialiasing optimization for Xbox One X
- Parameter depthSlice on SetRenderTarget functions now defaults to -1 to bind the entire resource
- Rename SampleCameraDepth() functions to LoadCameraDepth() and SampleCameraDepth(), same for SampleCameraColor() functions
- Improved Motion Blur quality.
- Update stereo frame settings values for single-pass instancing and double-wide
- Rearrange FetchDepth functions to prepare for stereo-instancing
- Remove unused _ComputeEyeIndex
- Updated HDRenderPipelineAsset inspector
- Re-enable SRP batcher for metal

## [5.2.0-preview] - 2018-11-27

### Added
- Added option to run Contact Shadows and Volumetrics Voxelization stage in Async Compute
- Added camera freeze debug mode - Allow to visually see culling result for a camera
- Added support of Gizmo rendering before and after postprocess in Editor
- Added support of LuxAtDistance for punctual lights

### Fixed
- Fixed Debug.DrawLine and Debug.Ray call to work in game view
- Fixed DebugMenu's enum resetted on change
- Fixed divide by 0 in refraction causing NaN
- Fixed disable rough refraction support
- Fixed refraction, SSS and atmospheric scattering for VR
- Fixed forward clustered lighting for VR (double-wide).
- Fixed Light's UX to not allow negative intensity
- Fixed HDRenderPipelineAsset inspector broken when displaying its FrameSettings from project windows.
- Fixed forward clustered lighting for VR (double-wide).
- Fixed HDRenderPipelineAsset inspector broken when displaying its FrameSettings from project windows.
- Fixed Decals and SSR diable flags for all shader graph master node (Lit, Fabric, StackLit, PBR)
- Fixed Distortion blend mode for shader graph master node (Lit, StackLit)
- Fixed bent Normal for Fabric master node in shader graph
- Fixed PBR master node lightlayers
- Fixed shader stripping for built-in lit shaders.

### Changed
- Rename "Regular" in Diffusion profile UI "Thick Object"
- Changed VBuffer depth parametrization for volumetric from distanceRange to depthExtent - Require update of volumetric settings - Fog start at near plan
- SpotLight with box shape use Lux unit only

## [5.1.0-preview] - 2018-11-19

### Added

- Added a separate Editor resources file for resources Unity does not take when it builds a Player.
- You can now disable SSR on Materials in Shader Graph.
- Added support for MSAA when the Supported Lit Shader Mode is set to Both. Previously HDRP only supported MSAA for Forward mode.
- You can now override the emissive color of a Material when in debug mode.
- Exposed max light for Light Loop Settings in HDRP asset UI.
- HDRP no longer performs a NormalDBuffer pass update if there are no decals in the Scene.
- Added distant (fall-back) volumetric fog and improved the fog evaluation precision.
- Added an option to reflect sky in SSR.
- Added a y-axis offset for the PlanarReflectionProbe and offset tool.
- Exposed the option to run SSR and SSAO on async compute.
- Added support for the _GlossMapScale parameter in the Legacy to HDRP Material converter.
- Added wave intrinsic instructions for use in Shaders (for AMD GCN).


### Fixed
- Fixed sphere shaped influence handles clamping in Reflection Probes.
- Fixed Reflection Probe data migration for projects created before using HDRP.
- Fixed UI of Layered Material where Unity previously rendered the scrollbar above the Copy button.
- Fixed Material tessellations parameters Start fade distance and End fade distance. Originally, Unity clamped these values when you modified them.
- Fixed various distortion and refraction issues - handle a better fall-back.
- Fixed SSR for multiple views.
- Fixed SSR issues related to self-intersections.
- Fixed shape density volume handle speed.
- Fixed density volume shape handle moving too fast.
- Fixed the Camera velocity pass that we removed by mistake.
- Fixed some null pointer exceptions when disabling motion vectors support.
- Fixed viewports for both the Subsurface Scattering combine pass and the transparent depth prepass.
- Fixed the blend mode pop-up in the UI. It previously did not appear when you enabled pre-refraction.
- Fixed some null pointer exceptions that previously occurred when you disabled motion vectors support.
- Fixed Layered Lit UI issue with scrollbar.
- Fixed cubemap assignation on custom ReflectionProbe.
- Fixed Reflection Probes’ capture settings' shadow distance.
- Fixed an issue with the SRP batcher and Shader variables declaration.
- Fixed thickness and subsurface slots for fabric Shader master node that wasn't appearing with the right combination of flags.
- Fixed d3d debug layer warning.
- Fixed PCSS sampling quality.
- Fixed the Subsurface and transmission Material feature enabling for fabric Shader.
- Fixed the Shader Graph UV node’s dimensions when using it in a vertex Shader.
- Fixed the planar reflection mirror gizmo's rotation.
- Fixed HDRenderPipelineAsset's FrameSettings not showing the selected enum in the Inspector drop-down.
- Fixed an error with async compute.
- MSAA now supports transparency.
- The HDRP Material upgrader tool now converts metallic values correctly.
- Volumetrics now render in Reflection Probes.
- Fixed a crash that occurred whenever you set a viewport size to 0.
- Fixed the Camera physic parameter that the UI previously did not display.
- Fixed issue in pyramid shaped spotlight handles manipulation

### Changed

- Renamed Line shaped Lights to Tube Lights.
- HDRP now uses mean height fog parametrization.
- Shadow quality settings are set to All when you use HDRP (This setting is not visible in the UI when using SRP). This avoids Legacy Graphics Quality Settings disabling the shadows and give SRP full control over the Shadows instead.
- HDRP now internally uses premultiplied alpha for all fog.
- Updated default FrameSettings used for realtime Reflection Probes when you create a new HDRenderPipelineAsset.
- Remove multi-camera support. LWRP and HDRP will not support multi-camera layered rendering.
- Updated Shader Graph subshaders to use the new instancing define.
- Changed fog distance calculation from distance to plane to distance to sphere.
- Optimized forward rendering using AMD GCN by scalarizing the light loop.
- Changed the UI of the Light Editor.
- Change ordering of includes in HDRP Materials in order to reduce iteration time for faster compilation.
- Added a StackLit master node replacing the InspectorUI version. IMPORTANT: All previously authored StackLit Materials will be lost. You need to recreate them with the master node.

## [5.0.0-preview] - 2018-09-28

### Added
- Added occlusion mesh to depth prepass for VR (VR still disabled for now)
- Added a debug mode to display only one shadow at once
- Added controls for the highlight created by directional lights
- Added a light radius setting to punctual lights to soften light attenuation and simulate fill lighting
- Added a 'minRoughness' parameter to all non-area lights (was previously only available for certain light types)
- Added separate volumetric light/shadow dimmers
- Added per-pixel jitter to volumetrics to reduce aliasing artifacts
- Added a SurfaceShading.hlsl file, which implements material-agnostic shading functionality in an efficient manner
- Added support for shadow bias for thin object transmission
- Added FrameSettings to control realtime planar reflection
- Added control for SRPBatcher on HDRP Asset
- Added an option to clear the shadow atlases in the debug menu
- Added a color visualization of the shadow atlas rescale in debug mode
- Added support for disabling SSR on materials
- Added intrinsic for XBone
- Added new light volume debugging tool
- Added a new SSR debug view mode
- Added translaction's scale invariance on DensityVolume
- Added multiple supported LitShadermode and per renderer choice in case of both Forward and Deferred supported
- Added custom specular occlusion mode to Lit Shader Graph Master node

### Fixed
- Fixed a normal bias issue with Stacklit (Was causing light leaking)
- Fixed camera preview outputing an error when both scene and game view where display and play and exit was call
- Fixed override debug mode not apply correctly on static GI
- Fixed issue where XRGraphicsConfig values set in the asset inspector GUI weren't propagating correctly (VR still disabled for now)
- Fixed issue with tangent that was using SurfaceGradient instead of regular normal decoding
- Fixed wrong error message display when switching to unsupported target like IOS
- Fixed an issue with ambient occlusion texture sometimes not being created properly causing broken rendering
- Shadow near plane is no longer limited at 0.1
- Fixed decal draw order on transparent material
- Fixed an issue where sometime the lookup texture used for GGX convolution was broken, causing broken rendering
- Fixed an issue where you wouldn't see any fog for certain pipeline/scene configurations
- Fixed an issue with volumetric lighting where the anisotropy value of 0 would not result in perfectly isotropic lighting
- Fixed shadow bias when the atlas is rescaled
- Fixed shadow cascade sampling outside of the atlas when cascade count is inferior to 4
- Fixed shadow filter width in deferred rendering not matching shader config
- Fixed stereo sampling of depth texture in MSAA DepthValues.shader
- Fixed box light UI which allowed negative and zero sizes, thus causing NaNs
- Fixed stereo rendering in HDRISky.shader (VR)
- Fixed normal blend and blend sphere influence for reflection probe
- Fixed distortion filtering (was point filtering, now trilinear)
- Fixed contact shadow for large distance
- Fixed depth pyramid debug view mode
- Fixed sphere shaped influence handles clamping in reflection probes
- Fixed reflection probes data migration for project created before using hdrp
- Fixed ambient occlusion for Lit Master Node when slot is connected

### Changed
- Use samplerunity_ShadowMask instead of samplerunity_samplerLightmap for shadow mask
- Allow to resize reflection probe gizmo's size
- Improve quality of screen space shadow
- Remove support of projection model for ScreenSpaceLighting (SSR always use HiZ and refraction always Proxy)
- Remove all the debug mode from SSR that are obsolete now
- Expose frameSettings and Capture settings for reflection and planar probe
- Update UI for reflection probe, planar probe, camera and HDRP Asset
- Implement proper linear blending for volumetric lighting via deep compositing as described in the paper "Deep Compositing Using Lie Algebras"
- Changed  planar mapping to match terrain convention (XZ instead of ZX)
- XRGraphicsConfig is no longer Read/Write. Instead, it's read-only. This improves consistency of XR behavior between the legacy render pipeline and SRP
- Change reflection probe data migration code (to update old reflection probe to new one)
- Updated gizmo for ReflectionProbes
- Updated UI and Gizmo of DensityVolume

## [4.0.0-preview] - 2018-09-28

### Added
- Added a new TerrainLit shader that supports rendering of Unity terrains.
- Added controls for linear fade at the boundary of density volumes
- Added new API to control decals without monobehaviour object
- Improve Decal Gizmo
- Implement Screen Space Reflections (SSR) (alpha version, highly experimental)
- Add an option to invert the fade parameter on a Density Volume
- Added a Fabric shader (experimental) handling cotton and silk
- Added support for MSAA in forward only for opaque only
- Implement smoothness fade for SSR
- Added support for AxF shader (X-rite format - require special AxF importer from Unity not part of HDRP)
- Added control for sundisc on directional light (hack)
- Added a new HD Lit Master node that implements Lit shader support for Shader Graph
- Added Micro shadowing support (hack)
- Added an event on HDAdditionalCameraData for custom rendering
- HDRP Shader Graph shaders now support 4-channel UVs.

### Fixed
- Fixed an issue where sometimes the deferred shadow texture would not be valid, causing wrong rendering.
- Stencil test during decals normal buffer update is now properly applied
- Decals corectly update normal buffer in forward
- Fixed a normalization problem in reflection probe face fading causing artefacts in some cases
- Fix multi-selection behavior of Density Volumes overwriting the albedo value
- Fixed support of depth texture for RenderTexture. HDRP now correctly output depth to user depth buffer if RenderTexture request it.
- Fixed multi-selection behavior of Density Volumes overwriting the albedo value
- Fixed support of depth for RenderTexture. HDRP now correctly output depth to user depth buffer if RenderTexture request it.
- Fixed support of Gizmo in game view in the editor
- Fixed gizmo for spot light type
- Fixed issue with TileViewDebug mode being inversed in gameview
- Fixed an issue with SAMPLE_TEXTURECUBE_SHADOW macro
- Fixed issue with color picker not display correctly when game and scene view are visible at the same time
- Fixed an issue with reflection probe face fading
- Fixed camera motion vectors shader and associated matrices to update correctly for single-pass double-wide stereo rendering
- Fixed light attenuation functions when range attenuation is disabled
- Fixed shadow component algorithm fixup not dirtying the scene, so changes can be saved to disk.
- Fixed some GC leaks for HDRP
- Fixed contact shadow not affected by shadow dimmer
- Fixed GGX that works correctly for the roughness value of 0 (mean specular highlgiht will disappeard for perfect mirror, we rely on maxSmoothness instead to always have a highlight even on mirror surface)
- Add stereo support to ShaderPassForward.hlsl. Forward rendering now seems passable in limited test scenes with camera-relative rendering disabled.
- Add stereo support to ProceduralSky.shader and OpaqueAtmosphericScattering.shader.
- Added CullingGroupManager to fix more GC.Alloc's in HDRP
- Fixed rendering when multiple cameras render into the same render texture

### Changed
- Changed the way depth & color pyramids are built to be faster and better quality, thus improving the look of distortion and refraction.
- Stabilize the dithered LOD transition mask with respect to the camera rotation.
- Avoid multiple depth buffer copies when decals are present
- Refactor code related to the RT handle system (No more normal buffer manager)
- Remove deferred directional shadow and move evaluation before lightloop
- Add a function GetNormalForShadowBias() that material need to implement to return the normal used for normal shadow biasing
- Remove Jimenez Subsurface scattering code (This code was disabled by default, now remove to ease maintenance)
- Change Decal API, decal contribution is now done in Material. Require update of material using decal
- Move a lot of files from CoreRP to HDRP/CoreRP. All moved files weren't used by Ligthweight pipeline. Long term they could move back to CoreRP after CoreRP become out of preview
- Updated camera inspector UI
- Updated decal gizmo
- Optimization: The objects that are rendered in the Motion Vector Pass are not rendered in the prepass anymore
- Removed setting shader inclue path via old API, use package shader include paths
- The default value of 'maxSmoothness' for punctual lights has been changed to 0.99
- Modified deferred compute and vert/frag shaders for first steps towards stereo support
- Moved material specific Shader Graph files into corresponding material folders.
- Hide environment lighting settings when enabling HDRP (Settings are control from sceneSettings)
- Update all shader includes to use absolute path (allow users to create material in their Asset folder)
- Done a reorganization of the files (Move ShaderPass to RenderPipeline folder, Move all shadow related files to Lighting/Shadow and others)
- Improved performance and quality of Screen Space Shadows

## [3.3.0-preview] - 2018-01-01

### Added
- Added an error message to say to use Metal or Vulkan when trying to use OpenGL API
- Added a new Fabric shader model that supports Silk and Cotton/Wool
- Added a new HDRP Lighting Debug mode to visualize Light Volumes for Point, Spot, Line, Rectangular and Reflection Probes
- Add support for reflection probe light layers
- Improve quality of anisotropic on IBL

### Fixed
- Fix an issue where the screen where darken when rendering camera preview
- Fix display correct target platform when showing message to inform user that a platform is not supported
- Remove workaround for metal and vulkan in normal buffer encoding/decoding
- Fixed an issue with color picker not working in forward
- Fixed an issue where reseting HDLight do not reset all of its parameters
- Fixed shader compile warning in DebugLightVolumes.shader

### Changed
- Changed default reflection probe to be 256x256x6 and array size to be 64
- Removed dependence on the NdotL for thickness evaluation for translucency (based on artist's input)
- Increased the precision when comparing Planar or HD reflection probe volumes
- Remove various GC alloc in C#. Slightly better performance

## [3.2.0-preview] - 2018-01-01

### Added
- Added a luminance meter in the debug menu
- Added support of Light, reflection probe, emissive material, volume settings related to lighting to Lighting explorer
- Added support for 16bit shadows

### Fixed
- Fix issue with package upgrading (HDRP resources asset is now versionned to worarkound package manager limitation)
- Fix HDReflectionProbe offset displayed in gizmo different than what is affected.
- Fix decals getting into a state where they could not be removed or disabled.
- Fix lux meter mode - The lux meter isn't affected by the sky anymore
- Fix area light size reset when multi-selected
- Fix filter pass number in HDUtils.BlitQuad
- Fix Lux meter mode that was applying SSS
- Fix planar reflections that were not working with tile/cluster (olbique matrix)
- Fix debug menu at runtime not working after nested prefab PR come to trunk
- Fix scrolling issue in density volume

### Changed
- Shader code refactor: Split MaterialUtilities file in two parts BuiltinUtilities (independent of FragInputs) and MaterialUtilities (Dependent of FragInputs)
- Change screen space shadow rendertarget format from ARGB32 to RG16

## [3.1.0-preview] - 2018-01-01

### Added
- Decal now support per channel selection mask. There is now two mode. One with BaseColor, Normal and Smoothness and another one more expensive with BaseColor, Normal, Smoothness, Metal and AO. Control is on HDRP Asset. This may require to launch an update script for old scene: 'Edit/Render Pipeline/Single step upgrade script/Upgrade all DecalMaterial MaskBlendMode'.
- Decal now supports depth bias for decal mesh, to prevent z-fighting
- Decal material now supports draw order for decal projectors
- Added LightLayers support (Base on mask from renderers name RenderingLayers and mask from light name LightLayers - if they match, the light apply) - cost an extra GBuffer in deferred (more bandwidth)
- When LightLayers is enabled, the AmbientOclusion is store in the GBuffer in deferred path allowing to avoid double occlusion with SSAO. In forward the double occlusion is now always avoided.
- Added the possibility to add an override transform on the camera for volume interpolation
- Added desired lux intensity and auto multiplier for HDRI sky
- Added an option to disable light by type in the debug menu
- Added gradient sky
- Split EmissiveColor and bakeDiffuseLighting in forward avoiding the emissiveColor to be affect by SSAO
- Added a volume to control indirect light intensity
- Added EV 100 intensity unit for area lights
- Added support for RendererPriority on Renderer. This allow to control order of transparent rendering manually. HDRP have now two stage of sorting for transparent in addition to bact to front. Material have a priority then Renderer have a priority.
- Add Coupling of (HD)Camera and HDAdditionalCameraData for reset and remove in inspector contextual menu of Camera
- Add Coupling of (HD)ReflectionProbe and HDAdditionalReflectionData for reset and remove in inspector contextual menu of ReflectoinProbe
- Add macro to forbid unity_ObjectToWorld/unity_WorldToObject to be use as it doesn't handle camera relative rendering
- Add opacity control on contact shadow

### Fixed
- Fixed an issue with PreIntegratedFGD texture being sometimes destroyed and not regenerated causing rendering to break
- PostProcess input buffers are not copied anymore on PC if the viewport size matches the final render target size
- Fixed an issue when manipulating a lot of decals, it was displaying a lot of errors in the inspector
- Fixed capture material with reflection probe
- Refactored Constant Buffers to avoid hitting the maximum number of bound CBs in some cases.
- Fixed the light range affecting the transform scale when changed.
- Snap to grid now works for Decal projector resizing.
- Added a warning for 128x128 cookie texture without mipmaps
- Replace the sampler used for density volumes for correct wrap mode handling

### Changed
- Move Render Pipeline Debug "Windows from Windows->General-> Render Pipeline debug windows" to "Windows from Windows->Analysis-> Render Pipeline debug windows"
- Update detail map formula for smoothness and albedo, goal it to bright and dark perceptually and scale factor is use to control gradient speed
- Refactor the Upgrade material system. Now a material can be update from older version at any time. Call Edit/Render Pipeline/Upgrade all Materials to newer version
- Change name EnableDBuffer to EnableDecals at several place (shader, hdrp asset...), this require a call to Edit/Render Pipeline/Upgrade all Materials to newer version to have up to date material.
- Refactor shader code: BakeLightingData structure have been replace by BuiltinData. Lot of shader code have been remove/change.
- Refactor shader code: All GBuffer are now handled by the deferred material. Mean ShadowMask and LightLayers are control by lit material in lit.hlsl and not outside anymore. Lot of shader code have been remove/change.
- Refactor shader code: Rename GetBakedDiffuseLighting to ModifyBakedDiffuseLighting. This function now handle lighting model for transmission too. Lux meter debug mode is factor outisde.
- Refactor shader code: GetBakedDiffuseLighting is not call anymore in GBuffer or forward pass, including the ConvertSurfaceDataToBSDFData and GetPreLightData, this is done in ModifyBakedDiffuseLighting now
- Refactor shader code: Added a backBakeDiffuseLighting to BuiltinData to handle lighting for transmission
- Refactor shader code: Material must now call InitBuiltinData (Init all to zero + init bakeDiffuseLighting and backBakeDiffuseLighting ) and PostInitBuiltinData

## [3.0.0-preview] - 2018-01-01

### Fixed
- Fixed an issue with distortion that was using previous frame instead of current frame
- Fixed an issue where disabled light where not upgrade correctly to the new physical light unit system introduce in 2.0.5-preview

### Changed
- Update assembly definitions to output assemblies that match Unity naming convention (Unity.*).

## [2.0.5-preview] - 2018-01-01

### Added
- Add option supportDitheringCrossFade on HDRP Asset to allow to remove shader variant during player build if needed
- Add contact shadows for punctual lights (in additional shadow settings), only one light is allowed to cast contact shadows at the same time and so at each frame a dominant light is choosed among all light with contact shadows enabled.
- Add PCSS shadow filter support (from SRP Core)
- Exposed shadow budget parameters in HDRP asset
- Add an option to generate an emissive mesh for area lights (currently rectangle light only). The mesh fits the size, intensity and color of the light.
- Add an option to the HDRP asset to increase the resolution of volumetric lighting.
- Add additional ligth unit support for punctual light (Lumens, Candela) and area lights (Lumens, Luminance)
- Add dedicated Gizmo for the box Influence volume of HDReflectionProbe / PlanarReflectionProbe

### Changed
- Re-enable shadow mask mode in debug view
- SSS and Transmission code have been refactored to be able to share it between various material. Guidelines are in SubsurfaceScattering.hlsl
- Change code in area light with LTC for Lit shader. Magnitude is now take from FGD texture instead of a separate texture
- Improve camera relative rendering: We now apply camera translation on the model matrix, so before the TransformObjectToWorld(). Note: unity_WorldToObject and unity_ObjectToWorld must never be used directly.
- Rename positionWS to positionRWS (Camera relative world position) at a lot of places (mainly in interpolator and FragInputs). In case of custom shader user will be required to update their code.
- Rename positionWS, capturePositionWS, proxyPositionWS, influencePositionWS to positionRWS, capturePositionRWS, proxyPositionRWS, influencePositionRWS (Camera relative world position) in LightDefinition struct.
- Improve the quality of trilinear filtering of density volume textures.
- Improve UI for HDReflectionProbe / PlanarReflectionProbe

### Fixed
- Fixed a shader preprocessor issue when compiling DebugViewMaterialGBuffer.shader against Metal target
- Added a temporary workaround to Lit.hlsl to avoid broken lighting code with Metal/AMD
- Fixed issue when using more than one volume texture mask with density volumes.
- Fixed an error which prevented volumetric lighting from working if no density volumes with 3D textures were present.
- Fix contact shadows applied on transmission
- Fix issue with forward opaque lit shader variant being removed by the shader preprocessor
- Fixed compilation errors on Nintendo Switch (limited XRSetting support).
- Fixed apply range attenuation option on punctual light
- Fixed issue with color temperature not take correctly into account with static lighting
- Don't display fog when diffuse lighting, specular lighting, or lux meter debug mode are enabled.

## [2.0.4-preview] - 2018-01-01

### Fixed
- Fix issue when disabling rough refraction and building a player. Was causing a crash.

## [2.0.3-preview] - 2018-01-01

### Added
- Increased debug color picker limit up to 260k lux

## [2.0.2-preview] - 2018-01-01

### Added
- Add Light -> Planar Reflection Probe command
- Added a false color mode in rendering debug
- Add support for mesh decals
- Add flag to disable projector decals on transparent geometry to save performance and decal texture atlas space
- Add ability to use decal diffuse map as mask only
- Add visualize all shadow masks in lighting debug
- Add export of normal and roughness buffer for forwardOnly and when in supportOnlyForward mode for forward
- Provide a define in lit.hlsl (FORWARD_MATERIAL_READ_FROM_WRITTEN_NORMAL_BUFFER) when output buffer normal is used to read the normal and roughness instead of caclulating it (can save performance, but lower quality due to compression)
- Add color swatch to decal material

### Changed
- Change Render -> Planar Reflection creation to 3D Object -> Mirror
- Change "Enable Reflector" name on SpotLight to "Angle Affect Intensity"
- Change prototype of BSDFData ConvertSurfaceDataToBSDFData(SurfaceData surfaceData) to BSDFData ConvertSurfaceDataToBSDFData(uint2 positionSS, SurfaceData surfaceData)

### Fixed
- Fix issue with StackLit in deferred mode with deferredDirectionalShadow due to GBuffer not being cleared. Gbuffer is still not clear and issue was fix with the new Output of normal buffer.
- Fixed an issue where interpolation volumes were not updated correctly for reflection captures.
- Fixed an exception in Light Loop settings UI

## [2.0.1-preview] - 2018-01-01

### Added
- Add stripper of shader variant when building a player. Save shader compile time.
- Disable per-object culling that was executed in C++ in HD whereas it was not used (Optimization)
- Enable texture streaming debugging (was not working before 2018.2)
- Added Screen Space Reflection with Proxy Projection Model
- Support correctly scene selection for alpha tested object
- Add per light shadow mask mode control (i.e shadow mask distance and shadow mask). It use the option NonLightmappedOnly
- Add geometric filtering to Lit shader (allow to reduce specular aliasing)
- Add shortcut to create DensityVolume and PlanarReflection in hierarchy
- Add a DefaultHDMirrorMaterial material for PlanarReflection
- Added a script to be able to upgrade material to newer version of HDRP
- Removed useless duplication of ForwardError passes.
- Add option to not compile any DEBUG_DISPLAY shader in the player (Faster build) call Support Runtime Debug display

### Changed
- Changed SupportForwardOnly to SupportOnlyForward in render pipeline settings
- Changed versioning variable name in HDAdditionalXXXData from m_version to version
- Create unique name when creating a game object in the rendering menu (i.e Density Volume(2))
- Re-organize various files and folder location to clean the repository
- Change Debug windows name and location. Now located at:  Windows -> General -> Render Pipeline Debug

### Removed
- Removed GlobalLightLoopSettings.maxPlanarReflectionProbes and instead use value of GlobalLightLoopSettings.planarReflectionProbeCacheSize
- Remove EmissiveIntensity parameter and change EmissiveColor to be HDR (Matching Builtin Unity behavior) - Data need to be updated - Launch Edit -> Single Step Upgrade Script -> Upgrade all Materials emissionColor

### Fixed
- Fix issue with LOD transition and instancing
- Fix discrepency between object motion vector and camera motion vector
- Fix issue with spot and dir light gizmo axis not highlighted correctly
- Fix potential crash while register debug windows inputs at startup
- Fix warning when creating Planar reflection
- Fix specular lighting debug mode (was rendering black)
- Allow projector decal with null material to allow to configure decal when HDRP is not set
- Decal atlas texture offset/scale is updated after allocations (used to be before so it was using date from previous frame)

## [0.0.0-preview] - 2018-01-01

### Added
- Configure the VolumetricLightingSystem code path to be on by default
- Trigger a build exception when trying to build an unsupported platform
- Introduce the VolumetricLightingController component, which can (and should) be placed on the camera, and allows one to control the near and the far plane of the V-Buffer (volumetric "froxel" buffer) along with the depth distribution (from logarithmic to linear)
- Add 3D texture support for DensityVolumes
- Add a better mapping of roughness to mipmap for planar reflection
- The VolumetricLightingSystem now uses RTHandles, which allows to save memory by sharing buffers between different cameras (history buffers are not shared), and reduce reallocation frequency by reallocating buffers only if the rendering resolution increases (and suballocating within existing buffers if the rendering resolution decreases)
- Add a Volumetric Dimmer slider to lights to control the intensity of the scattered volumetric lighting
- Add UV tiling and offset support for decals.
- Add mipmapping support for volume 3D mask textures

### Changed
- Default number of planar reflection change from 4 to 2
- Rename _MainDepthTexture to _CameraDepthTexture
- The VolumetricLightingController has been moved to the Interpolation Volume framework and now functions similarly to the VolumetricFog settings
- Update of UI of cookie, CubeCookie, Reflection probe and planar reflection probe to combo box
- Allow enabling/disabling shadows for area lights when they are set to baked.
- Hide applyRangeAttenuation and FadeDistance for directional shadow as they are not used

### Removed
- Remove Resource folder of PreIntegratedFGD and add the resource to RenderPipeline Asset

### Fixed
- Fix ConvertPhysicalLightIntensityToLightIntensity() function used when creating light from script to match HDLightEditor behavior
- Fix numerical issues with the default value of mean free path of volumetric fog
- Fix the bug preventing decals from coexisting with density volumes
- Fix issue with alpha tested geometry using planar/triplanar mapping not render correctly or flickering (due to being wrongly alpha tested in depth prepass)
- Fix meta pass with triplanar (was not handling correctly the normal)
- Fix preview when a planar reflection is present
- Fix Camera preview, it is now a Preview cameraType (was a SceneView)
- Fix handling unknown GPUShadowTypes in the shadow manager.
- Fix area light shapes sent as point lights to the baking backends when they are set to baked.
- Fix unnecessary division by PI for baked area lights.
- Fix line lights sent to the lightmappers. The backends don't support this light type.
- Fix issue with shadow mask framesettings not correctly taken into account when shadow mask is enabled for lighting.
- Fix directional light and shadow mask transition, they are now matching making smooth transition
- Fix banding issues caused by high intensity volumetric lighting
- Fix the debug window being emptied on SRP asset reload
- Fix issue with debug mode not correctly clearing the GBuffer in editor after a resize
- Fix issue with ResetMaterialKeyword not resetting correctly ToggleOff/Roggle Keyword
- Fix issue with motion vector not render correctly if there is no depth prepass in deferred

## [0.0.0-preview] - 2018-01-01

### Added
- Screen Space Refraction projection model (Proxy raycasting, HiZ raymarching)
- Screen Space Refraction settings as volume component
- Added buffered frame history per camera
- Port Global Density Volumes to the Interpolation Volume System.
- Optimize ImportanceSampleLambert() to not require the tangent frame.
- Generalize SampleVBuffer() to handle different sampling and reconstruction methods.
- Improve the quality of volumetric lighting reprojection.
- Optimize Morton Order code in the Subsurface Scattering pass.
- Planar Reflection Probe support roughness (gaussian convolution of captured probe)
- Use an atlas instead of a texture array for cluster transparent decals
- Add a debug view to visualize the decal atlas
- Only store decal textures to atlas if decal is visible, debounce out of memory decal atlas warning.
- Add manipulator gizmo on decal to improve authoring workflow
- Add a minimal StackLit material (work in progress, this version can be used as template to add new material)

### Changed
- EnableShadowMask in FrameSettings (But shadowMaskSupport still disable by default)
- Forced Planar Probe update modes to (Realtime, Every Update, Mirror Camera)
- Screen Space Refraction proxy model uses the proxy of the first environment light (Reflection probe/Planar probe) or the sky
- Moved RTHandle static methods to RTHandles
- Renamed RTHandle to RTHandleSystem.RTHandle
- Move code for PreIntegratedFDG (Lit.shader) into its dedicated folder to be share with other material
- Move code for LTCArea (Lit.shader) into its dedicated folder to be share with other material

### Removed
- Removed Planar Probe mirror plane position and normal fields in inspector, always display mirror plane and normal gizmos

### Fixed
- Fix fog flags in scene view is now taken into account
- Fix sky in preview windows that were disappearing after a load of a new level
- Fix numerical issues in IntersectRayAABB().
- Fix alpha blending of volumetric lighting with transparent objects.
- Fix the near plane of the V-Buffer causing out-of-bounds look-ups in the clustered data structure.
- Depth and color pyramid are properly computed and sampled when the camera renders inside a viewport of a RTHandle.
- Fix decal atlas debug view to work correctly when shadow atlas view is also enabled<|MERGE_RESOLUTION|>--- conflicted
+++ resolved
@@ -656,9 +656,6 @@
 - Fix issue with fast memory and rendergraph. 
 - Fixed transparent motion vector framesetting not sanitized.
 - Fixed wrong order of post process frame settings.
-<<<<<<< HEAD
-- Fixed compile error in PS4 for planar reflection filtering.
-=======
 - Fixed white flash when enabling SSR or SSGI.
 - The ray traced indrect diffuse and RTGI were combined wrongly with the rest of the lighting (1254318).
 - Fixed an exception happening when using RTSSS without using RTShadows.
@@ -672,7 +669,7 @@
 - Fixed issue with depth pyramid generation and dynamic resolution.
 - Fixed an issue where decals were duplicated in prefab isolation mode.
 - Fixed an issue where rendering preview with MSAA might generate render graph errors.
->>>>>>> 67516cba
+- Fixed compile error in PS4 for planar reflection filtering.
 
 ### Changed
 - Improve MIP selection for decals on Transparents
