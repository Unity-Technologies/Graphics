# Changelog
All notable changes to this package will be documented in this file.

The format is based on [Keep a Changelog](http://keepachangelog.com/en/1.0.0/)
and this project adheres to [Semantic Versioning](http://semver.org/spec/v2.0.0.html).

## [Unreleased]

### Added
- Ray tracing support for VR single-pass
- Added sharpen filter shader parameter and UI for TemporalAA to control image quality instead of hardcoded value
- Added frame settings option for custom post process and custom passes as well as custom color buffer format option.
- Add check in wizard on SRP Batcher enabled.
- Added default implementations of OnPreprocessMaterialDescription for FBX, Obj, Sketchup and 3DS file formats.
- Added custom pass fade radius
- Added after post process injection point for custom passes
- Added basic alpha compositing support - Alpha is available afterpostprocess when using FP16 buffer format.
- Added falloff distance on Reflection Probe and Planar Reflection Probe
- Added Backplate projection from the HDRISky
- Added Shadow Matte in UnlitMasterNode, which only received shadow without lighting
- Added hability to name LightLayers in HDRenderPipelineAsset
- Added a range compression factor for Reflection Probe and Planar Reflection Probe to avoid saturation of colors.
- Added path tracing support for directional, point and spot lights, as well as emission from Lit and Unlit.
- Added non temporal version of SSAO.
- Added more detailed ray tracing stats in the debug window
- Added Disc area light (bake only)
- Added a warning in the material UI to prevent transparent + subsurface-scattering combination.
- Added XR single-pass setting into HDRP asset
- Added a penumbra tint option for lights
- Added support for depth copy with XR SDK
- Added debug setting to Render Pipeline Debug Window to list the active XR views
- Added an option to filter the result of the volumetric lighting (off by default).
- Added a transmission multiplier for directional lights
- Added XR single-pass test mode to Render Pipeline Debug Window
- Added debug setting to Render Pipeline Window to list the active XR views
- Added a new refraction mode for the Lit shader (thin). Which is a box refraction with small thickness values
- Added the code to support Barn Doors for Area Lights based on a shaderconfig option.
- Added HDRPCameraBinder property binder for Visual Effect Graph
- Added "Celestial Body" controls to the Directional Light
- Added new parameters to the Physically Based Sky
- Added Reflections to the DXR Wizard
- Added the possibility to have ray traced colored and semi-transparent shadows on directional lights.
- Added a check in the custom post process template to throw an error if the default shader is not found.
- Exposed the debug overlay ratio in the debug menu.
- Added a separate frame settings for tonemapping alongside color grading.
- Added the receive fog option in the material UI for ShaderGraphs.
- Added a public virtual bool in the custom post processes API to specify if a post processes should be executed in the scene view.
- Added a menu option that checks scene issues with ray tracing. Also removed the previously existing warning at runtime.
- Added Contrast Adaptive Sharpen (CAS) Upscaling effect.
- Added APIs to update probe settings at runtime.
- Added documentation for the rayTracingSupported method in HDRP
- Added user-selectable format for the post processing passes.
- Added support for alpha channel in some post-processing passes (DoF, TAA, Uber).
- Added warnings in FrameSettings inspector when using DXR and atempting to use Asynchronous Execution.
- Exposed Stencil bits that can be used by the user.
- Added history rejection based on velocity of intersected objects for directional, point and spot lights.
- Added a affectsVolumetric field to the HDAdditionalLightData API to know if light affects volumetric fog.
- Add OS and Hardware check in the Wizard fixes for DXR.
- Added option to exclude camera motion from motion blur.
- Added semi-transparent shadows for point and spot lights.
- Added support for semi-transparent shadow for unlit shader and unlit shader graph.
- Added the alpha clip enabled toggle to the material UI for all HDRP shader graphs.
- Added Material Samples to explain how to use the lit shader features
- Added an initial implementation of ray traced sub surface scattering
- Added AssetPostprocessors and Shadergraphs to handle Arnold Standard Surface and 3DsMax Physical material import from FBX.
- Added support for Smoothness Fade start work when enabling ray traced reflections.
- Added Contact shadow, Micro shadows and Screen space refraction API documentation.
- Added script documentation for SSR, SSAO (ray tracing), GI, Light Cluster, RayTracingSettings, Ray Counters, etc.
- Added path tracing support for refraction and internal reflections.
- Added support for Thin Refraction Model and Lit's Clear Coat in Path Tracing.
- Added the Tint parameter to Sky Colored Fog.
- Added of Screen Space Reflections for Transparent materials
- Added a fallback for ray traced area light shadows in case the material is forward or the lit mode is forward.
- Added a new debug mode for light layers.
- Added an "enable" toggle to the SSR volume component.
- Added support for anisotropic specular lobes in path tracing.
- Added support for alpha clipping in path tracing.
- Added support for light cookies in path tracing.
- Added support for transparent shadows in path tracing.
- Added support for iridescence in path tracing.
- Added support for background color in path tracing.
- Added a path tracing test to the test suite.
- Added a warning and workaround instructions that appear when you enable XR single-pass after the first frame with the XR SDK.
- Added the exposure sliders to the planar reflection probe preview
- Added support for subsurface scattering in path tracing.
- Added a new mode that improves the filtering of ray traced shadows (directional, point and spot) based on the distance to the occluder.
- Added support of cookie baking and add support on Disc light.
- Added support for fog attenuation in path tracing.
- Added a new debug panel for volumes
- Added XR setting to control camera jitter for temporal effects
- Added an error message in the DrawRenderers custom pass when rendering opaque objects with an HDRP asset in DeferredOnly mode.
- Added API to enable proper recording of path traced scenes (with the Unity recorder or other tools).
- Added support for fog in Recursive rendering, ray traced reflections and ray traced indirect diffuse.
- Added an alpha blend option for recursive rendering
- Added support for stack lit for ray tracing effects.
- Added support for hair for ray tracing effects.
- Added support for alpha to coverage for HDRP shaders and shader graph
- Added support for Quality Levels to Subsurface Scattering.
- Added option to disable XR rendering on the camera settings.
- Added support for specular AA from geometric curvature in AxF
- Added support for baked AO (no input for now) in AxF
- Added an info box to warn about depth test artifacts when rendering object twice in custom passes with MSAA.
- Added a frame setting for alpha to mask.
- Added support for custom passes in the AOV API
- Added Light decomposition lighting debugging modes and support in AOV
- Added exposure compensation to Fixed exposure mode
- Added support for rasterized area light shadows in StackLit

### Fixed
- Fix when rescale probe all direction below zero (1219246)
- Update documentation of HDRISky-Backplate, precise how to have Ambient Occlusion on the Backplate
- Sorting, undo, labels, layout in the Lighting Explorer.
- Fixed sky settings and materials in Shader Graph Samples package
- Fix/workaround a probable graphics driver bug in the GTAO shader.
- Fixed Hair and PBR shader graphs double sided modes
- Fixed an issue where updating an HDRP asset in the Quality setting panel would not recreate the pipeline.
- Fixed issue with point lights being considered even when occupying less than a pixel on screen (case 1183196)
- Fix a potential NaN source with iridescence (case 1183216)
- Fixed issue of spotlight breaking when minimizing the cone angle via the gizmo (case 1178279)
- Fixed issue that caused decals not to modify the roughness in the normal buffer, causing SSR to not behave correctly (case 1178336)
- Fixed lit transparent refraction with XR single-pass rendering
- Removed extra jitter for TemporalAA in VR
- Fixed ShaderGraph time in main preview
- Fixed issue on some UI elements in HDRP asset not expanding when clicking the arrow (case 1178369)
- Fixed alpha blending in custom post process
- Fixed the modification of the _AlphaCutoff property in the material UI when exposed with a ShaderGraph parameter.
- Fixed HDRP test `1218_Lit_DiffusionProfiles` on Vulkan.
- Fixed an issue where building a player in non-dev mode would generate render target error logs every frame
- Fixed crash when upgrading version of HDRP
- Fixed rendering issues with material previews
- Fixed NPE when using light module in Shuriken particle systems (1173348).
- Refresh cached shadow on editor changes
- Fixed light supported units caching (1182266)
- Fixed an issue where SSAO (that needs temporal reprojection) was still being rendered when Motion Vectors were not available (case 1184998)
- Fixed a nullref when modifying the height parameters inside the layered lit shader UI.
- Fixed Decal gizmo that become white after exiting play mode
- Fixed Decal pivot position to behave like a spotlight
- Fixed an issue where using the LightingOverrideMask would break sky reflection for regular cameras
- Fix DebugMenu FrameSettingsHistory persistency on close
- Fix DensityVolume, ReflectionProbe aned PlanarReflectionProbe advancedControl display
- Fix DXR scene serialization in wizard
- Fixed an issue where Previews would reallocate History Buffers every frame
- Fixed the SetLightLayer function in HDAdditionalLightData setting the wrong light layer
- Fix error first time a preview is created for planar
- Fixed an issue where SSR would use an incorrect roughness value on ForwardOnly (StackLit, AxF, Fabric, etc.) materials when the pipeline is configured to also allow deferred Lit.
- Fixed issues with light explorer (cases 1183468, 1183269)
- Fix dot colors in LayeredLit material inspector
- Fix undo not resetting all value when undoing the material affectation in LayerLit material
- Fix for issue that caused gizmos to render in render textures (case 1174395)
- Fixed the light emissive mesh not updated when the light was disabled/enabled
- Fixed light and shadow layer sync when setting the HDAdditionalLightData.lightlayersMask property
- Fixed a nullref when a custom post process component that was in the HDRP PP list is removed from the project
- Fixed issue that prevented decals from modifying specular occlusion (case 1178272).
- Fixed exposure of volumetric reprojection
- Fixed multi selection support for Scalable Settings in lights
- Fixed font shaders in test projects for VR by using a Shader Graph version
- Fixed refresh of baked cubemap by incrementing updateCount at the end of the bake (case 1158677).
- Fixed issue with rectangular area light when seen from the back
- Fixed decals not affecting lightmap/lightprobe
- Fixed zBufferParams with XR single-pass rendering
- Fixed moving objects not rendered in custom passes
- Fixed abstract classes listed in the + menu of the custom pass list
- Fixed custom pass that was rendered in previews
- Fixed precision error in zero value normals when applying decals (case 1181639)
- Fixed issue that triggered No Scene Lighting view in game view as well (case 1156102)
- Assign default volume profile when creating a new HDRP Asset
- Fixed fov to 0 in planar probe breaking the projection matrix (case 1182014)
- Fixed bugs with shadow caching
- Reassign the same camera for a realtime probe face render request to have appropriate history buffer during realtime probe rendering.
- Fixed issue causing wrong shading when normal map mode is Object space, no normal map is set, but a detail map is present (case 1143352)
- Fixed issue with decal and htile optimization
- Fixed TerrainLit shader compilation error regarding `_Control0_TexelSize` redefinition (case 1178480).
- Fixed warning about duplicate HDRuntimeReflectionSystem when configuring play mode without domain reload.
- Fixed an editor crash when multiple decal projectors were selected and some had null material
- Added all relevant fix actions to FixAll button in Wizard
- Moved FixAll button on top of the Wizard
- Fixed an issue where fog color was not pre-exposed correctly
- Fix priority order when custom passes are overlapping
- Fix cleanup not called when the custom pass GameObject is destroyed
- Replaced most instances of GraphicsSettings.renderPipelineAsset by GraphicsSettings.currentRenderPipeline. This should fix some parameters not working on Quality Settings overrides.
- Fixed an issue with Realtime GI not working on upgraded projects.
- Fixed issue with screen space shadows fallback texture was not set as a texture array.
- Fixed Pyramid Lights bounding box
- Fixed terrain heightmap default/null values and epsilons
- Fixed custom post-processing effects breaking when an abstract class inherited from `CustomPostProcessVolumeComponent`
- Fixed XR single-pass rendering in Editor by using ShaderConfig.s_XrMaxViews to allocate matrix array
- Multiple different skies rendered at the same time by different cameras are now handled correctly without flickering
- Fixed flickering issue happening when different volumes have shadow settings and multiple cameras are present.
- Fixed issue causing planar probes to disappear if there is no light in the scene.
- Fixed a number of issues with the prefab isolation mode (Volumes leaking from the main scene and reflection not working properly)
- Fixed an issue with fog volume component upgrade not working properly
- Fixed Spot light Pyramid Shape has shadow artifacts on aspect ratio values lower than 1
- Fixed issue with AO upsampling in XR
- Fixed camera without HDAdditionalCameraData component not rendering
- Removed the macro ENABLE_RAYTRACING for most of the ray tracing code
- Fixed prefab containing camera reloading in loop while selected in the Project view
- Fixed issue causing NaN wheh the Z scale of an object is set to 0.
- Fixed DXR shader passes attempting to render before pipeline loaded
- Fixed black ambient sky issue when importing a project after deleting Library.
- Fixed issue when upgrading a Standard transparent material (case 1186874)
- Fixed area light cookies not working properly with stack lit
- Fixed material render queue not updated when the shader is changed in the material inspector.
- Fixed a number of issues with full screen debug modes not reseting correctly when setting another mutually exclusive mode
- Fixed compile errors for platforms with no VR support
- Fixed an issue with volumetrics and RTHandle scaling (case 1155236)
- Fixed an issue where sky lighting might be updated uselessly
- Fixed issue preventing to allow setting decal material to none (case 1196129)
- Fixed XR multi-pass decals rendering
- Fixed several fields on Light Inspector that not supported Prefab overrides
- Fixed EOL for some files
- Fixed scene view rendering with volumetrics and XR enabled
- Fixed decals to work with multiple cameras
- Fixed optional clear of GBuffer (Was always on)
- Fixed render target clears with XR single-pass rendering
- Fixed HDRP samples file hierarchy
- Fixed Light units not matching light type
- Fixed QualitySettings panel not displaying HDRP Asset
- Fixed black reflection probes the first time loading a project
- Fixed y-flip in scene view with XR SDK
- Fixed Decal projectors do not immediately respond when parent object layer mask is changed in editor.
- Fixed y-flip in scene view with XR SDK
- Fixed a number of issues with Material Quality setting
- Fixed the transparent Cull Mode option in HD unlit master node settings only visible if double sided is ticked.
- Fixed an issue causing shadowed areas by contact shadows at the edge of far clip plane if contact shadow length is very close to far clip plane.
- Fixed editing a scalable settings will edit all loaded asset in memory instead of targetted asset.
- Fixed Planar reflection default viewer FOV
- Fixed flickering issues when moving the mouse in the editor with ray tracing on.
- Fixed the ShaderGraph main preview being black after switching to SSS in the master node settings
- Fixed custom fullscreen passes in VR
- Fixed camera culling masks not taken in account in custom pass volumes
- Fixed object not drawn in custom pass when using a DrawRenderers with an HDRP shader in a build.
- Fixed injection points for Custom Passes (AfterDepthAndNormal and BeforePreRefraction were missing)
- Fixed a enum to choose shader tags used for drawing objects (DepthPrepass or Forward) when there is no override material.
- Fixed lit objects in the BeforePreRefraction, BeforeTransparent and BeforePostProcess.
- Fixed the None option when binding custom pass render targets to allow binding only depth or color.
- Fixed custom pass buffers allocation so they are not allocated if they're not used.
- Fixed the Custom Pass entry in the volume create asset menu items.
- Fixed Prefab Overrides workflow on Camera.
- Fixed alignment issue in Preset for Camera.
- Fixed alignment issue in Physical part for Camera.
- Fixed FrameSettings multi-edition.
- Fixed a bug happening when denoising multiple ray traced light shadows
- Fixed minor naming issues in ShaderGraph settings
- VFX: Removed z-fight glitches that could appear when using deferred depth prepass and lit quad primitives
- VFX: Preserve specular option for lit outputs (matches HDRP lit shader)
- Fixed an issue with Metal Shader Compiler and GTAO shader for metal
- Fixed resources load issue while upgrading HDRP package.
- Fix LOD fade mask by accounting for field of view
- Fixed spot light missing from ray tracing indirect effects.
- Fixed a UI bug in the diffusion profile list after fixing them from the wizard.
- Fixed the hash collision when creating new diffusion profile assets.
- Fixed a light leaking issue with box light casting shadows (case 1184475)
- Fixed Cookie texture type in the cookie slot of lights (Now displays a warning because it is not supported).
- Fixed a nullref that happens when using the Shuriken particle light module
- Fixed alignment in Wizard
- Fixed text overflow in Wizard's helpbox
- Fixed Wizard button fix all that was not automatically grab all required fixes
- Fixed VR tab for MacOS in Wizard
- Fixed local config package workflow in Wizard
- Fixed issue with contact shadows shifting when MSAA is enabled.
- Fixed EV100 in the PBR sky
- Fixed an issue In URP where sometime the camera is not passed to the volume system and causes a null ref exception (case 1199388)
- Fixed nullref when releasing HDRP with custom pass disabled
- Fixed performance issue derived from copying stencil buffer.
- Fixed an editor freeze when importing a diffusion profile asset from a unity package.
- Fixed an exception when trying to reload a builtin resource.
- Fixed the light type intensity unit reset when switching the light type.
- Fixed compilation error related to define guards and CreateLayoutFromXrSdk()
- Fixed documentation link on CustomPassVolume.
- Fixed player build when HDRP is in the project but not assigned in the graphic settings.
- Fixed an issue where ambient probe would be black for the first face of a baked reflection probe
- VFX: Fixed Missing Reference to Visual Effect Graph Runtime Assembly
- Fixed an issue where rendering done by users in EndCameraRendering would be executed before the main render loop.
- Fixed Prefab Override in main scope of Volume.
- Fixed alignment issue in Presset of main scope of Volume.
- Fixed persistence of ShowChromeGizmo and moved it to toolbar for coherency in ReflectionProbe and PlanarReflectionProbe.
- Fixed Alignement issue in ReflectionProbe and PlanarReflectionProbe.
- Fixed Prefab override workflow issue in ReflectionProbe and PlanarReflectionProbe.
- Fixed empty MoreOptions and moved AdvancedManipulation in a dedicated location for coherency in ReflectionProbe and PlanarReflectionProbe.
- Fixed Prefab override workflow issue in DensityVolume.
- Fixed empty MoreOptions and moved AdvancedManipulation in a dedicated location for coherency in DensityVolume.
- Fix light limit counts specified on the HDRP asset
- Fixed Quality Settings for SSR, Contact Shadows and Ambient Occlusion volume components
- Fixed decalui deriving from hdshaderui instead of just shaderui
- Use DelayedIntField instead of IntField for scalable settings
- Fixed init of debug for FrameSettingsHistory on SceneView camera
- Added a fix script to handle the warning 'referenced script in (GameObject 'SceneIDMap') is missing'
- Fix Wizard load when none selected for RenderPipelineAsset
- Fixed TerrainLitGUI when per-pixel normal property is not present.
- Fixed rendering errors when enabling debug modes with custom passes
- Fix an issue that made PCSS dependent on Atlas resolution (not shadow map res)
- Fixing a bug whith histories when n>4 for ray traced shadows
- Fixing wrong behavior in ray traced shadows for mesh renderers if their cast shadow is shadow only or double sided
- Only tracing rays for shadow if the point is inside the code for spotlight shadows
- Only tracing rays if the point is inside the range for point lights
- Fixing ghosting issues when the screen space shadow  indexes change for a light with ray traced shadows
- Fixed an issue with stencil management and Xbox One build that caused corrupted output in deferred mode.
- Fixed a mismatch in behavior between the culling of shadow maps and ray traced point and spot light shadows
- Fixed recursive ray tracing not working anymore after intermediate buffer refactor.
- Fixed ray traced shadow denoising not working (history rejected all the time).
- Fixed shader warning on xbox one
- Fixed cookies not working for spot lights in ray traced reflections, ray traced GI and recursive rendering
- Fixed an inverted handling of CoatSmoothness for SSR in StackLit.
- Fixed missing distortion inputs in Lit and Unlit material UI.
- Fixed issue that propagated NaNs across multiple frames through the exposure texture.
- Fixed issue with Exclude from TAA stencil ignored.
- Fixed ray traced reflection exposure issue.
- Fixed issue with TAA history not initialising corretly scale factor for first frame
- Fixed issue with stencil test of material classification not using the correct Mask (causing false positive and bad performance with forward material in deferred)
- Fixed issue with History not reset when chaning antialiasing mode on camera
- Fixed issue with volumetric data not being initialized if default settings have volumetric and reprojection off.
- Fixed ray tracing reflection denoiser not applied in tier 1
- Fixed the vibility of ray tracing related methods.
- Fixed the diffusion profile list not saved when clicking the fix button in the material UI.
- Fixed crash when pushing bounce count higher than 1 for ray traced GI or reflections
- Fixed PCSS softness scale so that it better match ray traced reference for punctual lights.
- Fixed exposure management for the path tracer
- Fixed AxF material UI containing two advanced options settings.
- Fixed an issue where cached sky contexts were being destroyed wrongly, breaking lighting in the LookDev
- Fixed issue that clamped PCSS softness too early and not after distance scale.
- Fixed fog affect transparent on HD unlit master node
- Fixed custom post processes re-ordering not saved.
- Fixed NPE when using scalable settings
- Fixed an issue where PBR sky precomputation was reset incorrectly in some cases causing bad performance.
- Fixed a bug due to depth history begin overriden too soon
- Fixed CustomPassSampleCameraColor scale issue when called from Before Transparent injection point.
- Fixed corruption of AO in baked probes.
- Fixed issue with upgrade of projects that still had Very High as shadow filtering quality.
- Fixed issue that caused Distortion UI to appear in Lit.
- Fixed several issues with decal duplicating when editing them.
- Fixed initialization of volumetric buffer params (1204159)
- Fixed an issue where frame count was incorrectly reset for the game view, causing temporal processes to fail.
- Fixed Culling group was not disposed error.
- Fixed issues on some GPU that do not support gathers on integer textures.
- Fixed an issue with ambient probe not being initialized for the first frame after a domain reload for volumetric fog.
- Fixed the scene visibility of decal projectors and density volumes
- Fixed a leak in sky manager.
- Fixed an issue where entering playmode while the light editor is opened would produce null reference exceptions.
- Fixed the debug overlay overlapping the debug menu at runtime.
- Fixed an issue with the framecount when changing scene.
- Fixed errors that occurred when using invalid near and far clip plane values for planar reflections.
- Fixed issue with motion blur sample weighting function.
- Fixed motion vectors in MSAA.
- Fixed sun flare blending (case 1205862).
- Fixed a lot of issues related to ray traced screen space shadows.
- Fixed memory leak caused by apply distortion material not being disposed.
- Fixed Reflection probe incorrectly culled when moving its parent (case 1207660)
- Fixed a nullref when upgrading the Fog volume components while the volume is opened in the inspector.
- Fix issues where decals on PS4 would not correctly write out the tile mask causing bits of the decal to go missing.
- Use appropriate label width and text content so the label is completely visible
- Fixed an issue where final post process pass would not output the default alpha value of 1.0 when using 11_11_10 color buffer format.
- Fixed SSR issue after the MSAA Motion Vector fix.
- Fixed an issue with PCSS on directional light if punctual shadow atlas was not allocated.
- Fixed an issue where shadow resolution would be wrong on the first face of a baked reflection probe.
- Fixed issue with PCSS softness being incorrect for cascades different than the first one.
- Fixed custom post process not rendering when using multiple HDRP asset in quality settings
- Fixed probe gizmo missing id (case 1208975)
- Fixed a warning in raytracingshadowfilter.compute
- Fixed issue with AO breaking with small near plane values.
- Fixed custom post process Cleanup function not called in some cases.
- Fixed shader warning in AO code.
- Fixed a warning in simpledenoiser.compute
- Fixed tube and rectangle light culling to use their shape instead of their range as a bounding box.
- Fixed caused by using gather on a UINT texture in motion blur.
- Fix issue with ambient occlusion breaking when dynamic resolution is active.
- Fixed some possible NaN causes in Depth of Field.
- Fixed Custom Pass nullref due to the new Profiling Sample API changes
- Fixed the black/grey screen issue on after post process Custom Passes in non dev builds.
- Fixed particle lights.
- Improved behavior of lights and probe going over the HDRP asset limits.
- Fixed issue triggered when last punctual light is disabled and more than one camera is used.
- Fixed Custom Pass nullref due to the new Profiling Sample API changes
- Fixed the black/grey screen issue on after post process Custom Passes in non dev builds.
- Fixed XR rendering locked to vsync of main display with Standalone Player.
- Fixed custom pass cleanup not called at the right time when using multiple volumes.
- Fixed an issue on metal with edge of decal having artifact by delaying discard of fragments during decal projection
- Fixed various shader warning
- Fixing unnecessary memory allocations in the ray tracing cluster build
- Fixed duplicate column labels in LightEditor's light tab
- Fixed white and dark flashes on scenes with very high or very low exposure when Automatic Exposure is being used.
- Fixed an issue where passing a null ProfilingSampler would cause a null ref exception.
- Fixed memory leak in Sky when in matcap mode.
- Fixed compilation issues on platform that don't support VR.
- Fixed migration code called when we create a new HDRP asset.
- Fixed RemoveComponent on Camera contextual menu to not remove Camera while a component depend on it.
- Fixed an issue where ambient occlusion and screen space reflections editors would generate null ref exceptions when HDRP was not set as the current pipeline.
- Fixed a null reference exception in the probe UI when no HDRP asset is present.
- Fixed the outline example in the doc (sampling range was dependent on screen resolution)
- Fixed a null reference exception in the HDRI Sky editor when no HDRP asset is present.
- Fixed an issue where Decal Projectors created from script where rotated around the X axis by 90°.
- Fixed frustum used to compute Density Volumes visibility when projection matrix is oblique.
- Fixed a null reference exception in Path Tracing, Recursive Rendering and raytraced Global Illumination editors when no HDRP asset is present.
- Fix for NaNs on certain geometry with Lit shader -- [case 1210058](https://fogbugz.unity3d.com/f/cases/1210058/)
- Fixed an issue where ambient occlusion and screen space reflections editors would generate null ref exceptions when HDRP was not set as the current pipeline.
- Fixed a null reference exception in the probe UI when no HDRP asset is present.
- Fixed the outline example in the doc (sampling range was dependent on screen resolution)
- Fixed a null reference exception in the HDRI Sky editor when no HDRP asset is present.
- Fixed an issue where materials newly created from the contextual menu would have an invalid state, causing various problems until it was edited.
- Fixed transparent material created with ZWrite enabled (now it is disabled by default for new transparent materials)
- Fixed mouseover on Move and Rotate tool while DecalProjector is selected.
- Fixed wrong stencil state on some of the pixel shader versions of deferred shader.
- Fixed an issue where creating decals at runtime could cause a null reference exception.
- Fixed issue that displayed material migration dialog on the creation of new project.
- Fixed various issues with time and animated materials (cases 1210068, 1210064).
- Updated light explorer with latest changes to the Fog and fixed issues when no visual environment was present.
- Fixed not handleling properly the recieve SSR feature with ray traced reflections
- Shadow Atlas is no longer allocated for area lights when they are disabled in the shader config file.
- Avoid MRT Clear on PS4 as it is not implemented yet.
- Fixed runtime debug menu BitField control.
- Fixed the radius value used for ray traced directional light.
- Fixed compilation issues with the layered lit in ray tracing shaders.
- Fixed XR autotests viewport size rounding
- Fixed mip map slider knob displayed when cubemap have no mipmap
- Remove unnecessary skip of material upgrade dialog box.
- Fixed the profiling sample mismatch errors when enabling the profiler in play mode
- Fixed issue that caused NaNs in reflection probes on consoles.
- Fixed adjusting positive axis of Blend Distance slides the negative axis in the density volume component.
- Fixed the blend of reflections based on the weight.
- Fixed fallback for ray traced reflections when denoising is enabled.
- Fixed error spam issue with terrain detail terrainDetailUnsupported (cases 1211848)
- Fixed hardware dynamic resolution causing cropping/scaling issues in scene view (case 1158661)
- Fixed Wizard check order for `Hardware and OS` and `Direct3D12`
- Fix AO issue turning black when Far/Near plane distance is big.
- Fixed issue when opening lookdev and the lookdev volume have not been assigned yet.
- Improved memory usage of the sky system.
- Updated label in HDRP quality preference settings (case 1215100)
- Fixed Decal Projector gizmo not undoing properly (case 1216629)
- Fix a leak in the denoising of ray traced reflections.
- Fixed Alignment issue in Light Preset
- Fixed Environment Header in LightingWindow
- Fixed an issue where hair shader could write garbage in the diffuse lighting buffer, causing NaNs.
- Fixed an exposure issue with ray traced sub-surface scattering.
- Fixed runtime debug menu light hierarchy None not doing anything.
- Fixed the broken ShaderGraph preview when creating a new Lit graph.
- Fix indentation issue in preset of LayeredLit material.
- Fixed minor issues with cubemap preview in the inspector.
- Fixed wrong build error message when building for android on mac.
- Fixed an issue related to denoising ray trace area shadows.
- Fixed wrong build error message when building for android on mac.
- Fixed Wizard persistency of Direct3D12 change on domain reload.
- Fixed Wizard persistency of FixAll on domain reload.
- Fixed Wizard behaviour on domain reload.
- Fixed a potential source of NaN in planar reflection probe atlas.
- Fixed an issue with MipRatio debug mode showing _DebugMatCapTexture not being set.
- Fixed missing initialization of input params in Blit for VR.
- Fix Inf source in LTC for area lights.
- Fix issue with AO being misaligned when multiple view are visible.
- Fix issue that caused the clamp of camera rotation motion for motion blur to be ineffective.
- Fixed issue with AssetPostprocessors dependencies causing models to be imported twice when upgrading the package version.
- Fixed culling of lights with XR SDK
- Fixed memory stomp in shadow caching code, leading to overflow of Shadow request array and runtime errors.
- Fixed an issue related to transparent objects reading the ray traced indirect diffuse buffer
- Fixed an issue with filtering ray traced area lights when the intensity is high or there is an exposure.
- Fixed ill-formed include path in Depth Of Field shader.
- Fixed shader graph and ray tracing after the shader target PR.
- Fixed a bug in semi-transparent shadows (object further than the light casting shadows)
- Fix state enabled of default volume profile when in package.
- Fixed removal of MeshRenderer and MeshFilter on adding Light component.
- Fixed Ray Traced SubSurface Scattering not working with ray traced area lights
- Fixed Ray Traced SubSurface Scattering not working in forward mode.
- Fixed a bug in debug light volumes.
- Fixed a bug related to ray traced area light shadow history.
- Fixed an issue where fog sky color mode could sample NaNs in the sky cubemap.
- Fixed a leak in the PBR sky renderer.
- Added a tooltip to the Ambient Mode parameter in the Visual Envionment volume component.
- Static lighting sky now takes the default volume into account (this fixes discrepancies between baked and realtime lighting).
- Fixed a leak in the sky system.
- Removed MSAA Buffers allocation when lit shader mode is set to "deferred only".
- Fixed invalid cast for realtime reflection probes (case 1220504)
- Fixed invalid game view rendering when disabling all cameras in the scene (case 1105163)
- Hide reflection probes in the renderer components.
- Fixed infinite reload loop while displaying Light's Shadow's Link Light Layer in Inspector of Prefab Asset.
- Fixed the culling was not disposed error in build log.
- Fixed the cookie atlas size and planar atlas size being too big after an upgrade of the HDRP asset.
- Fixed transparent SSR for shader graph.
- Fixed an issue with emissive light meshes not being in the RAS.
- Fixed DXR player build
- Fixed the HDRP asset migration code not being called after an upgrade of the package
- Fixed draw renderers custom pass out of bound exception
- Fixed the PBR shader rendering in deferred
- Fixed some typos in debug menu (case 1224594)
- Fixed ray traced point and spot lights shadows not rejecting istory when semi-transparent or colored.
- Fixed a warning due to StaticLightingSky when reloading domain in some cases.
- Fixed the MaxLightCount being displayed when the light volume debug menu is on ColorAndEdge.
- Fixed issue with unclear naming of debug menu for decals.
- Fixed z-fighting in scene view when scene lighting is off (case 1203927)
- Fixed issue that prevented cubemap thumbnails from rendering.
- Fixed ray tracing with VR single-pass
- Fix an exception in ray tracing that happens if two LOD levels are using the same mesh renderer.
- Fixed error in the console when switching shader to decal in the material UI.
- Fixed an issue with refraction model and ray traced recursive rendering (case 1198578).
- Fixed an issue where a dynamic sky changing any frame may not update the ambient probe.
- Fixed cubemap thumbnail generation at project load time.
- Fixed cubemap thumbnail generation at project load time. 
- Fixed XR culling with multiple cameras
- Fixed XR single-pass with Mock HMD plugin
- Fixed sRGB mismatch with XR SDK
- Fixed an issue where default volume would not update when switching profile.
- Fixed issue with uncached reflection probe cameras reseting the debug mode (case 1224601) 
- Fixed an issue where AO override would not override specular occlusion.
- Fixed an issue where Volume inspector might not refresh correctly in some cases.
- Fixed render texture with XR
- Fixed issue with resources being accessed before initialization process has been performed completely. 
- Half fixed shuriken particle light that cast shadows (only the first one will be correct)
- Fixed issue with atmospheric fog turning black if a planar reflection probe is placed below ground level. (case 1226588)
- Fixed custom pass GC alloc issue in CustomPassVolume.GetActiveVolumes().
- Fixed a bug where instanced shadergraph shaders wouldn't compile on PS4.
- Fixed an issue related to the envlightdatasrt not being bound in recursive rendering.
- Fixed shadow cascade tooltip when using the metric mode (case 1229232)
- Fixed how the area light influence volume is computed to match rasterization.
- Focus on Decal uses the extends of the projectors
- Fixed usage of light size data that are not available at runtime.
- Fixed the depth buffer copy made before custom pass after opaque and normal injection point.
- Fix for issue that prevented scene from being completely saved when baked reflection probes are present and lighting is set to auto generate.
- Fixed drag area width at left of Light's intensity field in Inspector.
- Fixed light type resolution when performing a reset on HDAdditionalLightData (case 1220931)
- Fixed reliance on atan2 undefined behavior in motion vector debug shader.
- Fixed an usage of a a compute buffer not bound (1229964)
- Fixed an issue where changing the default volume profile from another inspector would not update the default volume editor.
- Fix issues in the post process system with RenderTexture being invalid in some cases, causing rendering problems.
- Fixed an issue where unncessarily serialized members in StaticLightingSky component would change each time the scene is changed.
- Fixed a weird behavior in the scalable settings drawing when the space becomes tiny (1212045).
- Fixed a regression in the ray traced indirect diffuse due to the new probe system.
- Fix for range compression factor for probes going negative (now clamped to positive values).
- Fixed path validation when creating new volume profile (case 1229933)
- Fix reflection hierarchy for CARPAINT in AxF.
- Fix precise fresnel for delta lights for SVBRDF in AxF.
- Fixed the debug exposure mode for display sky reflection and debug view baked lighting
- Fixed MSAA depth resolve when there is no motion vectors
- Fixed various object leaks in HDRP.
- Fixed compile error with XR SubsystemManager.
- Fix for assertion triggering sometimes when saving a newly created lit shader graph (case 1230996)
- Fixed culling of planar reflection probes that change position (case 1218651)
- Fixed null reference when processing lightprobe (case 1235285)
- Fix issue causing wrong planar reflection rendering when more than one camera is present.
- Fix black screen in XR when HDRP package is present but not used.
<<<<<<< HEAD
- Fixed white flash happening with auto-exposure in some cases (case 1223774)
- Fixed NaN which can appear with real time reflection and inf value
=======
- Fixed an issue with the specularFGD term being used when the material has a clear coat (lit shader).
>>>>>>> 6b49bade

### Changed
- Color buffer pyramid is not allocated anymore if neither refraction nor distortion are enabled
- Rename Emission Radius to Radius in UI in Point, Spot
- Angular Diameter parameter for directional light is no longuer an advanced property
- DXR: Remove Light Radius and Angular Diamater of Raytrace shadow. Angular Diameter and Radius are used instead.
- Remove MaxSmoothness parameters from UI for point, spot and directional light. The MaxSmoothness is now deduce from Radius Parameters
- DXR: Remove the Ray Tracing Environement Component. Add a Layer Mask to the ray Tracing volume components to define which objects are taken into account for each effect.
- Removed second cubemaps used for shadowing in lookdev
- Disable Physically Based Sky below ground
- Increase max limit of area light and reflection probe to 128
- Change default texture for detailmap to grey
- Optimize Shadow RT load on Tile based architecture platforms.
- Improved quality of SSAO.
- Moved RequestShadowMapRendering() back to public API.
- Update HDRP DXR Wizard with an option to automatically clone the hdrp config package and setup raytracing to 1 in shaders file.
- Added SceneSelection pass for TerrainLit shader.
- Simplified Light's type API regrouping the logic in one place (Check type in HDAdditionalLightData)
- The support of LOD CrossFade (Dithering transition) in master nodes now required to enable it in the master node settings (Save variant)
- Improved shadow bias, by removing constant depth bias and substituting it with slope-scale bias.
- Fix the default stencil values when a material is created from a SSS ShaderGraph.
- Tweak test asset to be compatible with XR: unlit SG material for canvas and double-side font material
- Slightly tweaked the behaviour of bloom when resolution is low to reduce artifacts.
- Hidden fields in Light Inspector that is not relevant while in BakingOnly mode.
- Changed parametrization of PCSS, now softness is derived from angular diameter (for directional lights) or shape radius (for point/spot lights) and min filter size is now in the [0..1] range.
- Moved the copy of the geometry history buffers to right after the depth mip chain generation.
- Rename "Luminance" to "Nits" in UX for physical light unit
- Rename FrameSettings "SkyLighting" to "SkyReflection"
- Reworked XR automated tests
- The ray traced screen space shadow history for directional, spot and point lights is discarded if the light transform has changed.
- Changed the behavior for ray tracing in case a mesh renderer has both transparent and opaque submeshes.
- Improve history buffer management
- Replaced PlayerSettings.virtualRealitySupported with XRGraphics.tryEnable.
- Remove redundant FrameSettings RealTimePlanarReflection
- Improved a bit the GC calls generated during the rendering.
- Material update is now only triggered when the relevant settings are touched in the shader graph master nodes
- Changed the way Sky Intensity (on Sky volume components) is handled. It's now a combo box where users can choose between Exposure, Multiplier or Lux (for HDRI sky only) instead of both multiplier and exposure being applied all the time. Added a new menu item to convert old profiles.
- Change how method for specular occlusions is decided on inspector shader (Lit, LitTesselation, LayeredLit, LayeredLitTessellation)
- Unlocked SSS, SSR, Motion Vectors and Distortion frame settings for reflections probes.
- Hide unused LOD settings in Quality Settings legacy window.
- Reduced the constrained distance for temporal reprojection of ray tracing denoising
- Removed shadow near plane from the Directional Light Shadow UI.
- Improved the performances of custom pass culling.
- The scene view camera now replicates the physical parameters from the camera tagged as "MainCamera".
- Reduced the number of GC.Alloc calls, one simple scene without plarnar / probes, it should be 0B.
- Renamed ProfilingSample to ProfilingScope and unified API. Added GPU Timings.
- Updated macros to be compatible with the new shader preprocessor.
- Ray tracing reflection temporal filtering is now done in pre-exposed space
- Search field selects the appropriate fields in both project settings panels 'HDRP Default Settings' and 'Quality/HDRP'
- Disabled the refraction and transmission map keywords if the material is opaque.
- Keep celestial bodies outside the atmosphere.
- Updated the MSAA documentation to specify what features HDRP supports MSAA for and what features it does not.
- Shader use for Runtime Debug Display are now correctly stripper when doing a release build
- Now each camera has its own Volume Stack. This allows Volume Parameters to be updated as early as possible and be ready for the whole frame without conflicts between cameras.
- Disable Async for SSR, SSAO and Contact shadow when aggregated ray tracing frame setting is on.
- Improved performance when entering play mode without domain reload by a factor of ~25
- Renamed the camera profiling sample to include the camera name
- Discarding the ray tracing history for AO, reflection, diffuse shadows and GI when the viewport size changes.
- Renamed the camera profiling sample to include the camera name
- Renamed the post processing graphic formats to match the new convention.
- The restart in Wizard for DXR will always be last fix from now on
- Refactoring pre-existing materials to share more shader code between rasterization and ray tracing.
- Setting a material's Refraction Model to Thin does not overwrite the Thickness and Transmission Absorption Distance anymore.
- Removed Wind textures from runtime as wind is no longer built into the pipeline
- Changed Shader Graph titles of master nodes to be more easily searchable ("HDRP/x" -> "x (HDRP)")
- Expose StartSinglePass() and StopSinglePass() as public interface for XRPass
- Replaced the Texture array for 2D cookies (spot, area and directional lights) and for planar reflections by an atlas.
- Moved the tier defining from the asset to the concerned volume components.
- Changing from a tier management to a "mode" management for reflection and GI and removing the ability to enable/disable deferred and ray bining (they are now implied by performance mode)
- The default FrameSettings for ScreenSpaceShadows is set to true for Camera in order to give a better workflow for DXR.
- Refactor internal usage of Stencil bits.
- Changed how the material upgrader works and added documentation for it.
- Custom passes now disable the stencil when overwriting the depth and not writing into it.
- Renamed the camera profiling sample to include the camera name
- Changed the way the shadow casting property of transparent and tranmissive materials is handeled for ray tracing.
- Changed inspector materials stencil setting code to have more sharing.
- Updated the default scene and default DXR scene and DefaultVolumeProfile.
- Changed the way the length parameter is used for ray traced contact shadows.
- Improved the coherency of PCSS blur between cascades.
- Updated VR checks in Wizard to reflect new XR System.
- Removing unused alpha threshold depth prepass and post pass for fabric shader graph.
- Transform result from CIE XYZ to sRGB color space in EvalSensitivity for iridescence.
- Moved BeginCameraRendering callback right before culling.
- Changed the visibility of the Indirect Lighting Controller component to public.
- Renamed the cubemap used for diffuse convolution to a more explicit name for the memory profiler.
- Improved behaviour of transmission color on transparent surfaces in path tracing.
- Light dimmer can now get values higher than one and was renamed to multiplier in the UI.
- Removed info box requesting volume component for Visual Environment and updated the documentation with the relevant information.
- Improved light selection oracle for light sampling in path tracing.
- Stripped ray tracing subsurface passes with ray tracing is not enabled.
- Remove LOD cross fade code for ray tracing shaders
- Removed legacy VR code
- Add range-based clipping to box lights (case 1178780)
- Improve area light culling (case 1085873)
- Light Hierarchy debug mode can now adjust Debug Exposure for visualizing high exposure scenes.
- Rejecting history for ray traced reflections based on a threshold evaluated on the neighborhood of the sampled history.
- Renamed "Environment" to "Reflection Probes" in tile/cluster debug menu.
- Utilities namespace is obsolete, moved its content to UnityEngine.Rendering (case 1204677)
- Obsolete Utilities namespace was removed, instead use UnityEngine.Rendering (case 1204677)
- Moved most of the compute shaders to the multi_compile API instead of multiple kernels.
- Use multi_compile API for deferred compute shader with shadow mask.
- Remove the raytracing rendering queue system to make recursive raytraced material work when raytracing is disabled
- Changed a few resources used by ray tracing shaders to be global resources (using register space1) for improved CPU performance.
- All custom pass volumes are now executed for one injection point instead of the first one.
- Hidden unsupported choice in emission in Materials
- Temporal Anti aliasing improvements.
- Optimized PrepareLightsForGPU (cost reduced by over 25%) and PrepareGPULightData (around twice as fast now).
- Moved scene view camera settings for HDRP from the preferences window to the scene view camera settings window.
- Updated shaders to be compatible with Microsoft's DXC.
- Debug exposure in debug menu have been replace to debug exposure compensation in EV100 space and is always visible.

## [7.1.1] - 2019-09-05

### Added
- Transparency Overdraw debug mode. Allows to visualize transparent objects draw calls as an "heat map".
- Enabled single-pass instancing support for XR SDK with new API cmd.SetInstanceMultiplier()
- XR settings are now available in the HDRP asset
- Support for Material Quality in Shader Graph
- Material Quality support selection in HDRP Asset
- Renamed XR shader macro from UNITY_STEREO_ASSIGN_COMPUTE_EYE_INDEX to UNITY_XR_ASSIGN_VIEW_INDEX
- Raytracing ShaderGraph node for HDRP shaders
- Custom passes volume component with 3 injection points: Before Rendering, Before Transparent and Before Post Process
- Alpha channel is now properly exported to camera render textures when using FP16 color buffer format
- Support for XR SDK mirror view modes
- HD Master nodes in Shader Graph now support Normal and Tangent modification in vertex stage.
- DepthOfFieldCoC option in the fullscreen debug modes.
- Added override Ambient Occlusion option on debug windows
- Added Custom Post Processes with 3 injection points: Before Transparent, Before Post Process and After Post Process
- Added draft of minimal interactive path tracing (experimental) based on DXR API - Support only 4 area light, lit and unlit shader (non-shadergraph)
- Small adjustments to TAA anti flicker (more aggressive on high values).

### Fixed
- Fixed wizard infinite loop on cancellation
- Fixed with compute shader error about too many threads in threadgroup on low GPU
- Fixed invalid contact shadow shaders being created on metal
- Fixed a bug where if Assembly.GetTypes throws an exception due to mis-versioned dlls, then no preprocessors are used in the shader stripper
- Fixed typo in AXF decal property preventing to compile
- Fixed reflection probe with XR single-pass and FPTL
- Fixed force gizmo shown when selecting camera in hierarchy
- Fixed issue with XR occlusion mesh and dynamic resolution
- Fixed an issue where lighting compute buffers were re-created with the wrong size when resizing the window, causing tile artefacts at the top of the screen.
- Fix FrameSettings names and tooltips
- Fixed error with XR SDK when the Editor is not in focus
- Fixed errors with RenderGraph, XR SDK and occlusion mesh
- Fixed shadow routines compilation errors when "real" type is a typedef on "half".
- Fixed toggle volumetric lighting in the light UI
- Fixed post-processing history reset handling rt-scale incorrectly
- Fixed crash with terrain and XR multi-pass
- Fixed ShaderGraph material synchronization issues
- Fixed a null reference exception when using an Emissive texture with Unlit shader (case 1181335)
- Fixed an issue where area lights and point lights where not counted separately with regards to max lights on screen (case 1183196)
- Fixed an SSR and Subsurface Scattering issue (appearing black) when using XR.

### Changed
- Update Wizard layout.
- Remove almost all Garbage collection call within a frame.
- Rename property AdditionalVeclocityChange to AddPrecomputeVelocity
- Call the End/Begin camera rendering callbacks for camera with customRender enabled
- Changeg framesettings migration order of postprocess flags as a pr for reflection settings flags have been backported to 2019.2
- Replaced usage of ENABLE_VR in XRSystem.cs by version defines based on the presence of the built-in VR and XR modules
- Added an update virtual function to the SkyRenderer class. This is called once per frame. This allows a given renderer to amortize heavy computation at the rate it chooses. Currently only the physically based sky implements this.
- Removed mandatory XRPass argument in HDCamera.GetOrCreate()
- Restored the HDCamera parameter to the sky rendering builtin parameters.
- Removed usage of StructuredBuffer for XR View Constants
- Expose Direct Specular Lighting control in FrameSettings
- Deprecated ExponentialFog and VolumetricFog volume components. Now there is only one exponential fog component (Fog) which can add Volumetric Fog as an option. Added a script in Edit -> Render Pipeline -> Upgrade Fog Volume Components.

## [7.0.1] - 2019-07-25

### Added
- Added option in the config package to disable globally Area Lights and to select shadow quality settings for the deferred pipeline.
- When shader log stripping is enabled, shader stripper statistics will be written at `Temp/shader-strip.json`
- Occlusion mesh support from XR SDK

### Fixed
- Fixed XR SDK mirror view blit, cleanup some XRTODO and removed XRDebug.cs
- Fixed culling for volumetrics with XR single-pass rendering
- Fix shadergraph material pass setup not called
- Fixed documentation links in component's Inspector header bar
- Cookies using the render texture output from a camera are now properly updated
- Allow in ShaderGraph to enable pre/post pass when the alpha clip is disabled

### Changed
- RenderQueue for Opaque now start at Background instead of Geometry.
- Clamp the area light size for scripting API when we change the light type
- Added a warning in the material UI when the diffusion profile assigned is not in the HDRP asset


## [7.0.0] - 2019-07-17

### Added
- `Fixed`, `Viewer`, and `Automatic` modes to compute the FOV used when rendering a `PlanarReflectionProbe`
- A checkbox to toggle the chrome gizmo of `ReflectionProbe`and `PlanarReflectionProbe`
- Added a Light layer in shadows that allow for objects to cast shadows without being affected by light (and vice versa).
- You can now access ShaderGraph blend states from the Material UI (for example, **Surface Type**, **Sorting Priority**, and **Blending Mode**). This change may break Materials that use a ShaderGraph, to fix them, select **Edit > Render Pipeline > Reset all ShaderGraph Scene Materials BlendStates**. This syncs the blendstates of you ShaderGraph master nodes with the Material properties.
- You can now control ZTest, ZWrite, and CullMode for transparent Materials.
- Materials that use Unlit Shaders or Unlit Master Node Shaders now cast shadows.
- Added an option to enable the ztest on **After Post Process** materials when TAA is disabled.
- Added a new SSAO (based on Ground Truth Ambient Occlusion algorithm) to replace the previous one.
- Added support for shadow tint on light
- BeginCameraRendering and EndCameraRendering callbacks are now called with probes
- Adding option to update shadow maps only On Enable and On Demand.
- Shader Graphs that use time-dependent vertex modification now generate correct motion vectors.
- Added option to allow a custom spot angle for spot light shadow maps.
- Added frame settings for individual post-processing effects
- Added dither transition between cascades for Low and Medium quality settings
- Added single-pass instancing support with XR SDK
- Added occlusion mesh support with XR SDK
- Added support of Alembic velocity to various shaders
- Added support for more than 2 views for single-pass instancing
- Added support for per punctual/directional light min roughness in StackLit
- Added mirror view support with XR SDK
- Added VR verification in HDRPWizard
- Added DXR verification in HDRPWizard
- Added feedbacks in UI of Volume regarding skies
- Cube LUT support in Tonemapping. Cube LUT helpers for external grading are available in the Post-processing Sample package.

### Fixed
- Fixed an issue with history buffers causing effects like TAA or auto exposure to flicker when more than one camera was visible in the editor
- The correct preview is displayed when selecting multiple `PlanarReflectionProbe`s
- Fixed volumetric rendering with camera-relative code and XR stereo instancing
- Fixed issue with flashing cyan due to async compilation of shader when selecting a mesh
- Fix texture type mismatch when the contact shadow are disabled (causing errors on IOS devices)
- Fixed Generate Shader Includes while in package
- Fixed issue when texture where deleted in ShadowCascadeGUI
- Fixed issue in FrameSettingsHistory when disabling a camera several time without enabling it in between.
- Fixed volumetric reprojection with camera-relative code and XR stereo instancing
- Added custom BaseShaderPreprocessor in HDEditorUtils.GetBaseShaderPreprocessorList()
- Fixed compile issue when USE_XR_SDK is not defined
- Fixed procedural sky sun disk intensity for high directional light intensities
- Fixed Decal mip level when using texture mip map streaming to avoid dropping to lowest permitted mip (now loading all mips)
- Fixed deferred shading for XR single-pass instancing after lightloop refactor
- Fixed cluster and material classification debug (material classification now works with compute as pixel shader lighting)
- Fixed IOS Nan by adding a maximun epsilon definition REAL_EPS that uses HALF_EPS when fp16 are used
- Removed unnecessary GC allocation in motion blur code
- Fixed locked UI with advanded influence volume inspector for probes
- Fixed invalid capture direction when rendering planar reflection probes
- Fixed Decal HTILE optimization with platform not supporting texture atomatic (Disable it)
- Fixed a crash in the build when the contact shadows are disabled
- Fixed camera rendering callbacks order (endCameraRendering was being called before the actual rendering)
- Fixed issue with wrong opaque blending settings for After Postprocess
- Fixed issue with Low resolution transparency on PS4
- Fixed a memory leak on volume profiles
- Fixed The Parallax Occlusion Mappping node in shader graph and it's UV input slot
- Fixed lighting with XR single-pass instancing by disabling deferred tiles
- Fixed the Bloom prefiltering pass
- Fixed post-processing effect relying on Unity's random number generator
- Fixed camera flickering when using TAA and selecting the camera in the editor
- Fixed issue with single shadow debug view and volumetrics
- Fixed most of the problems with light animation and timeline
- Fixed indirect deferred compute with XR single-pass instancing
- Fixed a slight omission in anisotropy calculations derived from HazeMapping in StackLit
- Improved stack computation numerical stability in StackLit
- Fix PBR master node always opaque (wrong blend modes for forward pass)
- Fixed TAA with XR single-pass instancing (missing macros)
- Fixed an issue causing Scene View selection wire gizmo to not appear when using HDRP Shader Graphs.
- Fixed wireframe rendering mode (case 1083989)
- Fixed the renderqueue not updated when the alpha clip is modified in the material UI.
- Fixed the PBR master node preview
- Remove the ReadOnly flag on Reflection Probe's cubemap assets during bake when there are no VCS active.
- Fixed an issue where setting a material debug view would not reset the other exclusive modes
- Spot light shapes are now correctly taken into account when baking
- Now the static lighting sky will correctly take the default values for non-overridden properties
- Fixed material albedo affecting the lux meter
- Extra test in deferred compute shading to avoid shading pixels that were not rendered by the current camera (for camera stacking)

### Changed
- Optimization: Reduce the group size of the deferred lighting pass from 16x16 to 8x8
- Replaced HDCamera.computePassCount by viewCount
- Removed xrInstancing flag in RTHandles (replaced by TextureXR.slices and TextureXR.dimensions)
- Refactor the HDRenderPipeline and lightloop code to preprare for high level rendergraph
- Removed the **Back Then Front Rendering** option in the fabric Master Node settings. Enabling this option previously did nothing.
- Shader type Real translates to FP16 precision on Nintendo Switch.
- Shader framework refactor: Introduce CBSDF, EvaluateBSDF, IsNonZeroBSDF to replace BSDF functions
- Shader framework refactor:  GetBSDFAngles, LightEvaluation and SurfaceShading functions
- Replace ComputeMicroShadowing by GetAmbientOcclusionForMicroShadowing
- Rename WorldToTangent to TangentToWorld as it was incorrectly named
- Remove SunDisk and Sun Halo size from directional light
- Remove all obsolete wind code from shader
- Renamed DecalProjectorComponent into DecalProjector for API alignment.
- Improved the Volume UI and made them Global by default
- Remove very high quality shadow option
- Change default for shadow quality in Deferred to Medium
- Enlighten now use inverse squared falloff (before was using builtin falloff)
- Enlighten is now deprecated. Please use CPU or GPU lightmaper instead.
- Remove the name in the diffusion profile UI
- Changed how shadow map resolution scaling with distance is computed. Now it uses screen space area rather than light range.
- Updated MoreOptions display in UI
- Moved Display Area Light Emissive Mesh script API functions in the editor namespace
- direct strenght properties in ambient occlusion now affect direct specular as well
- Removed advanced Specular Occlusion control in StackLit: SSAO based SO control is hidden and fixed to behave like Lit, SPTD is the only HQ technique shown for baked SO.
- Shader framework refactor: Changed ClampRoughness signature to include PreLightData access.
- HDRPWizard window is now in Window > General > HD Render Pipeline Wizard
- Moved StaticLightingSky to LightingWindow
- Removes the current "Scene Settings" and replace them with "Sky & Fog Settings" (with Physically Based Sky and Volumetric Fog).
- Changed how cached shadow maps are placed inside the atlas to minimize re-rendering of them.

## [6.7.0-preview] - 2019-05-16

### Added
- Added ViewConstants StructuredBuffer to simplify XR rendering
- Added API to render specific settings during a frame
- Added stadia to the supported platforms (2019.3)
- Enabled cascade blends settings in the HD Shadow component
- Added Hardware Dynamic Resolution support.
- Added MatCap debug view to replace the no scene lighting debug view.
- Added clear GBuffer option in FrameSettings (default to false)
- Added preview for decal shader graph (Only albedo, normal and emission)
- Added exposure weight control for decal
- Screen Space Directional Shadow under a define option. Activated for ray tracing
- Added a new abstraction for RendererList that will help transition to Render Graph and future RendererList API
- Added multipass support for VR
- Added XR SDK integration (multipass only)
- Added Shader Graph samples for Hair, Fabric and Decal master nodes.
- Add fade distance, shadow fade distance and light layers to light explorer
- Add method to draw light layer drawer in a rect to HDEditorUtils

### Fixed
- Fixed deserialization crash at runtime
- Fixed for ShaderGraph Unlit masternode not writing velocity
- Fixed a crash when assiging a new HDRP asset with the 'Verify Saving Assets' option enabled
- Fixed exposure to properly support TEXTURE2D_X
- Fixed TerrainLit basemap texture generation
- Fixed a bug that caused nans when material classification was enabled and a tile contained one standard material + a material with transmission.
- Fixed gradient sky hash that was not using the exposure hash
- Fixed displayed default FrameSettings in HDRenderPipelineAsset wrongly updated on scripts reload.
- Fixed gradient sky hash that was not using the exposure hash.
- Fixed visualize cascade mode with exposure.
- Fixed (enabled) exposure on override lighting debug modes.
- Fixed issue with LightExplorer when volume have no profile
- Fixed issue with SSR for negative, infinite and NaN history values
- Fixed LightLayer in HDReflectionProbe and PlanarReflectionProbe inspector that was not displayed as a mask.
- Fixed NaN in transmission when the thickness and a color component of the scattering distance was to 0
- Fixed Light's ShadowMask multi-edition.
- Fixed motion blur and SMAA with VR single-pass instancing
- Fixed NaNs generated by phase functionsin volumetric lighting
- Fixed NaN issue with refraction effect and IOR of 1 at extreme grazing angle
- Fixed nan tracker not using the exposure
- Fixed sorting priority on lit and unlit materials
- Fixed null pointer exception when there are no AOVRequests defined on a camera
- Fixed dirty state of prefab using disabled ReflectionProbes
- Fixed an issue where gizmos and editor grid were not correctly depth tested
- Fixed created default scene prefab non editable due to wrong file extension.
- Fixed an issue where sky convolution was recomputed for nothing when a preview was visible (causing extreme slowness when fabric convolution is enabled)
- Fixed issue with decal that wheren't working currently in player
- Fixed missing stereo rendering macros in some fragment shaders
- Fixed exposure for ReflectionProbe and PlanarReflectionProbe gizmos
- Fixed single-pass instancing on PSVR
- Fixed Vulkan shader issue with Texture2DArray in ScreenSpaceShadow.compute by re-arranging code (workaround)
- Fixed camera-relative issue with lights and XR single-pass instancing
- Fixed single-pass instancing on Vulkan
- Fixed htile synchronization issue with shader graph decal
- Fixed Gizmos are not drawn in Camera preview
- Fixed pre-exposure for emissive decal
- Fixed wrong values computed in PreIntegrateFGD and in the generation of volumetric lighting data by forcing the use of fp32.
- Fixed NaNs arising during the hair lighting pass
- Fixed synchronization issue in decal HTile that occasionally caused rendering artifacts around decal borders
- Fixed QualitySettings getting marked as modified by HDRP (and thus checked out in Perforce)
- Fixed a bug with uninitialized values in light explorer
- Fixed issue with LOD transition
- Fixed shader warnings related to raytracing and TEXTURE2D_X

### Changed
- Refactor PixelCoordToViewDirWS to be VR compatible and to compute it only once per frame
- Modified the variants stripper to take in account multiple HDRP assets used in the build.
- Improve the ray biasing code to avoid self-intersections during the SSR traversal
- Update Pyramid Spot Light to better match emitted light volume.
- Moved _XRViewConstants out of UnityPerPassStereo constant buffer to fix issues with PSSL
- Removed GetPositionInput_Stereo() and single-pass (double-wide) rendering mode
- Changed label width of the frame settings to accommodate better existing options.
- SSR's Default FrameSettings for camera is now enable.
- Re-enabled the sharpening filter on Temporal Anti-aliasing
- Exposed HDEditorUtils.LightLayerMaskDrawer for integration in other packages and user scripting.
- Rename atmospheric scattering in FrameSettings to Fog
- The size modifier in the override for the culling sphere in Shadow Cascades now defaults to 0.6, which is the same as the formerly hardcoded value.
- Moved LOD Bias and Maximum LOD Level from Frame Setting section `Other` to `Rendering`
- ShaderGraph Decal that affect only emissive, only draw in emissive pass (was drawing in dbuffer pass too)
- Apply decal projector fade factor correctly on all attribut and for shader graph decal
- Move RenderTransparentDepthPostpass after all transparent
- Update exposure prepass to interleave XR single-pass instancing views in a checkerboard pattern
- Removed ScriptRuntimeVersion check in wizard.

## [6.6.0-preview] - 2019-04-01

### Added
- Added preliminary changes for XR deferred shading
- Added support of 111110 color buffer
- Added proper support for Recorder in HDRP
- Added depth offset input in shader graph master nodes
- Added a Parallax Occlusion Mapping node
- Added SMAA support
- Added Homothety and Symetry quick edition modifier on volume used in ReflectionProbe, PlanarReflectionProbe and DensityVolume
- Added multi-edition support for DecalProjectorComponent
- Improve hair shader
- Added the _ScreenToTargetScaleHistory uniform variable to be used when sampling HDRP RTHandle history buffers.
- Added settings in `FrameSettings` to change `QualitySettings.lodBias` and `QualitySettings.maximumLODLevel` during a rendering
- Added an exposure node to retrieve the current, inverse and previous frame exposure value.
- Added an HD scene color node which allow to sample the scene color with mips and a toggle to remove the exposure.
- Added safeguard on HD scene creation if default scene not set in the wizard
- Added Low res transparency rendering pass.

### Fixed
- Fixed HDRI sky intensity lux mode
- Fixed dynamic resolution for XR
- Fixed instance identifier semantic string used by Shader Graph
- Fixed null culling result occuring when changing scene that was causing crashes
- Fixed multi-edition light handles and inspector shapes
- Fixed light's LightLayer field when multi-editing
- Fixed normal blend edition handles on DensityVolume
- Fixed an issue with layered lit shader and height based blend where inactive layers would still have influence over the result
- Fixed multi-selection handles color for DensityVolume
- Fixed multi-edition inspector's blend distances for HDReflectionProbe, PlanarReflectionProbe and DensityVolume
- Fixed metric distance that changed along size in DensityVolume
- Fixed DensityVolume shape handles that have not same behaviour in advance and normal edition mode
- Fixed normal map blending in TerrainLit by only blending the derivatives
- Fixed Xbox One rendering just a grey screen instead of the scene
- Fixed probe handles for multiselection
- Fixed baked cubemap import settings for convolution
- Fixed regression causing crash when attempting to open HDRenderPipelineWizard without an HDRenderPipelineAsset setted
- Fixed FullScreenDebug modes: SSAO, SSR, Contact shadow, Prerefraction Color Pyramid, Final Color Pyramid
- Fixed volumetric rendering with stereo instancing
- Fixed shader warning
- Fixed missing resources in existing asset when updating package
- Fixed PBR master node preview in forward rendering or transparent surface
- Fixed deferred shading with stereo instancing
- Fixed "look at" edition mode of Rotation tool for DecalProjectorComponent
- Fixed issue when switching mode in ReflectionProbe and PlanarReflectionProbe
- Fixed issue where migratable component version where not always serialized when part of prefab's instance
- Fixed an issue where shadow would not be rendered properly when light layer are not enabled
- Fixed exposure weight on unlit materials
- Fixed Light intensity not played in the player when recorded with animation/timeline
- Fixed some issues when multi editing HDRenderPipelineAsset
- Fixed emission node breaking the main shader graph preview in certain conditions.
- Fixed checkout of baked probe asset when baking probes.
- Fixed invalid gizmo position for rotated ReflectionProbe
- Fixed multi-edition of material's SurfaceType and RenderingPath
- Fixed whole pipeline reconstruction on selecting for the first time or modifying other than the currently used HDRenderPipelineAsset
- Fixed single shadow debug mode
- Fixed global scale factor debug mode when scale > 1
- Fixed debug menu material overrides not getting applied to the Terrain Lit shader
- Fixed typo in computeLightVariants
- Fixed deferred pass with XR instancing by disabling ComputeLightEvaluation
- Fixed bloom resolution independence
- Fixed lens dirt intensity not behaving properly
- Fixed the Stop NaN feature
- Fixed some resources to handle more than 2 instanced views for XR
- Fixed issue with black screen (NaN) produced on old GPU hardware or intel GPU hardware with gaussian pyramid
- Fixed issue with disabled punctual light would still render when only directional light is present

### Changed
- DensityVolume scripting API will no longuer allow to change between advance and normal edition mode
- Disabled depth of field, lens distortion and panini projection in the scene view
- TerrainLit shaders and includes are reorganized and made simpler.
- TerrainLit shader GUI now allows custom properties to be displayed in the Terrain fold-out section.
- Optimize distortion pass with stencil
- Disable SceneSelectionPass in shader graph preview
- Control punctual light and area light shadow atlas separately
- Move SMAA anti-aliasing option to after Temporal Anti Aliasing one, to avoid problem with previously serialized project settings
- Optimize rendering with static only lighting and when no cullable lights/decals/density volumes are present.
- Updated handles for DecalProjectorComponent for enhanced spacial position readability and have edition mode for better SceneView management
- DecalProjectorComponent are now scale independent in order to have reliable metric unit (see new Size field for changing the size of the volume)
- Restructure code from HDCamera.Update() by adding UpdateAntialiasing() and UpdateViewConstants()
- Renamed velocity to motion vectors
- Objects rendered during the After Post Process pass while TAA is enabled will not benefit from existing depth buffer anymore. This is done to fix an issue where those object would wobble otherwise
- Removed usage of builtin unity matrix for shadow, shadow now use same constant than other view
- The default volume layer mask for cameras & probes is now `Default` instead of `Everything`

## [6.5.0-preview] - 2019-03-07

### Added
- Added depth-of-field support with stereo instancing
- Adding real time area light shadow support
- Added a new FrameSettings: Specular Lighting to toggle the specular during the rendering

### Fixed
- Fixed diffusion profile upgrade breaking package when upgrading to a new version
- Fixed decals cropped by gizmo not updating correctly if prefab
- Fixed an issue when enabling SSR on multiple view
- Fixed edition of the intensity's unit field while selecting multiple lights
- Fixed wrong calculation in soft voxelization for density volume
- Fixed gizmo not working correctly with pre-exposure
- Fixed issue with setting a not available RT when disabling motion vectors
- Fixed planar reflection when looking at mirror normal
- Fixed mutiselection issue with HDLight Inspector
- Fixed HDAdditionalCameraData data migration
- Fixed failing builds when light explorer window is open
- Fixed cascade shadows border sometime causing artefacts between cascades
- Restored shadows in the Cascade Shadow debug visualization
- `camera.RenderToCubemap` use proper face culling

### Changed
- When rendering reflection probe disable all specular lighting and for metals use fresnelF0 as diffuse color for bake lighting.

## [6.4.0-preview] - 2019-02-21

### Added
- VR: Added TextureXR system to selectively expand TEXTURE2D macros to texture array for single-pass stereo instancing + Convert textures call to these macros
- Added an unit selection dropdown next to shutter speed (camera)
- Added error helpbox when trying to use a sub volume component that require the current HDRenderPipelineAsset to support a feature that it is not supporting.
- Add mesh for tube light when display emissive mesh is enabled

### Fixed
- Fixed Light explorer. The volume explorer used `profile` instead of `sharedProfile` which instantiate a custom volume profile instead of editing the asset itself.
- Fixed UI issue where all is displayed using metric unit in shadow cascade and Percent is set in the unit field (happening when opening the inspector).
- Fixed inspector event error when double clicking on an asset (diffusion profile/material).
- Fixed nullref on layered material UI when the material is not an asset.
- Fixed nullref exception when undo/redo a light property.
- Fixed visual bug when area light handle size is 0.

### Changed
- Update UI for 32bit/16bit shadow precision settings in HDRP asset
- Object motion vectors have been disabled in all but the game view. Camera motion vectors are still enabled everywhere, allowing TAA and Motion Blur to work on static objects.
- Enable texture array by default for most rendering code on DX11 and unlock stereo instancing (DX11 only for now)

## [6.3.0-preview] - 2019-02-18

### Added
- Added emissive property for shader graph decals
- Added a diffusion profile override volume so the list of diffusion profile assets to use can be chanaged without affecting the HDRP asset
- Added a "Stop NaNs" option on cameras and in the Scene View preferences.
- Added metric display option in HDShadowSettings and improve clamping
- Added shader parameter mapping in DebugMenu
- Added scripting API to configure DebugData for DebugMenu

### Fixed
- Fixed decals in forward
- Fixed issue with stencil not correctly setup for various master node and shader for the depth pass, motion vector pass and GBuffer/Forward pass
- Fixed SRP batcher and metal
- Fixed culling and shadows for Pyramid, Box, Rectangle and Tube lights
- Fixed an issue where scissor render state leaking from the editor code caused partially black rendering

### Changed
- When a lit material has a clear coat mask that is not null, we now use the clear coat roughness to compute the screen space reflection.
- Diffusion profiles are now limited to one per asset and can be referenced in materials, shader graphs and vfx graphs. Materials will be upgraded automatically except if they are using a shader graph, in this case it will display an error message.

## [6.2.0-preview] - 2019-02-15

### Added
- Added help box listing feature supported in a given HDRenderPipelineAsset alongs with the drawbacks implied.
- Added cascade visualizer, supporting disabled handles when not overriding.

### Fixed
- Fixed post processing with stereo double-wide
- Fixed issue with Metal: Use sign bit to find the cache type instead of lowest bit.
- Fixed invalid state when creating a planar reflection for the first time
- Fix FrameSettings's LitShaderMode not restrained by supported LitShaderMode regression.

### Changed
- The default value roughness value for the clearcoat has been changed from 0.03 to 0.01
- Update default value of based color for master node
- Update Fabric Charlie Sheen lighting model - Remove Fresnel component that wasn't part of initial model + Remap smoothness to [0.0 - 0.6] range for more artist friendly parameter

### Changed
- Code refactor: all macros with ARGS have been swapped with macros with PARAM. This is because the ARGS macros were incorrectly named.

## [6.1.0-preview] - 2019-02-13

### Added
- Added support for post-processing anti-aliasing in the Scene View (FXAA and TAA). These can be set in Preferences.
- Added emissive property for decal material (non-shader graph)

### Fixed
- Fixed a few UI bugs with the color grading curves.
- Fixed "Post Processing" in the scene view not toggling post-processing effects
- Fixed bake only object with flag `ReflectionProbeStaticFlag` when baking a `ReflectionProbe`

### Changed
- Removed unsupported Clear Depth checkbox in Camera inspector
- Updated the toggle for advanced mode in inspectors.

## [6.0.0-preview] - 2019-02-23

### Added
- Added new API to perform a camera rendering
- Added support for hair master node (Double kajiya kay - Lambert)
- Added Reset behaviour in DebugMenu (ingame mapping is right joystick + B)
- Added Default HD scene at new scene creation while in HDRP
- Added Wizard helping to configure HDRP project
- Added new UI for decal material to allow remapping and scaling of some properties
- Added cascade shadow visualisation toggle in HD shadow settings
- Added icons for assets
- Added replace blending mode for distortion
- Added basic distance fade for density volumes
- Added decal master node for shader graph
- Added HD unlit master node (Cross Pipeline version is name Unlit)
- Added new Rendering Queue in materials
- Added post-processing V3 framework embed in HDRP, remove postprocess V2 framework
- Post-processing now uses the generic volume framework
-   New depth-of-field, bloom, panini projection effects, motion blur
-   Exposure is now done as a pre-exposition pass, the whole system has been revamped
-   Exposure now use EV100 everywhere in the UI (Sky, Emissive Light)
- Added emissive intensity (Luminance and EV100 control) control for Emissive
- Added pre-exposure weigth for Emissive
- Added an emissive color node and a slider to control the pre-exposure percentage of emission color
- Added physical camera support where applicable
- Added more color grading tools
- Added changelog level for Shader Variant stripping
- Added Debug mode for validation of material albedo and metalness/specularColor values
- Added a new dynamic mode for ambient probe and renamed BakingSky to StaticLightingSky
- Added command buffer parameter to all Bind() method of material
- Added Material validator in Render Pipeline Debug
- Added code to future support of DXR (not enabled)
- Added support of multiviewport
- Added HDRenderPipeline.RequestSkyEnvironmentUpdate function to force an update from script when sky is set to OnDemand
- Added a Lighting and BackLighting slots in Lit, StackLit, Fabric and Hair master nodes
- Added support for overriding terrain detail rendering shaders, via the render pipeline editor resources asset
- Added xrInstancing flag support to RTHandle
- Added support for cullmask for decal projectors
- Added software dynamic resolution support
- Added support for "After Post-Process" render pass for unlit shader
- Added support for textured rectangular area lights
- Added stereo instancing macros to MSAA shaders
- Added support for Quarter Res Raytraced Reflections (not enabled)
- Added fade factor for decal projectors.
- Added stereo instancing macros to most shaders used in VR
- Added multi edition support for HDRenderPipelineAsset

### Fixed
- Fixed logic to disable FPTL with stereo rendering
- Fixed stacklit transmission and sun highlight
- Fixed decals with stereo rendering
- Fixed sky with stereo rendering
- Fixed flip logic for postprocessing + VR
- Fixed copyStencilBuffer pass for Switch
- Fixed point light shadow map culling that wasn't taking into account far plane
- Fixed usage of SSR with transparent on all master node
- Fixed SSR and microshadowing on fabric material
- Fixed blit pass for stereo rendering
- Fixed lightlist bounds for stereo rendering
- Fixed windows and in-game DebugMenu sync.
- Fixed FrameSettings' LitShaderMode sync when opening DebugMenu.
- Fixed Metal specific issues with decals, hitting a sampler limit and compiling AxF shader
- Fixed an issue with flipped depth buffer during postprocessing
- Fixed normal map use for shadow bias with forward lit - now use geometric normal
- Fixed transparent depth prepass and postpass access so they can be use without alpha clipping for lit shader
- Fixed support of alpha clip shadow for lit master node
- Fixed unlit master node not compiling
- Fixed issue with debug display of reflection probe
- Fixed issue with phong tessellations not working with lit shader
- Fixed issue with vertex displacement being affected by heightmap setting even if not heightmap where assign
- Fixed issue with density mode on Lit terrain producing NaN
- Fixed issue when going back and forth from Lit to LitTesselation for displacement mode
- Fixed issue with ambient occlusion incorrectly applied to emissiveColor with light layers in deferred
- Fixed issue with fabric convolution not using the correct convolved texture when fabric convolution is enabled
- Fixed issue with Thick mode for Transmission that was disabling transmission with directional light
- Fixed shutdown edge cases with HDRP tests
- Fixed slowdow when enabling Fabric convolution in HDRP asset
- Fixed specularAA not compiling in StackLit Master node
- Fixed material debug view with stereo rendering
- Fixed material's RenderQueue edition in default view.
- Fixed banding issues within volumetric density buffer
- Fixed missing multicompile for MSAA for AxF
- Fixed camera-relative support for stereo rendering
- Fixed remove sync with render thread when updating decal texture atlas.
- Fixed max number of keyword reach [256] issue. Several shader feature are now local
- Fixed Scene Color and Depth nodes
- Fixed SSR in forward
- Fixed custom editor of Unlit, HD Unlit and PBR shader graph master node
- Fixed issue with NewFrame not correctly calculated in Editor when switching scene
- Fixed issue with TerrainLit not compiling with depth only pass and normal buffer
- Fixed geometric normal use for shadow bias with PBR master node in forward
- Fixed instancing macro usage for decals
- Fixed error message when having more than one directional light casting shadow
- Fixed error when trying to display preview of Camera or PlanarReflectionProbe
- Fixed LOAD_TEXTURE2D_ARRAY_MSAA macro
- Fixed min-max and amplitude clamping value in inspector of vertex displacement materials
- Fixed issue with alpha shadow clip (was incorrectly clipping object shadow)
- Fixed an issue where sky cubemap would not be cleared correctly when setting the current sky to None
- Fixed a typo in Static Lighting Sky component UI
- Fixed issue with incorrect reset of RenderQueue when switching shader in inspector GUI
- Fixed issue with variant stripper stripping incorrectly some variants
- Fixed a case of ambient lighting flickering because of previews
- Fixed Decals when rendering multiple camera in a single frame
- Fixed cascade shadow count in shader
- Fixed issue with Stacklit shader with Haze effect
- Fixed an issue with the max sample count for the TAA
- Fixed post-process guard band for XR
- Fixed exposure of emissive of Unlit
- Fixed depth only and motion vector pass for Unlit not working correctly with MSAA
- Fixed an issue with stencil buffer copy causing unnecessary compute dispatches for lighting
- Fixed multi edition issue in FrameSettings
- Fixed issue with SRP batcher and DebugDisplay variant of lit shader
- Fixed issue with debug material mode not doing alpha test
- Fixed "Attempting to draw with missing UAV bindings" errors on Vulkan
- Fixed pre-exposure incorrectly apply to preview
- Fixed issue with duplicate 3D texture in 3D texture altas of volumetric?
- Fixed Camera rendering order (base on the depth parameter)
- Fixed shader graph decals not being cropped by gizmo
- Fixed "Attempting to draw with missing UAV bindings" errors on Vulkan.


### Changed
- ColorPyramid compute shader passes is swapped to pixel shader passes on platforms where the later is faster (Nintendo Switch).
- Removing the simple lightloop used by the simple lit shader
- Whole refactor of reflection system: Planar and reflection probe
- Separated Passthrough from other RenderingPath
- Update several properties naming and caption based on feedback from documentation team
- Remove tile shader variant for transparent backface pass of lit shader
- Rename all HDRenderPipeline to HDRP folder for shaders
- Rename decal property label (based on doc team feedback)
- Lit shader mode now default to Deferred to reduce build time
- Update UI of Emission parameters in shaders
- Improve shader variant stripping including shader graph variant
- Refactored render loop to render realtime probes visible per camera
- Enable SRP batcher by default
- Shader code refactor: Rename LIGHTLOOP_SINGLE_PASS => LIGHTLOOP_DISABLE_TILE_AND_CLUSTER and clean all usage of LIGHTLOOP_TILE_PASS
- Shader code refactor: Move pragma definition of vertex and pixel shader inside pass + Move SURFACE_GRADIENT definition in XXXData.hlsl
- Micro-shadowing in Lit forward now use ambientOcclusion instead of SpecularOcclusion
- Upgraded FrameSettings workflow, DebugMenu and Inspector part relative to it
- Update build light list shader code to support 32 threads in wavefronts on Switch
- LayeredLit layers' foldout are now grouped in one main foldout per layer
- Shadow alpha clip can now be enabled on lit shader and haor shader enven for opaque
- Temporal Antialiasing optimization for Xbox One X
- Parameter depthSlice on SetRenderTarget functions now defaults to -1 to bind the entire resource
- Rename SampleCameraDepth() functions to LoadCameraDepth() and SampleCameraDepth(), same for SampleCameraColor() functions
- Improved Motion Blur quality.
- Update stereo frame settings values for single-pass instancing and double-wide
- Rearrange FetchDepth functions to prepare for stereo-instancing
- Remove unused _ComputeEyeIndex
- Updated HDRenderPipelineAsset inspector
- Re-enable SRP batcher for metal

## [5.2.0-preview] - 2018-11-27

### Added
- Added option to run Contact Shadows and Volumetrics Voxelization stage in Async Compute
- Added camera freeze debug mode - Allow to visually see culling result for a camera
- Added support of Gizmo rendering before and after postprocess in Editor
- Added support of LuxAtDistance for punctual lights

### Fixed
- Fixed Debug.DrawLine and Debug.Ray call to work in game view
- Fixed DebugMenu's enum resetted on change
- Fixed divide by 0 in refraction causing NaN
- Fixed disable rough refraction support
- Fixed refraction, SSS and atmospheric scattering for VR
- Fixed forward clustered lighting for VR (double-wide).
- Fixed Light's UX to not allow negative intensity
- Fixed HDRenderPipelineAsset inspector broken when displaying its FrameSettings from project windows.
- Fixed forward clustered lighting for VR (double-wide).
- Fixed HDRenderPipelineAsset inspector broken when displaying its FrameSettings from project windows.
- Fixed Decals and SSR diable flags for all shader graph master node (Lit, Fabric, StackLit, PBR)
- Fixed Distortion blend mode for shader graph master node (Lit, StackLit)
- Fixed bent Normal for Fabric master node in shader graph
- Fixed PBR master node lightlayers
- Fixed shader stripping for built-in lit shaders.

### Changed
- Rename "Regular" in Diffusion profile UI "Thick Object"
- Changed VBuffer depth parametrization for volumetric from distanceRange to depthExtent - Require update of volumetric settings - Fog start at near plan
- SpotLight with box shape use Lux unit only

## [5.1.0-preview] - 2018-11-19

### Added

- Added a separate Editor resources file for resources Unity does not take when it builds a Player.
- You can now disable SSR on Materials in Shader Graph.
- Added support for MSAA when the Supported Lit Shader Mode is set to Both. Previously HDRP only supported MSAA for Forward mode.
- You can now override the emissive color of a Material when in debug mode.
- Exposed max light for Light Loop Settings in HDRP asset UI.
- HDRP no longer performs a NormalDBuffer pass update if there are no decals in the Scene.
- Added distant (fall-back) volumetric fog and improved the fog evaluation precision.
- Added an option to reflect sky in SSR.
- Added a y-axis offset for the PlanarReflectionProbe and offset tool.
- Exposed the option to run SSR and SSAO on async compute.
- Added support for the _GlossMapScale parameter in the Legacy to HDRP Material converter.
- Added wave intrinsic instructions for use in Shaders (for AMD GCN).


### Fixed
- Fixed sphere shaped influence handles clamping in Reflection Probes.
- Fixed Reflection Probe data migration for projects created before using HDRP.
- Fixed UI of Layered Material where Unity previously rendered the scrollbar above the Copy button.
- Fixed Material tessellations parameters Start fade distance and End fade distance. Originally, Unity clamped these values when you modified them.
- Fixed various distortion and refraction issues - handle a better fall-back.
- Fixed SSR for multiple views.
- Fixed SSR issues related to self-intersections.
- Fixed shape density volume handle speed.
- Fixed density volume shape handle moving too fast.
- Fixed the Camera velocity pass that we removed by mistake.
- Fixed some null pointer exceptions when disabling motion vectors support.
- Fixed viewports for both the Subsurface Scattering combine pass and the transparent depth prepass.
- Fixed the blend mode pop-up in the UI. It previously did not appear when you enabled pre-refraction.
- Fixed some null pointer exceptions that previously occurred when you disabled motion vectors support.
- Fixed Layered Lit UI issue with scrollbar.
- Fixed cubemap assignation on custom ReflectionProbe.
- Fixed Reflection Probes’ capture settings' shadow distance.
- Fixed an issue with the SRP batcher and Shader variables declaration.
- Fixed thickness and subsurface slots for fabric Shader master node that wasn't appearing with the right combination of flags.
- Fixed d3d debug layer warning.
- Fixed PCSS sampling quality.
- Fixed the Subsurface and transmission Material feature enabling for fabric Shader.
- Fixed the Shader Graph UV node’s dimensions when using it in a vertex Shader.
- Fixed the planar reflection mirror gizmo's rotation.
- Fixed HDRenderPipelineAsset's FrameSettings not showing the selected enum in the Inspector drop-down.
- Fixed an error with async compute.
- MSAA now supports transparency.
- The HDRP Material upgrader tool now converts metallic values correctly.
- Volumetrics now render in Reflection Probes.
- Fixed a crash that occurred whenever you set a viewport size to 0.
- Fixed the Camera physic parameter that the UI previously did not display.
- Fixed issue in pyramid shaped spotlight handles manipulation

### Changed

- Renamed Line shaped Lights to Tube Lights.
- HDRP now uses mean height fog parametrization.
- Shadow quality settings are set to All when you use HDRP (This setting is not visible in the UI when using SRP). This avoids Legacy Graphics Quality Settings disabling the shadows and give SRP full control over the Shadows instead.
- HDRP now internally uses premultiplied alpha for all fog.
- Updated default FrameSettings used for realtime Reflection Probes when you create a new HDRenderPipelineAsset.
- Remove multi-camera support. LWRP and HDRP will not support multi-camera layered rendering.
- Updated Shader Graph subshaders to use the new instancing define.
- Changed fog distance calculation from distance to plane to distance to sphere.
- Optimized forward rendering using AMD GCN by scalarizing the light loop.
- Changed the UI of the Light Editor.
- Change ordering of includes in HDRP Materials in order to reduce iteration time for faster compilation.
- Added a StackLit master node replacing the InspectorUI version. IMPORTANT: All previously authored StackLit Materials will be lost. You need to recreate them with the master node.

## [5.0.0-preview] - 2018-09-28

### Added
- Added occlusion mesh to depth prepass for VR (VR still disabled for now)
- Added a debug mode to display only one shadow at once
- Added controls for the highlight created by directional lights
- Added a light radius setting to punctual lights to soften light attenuation and simulate fill lighting
- Added a 'minRoughness' parameter to all non-area lights (was previously only available for certain light types)
- Added separate volumetric light/shadow dimmers
- Added per-pixel jitter to volumetrics to reduce aliasing artifacts
- Added a SurfaceShading.hlsl file, which implements material-agnostic shading functionality in an efficient manner
- Added support for shadow bias for thin object transmission
- Added FrameSettings to control realtime planar reflection
- Added control for SRPBatcher on HDRP Asset
- Added an option to clear the shadow atlases in the debug menu
- Added a color visualization of the shadow atlas rescale in debug mode
- Added support for disabling SSR on materials
- Added intrinsic for XBone
- Added new light volume debugging tool
- Added a new SSR debug view mode
- Added translaction's scale invariance on DensityVolume
- Added multiple supported LitShadermode and per renderer choice in case of both Forward and Deferred supported
- Added custom specular occlusion mode to Lit Shader Graph Master node

### Fixed
- Fixed a normal bias issue with Stacklit (Was causing light leaking)
- Fixed camera preview outputing an error when both scene and game view where display and play and exit was call
- Fixed override debug mode not apply correctly on static GI
- Fixed issue where XRGraphicsConfig values set in the asset inspector GUI weren't propagating correctly (VR still disabled for now)
- Fixed issue with tangent that was using SurfaceGradient instead of regular normal decoding
- Fixed wrong error message display when switching to unsupported target like IOS
- Fixed an issue with ambient occlusion texture sometimes not being created properly causing broken rendering
- Shadow near plane is no longer limited at 0.1
- Fixed decal draw order on transparent material
- Fixed an issue where sometime the lookup texture used for GGX convolution was broken, causing broken rendering
- Fixed an issue where you wouldn't see any fog for certain pipeline/scene configurations
- Fixed an issue with volumetric lighting where the anisotropy value of 0 would not result in perfectly isotropic lighting
- Fixed shadow bias when the atlas is rescaled
- Fixed shadow cascade sampling outside of the atlas when cascade count is inferior to 4
- Fixed shadow filter width in deferred rendering not matching shader config
- Fixed stereo sampling of depth texture in MSAA DepthValues.shader
- Fixed box light UI which allowed negative and zero sizes, thus causing NaNs
- Fixed stereo rendering in HDRISky.shader (VR)
- Fixed normal blend and blend sphere influence for reflection probe
- Fixed distortion filtering (was point filtering, now trilinear)
- Fixed contact shadow for large distance
- Fixed depth pyramid debug view mode
- Fixed sphere shaped influence handles clamping in reflection probes
- Fixed reflection probes data migration for project created before using hdrp
- Fixed ambient occlusion for Lit Master Node when slot is connected

### Changed
- Use samplerunity_ShadowMask instead of samplerunity_samplerLightmap for shadow mask
- Allow to resize reflection probe gizmo's size
- Improve quality of screen space shadow
- Remove support of projection model for ScreenSpaceLighting (SSR always use HiZ and refraction always Proxy)
- Remove all the debug mode from SSR that are obsolete now
- Expose frameSettings and Capture settings for reflection and planar probe
- Update UI for reflection probe, planar probe, camera and HDRP Asset
- Implement proper linear blending for volumetric lighting via deep compositing as described in the paper "Deep Compositing Using Lie Algebras"
- Changed  planar mapping to match terrain convention (XZ instead of ZX)
- XRGraphicsConfig is no longer Read/Write. Instead, it's read-only. This improves consistency of XR behavior between the legacy render pipeline and SRP
- Change reflection probe data migration code (to update old reflection probe to new one)
- Updated gizmo for ReflectionProbes
- Updated UI and Gizmo of DensityVolume

## [4.0.0-preview] - 2018-09-28

### Added
- Added a new TerrainLit shader that supports rendering of Unity terrains.
- Added controls for linear fade at the boundary of density volumes
- Added new API to control decals without monobehaviour object
- Improve Decal Gizmo
- Implement Screen Space Reflections (SSR) (alpha version, highly experimental)
- Add an option to invert the fade parameter on a Density Volume
- Added a Fabric shader (experimental) handling cotton and silk
- Added support for MSAA in forward only for opaque only
- Implement smoothness fade for SSR
- Added support for AxF shader (X-rite format - require special AxF importer from Unity not part of HDRP)
- Added control for sundisc on directional light (hack)
- Added a new HD Lit Master node that implements Lit shader support for Shader Graph
- Added Micro shadowing support (hack)
- Added an event on HDAdditionalCameraData for custom rendering
- HDRP Shader Graph shaders now support 4-channel UVs.

### Fixed
- Fixed an issue where sometimes the deferred shadow texture would not be valid, causing wrong rendering.
- Stencil test during decals normal buffer update is now properly applied
- Decals corectly update normal buffer in forward
- Fixed a normalization problem in reflection probe face fading causing artefacts in some cases
- Fix multi-selection behavior of Density Volumes overwriting the albedo value
- Fixed support of depth texture for RenderTexture. HDRP now correctly output depth to user depth buffer if RenderTexture request it.
- Fixed multi-selection behavior of Density Volumes overwriting the albedo value
- Fixed support of depth for RenderTexture. HDRP now correctly output depth to user depth buffer if RenderTexture request it.
- Fixed support of Gizmo in game view in the editor
- Fixed gizmo for spot light type
- Fixed issue with TileViewDebug mode being inversed in gameview
- Fixed an issue with SAMPLE_TEXTURECUBE_SHADOW macro
- Fixed issue with color picker not display correctly when game and scene view are visible at the same time
- Fixed an issue with reflection probe face fading
- Fixed camera motion vectors shader and associated matrices to update correctly for single-pass double-wide stereo rendering
- Fixed light attenuation functions when range attenuation is disabled
- Fixed shadow component algorithm fixup not dirtying the scene, so changes can be saved to disk.
- Fixed some GC leaks for HDRP
- Fixed contact shadow not affected by shadow dimmer
- Fixed GGX that works correctly for the roughness value of 0 (mean specular highlgiht will disappeard for perfect mirror, we rely on maxSmoothness instead to always have a highlight even on mirror surface)
- Add stereo support to ShaderPassForward.hlsl. Forward rendering now seems passable in limited test scenes with camera-relative rendering disabled.
- Add stereo support to ProceduralSky.shader and OpaqueAtmosphericScattering.shader.
- Added CullingGroupManager to fix more GC.Alloc's in HDRP
- Fixed rendering when multiple cameras render into the same render texture

### Changed
- Changed the way depth & color pyramids are built to be faster and better quality, thus improving the look of distortion and refraction.
- Stabilize the dithered LOD transition mask with respect to the camera rotation.
- Avoid multiple depth buffer copies when decals are present
- Refactor code related to the RT handle system (No more normal buffer manager)
- Remove deferred directional shadow and move evaluation before lightloop
- Add a function GetNormalForShadowBias() that material need to implement to return the normal used for normal shadow biasing
- Remove Jimenez Subsurface scattering code (This code was disabled by default, now remove to ease maintenance)
- Change Decal API, decal contribution is now done in Material. Require update of material using decal
- Move a lot of files from CoreRP to HDRP/CoreRP. All moved files weren't used by Ligthweight pipeline. Long term they could move back to CoreRP after CoreRP become out of preview
- Updated camera inspector UI
- Updated decal gizmo
- Optimization: The objects that are rendered in the Motion Vector Pass are not rendered in the prepass anymore
- Removed setting shader inclue path via old API, use package shader include paths
- The default value of 'maxSmoothness' for punctual lights has been changed to 0.99
- Modified deferred compute and vert/frag shaders for first steps towards stereo support
- Moved material specific Shader Graph files into corresponding material folders.
- Hide environment lighting settings when enabling HDRP (Settings are control from sceneSettings)
- Update all shader includes to use absolute path (allow users to create material in their Asset folder)
- Done a reorganization of the files (Move ShaderPass to RenderPipeline folder, Move all shadow related files to Lighting/Shadow and others)
- Improved performance and quality of Screen Space Shadows

## [3.3.0-preview] - 2018-01-01

### Added
- Added an error message to say to use Metal or Vulkan when trying to use OpenGL API
- Added a new Fabric shader model that supports Silk and Cotton/Wool
- Added a new HDRP Lighting Debug mode to visualize Light Volumes for Point, Spot, Line, Rectangular and Reflection Probes
- Add support for reflection probe light layers
- Improve quality of anisotropic on IBL

### Fixed
- Fix an issue where the screen where darken when rendering camera preview
- Fix display correct target platform when showing message to inform user that a platform is not supported
- Remove workaround for metal and vulkan in normal buffer encoding/decoding
- Fixed an issue with color picker not working in forward
- Fixed an issue where reseting HDLight do not reset all of its parameters
- Fixed shader compile warning in DebugLightVolumes.shader

### Changed
- Changed default reflection probe to be 256x256x6 and array size to be 64
- Removed dependence on the NdotL for thickness evaluation for translucency (based on artist's input)
- Increased the precision when comparing Planar or HD reflection probe volumes
- Remove various GC alloc in C#. Slightly better performance

## [3.2.0-preview] - 2018-01-01

### Added
- Added a luminance meter in the debug menu
- Added support of Light, reflection probe, emissive material, volume settings related to lighting to Lighting explorer
- Added support for 16bit shadows

### Fixed
- Fix issue with package upgrading (HDRP resources asset is now versionned to worarkound package manager limitation)
- Fix HDReflectionProbe offset displayed in gizmo different than what is affected.
- Fix decals getting into a state where they could not be removed or disabled.
- Fix lux meter mode - The lux meter isn't affected by the sky anymore
- Fix area light size reset when multi-selected
- Fix filter pass number in HDUtils.BlitQuad
- Fix Lux meter mode that was applying SSS
- Fix planar reflections that were not working with tile/cluster (olbique matrix)
- Fix debug menu at runtime not working after nested prefab PR come to trunk
- Fix scrolling issue in density volume

### Changed
- Shader code refactor: Split MaterialUtilities file in two parts BuiltinUtilities (independent of FragInputs) and MaterialUtilities (Dependent of FragInputs)
- Change screen space shadow rendertarget format from ARGB32 to RG16

## [3.1.0-preview] - 2018-01-01

### Added
- Decal now support per channel selection mask. There is now two mode. One with BaseColor, Normal and Smoothness and another one more expensive with BaseColor, Normal, Smoothness, Metal and AO. Control is on HDRP Asset. This may require to launch an update script for old scene: 'Edit/Render Pipeline/Single step upgrade script/Upgrade all DecalMaterial MaskBlendMode'.
- Decal now supports depth bias for decal mesh, to prevent z-fighting
- Decal material now supports draw order for decal projectors
- Added LightLayers support (Base on mask from renderers name RenderingLayers and mask from light name LightLayers - if they match, the light apply) - cost an extra GBuffer in deferred (more bandwidth)
- When LightLayers is enabled, the AmbientOclusion is store in the GBuffer in deferred path allowing to avoid double occlusion with SSAO. In forward the double occlusion is now always avoided.
- Added the possibility to add an override transform on the camera for volume interpolation
- Added desired lux intensity and auto multiplier for HDRI sky
- Added an option to disable light by type in the debug menu
- Added gradient sky
- Split EmissiveColor and bakeDiffuseLighting in forward avoiding the emissiveColor to be affect by SSAO
- Added a volume to control indirect light intensity
- Added EV 100 intensity unit for area lights
- Added support for RendererPriority on Renderer. This allow to control order of transparent rendering manually. HDRP have now two stage of sorting for transparent in addition to bact to front. Material have a priority then Renderer have a priority.
- Add Coupling of (HD)Camera and HDAdditionalCameraData for reset and remove in inspector contextual menu of Camera
- Add Coupling of (HD)ReflectionProbe and HDAdditionalReflectionData for reset and remove in inspector contextual menu of ReflectoinProbe
- Add macro to forbid unity_ObjectToWorld/unity_WorldToObject to be use as it doesn't handle camera relative rendering
- Add opacity control on contact shadow

### Fixed
- Fixed an issue with PreIntegratedFGD texture being sometimes destroyed and not regenerated causing rendering to break
- PostProcess input buffers are not copied anymore on PC if the viewport size matches the final render target size
- Fixed an issue when manipulating a lot of decals, it was displaying a lot of errors in the inspector
- Fixed capture material with reflection probe
- Refactored Constant Buffers to avoid hitting the maximum number of bound CBs in some cases.
- Fixed the light range affecting the transform scale when changed.
- Snap to grid now works for Decal projector resizing.
- Added a warning for 128x128 cookie texture without mipmaps
- Replace the sampler used for density volumes for correct wrap mode handling

### Changed
- Move Render Pipeline Debug "Windows from Windows->General-> Render Pipeline debug windows" to "Windows from Windows->Analysis-> Render Pipeline debug windows"
- Update detail map formula for smoothness and albedo, goal it to bright and dark perceptually and scale factor is use to control gradient speed
- Refactor the Upgrade material system. Now a material can be update from older version at any time. Call Edit/Render Pipeline/Upgrade all Materials to newer version
- Change name EnableDBuffer to EnableDecals at several place (shader, hdrp asset...), this require a call to Edit/Render Pipeline/Upgrade all Materials to newer version to have up to date material.
- Refactor shader code: BakeLightingData structure have been replace by BuiltinData. Lot of shader code have been remove/change.
- Refactor shader code: All GBuffer are now handled by the deferred material. Mean ShadowMask and LightLayers are control by lit material in lit.hlsl and not outside anymore. Lot of shader code have been remove/change.
- Refactor shader code: Rename GetBakedDiffuseLighting to ModifyBakedDiffuseLighting. This function now handle lighting model for transmission too. Lux meter debug mode is factor outisde.
- Refactor shader code: GetBakedDiffuseLighting is not call anymore in GBuffer or forward pass, including the ConvertSurfaceDataToBSDFData and GetPreLightData, this is done in ModifyBakedDiffuseLighting now
- Refactor shader code: Added a backBakeDiffuseLighting to BuiltinData to handle lighting for transmission
- Refactor shader code: Material must now call InitBuiltinData (Init all to zero + init bakeDiffuseLighting and backBakeDiffuseLighting ) and PostInitBuiltinData

## [3.0.0-preview] - 2018-01-01

### Fixed
- Fixed an issue with distortion that was using previous frame instead of current frame
- Fixed an issue where disabled light where not upgrade correctly to the new physical light unit system introduce in 2.0.5-preview

### Changed
- Update assembly definitions to output assemblies that match Unity naming convention (Unity.*).

## [2.0.5-preview] - 2018-01-01

### Added
- Add option supportDitheringCrossFade on HDRP Asset to allow to remove shader variant during player build if needed
- Add contact shadows for punctual lights (in additional shadow settings), only one light is allowed to cast contact shadows at the same time and so at each frame a dominant light is choosed among all light with contact shadows enabled.
- Add PCSS shadow filter support (from SRP Core)
- Exposed shadow budget parameters in HDRP asset
- Add an option to generate an emissive mesh for area lights (currently rectangle light only). The mesh fits the size, intensity and color of the light.
- Add an option to the HDRP asset to increase the resolution of volumetric lighting.
- Add additional ligth unit support for punctual light (Lumens, Candela) and area lights (Lumens, Luminance)
- Add dedicated Gizmo for the box Influence volume of HDReflectionProbe / PlanarReflectionProbe

### Changed
- Re-enable shadow mask mode in debug view
- SSS and Transmission code have been refactored to be able to share it between various material. Guidelines are in SubsurfaceScattering.hlsl
- Change code in area light with LTC for Lit shader. Magnitude is now take from FGD texture instead of a separate texture
- Improve camera relative rendering: We now apply camera translation on the model matrix, so before the TransformObjectToWorld(). Note: unity_WorldToObject and unity_ObjectToWorld must never be used directly.
- Rename positionWS to positionRWS (Camera relative world position) at a lot of places (mainly in interpolator and FragInputs). In case of custom shader user will be required to update their code.
- Rename positionWS, capturePositionWS, proxyPositionWS, influencePositionWS to positionRWS, capturePositionRWS, proxyPositionRWS, influencePositionRWS (Camera relative world position) in LightDefinition struct.
- Improve the quality of trilinear filtering of density volume textures.
- Improve UI for HDReflectionProbe / PlanarReflectionProbe

### Fixed
- Fixed a shader preprocessor issue when compiling DebugViewMaterialGBuffer.shader against Metal target
- Added a temporary workaround to Lit.hlsl to avoid broken lighting code with Metal/AMD
- Fixed issue when using more than one volume texture mask with density volumes.
- Fixed an error which prevented volumetric lighting from working if no density volumes with 3D textures were present.
- Fix contact shadows applied on transmission
- Fix issue with forward opaque lit shader variant being removed by the shader preprocessor
- Fixed compilation errors on Nintendo Switch (limited XRSetting support).
- Fixed apply range attenuation option on punctual light
- Fixed issue with color temperature not take correctly into account with static lighting
- Don't display fog when diffuse lighting, specular lighting, or lux meter debug mode are enabled.

## [2.0.4-preview] - 2018-01-01

### Fixed
- Fix issue when disabling rough refraction and building a player. Was causing a crash.

## [2.0.3-preview] - 2018-01-01

### Added
- Increased debug color picker limit up to 260k lux

## [2.0.2-preview] - 2018-01-01

### Added
- Add Light -> Planar Reflection Probe command
- Added a false color mode in rendering debug
- Add support for mesh decals
- Add flag to disable projector decals on transparent geometry to save performance and decal texture atlas space
- Add ability to use decal diffuse map as mask only
- Add visualize all shadow masks in lighting debug
- Add export of normal and roughness buffer for forwardOnly and when in supportOnlyForward mode for forward
- Provide a define in lit.hlsl (FORWARD_MATERIAL_READ_FROM_WRITTEN_NORMAL_BUFFER) when output buffer normal is used to read the normal and roughness instead of caclulating it (can save performance, but lower quality due to compression)
- Add color swatch to decal material

### Changed
- Change Render -> Planar Reflection creation to 3D Object -> Mirror
- Change "Enable Reflector" name on SpotLight to "Angle Affect Intensity"
- Change prototype of BSDFData ConvertSurfaceDataToBSDFData(SurfaceData surfaceData) to BSDFData ConvertSurfaceDataToBSDFData(uint2 positionSS, SurfaceData surfaceData)

### Fixed
- Fix issue with StackLit in deferred mode with deferredDirectionalShadow due to GBuffer not being cleared. Gbuffer is still not clear and issue was fix with the new Output of normal buffer.
- Fixed an issue where interpolation volumes were not updated correctly for reflection captures.
- Fixed an exception in Light Loop settings UI

## [2.0.1-preview] - 2018-01-01

### Added
- Add stripper of shader variant when building a player. Save shader compile time.
- Disable per-object culling that was executed in C++ in HD whereas it was not used (Optimization)
- Enable texture streaming debugging (was not working before 2018.2)
- Added Screen Space Reflection with Proxy Projection Model
- Support correctly scene selection for alpha tested object
- Add per light shadow mask mode control (i.e shadow mask distance and shadow mask). It use the option NonLightmappedOnly
- Add geometric filtering to Lit shader (allow to reduce specular aliasing)
- Add shortcut to create DensityVolume and PlanarReflection in hierarchy
- Add a DefaultHDMirrorMaterial material for PlanarReflection
- Added a script to be able to upgrade material to newer version of HDRP
- Removed useless duplication of ForwardError passes.
- Add option to not compile any DEBUG_DISPLAY shader in the player (Faster build) call Support Runtime Debug display

### Changed
- Changed SupportForwardOnly to SupportOnlyForward in render pipeline settings
- Changed versioning variable name in HDAdditionalXXXData from m_version to version
- Create unique name when creating a game object in the rendering menu (i.e Density Volume(2))
- Re-organize various files and folder location to clean the repository
- Change Debug windows name and location. Now located at:  Windows -> General -> Render Pipeline Debug

### Removed
- Removed GlobalLightLoopSettings.maxPlanarReflectionProbes and instead use value of GlobalLightLoopSettings.planarReflectionProbeCacheSize
- Remove EmissiveIntensity parameter and change EmissiveColor to be HDR (Matching Builtin Unity behavior) - Data need to be updated - Launch Edit -> Single Step Upgrade Script -> Upgrade all Materials emissionColor

### Fixed
- Fix issue with LOD transition and instancing
- Fix discrepency between object motion vector and camera motion vector
- Fix issue with spot and dir light gizmo axis not highlighted correctly
- Fix potential crash while register debug windows inputs at startup
- Fix warning when creating Planar reflection
- Fix specular lighting debug mode (was rendering black)
- Allow projector decal with null material to allow to configure decal when HDRP is not set
- Decal atlas texture offset/scale is updated after allocations (used to be before so it was using date from previous frame)

## [0.0.0-preview] - 2018-01-01

### Added
- Configure the VolumetricLightingSystem code path to be on by default
- Trigger a build exception when trying to build an unsupported platform
- Introduce the VolumetricLightingController component, which can (and should) be placed on the camera, and allows one to control the near and the far plane of the V-Buffer (volumetric "froxel" buffer) along with the depth distribution (from logarithmic to linear)
- Add 3D texture support for DensityVolumes
- Add a better mapping of roughness to mipmap for planar reflection
- The VolumetricLightingSystem now uses RTHandles, which allows to save memory by sharing buffers between different cameras (history buffers are not shared), and reduce reallocation frequency by reallocating buffers only if the rendering resolution increases (and suballocating within existing buffers if the rendering resolution decreases)
- Add a Volumetric Dimmer slider to lights to control the intensity of the scattered volumetric lighting
- Add UV tiling and offset support for decals.
- Add mipmapping support for volume 3D mask textures

### Changed
- Default number of planar reflection change from 4 to 2
- Rename _MainDepthTexture to _CameraDepthTexture
- The VolumetricLightingController has been moved to the Interpolation Volume framework and now functions similarly to the VolumetricFog settings
- Update of UI of cookie, CubeCookie, Reflection probe and planar reflection probe to combo box
- Allow enabling/disabling shadows for area lights when they are set to baked.
- Hide applyRangeAttenuation and FadeDistance for directional shadow as they are not used

### Removed
- Remove Resource folder of PreIntegratedFGD and add the resource to RenderPipeline Asset

### Fixed
- Fix ConvertPhysicalLightIntensityToLightIntensity() function used when creating light from script to match HDLightEditor behavior
- Fix numerical issues with the default value of mean free path of volumetric fog
- Fix the bug preventing decals from coexisting with density volumes
- Fix issue with alpha tested geometry using planar/triplanar mapping not render correctly or flickering (due to being wrongly alpha tested in depth prepass)
- Fix meta pass with triplanar (was not handling correctly the normal)
- Fix preview when a planar reflection is present
- Fix Camera preview, it is now a Preview cameraType (was a SceneView)
- Fix handling unknown GPUShadowTypes in the shadow manager.
- Fix area light shapes sent as point lights to the baking backends when they are set to baked.
- Fix unnecessary division by PI for baked area lights.
- Fix line lights sent to the lightmappers. The backends don't support this light type.
- Fix issue with shadow mask framesettings not correctly taken into account when shadow mask is enabled for lighting.
- Fix directional light and shadow mask transition, they are now matching making smooth transition
- Fix banding issues caused by high intensity volumetric lighting
- Fix the debug window being emptied on SRP asset reload
- Fix issue with debug mode not correctly clearing the GBuffer in editor after a resize
- Fix issue with ResetMaterialKeyword not resetting correctly ToggleOff/Roggle Keyword
- Fix issue with motion vector not render correctly if there is no depth prepass in deferred

## [0.0.0-preview] - 2018-01-01

### Added
- Screen Space Refraction projection model (Proxy raycasting, HiZ raymarching)
- Screen Space Refraction settings as volume component
- Added buffered frame history per camera
- Port Global Density Volumes to the Interpolation Volume System.
- Optimize ImportanceSampleLambert() to not require the tangent frame.
- Generalize SampleVBuffer() to handle different sampling and reconstruction methods.
- Improve the quality of volumetric lighting reprojection.
- Optimize Morton Order code in the Subsurface Scattering pass.
- Planar Reflection Probe support roughness (gaussian convolution of captured probe)
- Use an atlas instead of a texture array for cluster transparent decals
- Add a debug view to visualize the decal atlas
- Only store decal textures to atlas if decal is visible, debounce out of memory decal atlas warning.
- Add manipulator gizmo on decal to improve authoring workflow
- Add a minimal StackLit material (work in progress, this version can be used as template to add new material)

### Changed
- EnableShadowMask in FrameSettings (But shadowMaskSupport still disable by default)
- Forced Planar Probe update modes to (Realtime, Every Update, Mirror Camera)
- Screen Space Refraction proxy model uses the proxy of the first environment light (Reflection probe/Planar probe) or the sky
- Moved RTHandle static methods to RTHandles
- Renamed RTHandle to RTHandleSystem.RTHandle
- Move code for PreIntegratedFDG (Lit.shader) into its dedicated folder to be share with other material
- Move code for LTCArea (Lit.shader) into its dedicated folder to be share with other material

### Removed
- Removed Planar Probe mirror plane position and normal fields in inspector, always display mirror plane and normal gizmos

### Fixed
- Fix fog flags in scene view is now taken into account
- Fix sky in preview windows that were disappearing after a load of a new level
- Fix numerical issues in IntersectRayAABB().
- Fix alpha blending of volumetric lighting with transparent objects.
- Fix the near plane of the V-Buffer causing out-of-bounds look-ups in the clustered data structure.
- Depth and color pyramid are properly computed and sampled when the camera renders inside a viewport of a RTHandle.
- Fix decal atlas debug view to work correctly when shadow atlas view is also enabled<|MERGE_RESOLUTION|>--- conflicted
+++ resolved
@@ -534,12 +534,9 @@
 - Fixed null reference when processing lightprobe (case 1235285)
 - Fix issue causing wrong planar reflection rendering when more than one camera is present.
 - Fix black screen in XR when HDRP package is present but not used.
-<<<<<<< HEAD
+- Fixed an issue with the specularFGD term being used when the material has a clear coat (lit shader).
 - Fixed white flash happening with auto-exposure in some cases (case 1223774)
 - Fixed NaN which can appear with real time reflection and inf value
-=======
-- Fixed an issue with the specularFGD term being used when the material has a clear coat (lit shader).
->>>>>>> 6b49bade
 
 ### Changed
 - Color buffer pyramid is not allocated anymore if neither refraction nor distortion are enabled
