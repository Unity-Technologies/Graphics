--- conflicted
+++ resolved
@@ -89,11 +89,8 @@
 - Remove HTile generation for decals (faster without).
 - Improving SSGI Filtering and fixing a blend issue with RTGI.
 - Changed the Trackball UI so that it allows explicit numeric values.
-<<<<<<< HEAD
+- Reduce the G-buffer footprint of anisotropic materials
 - Moved SSGI out of preview.
-=======
-- Reduce the G-buffer footprint of anisotropic materials
->>>>>>> 15352bae
 
 ## [10.0.0] - 2019-06-10
 
