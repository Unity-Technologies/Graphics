﻿# Changelog
All notable changes to this package will be documented in this file.

The format is based on [Keep a Changelog](http://keepachangelog.com/en/1.0.0/)
and this project adheres to [Semantic Versioning](http://semver.org/spec/v2.0.0.html).

## [10.0.0] - 2019-06-10

### Added
- Ray tracing support for VR single-pass
- Added sharpen filter shader parameter and UI for TemporalAA to control image quality instead of hardcoded value
- Added frame settings option for custom post process and custom passes as well as custom color buffer format option.
- Add check in wizard on SRP Batcher enabled.
- Added default implementations of OnPreprocessMaterialDescription for FBX, Obj, Sketchup and 3DS file formats.
- Added custom pass fade radius
- Added after post process injection point for custom passes
- Added basic alpha compositing support - Alpha is available afterpostprocess when using FP16 buffer format.
- Added falloff distance on Reflection Probe and Planar Reflection Probe
- Added Backplate projection from the HDRISky
- Added Shadow Matte in UnlitMasterNode, which only received shadow without lighting
- Added hability to name LightLayers in HDRenderPipelineAsset
- Added a range compression factor for Reflection Probe and Planar Reflection Probe to avoid saturation of colors.
- Added path tracing support for directional, point and spot lights, as well as emission from Lit and Unlit.
- Added non temporal version of SSAO.
- Added more detailed ray tracing stats in the debug window
- Added Disc area light (bake only)
- Added a warning in the material UI to prevent transparent + subsurface-scattering combination.
- Added XR single-pass setting into HDRP asset
- Added a penumbra tint option for lights
- Added support for depth copy with XR SDK
- Added debug setting to Render Pipeline Debug Window to list the active XR views
- Added an option to filter the result of the volumetric lighting (off by default).
- Added a transmission multiplier for directional lights
- Added XR single-pass test mode to Render Pipeline Debug Window
- Added debug setting to Render Pipeline Window to list the active XR views
- Added a new refraction mode for the Lit shader (thin). Which is a box refraction with small thickness values
- Added the code to support Barn Doors for Area Lights based on a shaderconfig option.
- Added HDRPCameraBinder property binder for Visual Effect Graph
- Added "Celestial Body" controls to the Directional Light
- Added new parameters to the Physically Based Sky
- Added Reflections to the DXR Wizard
- Added the possibility to have ray traced colored and semi-transparent shadows on directional lights.
- Added a check in the custom post process template to throw an error if the default shader is not found.
- Exposed the debug overlay ratio in the debug menu.
- Added a separate frame settings for tonemapping alongside color grading.
- Added the receive fog option in the material UI for ShaderGraphs.
- Added a public virtual bool in the custom post processes API to specify if a post processes should be executed in the scene view.
- Added a menu option that checks scene issues with ray tracing. Also removed the previously existing warning at runtime.
- Added Contrast Adaptive Sharpen (CAS) Upscaling effect.
- Added APIs to update probe settings at runtime.
- Added documentation for the rayTracingSupported method in HDRP
- Added user-selectable format for the post processing passes.
- Added support for alpha channel in some post-processing passes (DoF, TAA, Uber).
- Added warnings in FrameSettings inspector when using DXR and atempting to use Asynchronous Execution.
- Exposed Stencil bits that can be used by the user.
- Added history rejection based on velocity of intersected objects for directional, point and spot lights.
- Added a affectsVolumetric field to the HDAdditionalLightData API to know if light affects volumetric fog.
- Add OS and Hardware check in the Wizard fixes for DXR.
- Added option to exclude camera motion from motion blur.
- Added semi-transparent shadows for point and spot lights.
- Added support for semi-transparent shadow for unlit shader and unlit shader graph.
- Added the alpha clip enabled toggle to the material UI for all HDRP shader graphs.
- Added Material Samples to explain how to use the lit shader features
- Added an initial implementation of ray traced sub surface scattering
- Added AssetPostprocessors and Shadergraphs to handle Arnold Standard Surface and 3DsMax Physical material import from FBX.
- Added support for Smoothness Fade start work when enabling ray traced reflections.
- Added Contact shadow, Micro shadows and Screen space refraction API documentation.
- Added script documentation for SSR, SSAO (ray tracing), GI, Light Cluster, RayTracingSettings, Ray Counters, etc.
- Added path tracing support for refraction and internal reflections.
- Added support for Thin Refraction Model and Lit's Clear Coat in Path Tracing.
- Added the Tint parameter to Sky Colored Fog.
- Added of Screen Space Reflections for Transparent materials
- Added a fallback for ray traced area light shadows in case the material is forward or the lit mode is forward.
- Added a new debug mode for light layers.
- Added an "enable" toggle to the SSR volume component.
- Added support for anisotropic specular lobes in path tracing.
- Added support for alpha clipping in path tracing.
- Added support for light cookies in path tracing.
- Added support for transparent shadows in path tracing.
- Added support for iridescence in path tracing.
- Added support for background color in path tracing.
- Added a path tracing test to the test suite.
- Added a warning and workaround instructions that appear when you enable XR single-pass after the first frame with the XR SDK.
- Added the exposure sliders to the planar reflection probe preview
- Added support for subsurface scattering in path tracing.
- Added a new mode that improves the filtering of ray traced shadows (directional, point and spot) based on the distance to the occluder.
- Added support of cookie baking and add support on Disc light.
- Added support for fog attenuation in path tracing.
- Added a new debug panel for volumes
- Added XR setting to control camera jitter for temporal effects
- Added an error message in the DrawRenderers custom pass when rendering opaque objects with an HDRP asset in DeferredOnly mode.
- Added API to enable proper recording of path traced scenes (with the Unity recorder or other tools).
- Added support for fog in Recursive rendering, ray traced reflections and ray traced indirect diffuse.
- Added an alpha blend option for recursive rendering
- Added support for stack lit for ray tracing effects.
- Added support for hair for ray tracing effects.
- Added support for alpha to coverage for HDRP shaders and shader graph
- Added support for Quality Levels to Subsurface Scattering.
- Added option to disable XR rendering on the camera settings.
- Added support for specular AA from geometric curvature in AxF
- Added support for baked AO (no input for now) in AxF
- Added an info box to warn about depth test artifacts when rendering object twice in custom passes with MSAA.
- Added a frame setting for alpha to mask.
- Added support for custom passes in the AOV API
- Added Light decomposition lighting debugging modes and support in AOV
- Added exposure compensation to Fixed exposure mode
- Added support for rasterized area light shadows in StackLit
- Added support for texture-weighted automatic exposure
- Added support for POM for emissive map
- Added alpha channel support in motion blur pass.
- Added the HDRP Compositor Tool (in Preview).
- Added a ray tracing mode option in the HDRP asset that allows to override and shader stripping.
- Added support for arbitrary resolution scaling of Volumetric Lighting to the Fog volume component.
- Added range attenuation for box-shaped spotlights.
- Added scenes for hair and fabric and decals with material samples
- Added fabric materials and textures
- Added information for fabric materials in fabric scene
- Added a DisplayInfo attribute to specify a name override and a display order for Volume Component fields (used only in default inspector for now).
- Added Min distance to contact shadows.
- Added support for Depth of Field in path tracing (by sampling the lens aperture).
- Added an API in HDRP to override the camera within the rendering of a frame (mainly for custom pass).
- Added a function (HDRenderPipeline.ResetRTHandleReferenceSize) to reset the reference size of RTHandle systems.
- Added support for AxF measurements importing into texture resources tilings.
- Added Layer parameter on Area Light to modify Layer of generated Emissive Mesh
- Added a flow map parameter to HDRI Sky
- Implemented ray traced reflections for transparent objects.
- Add a new parameter to control reflections in recursive rendering.
- Added an initial version of SSGI.
- Added Virtual Texturing cache settings to control the size of the Streaming Virtual Texturing caches.
- Added back-compatibility with builtin stereo matrices.
- Added CustomPassUtils API to simplify Blur, Copy and DrawRenderers custom passes.
- Added Histogram guided automatic exposure.
- Added few exposure debug modes.
- Added support for multiple path-traced views at once (e.g., scene and game views).
- Added support for 3DsMax's 2021 Simplified Physical Material from FBX files in the Model Importer.
- Added custom target mid grey for auto exposure.
- Added CustomPassUtils API to simplify Blur, Copy and DrawRenderers custom passes.
- Added an API in HDRP to override the camera within the rendering of a frame (mainly for custom pass).
- Added more custom pass API functions, mainly to render objects from another camera.
- Added support for transparent Unlit in path tracing.
- Added a minimal lit used for RTGI in peformance mode.
- Added procedural metering mask that can follow an object
- Added presets quality settings for RTAO and RTGI.
- Added an override for the shadow culling that allows better directional shadow maps in ray tracing effects (RTR, RTGI, RTSSS and RR).
- Added a Cloud Layer volume override.
- Added Fast Memory support for platform that support it.
- Added CPU and GPU timings for ray tracing effects.
- Added support to combine RTSSS and RTGI (1248733).
- Added IES Profile support for Point, Spot and Rectangular-Area lights
- Added support for multiple mapping modes in AxF.
- Add support of lightlayers on indirect lighting controller
- Added compute shader stripping.
- Added Cull Mode option for opaque materials and ShaderGraphs. 
- Added scene view exposure override.
- Added support for exposure curve remapping for min/max limits.
- Added presets for ray traced reflections.
- Added final image histogram debug view (both luminance and RGB).
- Added an example texture and rotation to the Cloud Layer volume override.
- Added an option to extend the camera culling for skinned mesh animation in ray tracing effects (1258547).
- Added decal layer system similar to light layer. Mesh will receive a decal when both decal layer mask matches.
- Added shader graph nodes for rendering a complex eye shader.

### Fixed
- Fix when rescale probe all direction below zero (1219246)
- Update documentation of HDRISky-Backplate, precise how to have Ambient Occlusion on the Backplate
- Sorting, undo, labels, layout in the Lighting Explorer.
- Fixed sky settings and materials in Shader Graph Samples package
- Fix/workaround a probable graphics driver bug in the GTAO shader.
- Fixed Hair and PBR shader graphs double sided modes
- Fixed an issue where updating an HDRP asset in the Quality setting panel would not recreate the pipeline.
- Fixed issue with point lights being considered even when occupying less than a pixel on screen (case 1183196)
- Fix a potential NaN source with iridescence (case 1183216)
- Fixed issue of spotlight breaking when minimizing the cone angle via the gizmo (case 1178279)
- Fixed issue that caused decals not to modify the roughness in the normal buffer, causing SSR to not behave correctly (case 1178336)
- Fixed lit transparent refraction with XR single-pass rendering
- Removed extra jitter for TemporalAA in VR
- Fixed ShaderGraph time in main preview
- Fixed issue on some UI elements in HDRP asset not expanding when clicking the arrow (case 1178369)
- Fixed alpha blending in custom post process
- Fixed the modification of the _AlphaCutoff property in the material UI when exposed with a ShaderGraph parameter.
- Fixed HDRP test `1218_Lit_DiffusionProfiles` on Vulkan.
- Fixed an issue where building a player in non-dev mode would generate render target error logs every frame
- Fixed crash when upgrading version of HDRP
- Fixed rendering issues with material previews
- Fixed NPE when using light module in Shuriken particle systems (1173348).
- Refresh cached shadow on editor changes
- Fixed light supported units caching (1182266)
- Fixed an issue where SSAO (that needs temporal reprojection) was still being rendered when Motion Vectors were not available (case 1184998)
- Fixed a nullref when modifying the height parameters inside the layered lit shader UI.
- Fixed Decal gizmo that become white after exiting play mode
- Fixed Decal pivot position to behave like a spotlight
- Fixed an issue where using the LightingOverrideMask would break sky reflection for regular cameras
- Fix DebugMenu FrameSettingsHistory persistency on close
- Fix DensityVolume, ReflectionProbe aned PlanarReflectionProbe advancedControl display
- Fix DXR scene serialization in wizard
- Fixed an issue where Previews would reallocate History Buffers every frame
- Fixed the SetLightLayer function in HDAdditionalLightData setting the wrong light layer
- Fix error first time a preview is created for planar
- Fixed an issue where SSR would use an incorrect roughness value on ForwardOnly (StackLit, AxF, Fabric, etc.) materials when the pipeline is configured to also allow deferred Lit.
- Fixed issues with light explorer (cases 1183468, 1183269)
- Fix dot colors in LayeredLit material inspector
- Fix undo not resetting all value when undoing the material affectation in LayerLit material
- Fix for issue that caused gizmos to render in render textures (case 1174395)
- Fixed the light emissive mesh not updated when the light was disabled/enabled
- Fixed light and shadow layer sync when setting the HDAdditionalLightData.lightlayersMask property
- Fixed a nullref when a custom post process component that was in the HDRP PP list is removed from the project
- Fixed issue that prevented decals from modifying specular occlusion (case 1178272).
- Fixed exposure of volumetric reprojection
- Fixed multi selection support for Scalable Settings in lights
- Fixed font shaders in test projects for VR by using a Shader Graph version
- Fixed refresh of baked cubemap by incrementing updateCount at the end of the bake (case 1158677).
- Fixed issue with rectangular area light when seen from the back
- Fixed decals not affecting lightmap/lightprobe
- Fixed zBufferParams with XR single-pass rendering
- Fixed moving objects not rendered in custom passes
- Fixed abstract classes listed in the + menu of the custom pass list
- Fixed custom pass that was rendered in previews
- Fixed precision error in zero value normals when applying decals (case 1181639)
- Fixed issue that triggered No Scene Lighting view in game view as well (case 1156102)
- Assign default volume profile when creating a new HDRP Asset
- Fixed fov to 0 in planar probe breaking the projection matrix (case 1182014)
- Fixed bugs with shadow caching
- Reassign the same camera for a realtime probe face render request to have appropriate history buffer during realtime probe rendering.
- Fixed issue causing wrong shading when normal map mode is Object space, no normal map is set, but a detail map is present (case 1143352)
- Fixed issue with decal and htile optimization
- Fixed TerrainLit shader compilation error regarding `_Control0_TexelSize` redefinition (case 1178480).
- Fixed warning about duplicate HDRuntimeReflectionSystem when configuring play mode without domain reload.
- Fixed an editor crash when multiple decal projectors were selected and some had null material
- Added all relevant fix actions to FixAll button in Wizard
- Moved FixAll button on top of the Wizard
- Fixed an issue where fog color was not pre-exposed correctly
- Fix priority order when custom passes are overlapping
- Fix cleanup not called when the custom pass GameObject is destroyed
- Replaced most instances of GraphicsSettings.renderPipelineAsset by GraphicsSettings.currentRenderPipeline. This should fix some parameters not working on Quality Settings overrides.
- Fixed an issue with Realtime GI not working on upgraded projects.
- Fixed issue with screen space shadows fallback texture was not set as a texture array.
- Fixed Pyramid Lights bounding box
- Fixed terrain heightmap default/null values and epsilons
- Fixed custom post-processing effects breaking when an abstract class inherited from `CustomPostProcessVolumeComponent`
- Fixed XR single-pass rendering in Editor by using ShaderConfig.s_XrMaxViews to allocate matrix array
- Multiple different skies rendered at the same time by different cameras are now handled correctly without flickering
- Fixed flickering issue happening when different volumes have shadow settings and multiple cameras are present.
- Fixed issue causing planar probes to disappear if there is no light in the scene.
- Fixed a number of issues with the prefab isolation mode (Volumes leaking from the main scene and reflection not working properly)
- Fixed an issue with fog volume component upgrade not working properly
- Fixed Spot light Pyramid Shape has shadow artifacts on aspect ratio values lower than 1
- Fixed issue with AO upsampling in XR
- Fixed camera without HDAdditionalCameraData component not rendering
- Removed the macro ENABLE_RAYTRACING for most of the ray tracing code
- Fixed prefab containing camera reloading in loop while selected in the Project view
- Fixed issue causing NaN wheh the Z scale of an object is set to 0.
- Fixed DXR shader passes attempting to render before pipeline loaded
- Fixed black ambient sky issue when importing a project after deleting Library.
- Fixed issue when upgrading a Standard transparent material (case 1186874)
- Fixed area light cookies not working properly with stack lit
- Fixed material render queue not updated when the shader is changed in the material inspector.
- Fixed a number of issues with full screen debug modes not reseting correctly when setting another mutually exclusive mode
- Fixed compile errors for platforms with no VR support
- Fixed an issue with volumetrics and RTHandle scaling (case 1155236)
- Fixed an issue where sky lighting might be updated uselessly
- Fixed issue preventing to allow setting decal material to none (case 1196129)
- Fixed XR multi-pass decals rendering
- Fixed several fields on Light Inspector that not supported Prefab overrides
- Fixed EOL for some files
- Fixed scene view rendering with volumetrics and XR enabled
- Fixed decals to work with multiple cameras
- Fixed optional clear of GBuffer (Was always on)
- Fixed render target clears with XR single-pass rendering
- Fixed HDRP samples file hierarchy
- Fixed Light units not matching light type
- Fixed QualitySettings panel not displaying HDRP Asset
- Fixed black reflection probes the first time loading a project
- Fixed y-flip in scene view with XR SDK
- Fixed Decal projectors do not immediately respond when parent object layer mask is changed in editor.
- Fixed y-flip in scene view with XR SDK
- Fixed a number of issues with Material Quality setting
- Fixed the transparent Cull Mode option in HD unlit master node settings only visible if double sided is ticked.
- Fixed an issue causing shadowed areas by contact shadows at the edge of far clip plane if contact shadow length is very close to far clip plane.
- Fixed editing a scalable settings will edit all loaded asset in memory instead of targetted asset.
- Fixed Planar reflection default viewer FOV
- Fixed flickering issues when moving the mouse in the editor with ray tracing on.
- Fixed the ShaderGraph main preview being black after switching to SSS in the master node settings
- Fixed custom fullscreen passes in VR
- Fixed camera culling masks not taken in account in custom pass volumes
- Fixed object not drawn in custom pass when using a DrawRenderers with an HDRP shader in a build.
- Fixed injection points for Custom Passes (AfterDepthAndNormal and BeforePreRefraction were missing)
- Fixed a enum to choose shader tags used for drawing objects (DepthPrepass or Forward) when there is no override material.
- Fixed lit objects in the BeforePreRefraction, BeforeTransparent and BeforePostProcess.
- Fixed the None option when binding custom pass render targets to allow binding only depth or color.
- Fixed custom pass buffers allocation so they are not allocated if they're not used.
- Fixed the Custom Pass entry in the volume create asset menu items.
- Fixed Prefab Overrides workflow on Camera.
- Fixed alignment issue in Preset for Camera.
- Fixed alignment issue in Physical part for Camera.
- Fixed FrameSettings multi-edition.
- Fixed a bug happening when denoising multiple ray traced light shadows
- Fixed minor naming issues in ShaderGraph settings
- VFX: Removed z-fight glitches that could appear when using deferred depth prepass and lit quad primitives
- VFX: Preserve specular option for lit outputs (matches HDRP lit shader)
- Fixed an issue with Metal Shader Compiler and GTAO shader for metal
- Fixed resources load issue while upgrading HDRP package.
- Fix LOD fade mask by accounting for field of view
- Fixed spot light missing from ray tracing indirect effects.
- Fixed a UI bug in the diffusion profile list after fixing them from the wizard.
- Fixed the hash collision when creating new diffusion profile assets.
- Fixed a light leaking issue with box light casting shadows (case 1184475)
- Fixed Cookie texture type in the cookie slot of lights (Now displays a warning because it is not supported).
- Fixed a nullref that happens when using the Shuriken particle light module
- Fixed alignment in Wizard
- Fixed text overflow in Wizard's helpbox
- Fixed Wizard button fix all that was not automatically grab all required fixes
- Fixed VR tab for MacOS in Wizard
- Fixed local config package workflow in Wizard
- Fixed issue with contact shadows shifting when MSAA is enabled.
- Fixed EV100 in the PBR sky
- Fixed an issue In URP where sometime the camera is not passed to the volume system and causes a null ref exception (case 1199388)
- Fixed nullref when releasing HDRP with custom pass disabled
- Fixed performance issue derived from copying stencil buffer.
- Fixed an editor freeze when importing a diffusion profile asset from a unity package.
- Fixed an exception when trying to reload a builtin resource.
- Fixed the light type intensity unit reset when switching the light type.
- Fixed compilation error related to define guards and CreateLayoutFromXrSdk()
- Fixed documentation link on CustomPassVolume.
- Fixed player build when HDRP is in the project but not assigned in the graphic settings.
- Fixed an issue where ambient probe would be black for the first face of a baked reflection probe
- VFX: Fixed Missing Reference to Visual Effect Graph Runtime Assembly
- Fixed an issue where rendering done by users in EndCameraRendering would be executed before the main render loop.
- Fixed Prefab Override in main scope of Volume.
- Fixed alignment issue in Presset of main scope of Volume.
- Fixed persistence of ShowChromeGizmo and moved it to toolbar for coherency in ReflectionProbe and PlanarReflectionProbe.
- Fixed Alignement issue in ReflectionProbe and PlanarReflectionProbe.
- Fixed Prefab override workflow issue in ReflectionProbe and PlanarReflectionProbe.
- Fixed empty MoreOptions and moved AdvancedManipulation in a dedicated location for coherency in ReflectionProbe and PlanarReflectionProbe.
- Fixed Prefab override workflow issue in DensityVolume.
- Fixed empty MoreOptions and moved AdvancedManipulation in a dedicated location for coherency in DensityVolume.
- Fix light limit counts specified on the HDRP asset
- Fixed Quality Settings for SSR, Contact Shadows and Ambient Occlusion volume components
- Fixed decalui deriving from hdshaderui instead of just shaderui
- Use DelayedIntField instead of IntField for scalable settings
- Fixed init of debug for FrameSettingsHistory on SceneView camera
- Added a fix script to handle the warning 'referenced script in (GameObject 'SceneIDMap') is missing'
- Fix Wizard load when none selected for RenderPipelineAsset
- Fixed TerrainLitGUI when per-pixel normal property is not present.
- Fixed rendering errors when enabling debug modes with custom passes
- Fix an issue that made PCSS dependent on Atlas resolution (not shadow map res)
- Fixing a bug whith histories when n>4 for ray traced shadows
- Fixing wrong behavior in ray traced shadows for mesh renderers if their cast shadow is shadow only or double sided
- Only tracing rays for shadow if the point is inside the code for spotlight shadows
- Only tracing rays if the point is inside the range for point lights
- Fixing ghosting issues when the screen space shadow  indexes change for a light with ray traced shadows
- Fixed an issue with stencil management and Xbox One build that caused corrupted output in deferred mode.
- Fixed a mismatch in behavior between the culling of shadow maps and ray traced point and spot light shadows
- Fixed recursive ray tracing not working anymore after intermediate buffer refactor.
- Fixed ray traced shadow denoising not working (history rejected all the time).
- Fixed shader warning on xbox one
- Fixed cookies not working for spot lights in ray traced reflections, ray traced GI and recursive rendering
- Fixed an inverted handling of CoatSmoothness for SSR in StackLit.
- Fixed missing distortion inputs in Lit and Unlit material UI.
- Fixed issue that propagated NaNs across multiple frames through the exposure texture.
- Fixed issue with Exclude from TAA stencil ignored.
- Fixed ray traced reflection exposure issue.
- Fixed issue with TAA history not initialising corretly scale factor for first frame
- Fixed issue with stencil test of material classification not using the correct Mask (causing false positive and bad performance with forward material in deferred)
- Fixed issue with History not reset when chaning antialiasing mode on camera
- Fixed issue with volumetric data not being initialized if default settings have volumetric and reprojection off.
- Fixed ray tracing reflection denoiser not applied in tier 1
- Fixed the vibility of ray tracing related methods.
- Fixed the diffusion profile list not saved when clicking the fix button in the material UI.
- Fixed crash when pushing bounce count higher than 1 for ray traced GI or reflections
- Fixed PCSS softness scale so that it better match ray traced reference for punctual lights.
- Fixed exposure management for the path tracer
- Fixed AxF material UI containing two advanced options settings.
- Fixed an issue where cached sky contexts were being destroyed wrongly, breaking lighting in the LookDev
- Fixed issue that clamped PCSS softness too early and not after distance scale.
- Fixed fog affect transparent on HD unlit master node
- Fixed custom post processes re-ordering not saved.
- Fixed NPE when using scalable settings
- Fixed an issue where PBR sky precomputation was reset incorrectly in some cases causing bad performance.
- Fixed a bug due to depth history begin overriden too soon
- Fixed CustomPassSampleCameraColor scale issue when called from Before Transparent injection point.
- Fixed corruption of AO in baked probes.
- Fixed issue with upgrade of projects that still had Very High as shadow filtering quality.
- Fixed issue that caused Distortion UI to appear in Lit.
- Fixed several issues with decal duplicating when editing them.
- Fixed initialization of volumetric buffer params (1204159)
- Fixed an issue where frame count was incorrectly reset for the game view, causing temporal processes to fail.
- Fixed Culling group was not disposed error.
- Fixed issues on some GPU that do not support gathers on integer textures.
- Fixed an issue with ambient probe not being initialized for the first frame after a domain reload for volumetric fog.
- Fixed the scene visibility of decal projectors and density volumes
- Fixed a leak in sky manager.
- Fixed an issue where entering playmode while the light editor is opened would produce null reference exceptions.
- Fixed the debug overlay overlapping the debug menu at runtime.
- Fixed an issue with the framecount when changing scene.
- Fixed errors that occurred when using invalid near and far clip plane values for planar reflections.
- Fixed issue with motion blur sample weighting function.
- Fixed motion vectors in MSAA.
- Fixed sun flare blending (case 1205862).
- Fixed a lot of issues related to ray traced screen space shadows.
- Fixed memory leak caused by apply distortion material not being disposed.
- Fixed Reflection probe incorrectly culled when moving its parent (case 1207660)
- Fixed a nullref when upgrading the Fog volume components while the volume is opened in the inspector.
- Fix issues where decals on PS4 would not correctly write out the tile mask causing bits of the decal to go missing.
- Use appropriate label width and text content so the label is completely visible
- Fixed an issue where final post process pass would not output the default alpha value of 1.0 when using 11_11_10 color buffer format.
- Fixed SSR issue after the MSAA Motion Vector fix.
- Fixed an issue with PCSS on directional light if punctual shadow atlas was not allocated.
- Fixed an issue where shadow resolution would be wrong on the first face of a baked reflection probe.
- Fixed issue with PCSS softness being incorrect for cascades different than the first one.
- Fixed custom post process not rendering when using multiple HDRP asset in quality settings
- Fixed probe gizmo missing id (case 1208975)
- Fixed a warning in raytracingshadowfilter.compute
- Fixed issue with AO breaking with small near plane values.
- Fixed custom post process Cleanup function not called in some cases.
- Fixed shader warning in AO code.
- Fixed a warning in simpledenoiser.compute
- Fixed tube and rectangle light culling to use their shape instead of their range as a bounding box.
- Fixed caused by using gather on a UINT texture in motion blur.
- Fix issue with ambient occlusion breaking when dynamic resolution is active.
- Fixed some possible NaN causes in Depth of Field.
- Fixed Custom Pass nullref due to the new Profiling Sample API changes
- Fixed the black/grey screen issue on after post process Custom Passes in non dev builds.
- Fixed particle lights.
- Improved behavior of lights and probe going over the HDRP asset limits.
- Fixed issue triggered when last punctual light is disabled and more than one camera is used.
- Fixed Custom Pass nullref due to the new Profiling Sample API changes
- Fixed the black/grey screen issue on after post process Custom Passes in non dev builds.
- Fixed XR rendering locked to vsync of main display with Standalone Player.
- Fixed custom pass cleanup not called at the right time when using multiple volumes.
- Fixed an issue on metal with edge of decal having artifact by delaying discard of fragments during decal projection
- Fixed various shader warning
- Fixing unnecessary memory allocations in the ray tracing cluster build
- Fixed duplicate column labels in LightEditor's light tab
- Fixed white and dark flashes on scenes with very high or very low exposure when Automatic Exposure is being used.
- Fixed an issue where passing a null ProfilingSampler would cause a null ref exception.
- Fixed memory leak in Sky when in matcap mode.
- Fixed compilation issues on platform that don't support VR.
- Fixed migration code called when we create a new HDRP asset.
- Fixed RemoveComponent on Camera contextual menu to not remove Camera while a component depend on it.
- Fixed an issue where ambient occlusion and screen space reflections editors would generate null ref exceptions when HDRP was not set as the current pipeline.
- Fixed a null reference exception in the probe UI when no HDRP asset is present.
- Fixed the outline example in the doc (sampling range was dependent on screen resolution)
- Fixed a null reference exception in the HDRI Sky editor when no HDRP asset is present.
- Fixed an issue where Decal Projectors created from script where rotated around the X axis by 90°.
- Fixed frustum used to compute Density Volumes visibility when projection matrix is oblique.
- Fixed a null reference exception in Path Tracing, Recursive Rendering and raytraced Global Illumination editors when no HDRP asset is present.
- Fix for NaNs on certain geometry with Lit shader -- [case 1210058](https://fogbugz.unity3d.com/f/cases/1210058/)
- Fixed an issue where ambient occlusion and screen space reflections editors would generate null ref exceptions when HDRP was not set as the current pipeline.
- Fixed a null reference exception in the probe UI when no HDRP asset is present.
- Fixed the outline example in the doc (sampling range was dependent on screen resolution)
- Fixed a null reference exception in the HDRI Sky editor when no HDRP asset is present.
- Fixed an issue where materials newly created from the contextual menu would have an invalid state, causing various problems until it was edited.
- Fixed transparent material created with ZWrite enabled (now it is disabled by default for new transparent materials)
- Fixed mouseover on Move and Rotate tool while DecalProjector is selected.
- Fixed wrong stencil state on some of the pixel shader versions of deferred shader.
- Fixed an issue where creating decals at runtime could cause a null reference exception.
- Fixed issue that displayed material migration dialog on the creation of new project.
- Fixed various issues with time and animated materials (cases 1210068, 1210064).
- Updated light explorer with latest changes to the Fog and fixed issues when no visual environment was present.
- Fixed not handleling properly the recieve SSR feature with ray traced reflections
- Shadow Atlas is no longer allocated for area lights when they are disabled in the shader config file.
- Avoid MRT Clear on PS4 as it is not implemented yet.
- Fixed runtime debug menu BitField control.
- Fixed the radius value used for ray traced directional light.
- Fixed compilation issues with the layered lit in ray tracing shaders.
- Fixed XR autotests viewport size rounding
- Fixed mip map slider knob displayed when cubemap have no mipmap
- Remove unnecessary skip of material upgrade dialog box.
- Fixed the profiling sample mismatch errors when enabling the profiler in play mode
- Fixed issue that caused NaNs in reflection probes on consoles.
- Fixed adjusting positive axis of Blend Distance slides the negative axis in the density volume component.
- Fixed the blend of reflections based on the weight.
- Fixed fallback for ray traced reflections when denoising is enabled.
- Fixed error spam issue with terrain detail terrainDetailUnsupported (cases 1211848)
- Fixed hardware dynamic resolution causing cropping/scaling issues in scene view (case 1158661)
- Fixed Wizard check order for `Hardware and OS` and `Direct3D12`
- Fix AO issue turning black when Far/Near plane distance is big.
- Fixed issue when opening lookdev and the lookdev volume have not been assigned yet.
- Improved memory usage of the sky system.
- Updated label in HDRP quality preference settings (case 1215100)
- Fixed Decal Projector gizmo not undoing properly (case 1216629)
- Fix a leak in the denoising of ray traced reflections.
- Fixed Alignment issue in Light Preset
- Fixed Environment Header in LightingWindow
- Fixed an issue where hair shader could write garbage in the diffuse lighting buffer, causing NaNs.
- Fixed an exposure issue with ray traced sub-surface scattering.
- Fixed runtime debug menu light hierarchy None not doing anything.
- Fixed the broken ShaderGraph preview when creating a new Lit graph.
- Fix indentation issue in preset of LayeredLit material.
- Fixed minor issues with cubemap preview in the inspector.
- Fixed wrong build error message when building for android on mac.
- Fixed an issue related to denoising ray trace area shadows.
- Fixed wrong build error message when building for android on mac.
- Fixed Wizard persistency of Direct3D12 change on domain reload.
- Fixed Wizard persistency of FixAll on domain reload.
- Fixed Wizard behaviour on domain reload.
- Fixed a potential source of NaN in planar reflection probe atlas.
- Fixed an issue with MipRatio debug mode showing _DebugMatCapTexture not being set.
- Fixed missing initialization of input params in Blit for VR.
- Fix Inf source in LTC for area lights.
- Fix issue with AO being misaligned when multiple view are visible.
- Fix issue that caused the clamp of camera rotation motion for motion blur to be ineffective.
- Fixed issue with AssetPostprocessors dependencies causing models to be imported twice when upgrading the package version.
- Fixed culling of lights with XR SDK
- Fixed memory stomp in shadow caching code, leading to overflow of Shadow request array and runtime errors.
- Fixed an issue related to transparent objects reading the ray traced indirect diffuse buffer
- Fixed an issue with filtering ray traced area lights when the intensity is high or there is an exposure.
- Fixed ill-formed include path in Depth Of Field shader.
- Fixed shader graph and ray tracing after the shader target PR.
- Fixed a bug in semi-transparent shadows (object further than the light casting shadows)
- Fix state enabled of default volume profile when in package.
- Fixed removal of MeshRenderer and MeshFilter on adding Light component.
- Fixed Ray Traced SubSurface Scattering not working with ray traced area lights
- Fixed Ray Traced SubSurface Scattering not working in forward mode.
- Fixed a bug in debug light volumes.
- Fixed a bug related to ray traced area light shadow history.
- Fixed an issue where fog sky color mode could sample NaNs in the sky cubemap.
- Fixed a leak in the PBR sky renderer.
- Added a tooltip to the Ambient Mode parameter in the Visual Envionment volume component.
- Static lighting sky now takes the default volume into account (this fixes discrepancies between baked and realtime lighting).
- Fixed a leak in the sky system.
- Removed MSAA Buffers allocation when lit shader mode is set to "deferred only".
- Fixed invalid cast for realtime reflection probes (case 1220504)
- Fixed invalid game view rendering when disabling all cameras in the scene (case 1105163)
- Hide reflection probes in the renderer components.
- Fixed infinite reload loop while displaying Light's Shadow's Link Light Layer in Inspector of Prefab Asset.
- Fixed the culling was not disposed error in build log.
- Fixed the cookie atlas size and planar atlas size being too big after an upgrade of the HDRP asset.
- Fixed transparent SSR for shader graph.
- Fixed an issue with emissive light meshes not being in the RAS.
- Fixed DXR player build
- Fixed the HDRP asset migration code not being called after an upgrade of the package
- Fixed draw renderers custom pass out of bound exception
- Fixed the PBR shader rendering in deferred
- Fixed some typos in debug menu (case 1224594)
- Fixed ray traced point and spot lights shadows not rejecting istory when semi-transparent or colored.
- Fixed a warning due to StaticLightingSky when reloading domain in some cases.
- Fixed the MaxLightCount being displayed when the light volume debug menu is on ColorAndEdge.
- Fixed issue with unclear naming of debug menu for decals.
- Fixed z-fighting in scene view when scene lighting is off (case 1203927)
- Fixed issue that prevented cubemap thumbnails from rendering (only on D3D11 and Metal).
- Fixed ray tracing with VR single-pass
- Fix an exception in ray tracing that happens if two LOD levels are using the same mesh renderer.
- Fixed error in the console when switching shader to decal in the material UI.
- Fixed an issue with refraction model and ray traced recursive rendering (case 1198578).
- Fixed an issue where a dynamic sky changing any frame may not update the ambient probe.
- Fixed cubemap thumbnail generation at project load time.
- Fixed cubemap thumbnail generation at project load time. 
- Fixed XR culling with multiple cameras
- Fixed XR single-pass with Mock HMD plugin
- Fixed sRGB mismatch with XR SDK
- Fixed an issue where default volume would not update when switching profile.
- Fixed issue with uncached reflection probe cameras reseting the debug mode (case 1224601) 
- Fixed an issue where AO override would not override specular occlusion.
- Fixed an issue where Volume inspector might not refresh correctly in some cases.
- Fixed render texture with XR
- Fixed issue with resources being accessed before initialization process has been performed completely. 
- Half fixed shuriken particle light that cast shadows (only the first one will be correct)
- Fixed issue with atmospheric fog turning black if a planar reflection probe is placed below ground level. (case 1226588)
- Fixed custom pass GC alloc issue in CustomPassVolume.GetActiveVolumes().
- Fixed a bug where instanced shadergraph shaders wouldn't compile on PS4.
- Fixed an issue related to the envlightdatasrt not being bound in recursive rendering.
- Fixed shadow cascade tooltip when using the metric mode (case 1229232)
- Fixed how the area light influence volume is computed to match rasterization.
- Focus on Decal uses the extends of the projectors
- Fixed usage of light size data that are not available at runtime.
- Fixed the depth buffer copy made before custom pass after opaque and normal injection point.
- Fix for issue that prevented scene from being completely saved when baked reflection probes are present and lighting is set to auto generate.
- Fixed drag area width at left of Light's intensity field in Inspector.
- Fixed light type resolution when performing a reset on HDAdditionalLightData (case 1220931)
- Fixed reliance on atan2 undefined behavior in motion vector debug shader.
- Fixed an usage of a a compute buffer not bound (1229964)
- Fixed an issue where changing the default volume profile from another inspector would not update the default volume editor.
- Fix issues in the post process system with RenderTexture being invalid in some cases, causing rendering problems.
- Fixed an issue where unncessarily serialized members in StaticLightingSky component would change each time the scene is changed.
- Fixed a weird behavior in the scalable settings drawing when the space becomes tiny (1212045).
- Fixed a regression in the ray traced indirect diffuse due to the new probe system.
- Fix for range compression factor for probes going negative (now clamped to positive values).
- Fixed path validation when creating new volume profile (case 1229933)
- Fixed a bug where Decal Shader Graphs would not recieve reprojected Position, Normal, or Bitangent data. (1239921)
- Fix reflection hierarchy for CARPAINT in AxF.
- Fix precise fresnel for delta lights for SVBRDF in AxF.
- Fixed the debug exposure mode for display sky reflection and debug view baked lighting
- Fixed MSAA depth resolve when there is no motion vectors
- Fixed various object leaks in HDRP.
- Fixed compile error with XR SubsystemManager.
- Fix for assertion triggering sometimes when saving a newly created lit shader graph (case 1230996)
- Fixed culling of planar reflection probes that change position (case 1218651)
- Fixed null reference when processing lightprobe (case 1235285)
- Fix issue causing wrong planar reflection rendering when more than one camera is present.
- Fix black screen in XR when HDRP package is present but not used.
- Fixed an issue with the specularFGD term being used when the material has a clear coat (lit shader).
- Fixed white flash happening with auto-exposure in some cases (case 1223774)
- Fixed NaN which can appear with real time reflection and inf value
- Fixed an issue that was collapsing the volume components in the HDRP default settings
- Fixed warning about missing bound decal buffer
- Fixed shader warning on Xbox for ResolveStencilBuffer.compute. 
- Fixed PBR shader ZTest rendering in deferred.
- Replaced commands incompatible with async compute in light list build process.
- Diffusion Profile and Material references in HDRP materials are now correctly exported to unity packages. Note that the diffusion profile or the material references need to be edited once before this can work properly.
- Fix MaterialBalls having same guid issue
- Fix spelling and grammatical errors in material samples
- Fixed unneeded cookie texture allocation for cone stop lights.
- Fixed scalarization code for contact shadows.
- Fixed volume debug in playmode
- Fixed issue when toggling anything in HDRP asset that will produce an error (case 1238155)
- Fixed shader warning in PCSS code when using Vulkan.
- Fixed decal that aren't working without Metal and Ambient Occlusion option enabled.
- Fixed an error about procedural sky being logged by mistake.
- Fixed shadowmask UI now correctly showing shadowmask disable
- Made more explicit the warning about raytracing and asynchronous compute. Also fixed the condition in which it appears.
- Fixed a null ref exception in static sky when the default volume profile is invalid.
- DXR: Fixed shader compilation error with shader graph and pathtracer
- Fixed SceneView Draw Modes not being properly updated after opening new scene view panels or changing the editor layout.
- VFX: Removed irrelevant queues in render queue selection from HDRP outputs
- VFX: Motion Vector are correctly renderered with MSAA [Case 1240754](https://issuetracker.unity3d.com/product/unity/issues/guid/1240754/)
- Fixed a cause of NaN when a normal of 0-length is generated (usually via shadergraph). 
- Fixed issue with screen-space shadows not enabled properly when RT is disabled (case 1235821)
- Fixed a performance issue with stochastic ray traced area shadows.
- Fixed cookie texture not updated when changing an import settings (srgb for example).
- Fixed flickering of the game/scene view when lookdev is running.
- Fixed issue with reflection probes in realtime time mode with OnEnable baking having wrong lighting with sky set to dynamic (case 1238047).
- Fixed transparent motion vectors not working when in MSAA.
- Fix error when removing DecalProjector from component contextual menu (case 1243960)
- Fixed issue with post process when running in RGBA16 and an object with additive blending is in the scene.
- Fixed corrupted values on LayeredLit when using Vertex Color multiply mode to multiply and MSAA is activated. 
- Fix conflicts with Handles manipulation when performing a Reset in DecalComponent (case 1238833)
- Fixed depth prepass and postpass being disabled after changing the shader in the material UI.
- Fixed issue with sceneview camera settings not being saved after Editor restart.
- Fixed issue when switching back to custom sensor type in physical camera settings (case 1244350).
- Fixed a null ref exception when running playmode tests with the render pipeline debug window opened.
- Fixed some GCAlloc in the debug window.
- Fixed shader graphs not casting semi-transparent and color shadows (case 1242617)
- Fixed thin refraction mode not working properly.
- Fixed assert on tests caused by probe culling results being requested when culling did not happen. (case 1246169) 
- Fixed over consumption of GPU memory by the Physically Based Sky.
- Fixed an invalid rotation in Planar Reflection Probe editor display, that was causing an error message (case 1182022)
- Put more information in Camera background type tooltip and fixed inconsistent exposure behavior when changing bg type.
- Fixed issue that caused not all baked reflection to be deleted upon clicking "Clear Baked Data" in the lighting menu (case 1136080)
- Fixed an issue where asset preview could be rendered white because of static lighting sky.
- Fixed an issue where static lighting was not updated when removing the static lighting sky profile.
- Fixed the show cookie atlas debug mode not displaying correctly when enabling the clear cookie atlas option.
- Fixed various multi-editing issues when changing Emission parameters.
- Fixed error when undo a Reflection Probe removal in a prefab instance. (case 1244047)
- Fixed Microshadow not working correctly in deferred with LightLayers
- Tentative fix for missing include in depth of field shaders.
- Fixed the light overlap scene view draw mode (wasn't working at all).
- Fixed taaFrameIndex and XR tests 4052 and 4053
- Fixed the prefab integration of custom passes (Prefab Override Highlight not working as expected).
- Cloned volume profile from read only assets are created in the root of the project. (case 1154961)
- Fixed Wizard check on default volume profile to also check it is not the default one in package.
- Fix erroneous central depth sampling in TAA.
- Fixed light layers not correctly disabled when the lightlayers is set to Nothing and Lightlayers isn't enabled in HDRP Asset
- Fixed issue with Model Importer materials falling back to the Legacy default material instead of HDRP's default material when import happens at Editor startup.
- Fixed a wrong condition in CameraSwitcher, potentially causing out of bound exceptions.
- Fixed an issue where editing the Look Dev default profile would not reflect directly in the Look Dev window.
- Fixed a bug where the light list is not cleared but still used when resizing the RT.
- Fixed exposure debug shader with XR single-pass rendering.
- Fixed issues with scene view and transparent motion vectors.
- Fixed black screens for linux/HDRP (1246407)
- Fixed a vulkan and metal warning in the SSGI compute shader.
- Fixed an exception due to the color pyramid not allocated when SSGI is enabled.
- Fixed an issue with the first Depth history was incorrectly copied.
- Fixed path traced DoF focusing issue
- Fix an issue with the half resolution Mode (performance)
- Fix an issue with the color intensity of emissive for performance rtgi
- Fixed issue with rendering being mostly broken when target platform disables VR. 
- Workaround an issue caused by GetKernelThreadGroupSizes  failing to retrieve correct group size. 
- Fix issue with fast memory and rendergraph. 
- Fixed transparent motion vector framesetting not sanitized.
- Fixed wrong order of post process frame settings.
- Fixed white flash when enabling SSR or SSGI.
- The ray traced indrect diffuse and RTGI were combined wrongly with the rest of the lighting (1254318).
- Fixed an exception happening when using RTSSS without using RTShadows.
- Fix inconsistencies with transparent motion vectors and opaque by allowing camera only transparent motion vectors.
- Fix reflection probe frame settings override
- Fixed certain shadow bias artifacts present in volumetric lighting (case 1231885).
- Fixed area light cookie not updated when switch the light type from a spot that had a cookie.
- Fixed issue with dynamic resolution updating when not in play mode.
- Fixed issue with Contrast Adaptive Sharpening upsample mode and preview camera.
- Fix issue causing blocky artifacts when decals affect metallic and are applied on material with specular color workflow.
- Fixed issue with depth pyramid generation and dynamic resolution.
- Fixed an issue where decals were duplicated in prefab isolation mode.
- Fixed an issue where rendering preview with MSAA might generate render graph errors.
- Fixed compile error in PS4 for planar reflection filtering.
- Fixed issue with blue line in prefabs for volume mode.
- Fixing the internsity being applied to RTAO too early leading to unexpected results (1254626).
- Fix issue that caused sky to incorrectly render when using a custom projection matrix.
- Fixed null reference exception when using depth pre/post pass in shadergraph with alpha clip in the material.
- Appropriately constraint blend distance of reflection probe while editing with the inspector (case 1248931)
- Fixed AxF handling of roughness for Blinn-Phong type materials
- Fixed AxF UI errors when surface type is switched to transparent
- Fixed a serialization issue, preventing quality level parameters to undo/redo and update scene view on change.
- Fixed an exception occuring when a camera doesn't have an HDAdditionalCameraData (1254383).
- Fixed ray tracing with XR single-pass.
- Fixed warning in HDAdditionalLightData OnValidate (cases 1250864, 1244578)
- Fixed a bug related to denoising ray traced reflections.
- Fixed nullref in the layered lit material inspector.
- Fixed an issue where manipulating the color wheels in a volume component would reset the cursor every time.
- Fixed an issue where static sky lighting would not be updated for a new scene until it's reloaded at least once.
- Fixed culling for decals when used in prefabs and edited in context.
- Force to rebake probe with missing baked texture. (1253367)
- Fix supported Mac platform detection to handle new major version (11.0) properly
- Fixed typo in the Render Pipeline Wizard under HDRP+VR
- Change transparent SSR name in frame settings to avoid clipping. 
- Fixed missing include guards in shadow hlsl files.
- Repaint the scene view whenever the scene exposure override is changed.
- Fixed an error when clearing the SSGI history texture at creation time (1259930).
- Fixed alpha to mask reset when toggling alpha test in the material UI.
- Fixed an issue where opening the look dev window with the light theme would make the window blink and eventually crash unity.
- Fixed fallback for ray tracing and light layers (1258837).
- Fixed Sorting Priority not displayed correctly in the DrawRenderers custom pass UI.
- Fixed glitch in Project settings window when selecting diffusion profiles in material section (case 1253090)
- Fixed issue with light layers bigger than 8 (and above the supported range). 
- Fixed issue with culling layer mask of area light's emissive mesh 
- Fixed errors when switching area light to disk shape while an area emissive mesh was displayed.
- Fixed default frame settings MSAA toggle for reflection probes (case 1247631)
- Fixed the transparent SSR dependency not being properly disabled according to the asset dependencies (1260271).
- Fixed issue with completely black AO on double sided materials when normal mode is set to None.
- Fixed UI drawing of the quaternion (1251235)
- Fix an issue with the quality mode and perf mode on RTR and RTGI and getting rid of unwanted nans (1256923).
- Fixed unitialized ray tracing resources when using non-default HDRP asset (case 1259467).
- Fixed overused the atlas for Animated/Render Target Cookies (1259930).
- Fixed sky asserts with XR multipass
- Fixed for area light not updating baked light result when modifying with gizmo.
- Fixed robustness issue with GetOddNegativeScale() in ray tracing, which was impacting normal mapping (1261160).
<<<<<<< HEAD
- Fixed path-traced subsurface scattering mixing with diffuse and specular BRDFs (1250601).
=======
- Fixed regression where moving face of the probe gizmo was not moving its position anymore.
- Fixed XR single-pass macros in tessellation shaders.
>>>>>>> 9b496b4a

### Changed
- Improve MIP selection for decals on Transparents
- Color buffer pyramid is not allocated anymore if neither refraction nor distortion are enabled
- Rename Emission Radius to Radius in UI in Point, Spot
- Angular Diameter parameter for directional light is no longuer an advanced property
- DXR: Remove Light Radius and Angular Diamater of Raytrace shadow. Angular Diameter and Radius are used instead.
- Remove MaxSmoothness parameters from UI for point, spot and directional light. The MaxSmoothness is now deduce from Radius Parameters
- DXR: Remove the Ray Tracing Environement Component. Add a Layer Mask to the ray Tracing volume components to define which objects are taken into account for each effect.
- Removed second cubemaps used for shadowing in lookdev
- Disable Physically Based Sky below ground
- Increase max limit of area light and reflection probe to 128
- Change default texture for detailmap to grey
- Optimize Shadow RT load on Tile based architecture platforms.
- Improved quality of SSAO.
- Moved RequestShadowMapRendering() back to public API.
- Update HDRP DXR Wizard with an option to automatically clone the hdrp config package and setup raytracing to 1 in shaders file.
- Added SceneSelection pass for TerrainLit shader.
- Simplified Light's type API regrouping the logic in one place (Check type in HDAdditionalLightData)
- The support of LOD CrossFade (Dithering transition) in master nodes now required to enable it in the master node settings (Save variant)
- Improved shadow bias, by removing constant depth bias and substituting it with slope-scale bias.
- Fix the default stencil values when a material is created from a SSS ShaderGraph.
- Tweak test asset to be compatible with XR: unlit SG material for canvas and double-side font material
- Slightly tweaked the behaviour of bloom when resolution is low to reduce artifacts.
- Hidden fields in Light Inspector that is not relevant while in BakingOnly mode.
- Changed parametrization of PCSS, now softness is derived from angular diameter (for directional lights) or shape radius (for point/spot lights) and min filter size is now in the [0..1] range.
- Moved the copy of the geometry history buffers to right after the depth mip chain generation.
- Rename "Luminance" to "Nits" in UX for physical light unit
- Rename FrameSettings "SkyLighting" to "SkyReflection"
- Reworked XR automated tests
- The ray traced screen space shadow history for directional, spot and point lights is discarded if the light transform has changed.
- Changed the behavior for ray tracing in case a mesh renderer has both transparent and opaque submeshes.
- Improve history buffer management
- Replaced PlayerSettings.virtualRealitySupported with XRGraphics.tryEnable.
- Remove redundant FrameSettings RealTimePlanarReflection
- Improved a bit the GC calls generated during the rendering.
- Material update is now only triggered when the relevant settings are touched in the shader graph master nodes
- Changed the way Sky Intensity (on Sky volume components) is handled. It's now a combo box where users can choose between Exposure, Multiplier or Lux (for HDRI sky only) instead of both multiplier and exposure being applied all the time. Added a new menu item to convert old profiles.
- Change how method for specular occlusions is decided on inspector shader (Lit, LitTesselation, LayeredLit, LayeredLitTessellation)
- Unlocked SSS, SSR, Motion Vectors and Distortion frame settings for reflections probes.
- Hide unused LOD settings in Quality Settings legacy window.
- Reduced the constrained distance for temporal reprojection of ray tracing denoising
- Removed shadow near plane from the Directional Light Shadow UI.
- Improved the performances of custom pass culling.
- The scene view camera now replicates the physical parameters from the camera tagged as "MainCamera".
- Reduced the number of GC.Alloc calls, one simple scene without plarnar / probes, it should be 0B.
- Renamed ProfilingSample to ProfilingScope and unified API. Added GPU Timings.
- Updated macros to be compatible with the new shader preprocessor.
- Ray tracing reflection temporal filtering is now done in pre-exposed space
- Search field selects the appropriate fields in both project settings panels 'HDRP Default Settings' and 'Quality/HDRP'
- Disabled the refraction and transmission map keywords if the material is opaque.
- Keep celestial bodies outside the atmosphere.
- Updated the MSAA documentation to specify what features HDRP supports MSAA for and what features it does not.
- Shader use for Runtime Debug Display are now correctly stripper when doing a release build
- Now each camera has its own Volume Stack. This allows Volume Parameters to be updated as early as possible and be ready for the whole frame without conflicts between cameras.
- Disable Async for SSR, SSAO and Contact shadow when aggregated ray tracing frame setting is on.
- Improved performance when entering play mode without domain reload by a factor of ~25
- Renamed the camera profiling sample to include the camera name
- Discarding the ray tracing history for AO, reflection, diffuse shadows and GI when the viewport size changes.
- Renamed the camera profiling sample to include the camera name
- Renamed the post processing graphic formats to match the new convention.
- The restart in Wizard for DXR will always be last fix from now on
- Refactoring pre-existing materials to share more shader code between rasterization and ray tracing.
- Setting a material's Refraction Model to Thin does not overwrite the Thickness and Transmission Absorption Distance anymore.
- Removed Wind textures from runtime as wind is no longer built into the pipeline
- Changed Shader Graph titles of master nodes to be more easily searchable ("HDRP/x" -> "x (HDRP)")
- Expose StartSinglePass() and StopSinglePass() as public interface for XRPass
- Replaced the Texture array for 2D cookies (spot, area and directional lights) and for planar reflections by an atlas.
- Moved the tier defining from the asset to the concerned volume components.
- Changing from a tier management to a "mode" management for reflection and GI and removing the ability to enable/disable deferred and ray bining (they are now implied by performance mode)
- The default FrameSettings for ScreenSpaceShadows is set to true for Camera in order to give a better workflow for DXR.
- Refactor internal usage of Stencil bits.
- Changed how the material upgrader works and added documentation for it.
- Custom passes now disable the stencil when overwriting the depth and not writing into it.
- Renamed the camera profiling sample to include the camera name
- Changed the way the shadow casting property of transparent and tranmissive materials is handeled for ray tracing.
- Changed inspector materials stencil setting code to have more sharing.
- Updated the default scene and default DXR scene and DefaultVolumeProfile.
- Changed the way the length parameter is used for ray traced contact shadows.
- Improved the coherency of PCSS blur between cascades.
- Updated VR checks in Wizard to reflect new XR System.
- Removing unused alpha threshold depth prepass and post pass for fabric shader graph.
- Transform result from CIE XYZ to sRGB color space in EvalSensitivity for iridescence.
- Moved BeginCameraRendering callback right before culling.
- Changed the visibility of the Indirect Lighting Controller component to public.
- Renamed the cubemap used for diffuse convolution to a more explicit name for the memory profiler.
- Improved behaviour of transmission color on transparent surfaces in path tracing.
- Light dimmer can now get values higher than one and was renamed to multiplier in the UI.
- Removed info box requesting volume component for Visual Environment and updated the documentation with the relevant information.
- Improved light selection oracle for light sampling in path tracing.
- Stripped ray tracing subsurface passes with ray tracing is not enabled.
- Remove LOD cross fade code for ray tracing shaders
- Removed legacy VR code
- Add range-based clipping to box lights (case 1178780)
- Improve area light culling (case 1085873)
- Light Hierarchy debug mode can now adjust Debug Exposure for visualizing high exposure scenes.
- Rejecting history for ray traced reflections based on a threshold evaluated on the neighborhood of the sampled history.
- Renamed "Environment" to "Reflection Probes" in tile/cluster debug menu.
- Utilities namespace is obsolete, moved its content to UnityEngine.Rendering (case 1204677)
- Obsolete Utilities namespace was removed, instead use UnityEngine.Rendering (case 1204677)
- Moved most of the compute shaders to the multi_compile API instead of multiple kernels.
- Use multi_compile API for deferred compute shader with shadow mask.
- Remove the raytracing rendering queue system to make recursive raytraced material work when raytracing is disabled
- Changed a few resources used by ray tracing shaders to be global resources (using register space1) for improved CPU performance.
- All custom pass volumes are now executed for one injection point instead of the first one.
- Hidden unsupported choice in emission in Materials
- Temporal Anti aliasing improvements.
- Optimized PrepareLightsForGPU (cost reduced by over 25%) and PrepareGPULightData (around twice as fast now).
- Moved scene view camera settings for HDRP from the preferences window to the scene view camera settings window.
- Updated shaders to be compatible with Microsoft's DXC.
- Debug exposure in debug menu have been replace to debug exposure compensation in EV100 space and is always visible.
- Further optimized PrepareLightsForGPU (3x faster with few shadows, 1.4x faster with a lot of shadows or equivalently cost reduced by 68% to 37%).
- Raytracing: Replaced the DIFFUSE_LIGHTING_ONLY multicompile by a uniform.
- Raytracing: Removed the dynamic lightmap multicompile.
- Raytracing: Remove the LOD cross fade multi compile for ray tracing.
- Cookie are now supported in lightmaper. All lights casting cookie and baked will now include cookie influence.
- Avoid building the mip chain a second time for SSR for transparent objects.
- Replaced "High Quality" Subsurface Scattering with a set of Quality Levels.
- Replaced "High Quality" Volumetric Lighting with "Screen Resolution Percentage" and "Volume Slice Count" on the Fog volume component.
- Merged material samples and shader samples
- Update material samples scene visuals
- Use multi_compile API for deferred compute shader with shadow mask.
- Made the StaticLightingSky class public so that users can change it by script for baking purpose.
- Shadowmask and realtime reflectoin probe property are hide in Quality settings
- Improved performance of reflection probe management when using a lot of probes.
- Ignoring the disable SSR flags for recursive rendering.
- Removed logic in the UI to disable parameters for contact shadows and fog volume components as it was going against the concept of the volume system.
- Fixed the sub surface mask not being taken into account when computing ray traced sub surface scattering.
- MSAA Within Forward Frame Setting is now enabled by default on Cameras when new Render Pipeline Asset is created
- Slightly changed the TAA anti-flicker mechanism so that it is more aggressive on almost static images (only on High preset for now).
- Changed default exposure compensation to 0.
- Refactored shadow caching system.
- Removed experimental namespace for ray tracing code.
- Increase limit for max numbers of lights in UX
- Removed direct use of BSDFData in the path tracing pass, delegated to the material instead.
- Pre-warm the RTHandle system to reduce the amount of memory allocations and the total memory needed at all points. 
- DXR: Only read the geometric attributes that are required using the share pass info and shader graph defines.
- DXR: Dispatch binned rays in 1D instead of 2D.
- Lit and LayeredLit tessellation cross lod fade don't used dithering anymore between LOD but fade the tessellation height instead. Allow a smoother transition
- Changed the way planar reflections are filtered in order to be a bit more "physically based".
- Increased path tracing BSDFs roughness range from [0.001, 0.999] to [0.00001, 0.99999].
- Changing the default SSGI radius for the all configurations.
- Changed the default parameters for quality RTGI to match expected behavior.
- Add color clear pass while rendering XR occlusion mesh to avoid leaks.
- Only use one texture for ray traced reflection upscaling.
- Adjust the upscale radius based on the roughness value.
- DXR: Changed the way the filter size is decided for directional, point and spot shadows.
- Changed the default exposure mode to "Automatic (Histogram)", along with "Limit Min" to -4 and "Limit Max" to 16.
- Replaced the default scene system with the builtin Scene Template feature.
- Changed extensions of shader CAS include files.
- Making the planar probe atlas's format match the color buffer's format.
- Removing the planarReflectionCacheCompressed setting from asset.
- SHADERPASS for TransparentDepthPrepass and TransparentDepthPostpass identification is using respectively SHADERPASS_TRANSPARENT_DEPTH_PREPASS and SHADERPASS_TRANSPARENT_DEPTH_POSTPASS
- Renamed the debug name from SSAO to ScreenSpaceAmbientOcclusion (1254974).
- Added missing tooltips and improved the UI of the aperture control (case 1254916).
- Fixed wrong tooltips in the Dof Volume (case 1256641).
- The `CustomPassLoadCameraColor` and `CustomPassSampleCameraColor` functions now returns the correct color buffer when used in after post process instead of the color pyramid (which didn't had post processes).
- PBR Sky now doesn't go black when going below sea level, but it instead freezes calculation as if on the horizon. 
- Fixed an issue with quality setting foldouts not opening when clicking on them (1253088).
- Shutter speed can now be changed by dragging the mouse over the UI label (case 1245007).

## [7.1.1] - 2019-09-05

### Added
- Transparency Overdraw debug mode. Allows to visualize transparent objects draw calls as an "heat map".
- Enabled single-pass instancing support for XR SDK with new API cmd.SetInstanceMultiplier()
- XR settings are now available in the HDRP asset
- Support for Material Quality in Shader Graph
- Material Quality support selection in HDRP Asset
- Renamed XR shader macro from UNITY_STEREO_ASSIGN_COMPUTE_EYE_INDEX to UNITY_XR_ASSIGN_VIEW_INDEX
- Raytracing ShaderGraph node for HDRP shaders
- Custom passes volume component with 3 injection points: Before Rendering, Before Transparent and Before Post Process
- Alpha channel is now properly exported to camera render textures when using FP16 color buffer format
- Support for XR SDK mirror view modes
- HD Master nodes in Shader Graph now support Normal and Tangent modification in vertex stage.
- DepthOfFieldCoC option in the fullscreen debug modes.
- Added override Ambient Occlusion option on debug windows
- Added Custom Post Processes with 3 injection points: Before Transparent, Before Post Process and After Post Process
- Added draft of minimal interactive path tracing (experimental) based on DXR API - Support only 4 area light, lit and unlit shader (non-shadergraph)
- Small adjustments to TAA anti flicker (more aggressive on high values).

### Fixed
- Fixed wizard infinite loop on cancellation
- Fixed with compute shader error about too many threads in threadgroup on low GPU
- Fixed invalid contact shadow shaders being created on metal
- Fixed a bug where if Assembly.GetTypes throws an exception due to mis-versioned dlls, then no preprocessors are used in the shader stripper
- Fixed typo in AXF decal property preventing to compile
- Fixed reflection probe with XR single-pass and FPTL
- Fixed force gizmo shown when selecting camera in hierarchy
- Fixed issue with XR occlusion mesh and dynamic resolution
- Fixed an issue where lighting compute buffers were re-created with the wrong size when resizing the window, causing tile artefacts at the top of the screen.
- Fix FrameSettings names and tooltips
- Fixed error with XR SDK when the Editor is not in focus
- Fixed errors with RenderGraph, XR SDK and occlusion mesh
- Fixed shadow routines compilation errors when "real" type is a typedef on "half".
- Fixed toggle volumetric lighting in the light UI
- Fixed post-processing history reset handling rt-scale incorrectly
- Fixed crash with terrain and XR multi-pass
- Fixed ShaderGraph material synchronization issues
- Fixed a null reference exception when using an Emissive texture with Unlit shader (case 1181335)
- Fixed an issue where area lights and point lights where not counted separately with regards to max lights on screen (case 1183196)
- Fixed an SSR and Subsurface Scattering issue (appearing black) when using XR.

### Changed
- Update Wizard layout.
- Remove almost all Garbage collection call within a frame.
- Rename property AdditionalVeclocityChange to AddPrecomputeVelocity
- Call the End/Begin camera rendering callbacks for camera with customRender enabled
- Changeg framesettings migration order of postprocess flags as a pr for reflection settings flags have been backported to 2019.2
- Replaced usage of ENABLE_VR in XRSystem.cs by version defines based on the presence of the built-in VR and XR modules
- Added an update virtual function to the SkyRenderer class. This is called once per frame. This allows a given renderer to amortize heavy computation at the rate it chooses. Currently only the physically based sky implements this.
- Removed mandatory XRPass argument in HDCamera.GetOrCreate()
- Restored the HDCamera parameter to the sky rendering builtin parameters.
- Removed usage of StructuredBuffer for XR View Constants
- Expose Direct Specular Lighting control in FrameSettings
- Deprecated ExponentialFog and VolumetricFog volume components. Now there is only one exponential fog component (Fog) which can add Volumetric Fog as an option. Added a script in Edit -> Render Pipeline -> Upgrade Fog Volume Components.

## [7.0.1] - 2019-07-25

### Added
- Added option in the config package to disable globally Area Lights and to select shadow quality settings for the deferred pipeline.
- When shader log stripping is enabled, shader stripper statistics will be written at `Temp/shader-strip.json`
- Occlusion mesh support from XR SDK

### Fixed
- Fixed XR SDK mirror view blit, cleanup some XRTODO and removed XRDebug.cs
- Fixed culling for volumetrics with XR single-pass rendering
- Fix shadergraph material pass setup not called
- Fixed documentation links in component's Inspector header bar
- Cookies using the render texture output from a camera are now properly updated
- Allow in ShaderGraph to enable pre/post pass when the alpha clip is disabled

### Changed
- RenderQueue for Opaque now start at Background instead of Geometry.
- Clamp the area light size for scripting API when we change the light type
- Added a warning in the material UI when the diffusion profile assigned is not in the HDRP asset


## [7.0.0] - 2019-07-17

### Added
- `Fixed`, `Viewer`, and `Automatic` modes to compute the FOV used when rendering a `PlanarReflectionProbe`
- A checkbox to toggle the chrome gizmo of `ReflectionProbe`and `PlanarReflectionProbe`
- Added a Light layer in shadows that allow for objects to cast shadows without being affected by light (and vice versa).
- You can now access ShaderGraph blend states from the Material UI (for example, **Surface Type**, **Sorting Priority**, and **Blending Mode**). This change may break Materials that use a ShaderGraph, to fix them, select **Edit > Render Pipeline > Reset all ShaderGraph Scene Materials BlendStates**. This syncs the blendstates of you ShaderGraph master nodes with the Material properties.
- You can now control ZTest, ZWrite, and CullMode for transparent Materials.
- Materials that use Unlit Shaders or Unlit Master Node Shaders now cast shadows.
- Added an option to enable the ztest on **After Post Process** materials when TAA is disabled.
- Added a new SSAO (based on Ground Truth Ambient Occlusion algorithm) to replace the previous one.
- Added support for shadow tint on light
- BeginCameraRendering and EndCameraRendering callbacks are now called with probes
- Adding option to update shadow maps only On Enable and On Demand.
- Shader Graphs that use time-dependent vertex modification now generate correct motion vectors.
- Added option to allow a custom spot angle for spot light shadow maps.
- Added frame settings for individual post-processing effects
- Added dither transition between cascades for Low and Medium quality settings
- Added single-pass instancing support with XR SDK
- Added occlusion mesh support with XR SDK
- Added support of Alembic velocity to various shaders
- Added support for more than 2 views for single-pass instancing
- Added support for per punctual/directional light min roughness in StackLit
- Added mirror view support with XR SDK
- Added VR verification in HDRPWizard
- Added DXR verification in HDRPWizard
- Added feedbacks in UI of Volume regarding skies
- Cube LUT support in Tonemapping. Cube LUT helpers for external grading are available in the Post-processing Sample package.

### Fixed
- Fixed an issue with history buffers causing effects like TAA or auto exposure to flicker when more than one camera was visible in the editor
- The correct preview is displayed when selecting multiple `PlanarReflectionProbe`s
- Fixed volumetric rendering with camera-relative code and XR stereo instancing
- Fixed issue with flashing cyan due to async compilation of shader when selecting a mesh
- Fix texture type mismatch when the contact shadow are disabled (causing errors on IOS devices)
- Fixed Generate Shader Includes while in package
- Fixed issue when texture where deleted in ShadowCascadeGUI
- Fixed issue in FrameSettingsHistory when disabling a camera several time without enabling it in between.
- Fixed volumetric reprojection with camera-relative code and XR stereo instancing
- Added custom BaseShaderPreprocessor in HDEditorUtils.GetBaseShaderPreprocessorList()
- Fixed compile issue when USE_XR_SDK is not defined
- Fixed procedural sky sun disk intensity for high directional light intensities
- Fixed Decal mip level when using texture mip map streaming to avoid dropping to lowest permitted mip (now loading all mips)
- Fixed deferred shading for XR single-pass instancing after lightloop refactor
- Fixed cluster and material classification debug (material classification now works with compute as pixel shader lighting)
- Fixed IOS Nan by adding a maximun epsilon definition REAL_EPS that uses HALF_EPS when fp16 are used
- Removed unnecessary GC allocation in motion blur code
- Fixed locked UI with advanded influence volume inspector for probes
- Fixed invalid capture direction when rendering planar reflection probes
- Fixed Decal HTILE optimization with platform not supporting texture atomatic (Disable it)
- Fixed a crash in the build when the contact shadows are disabled
- Fixed camera rendering callbacks order (endCameraRendering was being called before the actual rendering)
- Fixed issue with wrong opaque blending settings for After Postprocess
- Fixed issue with Low resolution transparency on PS4
- Fixed a memory leak on volume profiles
- Fixed The Parallax Occlusion Mappping node in shader graph and it's UV input slot
- Fixed lighting with XR single-pass instancing by disabling deferred tiles
- Fixed the Bloom prefiltering pass
- Fixed post-processing effect relying on Unity's random number generator
- Fixed camera flickering when using TAA and selecting the camera in the editor
- Fixed issue with single shadow debug view and volumetrics
- Fixed most of the problems with light animation and timeline
- Fixed indirect deferred compute with XR single-pass instancing
- Fixed a slight omission in anisotropy calculations derived from HazeMapping in StackLit
- Improved stack computation numerical stability in StackLit
- Fix PBR master node always opaque (wrong blend modes for forward pass)
- Fixed TAA with XR single-pass instancing (missing macros)
- Fixed an issue causing Scene View selection wire gizmo to not appear when using HDRP Shader Graphs.
- Fixed wireframe rendering mode (case 1083989)
- Fixed the renderqueue not updated when the alpha clip is modified in the material UI.
- Fixed the PBR master node preview
- Remove the ReadOnly flag on Reflection Probe's cubemap assets during bake when there are no VCS active.
- Fixed an issue where setting a material debug view would not reset the other exclusive modes
- Spot light shapes are now correctly taken into account when baking
- Now the static lighting sky will correctly take the default values for non-overridden properties
- Fixed material albedo affecting the lux meter
- Extra test in deferred compute shading to avoid shading pixels that were not rendered by the current camera (for camera stacking)

### Changed
- Optimization: Reduce the group size of the deferred lighting pass from 16x16 to 8x8
- Replaced HDCamera.computePassCount by viewCount
- Removed xrInstancing flag in RTHandles (replaced by TextureXR.slices and TextureXR.dimensions)
- Refactor the HDRenderPipeline and lightloop code to preprare for high level rendergraph
- Removed the **Back Then Front Rendering** option in the fabric Master Node settings. Enabling this option previously did nothing.
- Shader type Real translates to FP16 precision on Nintendo Switch.
- Shader framework refactor: Introduce CBSDF, EvaluateBSDF, IsNonZeroBSDF to replace BSDF functions
- Shader framework refactor:  GetBSDFAngles, LightEvaluation and SurfaceShading functions
- Replace ComputeMicroShadowing by GetAmbientOcclusionForMicroShadowing
- Rename WorldToTangent to TangentToWorld as it was incorrectly named
- Remove SunDisk and Sun Halo size from directional light
- Remove all obsolete wind code from shader
- Renamed DecalProjectorComponent into DecalProjector for API alignment.
- Improved the Volume UI and made them Global by default
- Remove very high quality shadow option
- Change default for shadow quality in Deferred to Medium
- Enlighten now use inverse squared falloff (before was using builtin falloff)
- Enlighten is now deprecated. Please use CPU or GPU lightmaper instead.
- Remove the name in the diffusion profile UI
- Changed how shadow map resolution scaling with distance is computed. Now it uses screen space area rather than light range.
- Updated MoreOptions display in UI
- Moved Display Area Light Emissive Mesh script API functions in the editor namespace
- direct strenght properties in ambient occlusion now affect direct specular as well
- Removed advanced Specular Occlusion control in StackLit: SSAO based SO control is hidden and fixed to behave like Lit, SPTD is the only HQ technique shown for baked SO.
- Shader framework refactor: Changed ClampRoughness signature to include PreLightData access.
- HDRPWizard window is now in Window > General > HD Render Pipeline Wizard
- Moved StaticLightingSky to LightingWindow
- Removes the current "Scene Settings" and replace them with "Sky & Fog Settings" (with Physically Based Sky and Volumetric Fog).
- Changed how cached shadow maps are placed inside the atlas to minimize re-rendering of them.

## [6.7.0-preview] - 2019-05-16

### Added
- Added ViewConstants StructuredBuffer to simplify XR rendering
- Added API to render specific settings during a frame
- Added stadia to the supported platforms (2019.3)
- Enabled cascade blends settings in the HD Shadow component
- Added Hardware Dynamic Resolution support.
- Added MatCap debug view to replace the no scene lighting debug view.
- Added clear GBuffer option in FrameSettings (default to false)
- Added preview for decal shader graph (Only albedo, normal and emission)
- Added exposure weight control for decal
- Screen Space Directional Shadow under a define option. Activated for ray tracing
- Added a new abstraction for RendererList that will help transition to Render Graph and future RendererList API
- Added multipass support for VR
- Added XR SDK integration (multipass only)
- Added Shader Graph samples for Hair, Fabric and Decal master nodes.
- Add fade distance, shadow fade distance and light layers to light explorer
- Add method to draw light layer drawer in a rect to HDEditorUtils

### Fixed
- Fixed deserialization crash at runtime
- Fixed for ShaderGraph Unlit masternode not writing velocity
- Fixed a crash when assiging a new HDRP asset with the 'Verify Saving Assets' option enabled
- Fixed exposure to properly support TEXTURE2D_X
- Fixed TerrainLit basemap texture generation
- Fixed a bug that caused nans when material classification was enabled and a tile contained one standard material + a material with transmission.
- Fixed gradient sky hash that was not using the exposure hash
- Fixed displayed default FrameSettings in HDRenderPipelineAsset wrongly updated on scripts reload.
- Fixed gradient sky hash that was not using the exposure hash.
- Fixed visualize cascade mode with exposure.
- Fixed (enabled) exposure on override lighting debug modes.
- Fixed issue with LightExplorer when volume have no profile
- Fixed issue with SSR for negative, infinite and NaN history values
- Fixed LightLayer in HDReflectionProbe and PlanarReflectionProbe inspector that was not displayed as a mask.
- Fixed NaN in transmission when the thickness and a color component of the scattering distance was to 0
- Fixed Light's ShadowMask multi-edition.
- Fixed motion blur and SMAA with VR single-pass instancing
- Fixed NaNs generated by phase functionsin volumetric lighting
- Fixed NaN issue with refraction effect and IOR of 1 at extreme grazing angle
- Fixed nan tracker not using the exposure
- Fixed sorting priority on lit and unlit materials
- Fixed null pointer exception when there are no AOVRequests defined on a camera
- Fixed dirty state of prefab using disabled ReflectionProbes
- Fixed an issue where gizmos and editor grid were not correctly depth tested
- Fixed created default scene prefab non editable due to wrong file extension.
- Fixed an issue where sky convolution was recomputed for nothing when a preview was visible (causing extreme slowness when fabric convolution is enabled)
- Fixed issue with decal that wheren't working currently in player
- Fixed missing stereo rendering macros in some fragment shaders
- Fixed exposure for ReflectionProbe and PlanarReflectionProbe gizmos
- Fixed single-pass instancing on PSVR
- Fixed Vulkan shader issue with Texture2DArray in ScreenSpaceShadow.compute by re-arranging code (workaround)
- Fixed camera-relative issue with lights and XR single-pass instancing
- Fixed single-pass instancing on Vulkan
- Fixed htile synchronization issue with shader graph decal
- Fixed Gizmos are not drawn in Camera preview
- Fixed pre-exposure for emissive decal
- Fixed wrong values computed in PreIntegrateFGD and in the generation of volumetric lighting data by forcing the use of fp32.
- Fixed NaNs arising during the hair lighting pass
- Fixed synchronization issue in decal HTile that occasionally caused rendering artifacts around decal borders
- Fixed QualitySettings getting marked as modified by HDRP (and thus checked out in Perforce)
- Fixed a bug with uninitialized values in light explorer
- Fixed issue with LOD transition
- Fixed shader warnings related to raytracing and TEXTURE2D_X

### Changed
- Refactor PixelCoordToViewDirWS to be VR compatible and to compute it only once per frame
- Modified the variants stripper to take in account multiple HDRP assets used in the build.
- Improve the ray biasing code to avoid self-intersections during the SSR traversal
- Update Pyramid Spot Light to better match emitted light volume.
- Moved _XRViewConstants out of UnityPerPassStereo constant buffer to fix issues with PSSL
- Removed GetPositionInput_Stereo() and single-pass (double-wide) rendering mode
- Changed label width of the frame settings to accommodate better existing options.
- SSR's Default FrameSettings for camera is now enable.
- Re-enabled the sharpening filter on Temporal Anti-aliasing
- Exposed HDEditorUtils.LightLayerMaskDrawer for integration in other packages and user scripting.
- Rename atmospheric scattering in FrameSettings to Fog
- The size modifier in the override for the culling sphere in Shadow Cascades now defaults to 0.6, which is the same as the formerly hardcoded value.
- Moved LOD Bias and Maximum LOD Level from Frame Setting section `Other` to `Rendering`
- ShaderGraph Decal that affect only emissive, only draw in emissive pass (was drawing in dbuffer pass too)
- Apply decal projector fade factor correctly on all attribut and for shader graph decal
- Move RenderTransparentDepthPostpass after all transparent
- Update exposure prepass to interleave XR single-pass instancing views in a checkerboard pattern
- Removed ScriptRuntimeVersion check in wizard.

## [6.6.0-preview] - 2019-04-01

### Added
- Added preliminary changes for XR deferred shading
- Added support of 111110 color buffer
- Added proper support for Recorder in HDRP
- Added depth offset input in shader graph master nodes
- Added a Parallax Occlusion Mapping node
- Added SMAA support
- Added Homothety and Symetry quick edition modifier on volume used in ReflectionProbe, PlanarReflectionProbe and DensityVolume
- Added multi-edition support for DecalProjectorComponent
- Improve hair shader
- Added the _ScreenToTargetScaleHistory uniform variable to be used when sampling HDRP RTHandle history buffers.
- Added settings in `FrameSettings` to change `QualitySettings.lodBias` and `QualitySettings.maximumLODLevel` during a rendering
- Added an exposure node to retrieve the current, inverse and previous frame exposure value.
- Added an HD scene color node which allow to sample the scene color with mips and a toggle to remove the exposure.
- Added safeguard on HD scene creation if default scene not set in the wizard
- Added Low res transparency rendering pass.

### Fixed
- Fixed HDRI sky intensity lux mode
- Fixed dynamic resolution for XR
- Fixed instance identifier semantic string used by Shader Graph
- Fixed null culling result occuring when changing scene that was causing crashes
- Fixed multi-edition light handles and inspector shapes
- Fixed light's LightLayer field when multi-editing
- Fixed normal blend edition handles on DensityVolume
- Fixed an issue with layered lit shader and height based blend where inactive layers would still have influence over the result
- Fixed multi-selection handles color for DensityVolume
- Fixed multi-edition inspector's blend distances for HDReflectionProbe, PlanarReflectionProbe and DensityVolume
- Fixed metric distance that changed along size in DensityVolume
- Fixed DensityVolume shape handles that have not same behaviour in advance and normal edition mode
- Fixed normal map blending in TerrainLit by only blending the derivatives
- Fixed Xbox One rendering just a grey screen instead of the scene
- Fixed probe handles for multiselection
- Fixed baked cubemap import settings for convolution
- Fixed regression causing crash when attempting to open HDRenderPipelineWizard without an HDRenderPipelineAsset setted
- Fixed FullScreenDebug modes: SSAO, SSR, Contact shadow, Prerefraction Color Pyramid, Final Color Pyramid
- Fixed volumetric rendering with stereo instancing
- Fixed shader warning
- Fixed missing resources in existing asset when updating package
- Fixed PBR master node preview in forward rendering or transparent surface
- Fixed deferred shading with stereo instancing
- Fixed "look at" edition mode of Rotation tool for DecalProjectorComponent
- Fixed issue when switching mode in ReflectionProbe and PlanarReflectionProbe
- Fixed issue where migratable component version where not always serialized when part of prefab's instance
- Fixed an issue where shadow would not be rendered properly when light layer are not enabled
- Fixed exposure weight on unlit materials
- Fixed Light intensity not played in the player when recorded with animation/timeline
- Fixed some issues when multi editing HDRenderPipelineAsset
- Fixed emission node breaking the main shader graph preview in certain conditions.
- Fixed checkout of baked probe asset when baking probes.
- Fixed invalid gizmo position for rotated ReflectionProbe
- Fixed multi-edition of material's SurfaceType and RenderingPath
- Fixed whole pipeline reconstruction on selecting for the first time or modifying other than the currently used HDRenderPipelineAsset
- Fixed single shadow debug mode
- Fixed global scale factor debug mode when scale > 1
- Fixed debug menu material overrides not getting applied to the Terrain Lit shader
- Fixed typo in computeLightVariants
- Fixed deferred pass with XR instancing by disabling ComputeLightEvaluation
- Fixed bloom resolution independence
- Fixed lens dirt intensity not behaving properly
- Fixed the Stop NaN feature
- Fixed some resources to handle more than 2 instanced views for XR
- Fixed issue with black screen (NaN) produced on old GPU hardware or intel GPU hardware with gaussian pyramid
- Fixed issue with disabled punctual light would still render when only directional light is present

### Changed
- DensityVolume scripting API will no longuer allow to change between advance and normal edition mode
- Disabled depth of field, lens distortion and panini projection in the scene view
- TerrainLit shaders and includes are reorganized and made simpler.
- TerrainLit shader GUI now allows custom properties to be displayed in the Terrain fold-out section.
- Optimize distortion pass with stencil
- Disable SceneSelectionPass in shader graph preview
- Control punctual light and area light shadow atlas separately
- Move SMAA anti-aliasing option to after Temporal Anti Aliasing one, to avoid problem with previously serialized project settings
- Optimize rendering with static only lighting and when no cullable lights/decals/density volumes are present.
- Updated handles for DecalProjectorComponent for enhanced spacial position readability and have edition mode for better SceneView management
- DecalProjectorComponent are now scale independent in order to have reliable metric unit (see new Size field for changing the size of the volume)
- Restructure code from HDCamera.Update() by adding UpdateAntialiasing() and UpdateViewConstants()
- Renamed velocity to motion vectors
- Objects rendered during the After Post Process pass while TAA is enabled will not benefit from existing depth buffer anymore. This is done to fix an issue where those object would wobble otherwise
- Removed usage of builtin unity matrix for shadow, shadow now use same constant than other view
- The default volume layer mask for cameras & probes is now `Default` instead of `Everything`

## [6.5.0-preview] - 2019-03-07

### Added
- Added depth-of-field support with stereo instancing
- Adding real time area light shadow support
- Added a new FrameSettings: Specular Lighting to toggle the specular during the rendering

### Fixed
- Fixed diffusion profile upgrade breaking package when upgrading to a new version
- Fixed decals cropped by gizmo not updating correctly if prefab
- Fixed an issue when enabling SSR on multiple view
- Fixed edition of the intensity's unit field while selecting multiple lights
- Fixed wrong calculation in soft voxelization for density volume
- Fixed gizmo not working correctly with pre-exposure
- Fixed issue with setting a not available RT when disabling motion vectors
- Fixed planar reflection when looking at mirror normal
- Fixed mutiselection issue with HDLight Inspector
- Fixed HDAdditionalCameraData data migration
- Fixed failing builds when light explorer window is open
- Fixed cascade shadows border sometime causing artefacts between cascades
- Restored shadows in the Cascade Shadow debug visualization
- `camera.RenderToCubemap` use proper face culling

### Changed
- When rendering reflection probe disable all specular lighting and for metals use fresnelF0 as diffuse color for bake lighting.

## [6.4.0-preview] - 2019-02-21

### Added
- VR: Added TextureXR system to selectively expand TEXTURE2D macros to texture array for single-pass stereo instancing + Convert textures call to these macros
- Added an unit selection dropdown next to shutter speed (camera)
- Added error helpbox when trying to use a sub volume component that require the current HDRenderPipelineAsset to support a feature that it is not supporting.
- Add mesh for tube light when display emissive mesh is enabled

### Fixed
- Fixed Light explorer. The volume explorer used `profile` instead of `sharedProfile` which instantiate a custom volume profile instead of editing the asset itself.
- Fixed UI issue where all is displayed using metric unit in shadow cascade and Percent is set in the unit field (happening when opening the inspector).
- Fixed inspector event error when double clicking on an asset (diffusion profile/material).
- Fixed nullref on layered material UI when the material is not an asset.
- Fixed nullref exception when undo/redo a light property.
- Fixed visual bug when area light handle size is 0.

### Changed
- Update UI for 32bit/16bit shadow precision settings in HDRP asset
- Object motion vectors have been disabled in all but the game view. Camera motion vectors are still enabled everywhere, allowing TAA and Motion Blur to work on static objects.
- Enable texture array by default for most rendering code on DX11 and unlock stereo instancing (DX11 only for now)

## [6.3.0-preview] - 2019-02-18

### Added
- Added emissive property for shader graph decals
- Added a diffusion profile override volume so the list of diffusion profile assets to use can be chanaged without affecting the HDRP asset
- Added a "Stop NaNs" option on cameras and in the Scene View preferences.
- Added metric display option in HDShadowSettings and improve clamping
- Added shader parameter mapping in DebugMenu
- Added scripting API to configure DebugData for DebugMenu

### Fixed
- Fixed decals in forward
- Fixed issue with stencil not correctly setup for various master node and shader for the depth pass, motion vector pass and GBuffer/Forward pass
- Fixed SRP batcher and metal
- Fixed culling and shadows for Pyramid, Box, Rectangle and Tube lights
- Fixed an issue where scissor render state leaking from the editor code caused partially black rendering

### Changed
- When a lit material has a clear coat mask that is not null, we now use the clear coat roughness to compute the screen space reflection.
- Diffusion profiles are now limited to one per asset and can be referenced in materials, shader graphs and vfx graphs. Materials will be upgraded automatically except if they are using a shader graph, in this case it will display an error message.

## [6.2.0-preview] - 2019-02-15

### Added
- Added help box listing feature supported in a given HDRenderPipelineAsset alongs with the drawbacks implied.
- Added cascade visualizer, supporting disabled handles when not overriding.

### Fixed
- Fixed post processing with stereo double-wide
- Fixed issue with Metal: Use sign bit to find the cache type instead of lowest bit.
- Fixed invalid state when creating a planar reflection for the first time
- Fix FrameSettings's LitShaderMode not restrained by supported LitShaderMode regression.

### Changed
- The default value roughness value for the clearcoat has been changed from 0.03 to 0.01
- Update default value of based color for master node
- Update Fabric Charlie Sheen lighting model - Remove Fresnel component that wasn't part of initial model + Remap smoothness to [0.0 - 0.6] range for more artist friendly parameter

### Changed
- Code refactor: all macros with ARGS have been swapped with macros with PARAM. This is because the ARGS macros were incorrectly named.

## [6.1.0-preview] - 2019-02-13

### Added
- Added support for post-processing anti-aliasing in the Scene View (FXAA and TAA). These can be set in Preferences.
- Added emissive property for decal material (non-shader graph)

### Fixed
- Fixed a few UI bugs with the color grading curves.
- Fixed "Post Processing" in the scene view not toggling post-processing effects
- Fixed bake only object with flag `ReflectionProbeStaticFlag` when baking a `ReflectionProbe`

### Changed
- Removed unsupported Clear Depth checkbox in Camera inspector
- Updated the toggle for advanced mode in inspectors.

## [6.0.0-preview] - 2019-02-23

### Added
- Added new API to perform a camera rendering
- Added support for hair master node (Double kajiya kay - Lambert)
- Added Reset behaviour in DebugMenu (ingame mapping is right joystick + B)
- Added Default HD scene at new scene creation while in HDRP
- Added Wizard helping to configure HDRP project
- Added new UI for decal material to allow remapping and scaling of some properties
- Added cascade shadow visualisation toggle in HD shadow settings
- Added icons for assets
- Added replace blending mode for distortion
- Added basic distance fade for density volumes
- Added decal master node for shader graph
- Added HD unlit master node (Cross Pipeline version is name Unlit)
- Added new Rendering Queue in materials
- Added post-processing V3 framework embed in HDRP, remove postprocess V2 framework
- Post-processing now uses the generic volume framework
-   New depth-of-field, bloom, panini projection effects, motion blur
-   Exposure is now done as a pre-exposition pass, the whole system has been revamped
-   Exposure now use EV100 everywhere in the UI (Sky, Emissive Light)
- Added emissive intensity (Luminance and EV100 control) control for Emissive
- Added pre-exposure weigth for Emissive
- Added an emissive color node and a slider to control the pre-exposure percentage of emission color
- Added physical camera support where applicable
- Added more color grading tools
- Added changelog level for Shader Variant stripping
- Added Debug mode for validation of material albedo and metalness/specularColor values
- Added a new dynamic mode for ambient probe and renamed BakingSky to StaticLightingSky
- Added command buffer parameter to all Bind() method of material
- Added Material validator in Render Pipeline Debug
- Added code to future support of DXR (not enabled)
- Added support of multiviewport
- Added HDRenderPipeline.RequestSkyEnvironmentUpdate function to force an update from script when sky is set to OnDemand
- Added a Lighting and BackLighting slots in Lit, StackLit, Fabric and Hair master nodes
- Added support for overriding terrain detail rendering shaders, via the render pipeline editor resources asset
- Added xrInstancing flag support to RTHandle
- Added support for cullmask for decal projectors
- Added software dynamic resolution support
- Added support for "After Post-Process" render pass for unlit shader
- Added support for textured rectangular area lights
- Added stereo instancing macros to MSAA shaders
- Added support for Quarter Res Raytraced Reflections (not enabled)
- Added fade factor for decal projectors.
- Added stereo instancing macros to most shaders used in VR
- Added multi edition support for HDRenderPipelineAsset

### Fixed
- Fixed logic to disable FPTL with stereo rendering
- Fixed stacklit transmission and sun highlight
- Fixed decals with stereo rendering
- Fixed sky with stereo rendering
- Fixed flip logic for postprocessing + VR
- Fixed copyStencilBuffer pass for Switch
- Fixed point light shadow map culling that wasn't taking into account far plane
- Fixed usage of SSR with transparent on all master node
- Fixed SSR and microshadowing on fabric material
- Fixed blit pass for stereo rendering
- Fixed lightlist bounds for stereo rendering
- Fixed windows and in-game DebugMenu sync.
- Fixed FrameSettings' LitShaderMode sync when opening DebugMenu.
- Fixed Metal specific issues with decals, hitting a sampler limit and compiling AxF shader
- Fixed an issue with flipped depth buffer during postprocessing
- Fixed normal map use for shadow bias with forward lit - now use geometric normal
- Fixed transparent depth prepass and postpass access so they can be use without alpha clipping for lit shader
- Fixed support of alpha clip shadow for lit master node
- Fixed unlit master node not compiling
- Fixed issue with debug display of reflection probe
- Fixed issue with phong tessellations not working with lit shader
- Fixed issue with vertex displacement being affected by heightmap setting even if not heightmap where assign
- Fixed issue with density mode on Lit terrain producing NaN
- Fixed issue when going back and forth from Lit to LitTesselation for displacement mode
- Fixed issue with ambient occlusion incorrectly applied to emissiveColor with light layers in deferred
- Fixed issue with fabric convolution not using the correct convolved texture when fabric convolution is enabled
- Fixed issue with Thick mode for Transmission that was disabling transmission with directional light
- Fixed shutdown edge cases with HDRP tests
- Fixed slowdow when enabling Fabric convolution in HDRP asset
- Fixed specularAA not compiling in StackLit Master node
- Fixed material debug view with stereo rendering
- Fixed material's RenderQueue edition in default view.
- Fixed banding issues within volumetric density buffer
- Fixed missing multicompile for MSAA for AxF
- Fixed camera-relative support for stereo rendering
- Fixed remove sync with render thread when updating decal texture atlas.
- Fixed max number of keyword reach [256] issue. Several shader feature are now local
- Fixed Scene Color and Depth nodes
- Fixed SSR in forward
- Fixed custom editor of Unlit, HD Unlit and PBR shader graph master node
- Fixed issue with NewFrame not correctly calculated in Editor when switching scene
- Fixed issue with TerrainLit not compiling with depth only pass and normal buffer
- Fixed geometric normal use for shadow bias with PBR master node in forward
- Fixed instancing macro usage for decals
- Fixed error message when having more than one directional light casting shadow
- Fixed error when trying to display preview of Camera or PlanarReflectionProbe
- Fixed LOAD_TEXTURE2D_ARRAY_MSAA macro
- Fixed min-max and amplitude clamping value in inspector of vertex displacement materials
- Fixed issue with alpha shadow clip (was incorrectly clipping object shadow)
- Fixed an issue where sky cubemap would not be cleared correctly when setting the current sky to None
- Fixed a typo in Static Lighting Sky component UI
- Fixed issue with incorrect reset of RenderQueue when switching shader in inspector GUI
- Fixed issue with variant stripper stripping incorrectly some variants
- Fixed a case of ambient lighting flickering because of previews
- Fixed Decals when rendering multiple camera in a single frame
- Fixed cascade shadow count in shader
- Fixed issue with Stacklit shader with Haze effect
- Fixed an issue with the max sample count for the TAA
- Fixed post-process guard band for XR
- Fixed exposure of emissive of Unlit
- Fixed depth only and motion vector pass for Unlit not working correctly with MSAA
- Fixed an issue with stencil buffer copy causing unnecessary compute dispatches for lighting
- Fixed multi edition issue in FrameSettings
- Fixed issue with SRP batcher and DebugDisplay variant of lit shader
- Fixed issue with debug material mode not doing alpha test
- Fixed "Attempting to draw with missing UAV bindings" errors on Vulkan
- Fixed pre-exposure incorrectly apply to preview
- Fixed issue with duplicate 3D texture in 3D texture altas of volumetric?
- Fixed Camera rendering order (base on the depth parameter)
- Fixed shader graph decals not being cropped by gizmo
- Fixed "Attempting to draw with missing UAV bindings" errors on Vulkan.


### Changed
- ColorPyramid compute shader passes is swapped to pixel shader passes on platforms where the later is faster (Nintendo Switch).
- Removing the simple lightloop used by the simple lit shader
- Whole refactor of reflection system: Planar and reflection probe
- Separated Passthrough from other RenderingPath
- Update several properties naming and caption based on feedback from documentation team
- Remove tile shader variant for transparent backface pass of lit shader
- Rename all HDRenderPipeline to HDRP folder for shaders
- Rename decal property label (based on doc team feedback)
- Lit shader mode now default to Deferred to reduce build time
- Update UI of Emission parameters in shaders
- Improve shader variant stripping including shader graph variant
- Refactored render loop to render realtime probes visible per camera
- Enable SRP batcher by default
- Shader code refactor: Rename LIGHTLOOP_SINGLE_PASS => LIGHTLOOP_DISABLE_TILE_AND_CLUSTER and clean all usage of LIGHTLOOP_TILE_PASS
- Shader code refactor: Move pragma definition of vertex and pixel shader inside pass + Move SURFACE_GRADIENT definition in XXXData.hlsl
- Micro-shadowing in Lit forward now use ambientOcclusion instead of SpecularOcclusion
- Upgraded FrameSettings workflow, DebugMenu and Inspector part relative to it
- Update build light list shader code to support 32 threads in wavefronts on Switch
- LayeredLit layers' foldout are now grouped in one main foldout per layer
- Shadow alpha clip can now be enabled on lit shader and haor shader enven for opaque
- Temporal Antialiasing optimization for Xbox One X
- Parameter depthSlice on SetRenderTarget functions now defaults to -1 to bind the entire resource
- Rename SampleCameraDepth() functions to LoadCameraDepth() and SampleCameraDepth(), same for SampleCameraColor() functions
- Improved Motion Blur quality.
- Update stereo frame settings values for single-pass instancing and double-wide
- Rearrange FetchDepth functions to prepare for stereo-instancing
- Remove unused _ComputeEyeIndex
- Updated HDRenderPipelineAsset inspector
- Re-enable SRP batcher for metal

## [5.2.0-preview] - 2018-11-27

### Added
- Added option to run Contact Shadows and Volumetrics Voxelization stage in Async Compute
- Added camera freeze debug mode - Allow to visually see culling result for a camera
- Added support of Gizmo rendering before and after postprocess in Editor
- Added support of LuxAtDistance for punctual lights

### Fixed
- Fixed Debug.DrawLine and Debug.Ray call to work in game view
- Fixed DebugMenu's enum resetted on change
- Fixed divide by 0 in refraction causing NaN
- Fixed disable rough refraction support
- Fixed refraction, SSS and atmospheric scattering for VR
- Fixed forward clustered lighting for VR (double-wide).
- Fixed Light's UX to not allow negative intensity
- Fixed HDRenderPipelineAsset inspector broken when displaying its FrameSettings from project windows.
- Fixed forward clustered lighting for VR (double-wide).
- Fixed HDRenderPipelineAsset inspector broken when displaying its FrameSettings from project windows.
- Fixed Decals and SSR diable flags for all shader graph master node (Lit, Fabric, StackLit, PBR)
- Fixed Distortion blend mode for shader graph master node (Lit, StackLit)
- Fixed bent Normal for Fabric master node in shader graph
- Fixed PBR master node lightlayers
- Fixed shader stripping for built-in lit shaders.

### Changed
- Rename "Regular" in Diffusion profile UI "Thick Object"
- Changed VBuffer depth parametrization for volumetric from distanceRange to depthExtent - Require update of volumetric settings - Fog start at near plan
- SpotLight with box shape use Lux unit only

## [5.1.0-preview] - 2018-11-19

### Added

- Added a separate Editor resources file for resources Unity does not take when it builds a Player.
- You can now disable SSR on Materials in Shader Graph.
- Added support for MSAA when the Supported Lit Shader Mode is set to Both. Previously HDRP only supported MSAA for Forward mode.
- You can now override the emissive color of a Material when in debug mode.
- Exposed max light for Light Loop Settings in HDRP asset UI.
- HDRP no longer performs a NormalDBuffer pass update if there are no decals in the Scene.
- Added distant (fall-back) volumetric fog and improved the fog evaluation precision.
- Added an option to reflect sky in SSR.
- Added a y-axis offset for the PlanarReflectionProbe and offset tool.
- Exposed the option to run SSR and SSAO on async compute.
- Added support for the _GlossMapScale parameter in the Legacy to HDRP Material converter.
- Added wave intrinsic instructions for use in Shaders (for AMD GCN).


### Fixed
- Fixed sphere shaped influence handles clamping in Reflection Probes.
- Fixed Reflection Probe data migration for projects created before using HDRP.
- Fixed UI of Layered Material where Unity previously rendered the scrollbar above the Copy button.
- Fixed Material tessellations parameters Start fade distance and End fade distance. Originally, Unity clamped these values when you modified them.
- Fixed various distortion and refraction issues - handle a better fall-back.
- Fixed SSR for multiple views.
- Fixed SSR issues related to self-intersections.
- Fixed shape density volume handle speed.
- Fixed density volume shape handle moving too fast.
- Fixed the Camera velocity pass that we removed by mistake.
- Fixed some null pointer exceptions when disabling motion vectors support.
- Fixed viewports for both the Subsurface Scattering combine pass and the transparent depth prepass.
- Fixed the blend mode pop-up in the UI. It previously did not appear when you enabled pre-refraction.
- Fixed some null pointer exceptions that previously occurred when you disabled motion vectors support.
- Fixed Layered Lit UI issue with scrollbar.
- Fixed cubemap assignation on custom ReflectionProbe.
- Fixed Reflection Probes’ capture settings' shadow distance.
- Fixed an issue with the SRP batcher and Shader variables declaration.
- Fixed thickness and subsurface slots for fabric Shader master node that wasn't appearing with the right combination of flags.
- Fixed d3d debug layer warning.
- Fixed PCSS sampling quality.
- Fixed the Subsurface and transmission Material feature enabling for fabric Shader.
- Fixed the Shader Graph UV node’s dimensions when using it in a vertex Shader.
- Fixed the planar reflection mirror gizmo's rotation.
- Fixed HDRenderPipelineAsset's FrameSettings not showing the selected enum in the Inspector drop-down.
- Fixed an error with async compute.
- MSAA now supports transparency.
- The HDRP Material upgrader tool now converts metallic values correctly.
- Volumetrics now render in Reflection Probes.
- Fixed a crash that occurred whenever you set a viewport size to 0.
- Fixed the Camera physic parameter that the UI previously did not display.
- Fixed issue in pyramid shaped spotlight handles manipulation

### Changed

- Renamed Line shaped Lights to Tube Lights.
- HDRP now uses mean height fog parametrization.
- Shadow quality settings are set to All when you use HDRP (This setting is not visible in the UI when using SRP). This avoids Legacy Graphics Quality Settings disabling the shadows and give SRP full control over the Shadows instead.
- HDRP now internally uses premultiplied alpha for all fog.
- Updated default FrameSettings used for realtime Reflection Probes when you create a new HDRenderPipelineAsset.
- Remove multi-camera support. LWRP and HDRP will not support multi-camera layered rendering.
- Updated Shader Graph subshaders to use the new instancing define.
- Changed fog distance calculation from distance to plane to distance to sphere.
- Optimized forward rendering using AMD GCN by scalarizing the light loop.
- Changed the UI of the Light Editor.
- Change ordering of includes in HDRP Materials in order to reduce iteration time for faster compilation.
- Added a StackLit master node replacing the InspectorUI version. IMPORTANT: All previously authored StackLit Materials will be lost. You need to recreate them with the master node.

## [5.0.0-preview] - 2018-09-28

### Added
- Added occlusion mesh to depth prepass for VR (VR still disabled for now)
- Added a debug mode to display only one shadow at once
- Added controls for the highlight created by directional lights
- Added a light radius setting to punctual lights to soften light attenuation and simulate fill lighting
- Added a 'minRoughness' parameter to all non-area lights (was previously only available for certain light types)
- Added separate volumetric light/shadow dimmers
- Added per-pixel jitter to volumetrics to reduce aliasing artifacts
- Added a SurfaceShading.hlsl file, which implements material-agnostic shading functionality in an efficient manner
- Added support for shadow bias for thin object transmission
- Added FrameSettings to control realtime planar reflection
- Added control for SRPBatcher on HDRP Asset
- Added an option to clear the shadow atlases in the debug menu
- Added a color visualization of the shadow atlas rescale in debug mode
- Added support for disabling SSR on materials
- Added intrinsic for XBone
- Added new light volume debugging tool
- Added a new SSR debug view mode
- Added translaction's scale invariance on DensityVolume
- Added multiple supported LitShadermode and per renderer choice in case of both Forward and Deferred supported
- Added custom specular occlusion mode to Lit Shader Graph Master node

### Fixed
- Fixed a normal bias issue with Stacklit (Was causing light leaking)
- Fixed camera preview outputing an error when both scene and game view where display and play and exit was call
- Fixed override debug mode not apply correctly on static GI
- Fixed issue where XRGraphicsConfig values set in the asset inspector GUI weren't propagating correctly (VR still disabled for now)
- Fixed issue with tangent that was using SurfaceGradient instead of regular normal decoding
- Fixed wrong error message display when switching to unsupported target like IOS
- Fixed an issue with ambient occlusion texture sometimes not being created properly causing broken rendering
- Shadow near plane is no longer limited at 0.1
- Fixed decal draw order on transparent material
- Fixed an issue where sometime the lookup texture used for GGX convolution was broken, causing broken rendering
- Fixed an issue where you wouldn't see any fog for certain pipeline/scene configurations
- Fixed an issue with volumetric lighting where the anisotropy value of 0 would not result in perfectly isotropic lighting
- Fixed shadow bias when the atlas is rescaled
- Fixed shadow cascade sampling outside of the atlas when cascade count is inferior to 4
- Fixed shadow filter width in deferred rendering not matching shader config
- Fixed stereo sampling of depth texture in MSAA DepthValues.shader
- Fixed box light UI which allowed negative and zero sizes, thus causing NaNs
- Fixed stereo rendering in HDRISky.shader (VR)
- Fixed normal blend and blend sphere influence for reflection probe
- Fixed distortion filtering (was point filtering, now trilinear)
- Fixed contact shadow for large distance
- Fixed depth pyramid debug view mode
- Fixed sphere shaped influence handles clamping in reflection probes
- Fixed reflection probes data migration for project created before using hdrp
- Fixed ambient occlusion for Lit Master Node when slot is connected

### Changed
- Use samplerunity_ShadowMask instead of samplerunity_samplerLightmap for shadow mask
- Allow to resize reflection probe gizmo's size
- Improve quality of screen space shadow
- Remove support of projection model for ScreenSpaceLighting (SSR always use HiZ and refraction always Proxy)
- Remove all the debug mode from SSR that are obsolete now
- Expose frameSettings and Capture settings for reflection and planar probe
- Update UI for reflection probe, planar probe, camera and HDRP Asset
- Implement proper linear blending for volumetric lighting via deep compositing as described in the paper "Deep Compositing Using Lie Algebras"
- Changed  planar mapping to match terrain convention (XZ instead of ZX)
- XRGraphicsConfig is no longer Read/Write. Instead, it's read-only. This improves consistency of XR behavior between the legacy render pipeline and SRP
- Change reflection probe data migration code (to update old reflection probe to new one)
- Updated gizmo for ReflectionProbes
- Updated UI and Gizmo of DensityVolume

## [4.0.0-preview] - 2018-09-28

### Added
- Added a new TerrainLit shader that supports rendering of Unity terrains.
- Added controls for linear fade at the boundary of density volumes
- Added new API to control decals without monobehaviour object
- Improve Decal Gizmo
- Implement Screen Space Reflections (SSR) (alpha version, highly experimental)
- Add an option to invert the fade parameter on a Density Volume
- Added a Fabric shader (experimental) handling cotton and silk
- Added support for MSAA in forward only for opaque only
- Implement smoothness fade for SSR
- Added support for AxF shader (X-rite format - require special AxF importer from Unity not part of HDRP)
- Added control for sundisc on directional light (hack)
- Added a new HD Lit Master node that implements Lit shader support for Shader Graph
- Added Micro shadowing support (hack)
- Added an event on HDAdditionalCameraData for custom rendering
- HDRP Shader Graph shaders now support 4-channel UVs.

### Fixed
- Fixed an issue where sometimes the deferred shadow texture would not be valid, causing wrong rendering.
- Stencil test during decals normal buffer update is now properly applied
- Decals corectly update normal buffer in forward
- Fixed a normalization problem in reflection probe face fading causing artefacts in some cases
- Fix multi-selection behavior of Density Volumes overwriting the albedo value
- Fixed support of depth texture for RenderTexture. HDRP now correctly output depth to user depth buffer if RenderTexture request it.
- Fixed multi-selection behavior of Density Volumes overwriting the albedo value
- Fixed support of depth for RenderTexture. HDRP now correctly output depth to user depth buffer if RenderTexture request it.
- Fixed support of Gizmo in game view in the editor
- Fixed gizmo for spot light type
- Fixed issue with TileViewDebug mode being inversed in gameview
- Fixed an issue with SAMPLE_TEXTURECUBE_SHADOW macro
- Fixed issue with color picker not display correctly when game and scene view are visible at the same time
- Fixed an issue with reflection probe face fading
- Fixed camera motion vectors shader and associated matrices to update correctly for single-pass double-wide stereo rendering
- Fixed light attenuation functions when range attenuation is disabled
- Fixed shadow component algorithm fixup not dirtying the scene, so changes can be saved to disk.
- Fixed some GC leaks for HDRP
- Fixed contact shadow not affected by shadow dimmer
- Fixed GGX that works correctly for the roughness value of 0 (mean specular highlgiht will disappeard for perfect mirror, we rely on maxSmoothness instead to always have a highlight even on mirror surface)
- Add stereo support to ShaderPassForward.hlsl. Forward rendering now seems passable in limited test scenes with camera-relative rendering disabled.
- Add stereo support to ProceduralSky.shader and OpaqueAtmosphericScattering.shader.
- Added CullingGroupManager to fix more GC.Alloc's in HDRP
- Fixed rendering when multiple cameras render into the same render texture

### Changed
- Changed the way depth & color pyramids are built to be faster and better quality, thus improving the look of distortion and refraction.
- Stabilize the dithered LOD transition mask with respect to the camera rotation.
- Avoid multiple depth buffer copies when decals are present
- Refactor code related to the RT handle system (No more normal buffer manager)
- Remove deferred directional shadow and move evaluation before lightloop
- Add a function GetNormalForShadowBias() that material need to implement to return the normal used for normal shadow biasing
- Remove Jimenez Subsurface scattering code (This code was disabled by default, now remove to ease maintenance)
- Change Decal API, decal contribution is now done in Material. Require update of material using decal
- Move a lot of files from CoreRP to HDRP/CoreRP. All moved files weren't used by Ligthweight pipeline. Long term they could move back to CoreRP after CoreRP become out of preview
- Updated camera inspector UI
- Updated decal gizmo
- Optimization: The objects that are rendered in the Motion Vector Pass are not rendered in the prepass anymore
- Removed setting shader inclue path via old API, use package shader include paths
- The default value of 'maxSmoothness' for punctual lights has been changed to 0.99
- Modified deferred compute and vert/frag shaders for first steps towards stereo support
- Moved material specific Shader Graph files into corresponding material folders.
- Hide environment lighting settings when enabling HDRP (Settings are control from sceneSettings)
- Update all shader includes to use absolute path (allow users to create material in their Asset folder)
- Done a reorganization of the files (Move ShaderPass to RenderPipeline folder, Move all shadow related files to Lighting/Shadow and others)
- Improved performance and quality of Screen Space Shadows

## [3.3.0-preview] - 2018-01-01

### Added
- Added an error message to say to use Metal or Vulkan when trying to use OpenGL API
- Added a new Fabric shader model that supports Silk and Cotton/Wool
- Added a new HDRP Lighting Debug mode to visualize Light Volumes for Point, Spot, Line, Rectangular and Reflection Probes
- Add support for reflection probe light layers
- Improve quality of anisotropic on IBL

### Fixed
- Fix an issue where the screen where darken when rendering camera preview
- Fix display correct target platform when showing message to inform user that a platform is not supported
- Remove workaround for metal and vulkan in normal buffer encoding/decoding
- Fixed an issue with color picker not working in forward
- Fixed an issue where reseting HDLight do not reset all of its parameters
- Fixed shader compile warning in DebugLightVolumes.shader

### Changed
- Changed default reflection probe to be 256x256x6 and array size to be 64
- Removed dependence on the NdotL for thickness evaluation for translucency (based on artist's input)
- Increased the precision when comparing Planar or HD reflection probe volumes
- Remove various GC alloc in C#. Slightly better performance

## [3.2.0-preview] - 2018-01-01

### Added
- Added a luminance meter in the debug menu
- Added support of Light, reflection probe, emissive material, volume settings related to lighting to Lighting explorer
- Added support for 16bit shadows

### Fixed
- Fix issue with package upgrading (HDRP resources asset is now versionned to worarkound package manager limitation)
- Fix HDReflectionProbe offset displayed in gizmo different than what is affected.
- Fix decals getting into a state where they could not be removed or disabled.
- Fix lux meter mode - The lux meter isn't affected by the sky anymore
- Fix area light size reset when multi-selected
- Fix filter pass number in HDUtils.BlitQuad
- Fix Lux meter mode that was applying SSS
- Fix planar reflections that were not working with tile/cluster (olbique matrix)
- Fix debug menu at runtime not working after nested prefab PR come to trunk
- Fix scrolling issue in density volume

### Changed
- Shader code refactor: Split MaterialUtilities file in two parts BuiltinUtilities (independent of FragInputs) and MaterialUtilities (Dependent of FragInputs)
- Change screen space shadow rendertarget format from ARGB32 to RG16

## [3.1.0-preview] - 2018-01-01

### Added
- Decal now support per channel selection mask. There is now two mode. One with BaseColor, Normal and Smoothness and another one more expensive with BaseColor, Normal, Smoothness, Metal and AO. Control is on HDRP Asset. This may require to launch an update script for old scene: 'Edit/Render Pipeline/Single step upgrade script/Upgrade all DecalMaterial MaskBlendMode'.
- Decal now supports depth bias for decal mesh, to prevent z-fighting
- Decal material now supports draw order for decal projectors
- Added LightLayers support (Base on mask from renderers name RenderingLayers and mask from light name LightLayers - if they match, the light apply) - cost an extra GBuffer in deferred (more bandwidth)
- When LightLayers is enabled, the AmbientOclusion is store in the GBuffer in deferred path allowing to avoid double occlusion with SSAO. In forward the double occlusion is now always avoided.
- Added the possibility to add an override transform on the camera for volume interpolation
- Added desired lux intensity and auto multiplier for HDRI sky
- Added an option to disable light by type in the debug menu
- Added gradient sky
- Split EmissiveColor and bakeDiffuseLighting in forward avoiding the emissiveColor to be affect by SSAO
- Added a volume to control indirect light intensity
- Added EV 100 intensity unit for area lights
- Added support for RendererPriority on Renderer. This allow to control order of transparent rendering manually. HDRP have now two stage of sorting for transparent in addition to bact to front. Material have a priority then Renderer have a priority.
- Add Coupling of (HD)Camera and HDAdditionalCameraData for reset and remove in inspector contextual menu of Camera
- Add Coupling of (HD)ReflectionProbe and HDAdditionalReflectionData for reset and remove in inspector contextual menu of ReflectoinProbe
- Add macro to forbid unity_ObjectToWorld/unity_WorldToObject to be use as it doesn't handle camera relative rendering
- Add opacity control on contact shadow

### Fixed
- Fixed an issue with PreIntegratedFGD texture being sometimes destroyed and not regenerated causing rendering to break
- PostProcess input buffers are not copied anymore on PC if the viewport size matches the final render target size
- Fixed an issue when manipulating a lot of decals, it was displaying a lot of errors in the inspector
- Fixed capture material with reflection probe
- Refactored Constant Buffers to avoid hitting the maximum number of bound CBs in some cases.
- Fixed the light range affecting the transform scale when changed.
- Snap to grid now works for Decal projector resizing.
- Added a warning for 128x128 cookie texture without mipmaps
- Replace the sampler used for density volumes for correct wrap mode handling

### Changed
- Move Render Pipeline Debug "Windows from Windows->General-> Render Pipeline debug windows" to "Windows from Windows->Analysis-> Render Pipeline debug windows"
- Update detail map formula for smoothness and albedo, goal it to bright and dark perceptually and scale factor is use to control gradient speed
- Refactor the Upgrade material system. Now a material can be update from older version at any time. Call Edit/Render Pipeline/Upgrade all Materials to newer version
- Change name EnableDBuffer to EnableDecals at several place (shader, hdrp asset...), this require a call to Edit/Render Pipeline/Upgrade all Materials to newer version to have up to date material.
- Refactor shader code: BakeLightingData structure have been replace by BuiltinData. Lot of shader code have been remove/change.
- Refactor shader code: All GBuffer are now handled by the deferred material. Mean ShadowMask and LightLayers are control by lit material in lit.hlsl and not outside anymore. Lot of shader code have been remove/change.
- Refactor shader code: Rename GetBakedDiffuseLighting to ModifyBakedDiffuseLighting. This function now handle lighting model for transmission too. Lux meter debug mode is factor outisde.
- Refactor shader code: GetBakedDiffuseLighting is not call anymore in GBuffer or forward pass, including the ConvertSurfaceDataToBSDFData and GetPreLightData, this is done in ModifyBakedDiffuseLighting now
- Refactor shader code: Added a backBakeDiffuseLighting to BuiltinData to handle lighting for transmission
- Refactor shader code: Material must now call InitBuiltinData (Init all to zero + init bakeDiffuseLighting and backBakeDiffuseLighting ) and PostInitBuiltinData

## [3.0.0-preview] - 2018-01-01

### Fixed
- Fixed an issue with distortion that was using previous frame instead of current frame
- Fixed an issue where disabled light where not upgrade correctly to the new physical light unit system introduce in 2.0.5-preview

### Changed
- Update assembly definitions to output assemblies that match Unity naming convention (Unity.*).

## [2.0.5-preview] - 2018-01-01

### Added
- Add option supportDitheringCrossFade on HDRP Asset to allow to remove shader variant during player build if needed
- Add contact shadows for punctual lights (in additional shadow settings), only one light is allowed to cast contact shadows at the same time and so at each frame a dominant light is choosed among all light with contact shadows enabled.
- Add PCSS shadow filter support (from SRP Core)
- Exposed shadow budget parameters in HDRP asset
- Add an option to generate an emissive mesh for area lights (currently rectangle light only). The mesh fits the size, intensity and color of the light.
- Add an option to the HDRP asset to increase the resolution of volumetric lighting.
- Add additional ligth unit support for punctual light (Lumens, Candela) and area lights (Lumens, Luminance)
- Add dedicated Gizmo for the box Influence volume of HDReflectionProbe / PlanarReflectionProbe

### Changed
- Re-enable shadow mask mode in debug view
- SSS and Transmission code have been refactored to be able to share it between various material. Guidelines are in SubsurfaceScattering.hlsl
- Change code in area light with LTC for Lit shader. Magnitude is now take from FGD texture instead of a separate texture
- Improve camera relative rendering: We now apply camera translation on the model matrix, so before the TransformObjectToWorld(). Note: unity_WorldToObject and unity_ObjectToWorld must never be used directly.
- Rename positionWS to positionRWS (Camera relative world position) at a lot of places (mainly in interpolator and FragInputs). In case of custom shader user will be required to update their code.
- Rename positionWS, capturePositionWS, proxyPositionWS, influencePositionWS to positionRWS, capturePositionRWS, proxyPositionRWS, influencePositionRWS (Camera relative world position) in LightDefinition struct.
- Improve the quality of trilinear filtering of density volume textures.
- Improve UI for HDReflectionProbe / PlanarReflectionProbe

### Fixed
- Fixed a shader preprocessor issue when compiling DebugViewMaterialGBuffer.shader against Metal target
- Added a temporary workaround to Lit.hlsl to avoid broken lighting code with Metal/AMD
- Fixed issue when using more than one volume texture mask with density volumes.
- Fixed an error which prevented volumetric lighting from working if no density volumes with 3D textures were present.
- Fix contact shadows applied on transmission
- Fix issue with forward opaque lit shader variant being removed by the shader preprocessor
- Fixed compilation errors on Nintendo Switch (limited XRSetting support).
- Fixed apply range attenuation option on punctual light
- Fixed issue with color temperature not take correctly into account with static lighting
- Don't display fog when diffuse lighting, specular lighting, or lux meter debug mode are enabled.

## [2.0.4-preview] - 2018-01-01

### Fixed
- Fix issue when disabling rough refraction and building a player. Was causing a crash.

## [2.0.3-preview] - 2018-01-01

### Added
- Increased debug color picker limit up to 260k lux

## [2.0.2-preview] - 2018-01-01

### Added
- Add Light -> Planar Reflection Probe command
- Added a false color mode in rendering debug
- Add support for mesh decals
- Add flag to disable projector decals on transparent geometry to save performance and decal texture atlas space
- Add ability to use decal diffuse map as mask only
- Add visualize all shadow masks in lighting debug
- Add export of normal and roughness buffer for forwardOnly and when in supportOnlyForward mode for forward
- Provide a define in lit.hlsl (FORWARD_MATERIAL_READ_FROM_WRITTEN_NORMAL_BUFFER) when output buffer normal is used to read the normal and roughness instead of caclulating it (can save performance, but lower quality due to compression)
- Add color swatch to decal material

### Changed
- Change Render -> Planar Reflection creation to 3D Object -> Mirror
- Change "Enable Reflector" name on SpotLight to "Angle Affect Intensity"
- Change prototype of BSDFData ConvertSurfaceDataToBSDFData(SurfaceData surfaceData) to BSDFData ConvertSurfaceDataToBSDFData(uint2 positionSS, SurfaceData surfaceData)

### Fixed
- Fix issue with StackLit in deferred mode with deferredDirectionalShadow due to GBuffer not being cleared. Gbuffer is still not clear and issue was fix with the new Output of normal buffer.
- Fixed an issue where interpolation volumes were not updated correctly for reflection captures.
- Fixed an exception in Light Loop settings UI

## [2.0.1-preview] - 2018-01-01

### Added
- Add stripper of shader variant when building a player. Save shader compile time.
- Disable per-object culling that was executed in C++ in HD whereas it was not used (Optimization)
- Enable texture streaming debugging (was not working before 2018.2)
- Added Screen Space Reflection with Proxy Projection Model
- Support correctly scene selection for alpha tested object
- Add per light shadow mask mode control (i.e shadow mask distance and shadow mask). It use the option NonLightmappedOnly
- Add geometric filtering to Lit shader (allow to reduce specular aliasing)
- Add shortcut to create DensityVolume and PlanarReflection in hierarchy
- Add a DefaultHDMirrorMaterial material for PlanarReflection
- Added a script to be able to upgrade material to newer version of HDRP
- Removed useless duplication of ForwardError passes.
- Add option to not compile any DEBUG_DISPLAY shader in the player (Faster build) call Support Runtime Debug display

### Changed
- Changed SupportForwardOnly to SupportOnlyForward in render pipeline settings
- Changed versioning variable name in HDAdditionalXXXData from m_version to version
- Create unique name when creating a game object in the rendering menu (i.e Density Volume(2))
- Re-organize various files and folder location to clean the repository
- Change Debug windows name and location. Now located at:  Windows -> General -> Render Pipeline Debug

### Removed
- Removed GlobalLightLoopSettings.maxPlanarReflectionProbes and instead use value of GlobalLightLoopSettings.planarReflectionProbeCacheSize
- Remove EmissiveIntensity parameter and change EmissiveColor to be HDR (Matching Builtin Unity behavior) - Data need to be updated - Launch Edit -> Single Step Upgrade Script -> Upgrade all Materials emissionColor

### Fixed
- Fix issue with LOD transition and instancing
- Fix discrepency between object motion vector and camera motion vector
- Fix issue with spot and dir light gizmo axis not highlighted correctly
- Fix potential crash while register debug windows inputs at startup
- Fix warning when creating Planar reflection
- Fix specular lighting debug mode (was rendering black)
- Allow projector decal with null material to allow to configure decal when HDRP is not set
- Decal atlas texture offset/scale is updated after allocations (used to be before so it was using date from previous frame)

## [0.0.0-preview] - 2018-01-01

### Added
- Configure the VolumetricLightingSystem code path to be on by default
- Trigger a build exception when trying to build an unsupported platform
- Introduce the VolumetricLightingController component, which can (and should) be placed on the camera, and allows one to control the near and the far plane of the V-Buffer (volumetric "froxel" buffer) along with the depth distribution (from logarithmic to linear)
- Add 3D texture support for DensityVolumes
- Add a better mapping of roughness to mipmap for planar reflection
- The VolumetricLightingSystem now uses RTHandles, which allows to save memory by sharing buffers between different cameras (history buffers are not shared), and reduce reallocation frequency by reallocating buffers only if the rendering resolution increases (and suballocating within existing buffers if the rendering resolution decreases)
- Add a Volumetric Dimmer slider to lights to control the intensity of the scattered volumetric lighting
- Add UV tiling and offset support for decals.
- Add mipmapping support for volume 3D mask textures

### Changed
- Default number of planar reflection change from 4 to 2
- Rename _MainDepthTexture to _CameraDepthTexture
- The VolumetricLightingController has been moved to the Interpolation Volume framework and now functions similarly to the VolumetricFog settings
- Update of UI of cookie, CubeCookie, Reflection probe and planar reflection probe to combo box
- Allow enabling/disabling shadows for area lights when they are set to baked.
- Hide applyRangeAttenuation and FadeDistance for directional shadow as they are not used

### Removed
- Remove Resource folder of PreIntegratedFGD and add the resource to RenderPipeline Asset

### Fixed
- Fix ConvertPhysicalLightIntensityToLightIntensity() function used when creating light from script to match HDLightEditor behavior
- Fix numerical issues with the default value of mean free path of volumetric fog
- Fix the bug preventing decals from coexisting with density volumes
- Fix issue with alpha tested geometry using planar/triplanar mapping not render correctly or flickering (due to being wrongly alpha tested in depth prepass)
- Fix meta pass with triplanar (was not handling correctly the normal)
- Fix preview when a planar reflection is present
- Fix Camera preview, it is now a Preview cameraType (was a SceneView)
- Fix handling unknown GPUShadowTypes in the shadow manager.
- Fix area light shapes sent as point lights to the baking backends when they are set to baked.
- Fix unnecessary division by PI for baked area lights.
- Fix line lights sent to the lightmappers. The backends don't support this light type.
- Fix issue with shadow mask framesettings not correctly taken into account when shadow mask is enabled for lighting.
- Fix directional light and shadow mask transition, they are now matching making smooth transition
- Fix banding issues caused by high intensity volumetric lighting
- Fix the debug window being emptied on SRP asset reload
- Fix issue with debug mode not correctly clearing the GBuffer in editor after a resize
- Fix issue with ResetMaterialKeyword not resetting correctly ToggleOff/Roggle Keyword
- Fix issue with motion vector not render correctly if there is no depth prepass in deferred

## [0.0.0-preview] - 2018-01-01

### Added
- Screen Space Refraction projection model (Proxy raycasting, HiZ raymarching)
- Screen Space Refraction settings as volume component
- Added buffered frame history per camera
- Port Global Density Volumes to the Interpolation Volume System.
- Optimize ImportanceSampleLambert() to not require the tangent frame.
- Generalize SampleVBuffer() to handle different sampling and reconstruction methods.
- Improve the quality of volumetric lighting reprojection.
- Optimize Morton Order code in the Subsurface Scattering pass.
- Planar Reflection Probe support roughness (gaussian convolution of captured probe)
- Use an atlas instead of a texture array for cluster transparent decals
- Add a debug view to visualize the decal atlas
- Only store decal textures to atlas if decal is visible, debounce out of memory decal atlas warning.
- Add manipulator gizmo on decal to improve authoring workflow
- Add a minimal StackLit material (work in progress, this version can be used as template to add new material)

### Changed
- EnableShadowMask in FrameSettings (But shadowMaskSupport still disable by default)
- Forced Planar Probe update modes to (Realtime, Every Update, Mirror Camera)
- Screen Space Refraction proxy model uses the proxy of the first environment light (Reflection probe/Planar probe) or the sky
- Moved RTHandle static methods to RTHandles
- Renamed RTHandle to RTHandleSystem.RTHandle
- Move code for PreIntegratedFDG (Lit.shader) into its dedicated folder to be share with other material
- Move code for LTCArea (Lit.shader) into its dedicated folder to be share with other material

### Removed
- Removed Planar Probe mirror plane position and normal fields in inspector, always display mirror plane and normal gizmos

### Fixed
- Fix fog flags in scene view is now taken into account
- Fix sky in preview windows that were disappearing after a load of a new level
- Fix numerical issues in IntersectRayAABB().
- Fix alpha blending of volumetric lighting with transparent objects.
- Fix the near plane of the V-Buffer causing out-of-bounds look-ups in the clustered data structure.
- Depth and color pyramid are properly computed and sampled when the camera renders inside a viewport of a RTHandle.
- Fix decal atlas debug view to work correctly when shadow atlas view is also enabled<|MERGE_RESOLUTION|>--- conflicted
+++ resolved
@@ -724,12 +724,9 @@
 - Fixed sky asserts with XR multipass
 - Fixed for area light not updating baked light result when modifying with gizmo.
 - Fixed robustness issue with GetOddNegativeScale() in ray tracing, which was impacting normal mapping (1261160).
-<<<<<<< HEAD
-- Fixed path-traced subsurface scattering mixing with diffuse and specular BRDFs (1250601).
-=======
 - Fixed regression where moving face of the probe gizmo was not moving its position anymore.
 - Fixed XR single-pass macros in tessellation shaders.
->>>>>>> 9b496b4a
+- Fixed path-traced subsurface scattering mixing with diffuse and specular BRDFs (1250601).
 
 ### Changed
 - Improve MIP selection for decals on Transparents
