# Changelog
All notable changes to this package will be documented in this file.

The format is based on [Keep a Changelog](http://keepachangelog.com/en/1.0.0/)
and this project adheres to [Semantic Versioning](http://semver.org/spec/v2.0.0.html).

## [12.0.0] - 2021-01-11

### Fixed
- Fixed GC allocations from XR occlusion mesh when using multipass.
- Fixed XR depth copy when using MSAA.
- Fixed after post process custom pass scale issue when dynamic resolution is enabled (case 1299194).
<<<<<<< HEAD
- Fixed Undo/Redo instability of light temperature.
=======
- Fixed an issue with light intensity prefab override application not visible in the inspector (case 1299563).
>>>>>>> 9581f386

### Changed
- Change the source value for the ray tracing frame index iterator from m_FrameCount to the camera frame count (case 1301356).

## [11.0.0] - 2020-10-21

### Added
- Added a new API to bake HDRP probes from C# (case 1276360)
- Added support for pre-exposure for planar reflections.
- Added support for nested volume components to volume system.
- Added a cameraCullingResult field in Custom Pass Context to give access to both custom pass and camera culling result.
- Added a slider to control the fallback value of the directional shadow when the cascade have no coverage.
- Added a toggle to allow to include or exclude smooth surfaces from ray traced reflection denoising.
- Added light unit slider for automatic and automatic histrogram exposure limits.
- Added support for raytracing for AxF material
- Added rasterized area light shadows for AxF material
- Added View Bias for mesh decals.
- Added a cloud system and the CloudLayer volume override.
- Added a setting in the HDRP asset to change the Density Volume mask resolution of being locked at 32x32x32 (HDRP Asset > Lighting > Volumetrics > Max Density Volume Size).
- Added a Falloff Mode (Linear or Exponential) in the Density Volume for volume blending with Blend Distance.

### Fixed
- Fixed probe volumes debug views.
- Fixed ShaderGraph Decal material not showing exposed properties.
- Fixed couple samplers that had the wrong name in raytracing code
- VFX : Debug material view were rendering pink for albedo. (case 1290752)
- VFX: Fixed LPPV with lit particles in deferred (case 1293608)
- Fixed computation of geometric normal in path tracing (case 1293029).
- Fixed issues with path-traced volumetric scattering (cases 1295222, 1295234).
- Fixed the default background color for previews to use the original color.
- Fixed an issue with half res ssgi upscale.
- Fixed Clearcoat on Stacklit or Lit breaks when URP is imported into the project (case 1297806)
- Fixed timing issues with accumulation motion blur
- Fixed an issue with the frame count management for the volumetric fog (case 1299251).
- Fixed an issue with material using distortion from ShaderGraph init after Material creation (case 1294026)
- Fixed issues with path-traced volumetric scattering (cases 1295222, 1295234).
- Fixed issue with shadow mask and area lights.
- Fixed an issue with the capture callback (now includes post processing results).
- Fixed decal draw order for ShaderGraph decal materials.
- Fixed StackLit ShaderGraph surface option property block to only display energy conserving specular color option for the specular parametrization (case 1257050)
- Fixed missing BeginCameraRendering call for custom render mode of a Camera.
- Fixed LayerMask editor for volume parameters.
- Fixed the condition on temporal accumulation in the reflection denoiser (case 1303504).
- Fixed box light attenuation.
- Fixed tesselation culling, big triangles using lit tesselation shader would dissapear when camera is too close to them (case 1299116)

### Changed
- Removed the material pass probe volumes evaluation mode.
- Volume parameter of type Cubemap can now accept Cubemap render textures and custom render textures.
- Removed the superior clamping value for the recursive rendering max ray length. 
- Removed the superior clamping value for the ray tracing light cluster size.
- Now reflection probes cannot have SSAO, SSGI, SSR, ray tracing effects or volumetric reprojection.
- Removed the readonly keyword on the cullingResults of the CustomPassContext to allow users to overwrite.
- The DrawRenderers function of CustomPassUtils class now takes a sortingCriteria in parameter.
- When in half res, RTR denoising is executed at half resolution and the upscale happens at the end.
- Removed the upscale radius from the RTR.
- Density Volumes can now take a 3D RenderTexture as mask, the mask can use RGBA format for RGB fog.
- Decreased the minimal Fog Distance value in the Density Volume to 0.05.
- Changed the convergence time of ssgi to 16 frames and the preset value
- Improved robustness of volumetric sampling in path tracing (case 1295187).
- Changed the name from the Depth Buffer Thickness to Depth Tolerance for SSGI (case 1301352).
- Changed the clamping approach for RTR and RTGI (in both perf and quality) to improve visual quality.
- Changed the warning message for ray traced area shadows (case 1303410).
- Disabled specular occlusion for what we consider medium and larger scale ao > 1.25 with a 25cm falloff interval.

## [10.3.0] - 2020-12-01

### Fixed
- Fixed issue where some ShaderGraph generated shaders were not SRP compatible because of UnityPerMaterial cbuffer layout mismatches (case 1292501)
- Fixed Rendergraph issue with virtual texturing and debug mode while in forward.
- Fixed wrong coat normal space in shader graph
- Fixed issue with faulty shadow transition when view is close to an object under some aspect ratio conditions
- Fixed NullPointerException when baking probes from the lighting window (case 1289680)
- Fixed volumetric fog with XR single-pass rendering.
- Fixed issues with first frame rendering when RenderGraph is used (auto exposure, AO)
- Fixed AOV api in render graph (case 1296605)
- Fixed a small discrepancy in the marker placement in light intensity sliders (case 1299750)
- Fixed issue with VT resolve pass rendergraph errors when opaque and transparent are disabled in frame settings.
- Fixed a bug in the sphere-aabb light cluster (case 1294767).
- Fixed issue when submitting SRPContext during EndCameraRendering.
- Fixed baked light being included into the ray tracing light cluster (case 1296203).
- Fixed enums UI for the shadergraph nodes.
- Fixed ShaderGraph stack blocks appearing when opening the settings in Hair and Eye ShaderGraphs.
- Fixed white screen when undoing in the editor.
- Fixed display of LOD Bias and maximum level in frame settings when using Quality Levels
- Fixed an issue when trying to open a look dev env library when Look Dev is not supported.
- Fixed shader graph not supporting indirectdxr multibounce (case 1294694).
- Fixed the planar depth texture not being properly created and rendered to (case 1299617).
- Fixed C# 8 compilation issue with turning on nullable checks (case 1300167)
- Fixed affects AO for deacl materials.
- Fixed case where material keywords would not get setup before usage.

### Changed
- Rename HDRP sub menu in Assets/Create/Shader to HD Render Pipeline for consistency.
- Replaced last package version checker in Wizard to a link on Package Manager
- Changed the message when the graphics device doesn't support ray tracing (case 1287355).
- When a Custom Pass Volume is disabled, the custom pass Cleanup() function is called, it allows to release resources when the volume isn't used anymore.
- Enable Reflector for Spotlight by default

## [10.2.1] - 2020-11-30

### Added
- Added a warning when trying to bake with static lighting being in an invalid state.

### Fixed
- Fixed stylesheet reloading for LookDev window and Wizard window.
- Fixed XR single-pass rendering with legacy shaders using unity_StereoWorldSpaceCameraPos.
- Fixed issue displaying wrong debug mode in runtime debug menu UI.
- Fixed useless editor repaint when using lod bias.
- Fixed multi-editing with new light intensity slider.
- Fixed issue with density volumes flickering when editing shape box.
- Fixed issue with image layers in the graphics compositor (case 1289936).
- Fixed issue with angle fading when rotating decal projector.
- Fixed issue with gameview repaint in the graphics compositor (case 1290622).
- Fixed some labels being clipped in the Render Graph Viewer
- Fixed issue when decal projector material is none.
- Fixed the sampling of the normal buffer in the the forward transparent pass.
- Fixed bloom prefiltering tooltip.
- Fixed NullReferenceException when loading multipel scene async
- Fixed missing alpha blend state properties in Axf shader and update default stencil properties
- Fixed normal buffer not bound to custom pass anymore.
- Fixed issues with camera management in the graphics compositor (cases 1292548, 1292549).
- Fixed an issue where a warning about the static sky not being ready was wrongly displayed.
- Fixed the clear coat not being handled properly for SSR and RTR (case 1291654).
- Fixed ghosting in RTGI and RTAO when denoising is enabled and the RTHandle size is not equal to the Viewport size (case 1291654).
- Fixed alpha output when atmospheric scattering is enabled.
- Fixed issue with TAA history sharpening when view is downsampled.
- Fixed lookdev movement.
- Fixed volume component tooltips using the same parameter name.
- Fixed issue with saving some quality settings in volume overrides  (case 1293747)
- Fixed NullReferenceException in HDRenderPipeline.UpgradeResourcesIfNeeded (case 1292524)
- Fixed SSGI texture allocation when not using the RenderGraph.
- Fixed NullReference Exception when setting Max Shadows On Screen to 0 in the HDRP asset.
- Fixed issue with saving some quality settings in volume overrides  (case 1293747)

### Changed
- Volume Manager now always tests scene culling masks. This was required to fix hybrid workflow.
- Now the screen space shadow is only used if the analytic value is valid.
- Distance based roughness is disabled by default and have a control

## [10.2.0] - 2020-10-19

### Added
- Added a rough distortion frame setting and and info box on distortion materials.
- Adding support of 4 channel tex coords for ray tracing (case 1265309).
- Added a help button on the volume component toolbar for documentation.
- Added range remapping to metallic property for Lit and Decal shaders.
- Exposed the API to access HDRP shader pass names.
- Added the status check of default camera frame settings in the DXR wizard.
- Added frame setting for Virtual Texturing. 
- Added a fade distance for light influencing volumetric lighting.
- Adding an "Include For Ray Tracing" toggle on lights to allow the user to exclude them when ray tracing is enabled in the frame settings of a camera.
- Added fog volumetric scattering support for path tracing.
- Added new algorithm for SSR with temporal accumulation
- Added quality preset of the new volumetric fog parameters.
- Added missing documentation for unsupported SG RT nodes and light's include for raytracing attrbute.
- Added documentation for LODs not being supported by ray tracing.
- Added more options to control how the component of motion vectors coming from the camera transform will affect the motion blur with new clamping modes.
- Added the TerrainCompatible SubShader Tag. Use this Tag in your custom shader to tell Unity that the shader is compatible with the Terrain system.
- Added anamorphism support for phsyical DoF, switched to blue noise sampling and fixed tiling artifacts.

### Fixed
- Fixed an issue where the Exposure Shader Graph node had clipped text. (case 1265057)
- Fixed an issue when rendering into texture where alpha would not default to 1.0 when using 11_11_10 color buffer in non-dev builds.
- Fixed issues with reordering and hiding graphics compositor layers (cases 1283903, 1285282, 1283886).
- Fixed the possibility to have a shader with a pre-refraction render queue and refraction enabled at the same time.
- Fixed a migration issue with the rendering queue in ShaderGraph when upgrading to 10.x;
- Fixed the object space matrices in shader graph for ray tracing.
- Changed the cornea refraction function to take a view dir in object space.
- Fixed upside down XR occlusion mesh.
- Fixed precision issue with the atmospheric fog.
- Fixed issue with TAA and no motion vectors.
- Fixed the stripping not working the terrain alphatest feature required for terrain holes (case 1205902).
- Fixed bounding box generation that resulted in incorrect light culling (case 3875925).
- VFX : Fix Emissive writing in Opaque Lit Output with PSSL platforms (case 273378).
- Fixed issue where pivot of DecalProjector was not aligned anymore on Transform position when manipulating the size of the projector from the Inspector.
- Fixed a null reference exception when creating a diffusion profile asset.
- Fixed the diffusion profile not being registered as a dependency of the ShaderGraph.
- Fixing exceptions in the console when putting the SSGI in low quality mode (render graph).
- Fixed NullRef Exception when decals are in the scene, no asset is set and HDRP wizard is run.
- Fixed issue with TAA causing bleeding of a view into another when multiple views are visible.
- Fix an issue that caused issues of usability of editor if a very high resolution is set by mistake and then reverted back to a smaller resolution.
- Fixed issue where Default Volume Profile Asset change in project settings was not added to the undo stack (case 1285268).
- Fixed undo after enabling compositor.
- Fixed the ray tracing shadow UI being displayed while it shouldn't (case 1286391).
- Fixed issues with physically-based DoF, improved speed and robustness 
- Fixed a warning happening when putting the range of lights to 0.
- Fixed issue when null parameters in a volume component would spam null reference errors. Produce a warning instead.
- Fixed volument component creation via script.
- Fixed GC allocs in render graph.
- Fixed scene picking passes.
- Fixed broken ray tracing light cluster full screen debug.
- Fixed dead code causing error.
- Fixed issue when dragging slider in inspector for ProjectionDepth.
- Fixed issue when resizing Inspector window that make the DecalProjector editor flickers.
- Fixed issue in DecalProjector editor when the Inspector window have a too small width: the size appears on 2 lines but the editor not let place for the second one.
- Fixed issue (null reference in console) when selecting a DensityVolume with rectangle selection.
- Fixed issue when linking the field of view with the focal length in physical camera
- Fixed supported platform build and error message.
- Fixed exceptions occuring when selecting mulitple decal projectors without materials assigned (case 1283659).
- Fixed LookDev error message when pipeline is not loaded.
- Properly reject history when enabling seond denoiser for RTGI.
- Fixed an issue that could cause objects to not be rendered when using Vulkan API.
- Fixed issue with lookdev shadows looking wrong upon exiting playmode. 
- Fixed temporary Editor freeze when selecting AOV output in graphics compositor (case 1288744).
- Fixed normal flip with double sided materials.
- Fixed shadow resolution settings level in the light explorer.
- Fixed the ShaderGraph being dirty after the first save.
- Fixed XR shadows culling
- Fixed stylesheet reloading for LookDev window and Wizard window.
- Fixed Nans happening when upscaling the RTGI.
- Fixed the adjust weight operation not being done for the non-rendergraph pipeline.
- Fixed overlap with SSR Transparent default frame settings message on DXR Wizard.
- Fixed alpha channel in the stop NaNs and motion blur shaders.
- Fixed undo of duplicate environments in the look dev environment library.
- Fixed a ghosting issue with RTShadows (Sun, Point and Spot), RTAO and RTGI when the camera is moving fast.
- Fixed a SSGI denoiser bug for large scenes.
- Fixed a Nan issue with SSGI.
- Fixed an issue with IsFrontFace node in Shader Graph not working properly
- Fixed CustomPassUtils.RenderFrom* functions and CustomPassUtils.DisableSinglePassRendering struct in VR.
- Fixed custom pass markers not recorded when render graph was enabled.
- Fixed exceptions when unchecking "Big Tile Prepass" on the frame settings with render-graph.
- Fixed an issue causing errors in GenerateMaxZ when opaque objects or decals are disabled. 
- Fixed an issue with Bake button of Reflection Probe when in custom mode
- Fixed exceptions related to the debug display settings when changing the default frame settings.
- Fixed picking for materials with depth offset.
- Fixed issue with exposure history being uninitialized on second frame.
- Fixed issue when changing FoV with the physical camera fold-out closed.
- Fixed path tracing accumulation not being reset when changing to a different frame of an animation.

### Changed
- Combined occlusion meshes into one to reduce draw calls and state changes with XR single-pass.
- Claryfied doc for the LayeredLit material.
- Various improvements for the Volumetric Fog.
- Use draggable fields for float scalable settings
- Migrated the fabric & hair shadergraph samples directly into the renderpipeline resources.
- Removed green coloration of the UV on the DecalProjector gizmo.
- Removed _BLENDMODE_PRESERVE_SPECULAR_LIGHTING keyword from shaders.
- Now the DXR wizard displays the name of the target asset that needs to be changed.
- Standardized naming for the option regarding Transparent objects being able to receive Screen Space Reflections.
- Making the reflection and refractions of cubemaps distance based.
- Changed Receive SSR to also controls Receive SSGI on opaque objects.
- Improved the punctual light shadow rescale algorithm.
- Changed the names of some of the parameters for the Eye Utils SG Nodes.
- Restored frame setting for async compute of contact shadows.
- Removed the possibility to have MSAA (through the frame settings) when ray tracing is active.
- Range handles for decal projector angle fading.
- Smoother angle fading for decal projector.

## [10.1.0] - 2020-10-12

### Added
- Added an option to have only the metering mask displayed in the debug mode.
- Added a new mode to cluster visualization debug where users can see a slice instead of the cluster on opaque objects.
- Added ray traced reflection support for the render graph version of the pipeline.
- Added render graph support of RTAO and required denoisers.
- Added render graph support of RTGI.
- Added support of RTSSS and Recursive Rendering in the render graph mode.
- Added support of RT and screen space shadow for render graph.
- Added tooltips with the full name of the (graphics) compositor properties to properly show large names that otherwise are clipped by the UI (case 1263590)
- Added error message if a callback AOV allocation fail
- Added marker for all AOV request operation on GPU
- Added remapping options for Depth Pyramid debug view mode
- Added an option to support AOV shader at runtime in HDRP settings (case 1265070)
- Added support of SSGI in the render graph mode.
- Added option for 11-11-10 format for cube reflection probes.
- Added an optional check in the HDRP DXR Wizard to verify 64 bits target architecture
- Added option to display timing stats in the debug menu as an average over 1 second. 
- Added a light unit slider to provide users more context when authoring physically based values.
- Added a way to check the normals through the material views.
- Added Simple mode to Earth Preset for PBR Sky
- Added the export of normals during the prepass for shadow matte for proper SSAO calculation.
- Added the usage of SSAO for shadow matte unlit shader graph.
- Added the support of input system V2
- Added a new volume component parameter to control the max ray length of directional lights(case 1279849).
- Added support for 'Pyramid' and 'Box' spot light shapes in path tracing.
- Added high quality prefiltering option for Bloom.
- Added support for camera relative ray tracing (and keeping non-camera relative ray tracing working)
- Added a rough refraction option on planar reflections.
- Added scalability settings for the planar reflection resolution.
- Added tests for AOV stacking and UI rendering in the graphics compositor.
- Added a new ray tracing only function that samples the specular part of the materials.
- Adding missing marker for ray tracing profiling (RaytracingDeferredLighting)
- Added the support of eye shader for ray tracing.
- Exposed Refraction Model to the material UI when using a Lit ShaderGraph.
- Added bounding sphere support to screen-space axis-aligned bounding box generation pass.

### Fixed
- Fixed several issues with physically-based DoF (TAA ghosting of the CoC buffer, smooth layer transitions, etc)
- Fixed GPU hang on D3D12 on xbox. 
- Fixed game view artifacts on resizing when hardware dynamic resolution was enabled
- Fixed black line artifacts occurring when Lanczos upsampling was set for dynamic resolution
- Fixed Amplitude -> Min/Max parametrization conversion
- Fixed CoatMask block appearing when creating lit master node (case 1264632)
- Fixed issue with SceneEV100 debug mode indicator when rescaling the window.
- Fixed issue with PCSS filter being wrong on first frame. 
- Fixed issue with emissive mesh for area light not appearing in playmode if Reload Scene option is disabled in Enter Playmode Settings.
- Fixed issue when Reflection Probes are set to OnEnable and are never rendered if the probe is enabled when the camera is farther than the probe fade distance. 
- Fixed issue with sun icon being clipped in the look dev window. 
- Fixed error about layers when disabling emissive mesh for area lights.
- Fixed issue when the user deletes the composition graph or .asset in runtime (case 1263319)
- Fixed assertion failure when changing resolution to compositor layers after using AOVs (case 1265023) 
- Fixed flickering layers in graphics compositor (case 1264552)
- Fixed issue causing the editor field not updating the disc area light radius.
- Fixed issues that lead to cookie atlas to be updated every frame even if cached data was valid.
- Fixed an issue where world space UI was not emitted for reflection cameras in HDRP
- Fixed an issue with cookie texture atlas that would cause realtime textures to always update in the atlas even when the content did not change.
- Fixed an issue where only one of the two lookdev views would update when changing the default lookdev volume profile.
- Fixed a bug related to light cluster invalidation.
- Fixed shader warning in DofGather (case 1272931)
- Fixed AOV export of depth buffer which now correctly export linear depth (case 1265001)
- Fixed issue that caused the decal atlas to not be updated upon changing of the decal textures content.
- Fixed "Screen position out of view frustum" error when camera is at exactly the planar reflection probe location.
- Fixed Amplitude -> Min/Max parametrization conversion
- Fixed issue that allocated a small cookie for normal spot lights.
- Fixed issue when undoing a change in diffuse profile list after deleting the volume profile.
- Fixed custom pass re-ordering and removing.
- Fixed TAA issue and hardware dynamic resolution.
- Fixed a static lighting flickering issue caused by having an active planar probe in the scene while rendering inspector preview.
- Fixed an issue where even when set to OnDemand, the sky lighting would still be updated when changing sky parameters.
- Fixed an error message trigerred when a mesh has more than 32 sub-meshes (case 1274508).
- Fixed RTGI getting noisy for grazying angle geometry (case 1266462).
- Fixed an issue with TAA history management on pssl.
- Fixed the global illumination volume override having an unwanted advanced mode (case 1270459).
- Fixed screen space shadow option displayed on directional shadows while they shouldn't (case 1270537).
- Fixed the handling of undo and redo actions in the graphics compositor (cases 1268149, 1266212, 1265028)
- Fixed issue with composition graphs that include virtual textures, cubemaps and other non-2D textures (cases 1263347, 1265638).
- Fixed issues when selecting a new composition graph or setting it to None (cases 1263350, 1266202)
- Fixed ArgumentNullException when saving shader graphs after removing the compositor from the scene (case 1268658)
- Fixed issue with updating the compositor output when not in play mode (case 1266216)
- Fixed warning with area mesh (case 1268379)
- Fixed issue with diffusion profile not being updated upon reset of the editor. 
- Fixed an issue that lead to corrupted refraction in some scenarios on xbox.
- Fixed for light loop scalarization not happening. 
- Fixed issue with stencil not being set in rendergraph mode.
- Fixed for post process being overridable in reflection probes even though it is not supported.
- Fixed RTGI in performance mode when light layers are enabled on the asset.
- Fixed SSS materials appearing black in matcap mode.
- Fixed a collision in the interaction of RTR and RTGI.
- Fix for lookdev toggling renderers that are set to non editable or are hidden in the inspector.
- Fixed issue with mipmap debug mode not properly resetting full screen mode (and viceversa). 
- Added unsupported message when using tile debug mode with MSAA.
- Fixed SSGI compilation issues on PS4.
- Fixed "Screen position out of view frustum" error when camera is on exactly the planar reflection probe plane.
- Workaround issue that caused objects using eye shader to not be rendered on xbox.
- Fixed GC allocation when using XR single-pass test mode.
- Fixed text in cascades shadow split being truncated.
- Fixed rendering of custom passes in the Custom Pass Volume inspector
- Force probe to render again if first time was during async shader compilation to avoid having cyan objects.
- Fixed for lookdev library field not being refreshed upon opening a library from the environment library inspector.
- Fixed serialization issue with matcap scale intensity.
- Close Add Override popup of Volume Inspector when the popup looses focus (case 1258571)
- Light quality setting for contact shadow set to on for High quality by default.
- Fixed an exception thrown when closing the look dev because there is no active SRP anymore.
- Fixed alignment of framesettings in HDRP Default Settings
- Fixed an exception thrown when closing the look dev because there is no active SRP anymore.
- Fixed an issue where entering playmode would close the LookDev window.
- Fixed issue with rendergraph on console failing on SSS pass.
- Fixed Cutoff not working properly with ray tracing shaders default and SG (case 1261292).
- Fixed shader compilation issue with Hair shader and debug display mode
- Fixed cubemap static preview not updated when the asset is imported.
- Fixed wizard DXR setup on non-DXR compatible devices.
- Fixed Custom Post Processes affecting preview cameras.
- Fixed issue with lens distortion breaking rendering.
- Fixed save popup appearing twice due to HDRP wizard.
- Fixed error when changing planar probe resolution.
- Fixed the dependecy of FrameSettings (MSAA, ClearGBuffer, DepthPrepassWithDeferred) (case 1277620).
- Fixed the usage of GUIEnable for volume components (case 1280018).
- Fixed the diffusion profile becoming invalid when hitting the reset (case 1269462).
- Fixed issue with MSAA resolve killing the alpha channel.
- Fixed a warning in materialevalulation
- Fixed an error when building the player.
- Fixed issue with box light not visible if range is below one and range attenuation is off.
- Fixed an issue that caused a null reference when deleting camera component in a prefab. (case 1244430)
- Fixed issue with bloom showing a thin black line after rescaling window. 
- Fixed rendergraph motion vector resolve.
- Fixed the Ray-Tracing related Debug Display not working in render graph mode.
- Fix nan in pbr sky
- Fixed Light skin not properly applied on the LookDev when switching from Dark Skin (case 1278802)
- Fixed accumulation on DX11
- Fixed issue with screen space UI not drawing on the graphics compositor (case 1279272).
- Fixed error Maximum allowed thread group count is 65535 when resolution is very high. 
- LOD meshes are now properly stripped based on the maximum lod value parameters contained in the HDRP asset.
- Fixed an inconsistency in the LOD group UI where LOD bias was not the right one.
- Fixed outlines in transitions between post-processed and plain regions in the graphics compositor (case 1278775).
- Fix decal being applied twice with LOD Crossfade.
- Fixed camera stacking for AOVs in the graphics compositor (case 1273223).
- Fixed backface selection on some shader not ignore correctly.
- Disable quad overdraw on ps4.
- Fixed error when resizing the graphics compositor's output and when re-adding a compositor in the scene
- Fixed issues with bloom, alpha and HDR layers in the compositor (case 1272621).
- Fixed alpha not having TAA applied to it.
- Fix issue with alpha output in forward.
- Fix compilation issue on Vulkan for shaders using high quality shadows in XR mode.
- Fixed wrong error message when fixing DXR resources from Wizard.
- Fixed compilation error of quad overdraw with double sided materials
- Fixed screen corruption on xbox when using TAA and Motion Blur with rendergraph. 
- Fixed UX issue in the graphics compositor related to clear depth and the defaults for new layers, add better tooltips and fix minor bugs (case 1283904)
- Fixed scene visibility not working for custom pass volumes.
- Fixed issue with several override entries in the runtime debug menu. 
- Fixed issue with rendergraph failing to execute every 30 minutes. 
- Fixed Lit ShaderGraph surface option property block to only display transmission and energy conserving specular color options for their proper material mode (case 1257050)
- Fixed nan in reflection probe when volumetric fog filtering is enabled, causing the whole probe to be invalid.
- Fixed Debug Color pixel became grey
- Fixed TAA flickering on the very edge of screen. 
- Fixed profiling scope for quality RTGI.
- Fixed the denoising and multi-sample not being used for smooth multibounce RTReflections.
- Fixed issue where multiple cameras would cause GC each frame.
- Fixed after post process rendering pass options not showing for unlit ShaderGraphs.
- Fixed null reference in the Undo callback of the graphics compositor 
- Fixed cullmode for SceneSelectionPass.
- Fixed issue that caused non-static object to not render at times in OnEnable reflection probes.
- Baked reflection probes now correctly use static sky for ambient lighting.

### Changed
- Preparation pass for RTSSShadows to be supported by render graph.
- Add tooltips with the full name of the (graphics) compositor properties to properly show large names that otherwise are clipped by the UI (case 1263590)
- Composition profile .asset files cannot be manually edited/reset by users (to avoid breaking things - case 1265631)
- Preparation pass for RTSSShadows to be supported by render graph.
- Changed the way the ray tracing property is displayed on the material (QOL 1265297).
- Exposed lens attenuation mode in default settings and remove it as a debug mode.
- Composition layers without any sub layers are now cleared to black to avoid confusion (case 1265061).
- Slight reduction of VGPR used by area light code.
- Changed thread group size for contact shadows (save 1.1ms on PS4)
- Make sure distortion stencil test happens before pixel shader is run.
- Small optimization that allows to skip motion vector prepping when the whole wave as velocity of 0.
- Improved performance to avoid generating coarse stencil buffer when not needed.
- Remove HTile generation for decals (faster without).
- Improving SSGI Filtering and fixing a blend issue with RTGI.
- Changed the Trackball UI so that it allows explicit numeric values.
- Reduce the G-buffer footprint of anisotropic materials
- Moved SSGI out of preview.
- Skip an unneeded depth buffer copy on consoles. 
- Replaced the Density Volume Texture Tool with the new 3D Texture Importer.
- Rename Raytracing Node to Raytracing Quality Keyword and rename high and low inputs as default and raytraced. All raytracing effects now use the raytraced mode but path tracing.
- Moved diffusion profile list to the HDRP default settings panel.
- Skip biquadratic resampling of vbuffer when volumetric fog filtering is enabled.
- Optimized Grain and sRGB Dithering.
- On platforms that allow it skip the first mip of the depth pyramid and compute it alongside the depth buffer used for low res transparents.
- When trying to install the local configuration package, if another one is already present the user is now asked whether they want to keep it or not.
- Improved MSAA color resolve to fix issues when very bright and very dark samples are resolved together.
- Improve performance of GPU light AABB generation
- Removed the max clamp value for the RTR, RTAO and RTGI's ray length (case 1279849).
- Meshes assigned with a decal material are not visible anymore in ray-tracing or path-tracing.
- Removed BLEND shader keywords.
- Remove a rendergraph debug option to clear resources on release from UI.
- added SV_PrimitiveID in the VaryingMesh structure for fulldebugscreenpass as well as primitiveID in FragInputs
- Changed which local frame is used for multi-bounce RTReflections.
- Move System Generated Values semantics out of VaryingsMesh structure.
- Other forms of FSAA are silently deactivated, when path tracing is on.
- Removed XRSystemTests. The GC verification is now done during playmode tests (case 1285012).
- SSR now uses the pre-refraction color pyramid.
- Various improvements for the Volumetric Fog.
- Optimizations for volumetric fog.

## [10.0.0] - 2019-06-10

### Added
- Ray tracing support for VR single-pass
- Added sharpen filter shader parameter and UI for TemporalAA to control image quality instead of hardcoded value
- Added frame settings option for custom post process and custom passes as well as custom color buffer format option.
- Add check in wizard on SRP Batcher enabled.
- Added default implementations of OnPreprocessMaterialDescription for FBX, Obj, Sketchup and 3DS file formats.
- Added custom pass fade radius
- Added after post process injection point for custom passes
- Added basic alpha compositing support - Alpha is available afterpostprocess when using FP16 buffer format.
- Added falloff distance on Reflection Probe and Planar Reflection Probe
- Added Backplate projection from the HDRISky
- Added Shadow Matte in UnlitMasterNode, which only received shadow without lighting
- Added hability to name LightLayers in HDRenderPipelineAsset
- Added a range compression factor for Reflection Probe and Planar Reflection Probe to avoid saturation of colors.
- Added path tracing support for directional, point and spot lights, as well as emission from Lit and Unlit.
- Added non temporal version of SSAO.
- Added more detailed ray tracing stats in the debug window
- Added Disc area light (bake only)
- Added a warning in the material UI to prevent transparent + subsurface-scattering combination.
- Added XR single-pass setting into HDRP asset
- Added a penumbra tint option for lights
- Added support for depth copy with XR SDK
- Added debug setting to Render Pipeline Debug Window to list the active XR views
- Added an option to filter the result of the volumetric lighting (off by default).
- Added a transmission multiplier for directional lights
- Added XR single-pass test mode to Render Pipeline Debug Window
- Added debug setting to Render Pipeline Window to list the active XR views
- Added a new refraction mode for the Lit shader (thin). Which is a box refraction with small thickness values
- Added the code to support Barn Doors for Area Lights based on a shaderconfig option.
- Added HDRPCameraBinder property binder for Visual Effect Graph
- Added "Celestial Body" controls to the Directional Light
- Added new parameters to the Physically Based Sky
- Added Reflections to the DXR Wizard
- Added the possibility to have ray traced colored and semi-transparent shadows on directional lights.
- Added a check in the custom post process template to throw an error if the default shader is not found.
- Exposed the debug overlay ratio in the debug menu.
- Added a separate frame settings for tonemapping alongside color grading.
- Added the receive fog option in the material UI for ShaderGraphs.
- Added a public virtual bool in the custom post processes API to specify if a post processes should be executed in the scene view.
- Added a menu option that checks scene issues with ray tracing. Also removed the previously existing warning at runtime.
- Added Contrast Adaptive Sharpen (CAS) Upscaling effect.
- Added APIs to update probe settings at runtime.
- Added documentation for the rayTracingSupported method in HDRP
- Added user-selectable format for the post processing passes.
- Added support for alpha channel in some post-processing passes (DoF, TAA, Uber).
- Added warnings in FrameSettings inspector when using DXR and atempting to use Asynchronous Execution.
- Exposed Stencil bits that can be used by the user.
- Added history rejection based on velocity of intersected objects for directional, point and spot lights.
- Added a affectsVolumetric field to the HDAdditionalLightData API to know if light affects volumetric fog.
- Add OS and Hardware check in the Wizard fixes for DXR.
- Added option to exclude camera motion from motion blur.
- Added semi-transparent shadows for point and spot lights.
- Added support for semi-transparent shadow for unlit shader and unlit shader graph.
- Added the alpha clip enabled toggle to the material UI for all HDRP shader graphs.
- Added Material Samples to explain how to use the lit shader features
- Added an initial implementation of ray traced sub surface scattering
- Added AssetPostprocessors and Shadergraphs to handle Arnold Standard Surface and 3DsMax Physical material import from FBX.
- Added support for Smoothness Fade start work when enabling ray traced reflections.
- Added Contact shadow, Micro shadows and Screen space refraction API documentation.
- Added script documentation for SSR, SSAO (ray tracing), GI, Light Cluster, RayTracingSettings, Ray Counters, etc.
- Added path tracing support for refraction and internal reflections.
- Added support for Thin Refraction Model and Lit's Clear Coat in Path Tracing.
- Added the Tint parameter to Sky Colored Fog.
- Added of Screen Space Reflections for Transparent materials
- Added a fallback for ray traced area light shadows in case the material is forward or the lit mode is forward.
- Added a new debug mode for light layers.
- Added an "enable" toggle to the SSR volume component.
- Added support for anisotropic specular lobes in path tracing.
- Added support for alpha clipping in path tracing.
- Added support for light cookies in path tracing.
- Added support for transparent shadows in path tracing.
- Added support for iridescence in path tracing.
- Added support for background color in path tracing.
- Added a path tracing test to the test suite.
- Added a warning and workaround instructions that appear when you enable XR single-pass after the first frame with the XR SDK.
- Added the exposure sliders to the planar reflection probe preview
- Added support for subsurface scattering in path tracing.
- Added a new mode that improves the filtering of ray traced shadows (directional, point and spot) based on the distance to the occluder.
- Added support of cookie baking and add support on Disc light.
- Added support for fog attenuation in path tracing.
- Added a new debug panel for volumes
- Added XR setting to control camera jitter for temporal effects
- Added an error message in the DrawRenderers custom pass when rendering opaque objects with an HDRP asset in DeferredOnly mode.
- Added API to enable proper recording of path traced scenes (with the Unity recorder or other tools).
- Added support for fog in Recursive rendering, ray traced reflections and ray traced indirect diffuse.
- Added an alpha blend option for recursive rendering
- Added support for stack lit for ray tracing effects.
- Added support for hair for ray tracing effects.
- Added support for alpha to coverage for HDRP shaders and shader graph
- Added support for Quality Levels to Subsurface Scattering.
- Added option to disable XR rendering on the camera settings.
- Added support for specular AA from geometric curvature in AxF
- Added support for baked AO (no input for now) in AxF
- Added an info box to warn about depth test artifacts when rendering object twice in custom passes with MSAA.
- Added a frame setting for alpha to mask.
- Added support for custom passes in the AOV API
- Added Light decomposition lighting debugging modes and support in AOV
- Added exposure compensation to Fixed exposure mode
- Added support for rasterized area light shadows in StackLit
- Added support for texture-weighted automatic exposure
- Added support for POM for emissive map
- Added alpha channel support in motion blur pass.
- Added the HDRP Compositor Tool (in Preview).
- Added a ray tracing mode option in the HDRP asset that allows to override and shader stripping.
- Added support for arbitrary resolution scaling of Volumetric Lighting to the Fog volume component.
- Added range attenuation for box-shaped spotlights.
- Added scenes for hair and fabric and decals with material samples
- Added fabric materials and textures
- Added information for fabric materials in fabric scene
- Added a DisplayInfo attribute to specify a name override and a display order for Volume Component fields (used only in default inspector for now).
- Added Min distance to contact shadows.
- Added support for Depth of Field in path tracing (by sampling the lens aperture).
- Added an API in HDRP to override the camera within the rendering of a frame (mainly for custom pass).
- Added a function (HDRenderPipeline.ResetRTHandleReferenceSize) to reset the reference size of RTHandle systems.
- Added support for AxF measurements importing into texture resources tilings.
- Added Layer parameter on Area Light to modify Layer of generated Emissive Mesh
- Added a flow map parameter to HDRI Sky
- Implemented ray traced reflections for transparent objects.
- Add a new parameter to control reflections in recursive rendering.
- Added an initial version of SSGI.
- Added Virtual Texturing cache settings to control the size of the Streaming Virtual Texturing caches.
- Added back-compatibility with builtin stereo matrices.
- Added CustomPassUtils API to simplify Blur, Copy and DrawRenderers custom passes.
- Added Histogram guided automatic exposure.
- Added few exposure debug modes.
- Added support for multiple path-traced views at once (e.g., scene and game views).
- Added support for 3DsMax's 2021 Simplified Physical Material from FBX files in the Model Importer.
- Added custom target mid grey for auto exposure.
- Added CustomPassUtils API to simplify Blur, Copy and DrawRenderers custom passes.
- Added an API in HDRP to override the camera within the rendering of a frame (mainly for custom pass).
- Added more custom pass API functions, mainly to render objects from another camera.
- Added support for transparent Unlit in path tracing.
- Added a minimal lit used for RTGI in peformance mode.
- Added procedural metering mask that can follow an object
- Added presets quality settings for RTAO and RTGI.
- Added an override for the shadow culling that allows better directional shadow maps in ray tracing effects (RTR, RTGI, RTSSS and RR).
- Added a Cloud Layer volume override.
- Added Fast Memory support for platform that support it.
- Added CPU and GPU timings for ray tracing effects.
- Added support to combine RTSSS and RTGI (1248733).
- Added IES Profile support for Point, Spot and Rectangular-Area lights
- Added support for multiple mapping modes in AxF.
- Add support of lightlayers on indirect lighting controller
- Added compute shader stripping.
- Added Cull Mode option for opaque materials and ShaderGraphs. 
- Added scene view exposure override.
- Added support for exposure curve remapping for min/max limits.
- Added presets for ray traced reflections.
- Added final image histogram debug view (both luminance and RGB).
- Added an example texture and rotation to the Cloud Layer volume override.
- Added an option to extend the camera culling for skinned mesh animation in ray tracing effects (1258547).
- Added decal layer system similar to light layer. Mesh will receive a decal when both decal layer mask matches.
- Added shader graph nodes for rendering a complex eye shader.
- Added more controls to contact shadows and increased quality in some parts. 
- Added a physically based option in DoF volume.
- Added API to check if a Camera, Light or ReflectionProbe is compatible with HDRP.
- Added path tracing test scene for normal mapping.
- Added missing API documentation.
- Remove CloudLayer
- Added quad overdraw and vertex density debug modes.

### Fixed
- fix when saved HDWizard window tab index out of range (1260273)
- Fix when rescale probe all direction below zero (1219246)
- Update documentation of HDRISky-Backplate, precise how to have Ambient Occlusion on the Backplate
- Sorting, undo, labels, layout in the Lighting Explorer.
- Fixed sky settings and materials in Shader Graph Samples package
- Fix/workaround a probable graphics driver bug in the GTAO shader.
- Fixed Hair and PBR shader graphs double sided modes
- Fixed an issue where updating an HDRP asset in the Quality setting panel would not recreate the pipeline.
- Fixed issue with point lights being considered even when occupying less than a pixel on screen (case 1183196)
- Fix a potential NaN source with iridescence (case 1183216)
- Fixed issue of spotlight breaking when minimizing the cone angle via the gizmo (case 1178279)
- Fixed issue that caused decals not to modify the roughness in the normal buffer, causing SSR to not behave correctly (case 1178336)
- Fixed lit transparent refraction with XR single-pass rendering
- Removed extra jitter for TemporalAA in VR
- Fixed ShaderGraph time in main preview
- Fixed issue on some UI elements in HDRP asset not expanding when clicking the arrow (case 1178369)
- Fixed alpha blending in custom post process
- Fixed the modification of the _AlphaCutoff property in the material UI when exposed with a ShaderGraph parameter.
- Fixed HDRP test `1218_Lit_DiffusionProfiles` on Vulkan.
- Fixed an issue where building a player in non-dev mode would generate render target error logs every frame
- Fixed crash when upgrading version of HDRP
- Fixed rendering issues with material previews
- Fixed NPE when using light module in Shuriken particle systems (1173348).
- Refresh cached shadow on editor changes
- Fixed light supported units caching (1182266)
- Fixed an issue where SSAO (that needs temporal reprojection) was still being rendered when Motion Vectors were not available (case 1184998)
- Fixed a nullref when modifying the height parameters inside the layered lit shader UI.
- Fixed Decal gizmo that become white after exiting play mode
- Fixed Decal pivot position to behave like a spotlight
- Fixed an issue where using the LightingOverrideMask would break sky reflection for regular cameras
- Fix DebugMenu FrameSettingsHistory persistency on close
- Fix DensityVolume, ReflectionProbe aned PlanarReflectionProbe advancedControl display
- Fix DXR scene serialization in wizard
- Fixed an issue where Previews would reallocate History Buffers every frame
- Fixed the SetLightLayer function in HDAdditionalLightData setting the wrong light layer
- Fix error first time a preview is created for planar
- Fixed an issue where SSR would use an incorrect roughness value on ForwardOnly (StackLit, AxF, Fabric, etc.) materials when the pipeline is configured to also allow deferred Lit.
- Fixed issues with light explorer (cases 1183468, 1183269)
- Fix dot colors in LayeredLit material inspector
- Fix undo not resetting all value when undoing the material affectation in LayerLit material
- Fix for issue that caused gizmos to render in render textures (case 1174395)
- Fixed the light emissive mesh not updated when the light was disabled/enabled
- Fixed light and shadow layer sync when setting the HDAdditionalLightData.lightlayersMask property
- Fixed a nullref when a custom post process component that was in the HDRP PP list is removed from the project
- Fixed issue that prevented decals from modifying specular occlusion (case 1178272).
- Fixed exposure of volumetric reprojection
- Fixed multi selection support for Scalable Settings in lights
- Fixed font shaders in test projects for VR by using a Shader Graph version
- Fixed refresh of baked cubemap by incrementing updateCount at the end of the bake (case 1158677).
- Fixed issue with rectangular area light when seen from the back
- Fixed decals not affecting lightmap/lightprobe
- Fixed zBufferParams with XR single-pass rendering
- Fixed moving objects not rendered in custom passes
- Fixed abstract classes listed in the + menu of the custom pass list
- Fixed custom pass that was rendered in previews
- Fixed precision error in zero value normals when applying decals (case 1181639)
- Fixed issue that triggered No Scene Lighting view in game view as well (case 1156102)
- Assign default volume profile when creating a new HDRP Asset
- Fixed fov to 0 in planar probe breaking the projection matrix (case 1182014)
- Fixed bugs with shadow caching
- Reassign the same camera for a realtime probe face render request to have appropriate history buffer during realtime probe rendering.
- Fixed issue causing wrong shading when normal map mode is Object space, no normal map is set, but a detail map is present (case 1143352)
- Fixed issue with decal and htile optimization
- Fixed TerrainLit shader compilation error regarding `_Control0_TexelSize` redefinition (case 1178480).
- Fixed warning about duplicate HDRuntimeReflectionSystem when configuring play mode without domain reload.
- Fixed an editor crash when multiple decal projectors were selected and some had null material
- Added all relevant fix actions to FixAll button in Wizard
- Moved FixAll button on top of the Wizard
- Fixed an issue where fog color was not pre-exposed correctly
- Fix priority order when custom passes are overlapping
- Fix cleanup not called when the custom pass GameObject is destroyed
- Replaced most instances of GraphicsSettings.renderPipelineAsset by GraphicsSettings.currentRenderPipeline. This should fix some parameters not working on Quality Settings overrides.
- Fixed an issue with Realtime GI not working on upgraded projects.
- Fixed issue with screen space shadows fallback texture was not set as a texture array.
- Fixed Pyramid Lights bounding box
- Fixed terrain heightmap default/null values and epsilons
- Fixed custom post-processing effects breaking when an abstract class inherited from `CustomPostProcessVolumeComponent`
- Fixed XR single-pass rendering in Editor by using ShaderConfig.s_XrMaxViews to allocate matrix array
- Multiple different skies rendered at the same time by different cameras are now handled correctly without flickering
- Fixed flickering issue happening when different volumes have shadow settings and multiple cameras are present.
- Fixed issue causing planar probes to disappear if there is no light in the scene.
- Fixed a number of issues with the prefab isolation mode (Volumes leaking from the main scene and reflection not working properly)
- Fixed an issue with fog volume component upgrade not working properly
- Fixed Spot light Pyramid Shape has shadow artifacts on aspect ratio values lower than 1
- Fixed issue with AO upsampling in XR
- Fixed camera without HDAdditionalCameraData component not rendering
- Removed the macro ENABLE_RAYTRACING for most of the ray tracing code
- Fixed prefab containing camera reloading in loop while selected in the Project view
- Fixed issue causing NaN wheh the Z scale of an object is set to 0.
- Fixed DXR shader passes attempting to render before pipeline loaded
- Fixed black ambient sky issue when importing a project after deleting Library.
- Fixed issue when upgrading a Standard transparent material (case 1186874)
- Fixed area light cookies not working properly with stack lit
- Fixed material render queue not updated when the shader is changed in the material inspector.
- Fixed a number of issues with full screen debug modes not reseting correctly when setting another mutually exclusive mode
- Fixed compile errors for platforms with no VR support
- Fixed an issue with volumetrics and RTHandle scaling (case 1155236)
- Fixed an issue where sky lighting might be updated uselessly
- Fixed issue preventing to allow setting decal material to none (case 1196129)
- Fixed XR multi-pass decals rendering
- Fixed several fields on Light Inspector that not supported Prefab overrides
- Fixed EOL for some files
- Fixed scene view rendering with volumetrics and XR enabled
- Fixed decals to work with multiple cameras
- Fixed optional clear of GBuffer (Was always on)
- Fixed render target clears with XR single-pass rendering
- Fixed HDRP samples file hierarchy
- Fixed Light units not matching light type
- Fixed QualitySettings panel not displaying HDRP Asset
- Fixed black reflection probes the first time loading a project
- Fixed y-flip in scene view with XR SDK
- Fixed Decal projectors do not immediately respond when parent object layer mask is changed in editor.
- Fixed y-flip in scene view with XR SDK
- Fixed a number of issues with Material Quality setting
- Fixed the transparent Cull Mode option in HD unlit master node settings only visible if double sided is ticked.
- Fixed an issue causing shadowed areas by contact shadows at the edge of far clip plane if contact shadow length is very close to far clip plane.
- Fixed editing a scalable settings will edit all loaded asset in memory instead of targetted asset.
- Fixed Planar reflection default viewer FOV
- Fixed flickering issues when moving the mouse in the editor with ray tracing on.
- Fixed the ShaderGraph main preview being black after switching to SSS in the master node settings
- Fixed custom fullscreen passes in VR
- Fixed camera culling masks not taken in account in custom pass volumes
- Fixed object not drawn in custom pass when using a DrawRenderers with an HDRP shader in a build.
- Fixed injection points for Custom Passes (AfterDepthAndNormal and BeforePreRefraction were missing)
- Fixed a enum to choose shader tags used for drawing objects (DepthPrepass or Forward) when there is no override material.
- Fixed lit objects in the BeforePreRefraction, BeforeTransparent and BeforePostProcess.
- Fixed the None option when binding custom pass render targets to allow binding only depth or color.
- Fixed custom pass buffers allocation so they are not allocated if they're not used.
- Fixed the Custom Pass entry in the volume create asset menu items.
- Fixed Prefab Overrides workflow on Camera.
- Fixed alignment issue in Preset for Camera.
- Fixed alignment issue in Physical part for Camera.
- Fixed FrameSettings multi-edition.
- Fixed a bug happening when denoising multiple ray traced light shadows
- Fixed minor naming issues in ShaderGraph settings
- VFX: Removed z-fight glitches that could appear when using deferred depth prepass and lit quad primitives
- VFX: Preserve specular option for lit outputs (matches HDRP lit shader)
- Fixed an issue with Metal Shader Compiler and GTAO shader for metal
- Fixed resources load issue while upgrading HDRP package.
- Fix LOD fade mask by accounting for field of view
- Fixed spot light missing from ray tracing indirect effects.
- Fixed a UI bug in the diffusion profile list after fixing them from the wizard.
- Fixed the hash collision when creating new diffusion profile assets.
- Fixed a light leaking issue with box light casting shadows (case 1184475)
- Fixed Cookie texture type in the cookie slot of lights (Now displays a warning because it is not supported).
- Fixed a nullref that happens when using the Shuriken particle light module
- Fixed alignment in Wizard
- Fixed text overflow in Wizard's helpbox
- Fixed Wizard button fix all that was not automatically grab all required fixes
- Fixed VR tab for MacOS in Wizard
- Fixed local config package workflow in Wizard
- Fixed issue with contact shadows shifting when MSAA is enabled.
- Fixed EV100 in the PBR sky
- Fixed an issue In URP where sometime the camera is not passed to the volume system and causes a null ref exception (case 1199388)
- Fixed nullref when releasing HDRP with custom pass disabled
- Fixed performance issue derived from copying stencil buffer.
- Fixed an editor freeze when importing a diffusion profile asset from a unity package.
- Fixed an exception when trying to reload a builtin resource.
- Fixed the light type intensity unit reset when switching the light type.
- Fixed compilation error related to define guards and CreateLayoutFromXrSdk()
- Fixed documentation link on CustomPassVolume.
- Fixed player build when HDRP is in the project but not assigned in the graphic settings.
- Fixed an issue where ambient probe would be black for the first face of a baked reflection probe
- VFX: Fixed Missing Reference to Visual Effect Graph Runtime Assembly
- Fixed an issue where rendering done by users in EndCameraRendering would be executed before the main render loop.
- Fixed Prefab Override in main scope of Volume.
- Fixed alignment issue in Presset of main scope of Volume.
- Fixed persistence of ShowChromeGizmo and moved it to toolbar for coherency in ReflectionProbe and PlanarReflectionProbe.
- Fixed Alignement issue in ReflectionProbe and PlanarReflectionProbe.
- Fixed Prefab override workflow issue in ReflectionProbe and PlanarReflectionProbe.
- Fixed empty MoreOptions and moved AdvancedManipulation in a dedicated location for coherency in ReflectionProbe and PlanarReflectionProbe.
- Fixed Prefab override workflow issue in DensityVolume.
- Fixed empty MoreOptions and moved AdvancedManipulation in a dedicated location for coherency in DensityVolume.
- Fix light limit counts specified on the HDRP asset
- Fixed Quality Settings for SSR, Contact Shadows and Ambient Occlusion volume components
- Fixed decalui deriving from hdshaderui instead of just shaderui
- Use DelayedIntField instead of IntField for scalable settings
- Fixed init of debug for FrameSettingsHistory on SceneView camera
- Added a fix script to handle the warning 'referenced script in (GameObject 'SceneIDMap') is missing'
- Fix Wizard load when none selected for RenderPipelineAsset
- Fixed TerrainLitGUI when per-pixel normal property is not present.
- Fixed rendering errors when enabling debug modes with custom passes
- Fix an issue that made PCSS dependent on Atlas resolution (not shadow map res)
- Fixing a bug whith histories when n>4 for ray traced shadows
- Fixing wrong behavior in ray traced shadows for mesh renderers if their cast shadow is shadow only or double sided
- Only tracing rays for shadow if the point is inside the code for spotlight shadows
- Only tracing rays if the point is inside the range for point lights
- Fixing ghosting issues when the screen space shadow  indexes change for a light with ray traced shadows
- Fixed an issue with stencil management and Xbox One build that caused corrupted output in deferred mode.
- Fixed a mismatch in behavior between the culling of shadow maps and ray traced point and spot light shadows
- Fixed recursive ray tracing not working anymore after intermediate buffer refactor.
- Fixed ray traced shadow denoising not working (history rejected all the time).
- Fixed shader warning on xbox one
- Fixed cookies not working for spot lights in ray traced reflections, ray traced GI and recursive rendering
- Fixed an inverted handling of CoatSmoothness for SSR in StackLit.
- Fixed missing distortion inputs in Lit and Unlit material UI.
- Fixed issue that propagated NaNs across multiple frames through the exposure texture.
- Fixed issue with Exclude from TAA stencil ignored.
- Fixed ray traced reflection exposure issue.
- Fixed issue with TAA history not initialising corretly scale factor for first frame
- Fixed issue with stencil test of material classification not using the correct Mask (causing false positive and bad performance with forward material in deferred)
- Fixed issue with History not reset when chaning antialiasing mode on camera
- Fixed issue with volumetric data not being initialized if default settings have volumetric and reprojection off.
- Fixed ray tracing reflection denoiser not applied in tier 1
- Fixed the vibility of ray tracing related methods.
- Fixed the diffusion profile list not saved when clicking the fix button in the material UI.
- Fixed crash when pushing bounce count higher than 1 for ray traced GI or reflections
- Fixed PCSS softness scale so that it better match ray traced reference for punctual lights.
- Fixed exposure management for the path tracer
- Fixed AxF material UI containing two advanced options settings.
- Fixed an issue where cached sky contexts were being destroyed wrongly, breaking lighting in the LookDev
- Fixed issue that clamped PCSS softness too early and not after distance scale.
- Fixed fog affect transparent on HD unlit master node
- Fixed custom post processes re-ordering not saved.
- Fixed NPE when using scalable settings
- Fixed an issue where PBR sky precomputation was reset incorrectly in some cases causing bad performance.
- Fixed a bug due to depth history begin overriden too soon
- Fixed CustomPassSampleCameraColor scale issue when called from Before Transparent injection point.
- Fixed corruption of AO in baked probes.
- Fixed issue with upgrade of projects that still had Very High as shadow filtering quality.
- Fixed issue that caused Distortion UI to appear in Lit.
- Fixed several issues with decal duplicating when editing them.
- Fixed initialization of volumetric buffer params (1204159)
- Fixed an issue where frame count was incorrectly reset for the game view, causing temporal processes to fail.
- Fixed Culling group was not disposed error.
- Fixed issues on some GPU that do not support gathers on integer textures.
- Fixed an issue with ambient probe not being initialized for the first frame after a domain reload for volumetric fog.
- Fixed the scene visibility of decal projectors and density volumes
- Fixed a leak in sky manager.
- Fixed an issue where entering playmode while the light editor is opened would produce null reference exceptions.
- Fixed the debug overlay overlapping the debug menu at runtime.
- Fixed an issue with the framecount when changing scene.
- Fixed errors that occurred when using invalid near and far clip plane values for planar reflections.
- Fixed issue with motion blur sample weighting function.
- Fixed motion vectors in MSAA.
- Fixed sun flare blending (case 1205862).
- Fixed a lot of issues related to ray traced screen space shadows.
- Fixed memory leak caused by apply distortion material not being disposed.
- Fixed Reflection probe incorrectly culled when moving its parent (case 1207660)
- Fixed a nullref when upgrading the Fog volume components while the volume is opened in the inspector.
- Fix issues where decals on PS4 would not correctly write out the tile mask causing bits of the decal to go missing.
- Use appropriate label width and text content so the label is completely visible
- Fixed an issue where final post process pass would not output the default alpha value of 1.0 when using 11_11_10 color buffer format.
- Fixed SSR issue after the MSAA Motion Vector fix.
- Fixed an issue with PCSS on directional light if punctual shadow atlas was not allocated.
- Fixed an issue where shadow resolution would be wrong on the first face of a baked reflection probe.
- Fixed issue with PCSS softness being incorrect for cascades different than the first one.
- Fixed custom post process not rendering when using multiple HDRP asset in quality settings
- Fixed probe gizmo missing id (case 1208975)
- Fixed a warning in raytracingshadowfilter.compute
- Fixed issue with AO breaking with small near plane values.
- Fixed custom post process Cleanup function not called in some cases.
- Fixed shader warning in AO code.
- Fixed a warning in simpledenoiser.compute
- Fixed tube and rectangle light culling to use their shape instead of their range as a bounding box.
- Fixed caused by using gather on a UINT texture in motion blur.
- Fix issue with ambient occlusion breaking when dynamic resolution is active.
- Fixed some possible NaN causes in Depth of Field.
- Fixed Custom Pass nullref due to the new Profiling Sample API changes
- Fixed the black/grey screen issue on after post process Custom Passes in non dev builds.
- Fixed particle lights.
- Improved behavior of lights and probe going over the HDRP asset limits.
- Fixed issue triggered when last punctual light is disabled and more than one camera is used.
- Fixed Custom Pass nullref due to the new Profiling Sample API changes
- Fixed the black/grey screen issue on after post process Custom Passes in non dev builds.
- Fixed XR rendering locked to vsync of main display with Standalone Player.
- Fixed custom pass cleanup not called at the right time when using multiple volumes.
- Fixed an issue on metal with edge of decal having artifact by delaying discard of fragments during decal projection
- Fixed various shader warning
- Fixing unnecessary memory allocations in the ray tracing cluster build
- Fixed duplicate column labels in LightEditor's light tab
- Fixed white and dark flashes on scenes with very high or very low exposure when Automatic Exposure is being used.
- Fixed an issue where passing a null ProfilingSampler would cause a null ref exception.
- Fixed memory leak in Sky when in matcap mode.
- Fixed compilation issues on platform that don't support VR.
- Fixed migration code called when we create a new HDRP asset.
- Fixed RemoveComponent on Camera contextual menu to not remove Camera while a component depend on it.
- Fixed an issue where ambient occlusion and screen space reflections editors would generate null ref exceptions when HDRP was not set as the current pipeline.
- Fixed a null reference exception in the probe UI when no HDRP asset is present.
- Fixed the outline example in the doc (sampling range was dependent on screen resolution)
- Fixed a null reference exception in the HDRI Sky editor when no HDRP asset is present.
- Fixed an issue where Decal Projectors created from script where rotated around the X axis by 90°.
- Fixed frustum used to compute Density Volumes visibility when projection matrix is oblique.
- Fixed a null reference exception in Path Tracing, Recursive Rendering and raytraced Global Illumination editors when no HDRP asset is present.
- Fix for NaNs on certain geometry with Lit shader -- [case 1210058](https://fogbugz.unity3d.com/f/cases/1210058/)
- Fixed an issue where ambient occlusion and screen space reflections editors would generate null ref exceptions when HDRP was not set as the current pipeline.
- Fixed a null reference exception in the probe UI when no HDRP asset is present.
- Fixed the outline example in the doc (sampling range was dependent on screen resolution)
- Fixed a null reference exception in the HDRI Sky editor when no HDRP asset is present.
- Fixed an issue where materials newly created from the contextual menu would have an invalid state, causing various problems until it was edited.
- Fixed transparent material created with ZWrite enabled (now it is disabled by default for new transparent materials)
- Fixed mouseover on Move and Rotate tool while DecalProjector is selected.
- Fixed wrong stencil state on some of the pixel shader versions of deferred shader.
- Fixed an issue where creating decals at runtime could cause a null reference exception.
- Fixed issue that displayed material migration dialog on the creation of new project.
- Fixed various issues with time and animated materials (cases 1210068, 1210064).
- Updated light explorer with latest changes to the Fog and fixed issues when no visual environment was present.
- Fixed not handleling properly the recieve SSR feature with ray traced reflections
- Shadow Atlas is no longer allocated for area lights when they are disabled in the shader config file.
- Avoid MRT Clear on PS4 as it is not implemented yet.
- Fixed runtime debug menu BitField control.
- Fixed the radius value used for ray traced directional light.
- Fixed compilation issues with the layered lit in ray tracing shaders.
- Fixed XR autotests viewport size rounding
- Fixed mip map slider knob displayed when cubemap have no mipmap
- Remove unnecessary skip of material upgrade dialog box.
- Fixed the profiling sample mismatch errors when enabling the profiler in play mode
- Fixed issue that caused NaNs in reflection probes on consoles.
- Fixed adjusting positive axis of Blend Distance slides the negative axis in the density volume component.
- Fixed the blend of reflections based on the weight.
- Fixed fallback for ray traced reflections when denoising is enabled.
- Fixed error spam issue with terrain detail terrainDetailUnsupported (cases 1211848)
- Fixed hardware dynamic resolution causing cropping/scaling issues in scene view (case 1158661)
- Fixed Wizard check order for `Hardware and OS` and `Direct3D12`
- Fix AO issue turning black when Far/Near plane distance is big.
- Fixed issue when opening lookdev and the lookdev volume have not been assigned yet.
- Improved memory usage of the sky system.
- Updated label in HDRP quality preference settings (case 1215100)
- Fixed Decal Projector gizmo not undoing properly (case 1216629)
- Fix a leak in the denoising of ray traced reflections.
- Fixed Alignment issue in Light Preset
- Fixed Environment Header in LightingWindow
- Fixed an issue where hair shader could write garbage in the diffuse lighting buffer, causing NaNs.
- Fixed an exposure issue with ray traced sub-surface scattering.
- Fixed runtime debug menu light hierarchy None not doing anything.
- Fixed the broken ShaderGraph preview when creating a new Lit graph.
- Fix indentation issue in preset of LayeredLit material.
- Fixed minor issues with cubemap preview in the inspector.
- Fixed wrong build error message when building for android on mac.
- Fixed an issue related to denoising ray trace area shadows.
- Fixed wrong build error message when building for android on mac.
- Fixed Wizard persistency of Direct3D12 change on domain reload.
- Fixed Wizard persistency of FixAll on domain reload.
- Fixed Wizard behaviour on domain reload.
- Fixed a potential source of NaN in planar reflection probe atlas.
- Fixed an issue with MipRatio debug mode showing _DebugMatCapTexture not being set.
- Fixed missing initialization of input params in Blit for VR.
- Fix Inf source in LTC for area lights.
- Fix issue with AO being misaligned when multiple view are visible.
- Fix issue that caused the clamp of camera rotation motion for motion blur to be ineffective.
- Fixed issue with AssetPostprocessors dependencies causing models to be imported twice when upgrading the package version.
- Fixed culling of lights with XR SDK
- Fixed memory stomp in shadow caching code, leading to overflow of Shadow request array and runtime errors.
- Fixed an issue related to transparent objects reading the ray traced indirect diffuse buffer
- Fixed an issue with filtering ray traced area lights when the intensity is high or there is an exposure.
- Fixed ill-formed include path in Depth Of Field shader.
- Fixed shader graph and ray tracing after the shader target PR.
- Fixed a bug in semi-transparent shadows (object further than the light casting shadows)
- Fix state enabled of default volume profile when in package.
- Fixed removal of MeshRenderer and MeshFilter on adding Light component.
- Fixed Ray Traced SubSurface Scattering not working with ray traced area lights
- Fixed Ray Traced SubSurface Scattering not working in forward mode.
- Fixed a bug in debug light volumes.
- Fixed a bug related to ray traced area light shadow history.
- Fixed an issue where fog sky color mode could sample NaNs in the sky cubemap.
- Fixed a leak in the PBR sky renderer.
- Added a tooltip to the Ambient Mode parameter in the Visual Envionment volume component.
- Static lighting sky now takes the default volume into account (this fixes discrepancies between baked and realtime lighting).
- Fixed a leak in the sky system.
- Removed MSAA Buffers allocation when lit shader mode is set to "deferred only".
- Fixed invalid cast for realtime reflection probes (case 1220504)
- Fixed invalid game view rendering when disabling all cameras in the scene (case 1105163)
- Hide reflection probes in the renderer components.
- Fixed infinite reload loop while displaying Light's Shadow's Link Light Layer in Inspector of Prefab Asset.
- Fixed the culling was not disposed error in build log.
- Fixed the cookie atlas size and planar atlas size being too big after an upgrade of the HDRP asset.
- Fixed transparent SSR for shader graph.
- Fixed an issue with emissive light meshes not being in the RAS.
- Fixed DXR player build
- Fixed the HDRP asset migration code not being called after an upgrade of the package
- Fixed draw renderers custom pass out of bound exception
- Fixed the PBR shader rendering in deferred
- Fixed some typos in debug menu (case 1224594)
- Fixed ray traced point and spot lights shadows not rejecting istory when semi-transparent or colored.
- Fixed a warning due to StaticLightingSky when reloading domain in some cases.
- Fixed the MaxLightCount being displayed when the light volume debug menu is on ColorAndEdge.
- Fixed issue with unclear naming of debug menu for decals.
- Fixed z-fighting in scene view when scene lighting is off (case 1203927)
- Fixed issue that prevented cubemap thumbnails from rendering (only on D3D11 and Metal).
- Fixed ray tracing with VR single-pass
- Fix an exception in ray tracing that happens if two LOD levels are using the same mesh renderer.
- Fixed error in the console when switching shader to decal in the material UI.
- Fixed an issue with refraction model and ray traced recursive rendering (case 1198578).
- Fixed an issue where a dynamic sky changing any frame may not update the ambient probe.
- Fixed cubemap thumbnail generation at project load time.
- Fixed cubemap thumbnail generation at project load time. 
- Fixed XR culling with multiple cameras
- Fixed XR single-pass with Mock HMD plugin
- Fixed sRGB mismatch with XR SDK
- Fixed an issue where default volume would not update when switching profile.
- Fixed issue with uncached reflection probe cameras reseting the debug mode (case 1224601) 
- Fixed an issue where AO override would not override specular occlusion.
- Fixed an issue where Volume inspector might not refresh correctly in some cases.
- Fixed render texture with XR
- Fixed issue with resources being accessed before initialization process has been performed completely. 
- Half fixed shuriken particle light that cast shadows (only the first one will be correct)
- Fixed issue with atmospheric fog turning black if a planar reflection probe is placed below ground level. (case 1226588)
- Fixed custom pass GC alloc issue in CustomPassVolume.GetActiveVolumes().
- Fixed a bug where instanced shadergraph shaders wouldn't compile on PS4.
- Fixed an issue related to the envlightdatasrt not being bound in recursive rendering.
- Fixed shadow cascade tooltip when using the metric mode (case 1229232)
- Fixed how the area light influence volume is computed to match rasterization.
- Focus on Decal uses the extends of the projectors
- Fixed usage of light size data that are not available at runtime.
- Fixed the depth buffer copy made before custom pass after opaque and normal injection point.
- Fix for issue that prevented scene from being completely saved when baked reflection probes are present and lighting is set to auto generate.
- Fixed drag area width at left of Light's intensity field in Inspector.
- Fixed light type resolution when performing a reset on HDAdditionalLightData (case 1220931)
- Fixed reliance on atan2 undefined behavior in motion vector debug shader.
- Fixed an usage of a a compute buffer not bound (1229964)
- Fixed an issue where changing the default volume profile from another inspector would not update the default volume editor.
- Fix issues in the post process system with RenderTexture being invalid in some cases, causing rendering problems.
- Fixed an issue where unncessarily serialized members in StaticLightingSky component would change each time the scene is changed.
- Fixed a weird behavior in the scalable settings drawing when the space becomes tiny (1212045).
- Fixed a regression in the ray traced indirect diffuse due to the new probe system.
- Fix for range compression factor for probes going negative (now clamped to positive values).
- Fixed path validation when creating new volume profile (case 1229933)
- Fixed a bug where Decal Shader Graphs would not recieve reprojected Position, Normal, or Bitangent data. (1239921)
- Fix reflection hierarchy for CARPAINT in AxF.
- Fix precise fresnel for delta lights for SVBRDF in AxF.
- Fixed the debug exposure mode for display sky reflection and debug view baked lighting
- Fixed MSAA depth resolve when there is no motion vectors
- Fixed various object leaks in HDRP.
- Fixed compile error with XR SubsystemManager.
- Fix for assertion triggering sometimes when saving a newly created lit shader graph (case 1230996)
- Fixed culling of planar reflection probes that change position (case 1218651)
- Fixed null reference when processing lightprobe (case 1235285)
- Fix issue causing wrong planar reflection rendering when more than one camera is present.
- Fix black screen in XR when HDRP package is present but not used.
- Fixed an issue with the specularFGD term being used when the material has a clear coat (lit shader).
- Fixed white flash happening with auto-exposure in some cases (case 1223774)
- Fixed NaN which can appear with real time reflection and inf value
- Fixed an issue that was collapsing the volume components in the HDRP default settings
- Fixed warning about missing bound decal buffer
- Fixed shader warning on Xbox for ResolveStencilBuffer.compute. 
- Fixed PBR shader ZTest rendering in deferred.
- Replaced commands incompatible with async compute in light list build process.
- Diffusion Profile and Material references in HDRP materials are now correctly exported to unity packages. Note that the diffusion profile or the material references need to be edited once before this can work properly.
- Fix MaterialBalls having same guid issue
- Fix spelling and grammatical errors in material samples
- Fixed unneeded cookie texture allocation for cone stop lights.
- Fixed scalarization code for contact shadows.
- Fixed volume debug in playmode
- Fixed issue when toggling anything in HDRP asset that will produce an error (case 1238155)
- Fixed shader warning in PCSS code when using Vulkan.
- Fixed decal that aren't working without Metal and Ambient Occlusion option enabled.
- Fixed an error about procedural sky being logged by mistake.
- Fixed shadowmask UI now correctly showing shadowmask disable
- Made more explicit the warning about raytracing and asynchronous compute. Also fixed the condition in which it appears.
- Fixed a null ref exception in static sky when the default volume profile is invalid.
- DXR: Fixed shader compilation error with shader graph and pathtracer
- Fixed SceneView Draw Modes not being properly updated after opening new scene view panels or changing the editor layout.
- VFX: Removed irrelevant queues in render queue selection from HDRP outputs
- VFX: Motion Vector are correctly renderered with MSAA [Case 1240754](https://issuetracker.unity3d.com/product/unity/issues/guid/1240754/)
- Fixed a cause of NaN when a normal of 0-length is generated (usually via shadergraph). 
- Fixed issue with screen-space shadows not enabled properly when RT is disabled (case 1235821)
- Fixed a performance issue with stochastic ray traced area shadows.
- Fixed cookie texture not updated when changing an import settings (srgb for example).
- Fixed flickering of the game/scene view when lookdev is running.
- Fixed issue with reflection probes in realtime time mode with OnEnable baking having wrong lighting with sky set to dynamic (case 1238047).
- Fixed transparent motion vectors not working when in MSAA.
- Fix error when removing DecalProjector from component contextual menu (case 1243960)
- Fixed issue with post process when running in RGBA16 and an object with additive blending is in the scene.
- Fixed corrupted values on LayeredLit when using Vertex Color multiply mode to multiply and MSAA is activated. 
- Fix conflicts with Handles manipulation when performing a Reset in DecalComponent (case 1238833)
- Fixed depth prepass and postpass being disabled after changing the shader in the material UI.
- Fixed issue with sceneview camera settings not being saved after Editor restart.
- Fixed issue when switching back to custom sensor type in physical camera settings (case 1244350).
- Fixed a null ref exception when running playmode tests with the render pipeline debug window opened.
- Fixed some GCAlloc in the debug window.
- Fixed shader graphs not casting semi-transparent and color shadows (case 1242617)
- Fixed thin refraction mode not working properly.
- Fixed assert on tests caused by probe culling results being requested when culling did not happen. (case 1246169) 
- Fixed over consumption of GPU memory by the Physically Based Sky.
- Fixed an invalid rotation in Planar Reflection Probe editor display, that was causing an error message (case 1182022)
- Put more information in Camera background type tooltip and fixed inconsistent exposure behavior when changing bg type.
- Fixed issue that caused not all baked reflection to be deleted upon clicking "Clear Baked Data" in the lighting menu (case 1136080)
- Fixed an issue where asset preview could be rendered white because of static lighting sky.
- Fixed an issue where static lighting was not updated when removing the static lighting sky profile.
- Fixed the show cookie atlas debug mode not displaying correctly when enabling the clear cookie atlas option.
- Fixed various multi-editing issues when changing Emission parameters.
- Fixed error when undo a Reflection Probe removal in a prefab instance. (case 1244047)
- Fixed Microshadow not working correctly in deferred with LightLayers
- Tentative fix for missing include in depth of field shaders.
- Fixed the light overlap scene view draw mode (wasn't working at all).
- Fixed taaFrameIndex and XR tests 4052 and 4053
- Fixed the prefab integration of custom passes (Prefab Override Highlight not working as expected).
- Cloned volume profile from read only assets are created in the root of the project. (case 1154961)
- Fixed Wizard check on default volume profile to also check it is not the default one in package.
- Fix erroneous central depth sampling in TAA.
- Fixed light layers not correctly disabled when the lightlayers is set to Nothing and Lightlayers isn't enabled in HDRP Asset
- Fixed issue with Model Importer materials falling back to the Legacy default material instead of HDRP's default material when import happens at Editor startup.
- Fixed a wrong condition in CameraSwitcher, potentially causing out of bound exceptions.
- Fixed an issue where editing the Look Dev default profile would not reflect directly in the Look Dev window.
- Fixed a bug where the light list is not cleared but still used when resizing the RT.
- Fixed exposure debug shader with XR single-pass rendering.
- Fixed issues with scene view and transparent motion vectors.
- Fixed black screens for linux/HDRP (1246407)
- Fixed a vulkan and metal warning in the SSGI compute shader.
- Fixed an exception due to the color pyramid not allocated when SSGI is enabled.
- Fixed an issue with the first Depth history was incorrectly copied.
- Fixed path traced DoF focusing issue
- Fix an issue with the half resolution Mode (performance)
- Fix an issue with the color intensity of emissive for performance rtgi
- Fixed issue with rendering being mostly broken when target platform disables VR. 
- Workaround an issue caused by GetKernelThreadGroupSizes  failing to retrieve correct group size. 
- Fix issue with fast memory and rendergraph. 
- Fixed transparent motion vector framesetting not sanitized.
- Fixed wrong order of post process frame settings.
- Fixed white flash when enabling SSR or SSGI.
- The ray traced indrect diffuse and RTGI were combined wrongly with the rest of the lighting (1254318).
- Fixed an exception happening when using RTSSS without using RTShadows.
- Fix inconsistencies with transparent motion vectors and opaque by allowing camera only transparent motion vectors.
- Fix reflection probe frame settings override
- Fixed certain shadow bias artifacts present in volumetric lighting (case 1231885).
- Fixed area light cookie not updated when switch the light type from a spot that had a cookie.
- Fixed issue with dynamic resolution updating when not in play mode.
- Fixed issue with Contrast Adaptive Sharpening upsample mode and preview camera.
- Fix issue causing blocky artifacts when decals affect metallic and are applied on material with specular color workflow.
- Fixed issue with depth pyramid generation and dynamic resolution.
- Fixed an issue where decals were duplicated in prefab isolation mode.
- Fixed an issue where rendering preview with MSAA might generate render graph errors.
- Fixed compile error in PS4 for planar reflection filtering.
- Fixed issue with blue line in prefabs for volume mode.
- Fixing the internsity being applied to RTAO too early leading to unexpected results (1254626).
- Fix issue that caused sky to incorrectly render when using a custom projection matrix.
- Fixed null reference exception when using depth pre/post pass in shadergraph with alpha clip in the material.
- Appropriately constraint blend distance of reflection probe while editing with the inspector (case 1248931)
- Fixed AxF handling of roughness for Blinn-Phong type materials
- Fixed AxF UI errors when surface type is switched to transparent
- Fixed a serialization issue, preventing quality level parameters to undo/redo and update scene view on change.
- Fixed an exception occuring when a camera doesn't have an HDAdditionalCameraData (1254383).
- Fixed ray tracing with XR single-pass.
- Fixed warning in HDAdditionalLightData OnValidate (cases 1250864, 1244578)
- Fixed a bug related to denoising ray traced reflections.
- Fixed nullref in the layered lit material inspector.
- Fixed an issue where manipulating the color wheels in a volume component would reset the cursor every time.
- Fixed an issue where static sky lighting would not be updated for a new scene until it's reloaded at least once.
- Fixed culling for decals when used in prefabs and edited in context.
- Force to rebake probe with missing baked texture. (1253367)
- Fix supported Mac platform detection to handle new major version (11.0) properly
- Fixed typo in the Render Pipeline Wizard under HDRP+VR
- Change transparent SSR name in frame settings to avoid clipping. 
- Fixed missing include guards in shadow hlsl files.
- Repaint the scene view whenever the scene exposure override is changed.
- Fixed an error when clearing the SSGI history texture at creation time (1259930).
- Fixed alpha to mask reset when toggling alpha test in the material UI.
- Fixed an issue where opening the look dev window with the light theme would make the window blink and eventually crash unity.
- Fixed fallback for ray tracing and light layers (1258837).
- Fixed Sorting Priority not displayed correctly in the DrawRenderers custom pass UI.
- Fixed glitch in Project settings window when selecting diffusion profiles in material section (case 1253090)
- Fixed issue with light layers bigger than 8 (and above the supported range). 
- Fixed issue with culling layer mask of area light's emissive mesh 
- Fixed overused the atlas for Animated/Render Target Cookies (1259930).
- Fixed errors when switching area light to disk shape while an area emissive mesh was displayed.
- Fixed default frame settings MSAA toggle for reflection probes (case 1247631)
- Fixed the transparent SSR dependency not being properly disabled according to the asset dependencies (1260271).
- Fixed issue with completely black AO on double sided materials when normal mode is set to None.
- Fixed UI drawing of the quaternion (1251235)
- Fix an issue with the quality mode and perf mode on RTR and RTGI and getting rid of unwanted nans (1256923).
- Fixed unitialized ray tracing resources when using non-default HDRP asset (case 1259467).
- Fixed overused the atlas for Animated/Render Target Cookies (1259930).
- Fixed sky asserts with XR multipass
- Fixed for area light not updating baked light result when modifying with gizmo.
- Fixed robustness issue with GetOddNegativeScale() in ray tracing, which was impacting normal mapping (1261160).
- Fixed regression where moving face of the probe gizmo was not moving its position anymore.
- Fixed XR single-pass macros in tessellation shaders.
- Fixed path-traced subsurface scattering mixing with diffuse and specular BRDFs (1250601).
- Fixed custom pass re-ordering issues.
- Improved robustness of normal mapping when scale is 0, and mapping is extreme (normals in or below the tangent plane).
- Fixed XR Display providers not getting zNear and zFar plane distances passed to them when in HDRP.
- Fixed rendering breaking when disabling tonemapping in the frame settings.
- Fixed issue with serialization of exposure modes in volume profiles not being consistent between HDRP versions (case 1261385).
- Fixed issue with duplicate names in newly created sub-layers in the graphics compositor (case 1263093).
- Remove MSAA debug mode when renderpipeline asset has no MSAA
- Fixed some post processing using motion vectors when they are disabled
- Fixed the multiplier of the environement lights being overriden with a wrong value for ray tracing (1260311).
- Fixed a series of exceptions happening when trying to load an asset during wizard execution (1262171).
- Fixed an issue with Stacklit shader not compiling correctly in player with debug display on (1260579)
- Fixed couple issues in the dependence of building the ray tracing acceleration structure.
- Fix sun disk intensity
- Fixed unwanted ghosting for smooth surfaces.
- Fixing an issue in the recursive rendering flag texture usage.
- Fixed a missing dependecy for choosing to evaluate transparent SSR.
- Fixed issue that failed compilation when XR is disabled.
- Fixed a compilation error in the IES code.
- Fixed issue with dynamic resolution handler when no OnResolutionChange callback is specified. 
- Fixed multiple volumes, planar reflection, and decal projector position when creating them from the menu.
- Reduced the number of global keyword used in deferredTile.shader
- Fixed incorrect processing of Ambient occlusion probe (9% error was introduced)
- Fixed multiedition of framesettings drop down (case 1270044)
- Fixed planar probe gizmo

### Changed
- Improve MIP selection for decals on Transparents
- Color buffer pyramid is not allocated anymore if neither refraction nor distortion are enabled
- Rename Emission Radius to Radius in UI in Point, Spot
- Angular Diameter parameter for directional light is no longuer an advanced property
- DXR: Remove Light Radius and Angular Diamater of Raytrace shadow. Angular Diameter and Radius are used instead.
- Remove MaxSmoothness parameters from UI for point, spot and directional light. The MaxSmoothness is now deduce from Radius Parameters
- DXR: Remove the Ray Tracing Environement Component. Add a Layer Mask to the ray Tracing volume components to define which objects are taken into account for each effect.
- Removed second cubemaps used for shadowing in lookdev
- Disable Physically Based Sky below ground
- Increase max limit of area light and reflection probe to 128
- Change default texture for detailmap to grey
- Optimize Shadow RT load on Tile based architecture platforms.
- Improved quality of SSAO.
- Moved RequestShadowMapRendering() back to public API.
- Update HDRP DXR Wizard with an option to automatically clone the hdrp config package and setup raytracing to 1 in shaders file.
- Added SceneSelection pass for TerrainLit shader.
- Simplified Light's type API regrouping the logic in one place (Check type in HDAdditionalLightData)
- The support of LOD CrossFade (Dithering transition) in master nodes now required to enable it in the master node settings (Save variant)
- Improved shadow bias, by removing constant depth bias and substituting it with slope-scale bias.
- Fix the default stencil values when a material is created from a SSS ShaderGraph.
- Tweak test asset to be compatible with XR: unlit SG material for canvas and double-side font material
- Slightly tweaked the behaviour of bloom when resolution is low to reduce artifacts.
- Hidden fields in Light Inspector that is not relevant while in BakingOnly mode.
- Changed parametrization of PCSS, now softness is derived from angular diameter (for directional lights) or shape radius (for point/spot lights) and min filter size is now in the [0..1] range.
- Moved the copy of the geometry history buffers to right after the depth mip chain generation.
- Rename "Luminance" to "Nits" in UX for physical light unit
- Rename FrameSettings "SkyLighting" to "SkyReflection"
- Reworked XR automated tests
- The ray traced screen space shadow history for directional, spot and point lights is discarded if the light transform has changed.
- Changed the behavior for ray tracing in case a mesh renderer has both transparent and opaque submeshes.
- Improve history buffer management
- Replaced PlayerSettings.virtualRealitySupported with XRGraphics.tryEnable.
- Remove redundant FrameSettings RealTimePlanarReflection
- Improved a bit the GC calls generated during the rendering.
- Material update is now only triggered when the relevant settings are touched in the shader graph master nodes
- Changed the way Sky Intensity (on Sky volume components) is handled. It's now a combo box where users can choose between Exposure, Multiplier or Lux (for HDRI sky only) instead of both multiplier and exposure being applied all the time. Added a new menu item to convert old profiles.
- Change how method for specular occlusions is decided on inspector shader (Lit, LitTesselation, LayeredLit, LayeredLitTessellation)
- Unlocked SSS, SSR, Motion Vectors and Distortion frame settings for reflections probes.
- Hide unused LOD settings in Quality Settings legacy window.
- Reduced the constrained distance for temporal reprojection of ray tracing denoising
- Removed shadow near plane from the Directional Light Shadow UI.
- Improved the performances of custom pass culling.
- The scene view camera now replicates the physical parameters from the camera tagged as "MainCamera".
- Reduced the number of GC.Alloc calls, one simple scene without plarnar / probes, it should be 0B.
- Renamed ProfilingSample to ProfilingScope and unified API. Added GPU Timings.
- Updated macros to be compatible with the new shader preprocessor.
- Ray tracing reflection temporal filtering is now done in pre-exposed space
- Search field selects the appropriate fields in both project settings panels 'HDRP Default Settings' and 'Quality/HDRP'
- Disabled the refraction and transmission map keywords if the material is opaque.
- Keep celestial bodies outside the atmosphere.
- Updated the MSAA documentation to specify what features HDRP supports MSAA for and what features it does not.
- Shader use for Runtime Debug Display are now correctly stripper when doing a release build
- Now each camera has its own Volume Stack. This allows Volume Parameters to be updated as early as possible and be ready for the whole frame without conflicts between cameras.
- Disable Async for SSR, SSAO and Contact shadow when aggregated ray tracing frame setting is on.
- Improved performance when entering play mode without domain reload by a factor of ~25
- Renamed the camera profiling sample to include the camera name
- Discarding the ray tracing history for AO, reflection, diffuse shadows and GI when the viewport size changes.
- Renamed the camera profiling sample to include the camera name
- Renamed the post processing graphic formats to match the new convention.
- The restart in Wizard for DXR will always be last fix from now on
- Refactoring pre-existing materials to share more shader code between rasterization and ray tracing.
- Setting a material's Refraction Model to Thin does not overwrite the Thickness and Transmission Absorption Distance anymore.
- Removed Wind textures from runtime as wind is no longer built into the pipeline
- Changed Shader Graph titles of master nodes to be more easily searchable ("HDRP/x" -> "x (HDRP)")
- Expose StartSinglePass() and StopSinglePass() as public interface for XRPass
- Replaced the Texture array for 2D cookies (spot, area and directional lights) and for planar reflections by an atlas.
- Moved the tier defining from the asset to the concerned volume components.
- Changing from a tier management to a "mode" management for reflection and GI and removing the ability to enable/disable deferred and ray bining (they are now implied by performance mode)
- The default FrameSettings for ScreenSpaceShadows is set to true for Camera in order to give a better workflow for DXR.
- Refactor internal usage of Stencil bits.
- Changed how the material upgrader works and added documentation for it.
- Custom passes now disable the stencil when overwriting the depth and not writing into it.
- Renamed the camera profiling sample to include the camera name
- Changed the way the shadow casting property of transparent and tranmissive materials is handeled for ray tracing.
- Changed inspector materials stencil setting code to have more sharing.
- Updated the default scene and default DXR scene and DefaultVolumeProfile.
- Changed the way the length parameter is used for ray traced contact shadows.
- Improved the coherency of PCSS blur between cascades.
- Updated VR checks in Wizard to reflect new XR System.
- Removing unused alpha threshold depth prepass and post pass for fabric shader graph.
- Transform result from CIE XYZ to sRGB color space in EvalSensitivity for iridescence.
- Moved BeginCameraRendering callback right before culling.
- Changed the visibility of the Indirect Lighting Controller component to public.
- Renamed the cubemap used for diffuse convolution to a more explicit name for the memory profiler.
- Improved behaviour of transmission color on transparent surfaces in path tracing.
- Light dimmer can now get values higher than one and was renamed to multiplier in the UI.
- Removed info box requesting volume component for Visual Environment and updated the documentation with the relevant information.
- Improved light selection oracle for light sampling in path tracing.
- Stripped ray tracing subsurface passes with ray tracing is not enabled.
- Remove LOD cross fade code for ray tracing shaders
- Removed legacy VR code
- Add range-based clipping to box lights (case 1178780)
- Improve area light culling (case 1085873)
- Light Hierarchy debug mode can now adjust Debug Exposure for visualizing high exposure scenes.
- Rejecting history for ray traced reflections based on a threshold evaluated on the neighborhood of the sampled history.
- Renamed "Environment" to "Reflection Probes" in tile/cluster debug menu.
- Utilities namespace is obsolete, moved its content to UnityEngine.Rendering (case 1204677)
- Obsolete Utilities namespace was removed, instead use UnityEngine.Rendering (case 1204677)
- Moved most of the compute shaders to the multi_compile API instead of multiple kernels.
- Use multi_compile API for deferred compute shader with shadow mask.
- Remove the raytracing rendering queue system to make recursive raytraced material work when raytracing is disabled
- Changed a few resources used by ray tracing shaders to be global resources (using register space1) for improved CPU performance.
- All custom pass volumes are now executed for one injection point instead of the first one.
- Hidden unsupported choice in emission in Materials
- Temporal Anti aliasing improvements.
- Optimized PrepareLightsForGPU (cost reduced by over 25%) and PrepareGPULightData (around twice as fast now).
- Moved scene view camera settings for HDRP from the preferences window to the scene view camera settings window.
- Updated shaders to be compatible with Microsoft's DXC.
- Debug exposure in debug menu have been replace to debug exposure compensation in EV100 space and is always visible.
- Further optimized PrepareLightsForGPU (3x faster with few shadows, 1.4x faster with a lot of shadows or equivalently cost reduced by 68% to 37%).
- Raytracing: Replaced the DIFFUSE_LIGHTING_ONLY multicompile by a uniform.
- Raytracing: Removed the dynamic lightmap multicompile.
- Raytracing: Remove the LOD cross fade multi compile for ray tracing.
- Cookie are now supported in lightmaper. All lights casting cookie and baked will now include cookie influence.
- Avoid building the mip chain a second time for SSR for transparent objects.
- Replaced "High Quality" Subsurface Scattering with a set of Quality Levels.
- Replaced "High Quality" Volumetric Lighting with "Screen Resolution Percentage" and "Volume Slice Count" on the Fog volume component.
- Merged material samples and shader samples
- Update material samples scene visuals
- Use multi_compile API for deferred compute shader with shadow mask.
- Made the StaticLightingSky class public so that users can change it by script for baking purpose.
- Shadowmask and realtime reflectoin probe property are hide in Quality settings
- Improved performance of reflection probe management when using a lot of probes.
- Ignoring the disable SSR flags for recursive rendering.
- Removed logic in the UI to disable parameters for contact shadows and fog volume components as it was going against the concept of the volume system.
- Fixed the sub surface mask not being taken into account when computing ray traced sub surface scattering.
- MSAA Within Forward Frame Setting is now enabled by default on Cameras when new Render Pipeline Asset is created
- Slightly changed the TAA anti-flicker mechanism so that it is more aggressive on almost static images (only on High preset for now).
- Changed default exposure compensation to 0.
- Refactored shadow caching system.
- Removed experimental namespace for ray tracing code.
- Increase limit for max numbers of lights in UX
- Removed direct use of BSDFData in the path tracing pass, delegated to the material instead.
- Pre-warm the RTHandle system to reduce the amount of memory allocations and the total memory needed at all points. 
- DXR: Only read the geometric attributes that are required using the share pass info and shader graph defines.
- DXR: Dispatch binned rays in 1D instead of 2D.
- Lit and LayeredLit tessellation cross lod fade don't used dithering anymore between LOD but fade the tessellation height instead. Allow a smoother transition
- Changed the way planar reflections are filtered in order to be a bit more "physically based".
- Increased path tracing BSDFs roughness range from [0.001, 0.999] to [0.00001, 0.99999].
- Changing the default SSGI radius for the all configurations.
- Changed the default parameters for quality RTGI to match expected behavior.
- Add color clear pass while rendering XR occlusion mesh to avoid leaks.
- Only use one texture for ray traced reflection upscaling.
- Adjust the upscale radius based on the roughness value.
- DXR: Changed the way the filter size is decided for directional, point and spot shadows.
- Changed the default exposure mode to "Automatic (Histogram)", along with "Limit Min" to -4 and "Limit Max" to 16.
- Replaced the default scene system with the builtin Scene Template feature.
- Changed extensions of shader CAS include files.
- Making the planar probe atlas's format match the color buffer's format.
- Removing the planarReflectionCacheCompressed setting from asset.
- SHADERPASS for TransparentDepthPrepass and TransparentDepthPostpass identification is using respectively SHADERPASS_TRANSPARENT_DEPTH_PREPASS and SHADERPASS_TRANSPARENT_DEPTH_POSTPASS
- Moved the Parallax Occlusion Mapping node into Shader Graph.
- Renamed the debug name from SSAO to ScreenSpaceAmbientOcclusion (1254974).
- Added missing tooltips and improved the UI of the aperture control (case 1254916).
- Fixed wrong tooltips in the Dof Volume (case 1256641).
- The `CustomPassLoadCameraColor` and `CustomPassSampleCameraColor` functions now returns the correct color buffer when used in after post process instead of the color pyramid (which didn't had post processes).
- PBR Sky now doesn't go black when going below sea level, but it instead freezes calculation as if on the horizon. 
- Fixed an issue with quality setting foldouts not opening when clicking on them (1253088).
- Shutter speed can now be changed by dragging the mouse over the UI label (case 1245007).
- Remove the 'Point Cube Size' for cookie, use the Cubemap size directly.
- VFXTarget with Unlit now allows EmissiveColor output to be consistent with HDRP unlit.
- Only building the RTAS if there is an effect that will require it (1262217).
- Fixed the first ray tracing frame not having the light cluster being set up properly (1260311).
- Render graph pre-setup for ray traced ambient occlusion.
- Avoid casting multiple rays and denoising for hard directional, point and spot ray traced shadows (1261040).
- Making sure the preview cameras do not use ray tracing effects due to a by design issue to build ray tracing acceleration structures (1262166).
- Preparing ray traced reflections for the render graph support (performance and quality).
- Preparing recursive rendering for the render graph port.
- Preparation pass for RTGI, temporal filter and diffuse denoiser for render graph.
- Updated the documentation for the DXR implementation.
- Changed the DXR wizard to support optional checks.
- Changed the DXR wizard steps.
- Preparation pass for RTSSS to be supported by render graph.
- Changed the color space of EmissiveColorLDR property on all shader. Was linear but should have been sRGB. Auto upgrade script handle the conversion.

## [7.1.1] - 2019-09-05

### Added
- Transparency Overdraw debug mode. Allows to visualize transparent objects draw calls as an "heat map".
- Enabled single-pass instancing support for XR SDK with new API cmd.SetInstanceMultiplier()
- XR settings are now available in the HDRP asset
- Support for Material Quality in Shader Graph
- Material Quality support selection in HDRP Asset
- Renamed XR shader macro from UNITY_STEREO_ASSIGN_COMPUTE_EYE_INDEX to UNITY_XR_ASSIGN_VIEW_INDEX
- Raytracing ShaderGraph node for HDRP shaders
- Custom passes volume component with 3 injection points: Before Rendering, Before Transparent and Before Post Process
- Alpha channel is now properly exported to camera render textures when using FP16 color buffer format
- Support for XR SDK mirror view modes
- HD Master nodes in Shader Graph now support Normal and Tangent modification in vertex stage.
- DepthOfFieldCoC option in the fullscreen debug modes.
- Added override Ambient Occlusion option on debug windows
- Added Custom Post Processes with 3 injection points: Before Transparent, Before Post Process and After Post Process
- Added draft of minimal interactive path tracing (experimental) based on DXR API - Support only 4 area light, lit and unlit shader (non-shadergraph)
- Small adjustments to TAA anti flicker (more aggressive on high values).

### Fixed
- Fixed wizard infinite loop on cancellation
- Fixed with compute shader error about too many threads in threadgroup on low GPU
- Fixed invalid contact shadow shaders being created on metal
- Fixed a bug where if Assembly.GetTypes throws an exception due to mis-versioned dlls, then no preprocessors are used in the shader stripper
- Fixed typo in AXF decal property preventing to compile
- Fixed reflection probe with XR single-pass and FPTL
- Fixed force gizmo shown when selecting camera in hierarchy
- Fixed issue with XR occlusion mesh and dynamic resolution
- Fixed an issue where lighting compute buffers were re-created with the wrong size when resizing the window, causing tile artefacts at the top of the screen.
- Fix FrameSettings names and tooltips
- Fixed error with XR SDK when the Editor is not in focus
- Fixed errors with RenderGraph, XR SDK and occlusion mesh
- Fixed shadow routines compilation errors when "real" type is a typedef on "half".
- Fixed toggle volumetric lighting in the light UI
- Fixed post-processing history reset handling rt-scale incorrectly
- Fixed crash with terrain and XR multi-pass
- Fixed ShaderGraph material synchronization issues
- Fixed a null reference exception when using an Emissive texture with Unlit shader (case 1181335)
- Fixed an issue where area lights and point lights where not counted separately with regards to max lights on screen (case 1183196)
- Fixed an SSR and Subsurface Scattering issue (appearing black) when using XR.

### Changed
- Update Wizard layout.
- Remove almost all Garbage collection call within a frame.
- Rename property AdditionalVeclocityChange to AddPrecomputeVelocity
- Call the End/Begin camera rendering callbacks for camera with customRender enabled
- Changeg framesettings migration order of postprocess flags as a pr for reflection settings flags have been backported to 2019.2
- Replaced usage of ENABLE_VR in XRSystem.cs by version defines based on the presence of the built-in VR and XR modules
- Added an update virtual function to the SkyRenderer class. This is called once per frame. This allows a given renderer to amortize heavy computation at the rate it chooses. Currently only the physically based sky implements this.
- Removed mandatory XRPass argument in HDCamera.GetOrCreate()
- Restored the HDCamera parameter to the sky rendering builtin parameters.
- Removed usage of StructuredBuffer for XR View Constants
- Expose Direct Specular Lighting control in FrameSettings
- Deprecated ExponentialFog and VolumetricFog volume components. Now there is only one exponential fog component (Fog) which can add Volumetric Fog as an option. Added a script in Edit -> Render Pipeline -> Upgrade Fog Volume Components.

## [7.0.1] - 2019-07-25

### Added
- Added option in the config package to disable globally Area Lights and to select shadow quality settings for the deferred pipeline.
- When shader log stripping is enabled, shader stripper statistics will be written at `Temp/shader-strip.json`
- Occlusion mesh support from XR SDK

### Fixed
- Fixed XR SDK mirror view blit, cleanup some XRTODO and removed XRDebug.cs
- Fixed culling for volumetrics with XR single-pass rendering
- Fix shadergraph material pass setup not called
- Fixed documentation links in component's Inspector header bar
- Cookies using the render texture output from a camera are now properly updated
- Allow in ShaderGraph to enable pre/post pass when the alpha clip is disabled

### Changed
- RenderQueue for Opaque now start at Background instead of Geometry.
- Clamp the area light size for scripting API when we change the light type
- Added a warning in the material UI when the diffusion profile assigned is not in the HDRP asset


## [7.0.0] - 2019-07-17

### Added
- `Fixed`, `Viewer`, and `Automatic` modes to compute the FOV used when rendering a `PlanarReflectionProbe`
- A checkbox to toggle the chrome gizmo of `ReflectionProbe`and `PlanarReflectionProbe`
- Added a Light layer in shadows that allow for objects to cast shadows without being affected by light (and vice versa).
- You can now access ShaderGraph blend states from the Material UI (for example, **Surface Type**, **Sorting Priority**, and **Blending Mode**). This change may break Materials that use a ShaderGraph, to fix them, select **Edit > Render Pipeline > Reset all ShaderGraph Scene Materials BlendStates**. This syncs the blendstates of you ShaderGraph master nodes with the Material properties.
- You can now control ZTest, ZWrite, and CullMode for transparent Materials.
- Materials that use Unlit Shaders or Unlit Master Node Shaders now cast shadows.
- Added an option to enable the ztest on **After Post Process** materials when TAA is disabled.
- Added a new SSAO (based on Ground Truth Ambient Occlusion algorithm) to replace the previous one.
- Added support for shadow tint on light
- BeginCameraRendering and EndCameraRendering callbacks are now called with probes
- Adding option to update shadow maps only On Enable and On Demand.
- Shader Graphs that use time-dependent vertex modification now generate correct motion vectors.
- Added option to allow a custom spot angle for spot light shadow maps.
- Added frame settings for individual post-processing effects
- Added dither transition between cascades for Low and Medium quality settings
- Added single-pass instancing support with XR SDK
- Added occlusion mesh support with XR SDK
- Added support of Alembic velocity to various shaders
- Added support for more than 2 views for single-pass instancing
- Added support for per punctual/directional light min roughness in StackLit
- Added mirror view support with XR SDK
- Added VR verification in HDRPWizard
- Added DXR verification in HDRPWizard
- Added feedbacks in UI of Volume regarding skies
- Cube LUT support in Tonemapping. Cube LUT helpers for external grading are available in the Post-processing Sample package.

### Fixed
- Fixed an issue with history buffers causing effects like TAA or auto exposure to flicker when more than one camera was visible in the editor
- The correct preview is displayed when selecting multiple `PlanarReflectionProbe`s
- Fixed volumetric rendering with camera-relative code and XR stereo instancing
- Fixed issue with flashing cyan due to async compilation of shader when selecting a mesh
- Fix texture type mismatch when the contact shadow are disabled (causing errors on IOS devices)
- Fixed Generate Shader Includes while in package
- Fixed issue when texture where deleted in ShadowCascadeGUI
- Fixed issue in FrameSettingsHistory when disabling a camera several time without enabling it in between.
- Fixed volumetric reprojection with camera-relative code and XR stereo instancing
- Added custom BaseShaderPreprocessor in HDEditorUtils.GetBaseShaderPreprocessorList()
- Fixed compile issue when USE_XR_SDK is not defined
- Fixed procedural sky sun disk intensity for high directional light intensities
- Fixed Decal mip level when using texture mip map streaming to avoid dropping to lowest permitted mip (now loading all mips)
- Fixed deferred shading for XR single-pass instancing after lightloop refactor
- Fixed cluster and material classification debug (material classification now works with compute as pixel shader lighting)
- Fixed IOS Nan by adding a maximun epsilon definition REAL_EPS that uses HALF_EPS when fp16 are used
- Removed unnecessary GC allocation in motion blur code
- Fixed locked UI with advanded influence volume inspector for probes
- Fixed invalid capture direction when rendering planar reflection probes
- Fixed Decal HTILE optimization with platform not supporting texture atomatic (Disable it)
- Fixed a crash in the build when the contact shadows are disabled
- Fixed camera rendering callbacks order (endCameraRendering was being called before the actual rendering)
- Fixed issue with wrong opaque blending settings for After Postprocess
- Fixed issue with Low resolution transparency on PS4
- Fixed a memory leak on volume profiles
- Fixed The Parallax Occlusion Mappping node in shader graph and it's UV input slot
- Fixed lighting with XR single-pass instancing by disabling deferred tiles
- Fixed the Bloom prefiltering pass
- Fixed post-processing effect relying on Unity's random number generator
- Fixed camera flickering when using TAA and selecting the camera in the editor
- Fixed issue with single shadow debug view and volumetrics
- Fixed most of the problems with light animation and timeline
- Fixed indirect deferred compute with XR single-pass instancing
- Fixed a slight omission in anisotropy calculations derived from HazeMapping in StackLit
- Improved stack computation numerical stability in StackLit
- Fix PBR master node always opaque (wrong blend modes for forward pass)
- Fixed TAA with XR single-pass instancing (missing macros)
- Fixed an issue causing Scene View selection wire gizmo to not appear when using HDRP Shader Graphs.
- Fixed wireframe rendering mode (case 1083989)
- Fixed the renderqueue not updated when the alpha clip is modified in the material UI.
- Fixed the PBR master node preview
- Remove the ReadOnly flag on Reflection Probe's cubemap assets during bake when there are no VCS active.
- Fixed an issue where setting a material debug view would not reset the other exclusive modes
- Spot light shapes are now correctly taken into account when baking
- Now the static lighting sky will correctly take the default values for non-overridden properties
- Fixed material albedo affecting the lux meter
- Extra test in deferred compute shading to avoid shading pixels that were not rendered by the current camera (for camera stacking)

### Changed
- Optimization: Reduce the group size of the deferred lighting pass from 16x16 to 8x8
- Replaced HDCamera.computePassCount by viewCount
- Removed xrInstancing flag in RTHandles (replaced by TextureXR.slices and TextureXR.dimensions)
- Refactor the HDRenderPipeline and lightloop code to preprare for high level rendergraph
- Removed the **Back Then Front Rendering** option in the fabric Master Node settings. Enabling this option previously did nothing.
- Shader type Real translates to FP16 precision on Nintendo Switch.
- Shader framework refactor: Introduce CBSDF, EvaluateBSDF, IsNonZeroBSDF to replace BSDF functions
- Shader framework refactor:  GetBSDFAngles, LightEvaluation and SurfaceShading functions
- Replace ComputeMicroShadowing by GetAmbientOcclusionForMicroShadowing
- Rename WorldToTangent to TangentToWorld as it was incorrectly named
- Remove SunDisk and Sun Halo size from directional light
- Remove all obsolete wind code from shader
- Renamed DecalProjectorComponent into DecalProjector for API alignment.
- Improved the Volume UI and made them Global by default
- Remove very high quality shadow option
- Change default for shadow quality in Deferred to Medium
- Enlighten now use inverse squared falloff (before was using builtin falloff)
- Enlighten is now deprecated. Please use CPU or GPU lightmaper instead.
- Remove the name in the diffusion profile UI
- Changed how shadow map resolution scaling with distance is computed. Now it uses screen space area rather than light range.
- Updated MoreOptions display in UI
- Moved Display Area Light Emissive Mesh script API functions in the editor namespace
- direct strenght properties in ambient occlusion now affect direct specular as well
- Removed advanced Specular Occlusion control in StackLit: SSAO based SO control is hidden and fixed to behave like Lit, SPTD is the only HQ technique shown for baked SO.
- Shader framework refactor: Changed ClampRoughness signature to include PreLightData access.
- HDRPWizard window is now in Window > General > HD Render Pipeline Wizard
- Moved StaticLightingSky to LightingWindow
- Removes the current "Scene Settings" and replace them with "Sky & Fog Settings" (with Physically Based Sky and Volumetric Fog).
- Changed how cached shadow maps are placed inside the atlas to minimize re-rendering of them.

## [6.7.0-preview] - 2019-05-16

### Added
- Added ViewConstants StructuredBuffer to simplify XR rendering
- Added API to render specific settings during a frame
- Added stadia to the supported platforms (2019.3)
- Enabled cascade blends settings in the HD Shadow component
- Added Hardware Dynamic Resolution support.
- Added MatCap debug view to replace the no scene lighting debug view.
- Added clear GBuffer option in FrameSettings (default to false)
- Added preview for decal shader graph (Only albedo, normal and emission)
- Added exposure weight control for decal
- Screen Space Directional Shadow under a define option. Activated for ray tracing
- Added a new abstraction for RendererList that will help transition to Render Graph and future RendererList API
- Added multipass support for VR
- Added XR SDK integration (multipass only)
- Added Shader Graph samples for Hair, Fabric and Decal master nodes.
- Add fade distance, shadow fade distance and light layers to light explorer
- Add method to draw light layer drawer in a rect to HDEditorUtils

### Fixed
- Fixed deserialization crash at runtime
- Fixed for ShaderGraph Unlit masternode not writing velocity
- Fixed a crash when assiging a new HDRP asset with the 'Verify Saving Assets' option enabled
- Fixed exposure to properly support TEXTURE2D_X
- Fixed TerrainLit basemap texture generation
- Fixed a bug that caused nans when material classification was enabled and a tile contained one standard material + a material with transmission.
- Fixed gradient sky hash that was not using the exposure hash
- Fixed displayed default FrameSettings in HDRenderPipelineAsset wrongly updated on scripts reload.
- Fixed gradient sky hash that was not using the exposure hash.
- Fixed visualize cascade mode with exposure.
- Fixed (enabled) exposure on override lighting debug modes.
- Fixed issue with LightExplorer when volume have no profile
- Fixed issue with SSR for negative, infinite and NaN history values
- Fixed LightLayer in HDReflectionProbe and PlanarReflectionProbe inspector that was not displayed as a mask.
- Fixed NaN in transmission when the thickness and a color component of the scattering distance was to 0
- Fixed Light's ShadowMask multi-edition.
- Fixed motion blur and SMAA with VR single-pass instancing
- Fixed NaNs generated by phase functionsin volumetric lighting
- Fixed NaN issue with refraction effect and IOR of 1 at extreme grazing angle
- Fixed nan tracker not using the exposure
- Fixed sorting priority on lit and unlit materials
- Fixed null pointer exception when there are no AOVRequests defined on a camera
- Fixed dirty state of prefab using disabled ReflectionProbes
- Fixed an issue where gizmos and editor grid were not correctly depth tested
- Fixed created default scene prefab non editable due to wrong file extension.
- Fixed an issue where sky convolution was recomputed for nothing when a preview was visible (causing extreme slowness when fabric convolution is enabled)
- Fixed issue with decal that wheren't working currently in player
- Fixed missing stereo rendering macros in some fragment shaders
- Fixed exposure for ReflectionProbe and PlanarReflectionProbe gizmos
- Fixed single-pass instancing on PSVR
- Fixed Vulkan shader issue with Texture2DArray in ScreenSpaceShadow.compute by re-arranging code (workaround)
- Fixed camera-relative issue with lights and XR single-pass instancing
- Fixed single-pass instancing on Vulkan
- Fixed htile synchronization issue with shader graph decal
- Fixed Gizmos are not drawn in Camera preview
- Fixed pre-exposure for emissive decal
- Fixed wrong values computed in PreIntegrateFGD and in the generation of volumetric lighting data by forcing the use of fp32.
- Fixed NaNs arising during the hair lighting pass
- Fixed synchronization issue in decal HTile that occasionally caused rendering artifacts around decal borders
- Fixed QualitySettings getting marked as modified by HDRP (and thus checked out in Perforce)
- Fixed a bug with uninitialized values in light explorer
- Fixed issue with LOD transition
- Fixed shader warnings related to raytracing and TEXTURE2D_X

### Changed
- Refactor PixelCoordToViewDirWS to be VR compatible and to compute it only once per frame
- Modified the variants stripper to take in account multiple HDRP assets used in the build.
- Improve the ray biasing code to avoid self-intersections during the SSR traversal
- Update Pyramid Spot Light to better match emitted light volume.
- Moved _XRViewConstants out of UnityPerPassStereo constant buffer to fix issues with PSSL
- Removed GetPositionInput_Stereo() and single-pass (double-wide) rendering mode
- Changed label width of the frame settings to accommodate better existing options.
- SSR's Default FrameSettings for camera is now enable.
- Re-enabled the sharpening filter on Temporal Anti-aliasing
- Exposed HDEditorUtils.LightLayerMaskDrawer for integration in other packages and user scripting.
- Rename atmospheric scattering in FrameSettings to Fog
- The size modifier in the override for the culling sphere in Shadow Cascades now defaults to 0.6, which is the same as the formerly hardcoded value.
- Moved LOD Bias and Maximum LOD Level from Frame Setting section `Other` to `Rendering`
- ShaderGraph Decal that affect only emissive, only draw in emissive pass (was drawing in dbuffer pass too)
- Apply decal projector fade factor correctly on all attribut and for shader graph decal
- Move RenderTransparentDepthPostpass after all transparent
- Update exposure prepass to interleave XR single-pass instancing views in a checkerboard pattern
- Removed ScriptRuntimeVersion check in wizard.

## [6.6.0-preview] - 2019-04-01

### Added
- Added preliminary changes for XR deferred shading
- Added support of 111110 color buffer
- Added proper support for Recorder in HDRP
- Added depth offset input in shader graph master nodes
- Added a Parallax Occlusion Mapping node
- Added SMAA support
- Added Homothety and Symetry quick edition modifier on volume used in ReflectionProbe, PlanarReflectionProbe and DensityVolume
- Added multi-edition support for DecalProjectorComponent
- Improve hair shader
- Added the _ScreenToTargetScaleHistory uniform variable to be used when sampling HDRP RTHandle history buffers.
- Added settings in `FrameSettings` to change `QualitySettings.lodBias` and `QualitySettings.maximumLODLevel` during a rendering
- Added an exposure node to retrieve the current, inverse and previous frame exposure value.
- Added an HD scene color node which allow to sample the scene color with mips and a toggle to remove the exposure.
- Added safeguard on HD scene creation if default scene not set in the wizard
- Added Low res transparency rendering pass.

### Fixed
- Fixed HDRI sky intensity lux mode
- Fixed dynamic resolution for XR
- Fixed instance identifier semantic string used by Shader Graph
- Fixed null culling result occuring when changing scene that was causing crashes
- Fixed multi-edition light handles and inspector shapes
- Fixed light's LightLayer field when multi-editing
- Fixed normal blend edition handles on DensityVolume
- Fixed an issue with layered lit shader and height based blend where inactive layers would still have influence over the result
- Fixed multi-selection handles color for DensityVolume
- Fixed multi-edition inspector's blend distances for HDReflectionProbe, PlanarReflectionProbe and DensityVolume
- Fixed metric distance that changed along size in DensityVolume
- Fixed DensityVolume shape handles that have not same behaviour in advance and normal edition mode
- Fixed normal map blending in TerrainLit by only blending the derivatives
- Fixed Xbox One rendering just a grey screen instead of the scene
- Fixed probe handles for multiselection
- Fixed baked cubemap import settings for convolution
- Fixed regression causing crash when attempting to open HDRenderPipelineWizard without an HDRenderPipelineAsset setted
- Fixed FullScreenDebug modes: SSAO, SSR, Contact shadow, Prerefraction Color Pyramid, Final Color Pyramid
- Fixed volumetric rendering with stereo instancing
- Fixed shader warning
- Fixed missing resources in existing asset when updating package
- Fixed PBR master node preview in forward rendering or transparent surface
- Fixed deferred shading with stereo instancing
- Fixed "look at" edition mode of Rotation tool for DecalProjectorComponent
- Fixed issue when switching mode in ReflectionProbe and PlanarReflectionProbe
- Fixed issue where migratable component version where not always serialized when part of prefab's instance
- Fixed an issue where shadow would not be rendered properly when light layer are not enabled
- Fixed exposure weight on unlit materials
- Fixed Light intensity not played in the player when recorded with animation/timeline
- Fixed some issues when multi editing HDRenderPipelineAsset
- Fixed emission node breaking the main shader graph preview in certain conditions.
- Fixed checkout of baked probe asset when baking probes.
- Fixed invalid gizmo position for rotated ReflectionProbe
- Fixed multi-edition of material's SurfaceType and RenderingPath
- Fixed whole pipeline reconstruction on selecting for the first time or modifying other than the currently used HDRenderPipelineAsset
- Fixed single shadow debug mode
- Fixed global scale factor debug mode when scale > 1
- Fixed debug menu material overrides not getting applied to the Terrain Lit shader
- Fixed typo in computeLightVariants
- Fixed deferred pass with XR instancing by disabling ComputeLightEvaluation
- Fixed bloom resolution independence
- Fixed lens dirt intensity not behaving properly
- Fixed the Stop NaN feature
- Fixed some resources to handle more than 2 instanced views for XR
- Fixed issue with black screen (NaN) produced on old GPU hardware or intel GPU hardware with gaussian pyramid
- Fixed issue with disabled punctual light would still render when only directional light is present

### Changed
- DensityVolume scripting API will no longuer allow to change between advance and normal edition mode
- Disabled depth of field, lens distortion and panini projection in the scene view
- TerrainLit shaders and includes are reorganized and made simpler.
- TerrainLit shader GUI now allows custom properties to be displayed in the Terrain fold-out section.
- Optimize distortion pass with stencil
- Disable SceneSelectionPass in shader graph preview
- Control punctual light and area light shadow atlas separately
- Move SMAA anti-aliasing option to after Temporal Anti Aliasing one, to avoid problem with previously serialized project settings
- Optimize rendering with static only lighting and when no cullable lights/decals/density volumes are present.
- Updated handles for DecalProjectorComponent for enhanced spacial position readability and have edition mode for better SceneView management
- DecalProjectorComponent are now scale independent in order to have reliable metric unit (see new Size field for changing the size of the volume)
- Restructure code from HDCamera.Update() by adding UpdateAntialiasing() and UpdateViewConstants()
- Renamed velocity to motion vectors
- Objects rendered during the After Post Process pass while TAA is enabled will not benefit from existing depth buffer anymore. This is done to fix an issue where those object would wobble otherwise
- Removed usage of builtin unity matrix for shadow, shadow now use same constant than other view
- The default volume layer mask for cameras & probes is now `Default` instead of `Everything`

## [6.5.0-preview] - 2019-03-07

### Added
- Added depth-of-field support with stereo instancing
- Adding real time area light shadow support
- Added a new FrameSettings: Specular Lighting to toggle the specular during the rendering

### Fixed
- Fixed diffusion profile upgrade breaking package when upgrading to a new version
- Fixed decals cropped by gizmo not updating correctly if prefab
- Fixed an issue when enabling SSR on multiple view
- Fixed edition of the intensity's unit field while selecting multiple lights
- Fixed wrong calculation in soft voxelization for density volume
- Fixed gizmo not working correctly with pre-exposure
- Fixed issue with setting a not available RT when disabling motion vectors
- Fixed planar reflection when looking at mirror normal
- Fixed mutiselection issue with HDLight Inspector
- Fixed HDAdditionalCameraData data migration
- Fixed failing builds when light explorer window is open
- Fixed cascade shadows border sometime causing artefacts between cascades
- Restored shadows in the Cascade Shadow debug visualization
- `camera.RenderToCubemap` use proper face culling

### Changed
- When rendering reflection probe disable all specular lighting and for metals use fresnelF0 as diffuse color for bake lighting.

## [6.4.0-preview] - 2019-02-21

### Added
- VR: Added TextureXR system to selectively expand TEXTURE2D macros to texture array for single-pass stereo instancing + Convert textures call to these macros
- Added an unit selection dropdown next to shutter speed (camera)
- Added error helpbox when trying to use a sub volume component that require the current HDRenderPipelineAsset to support a feature that it is not supporting.
- Add mesh for tube light when display emissive mesh is enabled

### Fixed
- Fixed Light explorer. The volume explorer used `profile` instead of `sharedProfile` which instantiate a custom volume profile instead of editing the asset itself.
- Fixed UI issue where all is displayed using metric unit in shadow cascade and Percent is set in the unit field (happening when opening the inspector).
- Fixed inspector event error when double clicking on an asset (diffusion profile/material).
- Fixed nullref on layered material UI when the material is not an asset.
- Fixed nullref exception when undo/redo a light property.
- Fixed visual bug when area light handle size is 0.

### Changed
- Update UI for 32bit/16bit shadow precision settings in HDRP asset
- Object motion vectors have been disabled in all but the game view. Camera motion vectors are still enabled everywhere, allowing TAA and Motion Blur to work on static objects.
- Enable texture array by default for most rendering code on DX11 and unlock stereo instancing (DX11 only for now)

## [6.3.0-preview] - 2019-02-18

### Added
- Added emissive property for shader graph decals
- Added a diffusion profile override volume so the list of diffusion profile assets to use can be chanaged without affecting the HDRP asset
- Added a "Stop NaNs" option on cameras and in the Scene View preferences.
- Added metric display option in HDShadowSettings and improve clamping
- Added shader parameter mapping in DebugMenu
- Added scripting API to configure DebugData for DebugMenu

### Fixed
- Fixed decals in forward
- Fixed issue with stencil not correctly setup for various master node and shader for the depth pass, motion vector pass and GBuffer/Forward pass
- Fixed SRP batcher and metal
- Fixed culling and shadows for Pyramid, Box, Rectangle and Tube lights
- Fixed an issue where scissor render state leaking from the editor code caused partially black rendering

### Changed
- When a lit material has a clear coat mask that is not null, we now use the clear coat roughness to compute the screen space reflection.
- Diffusion profiles are now limited to one per asset and can be referenced in materials, shader graphs and vfx graphs. Materials will be upgraded automatically except if they are using a shader graph, in this case it will display an error message.

## [6.2.0-preview] - 2019-02-15

### Added
- Added help box listing feature supported in a given HDRenderPipelineAsset alongs with the drawbacks implied.
- Added cascade visualizer, supporting disabled handles when not overriding.

### Fixed
- Fixed post processing with stereo double-wide
- Fixed issue with Metal: Use sign bit to find the cache type instead of lowest bit.
- Fixed invalid state when creating a planar reflection for the first time
- Fix FrameSettings's LitShaderMode not restrained by supported LitShaderMode regression.

### Changed
- The default value roughness value for the clearcoat has been changed from 0.03 to 0.01
- Update default value of based color for master node
- Update Fabric Charlie Sheen lighting model - Remove Fresnel component that wasn't part of initial model + Remap smoothness to [0.0 - 0.6] range for more artist friendly parameter

### Changed
- Code refactor: all macros with ARGS have been swapped with macros with PARAM. This is because the ARGS macros were incorrectly named.

## [6.1.0-preview] - 2019-02-13

### Added
- Added support for post-processing anti-aliasing in the Scene View (FXAA and TAA). These can be set in Preferences.
- Added emissive property for decal material (non-shader graph)

### Fixed
- Fixed a few UI bugs with the color grading curves.
- Fixed "Post Processing" in the scene view not toggling post-processing effects
- Fixed bake only object with flag `ReflectionProbeStaticFlag` when baking a `ReflectionProbe`

### Changed
- Removed unsupported Clear Depth checkbox in Camera inspector
- Updated the toggle for advanced mode in inspectors.

## [6.0.0-preview] - 2019-02-23

### Added
- Added new API to perform a camera rendering
- Added support for hair master node (Double kajiya kay - Lambert)
- Added Reset behaviour in DebugMenu (ingame mapping is right joystick + B)
- Added Default HD scene at new scene creation while in HDRP
- Added Wizard helping to configure HDRP project
- Added new UI for decal material to allow remapping and scaling of some properties
- Added cascade shadow visualisation toggle in HD shadow settings
- Added icons for assets
- Added replace blending mode for distortion
- Added basic distance fade for density volumes
- Added decal master node for shader graph
- Added HD unlit master node (Cross Pipeline version is name Unlit)
- Added new Rendering Queue in materials
- Added post-processing V3 framework embed in HDRP, remove postprocess V2 framework
- Post-processing now uses the generic volume framework
-   New depth-of-field, bloom, panini projection effects, motion blur
-   Exposure is now done as a pre-exposition pass, the whole system has been revamped
-   Exposure now use EV100 everywhere in the UI (Sky, Emissive Light)
- Added emissive intensity (Luminance and EV100 control) control for Emissive
- Added pre-exposure weigth for Emissive
- Added an emissive color node and a slider to control the pre-exposure percentage of emission color
- Added physical camera support where applicable
- Added more color grading tools
- Added changelog level for Shader Variant stripping
- Added Debug mode for validation of material albedo and metalness/specularColor values
- Added a new dynamic mode for ambient probe and renamed BakingSky to StaticLightingSky
- Added command buffer parameter to all Bind() method of material
- Added Material validator in Render Pipeline Debug
- Added code to future support of DXR (not enabled)
- Added support of multiviewport
- Added HDRenderPipeline.RequestSkyEnvironmentUpdate function to force an update from script when sky is set to OnDemand
- Added a Lighting and BackLighting slots in Lit, StackLit, Fabric and Hair master nodes
- Added support for overriding terrain detail rendering shaders, via the render pipeline editor resources asset
- Added xrInstancing flag support to RTHandle
- Added support for cullmask for decal projectors
- Added software dynamic resolution support
- Added support for "After Post-Process" render pass for unlit shader
- Added support for textured rectangular area lights
- Added stereo instancing macros to MSAA shaders
- Added support for Quarter Res Raytraced Reflections (not enabled)
- Added fade factor for decal projectors.
- Added stereo instancing macros to most shaders used in VR
- Added multi edition support for HDRenderPipelineAsset

### Fixed
- Fixed logic to disable FPTL with stereo rendering
- Fixed stacklit transmission and sun highlight
- Fixed decals with stereo rendering
- Fixed sky with stereo rendering
- Fixed flip logic for postprocessing + VR
- Fixed copyStencilBuffer pass for Switch
- Fixed point light shadow map culling that wasn't taking into account far plane
- Fixed usage of SSR with transparent on all master node
- Fixed SSR and microshadowing on fabric material
- Fixed blit pass for stereo rendering
- Fixed lightlist bounds for stereo rendering
- Fixed windows and in-game DebugMenu sync.
- Fixed FrameSettings' LitShaderMode sync when opening DebugMenu.
- Fixed Metal specific issues with decals, hitting a sampler limit and compiling AxF shader
- Fixed an issue with flipped depth buffer during postprocessing
- Fixed normal map use for shadow bias with forward lit - now use geometric normal
- Fixed transparent depth prepass and postpass access so they can be use without alpha clipping for lit shader
- Fixed support of alpha clip shadow for lit master node
- Fixed unlit master node not compiling
- Fixed issue with debug display of reflection probe
- Fixed issue with phong tessellations not working with lit shader
- Fixed issue with vertex displacement being affected by heightmap setting even if not heightmap where assign
- Fixed issue with density mode on Lit terrain producing NaN
- Fixed issue when going back and forth from Lit to LitTesselation for displacement mode
- Fixed issue with ambient occlusion incorrectly applied to emissiveColor with light layers in deferred
- Fixed issue with fabric convolution not using the correct convolved texture when fabric convolution is enabled
- Fixed issue with Thick mode for Transmission that was disabling transmission with directional light
- Fixed shutdown edge cases with HDRP tests
- Fixed slowdow when enabling Fabric convolution in HDRP asset
- Fixed specularAA not compiling in StackLit Master node
- Fixed material debug view with stereo rendering
- Fixed material's RenderQueue edition in default view.
- Fixed banding issues within volumetric density buffer
- Fixed missing multicompile for MSAA for AxF
- Fixed camera-relative support for stereo rendering
- Fixed remove sync with render thread when updating decal texture atlas.
- Fixed max number of keyword reach [256] issue. Several shader feature are now local
- Fixed Scene Color and Depth nodes
- Fixed SSR in forward
- Fixed custom editor of Unlit, HD Unlit and PBR shader graph master node
- Fixed issue with NewFrame not correctly calculated in Editor when switching scene
- Fixed issue with TerrainLit not compiling with depth only pass and normal buffer
- Fixed geometric normal use for shadow bias with PBR master node in forward
- Fixed instancing macro usage for decals
- Fixed error message when having more than one directional light casting shadow
- Fixed error when trying to display preview of Camera or PlanarReflectionProbe
- Fixed LOAD_TEXTURE2D_ARRAY_MSAA macro
- Fixed min-max and amplitude clamping value in inspector of vertex displacement materials
- Fixed issue with alpha shadow clip (was incorrectly clipping object shadow)
- Fixed an issue where sky cubemap would not be cleared correctly when setting the current sky to None
- Fixed a typo in Static Lighting Sky component UI
- Fixed issue with incorrect reset of RenderQueue when switching shader in inspector GUI
- Fixed issue with variant stripper stripping incorrectly some variants
- Fixed a case of ambient lighting flickering because of previews
- Fixed Decals when rendering multiple camera in a single frame
- Fixed cascade shadow count in shader
- Fixed issue with Stacklit shader with Haze effect
- Fixed an issue with the max sample count for the TAA
- Fixed post-process guard band for XR
- Fixed exposure of emissive of Unlit
- Fixed depth only and motion vector pass for Unlit not working correctly with MSAA
- Fixed an issue with stencil buffer copy causing unnecessary compute dispatches for lighting
- Fixed multi edition issue in FrameSettings
- Fixed issue with SRP batcher and DebugDisplay variant of lit shader
- Fixed issue with debug material mode not doing alpha test
- Fixed "Attempting to draw with missing UAV bindings" errors on Vulkan
- Fixed pre-exposure incorrectly apply to preview
- Fixed issue with duplicate 3D texture in 3D texture altas of volumetric?
- Fixed Camera rendering order (base on the depth parameter)
- Fixed shader graph decals not being cropped by gizmo
- Fixed "Attempting to draw with missing UAV bindings" errors on Vulkan.


### Changed
- ColorPyramid compute shader passes is swapped to pixel shader passes on platforms where the later is faster (Nintendo Switch).
- Removing the simple lightloop used by the simple lit shader
- Whole refactor of reflection system: Planar and reflection probe
- Separated Passthrough from other RenderingPath
- Update several properties naming and caption based on feedback from documentation team
- Remove tile shader variant for transparent backface pass of lit shader
- Rename all HDRenderPipeline to HDRP folder for shaders
- Rename decal property label (based on doc team feedback)
- Lit shader mode now default to Deferred to reduce build time
- Update UI of Emission parameters in shaders
- Improve shader variant stripping including shader graph variant
- Refactored render loop to render realtime probes visible per camera
- Enable SRP batcher by default
- Shader code refactor: Rename LIGHTLOOP_SINGLE_PASS => LIGHTLOOP_DISABLE_TILE_AND_CLUSTER and clean all usage of LIGHTLOOP_TILE_PASS
- Shader code refactor: Move pragma definition of vertex and pixel shader inside pass + Move SURFACE_GRADIENT definition in XXXData.hlsl
- Micro-shadowing in Lit forward now use ambientOcclusion instead of SpecularOcclusion
- Upgraded FrameSettings workflow, DebugMenu and Inspector part relative to it
- Update build light list shader code to support 32 threads in wavefronts on Switch
- LayeredLit layers' foldout are now grouped in one main foldout per layer
- Shadow alpha clip can now be enabled on lit shader and haor shader enven for opaque
- Temporal Antialiasing optimization for Xbox One X
- Parameter depthSlice on SetRenderTarget functions now defaults to -1 to bind the entire resource
- Rename SampleCameraDepth() functions to LoadCameraDepth() and SampleCameraDepth(), same for SampleCameraColor() functions
- Improved Motion Blur quality.
- Update stereo frame settings values for single-pass instancing and double-wide
- Rearrange FetchDepth functions to prepare for stereo-instancing
- Remove unused _ComputeEyeIndex
- Updated HDRenderPipelineAsset inspector
- Re-enable SRP batcher for metal

## [5.2.0-preview] - 2018-11-27

### Added
- Added option to run Contact Shadows and Volumetrics Voxelization stage in Async Compute
- Added camera freeze debug mode - Allow to visually see culling result for a camera
- Added support of Gizmo rendering before and after postprocess in Editor
- Added support of LuxAtDistance for punctual lights

### Fixed
- Fixed Debug.DrawLine and Debug.Ray call to work in game view
- Fixed DebugMenu's enum resetted on change
- Fixed divide by 0 in refraction causing NaN
- Fixed disable rough refraction support
- Fixed refraction, SSS and atmospheric scattering for VR
- Fixed forward clustered lighting for VR (double-wide).
- Fixed Light's UX to not allow negative intensity
- Fixed HDRenderPipelineAsset inspector broken when displaying its FrameSettings from project windows.
- Fixed forward clustered lighting for VR (double-wide).
- Fixed HDRenderPipelineAsset inspector broken when displaying its FrameSettings from project windows.
- Fixed Decals and SSR diable flags for all shader graph master node (Lit, Fabric, StackLit, PBR)
- Fixed Distortion blend mode for shader graph master node (Lit, StackLit)
- Fixed bent Normal for Fabric master node in shader graph
- Fixed PBR master node lightlayers
- Fixed shader stripping for built-in lit shaders.

### Changed
- Rename "Regular" in Diffusion profile UI "Thick Object"
- Changed VBuffer depth parametrization for volumetric from distanceRange to depthExtent - Require update of volumetric settings - Fog start at near plan
- SpotLight with box shape use Lux unit only

## [5.1.0-preview] - 2018-11-19

### Added

- Added a separate Editor resources file for resources Unity does not take when it builds a Player.
- You can now disable SSR on Materials in Shader Graph.
- Added support for MSAA when the Supported Lit Shader Mode is set to Both. Previously HDRP only supported MSAA for Forward mode.
- You can now override the emissive color of a Material when in debug mode.
- Exposed max light for Light Loop Settings in HDRP asset UI.
- HDRP no longer performs a NormalDBuffer pass update if there are no decals in the Scene.
- Added distant (fall-back) volumetric fog and improved the fog evaluation precision.
- Added an option to reflect sky in SSR.
- Added a y-axis offset for the PlanarReflectionProbe and offset tool.
- Exposed the option to run SSR and SSAO on async compute.
- Added support for the _GlossMapScale parameter in the Legacy to HDRP Material converter.
- Added wave intrinsic instructions for use in Shaders (for AMD GCN).


### Fixed
- Fixed sphere shaped influence handles clamping in Reflection Probes.
- Fixed Reflection Probe data migration for projects created before using HDRP.
- Fixed UI of Layered Material where Unity previously rendered the scrollbar above the Copy button.
- Fixed Material tessellations parameters Start fade distance and End fade distance. Originally, Unity clamped these values when you modified them.
- Fixed various distortion and refraction issues - handle a better fall-back.
- Fixed SSR for multiple views.
- Fixed SSR issues related to self-intersections.
- Fixed shape density volume handle speed.
- Fixed density volume shape handle moving too fast.
- Fixed the Camera velocity pass that we removed by mistake.
- Fixed some null pointer exceptions when disabling motion vectors support.
- Fixed viewports for both the Subsurface Scattering combine pass and the transparent depth prepass.
- Fixed the blend mode pop-up in the UI. It previously did not appear when you enabled pre-refraction.
- Fixed some null pointer exceptions that previously occurred when you disabled motion vectors support.
- Fixed Layered Lit UI issue with scrollbar.
- Fixed cubemap assignation on custom ReflectionProbe.
- Fixed Reflection Probes’ capture settings' shadow distance.
- Fixed an issue with the SRP batcher and Shader variables declaration.
- Fixed thickness and subsurface slots for fabric Shader master node that wasn't appearing with the right combination of flags.
- Fixed d3d debug layer warning.
- Fixed PCSS sampling quality.
- Fixed the Subsurface and transmission Material feature enabling for fabric Shader.
- Fixed the Shader Graph UV node’s dimensions when using it in a vertex Shader.
- Fixed the planar reflection mirror gizmo's rotation.
- Fixed HDRenderPipelineAsset's FrameSettings not showing the selected enum in the Inspector drop-down.
- Fixed an error with async compute.
- MSAA now supports transparency.
- The HDRP Material upgrader tool now converts metallic values correctly.
- Volumetrics now render in Reflection Probes.
- Fixed a crash that occurred whenever you set a viewport size to 0.
- Fixed the Camera physic parameter that the UI previously did not display.
- Fixed issue in pyramid shaped spotlight handles manipulation

### Changed

- Renamed Line shaped Lights to Tube Lights.
- HDRP now uses mean height fog parametrization.
- Shadow quality settings are set to All when you use HDRP (This setting is not visible in the UI when using SRP). This avoids Legacy Graphics Quality Settings disabling the shadows and give SRP full control over the Shadows instead.
- HDRP now internally uses premultiplied alpha for all fog.
- Updated default FrameSettings used for realtime Reflection Probes when you create a new HDRenderPipelineAsset.
- Remove multi-camera support. LWRP and HDRP will not support multi-camera layered rendering.
- Updated Shader Graph subshaders to use the new instancing define.
- Changed fog distance calculation from distance to plane to distance to sphere.
- Optimized forward rendering using AMD GCN by scalarizing the light loop.
- Changed the UI of the Light Editor.
- Change ordering of includes in HDRP Materials in order to reduce iteration time for faster compilation.
- Added a StackLit master node replacing the InspectorUI version. IMPORTANT: All previously authored StackLit Materials will be lost. You need to recreate them with the master node.

## [5.0.0-preview] - 2018-09-28

### Added
- Added occlusion mesh to depth prepass for VR (VR still disabled for now)
- Added a debug mode to display only one shadow at once
- Added controls for the highlight created by directional lights
- Added a light radius setting to punctual lights to soften light attenuation and simulate fill lighting
- Added a 'minRoughness' parameter to all non-area lights (was previously only available for certain light types)
- Added separate volumetric light/shadow dimmers
- Added per-pixel jitter to volumetrics to reduce aliasing artifacts
- Added a SurfaceShading.hlsl file, which implements material-agnostic shading functionality in an efficient manner
- Added support for shadow bias for thin object transmission
- Added FrameSettings to control realtime planar reflection
- Added control for SRPBatcher on HDRP Asset
- Added an option to clear the shadow atlases in the debug menu
- Added a color visualization of the shadow atlas rescale in debug mode
- Added support for disabling SSR on materials
- Added intrinsic for XBone
- Added new light volume debugging tool
- Added a new SSR debug view mode
- Added translaction's scale invariance on DensityVolume
- Added multiple supported LitShadermode and per renderer choice in case of both Forward and Deferred supported
- Added custom specular occlusion mode to Lit Shader Graph Master node

### Fixed
- Fixed a normal bias issue with Stacklit (Was causing light leaking)
- Fixed camera preview outputing an error when both scene and game view where display and play and exit was call
- Fixed override debug mode not apply correctly on static GI
- Fixed issue where XRGraphicsConfig values set in the asset inspector GUI weren't propagating correctly (VR still disabled for now)
- Fixed issue with tangent that was using SurfaceGradient instead of regular normal decoding
- Fixed wrong error message display when switching to unsupported target like IOS
- Fixed an issue with ambient occlusion texture sometimes not being created properly causing broken rendering
- Shadow near plane is no longer limited at 0.1
- Fixed decal draw order on transparent material
- Fixed an issue where sometime the lookup texture used for GGX convolution was broken, causing broken rendering
- Fixed an issue where you wouldn't see any fog for certain pipeline/scene configurations
- Fixed an issue with volumetric lighting where the anisotropy value of 0 would not result in perfectly isotropic lighting
- Fixed shadow bias when the atlas is rescaled
- Fixed shadow cascade sampling outside of the atlas when cascade count is inferior to 4
- Fixed shadow filter width in deferred rendering not matching shader config
- Fixed stereo sampling of depth texture in MSAA DepthValues.shader
- Fixed box light UI which allowed negative and zero sizes, thus causing NaNs
- Fixed stereo rendering in HDRISky.shader (VR)
- Fixed normal blend and blend sphere influence for reflection probe
- Fixed distortion filtering (was point filtering, now trilinear)
- Fixed contact shadow for large distance
- Fixed depth pyramid debug view mode
- Fixed sphere shaped influence handles clamping in reflection probes
- Fixed reflection probes data migration for project created before using hdrp
- Fixed ambient occlusion for Lit Master Node when slot is connected

### Changed
- Use samplerunity_ShadowMask instead of samplerunity_samplerLightmap for shadow mask
- Allow to resize reflection probe gizmo's size
- Improve quality of screen space shadow
- Remove support of projection model for ScreenSpaceLighting (SSR always use HiZ and refraction always Proxy)
- Remove all the debug mode from SSR that are obsolete now
- Expose frameSettings and Capture settings for reflection and planar probe
- Update UI for reflection probe, planar probe, camera and HDRP Asset
- Implement proper linear blending for volumetric lighting via deep compositing as described in the paper "Deep Compositing Using Lie Algebras"
- Changed  planar mapping to match terrain convention (XZ instead of ZX)
- XRGraphicsConfig is no longer Read/Write. Instead, it's read-only. This improves consistency of XR behavior between the legacy render pipeline and SRP
- Change reflection probe data migration code (to update old reflection probe to new one)
- Updated gizmo for ReflectionProbes
- Updated UI and Gizmo of DensityVolume

## [4.0.0-preview] - 2018-09-28

### Added
- Added a new TerrainLit shader that supports rendering of Unity terrains.
- Added controls for linear fade at the boundary of density volumes
- Added new API to control decals without monobehaviour object
- Improve Decal Gizmo
- Implement Screen Space Reflections (SSR) (alpha version, highly experimental)
- Add an option to invert the fade parameter on a Density Volume
- Added a Fabric shader (experimental) handling cotton and silk
- Added support for MSAA in forward only for opaque only
- Implement smoothness fade for SSR
- Added support for AxF shader (X-rite format - require special AxF importer from Unity not part of HDRP)
- Added control for sundisc on directional light (hack)
- Added a new HD Lit Master node that implements Lit shader support for Shader Graph
- Added Micro shadowing support (hack)
- Added an event on HDAdditionalCameraData for custom rendering
- HDRP Shader Graph shaders now support 4-channel UVs.

### Fixed
- Fixed an issue where sometimes the deferred shadow texture would not be valid, causing wrong rendering.
- Stencil test during decals normal buffer update is now properly applied
- Decals corectly update normal buffer in forward
- Fixed a normalization problem in reflection probe face fading causing artefacts in some cases
- Fix multi-selection behavior of Density Volumes overwriting the albedo value
- Fixed support of depth texture for RenderTexture. HDRP now correctly output depth to user depth buffer if RenderTexture request it.
- Fixed multi-selection behavior of Density Volumes overwriting the albedo value
- Fixed support of depth for RenderTexture. HDRP now correctly output depth to user depth buffer if RenderTexture request it.
- Fixed support of Gizmo in game view in the editor
- Fixed gizmo for spot light type
- Fixed issue with TileViewDebug mode being inversed in gameview
- Fixed an issue with SAMPLE_TEXTURECUBE_SHADOW macro
- Fixed issue with color picker not display correctly when game and scene view are visible at the same time
- Fixed an issue with reflection probe face fading
- Fixed camera motion vectors shader and associated matrices to update correctly for single-pass double-wide stereo rendering
- Fixed light attenuation functions when range attenuation is disabled
- Fixed shadow component algorithm fixup not dirtying the scene, so changes can be saved to disk.
- Fixed some GC leaks for HDRP
- Fixed contact shadow not affected by shadow dimmer
- Fixed GGX that works correctly for the roughness value of 0 (mean specular highlgiht will disappeard for perfect mirror, we rely on maxSmoothness instead to always have a highlight even on mirror surface)
- Add stereo support to ShaderPassForward.hlsl. Forward rendering now seems passable in limited test scenes with camera-relative rendering disabled.
- Add stereo support to ProceduralSky.shader and OpaqueAtmosphericScattering.shader.
- Added CullingGroupManager to fix more GC.Alloc's in HDRP
- Fixed rendering when multiple cameras render into the same render texture

### Changed
- Changed the way depth & color pyramids are built to be faster and better quality, thus improving the look of distortion and refraction.
- Stabilize the dithered LOD transition mask with respect to the camera rotation.
- Avoid multiple depth buffer copies when decals are present
- Refactor code related to the RT handle system (No more normal buffer manager)
- Remove deferred directional shadow and move evaluation before lightloop
- Add a function GetNormalForShadowBias() that material need to implement to return the normal used for normal shadow biasing
- Remove Jimenez Subsurface scattering code (This code was disabled by default, now remove to ease maintenance)
- Change Decal API, decal contribution is now done in Material. Require update of material using decal
- Move a lot of files from CoreRP to HDRP/CoreRP. All moved files weren't used by Ligthweight pipeline. Long term they could move back to CoreRP after CoreRP become out of preview
- Updated camera inspector UI
- Updated decal gizmo
- Optimization: The objects that are rendered in the Motion Vector Pass are not rendered in the prepass anymore
- Removed setting shader inclue path via old API, use package shader include paths
- The default value of 'maxSmoothness' for punctual lights has been changed to 0.99
- Modified deferred compute and vert/frag shaders for first steps towards stereo support
- Moved material specific Shader Graph files into corresponding material folders.
- Hide environment lighting settings when enabling HDRP (Settings are control from sceneSettings)
- Update all shader includes to use absolute path (allow users to create material in their Asset folder)
- Done a reorganization of the files (Move ShaderPass to RenderPipeline folder, Move all shadow related files to Lighting/Shadow and others)
- Improved performance and quality of Screen Space Shadows

## [3.3.0-preview] - 2018-01-01

### Added
- Added an error message to say to use Metal or Vulkan when trying to use OpenGL API
- Added a new Fabric shader model that supports Silk and Cotton/Wool
- Added a new HDRP Lighting Debug mode to visualize Light Volumes for Point, Spot, Line, Rectangular and Reflection Probes
- Add support for reflection probe light layers
- Improve quality of anisotropic on IBL

### Fixed
- Fix an issue where the screen where darken when rendering camera preview
- Fix display correct target platform when showing message to inform user that a platform is not supported
- Remove workaround for metal and vulkan in normal buffer encoding/decoding
- Fixed an issue with color picker not working in forward
- Fixed an issue where reseting HDLight do not reset all of its parameters
- Fixed shader compile warning in DebugLightVolumes.shader

### Changed
- Changed default reflection probe to be 256x256x6 and array size to be 64
- Removed dependence on the NdotL for thickness evaluation for translucency (based on artist's input)
- Increased the precision when comparing Planar or HD reflection probe volumes
- Remove various GC alloc in C#. Slightly better performance

## [3.2.0-preview] - 2018-01-01

### Added
- Added a luminance meter in the debug menu
- Added support of Light, reflection probe, emissive material, volume settings related to lighting to Lighting explorer
- Added support for 16bit shadows

### Fixed
- Fix issue with package upgrading (HDRP resources asset is now versionned to worarkound package manager limitation)
- Fix HDReflectionProbe offset displayed in gizmo different than what is affected.
- Fix decals getting into a state where they could not be removed or disabled.
- Fix lux meter mode - The lux meter isn't affected by the sky anymore
- Fix area light size reset when multi-selected
- Fix filter pass number in HDUtils.BlitQuad
- Fix Lux meter mode that was applying SSS
- Fix planar reflections that were not working with tile/cluster (olbique matrix)
- Fix debug menu at runtime not working after nested prefab PR come to trunk
- Fix scrolling issue in density volume

### Changed
- Shader code refactor: Split MaterialUtilities file in two parts BuiltinUtilities (independent of FragInputs) and MaterialUtilities (Dependent of FragInputs)
- Change screen space shadow rendertarget format from ARGB32 to RG16

## [3.1.0-preview] - 2018-01-01

### Added
- Decal now support per channel selection mask. There is now two mode. One with BaseColor, Normal and Smoothness and another one more expensive with BaseColor, Normal, Smoothness, Metal and AO. Control is on HDRP Asset. This may require to launch an update script for old scene: 'Edit/Render Pipeline/Single step upgrade script/Upgrade all DecalMaterial MaskBlendMode'.
- Decal now supports depth bias for decal mesh, to prevent z-fighting
- Decal material now supports draw order for decal projectors
- Added LightLayers support (Base on mask from renderers name RenderingLayers and mask from light name LightLayers - if they match, the light apply) - cost an extra GBuffer in deferred (more bandwidth)
- When LightLayers is enabled, the AmbientOclusion is store in the GBuffer in deferred path allowing to avoid double occlusion with SSAO. In forward the double occlusion is now always avoided.
- Added the possibility to add an override transform on the camera for volume interpolation
- Added desired lux intensity and auto multiplier for HDRI sky
- Added an option to disable light by type in the debug menu
- Added gradient sky
- Split EmissiveColor and bakeDiffuseLighting in forward avoiding the emissiveColor to be affect by SSAO
- Added a volume to control indirect light intensity
- Added EV 100 intensity unit for area lights
- Added support for RendererPriority on Renderer. This allow to control order of transparent rendering manually. HDRP have now two stage of sorting for transparent in addition to bact to front. Material have a priority then Renderer have a priority.
- Add Coupling of (HD)Camera and HDAdditionalCameraData for reset and remove in inspector contextual menu of Camera
- Add Coupling of (HD)ReflectionProbe and HDAdditionalReflectionData for reset and remove in inspector contextual menu of ReflectoinProbe
- Add macro to forbid unity_ObjectToWorld/unity_WorldToObject to be use as it doesn't handle camera relative rendering
- Add opacity control on contact shadow

### Fixed
- Fixed an issue with PreIntegratedFGD texture being sometimes destroyed and not regenerated causing rendering to break
- PostProcess input buffers are not copied anymore on PC if the viewport size matches the final render target size
- Fixed an issue when manipulating a lot of decals, it was displaying a lot of errors in the inspector
- Fixed capture material with reflection probe
- Refactored Constant Buffers to avoid hitting the maximum number of bound CBs in some cases.
- Fixed the light range affecting the transform scale when changed.
- Snap to grid now works for Decal projector resizing.
- Added a warning for 128x128 cookie texture without mipmaps
- Replace the sampler used for density volumes for correct wrap mode handling

### Changed
- Move Render Pipeline Debug "Windows from Windows->General-> Render Pipeline debug windows" to "Windows from Windows->Analysis-> Render Pipeline debug windows"
- Update detail map formula for smoothness and albedo, goal it to bright and dark perceptually and scale factor is use to control gradient speed
- Refactor the Upgrade material system. Now a material can be update from older version at any time. Call Edit/Render Pipeline/Upgrade all Materials to newer version
- Change name EnableDBuffer to EnableDecals at several place (shader, hdrp asset...), this require a call to Edit/Render Pipeline/Upgrade all Materials to newer version to have up to date material.
- Refactor shader code: BakeLightingData structure have been replace by BuiltinData. Lot of shader code have been remove/change.
- Refactor shader code: All GBuffer are now handled by the deferred material. Mean ShadowMask and LightLayers are control by lit material in lit.hlsl and not outside anymore. Lot of shader code have been remove/change.
- Refactor shader code: Rename GetBakedDiffuseLighting to ModifyBakedDiffuseLighting. This function now handle lighting model for transmission too. Lux meter debug mode is factor outisde.
- Refactor shader code: GetBakedDiffuseLighting is not call anymore in GBuffer or forward pass, including the ConvertSurfaceDataToBSDFData and GetPreLightData, this is done in ModifyBakedDiffuseLighting now
- Refactor shader code: Added a backBakeDiffuseLighting to BuiltinData to handle lighting for transmission
- Refactor shader code: Material must now call InitBuiltinData (Init all to zero + init bakeDiffuseLighting and backBakeDiffuseLighting ) and PostInitBuiltinData

## [3.0.0-preview] - 2018-01-01

### Fixed
- Fixed an issue with distortion that was using previous frame instead of current frame
- Fixed an issue where disabled light where not upgrade correctly to the new physical light unit system introduce in 2.0.5-preview

### Changed
- Update assembly definitions to output assemblies that match Unity naming convention (Unity.*).

## [2.0.5-preview] - 2018-01-01

### Added
- Add option supportDitheringCrossFade on HDRP Asset to allow to remove shader variant during player build if needed
- Add contact shadows for punctual lights (in additional shadow settings), only one light is allowed to cast contact shadows at the same time and so at each frame a dominant light is choosed among all light with contact shadows enabled.
- Add PCSS shadow filter support (from SRP Core)
- Exposed shadow budget parameters in HDRP asset
- Add an option to generate an emissive mesh for area lights (currently rectangle light only). The mesh fits the size, intensity and color of the light.
- Add an option to the HDRP asset to increase the resolution of volumetric lighting.
- Add additional ligth unit support for punctual light (Lumens, Candela) and area lights (Lumens, Luminance)
- Add dedicated Gizmo for the box Influence volume of HDReflectionProbe / PlanarReflectionProbe

### Changed
- Re-enable shadow mask mode in debug view
- SSS and Transmission code have been refactored to be able to share it between various material. Guidelines are in SubsurfaceScattering.hlsl
- Change code in area light with LTC for Lit shader. Magnitude is now take from FGD texture instead of a separate texture
- Improve camera relative rendering: We now apply camera translation on the model matrix, so before the TransformObjectToWorld(). Note: unity_WorldToObject and unity_ObjectToWorld must never be used directly.
- Rename positionWS to positionRWS (Camera relative world position) at a lot of places (mainly in interpolator and FragInputs). In case of custom shader user will be required to update their code.
- Rename positionWS, capturePositionWS, proxyPositionWS, influencePositionWS to positionRWS, capturePositionRWS, proxyPositionRWS, influencePositionRWS (Camera relative world position) in LightDefinition struct.
- Improve the quality of trilinear filtering of density volume textures.
- Improve UI for HDReflectionProbe / PlanarReflectionProbe

### Fixed
- Fixed a shader preprocessor issue when compiling DebugViewMaterialGBuffer.shader against Metal target
- Added a temporary workaround to Lit.hlsl to avoid broken lighting code with Metal/AMD
- Fixed issue when using more than one volume texture mask with density volumes.
- Fixed an error which prevented volumetric lighting from working if no density volumes with 3D textures were present.
- Fix contact shadows applied on transmission
- Fix issue with forward opaque lit shader variant being removed by the shader preprocessor
- Fixed compilation errors on Nintendo Switch (limited XRSetting support).
- Fixed apply range attenuation option on punctual light
- Fixed issue with color temperature not take correctly into account with static lighting
- Don't display fog when diffuse lighting, specular lighting, or lux meter debug mode are enabled.

## [2.0.4-preview] - 2018-01-01

### Fixed
- Fix issue when disabling rough refraction and building a player. Was causing a crash.

## [2.0.3-preview] - 2018-01-01

### Added
- Increased debug color picker limit up to 260k lux

## [2.0.2-preview] - 2018-01-01

### Added
- Add Light -> Planar Reflection Probe command
- Added a false color mode in rendering debug
- Add support for mesh decals
- Add flag to disable projector decals on transparent geometry to save performance and decal texture atlas space
- Add ability to use decal diffuse map as mask only
- Add visualize all shadow masks in lighting debug
- Add export of normal and roughness buffer for forwardOnly and when in supportOnlyForward mode for forward
- Provide a define in lit.hlsl (FORWARD_MATERIAL_READ_FROM_WRITTEN_NORMAL_BUFFER) when output buffer normal is used to read the normal and roughness instead of caclulating it (can save performance, but lower quality due to compression)
- Add color swatch to decal material

### Changed
- Change Render -> Planar Reflection creation to 3D Object -> Mirror
- Change "Enable Reflector" name on SpotLight to "Angle Affect Intensity"
- Change prototype of BSDFData ConvertSurfaceDataToBSDFData(SurfaceData surfaceData) to BSDFData ConvertSurfaceDataToBSDFData(uint2 positionSS, SurfaceData surfaceData)

### Fixed
- Fix issue with StackLit in deferred mode with deferredDirectionalShadow due to GBuffer not being cleared. Gbuffer is still not clear and issue was fix with the new Output of normal buffer.
- Fixed an issue where interpolation volumes were not updated correctly for reflection captures.
- Fixed an exception in Light Loop settings UI

## [2.0.1-preview] - 2018-01-01

### Added
- Add stripper of shader variant when building a player. Save shader compile time.
- Disable per-object culling that was executed in C++ in HD whereas it was not used (Optimization)
- Enable texture streaming debugging (was not working before 2018.2)
- Added Screen Space Reflection with Proxy Projection Model
- Support correctly scene selection for alpha tested object
- Add per light shadow mask mode control (i.e shadow mask distance and shadow mask). It use the option NonLightmappedOnly
- Add geometric filtering to Lit shader (allow to reduce specular aliasing)
- Add shortcut to create DensityVolume and PlanarReflection in hierarchy
- Add a DefaultHDMirrorMaterial material for PlanarReflection
- Added a script to be able to upgrade material to newer version of HDRP
- Removed useless duplication of ForwardError passes.
- Add option to not compile any DEBUG_DISPLAY shader in the player (Faster build) call Support Runtime Debug display

### Changed
- Changed SupportForwardOnly to SupportOnlyForward in render pipeline settings
- Changed versioning variable name in HDAdditionalXXXData from m_version to version
- Create unique name when creating a game object in the rendering menu (i.e Density Volume(2))
- Re-organize various files and folder location to clean the repository
- Change Debug windows name and location. Now located at:  Windows -> General -> Render Pipeline Debug

### Removed
- Removed GlobalLightLoopSettings.maxPlanarReflectionProbes and instead use value of GlobalLightLoopSettings.planarReflectionProbeCacheSize
- Remove EmissiveIntensity parameter and change EmissiveColor to be HDR (Matching Builtin Unity behavior) - Data need to be updated - Launch Edit -> Single Step Upgrade Script -> Upgrade all Materials emissionColor

### Fixed
- Fix issue with LOD transition and instancing
- Fix discrepency between object motion vector and camera motion vector
- Fix issue with spot and dir light gizmo axis not highlighted correctly
- Fix potential crash while register debug windows inputs at startup
- Fix warning when creating Planar reflection
- Fix specular lighting debug mode (was rendering black)
- Allow projector decal with null material to allow to configure decal when HDRP is not set
- Decal atlas texture offset/scale is updated after allocations (used to be before so it was using date from previous frame)

## [0.0.0-preview] - 2018-01-01

### Added
- Configure the VolumetricLightingSystem code path to be on by default
- Trigger a build exception when trying to build an unsupported platform
- Introduce the VolumetricLightingController component, which can (and should) be placed on the camera, and allows one to control the near and the far plane of the V-Buffer (volumetric "froxel" buffer) along with the depth distribution (from logarithmic to linear)
- Add 3D texture support for DensityVolumes
- Add a better mapping of roughness to mipmap for planar reflection
- The VolumetricLightingSystem now uses RTHandles, which allows to save memory by sharing buffers between different cameras (history buffers are not shared), and reduce reallocation frequency by reallocating buffers only if the rendering resolution increases (and suballocating within existing buffers if the rendering resolution decreases)
- Add a Volumetric Dimmer slider to lights to control the intensity of the scattered volumetric lighting
- Add UV tiling and offset support for decals.
- Add mipmapping support for volume 3D mask textures

### Changed
- Default number of planar reflection change from 4 to 2
- Rename _MainDepthTexture to _CameraDepthTexture
- The VolumetricLightingController has been moved to the Interpolation Volume framework and now functions similarly to the VolumetricFog settings
- Update of UI of cookie, CubeCookie, Reflection probe and planar reflection probe to combo box
- Allow enabling/disabling shadows for area lights when they are set to baked.
- Hide applyRangeAttenuation and FadeDistance for directional shadow as they are not used

### Removed
- Remove Resource folder of PreIntegratedFGD and add the resource to RenderPipeline Asset

### Fixed
- Fix ConvertPhysicalLightIntensityToLightIntensity() function used when creating light from script to match HDLightEditor behavior
- Fix numerical issues with the default value of mean free path of volumetric fog
- Fix the bug preventing decals from coexisting with density volumes
- Fix issue with alpha tested geometry using planar/triplanar mapping not render correctly or flickering (due to being wrongly alpha tested in depth prepass)
- Fix meta pass with triplanar (was not handling correctly the normal)
- Fix preview when a planar reflection is present
- Fix Camera preview, it is now a Preview cameraType (was a SceneView)
- Fix handling unknown GPUShadowTypes in the shadow manager.
- Fix area light shapes sent as point lights to the baking backends when they are set to baked.
- Fix unnecessary division by PI for baked area lights.
- Fix line lights sent to the lightmappers. The backends don't support this light type.
- Fix issue with shadow mask framesettings not correctly taken into account when shadow mask is enabled for lighting.
- Fix directional light and shadow mask transition, they are now matching making smooth transition
- Fix banding issues caused by high intensity volumetric lighting
- Fix the debug window being emptied on SRP asset reload
- Fix issue with debug mode not correctly clearing the GBuffer in editor after a resize
- Fix issue with ResetMaterialKeyword not resetting correctly ToggleOff/Roggle Keyword
- Fix issue with motion vector not render correctly if there is no depth prepass in deferred

## [0.0.0-preview] - 2018-01-01

### Added
- Screen Space Refraction projection model (Proxy raycasting, HiZ raymarching)
- Screen Space Refraction settings as volume component
- Added buffered frame history per camera
- Port Global Density Volumes to the Interpolation Volume System.
- Optimize ImportanceSampleLambert() to not require the tangent frame.
- Generalize SampleVBuffer() to handle different sampling and reconstruction methods.
- Improve the quality of volumetric lighting reprojection.
- Optimize Morton Order code in the Subsurface Scattering pass.
- Planar Reflection Probe support roughness (gaussian convolution of captured probe)
- Use an atlas instead of a texture array for cluster transparent decals
- Add a debug view to visualize the decal atlas
- Only store decal textures to atlas if decal is visible, debounce out of memory decal atlas warning.
- Add manipulator gizmo on decal to improve authoring workflow
- Add a minimal StackLit material (work in progress, this version can be used as template to add new material)

### Changed
- EnableShadowMask in FrameSettings (But shadowMaskSupport still disable by default)
- Forced Planar Probe update modes to (Realtime, Every Update, Mirror Camera)
- Screen Space Refraction proxy model uses the proxy of the first environment light (Reflection probe/Planar probe) or the sky
- Moved RTHandle static methods to RTHandles
- Renamed RTHandle to RTHandleSystem.RTHandle
- Move code for PreIntegratedFDG (Lit.shader) into its dedicated folder to be share with other material
- Move code for LTCArea (Lit.shader) into its dedicated folder to be share with other material

### Removed
- Removed Planar Probe mirror plane position and normal fields in inspector, always display mirror plane and normal gizmos

### Fixed
- Fix fog flags in scene view is now taken into account
- Fix sky in preview windows that were disappearing after a load of a new level
- Fix numerical issues in IntersectRayAABB().
- Fix alpha blending of volumetric lighting with transparent objects.
- Fix the near plane of the V-Buffer causing out-of-bounds look-ups in the clustered data structure.
- Depth and color pyramid are properly computed and sampled when the camera renders inside a viewport of a RTHandle.
- Fix decal atlas debug view to work correctly when shadow atlas view is also enabled
- Fix TransparentSSR with non-rendergraph.
- Fix shader compilation warning on SSR compute shader.<|MERGE_RESOLUTION|>--- conflicted
+++ resolved
@@ -10,11 +10,8 @@
 - Fixed GC allocations from XR occlusion mesh when using multipass.
 - Fixed XR depth copy when using MSAA.
 - Fixed after post process custom pass scale issue when dynamic resolution is enabled (case 1299194).
-<<<<<<< HEAD
+- Fixed an issue with light intensity prefab override application not visible in the inspector (case 1299563).
 - Fixed Undo/Redo instability of light temperature.
-=======
-- Fixed an issue with light intensity prefab override application not visible in the inspector (case 1299563).
->>>>>>> 9581f386
 
 ### Changed
 - Change the source value for the ray tracing frame index iterator from m_FrameCount to the camera frame count (case 1301356).
