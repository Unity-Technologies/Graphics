# Changelog
All notable changes to this package will be documented in this file.

The format is based on [Keep a Changelog](http://keepachangelog.com/en/1.0.0/)
and this project adheres to [Semantic Versioning](http://semver.org/spec/v2.0.0.html).

## [Unreleased]

### Added
- Add XR setting to control camera jitter for temporal effects #6259
- Added an error message in the DrawRenderers custom pass when rendering opaque objects with an HDRP asset in DeferredOnly mode.
- Added Light decomposition lighting debugging modes and support in AOV
- Added exposure compensation to Fixed exposure mode
- Added an info box to warn about depth test artifacts when rendering object twice in custom passes with MSAA.

### Fixed
- Fixed an issue where a dynamic sky changing any frame may not update the ambient probe.
- Fixed an issue where default volume would not update when switching profile.
- Fixed an issue where AO override would not override specular occlusion.
- Fixed an issue where Volume inspector might not refresh correctly in some cases.
- Fixed an issue related to the envlightdatasrt not being bound in recursive rendering.
- Fixed issue with uncached reflection probe cameras reseting the debug mode (case 1224601)
- Fixed issue with atmospheric fog turning black if a planar reflection probe is placed below ground level. (case 1226588)
- Fix when rescale probe all direction below zero (1219246)
- Fixed issue with resources being accessed before initialization process has been performed completely. 
- Fixed render texture with XR
- Fixed sRGB mismatch with XR SDK
- Fixed XR single-pass with Mock HMD plugin
- Fixed XR culling with multiple cameras
- Fixed shadow cascade tooltip when using the metric mode (case 1229232)
- Focus on Decal uses the extends of the projectors
- Fixed how the area light influence volume is computed to match rasterization.
- Fixed usage of light size data that are not available at runtime.
- Fixed light type resolution when performing a reset on HDAdditionalLightData (case 1220931)
- Fixed drag area width at left of Light's intensity field in Inspector.
- Fix for issue that prevented scene from being completely saved when baked reflection probes are present and lighting is set to auto generate.
- Fixed the depth buffer copy made before custom pass after opaque and normal injection point.
- Fixed a weird behavior in the scalable settings drawing when the space becomes tiny (1212045).
- Fixed an usage of a a compute buffer not bound (1229964)
- Fixed an issue where unncessarily serialized members in StaticLightingSky component would change each time the scene is changed.
- Fix issues in the post process system with RenderTexture being invalid in some cases, causing rendering problems.
- Fixed an issue where changing the default volume profile from another inspector would not update the default volume editor.
- Fix for range compression factor for probes going negative (now clamped to positive values).
- Fixed path validation when creating new volume profile (case 1229933)
- Fixed the debug exposure mode for display sky reflection and debug view baked lighting
- Fixed various object leaks in HDRP.
- Fix for assertion triggering sometimes when saving a newly created lit shader graph (case 1230996)
- Fixed an issue with the specularFGD term being used when the material has a clear coat (lit shader).
- Fixed MSAA depth resolve when there is no motion vectors
- Fix issue causing wrong planar reflection rendering when more than one camera is present.
- Fixed culling of planar reflection probes that change position (case 1218651)
- Fixed null reference when processing lightprobe (case 1235285)
- Fix black screen in XR when HDRP package is present but not used.
- Fixed an issue that was collapsing the volume components in the HDRP default settings
- Fixed NaN which can appear with real time reflection and inf value
- Fixed warning about missing bound decal buffer
- Fix black screen in XR when HDRP package is present but not used.
- Fixed shader warning on Xbox for ResolveStencilBuffer.compute. 
- Fixed unneeded cookie texture allocation for cone stop lights.
- Fixed issue when toggling anything in HDRP asset that will produce an error (case 1238155)
- Diffusion Profile and Material references in HDRP materials are now correctly exported to unity packages. Note that the diffusion profile or the material references need to be edited once before this can work properly.
- Fixed shadowmask UI now correctly showing shadowmask disable
- Fixed the indirect diffuse texture not being ignored when it should (ray tracing disabled).
<<<<<<< HEAD
- Fixed an error about procedural sky being logged by mistake.
=======
- Fixed depth prepass and postpass being disabled after changing the shader in the material UI.
- Fixed a performance issue with stochastic ray traced area shadows.
- Made more explicit the warning about raytracing and asynchronous compute. Also fixed the condition in which it appears.
- Fixed a null ref exception in static sky when the default volume profile is invalid.
>>>>>>> f5d67f14

### Changed
- Rejecting history for ray traced reflections based on a threshold evaluated on the neighborhood of the sampled history.
- Renamed "Environment" to "Reflection Probes" in tile/cluster debug menu.
- Utilities namespace is obsolete, moved its content to UnityEngine.Rendering (case 1204677)
- All custom pass volumes are now executed for one injection point instead of the first one.
- Optimized PrepareLightsForGPU (cost reduced by over 25%) and PrepareGPULightData (around twice as fast now).
- Rejecting history for ray traced reflections based on a threshold evaluated on the neighborhood of the sampled history.
- Renamed "Environment" to "Reflection Probes" in tile/cluster debug menu.
- Debug exposure in debug menu have been replace to debug exposure compensation in EV100 space and is always visible.

## [7.3.0] - 2020-03-11

### Added
- Added the exposure sliders to the planar reflection probe preview
- Added a warning and workaround instructions that appear when you enable XR single-pass after the first frame with the XR SDK.
- Added an "enable" toggle to the SSR volume component.

### Fixed
- Fixed issue with AssetPostprocessors dependencies causing models to be imported twice when upgrading the package version.
- Fix player build DX12
- Fix issue with AO being misaligned when multiple view are visible.
- Fix issue that caused the clamp of camera rotation motion for motion blur to be ineffective.
- Fixed culling of lights with XR SDK
- Fixed memory stomp in shadow caching code, leading to overflow of Shadow request array and runtime errors.
- Fixed an issue related to transparent objects reading the ray traced indirect diffuse buffer
- Fixed an issue with filtering ray traced area lights when the intensity is high or there is an exposure.
- Fixed ill-formed include path in Depth Of Field shader.
- Fixed a bug in semi-transparent shadows (object further than the light casting shadows)
- Fix state enabled of default volume profile when in package.
- Fixed removal of MeshRenderer and MeshFilter on adding Light component. 
- Fixed a bug in debug light volumes.
- Fixed the culling was not disposed error in build log.
- Fixed an issue where fog sky color mode could sample NaNs in the sky cubemap.
- Fixed a leak in the PBR sky renderer.
- Added a tooltip to the Ambient Mode parameter in the Visual Envionment volume component.
- Static lighting sky now takes the default volume into account (this fixes discrepancies between baked and realtime lighting).
- Fixed a leak in the sky system.
- Hide reflection probes in the renderer components.
- Removed MSAA Buffers allocation when lit shader mode is set to "deferred only".
- Fixed invalid cast for realtime reflection probes (case 1220504)
- Fixed invalid game view rendering when disabling all cameras in the scene (case 1105163)
- Fixed infinite reload loop while displaying Light's Shadow's Link Light Layer in Inspector of Prefab Asset.
- Fixed the cookie atlas size and planar atlas size being too big after an upgrade of the HDRP asset.
- Fixed alpha clipping test (comparison was '>', now '>=')
- Fixed preview camera (eg. shader graph preview) when path tracing is on
- Fixed DXR player build
- Fixed compilation issue with linux vulkan and raytrace shader
- Fixed the HDRP asset migration code not being called after an upgrade of the package
- Fixed draw renderers custom pass out of bound exception
- Fixed an issue with emissive light meshes not being in the RAS.
- Fixed a warning due to StaticLightingSky when reloading domain in some cases.
- Fixed the MaxLightCount being displayed when the light volume debug menu is on ColorAndEdge.
- Fix an exception in case two LOD levels are using the same mesh renderer.
- Fixed error in the console when switching shader to decal in the material UI.
- Fixed z-fighting in scene view when scene lighting is off (case 1203927)
- Fixed some typos in debug menu (case 1224594)
- Fixed an issue with refraction model and ray traced recursive rendering (case 1198578).
- Fixed cubemap thumbnail generation at project load time. 
- Half fixed shuriken particle light that cast shadows (only the first one will be correct)

### Changed
- Renamed the cubemap used for diffuse convolution to a more explicit name for the memory profiler.
- Light dimmer can now get values higher than one and was renamed to multiplier in the UI. 
- Removed info box requesting volume component for Visual Environment and updated the documentation with the relevant information.
- Add range-based clipping to box lights (case 1178780)
- Improve area light culling (case 1085873)
- Light Hierarchy debug mode can now adjust Debug Exposure for visualizing high exposure scenes.
- Changed the diffusion profile warning on the material to an info and changed the message to be more precise.

## [7.2.0] - 2020-02-10

### Added
- Added the possibility to have ray traced colored and semi-transparent shadows on directional lights.
- Exposed the debug overlay ratio in the debug menu.
- Added a separate frame settings for tonemapping alongside color grading.
- Added the receive fog option in the material UI for ShaderGraphs.
- Added a public virtual bool in the custom post processes API to specify if a post processes should be executed in the scene view.
- Added a menu option that checks scene issues with ray tracing. Also removed the previously existing warning at runtime.
- Added Contrast Adaptive Sharpen (CAS) Upscaling effect.
- Added APIs to update probe settings at runtime.
- Added documentation for the rayTracingSupported method in HDRP
- Added user-selectable format for the post processing passes. 
- Added support for alpha channel in some post-processing passes (DoF, TAA, Uber).
- Added warnings in FrameSettings inspector when using DXR and atempting to use Asynchronous Execution.
- Exposed Stencil bits that can be used by the user.
- Added history rejection based on velocity of intersected objects for directional, point and spot lights.
- Added a affectsVolumetric field to the HDAdditionalLightData API to know if light affects volumetric fog.
- Add OS and Hardware check in the Wizard fixes for DXR.
- Added option to exclude camera motion from motion blur.
- Added semi-transparent shadows for point and spot lights.
- Added support for semi-transparent shadow for unlit shader and unlit shader graph.
- Added the alpha clip enabled toggle to the material UI for all HDRP shader graphs.
- Added Material Samples to explain how to use the lit shader features
- Added an initial implementation of ray traced sub surface scattering
- Added AssetPostprocessors and Shadergraphs to handle Arnold Standard Surface and 3DsMax Physical material import from FBX. 
- Added support for Smoothness Fade start work when enabling ray traced reflections.
- Added Contact shadow, Micro shadows and Screen space refraction API documentation.
- Added script documentation for SSR, SSAO (ray tracing), GI, Light Cluster, RayTracingSettings, Ray Counters, etc.
- Added path tracing support for refraction and internal reflections.
- Added support for Thin Refraction Model and Lit's Clear Coat in Path Tracing.
- Added the Tint parameter to Sky Colored Fog.

### Fixed
- Update documentation of HDRISky-Backplate, precise how to have Ambient Occlusion on the Backplate
- Fixed TerrainLitGUI when per-pixel normal property is not present.
- Fixed a bug due to depth history begin overriden too soon
- Fixed issue that caused Distortion UI to appear in Lit.
- Fixed several issues with decal duplicating when editing them.
- Fixed initialization of volumetric buffer params (1204159)
- Fixed an issue where frame count was incorrectly reset for the game view, causing temporal processes to fail.
- Fixed Culling group was not disposed error.
- Fixed issues on some GPU that do not support gathers on integer textures.
- Fixed an issue with ambient probe not being initialized for the first frame after a domain reload for volumetric fog.
- Fixed the scene visibility of decal projectors and density volumes
- Fixed a leak in sky manager.
- Fixed an issue where entering playmode while the light editor is opened would produce null reference exceptions.
- Fixed the debug overlay overlapping the debug menu at runtime.
- Fixed an issue with the framecount when changing scene.
- Fixed errors that occurred when using invalid near and far clip plane values for planar reflections.
- Fixed issue with motion blur sample weighting function.
- Fixed motion vectors in MSAA.
- Fixed sun flare blending (case 1205862).
- Fixed a lot of issues related to ray traced screen space shadows.
- Fixed memory leak caused by apply distortion material not being disposed.
- Fixed Reflection probe incorrectly culled when moving its parent (case 1207660)
- Fixed a nullref when upgrading the Fog volume components while the volume is opened in the inspector.
- Fix issues where decals on PS4 would not correctly write out the tile mask causing bits of the decal to go missing.
- Use appropriate label width and text content so the label is completely visible
- Fixed an issue where final post process pass would not output the default alpha value of 1.0 when using 11_11_10 color buffer format.
- Fixed SSR issue after the MSAA Motion Vector fix.
- Fixed an issue with PCSS on directional light if punctual shadow atlas was not allocated.
- Fixed an issue where shadow resolution would be wrong on the first face of a baked reflection probe.
- Fixed issue with PCSS softness being incorrect for cascades different than the first one.
- Fixed custom post process not rendering when using multiple HDRP asset in quality settings
- Fixed probe gizmo missing id (case 1208975)
- Fixed a warning in raytracingshadowfilter.compute
- Fixed issue with AO breaking with small near plane values.
- Fixed custom post process Cleanup function not called in some cases.
- Fixed shader warning in AO code.
- Fixed a warning in simpledenoiser.compute
- Fixed tube and rectangle light culling to use their shape instead of their range as a bounding box.
- Fixed caused by using gather on a UINT texture in motion blur. 
- Fix issue with ambient occlusion breaking when dynamic resolution is active.
- Fixed some possible NaN causes in Depth of Field.
- Fixed Custom Pass nullref due to the new Profiling Sample API changes
- Fixed the black/grey screen issue on after post process Custom Passes in non dev builds.
- Fixed particle lights.
- Improved behavior of lights and probe going over the HDRP asset limits.
- Fixed issue triggered when last punctual light is disabled and more than one camera is used.
- Fixed Custom Pass nullref due to the new Profiling Sample API changes
- Fixed the black/grey screen issue on after post process Custom Passes in non dev builds.
- Fixed XR rendering locked to vsync of main display with Standalone Player.
- Fixed custom pass cleanup not called at the right time when using multiple volumes.
- Fixed an issue on metal with edge of decal having artifact by delaying discard of fragments during decal projection
- Fixed various shader warning
- Fixing unnecessary memory allocations in the ray tracing cluster build
- Fixed duplicate column labels in LightEditor's light tab
- Fixed white and dark flashes on scenes with very high or very low exposure when Automatic Exposure is being used.
- Fixed an issue where passing a null ProfilingSampler would cause a null ref exception.
- Fixed memory leak in Sky when in matcap mode.
- Fixed compilation issues on platform that don't support VR.
- Fixed migration code called when we create a new HDRP asset.
- Fixed RemoveComponent on Camera contextual menu to not remove Camera while a component depend on it.
- Fixed an issue where ambient occlusion and screen space reflections editors would generate null ref exceptions when HDRP was not set as the current pipeline.
- Fixed a null reference exception in the probe UI when no HDRP asset is present.
- Fixed the outline example in the doc (sampling range was dependent on screen resolution)
- Fixed a null reference exception in the HDRI Sky editor when no HDRP asset is present.
- Fixed an issue where Decal Projectors created from script where rotated around the X axis by 90°.
- Fixed frustum used to compute Density Volumes visibility when projection matrix is oblique.
- Fixed a null reference exception in Path Tracing, Recursive Rendering and raytraced Global Illumination editors when no HDRP asset is present.
- Fix for NaNs on certain geometry with Lit shader -- [case 1210058](https://fogbugz.unity3d.com/f/cases/1210058/)
- Fixed an issue where ambient occlusion and screen space reflections editors would generate null ref exceptions when HDRP was not set as the current pipeline.
- Fixed a null reference exception in the probe UI when no HDRP asset is present.
- Fixed the outline example in the doc (sampling range was dependent on screen resolution)
- Fixed a null reference exception in the HDRI Sky editor when no HDRP asset is present.
- Fixed an issue where materials newly created from the contextual menu would have an invalid state, causing various problems until it was edited.
- Fixed transparent material created with ZWrite enabled (now it is disabled by default for new transparent materials)
- Fixed mouseover on Move and Rotate tool while DecalProjector is selected.
- Fixed wrong stencil state on some of the pixel shader versions of deferred shader.
- Fixed an issue where creating decals at runtime could cause a null reference exception.
- Fixed issue that displayed material migration dialog on the creation of new project.
- Fixed various issues with time and animated materials (cases 1210068, 1210064).
- Updated light explorer with latest changes to the Fog and fixed issues when no visual environment was present.
- Fixed not handleling properly the recieve SSR feature with ray traced reflections
- Shadow Atlas is no longer allocated for area lights when they are disabled in the shader config file.
- Avoid MRT Clear on PS4 as it is not implemented yet.
- Fixed runtime debug menu BitField control.
- Fixed the radius value used for ray traced directional light.
- Fixed compilation issues with the layered lit in ray tracing shaders.
- Fixed XR autotests viewport size rounding
- Fixed mip map slider knob displayed when cubemap have no mipmap
- Remove unnecessary skip of material upgrade dialog box.
- Fixed the profiling sample mismatch errors when enabling the profiler in play mode
- Fixed issue that caused NaNs in reflection probes on consoles.
- Fixed adjusting positive axis of Blend Distance slides the negative axis in the density volume component.
- Fixed the blend of reflections based on the weight.
- Fixed fallback for ray traced reflections when denoising is enabled.
- Fixed error spam issue with terrain detail terrainDetailUnsupported (cases 1211848)
- Fixed hardware dynamic resolution causing cropping/scaling issues in scene view (case 1158661)
- Fixed Wizard check order for `Hardware and OS` and `Direct3D12`
- Fix AO issue turning black when Far/Near plane distance is big.
- Fixed issue when opening lookdev and the lookdev volume have not been assigned yet.
- Improved memory usage of the sky system.
- Updated label in HDRP quality preference settings (case 1215100)
- Fixed Decal Projector gizmo not undoing properly (case 1216629)
- Fix a leak in the denoising of ray traced reflections.
- Fixed Alignment issue in Light Preset
- Fixed Environment Header in LightingWindow
- Fixed an issue where hair shader could write garbage in the diffuse lighting buffer, causing NaNs.
- Fixed an exposure issue with ray traced sub-surface scattering.
- Fixed runtime debug menu light hierarchy None not doing anything.
- Fixed the broken ShaderGraph preview when creating a new Lit graph.
- Fix indentation issue in preset of LayeredLit material.
- Fixed minor issues with cubemap preview in the inspector.
- Fixed wrong build error message when building for android on mac.
- Fixed an issue related to denoising ray trace area shadows.
- Fixed wrong build error message when building for android on mac.
- Fixed Wizard persistency of Direct3D12 change on domain reload.
- Fixed Wizard persistency of FixAll on domain reload.
- Fixed Wizard behaviour on domain reload.
- Fixed a potential source of NaN in planar reflection probe atlas.
- Fixed an issue with MipRatio debug mode showing _DebugMatCapTexture not being set.
- Fixed missing initialization of input params in Blit for VR.
- Fix Inf source in LTC for area lights.

### Changed
- Hide unused LOD settings in Quality Settings legacy window.
- Reduced the constrained distance for temporal reprojection of ray tracing denoising
- Removed shadow near plane from the Directional Light Shadow UI.
- Improved the performances of custom pass culling.
- The scene view camera now replicates the physical parameters from the camera tagged as "MainCamera".
- Reduced the number of GC.Alloc calls, one simple scene without plarnar / probes, it should be 0B.
- Renamed ProfilingSample to ProfilingScope and unified API. Added GPU Timings.
- Updated macros to be compatible with the new shader preprocessor.
- Ray tracing reflection temporal filtering is now done in pre-exposed space
- Search field selects the appropriate fields in both project settings panels 'HDRP Default Settings' and 'Quality/HDRP'
- Disabled the refraction and transmission map keywords if the material is opaque.
- Keep celestial bodies outside the atmosphere.
- Updated the MSAA documentation to specify what features HDRP supports MSAA for and what features it does not.
- Shader use for Runtime Debug Display are now correctly stripper when doing a release build
- Now each camera has its own Volume Stack. This allows Volume Parameters to be updated as early as possible and be ready for the whole frame without conflicts between cameras.
- Disable Async for SSR, SSAO and Contact shadow when aggregated ray tracing frame setting is on.
- Improved performance when entering play mode without domain reload by a factor of ~25
- Renamed the camera profiling sample to include the camera name
- Discarding the ray tracing history for AO, reflection, diffuse shadows and GI when the viewport size changes.
- Renamed the camera profiling sample to include the camera name
- Renamed the post processing graphic formats to match the new convention.
- The restart in Wizard for DXR will always be last fix from now on
- Refactoring pre-existing materials to share more shader code between rasterization and ray tracing.
- Setting a material's Refraction Model to Thin does not overwrite the Thickness and Transmission Absorption Distance anymore.
- Removed Wind textures from runtime as wind is no longer built into the pipeline
- Changed Shader Graph titles of master nodes to be more easily searchable ("HDRP/x" -> "x (HDRP)")
- Expose StartSinglePass() and StopSinglePass() as public interface for XRPass
- Replaced the Texture array for 2D cookies (spot, area and directional lights) and for planar reflections by an atlas.
- Moved the tier defining from the asset to the concerned volume components.
- Changing from a tier management to a "mode" management for reflection and GI and removing the ability to enable/disable deferred and ray bining (they are now implied by performance mode)
- The default FrameSettings for ScreenSpaceShadows is set to true for Camera in order to give a better workflow for DXR.
- Refactor internal usage of Stencil bits.
- Changed how the material upgrader works and added documentation for it.
- Custom passes now disable the stencil when overwriting the depth and not writing into it.
- Renamed the camera profiling sample to include the camera name
- Changed the way the shadow casting property of transparent and tranmissive materials is handeled for ray tracing.
- Changed inspector materials stencil setting code to have more sharing.
- Updated the default scene and default DXR scene and DefaultVolumeProfile.
- Changed the way the length parameter is used for ray traced contact shadows.
- Improved the coherency of PCSS blur between cascades.
- Updated VR checks in Wizard to reflect new XR System.
- Removing unused alpha threshold depth prepass and post pass for fabric shader graph.
- Transform result from CIE XYZ to sRGB color space in EvalSensitivity for iridescence.
- Hide the Probes section in the Renderer editos because it was unused.
- Moved BeginCameraRendering callback right before culling.
- Changed the visibility of the Indirect Lighting Controller component to public.

## [7.1.8] - 2020-01-20

### Fixed
- Fixed white and dark flashes on scenes with very high or very low exposure when Automatic Exposure is being used.
- Fixed memory leak in Sky when in matcap mode.
	
### Changed
- On Xbox and PS4 you will also need to download the com.unity.render-pipeline.platform (ps4 or xboxone) package from the appropriate platform developer forum

## [7.1.7] - 2019-12-11

### Added
- Added a check in the custom post process template to throw an error if the default shader is not found.

### Fixed
- Fixed rendering errors when enabling debug modes with custom passes
- Fix an issue that made PCSS dependent on Atlas resolution (not shadow map res)
- Fixing a bug whith histories when n>4 for ray traced shadows
- Fixing wrong behavior in ray traced shadows for mesh renderers if their cast shadow is shadow only or double sided
- Only tracing rays for shadow if the point is inside the code for spotlight shadows
- Only tracing rays if the point is inside the range for point lights
- Fixing ghosting issues when the screen space shadow  indexes change for a light with ray traced shadows
- Fixed an issue with stencil management and Xbox One build that caused corrupted output in deferred mode.
- Fixed a mismatch in behavior between the culling of shadow maps and ray traced point and spot light shadows
- Fixed recursive ray tracing not working anymore after intermediate buffer refactor.
- Fixed ray traced shadow denoising not working (history rejected all the time).
- Fixed shader warning on xbox one
- Fixed cookies not working for spot lights in ray traced reflections, ray traced GI and recursive rendering
- Fixed an inverted handling of CoatSmoothness for SSR in StackLit.
- Fixed missing distortion inputs in Lit and Unlit material UI.
- Fixed issue that propagated NaNs across multiple frames through the exposure texture. 
- Fixed issue with Exclude from TAA stencil ignored. 
- Fixed ray traced reflection exposure issue.
- Fixed issue with TAA history not initialising corretly scale factor for first frame
- Fixed issue with stencil test of material classification not using the correct Mask (causing false positive and bad performance with forward material in deferred)
- Fixed issue with History not reset when chaning antialiasing mode on camera
- Fixed issue with volumetric data not being initialized if default settings have volumetric and reprojection off. 
- Fixed ray tracing reflection denoiser not applied in tier 1
- Fixed the vibility of ray tracing related methods.
- Fixed the diffusion profile list not saved when clicking the fix button in the material UI.
- Fixed crash when pushing bounce count higher than 1 for ray traced GI or reflections
- Fixed PCSS softness scale so that it better match ray traced reference for punctual lights. 
- Fixed exposure management for the path tracer
- Fixed AxF material UI containing two advanced options settings.
- Fixed an issue where cached sky contexts were being destroyed wrongly, breaking lighting in the LookDev
- Fixed issue that clamped PCSS softness too early and not after distance scale.
- Fixed fog affect transparent on HD unlit master node
- Fixed custom post processes re-ordering not saved.
- Fixed NPE when using scalable settings
- Fixed an issue where PBR sky precomputation was reset incorrectly in some cases causing bad performance.
- Fixed a bug in dxr due to depth history begin overriden too soon
- Fixed CustomPassSampleCameraColor scale issue when called from Before Transparent injection point.
- Fixed corruption of AO in baked probes.
- Fixed issue with upgrade of projects that still had Very High as shadow filtering quality.
- Removed shadow near plane from the Directional Light Shadow UI.
- Fixed performance issue with performances of custom pass culling.

## [7.1.6] - 2019-11-22

### Added
- Added Backplate projection from the HDRISky
- Added Shadow Matte in UnlitMasterNode, which only received shadow without lighting
- Added support for depth copy with XR SDK
- Added debug setting to Render Pipeline Debug Window to list the active XR views
- Added an option to filter the result of the volumetric lighting (off by default).
- Added a transmission multiplier for directional lights
- Added XR single-pass test mode to Render Pipeline Debug Window
- Added debug setting to Render Pipeline Window to list the active XR views
- Added a new refraction mode for the Lit shader (thin). Which is a box refraction with small thickness values
- Added the code to support Barn Doors for Area Lights based on a shaderconfig option.
- Added HDRPCameraBinder property binder for Visual Effect Graph
- Added "Celestial Body" controls to the Directional Light
- Added new parameters to the Physically Based Sky
- Added Reflections to the DXR Wizard

### Fixed
- Fixed y-flip in scene view with XR SDK
- Fixed Decal projectors do not immediately respond when parent object layer mask is changed in editor.
- Fixed y-flip in scene view with XR SDK
- Fixed a number of issues with Material Quality setting
- Fixed the transparent Cull Mode option in HD unlit master node settings only visible if double sided is ticked.
- Fixed an issue causing shadowed areas by contact shadows at the edge of far clip plane if contact shadow length is very close to far clip plane.
- Fixed editing a scalable settings will edit all loaded asset in memory instead of targetted asset.
- Fixed Planar reflection default viewer FOV
- Fixed flickering issues when moving the mouse in the editor with ray tracing on.
- Fixed the ShaderGraph main preview being black after switching to SSS in the master node settings
- Fixed custom fullscreen passes in VR
- Fixed camera culling masks not taken in account in custom pass volumes
- Fixed object not drawn in custom pass when using a DrawRenderers with an HDRP shader in a build.
- Fixed injection points for Custom Passes (AfterDepthAndNormal and BeforePreRefraction were missing)
- Fixed a enum to choose shader tags used for drawing objects (DepthPrepass or Forward) when there is no override material.
- Fixed lit objects in the BeforePreRefraction, BeforeTransparent and BeforePostProcess.
- Fixed the None option when binding custom pass render targets to allow binding only depth or color.
- Fixed custom pass buffers allocation so they are not allocated if they're not used.
- Fixed the Custom Pass entry in the volume create asset menu items.
- Fixed Prefab Overrides workflow on Camera.
- Fixed alignment issue in Preset for Camera.
- Fixed alignment issue in Physical part for Camera.
- Fixed FrameSettings multi-edition.
- Fixed a bug happening when denoising multiple ray traced light shadows
- Fixed minor naming issues in ShaderGraph settings
- Fixed an issue with Metal Shader Compiler and GTAO shader for metal
- Fixed resources load issue while upgrading HDRP package.
- Fixed LOD fade mask by accounting for field of view
- Fixed spot light missing from ray tracing indirect effects.
- Fixed a UI bug in the diffusion profile list after fixing them from the wizard.
- Fixed the hash collision when creating new diffusion profile assets.
- Fixed a light leaking issue with box light casting shadows (case 1184475)
- Fixed Cookie texture type in the cookie slot of lights (Now displays a warning because it is not supported).
- Fixed a nullref that happens when using the Shuriken particle light module
- Fixed alignment in Wizard
- Fixed text overflow in Wizard's helpbox
- Fixed Wizard button fix all that was not automatically grab all required fixes
- Fixed VR tab for MacOS in Wizard
- Fixed local config package workflow in Wizard
- Fixed issue with contact shadows shifting when MSAA is enabled.
- Fixed EV100 in the PBR sky
- Fixed an issue In URP where sometime the camera is not passed to the volume system and causes a null ref exception (case 1199388)
- Fixed nullref when releasing HDRP with custom pass disabled
- Fixed performance issue derived from copying stencil buffer.
- Fixed an editor freeze when importing a diffusion profile asset from a unity package.
- Fixed an exception when trying to reload a builtin resource.
- Fixed the light type intensity unit reset when switching the light type.
- Fixed compilation error related to define guards and CreateLayoutFromXrSdk()
- Fixed documentation link on CustomPassVolume.
- Fixed player build when HDRP is in the project but not assigned in the graphic settings.
- Fixed an issue where ambient probe would be black for the first face of a baked reflection probe
- VFX: Fixed Missing Reference to Visual Effect Graph Runtime Assembly
- Fixed an issue where rendering done by users in EndCameraRendering would be executed before the main render loop.
- Fixed Prefab Override in main scope of Volume.
- Fixed alignment issue in Presset of main scope of Volume.
- Fixed persistence of ShowChromeGizmo and moved it to toolbar for coherency in ReflectionProbe and PlanarReflectionProbe.
- Fixed Alignement issue in ReflectionProbe and PlanarReflectionProbe.
- Fixed Prefab override workflow issue in ReflectionProbe and PlanarReflectionProbe.
- Fixed empty MoreOptions and moved AdvancedManipulation in a dedicated location for coherency in ReflectionProbe and PlanarReflectionProbe.
- Fixed Prefab override workflow issue in DensityVolume.
- Fixed empty MoreOptions and moved AdvancedManipulation in a dedicated location for coherency in DensityVolume.
- Fix light limit counts specified on the HDRP asset
- Fixed Quality Settings for SSR, Contact Shadows and Ambient Occlusion volume components
- Fixed decalui deriving from hdshaderui instead of just shaderui
- Use DelayedIntField instead of IntField for scalable settings

### Changed
- Reworked XR automated tests
- The ray traced screen space shadow history for directional, spot and point lights is discarded if the light transform has changed.
- Changed the behavior for ray tracing in case a mesh renderer has both transparent and opaque submeshes.
- Improve history buffer management
- Replaced PlayerSettings.virtualRealitySupported with XRGraphics.tryEnable.
- Remove redundant FrameSettings RealTimePlanarReflection
- Improved a bit the GC calls generated during the rendering.
- Material update is now only triggered when the relevant settings are touched in the shader graph master nodes
- Changed the way Sky Intensity (on Sky volume components) is handled. It's now a combo box where users can choose between Exposure, Multiplier or Lux (for HDRI sky only) instead of both multiplier and exposure being applied all the time. Added a new menu item to convert old profiles.
- Change how method for specular occlusions is decided on inspector shader (Lit, LitTesselation, LayeredLit, LayeredLitTessellation)
- Unlocked SSS, SSR, Motion Vectors and Distortion frame settings for reflections probes.

## [7.1.5] - 2019-11-15

### Fixed
- Fixed black reflection probes the first time loading a project

## [7.1.4] - 2019-11-13

### Added
- Added XR single-pass setting into HDRP asset
- Added a penumbra tint option for lights

### Fixed
- Fixed EOL for some files
- Fixed scene view rendering with volumetrics and XR enabled
- Fixed decals to work with multiple cameras
- Fixed optional clear of GBuffer (Was always on)
- Fixed render target clears with XR single-pass rendering
- Fixed HDRP samples file hierarchy
- Fixed Light units not matching light type
- Fixed QualitySettings panel not displaying HDRP Asset

### Changed
- Changed parametrization of PCSS, now softness is derived from angular diameter (for directional lights) or shape radius (for point/spot lights) and min filter size is now in the [0..1] range.
- Moved the copy of the geometry history buffers to right after the depth mip chain generation.
- Rename "Luminance" to "Nits" in UX for physical light unit
- Rename FrameSettings "SkyLighting" to "SkyReflection"

## [7.1.3] - 2019-11-04

### Added
- Ray tracing support for VR single-pass
- Added sharpen filter shader parameter and UI for TemporalAA to control image quality instead of hardcoded value
- Added frame settings option for custom post process and custom passes as well as custom color buffer format option.
- Add check in wizard on SRP Batcher enabled.
- Added default implementations of OnPreprocessMaterialDescription for FBX, Obj, Sketchup and 3DS file formats.
- Added custom pass fade radius
- Added after post process injection point for custom passes
- Added basic alpha compositing support - Alpha is available afterpostprocess when using FP16 buffer format.
- Added falloff distance on Reflection Probe and Planar Reflection Probe
- Added hability to name LightLayers in HDRenderPipelineAsset
- Added a range compression factor for Reflection Probe and Planar Reflection Probe to avoid saturation of colors.
- Added path tracing support for directional, point and spot lights, as well as emission from Lit and Unlit.
- Added non temporal version of SSAO.
- Added more detailed ray tracing stats in the debug window
- Added Disc area light (bake only)
- Added a warning in the material UI to prevent transparent + subsurface-scattering combination.

### Fixed
- Sorting, undo, labels, layout in the Lighting Explorer.
- Fixed sky settings and materials in Shader Graph Samples package
- Fixed light supported units caching (1182266)
- Fixed an issue where SSAO (that needs temporal reprojection) was still being rendered when Motion Vectors were not available (case 1184998)
- Fixed a nullref when modifying the height parameters inside the layered lit shader UI.
- Fixed Decal gizmo that become white after exiting play mode
- Fixed Decal pivot position to behave like a spotlight
- Fixed an issue where using the LightingOverrideMask would break sky reflection for regular cameras
- Fix DebugMenu FrameSettingsHistory persistency on close
- Fix DensityVolume, ReflectionProbe aned PlanarReflectionProbe advancedControl display
- Fix DXR scene serialization in wizard
- Fixed an issue where Previews would reallocate History Buffers every frame
- Fixed the SetLightLayer function in HDAdditionalLightData setting the wrong light layer
- Fix error first time a preview is created for planar
- Fixed an issue where SSR would use an incorrect roughness value on ForwardOnly (StackLit, AxF, Fabric, etc.) materials when the pipeline is configured to also allow deferred Lit.
- Fixed issues with light explorer (cases 1183468, 1183269)
- Fix dot colors in LayeredLit material inspector
- Fix undo not resetting all value when undoing the material affectation in LayerLit material
- Fix for issue that caused gizmos to render in render textures (case 1174395)
- Fixed the light emissive mesh not updated when the light was disabled/enabled
- Fixed light and shadow layer sync when setting the HDAdditionalLightData.lightlayersMask property
- Fixed a nullref when a custom post process component that was in the HDRP PP list is removed from the project
- Fixed issue that prevented decals from modifying specular occlusion (case 1178272).
- Fixed exposure of volumetric reprojection
- Fixed multi selection support for Scalable Settings in lights
- Fixed font shaders in test projects for VR by using a Shader Graph version
- Fixed refresh of baked cubemap by incrementing updateCount at the end of the bake (case 1158677).
- Fixed issue with rectangular area light when seen from the back
- Fixed decals not affecting lightmap/lightprobe
- Fixed zBufferParams with XR single-pass rendering
- Fixed moving objects not rendered in custom passes
- Fixed abstract classes listed in the + menu of the custom pass list
- Fixed custom pass that was rendered in previews
- Fixed precision error in zero value normals when applying decals (case 1181639)
- Fixed issue that triggered No Scene Lighting view in game view as well (case 1156102)
- Assign default volume profile when creating a new HDRP Asset
- Fixed fov to 0 in planar probe breaking the projection matrix (case 1182014)
- Fixed bugs with shadow caching
- Reassign the same camera for a realtime probe face render request to have appropriate history buffer during realtime probe rendering.
- Fixed issue causing wrong shading when normal map mode is Object space, no normal map is set, but a detail map is present (case 1143352)
- Fixed issue with decal and htile optimization
- Fixed TerrainLit shader compilation error regarding `_Control0_TexelSize` redefinition (case 1178480).
- Fixed warning about duplicate HDRuntimeReflectionSystem when configuring play mode without domain reload.
- Fixed an editor crash when multiple decal projectors were selected and some had null material
- Added all relevant fix actions to FixAll button in Wizard
- Moved FixAll button on top of the Wizard
- Fixed an issue where fog color was not pre-exposed correctly
- Fix priority order when custom passes are overlapping
- Fix cleanup not called when the custom pass GameObject is destroyed
- Replaced most instances of GraphicsSettings.renderPipelineAsset by GraphicsSettings.currentRenderPipeline. This should fix some parameters not working on Quality Settings overrides.
- Fixed an issue with Realtime GI not working on upgraded projects.
- Fixed issue with screen space shadows fallback texture was not set as a texture array.
- Fixed Pyramid Lights bounding box
- Fixed terrain heightmap default/null values and epsilons
- Fixed custom post-processing effects breaking when an abstract class inherited from `CustomPostProcessVolumeComponent`
- Fixed XR single-pass rendering in Editor by using ShaderConfig.s_XrMaxViews to allocate matrix array
- Multiple different skies rendered at the same time by different cameras are now handled correctly without flickering
- Fixed flickering issue happening when different volumes have shadow settings and multiple cameras are present. 
- Fixed issue causing planar probes to disappear if there is no light in the scene.
- Fixed a number of issues with the prefab isolation mode (Volumes leaking from the main scene and reflection not working properly)
- Fixed an issue with fog volume component upgrade not working properly
- Fixed Spot light Pyramid Shape has shadow artifacts on aspect ratio values lower than 1
- Fixed issue with AO upsampling in XR
- Fixed camera without HDAdditionalCameraData component not rendering
- Removed the macro ENABLE_RAYTRACING for most of the ray tracing code
- Fixed prefab containing camera reloading in loop while selected in the Project view
- Fixed issue causing NaN wheh the Z scale of an object is set to 0.
- Fixed DXR shader passes attempting to render before pipeline loaded
- Fixed black ambient sky issue when importing a project after deleting Library.
- Fixed issue when upgrading a Standard transparent material (case 1186874)
- Fixed area light cookies not working properly with stack lit
- Fixed material render queue not updated when the shader is changed in the material inspector.
- Fixed a number of issues with full screen debug modes not reseting correctly when setting another mutually exclusive mode
- Fixed compile errors for platforms with no VR support
- Fixed an issue with volumetrics and RTHandle scaling (case 1155236)
- Fixed an issue where sky lighting might be updated uselessly
- Fixed issue preventing to allow setting decal material to none (case 1196129)
- Fixed XR multi-pass decals rendering
- Fixed several fields on Light Inspector that not supported Prefab overrides
- VFX: Removed z-fight glitches that could appear when using deferred depth prepass and lit quad primitives
- VFX: Preserve specular option for lit outputs (matches HDRP lit shader)
- Fixed init of debug for FrameSettingsHistory on SceneView camera
- Added a fix script to handle the warning 'referenced script in (GameObject 'SceneIDMap') is missing'
- Fix Wizard load when none selected for RenderPipelineAsset
- Fixed issue with unclear naming of debug menu for decals.

### Changed
- Color buffer pyramid is not allocated anymore if neither refraction nor distortion are enabled
- Rename Emission Radius to Radius in UI in Point, Spot
- Angular Diameter parameter for directional light is no longuer an advanced property
- DXR: Remove Light Radius and Angular Diamater of Raytrace shadow. Angular Diameter and Radius are used instead.
- Remove MaxSmoothness parameters from UI for point, spot and directional light. The MaxSmoothness is now deduce from Radius Parameters
- DXR: Remove the Ray Tracing Environement Component. Add a Layer Mask to the ray Tracing volume components to define which objects are taken into account for each effect.
- Removed second cubemaps used for shadowing in lookdev
- Disable Physically Based Sky below ground
- Increase max limit of area light and reflection probe to 128
- Change default texture for detailmap to grey
- Optimize Shadow RT load on Tile based architecture platforms. 
- Improved quality of SSAO.
- Moved RequestShadowMapRendering() back to public API.
- Update HDRP DXR Wizard with an option to automatically clone the hdrp config package and setup raytracing to 1 in shaders file.
- Added SceneSelection pass for TerrainLit shader.
- Simplified Light's type API regrouping the logic in one place (Check type in HDAdditionalLightData)
- The support of LOD CrossFade (Dithering transition) in master nodes now required to enable it in the master node settings (Save variant)
- Improved shadow bias, by removing constant depth bias and substituting it with slope-scale bias. 
- Fix the default stencil values when a material is created from a SSS ShaderGraph.
- Tweak test asset to be compatible with XR: unlit SG material for canvas and double-side font material
- Slightly tweaked the behaviour of bloom when resolution is low to reduce artifacts.
- Hidden fields in Light Inspector that is not relevant while in BakingOnly mode.

## [7.1.2] - 2019-09-19

### Fixed
- Fix/workaround a probable graphics driver bug in the GTAO shader.
- Fixed Hair and PBR shader graphs double sided modes
- Fixed an issue where updating an HDRP asset in the Quality setting panel would not recreate the pipeline.
- Fixed issue with point lights being considered even when occupying less than a pixel on screen (case 1183196)
- Fix a potential NaN source with iridescence (case 1183216)
- Fixed issue of spotlight breaking when minimizing the cone angle via the gizmo (case 1178279)
- Fixed issue that caused decals not to modify the roughness in the normal buffer, causing SSR to not behave correctly (case 1178336)
- Fixed lit transparent refraction with XR single-pass rendering
- Removed extra jitter for TemporalAA in VR
- Fixed ShaderGraph time in main preview
- Fixed issue on some UI elements in HDRP asset not expanding when clicking the arrow (case 1178369)
- Fixed alpha blending in custom post process
- Fixed the modification of the _AlphaCutoff property in the material UI when exposed with a ShaderGraph parameter.
- Fixed HDRP test `1218_Lit_DiffusionProfiles` on Vulkan.
- Fixed an issue where building a player in non-dev mode would generate render target error logs every frame
- Fixed crash when upgrading version of HDRP
- Fixed rendering issues with material previews
- Fixed NPE when using light module in Shuriken particle systems (1173348).
- Refresh cached shadow on editor changes

## [7.1.1] - 2019-09-05

### Added
- Transparency Overdraw debug mode. Allows to visualize transparent objects draw calls as an "heat map".
- Enabled single-pass instancing support for XR SDK with new API cmd.SetInstanceMultiplier()
- XR settings are now available in the HDRP asset
- Support for Material Quality in Shader Graph
- Material Quality support selection in HDRP Asset
- Renamed XR shader macro from UNITY_STEREO_ASSIGN_COMPUTE_EYE_INDEX to UNITY_XR_ASSIGN_VIEW_INDEX
- Raytracing ShaderGraph node for HDRP shaders
- Custom passes volume component with 3 injection points: Before Rendering, Before Transparent and Before Post Process
- Alpha channel is now properly exported to camera render textures when using FP16 color buffer format
- Support for XR SDK mirror view modes
- HD Master nodes in Shader Graph now support Normal and Tangent modification in vertex stage.
- DepthOfFieldCoC option in the fullscreen debug modes.
- Added override Ambient Occlusion option on debug windows
- Added Custom Post Processes with 3 injection points: Before Transparent, Before Post Process and After Post Process
- Added draft of minimal interactive path tracing (experimental) based on DXR API - Support only 4 area light, lit and unlit shader (non-shadergraph)

### Fixed
- Fixed wizard infinite loop on cancellation
- Fixed with compute shader error about too many threads in threadgroup on low GPU
- Fixed invalid contact shadow shaders being created on metal
- Fixed a bug where if Assembly.GetTypes throws an exception due to mis-versioned dlls, then no preprocessors are used in the shader stripper
- Fixed typo in AXF decal property preventing to compile
- Fixed reflection probe with XR single-pass and FPTL
- Fixed force gizmo shown when selecting camera in hierarchy
- Fixed issue with XR occlusion mesh and dynamic resolution
- Fixed an issue where lighting compute buffers were re-created with the wrong size when resizing the window, causing tile artefacts at the top of the screen.
- Fix FrameSettings names and tooltips
- Fixed error with XR SDK when the Editor is not in focus
- Fixed errors with RenderGraph, XR SDK and occlusion mesh
- Fixed shadow routines compilation errors when "real" type is a typedef on "half".
- Fixed toggle volumetric lighting in the light UI
- Fixed post-processing history reset handling rt-scale incorrectly
- Fixed crash with terrain and XR multi-pass
- Fixed ShaderGraph material synchronization issues
- Fixed a null reference exception when using an Emissive texture with Unlit shader (case 1181335)
- Fixed an issue where area lights and point lights where not counted separately with regards to max lights on screen (case 1183196)
- Fixed an SSR and Subsurface Scattering issue (appearing black) when using XR.

### Changed
- Update Wizard layout.
- Remove almost all Garbage collection call within a frame.
- Rename property AdditionalVeclocityChange to AddPrecomputeVelocity
- Call the End/Begin camera rendering callbacks for camera with customRender enabled
- Changeg framesettings migration order of postprocess flags as a pr for reflection settings flags have been backported to 2019.2
- Replaced usage of ENABLE_VR in XRSystem.cs by version defines based on the presence of the built-in VR and XR modules
- Added an update virtual function to the SkyRenderer class. This is called once per frame. This allows a given renderer to amortize heavy computation at the rate it chooses. Currently only the physically based sky implements this.
- Removed mandatory XRPass argument in HDCamera.GetOrCreate()
- Restored the HDCamera parameter to the sky rendering builtin parameters.
- Removed usage of StructuredBuffer for XR View Constants
- Expose Direct Specular Lighting control in FrameSettings
- Deprecated ExponentialFog and VolumetricFog volume components. Now there is only one exponential fog component (Fog) which can add Volumetric Fog as an option. Added a script in Edit -> Render Pipeline -> Upgrade Fog Volume Components.

## [7.0.1] - 2019-07-25

### Added
- Added option in the config package to disable globally Area Lights and to select shadow quality settings for the deferred pipeline.
- When shader log stripping is enabled, shader stripper statistics will be written at `Temp/shader-strip.json`
- Occlusion mesh support from XR SDK

### Fixed
- Fixed XR SDK mirror view blit, cleanup some XRTODO and removed XRDebug.cs
- Fixed culling for volumetrics with XR single-pass rendering
- Fix shadergraph material pass setup not called
- Fixed documentation links in component's Inspector header bar
- Cookies using the render texture output from a camera are now properly updated
- Allow in ShaderGraph to enable pre/post pass when the alpha clip is disabled

### Changed
- RenderQueue for Opaque now start at Background instead of Geometry.
- Clamp the area light size for scripting API when we change the light type
- Added a warning in the material UI when the diffusion profile assigned is not in the HDRP asset


## [7.0.0] - 2019-07-17

### Added
- `Fixed`, `Viewer`, and `Automatic` modes to compute the FOV used when rendering a `PlanarReflectionProbe`
- A checkbox to toggle the chrome gizmo of `ReflectionProbe`and `PlanarReflectionProbe`
- Added a Light layer in shadows that allow for objects to cast shadows without being affected by light (and vice versa).
- You can now access ShaderGraph blend states from the Material UI (for example, **Surface Type**, **Sorting Priority**, and **Blending Mode**). This change may break Materials that use a ShaderGraph, to fix them, select **Edit > Render Pipeline > Reset all ShaderGraph Scene Materials BlendStates**. This syncs the blendstates of you ShaderGraph master nodes with the Material properties.
- You can now control ZTest, ZWrite, and CullMode for transparent Materials.
- Materials that use Unlit Shaders or Unlit Master Node Shaders now cast shadows.
- Added an option to enable the ztest on **After Post Process** materials when TAA is disabled.
- Added a new SSAO (based on Ground Truth Ambient Occlusion algorithm) to replace the previous one.
- Added support for shadow tint on light
- BeginCameraRendering and EndCameraRendering callbacks are now called with probes
- Adding option to update shadow maps only On Enable and On Demand.
- Shader Graphs that use time-dependent vertex modification now generate correct motion vectors.
- Added option to allow a custom spot angle for spot light shadow maps.
- Added frame settings for individual post-processing effects
- Added dither transition between cascades for Low and Medium quality settings
- Added single-pass instancing support with XR SDK
- Added occlusion mesh support with XR SDK
- Added support of Alembic velocity to various shaders
- Added support for more than 2 views for single-pass instancing
- Added support for per punctual/directional light min roughness in StackLit
- Added mirror view support with XR SDK
- Added VR verification in HDRPWizard
- Added DXR verification in HDRPWizard
- Added feedbacks in UI of Volume regarding skies
- Cube LUT support in Tonemapping. Cube LUT helpers for external grading are available in the Post-processing Sample package.

### Fixed
- Fixed an issue with history buffers causing effects like TAA or auto exposure to flicker when more than one camera was visible in the editor
- The correct preview is displayed when selecting multiple `PlanarReflectionProbe`s
- Fixed volumetric rendering with camera-relative code and XR stereo instancing
- Fixed issue with flashing cyan due to async compilation of shader when selecting a mesh
- Fix texture type mismatch when the contact shadow are disabled (causing errors on IOS devices)
- Fixed Generate Shader Includes while in package
- Fixed issue when texture where deleted in ShadowCascadeGUI
- Fixed issue in FrameSettingsHistory when disabling a camera several time without enabling it in between.
- Fixed volumetric reprojection with camera-relative code and XR stereo instancing
- Added custom BaseShaderPreprocessor in HDEditorUtils.GetBaseShaderPreprocessorList()
- Fixed compile issue when USE_XR_SDK is not defined
- Fixed procedural sky sun disk intensity for high directional light intensities
- Fixed Decal mip level when using texture mip map streaming to avoid dropping to lowest permitted mip (now loading all mips)
- Fixed deferred shading for XR single-pass instancing after lightloop refactor
- Fixed cluster and material classification debug (material classification now works with compute as pixel shader lighting)
- Fixed IOS Nan by adding a maximun epsilon definition REAL_EPS that uses HALF_EPS when fp16 are used
- Removed unnecessary GC allocation in motion blur code
- Fixed locked UI with advanded influence volume inspector for probes
- Fixed invalid capture direction when rendering planar reflection probes
- Fixed Decal HTILE optimization with platform not supporting texture atomatic (Disable it)
- Fixed a crash in the build when the contact shadows are disabled
- Fixed camera rendering callbacks order (endCameraRendering was being called before the actual rendering)
- Fixed issue with wrong opaque blending settings for After Postprocess
- Fixed issue with Low resolution transparency on PS4
- Fixed a memory leak on volume profiles
- Fixed The Parallax Occlusion Mappping node in shader graph and it's UV input slot
- Fixed lighting with XR single-pass instancing by disabling deferred tiles
- Fixed the Bloom prefiltering pass
- Fixed post-processing effect relying on Unity's random number generator
- Fixed camera flickering when using TAA and selecting the camera in the editor
- Fixed issue with single shadow debug view and volumetrics
- Fixed most of the problems with light animation and timeline
- Fixed indirect deferred compute with XR single-pass instancing
- Fixed a slight omission in anisotropy calculations derived from HazeMapping in StackLit
- Improved stack computation numerical stability in StackLit
- Fix PBR master node always opaque (wrong blend modes for forward pass)
- Fixed TAA with XR single-pass instancing (missing macros)
- Fixed an issue causing Scene View selection wire gizmo to not appear when using HDRP Shader Graphs.
- Fixed wireframe rendering mode (case 1083989)
- Fixed the renderqueue not updated when the alpha clip is modified in the material UI.
- Fixed the PBR master node preview
- Remove the ReadOnly flag on Reflection Probe's cubemap assets during bake when there are no VCS active.
- Fixed an issue where setting a material debug view would not reset the other exclusive modes
- Spot light shapes are now correctly taken into account when baking
- Now the static lighting sky will correctly take the default values for non-overridden properties
- Fixed material albedo affecting the lux meter
- Extra test in deferred compute shading to avoid shading pixels that were not rendered by the current camera (for camera stacking)

### Changed
- Optimization: Reduce the group size of the deferred lighting pass from 16x16 to 8x8
- Replaced HDCamera.computePassCount by viewCount
- Removed xrInstancing flag in RTHandles (replaced by TextureXR.slices and TextureXR.dimensions)
- Refactor the HDRenderPipeline and lightloop code to preprare for high level rendergraph
- Removed the **Back Then Front Rendering** option in the fabric Master Node settings. Enabling this option previously did nothing.
- Shader type Real translates to FP16 precision on Nintendo Switch.
- Shader framework refactor: Introduce CBSDF, EvaluateBSDF, IsNonZeroBSDF to replace BSDF functions
- Shader framework refactor:  GetBSDFAngles, LightEvaluation and SurfaceShading functions
- Replace ComputeMicroShadowing by GetAmbientOcclusionForMicroShadowing
- Rename WorldToTangent to TangentToWorld as it was incorrectly named
- Remove SunDisk and Sun Halo size from directional light
- Remove all obsolete wind code from shader
- Renamed DecalProjectorComponent into DecalProjector for API alignment.
- Improved the Volume UI and made them Global by default
- Remove very high quality shadow option
- Change default for shadow quality in Deferred to Medium
- Enlighten now use inverse squared falloff (before was using builtin falloff)
- Enlighten is now deprecated. Please use CPU or GPU lightmaper instead.
- Remove the name in the diffusion profile UI
- Changed how shadow map resolution scaling with distance is computed. Now it uses screen space area rather than light range.
- Updated MoreOptions display in UI
- Moved Display Area Light Emissive Mesh script API functions in the editor namespace
- direct strenght properties in ambient occlusion now affect direct specular as well
- Removed advanced Specular Occlusion control in StackLit: SSAO based SO control is hidden and fixed to behave like Lit, SPTD is the only HQ technique shown for baked SO.
- Shader framework refactor: Changed ClampRoughness signature to include PreLightData access.
- HDRPWizard window is now in Window > General > HD Render Pipeline Wizard
- Moved StaticLightingSky to LightingWindow
- Removes the current "Scene Settings" and replace them with "Sky & Fog Settings" (with Physically Based Sky and Volumetric Fog).
- Changed how cached shadow maps are placed inside the atlas to minimize re-rendering of them.

## [6.7.0-preview] - 2019-05-16

### Added
- Added ViewConstants StructuredBuffer to simplify XR rendering
- Added API to render specific settings during a frame
- Added stadia to the supported platforms (2019.3)
- Enabled cascade blends settings in the HD Shadow component
- Added Hardware Dynamic Resolution support.
- Added MatCap debug view to replace the no scene lighting debug view.
- Added clear GBuffer option in FrameSettings (default to false)
- Added preview for decal shader graph (Only albedo, normal and emission)
- Added exposure weight control for decal
- Screen Space Directional Shadow under a define option. Activated for ray tracing
- Added a new abstraction for RendererList that will help transition to Render Graph and future RendererList API
- Added multipass support for VR
- Added XR SDK integration (multipass only)
- Added Shader Graph samples for Hair, Fabric and Decal master nodes.
- Add fade distance, shadow fade distance and light layers to light explorer
- Add method to draw light layer drawer in a rect to HDEditorUtils

### Fixed
- Fixed deserialization crash at runtime
- Fixed for ShaderGraph Unlit masternode not writing velocity
- Fixed a crash when assiging a new HDRP asset with the 'Verify Saving Assets' option enabled
- Fixed exposure to properly support TEXTURE2D_X
- Fixed TerrainLit basemap texture generation
- Fixed a bug that caused nans when material classification was enabled and a tile contained one standard material + a material with transmission.
- Fixed gradient sky hash that was not using the exposure hash
- Fixed displayed default FrameSettings in HDRenderPipelineAsset wrongly updated on scripts reload.
- Fixed gradient sky hash that was not using the exposure hash.
- Fixed visualize cascade mode with exposure.
- Fixed (enabled) exposure on override lighting debug modes.
- Fixed issue with LightExplorer when volume have no profile
- Fixed issue with SSR for negative, infinite and NaN history values
- Fixed LightLayer in HDReflectionProbe and PlanarReflectionProbe inspector that was not displayed as a mask.
- Fixed NaN in transmission when the thickness and a color component of the scattering distance was to 0
- Fixed Light's ShadowMask multi-edition.
- Fixed motion blur and SMAA with VR single-pass instancing
- Fixed NaNs generated by phase functionsin volumetric lighting
- Fixed NaN issue with refraction effect and IOR of 1 at extreme grazing angle
- Fixed nan tracker not using the exposure
- Fixed sorting priority on lit and unlit materials
- Fixed null pointer exception when there are no AOVRequests defined on a camera
- Fixed dirty state of prefab using disabled ReflectionProbes
- Fixed an issue where gizmos and editor grid were not correctly depth tested
- Fixed created default scene prefab non editable due to wrong file extension.
- Fixed an issue where sky convolution was recomputed for nothing when a preview was visible (causing extreme slowness when fabric convolution is enabled)
- Fixed issue with decal that wheren't working currently in player
- Fixed missing stereo rendering macros in some fragment shaders
- Fixed exposure for ReflectionProbe and PlanarReflectionProbe gizmos
- Fixed single-pass instancing on PSVR
- Fixed Vulkan shader issue with Texture2DArray in ScreenSpaceShadow.compute by re-arranging code (workaround)
- Fixed camera-relative issue with lights and XR single-pass instancing
- Fixed single-pass instancing on Vulkan
- Fixed htile synchronization issue with shader graph decal
- Fixed Gizmos are not drawn in Camera preview
- Fixed pre-exposure for emissive decal
- Fixed wrong values computed in PreIntegrateFGD and in the generation of volumetric lighting data by forcing the use of fp32.
- Fixed NaNs arising during the hair lighting pass
- Fixed synchronization issue in decal HTile that occasionally caused rendering artifacts around decal borders
- Fixed QualitySettings getting marked as modified by HDRP (and thus checked out in Perforce)
- Fixed a bug with uninitialized values in light explorer
- Fixed issue with LOD transition
- Fixed shader warnings related to raytracing and TEXTURE2D_X

### Changed
- Refactor PixelCoordToViewDirWS to be VR compatible and to compute it only once per frame
- Modified the variants stripper to take in account multiple HDRP assets used in the build.
- Improve the ray biasing code to avoid self-intersections during the SSR traversal
- Update Pyramid Spot Light to better match emitted light volume.
- Moved _XRViewConstants out of UnityPerPassStereo constant buffer to fix issues with PSSL
- Removed GetPositionInput_Stereo() and single-pass (double-wide) rendering mode
- Changed label width of the frame settings to accommodate better existing options.
- SSR's Default FrameSettings for camera is now enable.
- Re-enabled the sharpening filter on Temporal Anti-aliasing
- Exposed HDEditorUtils.LightLayerMaskDrawer for integration in other packages and user scripting.
- Rename atmospheric scattering in FrameSettings to Fog
- The size modifier in the override for the culling sphere in Shadow Cascades now defaults to 0.6, which is the same as the formerly hardcoded value.
- Moved LOD Bias and Maximum LOD Level from Frame Setting section `Other` to `Rendering`
- ShaderGraph Decal that affect only emissive, only draw in emissive pass (was drawing in dbuffer pass too)
- Apply decal projector fade factor correctly on all attribut and for shader graph decal
- Move RenderTransparentDepthPostpass after all transparent
- Update exposure prepass to interleave XR single-pass instancing views in a checkerboard pattern
- Removed ScriptRuntimeVersion check in wizard.

## [6.6.0-preview] - 2019-04-01

### Added
- Added preliminary changes for XR deferred shading
- Added support of 111110 color buffer
- Added proper support for Recorder in HDRP
- Added depth offset input in shader graph master nodes
- Added a Parallax Occlusion Mapping node
- Added SMAA support
- Added Homothety and Symetry quick edition modifier on volume used in ReflectionProbe, PlanarReflectionProbe and DensityVolume
- Added multi-edition support for DecalProjectorComponent
- Improve hair shader
- Added the _ScreenToTargetScaleHistory uniform variable to be used when sampling HDRP RTHandle history buffers.
- Added settings in `FrameSettings` to change `QualitySettings.lodBias` and `QualitySettings.maximumLODLevel` during a rendering
- Added an exposure node to retrieve the current, inverse and previous frame exposure value.
- Added an HD scene color node which allow to sample the scene color with mips and a toggle to remove the exposure.
- Added safeguard on HD scene creation if default scene not set in the wizard
- Added Low res transparency rendering pass.

### Fixed
- Fixed HDRI sky intensity lux mode
- Fixed dynamic resolution for XR
- Fixed instance identifier semantic string used by Shader Graph
- Fixed null culling result occuring when changing scene that was causing crashes
- Fixed multi-edition light handles and inspector shapes
- Fixed light's LightLayer field when multi-editing
- Fixed normal blend edition handles on DensityVolume
- Fixed an issue with layered lit shader and height based blend where inactive layers would still have influence over the result
- Fixed multi-selection handles color for DensityVolume
- Fixed multi-edition inspector's blend distances for HDReflectionProbe, PlanarReflectionProbe and DensityVolume
- Fixed metric distance that changed along size in DensityVolume
- Fixed DensityVolume shape handles that have not same behaviour in advance and normal edition mode
- Fixed normal map blending in TerrainLit by only blending the derivatives
- Fixed Xbox One rendering just a grey screen instead of the scene
- Fixed probe handles for multiselection
- Fixed baked cubemap import settings for convolution
- Fixed regression causing crash when attempting to open HDRenderPipelineWizard without an HDRenderPipelineAsset setted
- Fixed FullScreenDebug modes: SSAO, SSR, Contact shadow, Prerefraction Color Pyramid, Final Color Pyramid
- Fixed volumetric rendering with stereo instancing
- Fixed shader warning
- Fixed missing resources in existing asset when updating package
- Fixed PBR master node preview in forward rendering or transparent surface
- Fixed deferred shading with stereo instancing
- Fixed "look at" edition mode of Rotation tool for DecalProjectorComponent
- Fixed issue when switching mode in ReflectionProbe and PlanarReflectionProbe
- Fixed issue where migratable component version where not always serialized when part of prefab's instance
- Fixed an issue where shadow would not be rendered properly when light layer are not enabled
- Fixed exposure weight on unlit materials
- Fixed Light intensity not played in the player when recorded with animation/timeline
- Fixed some issues when multi editing HDRenderPipelineAsset
- Fixed emission node breaking the main shader graph preview in certain conditions.
- Fixed checkout of baked probe asset when baking probes.
- Fixed invalid gizmo position for rotated ReflectionProbe
- Fixed multi-edition of material's SurfaceType and RenderingPath
- Fixed whole pipeline reconstruction on selecting for the first time or modifying other than the currently used HDRenderPipelineAsset
- Fixed single shadow debug mode
- Fixed global scale factor debug mode when scale > 1
- Fixed debug menu material overrides not getting applied to the Terrain Lit shader
- Fixed typo in computeLightVariants
- Fixed deferred pass with XR instancing by disabling ComputeLightEvaluation
- Fixed bloom resolution independence
- Fixed lens dirt intensity not behaving properly
- Fixed the Stop NaN feature
- Fixed some resources to handle more than 2 instanced views for XR
- Fixed issue with black screen (NaN) produced on old GPU hardware or intel GPU hardware with gaussian pyramid
- Fixed issue with disabled punctual light would still render when only directional light is present

### Changed
- DensityVolume scripting API will no longuer allow to change between advance and normal edition mode
- Disabled depth of field, lens distortion and panini projection in the scene view
- TerrainLit shaders and includes are reorganized and made simpler.
- TerrainLit shader GUI now allows custom properties to be displayed in the Terrain fold-out section.
- Optimize distortion pass with stencil
- Disable SceneSelectionPass in shader graph preview
- Control punctual light and area light shadow atlas separately
- Move SMAA anti-aliasing option to after Temporal Anti Aliasing one, to avoid problem with previously serialized project settings
- Optimize rendering with static only lighting and when no cullable lights/decals/density volumes are present.
- Updated handles for DecalProjectorComponent for enhanced spacial position readability and have edition mode for better SceneView management
- DecalProjectorComponent are now scale independent in order to have reliable metric unit (see new Size field for changing the size of the volume)
- Restructure code from HDCamera.Update() by adding UpdateAntialiasing() and UpdateViewConstants()
- Renamed velocity to motion vectors
- Objects rendered during the After Post Process pass while TAA is enabled will not benefit from existing depth buffer anymore. This is done to fix an issue where those object would wobble otherwise
- Removed usage of builtin unity matrix for shadow, shadow now use same constant than other view
- The default volume layer mask for cameras & probes is now `Default` instead of `Everything`

## [6.5.0-preview] - 2019-03-07

### Added
- Added depth-of-field support with stereo instancing
- Adding real time area light shadow support
- Added a new FrameSettings: Specular Lighting to toggle the specular during the rendering

### Fixed
- Fixed diffusion profile upgrade breaking package when upgrading to a new version
- Fixed decals cropped by gizmo not updating correctly if prefab
- Fixed an issue when enabling SSR on multiple view
- Fixed edition of the intensity's unit field while selecting multiple lights
- Fixed wrong calculation in soft voxelization for density volume
- Fixed gizmo not working correctly with pre-exposure
- Fixed issue with setting a not available RT when disabling motion vectors
- Fixed planar reflection when looking at mirror normal
- Fixed mutiselection issue with HDLight Inspector
- Fixed HDAdditionalCameraData data migration
- Fixed failing builds when light explorer window is open
- Fixed cascade shadows border sometime causing artefacts between cascades
- Restored shadows in the Cascade Shadow debug visualization
- `camera.RenderToCubemap` use proper face culling

### Changed
- When rendering reflection probe disable all specular lighting and for metals use fresnelF0 as diffuse color for bake lighting.

## [6.4.0-preview] - 2019-02-21

### Added
- VR: Added TextureXR system to selectively expand TEXTURE2D macros to texture array for single-pass stereo instancing + Convert textures call to these macros
- Added an unit selection dropdown next to shutter speed (camera)
- Added error helpbox when trying to use a sub volume component that require the current HDRenderPipelineAsset to support a feature that it is not supporting.
- Add mesh for tube light when display emissive mesh is enabled

### Fixed
- Fixed Light explorer. The volume explorer used `profile` instead of `sharedProfile` which instantiate a custom volume profile instead of editing the asset itself.
- Fixed UI issue where all is displayed using metric unit in shadow cascade and Percent is set in the unit field (happening when opening the inspector).
- Fixed inspector event error when double clicking on an asset (diffusion profile/material).
- Fixed nullref on layered material UI when the material is not an asset.
- Fixed nullref exception when undo/redo a light property.
- Fixed visual bug when area light handle size is 0.

### Changed
- Update UI for 32bit/16bit shadow precision settings in HDRP asset
- Object motion vectors have been disabled in all but the game view. Camera motion vectors are still enabled everywhere, allowing TAA and Motion Blur to work on static objects.
- Enable texture array by default for most rendering code on DX11 and unlock stereo instancing (DX11 only for now)

## [6.3.0-preview] - 2019-02-18

### Added
- Added emissive property for shader graph decals
- Added a diffusion profile override volume so the list of diffusion profile assets to use can be chanaged without affecting the HDRP asset
- Added a "Stop NaNs" option on cameras and in the Scene View preferences.
- Added metric display option in HDShadowSettings and improve clamping
- Added shader parameter mapping in DebugMenu
- Added scripting API to configure DebugData for DebugMenu

### Fixed
- Fixed decals in forward
- Fixed issue with stencil not correctly setup for various master node and shader for the depth pass, motion vector pass and GBuffer/Forward pass
- Fixed SRP batcher and metal
- Fixed culling and shadows for Pyramid, Box, Rectangle and Tube lights
- Fixed an issue where scissor render state leaking from the editor code caused partially black rendering

### Changed
- When a lit material has a clear coat mask that is not null, we now use the clear coat roughness to compute the screen space reflection.
- Diffusion profiles are now limited to one per asset and can be referenced in materials, shader graphs and vfx graphs. Materials will be upgraded automatically except if they are using a shader graph, in this case it will display an error message.

## [6.2.0-preview] - 2019-02-15

### Added
- Added help box listing feature supported in a given HDRenderPipelineAsset alongs with the drawbacks implied.
- Added cascade visualizer, supporting disabled handles when not overriding.

### Fixed
- Fixed post processing with stereo double-wide
- Fixed issue with Metal: Use sign bit to find the cache type instead of lowest bit.
- Fixed invalid state when creating a planar reflection for the first time
- Fix FrameSettings's LitShaderMode not restrained by supported LitShaderMode regression.

### Changed
- The default value roughness value for the clearcoat has been changed from 0.03 to 0.01
- Update default value of based color for master node
- Update Fabric Charlie Sheen lighting model - Remove Fresnel component that wasn't part of initial model + Remap smoothness to [0.0 - 0.6] range for more artist friendly parameter

### Changed
- Code refactor: all macros with ARGS have been swapped with macros with PARAM. This is because the ARGS macros were incorrectly named.

## [6.1.0-preview] - 2019-02-13

### Added
- Added support for post-processing anti-aliasing in the Scene View (FXAA and TAA). These can be set in Preferences.
- Added emissive property for decal material (non-shader graph)

### Fixed
- Fixed a few UI bugs with the color grading curves.
- Fixed "Post Processing" in the scene view not toggling post-processing effects
- Fixed bake only object with flag `ReflectionProbeStaticFlag` when baking a `ReflectionProbe`

### Changed
- Removed unsupported Clear Depth checkbox in Camera inspector
- Updated the toggle for advanced mode in inspectors.

## [6.0.0-preview] - 2019-02-23

### Added
- Added new API to perform a camera rendering
- Added support for hair master node (Double kajiya kay - Lambert)
- Added Reset behaviour in DebugMenu (ingame mapping is right joystick + B)
- Added Default HD scene at new scene creation while in HDRP
- Added Wizard helping to configure HDRP project
- Added new UI for decal material to allow remapping and scaling of some properties
- Added cascade shadow visualisation toggle in HD shadow settings
- Added icons for assets
- Added replace blending mode for distortion
- Added basic distance fade for density volumes
- Added decal master node for shader graph
- Added HD unlit master node (Cross Pipeline version is name Unlit)
- Added new Rendering Queue in materials
- Added post-processing V3 framework embed in HDRP, remove postprocess V2 framework
- Post-processing now uses the generic volume framework
-   New depth-of-field, bloom, panini projection effects, motion blur
-   Exposure is now done as a pre-exposition pass, the whole system has been revamped
-   Exposure now use EV100 everywhere in the UI (Sky, Emissive Light)
- Added emissive intensity (Luminance and EV100 control) control for Emissive
- Added pre-exposure weigth for Emissive
- Added an emissive color node and a slider to control the pre-exposure percentage of emission color
- Added physical camera support where applicable
- Added more color grading tools
- Added changelog level for Shader Variant stripping
- Added Debug mode for validation of material albedo and metalness/specularColor values
- Added a new dynamic mode for ambient probe and renamed BakingSky to StaticLightingSky
- Added command buffer parameter to all Bind() method of material
- Added Material validator in Render Pipeline Debug
- Added code to future support of DXR (not enabled)
- Added support of multiviewport
- Added HDRenderPipeline.RequestSkyEnvironmentUpdate function to force an update from script when sky is set to OnDemand
- Added a Lighting and BackLighting slots in Lit, StackLit, Fabric and Hair master nodes
- Added support for overriding terrain detail rendering shaders, via the render pipeline editor resources asset
- Added xrInstancing flag support to RTHandle
- Added support for cullmask for decal projectors
- Added software dynamic resolution support
- Added support for "After Post-Process" render pass for unlit shader
- Added support for textured rectangular area lights
- Added stereo instancing macros to MSAA shaders
- Added support for Quarter Res Raytraced Reflections (not enabled)
- Added fade factor for decal projectors.
- Added stereo instancing macros to most shaders used in VR
- Added multi edition support for HDRenderPipelineAsset

### Fixed
- Fixed logic to disable FPTL with stereo rendering
- Fixed stacklit transmission and sun highlight
- Fixed decals with stereo rendering
- Fixed sky with stereo rendering
- Fixed flip logic for postprocessing + VR
- Fixed copyStencilBuffer pass for Switch
- Fixed point light shadow map culling that wasn't taking into account far plane
- Fixed usage of SSR with transparent on all master node
- Fixed SSR and microshadowing on fabric material
- Fixed blit pass for stereo rendering
- Fixed lightlist bounds for stereo rendering
- Fixed windows and in-game DebugMenu sync.
- Fixed FrameSettings' LitShaderMode sync when opening DebugMenu.
- Fixed Metal specific issues with decals, hitting a sampler limit and compiling AxF shader
- Fixed an issue with flipped depth buffer during postprocessing
- Fixed normal map use for shadow bias with forward lit - now use geometric normal
- Fixed transparent depth prepass and postpass access so they can be use without alpha clipping for lit shader
- Fixed support of alpha clip shadow for lit master node
- Fixed unlit master node not compiling
- Fixed issue with debug display of reflection probe
- Fixed issue with phong tessellations not working with lit shader
- Fixed issue with vertex displacement being affected by heightmap setting even if not heightmap where assign
- Fixed issue with density mode on Lit terrain producing NaN
- Fixed issue when going back and forth from Lit to LitTesselation for displacement mode
- Fixed issue with ambient occlusion incorrectly applied to emissiveColor with light layers in deferred
- Fixed issue with fabric convolution not using the correct convolved texture when fabric convolution is enabled
- Fixed issue with Thick mode for Transmission that was disabling transmission with directional light
- Fixed shutdown edge cases with HDRP tests
- Fixed slowdow when enabling Fabric convolution in HDRP asset
- Fixed specularAA not compiling in StackLit Master node
- Fixed material debug view with stereo rendering
- Fixed material's RenderQueue edition in default view.
- Fixed banding issues within volumetric density buffer
- Fixed missing multicompile for MSAA for AxF
- Fixed camera-relative support for stereo rendering
- Fixed remove sync with render thread when updating decal texture atlas.
- Fixed max number of keyword reach [256] issue. Several shader feature are now local
- Fixed Scene Color and Depth nodes
- Fixed SSR in forward
- Fixed custom editor of Unlit, HD Unlit and PBR shader graph master node
- Fixed issue with NewFrame not correctly calculated in Editor when switching scene
- Fixed issue with TerrainLit not compiling with depth only pass and normal buffer
- Fixed geometric normal use for shadow bias with PBR master node in forward
- Fixed instancing macro usage for decals
- Fixed error message when having more than one directional light casting shadow
- Fixed error when trying to display preview of Camera or PlanarReflectionProbe
- Fixed LOAD_TEXTURE2D_ARRAY_MSAA macro
- Fixed min-max and amplitude clamping value in inspector of vertex displacement materials
- Fixed issue with alpha shadow clip (was incorrectly clipping object shadow)
- Fixed an issue where sky cubemap would not be cleared correctly when setting the current sky to None
- Fixed a typo in Static Lighting Sky component UI
- Fixed issue with incorrect reset of RenderQueue when switching shader in inspector GUI
- Fixed issue with variant stripper stripping incorrectly some variants
- Fixed a case of ambient lighting flickering because of previews
- Fixed Decals when rendering multiple camera in a single frame
- Fixed cascade shadow count in shader
- Fixed issue with Stacklit shader with Haze effect
- Fixed an issue with the max sample count for the TAA
- Fixed post-process guard band for XR
- Fixed exposure of emissive of Unlit
- Fixed depth only and motion vector pass for Unlit not working correctly with MSAA
- Fixed an issue with stencil buffer copy causing unnecessary compute dispatches for lighting
- Fixed multi edition issue in FrameSettings
- Fixed issue with SRP batcher and DebugDisplay variant of lit shader
- Fixed issue with debug material mode not doing alpha test
- Fixed "Attempting to draw with missing UAV bindings" errors on Vulkan
- Fixed pre-exposure incorrectly apply to preview
- Fixed issue with duplicate 3D texture in 3D texture altas of volumetric?
- Fixed Camera rendering order (base on the depth parameter)
- Fixed shader graph decals not being cropped by gizmo
- Fixed "Attempting to draw with missing UAV bindings" errors on Vulkan.


### Changed
- ColorPyramid compute shader passes is swapped to pixel shader passes on platforms where the later is faster (Nintendo Switch).
- Removing the simple lightloop used by the simple lit shader
- Whole refactor of reflection system: Planar and reflection probe
- Separated Passthrough from other RenderingPath
- Update several properties naming and caption based on feedback from documentation team
- Remove tile shader variant for transparent backface pass of lit shader
- Rename all HDRenderPipeline to HDRP folder for shaders
- Rename decal property label (based on doc team feedback)
- Lit shader mode now default to Deferred to reduce build time
- Update UI of Emission parameters in shaders
- Improve shader variant stripping including shader graph variant
- Refactored render loop to render realtime probes visible per camera
- Enable SRP batcher by default
- Shader code refactor: Rename LIGHTLOOP_SINGLE_PASS => LIGHTLOOP_DISABLE_TILE_AND_CLUSTER and clean all usage of LIGHTLOOP_TILE_PASS
- Shader code refactor: Move pragma definition of vertex and pixel shader inside pass + Move SURFACE_GRADIENT definition in XXXData.hlsl
- Micro-shadowing in Lit forward now use ambientOcclusion instead of SpecularOcclusion
- Upgraded FrameSettings workflow, DebugMenu and Inspector part relative to it
- Update build light list shader code to support 32 threads in wavefronts on Switch
- LayeredLit layers' foldout are now grouped in one main foldout per layer
- Shadow alpha clip can now be enabled on lit shader and haor shader enven for opaque
- Temporal Antialiasing optimization for Xbox One X
- Parameter depthSlice on SetRenderTarget functions now defaults to -1 to bind the entire resource
- Rename SampleCameraDepth() functions to LoadCameraDepth() and SampleCameraDepth(), same for SampleCameraColor() functions
- Improved Motion Blur quality.
- Update stereo frame settings values for single-pass instancing and double-wide
- Rearrange FetchDepth functions to prepare for stereo-instancing
- Remove unused _ComputeEyeIndex
- Updated HDRenderPipelineAsset inspector
- Re-enable SRP batcher for metal

## [5.2.0-preview] - 2018-11-27

### Added
- Added option to run Contact Shadows and Volumetrics Voxelization stage in Async Compute
- Added camera freeze debug mode - Allow to visually see culling result for a camera
- Added support of Gizmo rendering before and after postprocess in Editor
- Added support of LuxAtDistance for punctual lights

### Fixed
- Fixed Debug.DrawLine and Debug.Ray call to work in game view
- Fixed DebugMenu's enum resetted on change
- Fixed divide by 0 in refraction causing NaN
- Fixed disable rough refraction support
- Fixed refraction, SSS and atmospheric scattering for VR
- Fixed forward clustered lighting for VR (double-wide).
- Fixed Light's UX to not allow negative intensity
- Fixed HDRenderPipelineAsset inspector broken when displaying its FrameSettings from project windows.
- Fixed forward clustered lighting for VR (double-wide).
- Fixed HDRenderPipelineAsset inspector broken when displaying its FrameSettings from project windows.
- Fixed Decals and SSR diable flags for all shader graph master node (Lit, Fabric, StackLit, PBR)
- Fixed Distortion blend mode for shader graph master node (Lit, StackLit)
- Fixed bent Normal for Fabric master node in shader graph
- Fixed PBR master node lightlayers
- Fixed shader stripping for built-in lit shaders.

### Changed
- Rename "Regular" in Diffusion profile UI "Thick Object"
- Changed VBuffer depth parametrization for volumetric from distanceRange to depthExtent - Require update of volumetric settings - Fog start at near plan
- SpotLight with box shape use Lux unit only

## [5.1.0-preview] - 2018-11-19

### Added

- Added a separate Editor resources file for resources Unity does not take when it builds a Player.
- You can now disable SSR on Materials in Shader Graph.
- Added support for MSAA when the Supported Lit Shader Mode is set to Both. Previously HDRP only supported MSAA for Forward mode.
- You can now override the emissive color of a Material when in debug mode.
- Exposed max light for Light Loop Settings in HDRP asset UI.
- HDRP no longer performs a NormalDBuffer pass update if there are no decals in the Scene.
- Added distant (fall-back) volumetric fog and improved the fog evaluation precision.
- Added an option to reflect sky in SSR.
- Added a y-axis offset for the PlanarReflectionProbe and offset tool.
- Exposed the option to run SSR and SSAO on async compute.
- Added support for the _GlossMapScale parameter in the Legacy to HDRP Material converter.
- Added wave intrinsic instructions for use in Shaders (for AMD GCN).


### Fixed
- Fixed sphere shaped influence handles clamping in Reflection Probes.
- Fixed Reflection Probe data migration for projects created before using HDRP.
- Fixed UI of Layered Material where Unity previously rendered the scrollbar above the Copy button.
- Fixed Material tessellations parameters Start fade distance and End fade distance. Originally, Unity clamped these values when you modified them.
- Fixed various distortion and refraction issues - handle a better fall-back.
- Fixed SSR for multiple views.
- Fixed SSR issues related to self-intersections.
- Fixed shape density volume handle speed.
- Fixed density volume shape handle moving too fast.
- Fixed the Camera velocity pass that we removed by mistake.
- Fixed some null pointer exceptions when disabling motion vectors support.
- Fixed viewports for both the Subsurface Scattering combine pass and the transparent depth prepass.
- Fixed the blend mode pop-up in the UI. It previously did not appear when you enabled pre-refraction.
- Fixed some null pointer exceptions that previously occurred when you disabled motion vectors support.
- Fixed Layered Lit UI issue with scrollbar.
- Fixed cubemap assignation on custom ReflectionProbe.
- Fixed Reflection Probes’ capture settings' shadow distance.
- Fixed an issue with the SRP batcher and Shader variables declaration.
- Fixed thickness and subsurface slots for fabric Shader master node that wasn't appearing with the right combination of flags.
- Fixed d3d debug layer warning.
- Fixed PCSS sampling quality.
- Fixed the Subsurface and transmission Material feature enabling for fabric Shader.
- Fixed the Shader Graph UV node’s dimensions when using it in a vertex Shader.
- Fixed the planar reflection mirror gizmo's rotation.
- Fixed HDRenderPipelineAsset's FrameSettings not showing the selected enum in the Inspector drop-down.
- Fixed an error with async compute.
- MSAA now supports transparency.
- The HDRP Material upgrader tool now converts metallic values correctly.
- Volumetrics now render in Reflection Probes.
- Fixed a crash that occurred whenever you set a viewport size to 0.
- Fixed the Camera physic parameter that the UI previously did not display.
- Fixed issue in pyramid shaped spotlight handles manipulation

### Changed

- Renamed Line shaped Lights to Tube Lights.
- HDRP now uses mean height fog parametrization.
- Shadow quality settings are set to All when you use HDRP (This setting is not visible in the UI when using SRP). This avoids Legacy Graphics Quality Settings disabling the shadows and give SRP full control over the Shadows instead.
- HDRP now internally uses premultiplied alpha for all fog.
- Updated default FrameSettings used for realtime Reflection Probes when you create a new HDRenderPipelineAsset.
- Remove multi-camera support. LWRP and HDRP will not support multi-camera layered rendering.
- Updated Shader Graph subshaders to use the new instancing define.
- Changed fog distance calculation from distance to plane to distance to sphere.
- Optimized forward rendering using AMD GCN by scalarizing the light loop.
- Changed the UI of the Light Editor.
- Change ordering of includes in HDRP Materials in order to reduce iteration time for faster compilation.
- Added a StackLit master node replacing the InspectorUI version. IMPORTANT: All previously authored StackLit Materials will be lost. You need to recreate them with the master node.

## [5.0.0-preview] - 2018-09-28

### Added
- Added occlusion mesh to depth prepass for VR (VR still disabled for now)
- Added a debug mode to display only one shadow at once
- Added controls for the highlight created by directional lights
- Added a light radius setting to punctual lights to soften light attenuation and simulate fill lighting
- Added a 'minRoughness' parameter to all non-area lights (was previously only available for certain light types)
- Added separate volumetric light/shadow dimmers
- Added per-pixel jitter to volumetrics to reduce aliasing artifacts
- Added a SurfaceShading.hlsl file, which implements material-agnostic shading functionality in an efficient manner
- Added support for shadow bias for thin object transmission
- Added FrameSettings to control realtime planar reflection
- Added control for SRPBatcher on HDRP Asset
- Added an option to clear the shadow atlases in the debug menu
- Added a color visualization of the shadow atlas rescale in debug mode
- Added support for disabling SSR on materials
- Added intrinsic for XBone
- Added new light volume debugging tool
- Added a new SSR debug view mode
- Added translaction's scale invariance on DensityVolume
- Added multiple supported LitShadermode and per renderer choice in case of both Forward and Deferred supported
- Added custom specular occlusion mode to Lit Shader Graph Master node

### Fixed
- Fixed a normal bias issue with Stacklit (Was causing light leaking)
- Fixed camera preview outputing an error when both scene and game view where display and play and exit was call
- Fixed override debug mode not apply correctly on static GI
- Fixed issue where XRGraphicsConfig values set in the asset inspector GUI weren't propagating correctly (VR still disabled for now)
- Fixed issue with tangent that was using SurfaceGradient instead of regular normal decoding
- Fixed wrong error message display when switching to unsupported target like IOS
- Fixed an issue with ambient occlusion texture sometimes not being created properly causing broken rendering
- Shadow near plane is no longer limited at 0.1
- Fixed decal draw order on transparent material
- Fixed an issue where sometime the lookup texture used for GGX convolution was broken, causing broken rendering
- Fixed an issue where you wouldn't see any fog for certain pipeline/scene configurations
- Fixed an issue with volumetric lighting where the anisotropy value of 0 would not result in perfectly isotropic lighting
- Fixed shadow bias when the atlas is rescaled
- Fixed shadow cascade sampling outside of the atlas when cascade count is inferior to 4
- Fixed shadow filter width in deferred rendering not matching shader config
- Fixed stereo sampling of depth texture in MSAA DepthValues.shader
- Fixed box light UI which allowed negative and zero sizes, thus causing NaNs
- Fixed stereo rendering in HDRISky.shader (VR)
- Fixed normal blend and blend sphere influence for reflection probe
- Fixed distortion filtering (was point filtering, now trilinear)
- Fixed contact shadow for large distance
- Fixed depth pyramid debug view mode
- Fixed sphere shaped influence handles clamping in reflection probes
- Fixed reflection probes data migration for project created before using hdrp
- Fixed ambient occlusion for Lit Master Node when slot is connected

### Changed
- Use samplerunity_ShadowMask instead of samplerunity_samplerLightmap for shadow mask
- Allow to resize reflection probe gizmo's size
- Improve quality of screen space shadow
- Remove support of projection model for ScreenSpaceLighting (SSR always use HiZ and refraction always Proxy)
- Remove all the debug mode from SSR that are obsolete now
- Expose frameSettings and Capture settings for reflection and planar probe
- Update UI for reflection probe, planar probe, camera and HDRP Asset
- Implement proper linear blending for volumetric lighting via deep compositing as described in the paper "Deep Compositing Using Lie Algebras"
- Changed  planar mapping to match terrain convention (XZ instead of ZX)
- XRGraphicsConfig is no longer Read/Write. Instead, it's read-only. This improves consistency of XR behavior between the legacy render pipeline and SRP
- Change reflection probe data migration code (to update old reflection probe to new one)
- Updated gizmo for ReflectionProbes
- Updated UI and Gizmo of DensityVolume

## [4.0.0-preview] - 2018-09-28

### Added
- Added a new TerrainLit shader that supports rendering of Unity terrains.
- Added controls for linear fade at the boundary of density volumes
- Added new API to control decals without monobehaviour object
- Improve Decal Gizmo
- Implement Screen Space Reflections (SSR) (alpha version, highly experimental)
- Add an option to invert the fade parameter on a Density Volume
- Added a Fabric shader (experimental) handling cotton and silk
- Added support for MSAA in forward only for opaque only
- Implement smoothness fade for SSR
- Added support for AxF shader (X-rite format - require special AxF importer from Unity not part of HDRP)
- Added control for sundisc on directional light (hack)
- Added a new HD Lit Master node that implements Lit shader support for Shader Graph
- Added Micro shadowing support (hack)
- Added an event on HDAdditionalCameraData for custom rendering
- HDRP Shader Graph shaders now support 4-channel UVs.

### Fixed
- Fixed an issue where sometimes the deferred shadow texture would not be valid, causing wrong rendering.
- Stencil test during decals normal buffer update is now properly applied
- Decals corectly update normal buffer in forward
- Fixed a normalization problem in reflection probe face fading causing artefacts in some cases
- Fix multi-selection behavior of Density Volumes overwriting the albedo value
- Fixed support of depth texture for RenderTexture. HDRP now correctly output depth to user depth buffer if RenderTexture request it.
- Fixed multi-selection behavior of Density Volumes overwriting the albedo value
- Fixed support of depth for RenderTexture. HDRP now correctly output depth to user depth buffer if RenderTexture request it.
- Fixed support of Gizmo in game view in the editor
- Fixed gizmo for spot light type
- Fixed issue with TileViewDebug mode being inversed in gameview
- Fixed an issue with SAMPLE_TEXTURECUBE_SHADOW macro
- Fixed issue with color picker not display correctly when game and scene view are visible at the same time
- Fixed an issue with reflection probe face fading
- Fixed camera motion vectors shader and associated matrices to update correctly for single-pass double-wide stereo rendering
- Fixed light attenuation functions when range attenuation is disabled
- Fixed shadow component algorithm fixup not dirtying the scene, so changes can be saved to disk.
- Fixed some GC leaks for HDRP
- Fixed contact shadow not affected by shadow dimmer
- Fixed GGX that works correctly for the roughness value of 0 (mean specular highlgiht will disappeard for perfect mirror, we rely on maxSmoothness instead to always have a highlight even on mirror surface)
- Add stereo support to ShaderPassForward.hlsl. Forward rendering now seems passable in limited test scenes with camera-relative rendering disabled.
- Add stereo support to ProceduralSky.shader and OpaqueAtmosphericScattering.shader.
- Added CullingGroupManager to fix more GC.Alloc's in HDRP
- Fixed rendering when multiple cameras render into the same render texture

### Changed
- Changed the way depth & color pyramids are built to be faster and better quality, thus improving the look of distortion and refraction.
- Stabilize the dithered LOD transition mask with respect to the camera rotation.
- Avoid multiple depth buffer copies when decals are present
- Refactor code related to the RT handle system (No more normal buffer manager)
- Remove deferred directional shadow and move evaluation before lightloop
- Add a function GetNormalForShadowBias() that material need to implement to return the normal used for normal shadow biasing
- Remove Jimenez Subsurface scattering code (This code was disabled by default, now remove to ease maintenance)
- Change Decal API, decal contribution is now done in Material. Require update of material using decal
- Move a lot of files from CoreRP to HDRP/CoreRP. All moved files weren't used by Ligthweight pipeline. Long term they could move back to CoreRP after CoreRP become out of preview
- Updated camera inspector UI
- Updated decal gizmo
- Optimization: The objects that are rendered in the Motion Vector Pass are not rendered in the prepass anymore
- Removed setting shader inclue path via old API, use package shader include paths
- The default value of 'maxSmoothness' for punctual lights has been changed to 0.99
- Modified deferred compute and vert/frag shaders for first steps towards stereo support
- Moved material specific Shader Graph files into corresponding material folders.
- Hide environment lighting settings when enabling HDRP (Settings are control from sceneSettings)
- Update all shader includes to use absolute path (allow users to create material in their Asset folder)
- Done a reorganization of the files (Move ShaderPass to RenderPipeline folder, Move all shadow related files to Lighting/Shadow and others)
- Improved performance and quality of Screen Space Shadows

## [3.3.0-preview] - 2018-01-01

### Added
- Added an error message to say to use Metal or Vulkan when trying to use OpenGL API
- Added a new Fabric shader model that supports Silk and Cotton/Wool
- Added a new HDRP Lighting Debug mode to visualize Light Volumes for Point, Spot, Line, Rectangular and Reflection Probes
- Add support for reflection probe light layers
- Improve quality of anisotropic on IBL

### Fixed
- Fix an issue where the screen where darken when rendering camera preview
- Fix display correct target platform when showing message to inform user that a platform is not supported
- Remove workaround for metal and vulkan in normal buffer encoding/decoding
- Fixed an issue with color picker not working in forward
- Fixed an issue where reseting HDLight do not reset all of its parameters
- Fixed shader compile warning in DebugLightVolumes.shader

### Changed
- Changed default reflection probe to be 256x256x6 and array size to be 64
- Removed dependence on the NdotL for thickness evaluation for translucency (based on artist's input)
- Increased the precision when comparing Planar or HD reflection probe volumes
- Remove various GC alloc in C#. Slightly better performance

## [3.2.0-preview] - 2018-01-01

### Added
- Added a luminance meter in the debug menu
- Added support of Light, reflection probe, emissive material, volume settings related to lighting to Lighting explorer
- Added support for 16bit shadows

### Fixed
- Fix issue with package upgrading (HDRP resources asset is now versionned to worarkound package manager limitation)
- Fix HDReflectionProbe offset displayed in gizmo different than what is affected.
- Fix decals getting into a state where they could not be removed or disabled.
- Fix lux meter mode - The lux meter isn't affected by the sky anymore
- Fix area light size reset when multi-selected
- Fix filter pass number in HDUtils.BlitQuad
- Fix Lux meter mode that was applying SSS
- Fix planar reflections that were not working with tile/cluster (olbique matrix)
- Fix debug menu at runtime not working after nested prefab PR come to trunk
- Fix scrolling issue in density volume

### Changed
- Shader code refactor: Split MaterialUtilities file in two parts BuiltinUtilities (independent of FragInputs) and MaterialUtilities (Dependent of FragInputs)
- Change screen space shadow rendertarget format from ARGB32 to RG16

## [3.1.0-preview] - 2018-01-01

### Added
- Decal now support per channel selection mask. There is now two mode. One with BaseColor, Normal and Smoothness and another one more expensive with BaseColor, Normal, Smoothness, Metal and AO. Control is on HDRP Asset. This may require to launch an update script for old scene: 'Edit/Render Pipeline/Single step upgrade script/Upgrade all DecalMaterial MaskBlendMode'.
- Decal now supports depth bias for decal mesh, to prevent z-fighting
- Decal material now supports draw order for decal projectors
- Added LightLayers support (Base on mask from renderers name RenderingLayers and mask from light name LightLayers - if they match, the light apply) - cost an extra GBuffer in deferred (more bandwidth)
- When LightLayers is enabled, the AmbientOclusion is store in the GBuffer in deferred path allowing to avoid double occlusion with SSAO. In forward the double occlusion is now always avoided.
- Added the possibility to add an override transform on the camera for volume interpolation
- Added desired lux intensity and auto multiplier for HDRI sky
- Added an option to disable light by type in the debug menu
- Added gradient sky
- Split EmissiveColor and bakeDiffuseLighting in forward avoiding the emissiveColor to be affect by SSAO
- Added a volume to control indirect light intensity
- Added EV 100 intensity unit for area lights
- Added support for RendererPriority on Renderer. This allow to control order of transparent rendering manually. HDRP have now two stage of sorting for transparent in addition to bact to front. Material have a priority then Renderer have a priority.
- Add Coupling of (HD)Camera and HDAdditionalCameraData for reset and remove in inspector contextual menu of Camera
- Add Coupling of (HD)ReflectionProbe and HDAdditionalReflectionData for reset and remove in inspector contextual menu of ReflectoinProbe
- Add macro to forbid unity_ObjectToWorld/unity_WorldToObject to be use as it doesn't handle camera relative rendering
- Add opacity control on contact shadow

### Fixed
- Fixed an issue with PreIntegratedFGD texture being sometimes destroyed and not regenerated causing rendering to break
- PostProcess input buffers are not copied anymore on PC if the viewport size matches the final render target size
- Fixed an issue when manipulating a lot of decals, it was displaying a lot of errors in the inspector
- Fixed capture material with reflection probe
- Refactored Constant Buffers to avoid hitting the maximum number of bound CBs in some cases.
- Fixed the light range affecting the transform scale when changed.
- Snap to grid now works for Decal projector resizing.
- Added a warning for 128x128 cookie texture without mipmaps
- Replace the sampler used for density volumes for correct wrap mode handling

### Changed
- Move Render Pipeline Debug "Windows from Windows->General-> Render Pipeline debug windows" to "Windows from Windows->Analysis-> Render Pipeline debug windows"
- Update detail map formula for smoothness and albedo, goal it to bright and dark perceptually and scale factor is use to control gradient speed
- Refactor the Upgrade material system. Now a material can be update from older version at any time. Call Edit/Render Pipeline/Upgrade all Materials to newer version
- Change name EnableDBuffer to EnableDecals at several place (shader, hdrp asset...), this require a call to Edit/Render Pipeline/Upgrade all Materials to newer version to have up to date material.
- Refactor shader code: BakeLightingData structure have been replace by BuiltinData. Lot of shader code have been remove/change.
- Refactor shader code: All GBuffer are now handled by the deferred material. Mean ShadowMask and LightLayers are control by lit material in lit.hlsl and not outside anymore. Lot of shader code have been remove/change.
- Refactor shader code: Rename GetBakedDiffuseLighting to ModifyBakedDiffuseLighting. This function now handle lighting model for transmission too. Lux meter debug mode is factor outisde.
- Refactor shader code: GetBakedDiffuseLighting is not call anymore in GBuffer or forward pass, including the ConvertSurfaceDataToBSDFData and GetPreLightData, this is done in ModifyBakedDiffuseLighting now
- Refactor shader code: Added a backBakeDiffuseLighting to BuiltinData to handle lighting for transmission
- Refactor shader code: Material must now call InitBuiltinData (Init all to zero + init bakeDiffuseLighting and backBakeDiffuseLighting ) and PostInitBuiltinData

## [3.0.0-preview] - 2018-01-01

### Fixed
- Fixed an issue with distortion that was using previous frame instead of current frame
- Fixed an issue where disabled light where not upgrade correctly to the new physical light unit system introduce in 2.0.5-preview

### Changed
- Update assembly definitions to output assemblies that match Unity naming convention (Unity.*).

## [2.0.5-preview] - 2018-01-01

### Added
- Add option supportDitheringCrossFade on HDRP Asset to allow to remove shader variant during player build if needed
- Add contact shadows for punctual lights (in additional shadow settings), only one light is allowed to cast contact shadows at the same time and so at each frame a dominant light is choosed among all light with contact shadows enabled.
- Add PCSS shadow filter support (from SRP Core)
- Exposed shadow budget parameters in HDRP asset
- Add an option to generate an emissive mesh for area lights (currently rectangle light only). The mesh fits the size, intensity and color of the light.
- Add an option to the HDRP asset to increase the resolution of volumetric lighting.
- Add additional ligth unit support for punctual light (Lumens, Candela) and area lights (Lumens, Luminance)
- Add dedicated Gizmo for the box Influence volume of HDReflectionProbe / PlanarReflectionProbe

### Changed
- Re-enable shadow mask mode in debug view
- SSS and Transmission code have been refactored to be able to share it between various material. Guidelines are in SubsurfaceScattering.hlsl
- Change code in area light with LTC for Lit shader. Magnitude is now take from FGD texture instead of a separate texture
- Improve camera relative rendering: We now apply camera translation on the model matrix, so before the TransformObjectToWorld(). Note: unity_WorldToObject and unity_ObjectToWorld must never be used directly.
- Rename positionWS to positionRWS (Camera relative world position) at a lot of places (mainly in interpolator and FragInputs). In case of custom shader user will be required to update their code.
- Rename positionWS, capturePositionWS, proxyPositionWS, influencePositionWS to positionRWS, capturePositionRWS, proxyPositionRWS, influencePositionRWS (Camera relative world position) in LightDefinition struct.
- Improve the quality of trilinear filtering of density volume textures.
- Improve UI for HDReflectionProbe / PlanarReflectionProbe

### Fixed
- Fixed a shader preprocessor issue when compiling DebugViewMaterialGBuffer.shader against Metal target
- Added a temporary workaround to Lit.hlsl to avoid broken lighting code with Metal/AMD
- Fixed issue when using more than one volume texture mask with density volumes.
- Fixed an error which prevented volumetric lighting from working if no density volumes with 3D textures were present.
- Fix contact shadows applied on transmission
- Fix issue with forward opaque lit shader variant being removed by the shader preprocessor
- Fixed compilation errors on Nintendo Switch (limited XRSetting support).
- Fixed apply range attenuation option on punctual light
- Fixed issue with color temperature not take correctly into account with static lighting
- Don't display fog when diffuse lighting, specular lighting, or lux meter debug mode are enabled.

## [2.0.4-preview] - 2018-01-01

### Fixed
- Fix issue when disabling rough refraction and building a player. Was causing a crash.

## [2.0.3-preview] - 2018-01-01

### Added
- Increased debug color picker limit up to 260k lux

## [2.0.2-preview] - 2018-01-01

### Added
- Add Light -> Planar Reflection Probe command
- Added a false color mode in rendering debug
- Add support for mesh decals
- Add flag to disable projector decals on transparent geometry to save performance and decal texture atlas space
- Add ability to use decal diffuse map as mask only
- Add visualize all shadow masks in lighting debug
- Add export of normal and roughness buffer for forwardOnly and when in supportOnlyForward mode for forward
- Provide a define in lit.hlsl (FORWARD_MATERIAL_READ_FROM_WRITTEN_NORMAL_BUFFER) when output buffer normal is used to read the normal and roughness instead of caclulating it (can save performance, but lower quality due to compression)
- Add color swatch to decal material

### Changed
- Change Render -> Planar Reflection creation to 3D Object -> Mirror
- Change "Enable Reflector" name on SpotLight to "Angle Affect Intensity"
- Change prototype of BSDFData ConvertSurfaceDataToBSDFData(SurfaceData surfaceData) to BSDFData ConvertSurfaceDataToBSDFData(uint2 positionSS, SurfaceData surfaceData)

### Fixed
- Fix issue with StackLit in deferred mode with deferredDirectionalShadow due to GBuffer not being cleared. Gbuffer is still not clear and issue was fix with the new Output of normal buffer.
- Fixed an issue where interpolation volumes were not updated correctly for reflection captures.
- Fixed an exception in Light Loop settings UI

## [2.0.1-preview] - 2018-01-01

### Added
- Add stripper of shader variant when building a player. Save shader compile time.
- Disable per-object culling that was executed in C++ in HD whereas it was not used (Optimization)
- Enable texture streaming debugging (was not working before 2018.2)
- Added Screen Space Reflection with Proxy Projection Model
- Support correctly scene selection for alpha tested object
- Add per light shadow mask mode control (i.e shadow mask distance and shadow mask). It use the option NonLightmappedOnly
- Add geometric filtering to Lit shader (allow to reduce specular aliasing)
- Add shortcut to create DensityVolume and PlanarReflection in hierarchy
- Add a DefaultHDMirrorMaterial material for PlanarReflection
- Added a script to be able to upgrade material to newer version of HDRP
- Removed useless duplication of ForwardError passes.
- Add option to not compile any DEBUG_DISPLAY shader in the player (Faster build) call Support Runtime Debug display

### Changed
- Changed SupportForwardOnly to SupportOnlyForward in render pipeline settings
- Changed versioning variable name in HDAdditionalXXXData from m_version to version
- Create unique name when creating a game object in the rendering menu (i.e Density Volume(2))
- Re-organize various files and folder location to clean the repository
- Change Debug windows name and location. Now located at:  Windows -> General -> Render Pipeline Debug

### Removed
- Removed GlobalLightLoopSettings.maxPlanarReflectionProbes and instead use value of GlobalLightLoopSettings.planarReflectionProbeCacheSize
- Remove EmissiveIntensity parameter and change EmissiveColor to be HDR (Matching Builtin Unity behavior) - Data need to be updated - Launch Edit -> Single Step Upgrade Script -> Upgrade all Materials emissionColor

### Fixed
- Fix issue with LOD transition and instancing
- Fix discrepency between object motion vector and camera motion vector
- Fix issue with spot and dir light gizmo axis not highlighted correctly
- Fix potential crash while register debug windows inputs at startup
- Fix warning when creating Planar reflection
- Fix specular lighting debug mode (was rendering black)
- Allow projector decal with null material to allow to configure decal when HDRP is not set
- Decal atlas texture offset/scale is updated after allocations (used to be before so it was using date from previous frame)

## [0.0.0-preview] - 2018-01-01

### Added
- Configure the VolumetricLightingSystem code path to be on by default
- Trigger a build exception when trying to build an unsupported platform
- Introduce the VolumetricLightingController component, which can (and should) be placed on the camera, and allows one to control the near and the far plane of the V-Buffer (volumetric "froxel" buffer) along with the depth distribution (from logarithmic to linear)
- Add 3D texture support for DensityVolumes
- Add a better mapping of roughness to mipmap for planar reflection
- The VolumetricLightingSystem now uses RTHandles, which allows to save memory by sharing buffers between different cameras (history buffers are not shared), and reduce reallocation frequency by reallocating buffers only if the rendering resolution increases (and suballocating within existing buffers if the rendering resolution decreases)
- Add a Volumetric Dimmer slider to lights to control the intensity of the scattered volumetric lighting
- Add UV tiling and offset support for decals.
- Add mipmapping support for volume 3D mask textures

### Changed
- Default number of planar reflection change from 4 to 2
- Rename _MainDepthTexture to _CameraDepthTexture
- The VolumetricLightingController has been moved to the Interpolation Volume framework and now functions similarly to the VolumetricFog settings
- Update of UI of cookie, CubeCookie, Reflection probe and planar reflection probe to combo box
- Allow enabling/disabling shadows for area lights when they are set to baked.
- Hide applyRangeAttenuation and FadeDistance for directional shadow as they are not used

### Removed
- Remove Resource folder of PreIntegratedFGD and add the resource to RenderPipeline Asset

### Fixed
- Fix ConvertPhysicalLightIntensityToLightIntensity() function used when creating light from script to match HDLightEditor behavior
- Fix numerical issues with the default value of mean free path of volumetric fog
- Fix the bug preventing decals from coexisting with density volumes
- Fix issue with alpha tested geometry using planar/triplanar mapping not render correctly or flickering (due to being wrongly alpha tested in depth prepass)
- Fix meta pass with triplanar (was not handling correctly the normal)
- Fix preview when a planar reflection is present
- Fix Camera preview, it is now a Preview cameraType (was a SceneView)
- Fix handling unknown GPUShadowTypes in the shadow manager.
- Fix area light shapes sent as point lights to the baking backends when they are set to baked.
- Fix unnecessary division by PI for baked area lights.
- Fix line lights sent to the lightmappers. The backends don't support this light type.
- Fix issue with shadow mask framesettings not correctly taken into account when shadow mask is enabled for lighting.
- Fix directional light and shadow mask transition, they are now matching making smooth transition
- Fix banding issues caused by high intensity volumetric lighting
- Fix the debug window being emptied on SRP asset reload
- Fix issue with debug mode not correctly clearing the GBuffer in editor after a resize
- Fix issue with ResetMaterialKeyword not resetting correctly ToggleOff/Roggle Keyword
- Fix issue with motion vector not render correctly if there is no depth prepass in deferred

## [0.0.0-preview] - 2018-01-01

### Added
- Screen Space Refraction projection model (Proxy raycasting, HiZ raymarching)
- Screen Space Refraction settings as volume component
- Added buffered frame history per camera
- Port Global Density Volumes to the Interpolation Volume System.
- Optimize ImportanceSampleLambert() to not require the tangent frame.
- Generalize SampleVBuffer() to handle different sampling and reconstruction methods.
- Improve the quality of volumetric lighting reprojection.
- Optimize Morton Order code in the Subsurface Scattering pass.
- Planar Reflection Probe support roughness (gaussian convolution of captured probe)
- Use an atlas instead of a texture array for cluster transparent decals
- Add a debug view to visualize the decal atlas
- Only store decal textures to atlas if decal is visible, debounce out of memory decal atlas warning.
- Add manipulator gizmo on decal to improve authoring workflow
- Add a minimal StackLit material (work in progress, this version can be used as template to add new material)

### Changed
- EnableShadowMask in FrameSettings (But shadowMaskSupport still disable by default)
- Forced Planar Probe update modes to (Realtime, Every Update, Mirror Camera)
- Screen Space Refraction proxy model uses the proxy of the first environment light (Reflection probe/Planar probe) or the sky
- Moved RTHandle static methods to RTHandles
- Renamed RTHandle to RTHandleSystem.RTHandle
- Move code for PreIntegratedFDG (Lit.shader) into its dedicated folder to be share with other material
- Move code for LTCArea (Lit.shader) into its dedicated folder to be share with other material

### Removed
- Removed Planar Probe mirror plane position and normal fields in inspector, always display mirror plane and normal gizmos

### Fixed
- Fix fog flags in scene view is now taken into account
- Fix sky in preview windows that were disappearing after a load of a new level
- Fix numerical issues in IntersectRayAABB().
- Fix alpha blending of volumetric lighting with transparent objects.
- Fix the near plane of the V-Buffer causing out-of-bounds look-ups in the clustered data structure.
- Depth and color pyramid are properly computed and sampled when the camera renders inside a viewport of a RTHandle.
- Fix decal atlas debug view to work correctly when shadow atlas view is also enabled<|MERGE_RESOLUTION|>--- conflicted
+++ resolved
@@ -61,14 +61,11 @@
 - Diffusion Profile and Material references in HDRP materials are now correctly exported to unity packages. Note that the diffusion profile or the material references need to be edited once before this can work properly.
 - Fixed shadowmask UI now correctly showing shadowmask disable
 - Fixed the indirect diffuse texture not being ignored when it should (ray tracing disabled).
-<<<<<<< HEAD
-- Fixed an error about procedural sky being logged by mistake.
-=======
 - Fixed depth prepass and postpass being disabled after changing the shader in the material UI.
 - Fixed a performance issue with stochastic ray traced area shadows.
 - Made more explicit the warning about raytracing and asynchronous compute. Also fixed the condition in which it appears.
 - Fixed a null ref exception in static sky when the default volume profile is invalid.
->>>>>>> f5d67f14
+- Fixed an error about procedural sky being logged by mistake.
 
 ### Changed
 - Rejecting history for ray traced reflections based on a threshold evaluated on the neighborhood of the sampled history.
