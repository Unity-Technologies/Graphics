# Changelog
All notable changes to this package will be documented in this file.

The format is based on [Keep a Changelog](http://keepachangelog.com/en/1.0.0/)
and this project adheres to [Semantic Versioning](http://semver.org/spec/v2.0.0.html).

## [Unreleased]

### Added
- Ray tracing support for VR single-pass
- Added sharpen filter shader parameter and UI for TemporalAA to control image quality instead of hardcoded value
- Added frame settings option for custom post process and custom passes as well as custom color buffer format option.
- Add check in wizard on SRP Batcher enabled.
- Added default implementations of OnPreprocessMaterialDescription for FBX, Obj, Sketchup and 3DS file formats.
- Added custom pass fade radius
- Added after post process injection point for custom passes
- Added basic alpha compositing support - Alpha is available afterpostprocess when using FP16 buffer format.
- Added falloff distance on Reflection Probe and Planar Reflection Probe
- Added Backplate projection from the HDRISky
- Added Shadow Matte in UnlitMasterNode, which only received shadow without lighting
- Added hability to name LightLayers in HDRenderPipelineAsset
- Added a range compression factor for Reflection Probe and Planar Reflection Probe to avoid saturation of colors.
- Added path tracing support for directional, point and spot lights, as well as emission from Lit and Unlit.
- Added non temporal version of SSAO.
- Added more detailed ray tracing stats in the debug window
- Added Disc area light (bake only)
- Added a warning in the material UI to prevent transparent + subsurface-scattering combination.
- Added XR single-pass setting into HDRP asset
- Added a penumbra tint option for lights
- Added support for depth copy with XR SDK
- Added debug setting to Render Pipeline Debug Window to list the active XR views
- Added an option to filter the result of the volumetric lighting (off by default).
- Added a transmission multiplier for directional lights
- Added XR single-pass test mode to Render Pipeline Debug Window
- Added debug setting to Render Pipeline Window to list the active XR views
- Added a new refraction mode for the Lit shader (thin). Which is a box refraction with small thickness values
- Added the code to support Barn Doors for Area Lights based on a shaderconfig option.
- Added HDRPCameraBinder property binder for Visual Effect Graph
- Added "Celestial Body" controls to the Directional Light
- Added new parameters to the Physically Based Sky
- Added Reflections to the DXR Wizard
- Added the possibility to have ray traced colored and semi-transparent shadows on directional lights.
- Added a check in the custom post process template to throw an error if the default shader is not found.
- Exposed the debug overlay ratio in the debug menu.
- Added a separate frame settings for tonemapping alongside color grading.
- Added the receive fog option in the material UI for ShaderGraphs.
- Added a public virtual bool in the custom post processes API to specify if a post processes should be executed in the scene view.
- Added a menu option that checks scene issues with ray tracing. Also removed the previously existing warning at runtime.
- Added Contrast Adaptive Sharpen (CAS) Upscaling effect.
- Added APIs to update probe settings at runtime.
- Added documentation for the rayTracingSupported method in HDRP
- Added user-selectable format for the post processing passes.
- Added support for alpha channel in some post-processing passes (DoF, TAA, Uber).
- Added warnings in FrameSettings inspector when using DXR and atempting to use Asynchronous Execution.
- Exposed Stencil bits that can be used by the user.
- Added history rejection based on velocity of intersected objects for directional, point and spot lights.
- Added a affectsVolumetric field to the HDAdditionalLightData API to know if light affects volumetric fog.
- Add OS and Hardware check in the Wizard fixes for DXR.
- Added option to exclude camera motion from motion blur.
- Added semi-transparent shadows for point and spot lights.
- Added support for semi-transparent shadow for unlit shader and unlit shader graph.
- Added the alpha clip enabled toggle to the material UI for all HDRP shader graphs.
- Added Material Samples to explain how to use the lit shader features
- Added an initial implementation of ray traced sub surface scattering
- Added AssetPostprocessors and Shadergraphs to handle Arnold Standard Surface and 3DsMax Physical material import from FBX.
- Added support for Smoothness Fade start work when enabling ray traced reflections.
- Added Contact shadow, Micro shadows and Screen space refraction API documentation.
- Added script documentation for SSR, SSAO (ray tracing), GI, Light Cluster, RayTracingSettings, Ray Counters, etc.
- Added path tracing support for refraction and internal reflections.
- Added support for Thin Refraction Model and Lit's Clear Coat in Path Tracing.
- Added the Tint parameter to Sky Colored Fog.
- Added of Screen Space Reflections for Transparent materials
- Added a fallback for ray traced area light shadows in case the material is forward or the lit mode is forward.
- Added a new debug mode for light layers.
- Added an "enable" toggle to the SSR volume component.
- Added support for anisotropic specular lobes in path tracing.
- Added support for alpha clipping in path tracing.
- Added support for light cookies in path tracing.
- Added support for transparent shadows in path tracing.
- Added support for iridescence in path tracing.
- Added support for background color in path tracing.
- Added a path tracing test to the test suite.
- Added a warning and workaround instructions that appear when you enable XR single-pass after the first frame with the XR SDK.
- Added the exposure sliders to the planar reflection probe preview
- Added support for subsurface scattering in path tracing.
- Added a new mode that improves the filtering of ray traced shadows (directional, point and spot) based on the distance to the occluder.
- Added support of cookie baking and add support on Disc light.
- Added support for fog attenuation in path tracing.
- Added a new debug panel for volumes
- Added XR setting to control camera jitter for temporal effects
- Added an error message in the DrawRenderers custom pass when rendering opaque objects with an HDRP asset in DeferredOnly mode.
- Added API to enable proper recording of path traced scenes (with the Unity recorder or other tools).
- Added support for fog in Recursive rendering, ray traced reflections and ray traced indirect diffuse.
- Added an alpha blend option for recursive rendering
- Added support for stack lit for ray tracing effects.
- Added support for hair for ray tracing effects.
- Added support for alpha to coverage for HDRP shaders and shader graph
- Added support for Quality Levels to Subsurface Scattering.
- Added option to disable XR rendering on the camera settings.
- Added a frame setting for alpha to mask.

### Fixed
- Fix when rescale probe all direction below zero (1219246)
- Update documentation of HDRISky-Backplate, precise how to have Ambient Occlusion on the Backplate
- Sorting, undo, labels, layout in the Lighting Explorer.
- Fixed sky settings and materials in Shader Graph Samples package
- Fix/workaround a probable graphics driver bug in the GTAO shader.
- Fixed Hair and PBR shader graphs double sided modes
- Fixed an issue where updating an HDRP asset in the Quality setting panel would not recreate the pipeline.
- Fixed issue with point lights being considered even when occupying less than a pixel on screen (case 1183196)
- Fix a potential NaN source with iridescence (case 1183216)
- Fixed issue of spotlight breaking when minimizing the cone angle via the gizmo (case 1178279)
- Fixed issue that caused decals not to modify the roughness in the normal buffer, causing SSR to not behave correctly (case 1178336)
- Fixed lit transparent refraction with XR single-pass rendering
- Removed extra jitter for TemporalAA in VR
- Fixed ShaderGraph time in main preview
- Fixed issue on some UI elements in HDRP asset not expanding when clicking the arrow (case 1178369)
- Fixed alpha blending in custom post process
- Fixed the modification of the _AlphaCutoff property in the material UI when exposed with a ShaderGraph parameter.
- Fixed HDRP test `1218_Lit_DiffusionProfiles` on Vulkan.
- Fixed an issue where building a player in non-dev mode would generate render target error logs every frame
- Fixed crash when upgrading version of HDRP
- Fixed rendering issues with material previews
- Fixed NPE when using light module in Shuriken particle systems (1173348).
- Refresh cached shadow on editor changes
- Fixed light supported units caching (1182266)
- Fixed an issue where SSAO (that needs temporal reprojection) was still being rendered when Motion Vectors were not available (case 1184998)
- Fixed a nullref when modifying the height parameters inside the layered lit shader UI.
- Fixed Decal gizmo that become white after exiting play mode
- Fixed Decal pivot position to behave like a spotlight
- Fixed an issue where using the LightingOverrideMask would break sky reflection for regular cameras
- Fix DebugMenu FrameSettingsHistory persistency on close
- Fix DensityVolume, ReflectionProbe aned PlanarReflectionProbe advancedControl display
- Fix DXR scene serialization in wizard
- Fixed an issue where Previews would reallocate History Buffers every frame
- Fixed the SetLightLayer function in HDAdditionalLightData setting the wrong light layer
- Fix error first time a preview is created for planar
- Fixed an issue where SSR would use an incorrect roughness value on ForwardOnly (StackLit, AxF, Fabric, etc.) materials when the pipeline is configured to also allow deferred Lit.
- Fixed issues with light explorer (cases 1183468, 1183269)
- Fix dot colors in LayeredLit material inspector
- Fix undo not resetting all value when undoing the material affectation in LayerLit material
- Fix for issue that caused gizmos to render in render textures (case 1174395)
- Fixed the light emissive mesh not updated when the light was disabled/enabled
- Fixed light and shadow layer sync when setting the HDAdditionalLightData.lightlayersMask property
- Fixed a nullref when a custom post process component that was in the HDRP PP list is removed from the project
- Fixed issue that prevented decals from modifying specular occlusion (case 1178272).
- Fixed exposure of volumetric reprojection
- Fixed multi selection support for Scalable Settings in lights
- Fixed font shaders in test projects for VR by using a Shader Graph version
- Fixed refresh of baked cubemap by incrementing updateCount at the end of the bake (case 1158677).
- Fixed issue with rectangular area light when seen from the back
- Fixed decals not affecting lightmap/lightprobe
- Fixed zBufferParams with XR single-pass rendering
- Fixed moving objects not rendered in custom passes
- Fixed abstract classes listed in the + menu of the custom pass list
- Fixed custom pass that was rendered in previews
- Fixed precision error in zero value normals when applying decals (case 1181639)
- Fixed issue that triggered No Scene Lighting view in game view as well (case 1156102)
- Assign default volume profile when creating a new HDRP Asset
- Fixed fov to 0 in planar probe breaking the projection matrix (case 1182014)
- Fixed bugs with shadow caching
- Reassign the same camera for a realtime probe face render request to have appropriate history buffer during realtime probe rendering.
- Fixed issue causing wrong shading when normal map mode is Object space, no normal map is set, but a detail map is present (case 1143352)
- Fixed issue with decal and htile optimization
- Fixed TerrainLit shader compilation error regarding `_Control0_TexelSize` redefinition (case 1178480).
- Fixed warning about duplicate HDRuntimeReflectionSystem when configuring play mode without domain reload.
- Fixed an editor crash when multiple decal projectors were selected and some had null material
- Added all relevant fix actions to FixAll button in Wizard
- Moved FixAll button on top of the Wizard
- Fixed an issue where fog color was not pre-exposed correctly
- Fix priority order when custom passes are overlapping
- Fix cleanup not called when the custom pass GameObject is destroyed
- Replaced most instances of GraphicsSettings.renderPipelineAsset by GraphicsSettings.currentRenderPipeline. This should fix some parameters not working on Quality Settings overrides.
- Fixed an issue with Realtime GI not working on upgraded projects.
- Fixed issue with screen space shadows fallback texture was not set as a texture array.
- Fixed Pyramid Lights bounding box
- Fixed terrain heightmap default/null values and epsilons
- Fixed custom post-processing effects breaking when an abstract class inherited from `CustomPostProcessVolumeComponent`
- Fixed XR single-pass rendering in Editor by using ShaderConfig.s_XrMaxViews to allocate matrix array
- Multiple different skies rendered at the same time by different cameras are now handled correctly without flickering
- Fixed flickering issue happening when different volumes have shadow settings and multiple cameras are present.
- Fixed issue causing planar probes to disappear if there is no light in the scene.
- Fixed a number of issues with the prefab isolation mode (Volumes leaking from the main scene and reflection not working properly)
- Fixed an issue with fog volume component upgrade not working properly
- Fixed Spot light Pyramid Shape has shadow artifacts on aspect ratio values lower than 1
- Fixed issue with AO upsampling in XR
- Fixed camera without HDAdditionalCameraData component not rendering
- Removed the macro ENABLE_RAYTRACING for most of the ray tracing code
- Fixed prefab containing camera reloading in loop while selected in the Project view
- Fixed issue causing NaN wheh the Z scale of an object is set to 0.
- Fixed DXR shader passes attempting to render before pipeline loaded
- Fixed black ambient sky issue when importing a project after deleting Library.
- Fixed issue when upgrading a Standard transparent material (case 1186874)
- Fixed area light cookies not working properly with stack lit
- Fixed material render queue not updated when the shader is changed in the material inspector.
- Fixed a number of issues with full screen debug modes not reseting correctly when setting another mutually exclusive mode
- Fixed compile errors for platforms with no VR support
- Fixed an issue with volumetrics and RTHandle scaling (case 1155236)
- Fixed an issue where sky lighting might be updated uselessly
- Fixed issue preventing to allow setting decal material to none (case 1196129)
- Fixed XR multi-pass decals rendering
- Fixed several fields on Light Inspector that not supported Prefab overrides
- Fixed EOL for some files
- Fixed scene view rendering with volumetrics and XR enabled
- Fixed decals to work with multiple cameras
- Fixed optional clear of GBuffer (Was always on)
- Fixed render target clears with XR single-pass rendering
- Fixed HDRP samples file hierarchy
- Fixed Light units not matching light type
- Fixed QualitySettings panel not displaying HDRP Asset
- Fixed black reflection probes the first time loading a project
- Fixed y-flip in scene view with XR SDK
- Fixed Decal projectors do not immediately respond when parent object layer mask is changed in editor.
- Fixed y-flip in scene view with XR SDK
- Fixed a number of issues with Material Quality setting
- Fixed the transparent Cull Mode option in HD unlit master node settings only visible if double sided is ticked.
- Fixed an issue causing shadowed areas by contact shadows at the edge of far clip plane if contact shadow length is very close to far clip plane.
- Fixed editing a scalable settings will edit all loaded asset in memory instead of targetted asset.
- Fixed Planar reflection default viewer FOV
- Fixed flickering issues when moving the mouse in the editor with ray tracing on.
- Fixed the ShaderGraph main preview being black after switching to SSS in the master node settings
- Fixed custom fullscreen passes in VR
- Fixed camera culling masks not taken in account in custom pass volumes
- Fixed object not drawn in custom pass when using a DrawRenderers with an HDRP shader in a build.
- Fixed injection points for Custom Passes (AfterDepthAndNormal and BeforePreRefraction were missing)
- Fixed a enum to choose shader tags used for drawing objects (DepthPrepass or Forward) when there is no override material.
- Fixed lit objects in the BeforePreRefraction, BeforeTransparent and BeforePostProcess.
- Fixed the None option when binding custom pass render targets to allow binding only depth or color.
- Fixed custom pass buffers allocation so they are not allocated if they're not used.
- Fixed the Custom Pass entry in the volume create asset menu items.
- Fixed Prefab Overrides workflow on Camera.
- Fixed alignment issue in Preset for Camera.
- Fixed alignment issue in Physical part for Camera.
- Fixed FrameSettings multi-edition.
- Fixed a bug happening when denoising multiple ray traced light shadows
- Fixed minor naming issues in ShaderGraph settings
- VFX: Removed z-fight glitches that could appear when using deferred depth prepass and lit quad primitives
- VFX: Preserve specular option for lit outputs (matches HDRP lit shader)
- Fixed an issue with Metal Shader Compiler and GTAO shader for metal
- Fixed resources load issue while upgrading HDRP package.
- Fix LOD fade mask by accounting for field of view
- Fixed spot light missing from ray tracing indirect effects.
- Fixed a UI bug in the diffusion profile list after fixing them from the wizard.
- Fixed the hash collision when creating new diffusion profile assets.
- Fixed a light leaking issue with box light casting shadows (case 1184475)
- Fixed Cookie texture type in the cookie slot of lights (Now displays a warning because it is not supported).
- Fixed a nullref that happens when using the Shuriken particle light module
- Fixed alignment in Wizard
- Fixed text overflow in Wizard's helpbox
- Fixed Wizard button fix all that was not automatically grab all required fixes
- Fixed VR tab for MacOS in Wizard
- Fixed local config package workflow in Wizard
- Fixed issue with contact shadows shifting when MSAA is enabled.
- Fixed EV100 in the PBR sky
- Fixed an issue In URP where sometime the camera is not passed to the volume system and causes a null ref exception (case 1199388)
- Fixed nullref when releasing HDRP with custom pass disabled
- Fixed performance issue derived from copying stencil buffer.
- Fixed an editor freeze when importing a diffusion profile asset from a unity package.
- Fixed an exception when trying to reload a builtin resource.
- Fixed the light type intensity unit reset when switching the light type.
- Fixed compilation error related to define guards and CreateLayoutFromXrSdk()
- Fixed documentation link on CustomPassVolume.
- Fixed player build when HDRP is in the project but not assigned in the graphic settings.
- Fixed an issue where ambient probe would be black for the first face of a baked reflection probe
- VFX: Fixed Missing Reference to Visual Effect Graph Runtime Assembly
- Fixed an issue where rendering done by users in EndCameraRendering would be executed before the main render loop.
- Fixed Prefab Override in main scope of Volume.
- Fixed alignment issue in Presset of main scope of Volume.
- Fixed persistence of ShowChromeGizmo and moved it to toolbar for coherency in ReflectionProbe and PlanarReflectionProbe.
- Fixed Alignement issue in ReflectionProbe and PlanarReflectionProbe.
- Fixed Prefab override workflow issue in ReflectionProbe and PlanarReflectionProbe.
- Fixed empty MoreOptions and moved AdvancedManipulation in a dedicated location for coherency in ReflectionProbe and PlanarReflectionProbe.
- Fixed Prefab override workflow issue in DensityVolume.
- Fixed empty MoreOptions and moved AdvancedManipulation in a dedicated location for coherency in DensityVolume.
- Fix light limit counts specified on the HDRP asset
- Fixed Quality Settings for SSR, Contact Shadows and Ambient Occlusion volume components
- Fixed decalui deriving from hdshaderui instead of just shaderui
- Use DelayedIntField instead of IntField for scalable settings
- Fixed init of debug for FrameSettingsHistory on SceneView camera
- Added a fix script to handle the warning 'referenced script in (GameObject 'SceneIDMap') is missing'
- Fix Wizard load when none selected for RenderPipelineAsset
- Fixed TerrainLitGUI when per-pixel normal property is not present.
- Fixed rendering errors when enabling debug modes with custom passes
- Fix an issue that made PCSS dependent on Atlas resolution (not shadow map res)
- Fixing a bug whith histories when n>4 for ray traced shadows
- Fixing wrong behavior in ray traced shadows for mesh renderers if their cast shadow is shadow only or double sided
- Only tracing rays for shadow if the point is inside the code for spotlight shadows
- Only tracing rays if the point is inside the range for point lights
- Fixing ghosting issues when the screen space shadow  indexes change for a light with ray traced shadows
- Fixed an issue with stencil management and Xbox One build that caused corrupted output in deferred mode.
- Fixed a mismatch in behavior between the culling of shadow maps and ray traced point and spot light shadows
- Fixed recursive ray tracing not working anymore after intermediate buffer refactor.
- Fixed ray traced shadow denoising not working (history rejected all the time).
- Fixed shader warning on xbox one
- Fixed cookies not working for spot lights in ray traced reflections, ray traced GI and recursive rendering
- Fixed an inverted handling of CoatSmoothness for SSR in StackLit.
- Fixed missing distortion inputs in Lit and Unlit material UI.
- Fixed issue that propagated NaNs across multiple frames through the exposure texture.
- Fixed issue with Exclude from TAA stencil ignored.
- Fixed ray traced reflection exposure issue.
- Fixed issue with TAA history not initialising corretly scale factor for first frame
- Fixed issue with stencil test of material classification not using the correct Mask (causing false positive and bad performance with forward material in deferred)
- Fixed issue with History not reset when chaning antialiasing mode on camera
- Fixed issue with volumetric data not being initialized if default settings have volumetric and reprojection off.
- Fixed ray tracing reflection denoiser not applied in tier 1
- Fixed the vibility of ray tracing related methods.
- Fixed the diffusion profile list not saved when clicking the fix button in the material UI.
- Fixed crash when pushing bounce count higher than 1 for ray traced GI or reflections
- Fixed PCSS softness scale so that it better match ray traced reference for punctual lights.
- Fixed exposure management for the path tracer
- Fixed AxF material UI containing two advanced options settings.
- Fixed an issue where cached sky contexts were being destroyed wrongly, breaking lighting in the LookDev
- Fixed issue that clamped PCSS softness too early and not after distance scale.
- Fixed fog affect transparent on HD unlit master node
- Fixed custom post processes re-ordering not saved.
- Fixed NPE when using scalable settings
- Fixed an issue where PBR sky precomputation was reset incorrectly in some cases causing bad performance.
- Fixed a bug due to depth history begin overriden too soon
- Fixed CustomPassSampleCameraColor scale issue when called from Before Transparent injection point.
- Fixed corruption of AO in baked probes.
- Fixed issue with upgrade of projects that still had Very High as shadow filtering quality.
- Fixed issue that caused Distortion UI to appear in Lit.
- Fixed several issues with decal duplicating when editing them.
- Fixed initialization of volumetric buffer params (1204159)
- Fixed an issue where frame count was incorrectly reset for the game view, causing temporal processes to fail.
- Fixed Culling group was not disposed error.
- Fixed issues on some GPU that do not support gathers on integer textures.
- Fixed an issue with ambient probe not being initialized for the first frame after a domain reload for volumetric fog.
- Fixed the scene visibility of decal projectors and density volumes
- Fixed a leak in sky manager.
- Fixed an issue where entering playmode while the light editor is opened would produce null reference exceptions.
- Fixed the debug overlay overlapping the debug menu at runtime.
- Fixed an issue with the framecount when changing scene.
- Fixed errors that occurred when using invalid near and far clip plane values for planar reflections.
- Fixed issue with motion blur sample weighting function.
- Fixed motion vectors in MSAA.
- Fixed sun flare blending (case 1205862).
- Fixed a lot of issues related to ray traced screen space shadows.
- Fixed memory leak caused by apply distortion material not being disposed.
- Fixed Reflection probe incorrectly culled when moving its parent (case 1207660)
- Fixed a nullref when upgrading the Fog volume components while the volume is opened in the inspector.
- Fix issues where decals on PS4 would not correctly write out the tile mask causing bits of the decal to go missing.
- Use appropriate label width and text content so the label is completely visible
- Fixed an issue where final post process pass would not output the default alpha value of 1.0 when using 11_11_10 color buffer format.
- Fixed SSR issue after the MSAA Motion Vector fix.
- Fixed an issue with PCSS on directional light if punctual shadow atlas was not allocated.
- Fixed an issue where shadow resolution would be wrong on the first face of a baked reflection probe.
- Fixed issue with PCSS softness being incorrect for cascades different than the first one.
- Fixed custom post process not rendering when using multiple HDRP asset in quality settings
- Fixed probe gizmo missing id (case 1208975)
- Fixed a warning in raytracingshadowfilter.compute
- Fixed issue with AO breaking with small near plane values.
- Fixed custom post process Cleanup function not called in some cases.
- Fixed shader warning in AO code.
- Fixed a warning in simpledenoiser.compute
- Fixed tube and rectangle light culling to use their shape instead of their range as a bounding box.
- Fixed caused by using gather on a UINT texture in motion blur.
- Fix issue with ambient occlusion breaking when dynamic resolution is active.
- Fixed some possible NaN causes in Depth of Field.
- Fixed Custom Pass nullref due to the new Profiling Sample API changes
- Fixed the black/grey screen issue on after post process Custom Passes in non dev builds.
- Fixed particle lights.
- Improved behavior of lights and probe going over the HDRP asset limits.
- Fixed issue triggered when last punctual light is disabled and more than one camera is used.
- Fixed Custom Pass nullref due to the new Profiling Sample API changes
- Fixed the black/grey screen issue on after post process Custom Passes in non dev builds.
- Fixed XR rendering locked to vsync of main display with Standalone Player.
- Fixed custom pass cleanup not called at the right time when using multiple volumes.
- Fixed an issue on metal with edge of decal having artifact by delaying discard of fragments during decal projection
- Fixed various shader warning
- Fixing unnecessary memory allocations in the ray tracing cluster build
- Fixed duplicate column labels in LightEditor's light tab
- Fixed white and dark flashes on scenes with very high or very low exposure when Automatic Exposure is being used.
- Fixed an issue where passing a null ProfilingSampler would cause a null ref exception.
- Fixed memory leak in Sky when in matcap mode.
- Fixed compilation issues on platform that don't support VR.
- Fixed migration code called when we create a new HDRP asset.
- Fixed RemoveComponent on Camera contextual menu to not remove Camera while a component depend on it.
- Fixed an issue where ambient occlusion and screen space reflections editors would generate null ref exceptions when HDRP was not set as the current pipeline.
- Fixed a null reference exception in the probe UI when no HDRP asset is present.
- Fixed the outline example in the doc (sampling range was dependent on screen resolution)
- Fixed a null reference exception in the HDRI Sky editor when no HDRP asset is present.
- Fixed an issue where Decal Projectors created from script where rotated around the X axis by 90°.
- Fixed frustum used to compute Density Volumes visibility when projection matrix is oblique.
- Fixed a null reference exception in Path Tracing, Recursive Rendering and raytraced Global Illumination editors when no HDRP asset is present.
- Fix for NaNs on certain geometry with Lit shader -- [case 1210058](https://fogbugz.unity3d.com/f/cases/1210058/)
- Fixed an issue where ambient occlusion and screen space reflections editors would generate null ref exceptions when HDRP was not set as the current pipeline.
- Fixed a null reference exception in the probe UI when no HDRP asset is present.
- Fixed the outline example in the doc (sampling range was dependent on screen resolution)
- Fixed a null reference exception in the HDRI Sky editor when no HDRP asset is present.
- Fixed an issue where materials newly created from the contextual menu would have an invalid state, causing various problems until it was edited.
- Fixed transparent material created with ZWrite enabled (now it is disabled by default for new transparent materials)
- Fixed mouseover on Move and Rotate tool while DecalProjector is selected.
- Fixed wrong stencil state on some of the pixel shader versions of deferred shader.
- Fixed an issue where creating decals at runtime could cause a null reference exception.
- Fixed issue that displayed material migration dialog on the creation of new project.
- Fixed various issues with time and animated materials (cases 1210068, 1210064).
- Updated light explorer with latest changes to the Fog and fixed issues when no visual environment was present.
- Fixed not handleling properly the recieve SSR feature with ray traced reflections
- Shadow Atlas is no longer allocated for area lights when they are disabled in the shader config file.
- Avoid MRT Clear on PS4 as it is not implemented yet.
- Fixed runtime debug menu BitField control.
- Fixed the radius value used for ray traced directional light.
- Fixed compilation issues with the layered lit in ray tracing shaders.
- Fixed XR autotests viewport size rounding
- Fixed mip map slider knob displayed when cubemap have no mipmap
- Remove unnecessary skip of material upgrade dialog box.
- Fixed the profiling sample mismatch errors when enabling the profiler in play mode
- Fixed issue that caused NaNs in reflection probes on consoles.
- Fixed adjusting positive axis of Blend Distance slides the negative axis in the density volume component.
- Fixed the blend of reflections based on the weight.
- Fixed fallback for ray traced reflections when denoising is enabled.
- Fixed error spam issue with terrain detail terrainDetailUnsupported (cases 1211848)
- Fixed hardware dynamic resolution causing cropping/scaling issues in scene view (case 1158661)
- Fixed Wizard check order for `Hardware and OS` and `Direct3D12`
- Fix AO issue turning black when Far/Near plane distance is big.
- Fixed issue when opening lookdev and the lookdev volume have not been assigned yet.
- Improved memory usage of the sky system.
- Updated label in HDRP quality preference settings (case 1215100)
- Fixed Decal Projector gizmo not undoing properly (case 1216629)
- Fix a leak in the denoising of ray traced reflections.
- Fixed Alignment issue in Light Preset
- Fixed Environment Header in LightingWindow
- Fixed an issue where hair shader could write garbage in the diffuse lighting buffer, causing NaNs.
- Fixed an exposure issue with ray traced sub-surface scattering.
- Fixed runtime debug menu light hierarchy None not doing anything.
- Fixed the broken ShaderGraph preview when creating a new Lit graph.
- Fix indentation issue in preset of LayeredLit material.
- Fixed minor issues with cubemap preview in the inspector.
- Fixed wrong build error message when building for android on mac.
- Fixed an issue related to denoising ray trace area shadows.
- Fixed wrong build error message when building for android on mac.
- Fixed Wizard persistency of Direct3D12 change on domain reload.
- Fixed Wizard persistency of FixAll on domain reload.
- Fixed Wizard behaviour on domain reload.
- Fixed a potential source of NaN in planar reflection probe atlas.
- Fixed an issue with MipRatio debug mode showing _DebugMatCapTexture not being set.
- Fixed missing initialization of input params in Blit for VR.
- Fix Inf source in LTC for area lights.
- Fix issue with AO being misaligned when multiple view are visible.
- Fix issue that caused the clamp of camera rotation motion for motion blur to be ineffective.
- Fixed issue with AssetPostprocessors dependencies causing models to be imported twice when upgrading the package version.
- Fixed culling of lights with XR SDK
- Fixed memory stomp in shadow caching code, leading to overflow of Shadow request array and runtime errors.
- Fixed an issue related to transparent objects reading the ray traced indirect diffuse buffer
- Fixed an issue with filtering ray traced area lights when the intensity is high or there is an exposure.
- Fixed ill-formed include path in Depth Of Field shader.
- Fixed shader graph and ray tracing after the shader target PR.
- Fixed a bug in semi-transparent shadows (object further than the light casting shadows)
- Fix state enabled of default volume profile when in package.
- Fixed removal of MeshRenderer and MeshFilter on adding Light component.
- Fixed Ray Traced SubSurface Scattering not working with ray traced area lights
- Fixed Ray Traced SubSurface Scattering not working in forward mode.
- Fixed a bug in debug light volumes.
- Fixed a bug related to ray traced area light shadow history.
- Fixed an issue where fog sky color mode could sample NaNs in the sky cubemap.
- Fixed a leak in the PBR sky renderer.
- Added a tooltip to the Ambient Mode parameter in the Visual Envionment volume component.
- Static lighting sky now takes the default volume into account (this fixes discrepancies between baked and realtime lighting).
- Fixed a leak in the sky system.
- Removed MSAA Buffers allocation when lit shader mode is set to "deferred only".
- Fixed invalid cast for realtime reflection probes (case 1220504)
- Fixed invalid game view rendering when disabling all cameras in the scene (case 1105163)
- Hide reflection probes in the renderer components.
- Fixed infinite reload loop while displaying Light's Shadow's Link Light Layer in Inspector of Prefab Asset.
- Fixed the culling was not disposed error in build log.
- Fixed the cookie atlas size and planar atlas size being too big after an upgrade of the HDRP asset.
- Fixed transparent SSR for shader graph.
- Fixed an issue with emissive light meshes not being in the RAS.
- Fixed DXR player build
- Fixed the HDRP asset migration code not being called after an upgrade of the package
- Fixed draw renderers custom pass out of bound exception
- Fixed the PBR shader rendering in deferred
- Fixed some typos in debug menu (case 1224594)
- Fixed ray traced point and spot lights shadows not rejecting istory when semi-transparent or colored.
- Fixed a warning due to StaticLightingSky when reloading domain in some cases.
- Fixed the MaxLightCount being displayed when the light volume debug menu is on ColorAndEdge.
- Fixed issue with unclear naming of debug menu for decals.
- Fixed z-fighting in scene view when scene lighting is off (case 1203927)
- Fixed issue that prevented cubemap thumbnails from rendering.
- Fixed ray tracing with VR single-pass
- Fix an exception in ray tracing that happens if two LOD levels are using the same mesh renderer.
- Fixed error in the console when switching shader to decal in the material UI.
- Fixed an issue with refraction model and ray traced recursive rendering (case 1198578).
- Fixed an issue where a dynamic sky changing any frame may not update the ambient probe.
- Fixed cubemap thumbnail generation at project load time.
- Fixed cubemap thumbnail generation at project load time. 
- Fixed XR culling with multiple cameras
- Fixed XR single-pass with Mock HMD plugin
- Fixed sRGB mismatch with XR SDK
- Fixed an issue where default volume would not update when switching profile.
- Fixed issue with uncached reflection probe cameras reseting the debug mode (case 1224601) 
- Fixed an issue where AO override would not override specular occlusion.
- Fixed an issue where Volume inspector might not refresh correctly in some cases.
- Fixed render texture with XR
- Fixed issue with resources being accessed before initialization process has been performed completely. 
- Half fixed shuriken particle light that cast shadows (only the first one will be correct)
- Fixed issue with atmospheric fog turning black if a planar reflection probe is placed below ground level. (case 1226588)
- Fixed custom pass GC alloc issue in CustomPassVolume.GetActiveVolumes().
- Fixed a bug where instanced shadergraph shaders wouldn't compile on PS4.
- Fixed an issue related to the envlightdatasrt not being bound in recursive rendering.
- Fixed shadow cascade tooltip when using the metric mode (case 1229232)
- Fixed how the area light influence volume is computed to match rasterization.
- Focus on Decal uses the extends of the projectors
- Fixed usage of light size data that are not available at runtime.
- Fixed the depth buffer copy made before custom pass after opaque and normal injection point.
- Fix for issue that prevented scene from being completely saved when baked reflection probes are present and lighting is set to auto generate.
- Fixed drag area width at left of Light's intensity field in Inspector.
- Fixed light type resolution when performing a reset on HDAdditionalLightData (case 1220931)
- Fixed reliance on atan2 undefined behavior in motion vector debug shader.
- Fixed an usage of a a compute buffer not bound (1229964)
- Fixed an issue where changing the default volume profile from another inspector would not update the default volume editor.
- Fix issues in the post process system with RenderTexture being invalid in some cases, causing rendering problems.
- Fixed an issue where unncessarily serialized members in StaticLightingSky component would change each time the scene is changed.
- Fixed a weird behavior in the scalable settings drawing when the space becomes tiny (1212045).
- Fixed a regression in the ray traced indirect diffuse due to the new probe system.
- Fix for range compression factor for probes going negative (now clamped to positive values).
- Fixed path validation when creating new volume profile (case 1229933)

### Changed
- Color buffer pyramid is not allocated anymore if neither refraction nor distortion are enabled
- Rename Emission Radius to Radius in UI in Point, Spot
- Angular Diameter parameter for directional light is no longuer an advanced property
- DXR: Remove Light Radius and Angular Diamater of Raytrace shadow. Angular Diameter and Radius are used instead.
- Remove MaxSmoothness parameters from UI for point, spot and directional light. The MaxSmoothness is now deduce from Radius Parameters
- DXR: Remove the Ray Tracing Environement Component. Add a Layer Mask to the ray Tracing volume components to define which objects are taken into account for each effect.
- Removed second cubemaps used for shadowing in lookdev
- Disable Physically Based Sky below ground
- Increase max limit of area light and reflection probe to 128
- Change default texture for detailmap to grey
- Optimize Shadow RT load on Tile based architecture platforms.
- Improved quality of SSAO.
- Moved RequestShadowMapRendering() back to public API.
- Update HDRP DXR Wizard with an option to automatically clone the hdrp config package and setup raytracing to 1 in shaders file.
- Added SceneSelection pass for TerrainLit shader.
- Simplified Light's type API regrouping the logic in one place (Check type in HDAdditionalLightData)
- The support of LOD CrossFade (Dithering transition) in master nodes now required to enable it in the master node settings (Save variant)
- Improved shadow bias, by removing constant depth bias and substituting it with slope-scale bias.
- Fix the default stencil values when a material is created from a SSS ShaderGraph.
- Tweak test asset to be compatible with XR: unlit SG material for canvas and double-side font material
- Slightly tweaked the behaviour of bloom when resolution is low to reduce artifacts.
- Hidden fields in Light Inspector that is not relevant while in BakingOnly mode.
- Changed parametrization of PCSS, now softness is derived from angular diameter (for directional lights) or shape radius (for point/spot lights) and min filter size is now in the [0..1] range.
- Moved the copy of the geometry history buffers to right after the depth mip chain generation.
- Rename "Luminance" to "Nits" in UX for physical light unit
- Rename FrameSettings "SkyLighting" to "SkyReflection"
- Reworked XR automated tests
- The ray traced screen space shadow history for directional, spot and point lights is discarded if the light transform has changed.
- Changed the behavior for ray tracing in case a mesh renderer has both transparent and opaque submeshes.
- Improve history buffer management
- Replaced PlayerSettings.virtualRealitySupported with XRGraphics.tryEnable.
- Remove redundant FrameSettings RealTimePlanarReflection
- Improved a bit the GC calls generated during the rendering.
- Material update is now only triggered when the relevant settings are touched in the shader graph master nodes
- Changed the way Sky Intensity (on Sky volume components) is handled. It's now a combo box where users can choose between Exposure, Multiplier or Lux (for HDRI sky only) instead of both multiplier and exposure being applied all the time. Added a new menu item to convert old profiles.
- Change how method for specular occlusions is decided on inspector shader (Lit, LitTesselation, LayeredLit, LayeredLitTessellation)
- Unlocked SSS, SSR, Motion Vectors and Distortion frame settings for reflections probes.
- Hide unused LOD settings in Quality Settings legacy window.
- Reduced the constrained distance for temporal reprojection of ray tracing denoising
- Removed shadow near plane from the Directional Light Shadow UI.
- Improved the performances of custom pass culling.
- The scene view camera now replicates the physical parameters from the camera tagged as "MainCamera".
- Reduced the number of GC.Alloc calls, one simple scene without plarnar / probes, it should be 0B.
- Renamed ProfilingSample to ProfilingScope and unified API. Added GPU Timings.
- Updated macros to be compatible with the new shader preprocessor.
- Ray tracing reflection temporal filtering is now done in pre-exposed space
- Search field selects the appropriate fields in both project settings panels 'HDRP Default Settings' and 'Quality/HDRP'
- Disabled the refraction and transmission map keywords if the material is opaque.
- Keep celestial bodies outside the atmosphere.
- Updated the MSAA documentation to specify what features HDRP supports MSAA for and what features it does not.
- Shader use for Runtime Debug Display are now correctly stripper when doing a release build
- Now each camera has its own Volume Stack. This allows Volume Parameters to be updated as early as possible and be ready for the whole frame without conflicts between cameras.
- Disable Async for SSR, SSAO and Contact shadow when aggregated ray tracing frame setting is on.
- Improved performance when entering play mode without domain reload by a factor of ~25
- Renamed the camera profiling sample to include the camera name
- Discarding the ray tracing history for AO, reflection, diffuse shadows and GI when the viewport size changes.
- Renamed the camera profiling sample to include the camera name
- Renamed the post processing graphic formats to match the new convention.
- The restart in Wizard for DXR will always be last fix from now on
- Refactoring pre-existing materials to share more shader code between rasterization and ray tracing.
- Setting a material's Refraction Model to Thin does not overwrite the Thickness and Transmission Absorption Distance anymore.
- Removed Wind textures from runtime as wind is no longer built into the pipeline
- Changed Shader Graph titles of master nodes to be more easily searchable ("HDRP/x" -> "x (HDRP)")
- Expose StartSinglePass() and StopSinglePass() as public interface for XRPass
- Replaced the Texture array for 2D cookies (spot, area and directional lights) and for planar reflections by an atlas.
- Moved the tier defining from the asset to the concerned volume components.
- Changing from a tier management to a "mode" management for reflection and GI and removing the ability to enable/disable deferred and ray bining (they are now implied by performance mode)
- The default FrameSettings for ScreenSpaceShadows is set to true for Camera in order to give a better workflow for DXR.
- Refactor internal usage of Stencil bits.
- Changed how the material upgrader works and added documentation for it.
- Custom passes now disable the stencil when overwriting the depth and not writing into it.
- Renamed the camera profiling sample to include the camera name
- Changed the way the shadow casting property of transparent and tranmissive materials is handeled for ray tracing.
- Changed inspector materials stencil setting code to have more sharing.
- Updated the default scene and default DXR scene and DefaultVolumeProfile.
- Changed the way the length parameter is used for ray traced contact shadows.
- Improved the coherency of PCSS blur between cascades.
- Updated VR checks in Wizard to reflect new XR System.
- Removing unused alpha threshold depth prepass and post pass for fabric shader graph.
- Transform result from CIE XYZ to sRGB color space in EvalSensitivity for iridescence.
- Moved BeginCameraRendering callback right before culling.
- Changed the visibility of the Indirect Lighting Controller component to public.
- Renamed the cubemap used for diffuse convolution to a more explicit name for the memory profiler.
- Improved behaviour of transmission color on transparent surfaces in path tracing.
- Light dimmer can now get values higher than one and was renamed to multiplier in the UI.
- Removed info box requesting volume component for Visual Environment and updated the documentation with the relevant information.
- Improved light selection oracle for light sampling in path tracing.
- Stripped ray tracing subsurface passes with ray tracing is not enabled.
- Remove LOD cross fade code for ray tracing shaders
- Removed legacy VR code
- Add range-based clipping to box lights (case 1178780)
- Improve area light culling (case 1085873)
- Light Hierarchy debug mode can now adjust Debug Exposure for visualizing high exposure scenes.
- Rejecting history for ray traced reflections based on a threshold evaluated on the neighborhood of the sampled history.
- Renamed "Environment" to "Reflection Probes" in tile/cluster debug menu.
- Utilities namespace is obsolete, moved its content to UnityEngine.Rendering (case 1204677)
- Obsolete Utilities namespace was removed, instead use UnityEngine.Rendering (case 1204677)
- Moved most of the compute shaders to the multi_compile API instead of multiple kernels.
- Use multi_compile API for deferred compute shader with shadow mask.
- Remove the raytracing rendering queue system to make recursive raytraced material work when raytracing is disabled
- Changed a few resources used by ray tracing shaders to be global resources (using register space1) for improved CPU performance.
- All custom pass volumes are now executed for one injection point instead of the first one.
- Hidden unsupported choice in emission in Materials
- Temporal Anti aliasing improvements.
- Optimized PrepareLightsForGPU (cost reduced by over 25%) and PrepareGPULightData (around twice as fast now).
- Moved scene view camera settings for HDRP from the preferences window to the scene view camera settings window.
<<<<<<< HEAD
- Further optimized PrepareLightsForGPU (3x faster with few shadows, 1.4x faster with a lot of shadows or equivalently cost reduced by 68% to 37%).
=======
- Updated shaders to be compatible with Microsoft's DXC.
>>>>>>> a7284632

## [7.1.1] - 2019-09-05

### Added
- Transparency Overdraw debug mode. Allows to visualize transparent objects draw calls as an "heat map".
- Enabled single-pass instancing support for XR SDK with new API cmd.SetInstanceMultiplier()
- XR settings are now available in the HDRP asset
- Support for Material Quality in Shader Graph
- Material Quality support selection in HDRP Asset
- Renamed XR shader macro from UNITY_STEREO_ASSIGN_COMPUTE_EYE_INDEX to UNITY_XR_ASSIGN_VIEW_INDEX
- Raytracing ShaderGraph node for HDRP shaders
- Custom passes volume component with 3 injection points: Before Rendering, Before Transparent and Before Post Process
- Alpha channel is now properly exported to camera render textures when using FP16 color buffer format
- Support for XR SDK mirror view modes
- HD Master nodes in Shader Graph now support Normal and Tangent modification in vertex stage.
- DepthOfFieldCoC option in the fullscreen debug modes.
- Added override Ambient Occlusion option on debug windows
- Added Custom Post Processes with 3 injection points: Before Transparent, Before Post Process and After Post Process
- Added draft of minimal interactive path tracing (experimental) based on DXR API - Support only 4 area light, lit and unlit shader (non-shadergraph)

### Fixed
- Fixed wizard infinite loop on cancellation
- Fixed with compute shader error about too many threads in threadgroup on low GPU
- Fixed invalid contact shadow shaders being created on metal
- Fixed a bug where if Assembly.GetTypes throws an exception due to mis-versioned dlls, then no preprocessors are used in the shader stripper
- Fixed typo in AXF decal property preventing to compile
- Fixed reflection probe with XR single-pass and FPTL
- Fixed force gizmo shown when selecting camera in hierarchy
- Fixed issue with XR occlusion mesh and dynamic resolution
- Fixed an issue where lighting compute buffers were re-created with the wrong size when resizing the window, causing tile artefacts at the top of the screen.
- Fix FrameSettings names and tooltips
- Fixed error with XR SDK when the Editor is not in focus
- Fixed errors with RenderGraph, XR SDK and occlusion mesh
- Fixed shadow routines compilation errors when "real" type is a typedef on "half".
- Fixed toggle volumetric lighting in the light UI
- Fixed post-processing history reset handling rt-scale incorrectly
- Fixed crash with terrain and XR multi-pass
- Fixed ShaderGraph material synchronization issues
- Fixed a null reference exception when using an Emissive texture with Unlit shader (case 1181335)
- Fixed an issue where area lights and point lights where not counted separately with regards to max lights on screen (case 1183196)
- Fixed an SSR and Subsurface Scattering issue (appearing black) when using XR.

### Changed
- Update Wizard layout.
- Remove almost all Garbage collection call within a frame.
- Rename property AdditionalVeclocityChange to AddPrecomputeVelocity
- Call the End/Begin camera rendering callbacks for camera with customRender enabled
- Changeg framesettings migration order of postprocess flags as a pr for reflection settings flags have been backported to 2019.2
- Replaced usage of ENABLE_VR in XRSystem.cs by version defines based on the presence of the built-in VR and XR modules
- Added an update virtual function to the SkyRenderer class. This is called once per frame. This allows a given renderer to amortize heavy computation at the rate it chooses. Currently only the physically based sky implements this.
- Removed mandatory XRPass argument in HDCamera.GetOrCreate()
- Restored the HDCamera parameter to the sky rendering builtin parameters.
- Removed usage of StructuredBuffer for XR View Constants
- Expose Direct Specular Lighting control in FrameSettings
- Deprecated ExponentialFog and VolumetricFog volume components. Now there is only one exponential fog component (Fog) which can add Volumetric Fog as an option. Added a script in Edit -> Render Pipeline -> Upgrade Fog Volume Components.

## [7.0.1] - 2019-07-25

### Added
- Added option in the config package to disable globally Area Lights and to select shadow quality settings for the deferred pipeline.
- When shader log stripping is enabled, shader stripper statistics will be written at `Temp/shader-strip.json`
- Occlusion mesh support from XR SDK

### Fixed
- Fixed XR SDK mirror view blit, cleanup some XRTODO and removed XRDebug.cs
- Fixed culling for volumetrics with XR single-pass rendering
- Fix shadergraph material pass setup not called
- Fixed documentation links in component's Inspector header bar
- Cookies using the render texture output from a camera are now properly updated
- Allow in ShaderGraph to enable pre/post pass when the alpha clip is disabled

### Changed
- RenderQueue for Opaque now start at Background instead of Geometry.
- Clamp the area light size for scripting API when we change the light type
- Added a warning in the material UI when the diffusion profile assigned is not in the HDRP asset


## [7.0.0] - 2019-07-17

### Added
- `Fixed`, `Viewer`, and `Automatic` modes to compute the FOV used when rendering a `PlanarReflectionProbe`
- A checkbox to toggle the chrome gizmo of `ReflectionProbe`and `PlanarReflectionProbe`
- Added a Light layer in shadows that allow for objects to cast shadows without being affected by light (and vice versa).
- You can now access ShaderGraph blend states from the Material UI (for example, **Surface Type**, **Sorting Priority**, and **Blending Mode**). This change may break Materials that use a ShaderGraph, to fix them, select **Edit > Render Pipeline > Reset all ShaderGraph Scene Materials BlendStates**. This syncs the blendstates of you ShaderGraph master nodes with the Material properties.
- You can now control ZTest, ZWrite, and CullMode for transparent Materials.
- Materials that use Unlit Shaders or Unlit Master Node Shaders now cast shadows.
- Added an option to enable the ztest on **After Post Process** materials when TAA is disabled.
- Added a new SSAO (based on Ground Truth Ambient Occlusion algorithm) to replace the previous one.
- Added support for shadow tint on light
- BeginCameraRendering and EndCameraRendering callbacks are now called with probes
- Adding option to update shadow maps only On Enable and On Demand.
- Shader Graphs that use time-dependent vertex modification now generate correct motion vectors.
- Added option to allow a custom spot angle for spot light shadow maps.
- Added frame settings for individual post-processing effects
- Added dither transition between cascades for Low and Medium quality settings
- Added single-pass instancing support with XR SDK
- Added occlusion mesh support with XR SDK
- Added support of Alembic velocity to various shaders
- Added support for more than 2 views for single-pass instancing
- Added support for per punctual/directional light min roughness in StackLit
- Added mirror view support with XR SDK
- Added VR verification in HDRPWizard
- Added DXR verification in HDRPWizard
- Added feedbacks in UI of Volume regarding skies
- Cube LUT support in Tonemapping. Cube LUT helpers for external grading are available in the Post-processing Sample package.

### Fixed
- Fixed an issue with history buffers causing effects like TAA or auto exposure to flicker when more than one camera was visible in the editor
- The correct preview is displayed when selecting multiple `PlanarReflectionProbe`s
- Fixed volumetric rendering with camera-relative code and XR stereo instancing
- Fixed issue with flashing cyan due to async compilation of shader when selecting a mesh
- Fix texture type mismatch when the contact shadow are disabled (causing errors on IOS devices)
- Fixed Generate Shader Includes while in package
- Fixed issue when texture where deleted in ShadowCascadeGUI
- Fixed issue in FrameSettingsHistory when disabling a camera several time without enabling it in between.
- Fixed volumetric reprojection with camera-relative code and XR stereo instancing
- Added custom BaseShaderPreprocessor in HDEditorUtils.GetBaseShaderPreprocessorList()
- Fixed compile issue when USE_XR_SDK is not defined
- Fixed procedural sky sun disk intensity for high directional light intensities
- Fixed Decal mip level when using texture mip map streaming to avoid dropping to lowest permitted mip (now loading all mips)
- Fixed deferred shading for XR single-pass instancing after lightloop refactor
- Fixed cluster and material classification debug (material classification now works with compute as pixel shader lighting)
- Fixed IOS Nan by adding a maximun epsilon definition REAL_EPS that uses HALF_EPS when fp16 are used
- Removed unnecessary GC allocation in motion blur code
- Fixed locked UI with advanded influence volume inspector for probes
- Fixed invalid capture direction when rendering planar reflection probes
- Fixed Decal HTILE optimization with platform not supporting texture atomatic (Disable it)
- Fixed a crash in the build when the contact shadows are disabled
- Fixed camera rendering callbacks order (endCameraRendering was being called before the actual rendering)
- Fixed issue with wrong opaque blending settings for After Postprocess
- Fixed issue with Low resolution transparency on PS4
- Fixed a memory leak on volume profiles
- Fixed The Parallax Occlusion Mappping node in shader graph and it's UV input slot
- Fixed lighting with XR single-pass instancing by disabling deferred tiles
- Fixed the Bloom prefiltering pass
- Fixed post-processing effect relying on Unity's random number generator
- Fixed camera flickering when using TAA and selecting the camera in the editor
- Fixed issue with single shadow debug view and volumetrics
- Fixed most of the problems with light animation and timeline
- Fixed indirect deferred compute with XR single-pass instancing
- Fixed a slight omission in anisotropy calculations derived from HazeMapping in StackLit
- Improved stack computation numerical stability in StackLit
- Fix PBR master node always opaque (wrong blend modes for forward pass)
- Fixed TAA with XR single-pass instancing (missing macros)
- Fixed an issue causing Scene View selection wire gizmo to not appear when using HDRP Shader Graphs.
- Fixed wireframe rendering mode (case 1083989)
- Fixed the renderqueue not updated when the alpha clip is modified in the material UI.
- Fixed the PBR master node preview
- Remove the ReadOnly flag on Reflection Probe's cubemap assets during bake when there are no VCS active.
- Fixed an issue where setting a material debug view would not reset the other exclusive modes
- Spot light shapes are now correctly taken into account when baking
- Now the static lighting sky will correctly take the default values for non-overridden properties
- Fixed material albedo affecting the lux meter
- Extra test in deferred compute shading to avoid shading pixels that were not rendered by the current camera (for camera stacking)

### Changed
- Optimization: Reduce the group size of the deferred lighting pass from 16x16 to 8x8
- Replaced HDCamera.computePassCount by viewCount
- Removed xrInstancing flag in RTHandles (replaced by TextureXR.slices and TextureXR.dimensions)
- Refactor the HDRenderPipeline and lightloop code to preprare for high level rendergraph
- Removed the **Back Then Front Rendering** option in the fabric Master Node settings. Enabling this option previously did nothing.
- Shader type Real translates to FP16 precision on Nintendo Switch.
- Shader framework refactor: Introduce CBSDF, EvaluateBSDF, IsNonZeroBSDF to replace BSDF functions
- Shader framework refactor:  GetBSDFAngles, LightEvaluation and SurfaceShading functions
- Replace ComputeMicroShadowing by GetAmbientOcclusionForMicroShadowing
- Rename WorldToTangent to TangentToWorld as it was incorrectly named
- Remove SunDisk and Sun Halo size from directional light
- Remove all obsolete wind code from shader
- Renamed DecalProjectorComponent into DecalProjector for API alignment.
- Improved the Volume UI and made them Global by default
- Remove very high quality shadow option
- Change default for shadow quality in Deferred to Medium
- Enlighten now use inverse squared falloff (before was using builtin falloff)
- Enlighten is now deprecated. Please use CPU or GPU lightmaper instead.
- Remove the name in the diffusion profile UI
- Changed how shadow map resolution scaling with distance is computed. Now it uses screen space area rather than light range.
- Updated MoreOptions display in UI
- Moved Display Area Light Emissive Mesh script API functions in the editor namespace
- direct strenght properties in ambient occlusion now affect direct specular as well
- Removed advanced Specular Occlusion control in StackLit: SSAO based SO control is hidden and fixed to behave like Lit, SPTD is the only HQ technique shown for baked SO.
- Shader framework refactor: Changed ClampRoughness signature to include PreLightData access.
- HDRPWizard window is now in Window > General > HD Render Pipeline Wizard
- Moved StaticLightingSky to LightingWindow
- Removes the current "Scene Settings" and replace them with "Sky & Fog Settings" (with Physically Based Sky and Volumetric Fog).
- Changed how cached shadow maps are placed inside the atlas to minimize re-rendering of them.

## [6.7.0-preview] - 2019-05-16

### Added
- Added ViewConstants StructuredBuffer to simplify XR rendering
- Added API to render specific settings during a frame
- Added stadia to the supported platforms (2019.3)
- Enabled cascade blends settings in the HD Shadow component
- Added Hardware Dynamic Resolution support.
- Added MatCap debug view to replace the no scene lighting debug view.
- Added clear GBuffer option in FrameSettings (default to false)
- Added preview for decal shader graph (Only albedo, normal and emission)
- Added exposure weight control for decal
- Screen Space Directional Shadow under a define option. Activated for ray tracing
- Added a new abstraction for RendererList that will help transition to Render Graph and future RendererList API
- Added multipass support for VR
- Added XR SDK integration (multipass only)
- Added Shader Graph samples for Hair, Fabric and Decal master nodes.
- Add fade distance, shadow fade distance and light layers to light explorer
- Add method to draw light layer drawer in a rect to HDEditorUtils

### Fixed
- Fixed deserialization crash at runtime
- Fixed for ShaderGraph Unlit masternode not writing velocity
- Fixed a crash when assiging a new HDRP asset with the 'Verify Saving Assets' option enabled
- Fixed exposure to properly support TEXTURE2D_X
- Fixed TerrainLit basemap texture generation
- Fixed a bug that caused nans when material classification was enabled and a tile contained one standard material + a material with transmission.
- Fixed gradient sky hash that was not using the exposure hash
- Fixed displayed default FrameSettings in HDRenderPipelineAsset wrongly updated on scripts reload.
- Fixed gradient sky hash that was not using the exposure hash.
- Fixed visualize cascade mode with exposure.
- Fixed (enabled) exposure on override lighting debug modes.
- Fixed issue with LightExplorer when volume have no profile
- Fixed issue with SSR for negative, infinite and NaN history values
- Fixed LightLayer in HDReflectionProbe and PlanarReflectionProbe inspector that was not displayed as a mask.
- Fixed NaN in transmission when the thickness and a color component of the scattering distance was to 0
- Fixed Light's ShadowMask multi-edition.
- Fixed motion blur and SMAA with VR single-pass instancing
- Fixed NaNs generated by phase functionsin volumetric lighting
- Fixed NaN issue with refraction effect and IOR of 1 at extreme grazing angle
- Fixed nan tracker not using the exposure
- Fixed sorting priority on lit and unlit materials
- Fixed null pointer exception when there are no AOVRequests defined on a camera
- Fixed dirty state of prefab using disabled ReflectionProbes
- Fixed an issue where gizmos and editor grid were not correctly depth tested
- Fixed created default scene prefab non editable due to wrong file extension.
- Fixed an issue where sky convolution was recomputed for nothing when a preview was visible (causing extreme slowness when fabric convolution is enabled)
- Fixed issue with decal that wheren't working currently in player
- Fixed missing stereo rendering macros in some fragment shaders
- Fixed exposure for ReflectionProbe and PlanarReflectionProbe gizmos
- Fixed single-pass instancing on PSVR
- Fixed Vulkan shader issue with Texture2DArray in ScreenSpaceShadow.compute by re-arranging code (workaround)
- Fixed camera-relative issue with lights and XR single-pass instancing
- Fixed single-pass instancing on Vulkan
- Fixed htile synchronization issue with shader graph decal
- Fixed Gizmos are not drawn in Camera preview
- Fixed pre-exposure for emissive decal
- Fixed wrong values computed in PreIntegrateFGD and in the generation of volumetric lighting data by forcing the use of fp32.
- Fixed NaNs arising during the hair lighting pass
- Fixed synchronization issue in decal HTile that occasionally caused rendering artifacts around decal borders
- Fixed QualitySettings getting marked as modified by HDRP (and thus checked out in Perforce)
- Fixed a bug with uninitialized values in light explorer
- Fixed issue with LOD transition
- Fixed shader warnings related to raytracing and TEXTURE2D_X

### Changed
- Refactor PixelCoordToViewDirWS to be VR compatible and to compute it only once per frame
- Modified the variants stripper to take in account multiple HDRP assets used in the build.
- Improve the ray biasing code to avoid self-intersections during the SSR traversal
- Update Pyramid Spot Light to better match emitted light volume.
- Moved _XRViewConstants out of UnityPerPassStereo constant buffer to fix issues with PSSL
- Removed GetPositionInput_Stereo() and single-pass (double-wide) rendering mode
- Changed label width of the frame settings to accommodate better existing options.
- SSR's Default FrameSettings for camera is now enable.
- Re-enabled the sharpening filter on Temporal Anti-aliasing
- Exposed HDEditorUtils.LightLayerMaskDrawer for integration in other packages and user scripting.
- Rename atmospheric scattering in FrameSettings to Fog
- The size modifier in the override for the culling sphere in Shadow Cascades now defaults to 0.6, which is the same as the formerly hardcoded value.
- Moved LOD Bias and Maximum LOD Level from Frame Setting section `Other` to `Rendering`
- ShaderGraph Decal that affect only emissive, only draw in emissive pass (was drawing in dbuffer pass too)
- Apply decal projector fade factor correctly on all attribut and for shader graph decal
- Move RenderTransparentDepthPostpass after all transparent
- Update exposure prepass to interleave XR single-pass instancing views in a checkerboard pattern
- Removed ScriptRuntimeVersion check in wizard.

## [6.6.0-preview] - 2019-04-01

### Added
- Added preliminary changes for XR deferred shading
- Added support of 111110 color buffer
- Added proper support for Recorder in HDRP
- Added depth offset input in shader graph master nodes
- Added a Parallax Occlusion Mapping node
- Added SMAA support
- Added Homothety and Symetry quick edition modifier on volume used in ReflectionProbe, PlanarReflectionProbe and DensityVolume
- Added multi-edition support for DecalProjectorComponent
- Improve hair shader
- Added the _ScreenToTargetScaleHistory uniform variable to be used when sampling HDRP RTHandle history buffers.
- Added settings in `FrameSettings` to change `QualitySettings.lodBias` and `QualitySettings.maximumLODLevel` during a rendering
- Added an exposure node to retrieve the current, inverse and previous frame exposure value.
- Added an HD scene color node which allow to sample the scene color with mips and a toggle to remove the exposure.
- Added safeguard on HD scene creation if default scene not set in the wizard
- Added Low res transparency rendering pass.

### Fixed
- Fixed HDRI sky intensity lux mode
- Fixed dynamic resolution for XR
- Fixed instance identifier semantic string used by Shader Graph
- Fixed null culling result occuring when changing scene that was causing crashes
- Fixed multi-edition light handles and inspector shapes
- Fixed light's LightLayer field when multi-editing
- Fixed normal blend edition handles on DensityVolume
- Fixed an issue with layered lit shader and height based blend where inactive layers would still have influence over the result
- Fixed multi-selection handles color for DensityVolume
- Fixed multi-edition inspector's blend distances for HDReflectionProbe, PlanarReflectionProbe and DensityVolume
- Fixed metric distance that changed along size in DensityVolume
- Fixed DensityVolume shape handles that have not same behaviour in advance and normal edition mode
- Fixed normal map blending in TerrainLit by only blending the derivatives
- Fixed Xbox One rendering just a grey screen instead of the scene
- Fixed probe handles for multiselection
- Fixed baked cubemap import settings for convolution
- Fixed regression causing crash when attempting to open HDRenderPipelineWizard without an HDRenderPipelineAsset setted
- Fixed FullScreenDebug modes: SSAO, SSR, Contact shadow, Prerefraction Color Pyramid, Final Color Pyramid
- Fixed volumetric rendering with stereo instancing
- Fixed shader warning
- Fixed missing resources in existing asset when updating package
- Fixed PBR master node preview in forward rendering or transparent surface
- Fixed deferred shading with stereo instancing
- Fixed "look at" edition mode of Rotation tool for DecalProjectorComponent
- Fixed issue when switching mode in ReflectionProbe and PlanarReflectionProbe
- Fixed issue where migratable component version where not always serialized when part of prefab's instance
- Fixed an issue where shadow would not be rendered properly when light layer are not enabled
- Fixed exposure weight on unlit materials
- Fixed Light intensity not played in the player when recorded with animation/timeline
- Fixed some issues when multi editing HDRenderPipelineAsset
- Fixed emission node breaking the main shader graph preview in certain conditions.
- Fixed checkout of baked probe asset when baking probes.
- Fixed invalid gizmo position for rotated ReflectionProbe
- Fixed multi-edition of material's SurfaceType and RenderingPath
- Fixed whole pipeline reconstruction on selecting for the first time or modifying other than the currently used HDRenderPipelineAsset
- Fixed single shadow debug mode
- Fixed global scale factor debug mode when scale > 1
- Fixed debug menu material overrides not getting applied to the Terrain Lit shader
- Fixed typo in computeLightVariants
- Fixed deferred pass with XR instancing by disabling ComputeLightEvaluation
- Fixed bloom resolution independence
- Fixed lens dirt intensity not behaving properly
- Fixed the Stop NaN feature
- Fixed some resources to handle more than 2 instanced views for XR
- Fixed issue with black screen (NaN) produced on old GPU hardware or intel GPU hardware with gaussian pyramid
- Fixed issue with disabled punctual light would still render when only directional light is present

### Changed
- DensityVolume scripting API will no longuer allow to change between advance and normal edition mode
- Disabled depth of field, lens distortion and panini projection in the scene view
- TerrainLit shaders and includes are reorganized and made simpler.
- TerrainLit shader GUI now allows custom properties to be displayed in the Terrain fold-out section.
- Optimize distortion pass with stencil
- Disable SceneSelectionPass in shader graph preview
- Control punctual light and area light shadow atlas separately
- Move SMAA anti-aliasing option to after Temporal Anti Aliasing one, to avoid problem with previously serialized project settings
- Optimize rendering with static only lighting and when no cullable lights/decals/density volumes are present.
- Updated handles for DecalProjectorComponent for enhanced spacial position readability and have edition mode for better SceneView management
- DecalProjectorComponent are now scale independent in order to have reliable metric unit (see new Size field for changing the size of the volume)
- Restructure code from HDCamera.Update() by adding UpdateAntialiasing() and UpdateViewConstants()
- Renamed velocity to motion vectors
- Objects rendered during the After Post Process pass while TAA is enabled will not benefit from existing depth buffer anymore. This is done to fix an issue where those object would wobble otherwise
- Removed usage of builtin unity matrix for shadow, shadow now use same constant than other view
- The default volume layer mask for cameras & probes is now `Default` instead of `Everything`

## [6.5.0-preview] - 2019-03-07

### Added
- Added depth-of-field support with stereo instancing
- Adding real time area light shadow support
- Added a new FrameSettings: Specular Lighting to toggle the specular during the rendering

### Fixed
- Fixed diffusion profile upgrade breaking package when upgrading to a new version
- Fixed decals cropped by gizmo not updating correctly if prefab
- Fixed an issue when enabling SSR on multiple view
- Fixed edition of the intensity's unit field while selecting multiple lights
- Fixed wrong calculation in soft voxelization for density volume
- Fixed gizmo not working correctly with pre-exposure
- Fixed issue with setting a not available RT when disabling motion vectors
- Fixed planar reflection when looking at mirror normal
- Fixed mutiselection issue with HDLight Inspector
- Fixed HDAdditionalCameraData data migration
- Fixed failing builds when light explorer window is open
- Fixed cascade shadows border sometime causing artefacts between cascades
- Restored shadows in the Cascade Shadow debug visualization
- `camera.RenderToCubemap` use proper face culling

### Changed
- When rendering reflection probe disable all specular lighting and for metals use fresnelF0 as diffuse color for bake lighting.

## [6.4.0-preview] - 2019-02-21

### Added
- VR: Added TextureXR system to selectively expand TEXTURE2D macros to texture array for single-pass stereo instancing + Convert textures call to these macros
- Added an unit selection dropdown next to shutter speed (camera)
- Added error helpbox when trying to use a sub volume component that require the current HDRenderPipelineAsset to support a feature that it is not supporting.
- Add mesh for tube light when display emissive mesh is enabled

### Fixed
- Fixed Light explorer. The volume explorer used `profile` instead of `sharedProfile` which instantiate a custom volume profile instead of editing the asset itself.
- Fixed UI issue where all is displayed using metric unit in shadow cascade and Percent is set in the unit field (happening when opening the inspector).
- Fixed inspector event error when double clicking on an asset (diffusion profile/material).
- Fixed nullref on layered material UI when the material is not an asset.
- Fixed nullref exception when undo/redo a light property.
- Fixed visual bug when area light handle size is 0.

### Changed
- Update UI for 32bit/16bit shadow precision settings in HDRP asset
- Object motion vectors have been disabled in all but the game view. Camera motion vectors are still enabled everywhere, allowing TAA and Motion Blur to work on static objects.
- Enable texture array by default for most rendering code on DX11 and unlock stereo instancing (DX11 only for now)

## [6.3.0-preview] - 2019-02-18

### Added
- Added emissive property for shader graph decals
- Added a diffusion profile override volume so the list of diffusion profile assets to use can be chanaged without affecting the HDRP asset
- Added a "Stop NaNs" option on cameras and in the Scene View preferences.
- Added metric display option in HDShadowSettings and improve clamping
- Added shader parameter mapping in DebugMenu
- Added scripting API to configure DebugData for DebugMenu

### Fixed
- Fixed decals in forward
- Fixed issue with stencil not correctly setup for various master node and shader for the depth pass, motion vector pass and GBuffer/Forward pass
- Fixed SRP batcher and metal
- Fixed culling and shadows for Pyramid, Box, Rectangle and Tube lights
- Fixed an issue where scissor render state leaking from the editor code caused partially black rendering

### Changed
- When a lit material has a clear coat mask that is not null, we now use the clear coat roughness to compute the screen space reflection.
- Diffusion profiles are now limited to one per asset and can be referenced in materials, shader graphs and vfx graphs. Materials will be upgraded automatically except if they are using a shader graph, in this case it will display an error message.

## [6.2.0-preview] - 2019-02-15

### Added
- Added help box listing feature supported in a given HDRenderPipelineAsset alongs with the drawbacks implied.
- Added cascade visualizer, supporting disabled handles when not overriding.

### Fixed
- Fixed post processing with stereo double-wide
- Fixed issue with Metal: Use sign bit to find the cache type instead of lowest bit.
- Fixed invalid state when creating a planar reflection for the first time
- Fix FrameSettings's LitShaderMode not restrained by supported LitShaderMode regression.

### Changed
- The default value roughness value for the clearcoat has been changed from 0.03 to 0.01
- Update default value of based color for master node
- Update Fabric Charlie Sheen lighting model - Remove Fresnel component that wasn't part of initial model + Remap smoothness to [0.0 - 0.6] range for more artist friendly parameter

### Changed
- Code refactor: all macros with ARGS have been swapped with macros with PARAM. This is because the ARGS macros were incorrectly named.

## [6.1.0-preview] - 2019-02-13

### Added
- Added support for post-processing anti-aliasing in the Scene View (FXAA and TAA). These can be set in Preferences.
- Added emissive property for decal material (non-shader graph)

### Fixed
- Fixed a few UI bugs with the color grading curves.
- Fixed "Post Processing" in the scene view not toggling post-processing effects
- Fixed bake only object with flag `ReflectionProbeStaticFlag` when baking a `ReflectionProbe`

### Changed
- Removed unsupported Clear Depth checkbox in Camera inspector
- Updated the toggle for advanced mode in inspectors.

## [6.0.0-preview] - 2019-02-23

### Added
- Added new API to perform a camera rendering
- Added support for hair master node (Double kajiya kay - Lambert)
- Added Reset behaviour in DebugMenu (ingame mapping is right joystick + B)
- Added Default HD scene at new scene creation while in HDRP
- Added Wizard helping to configure HDRP project
- Added new UI for decal material to allow remapping and scaling of some properties
- Added cascade shadow visualisation toggle in HD shadow settings
- Added icons for assets
- Added replace blending mode for distortion
- Added basic distance fade for density volumes
- Added decal master node for shader graph
- Added HD unlit master node (Cross Pipeline version is name Unlit)
- Added new Rendering Queue in materials
- Added post-processing V3 framework embed in HDRP, remove postprocess V2 framework
- Post-processing now uses the generic volume framework
-   New depth-of-field, bloom, panini projection effects, motion blur
-   Exposure is now done as a pre-exposition pass, the whole system has been revamped
-   Exposure now use EV100 everywhere in the UI (Sky, Emissive Light)
- Added emissive intensity (Luminance and EV100 control) control for Emissive
- Added pre-exposure weigth for Emissive
- Added an emissive color node and a slider to control the pre-exposure percentage of emission color
- Added physical camera support where applicable
- Added more color grading tools
- Added changelog level for Shader Variant stripping
- Added Debug mode for validation of material albedo and metalness/specularColor values
- Added a new dynamic mode for ambient probe and renamed BakingSky to StaticLightingSky
- Added command buffer parameter to all Bind() method of material
- Added Material validator in Render Pipeline Debug
- Added code to future support of DXR (not enabled)
- Added support of multiviewport
- Added HDRenderPipeline.RequestSkyEnvironmentUpdate function to force an update from script when sky is set to OnDemand
- Added a Lighting and BackLighting slots in Lit, StackLit, Fabric and Hair master nodes
- Added support for overriding terrain detail rendering shaders, via the render pipeline editor resources asset
- Added xrInstancing flag support to RTHandle
- Added support for cullmask for decal projectors
- Added software dynamic resolution support
- Added support for "After Post-Process" render pass for unlit shader
- Added support for textured rectangular area lights
- Added stereo instancing macros to MSAA shaders
- Added support for Quarter Res Raytraced Reflections (not enabled)
- Added fade factor for decal projectors.
- Added stereo instancing macros to most shaders used in VR
- Added multi edition support for HDRenderPipelineAsset

### Fixed
- Fixed logic to disable FPTL with stereo rendering
- Fixed stacklit transmission and sun highlight
- Fixed decals with stereo rendering
- Fixed sky with stereo rendering
- Fixed flip logic for postprocessing + VR
- Fixed copyStencilBuffer pass for Switch
- Fixed point light shadow map culling that wasn't taking into account far plane
- Fixed usage of SSR with transparent on all master node
- Fixed SSR and microshadowing on fabric material
- Fixed blit pass for stereo rendering
- Fixed lightlist bounds for stereo rendering
- Fixed windows and in-game DebugMenu sync.
- Fixed FrameSettings' LitShaderMode sync when opening DebugMenu.
- Fixed Metal specific issues with decals, hitting a sampler limit and compiling AxF shader
- Fixed an issue with flipped depth buffer during postprocessing
- Fixed normal map use for shadow bias with forward lit - now use geometric normal
- Fixed transparent depth prepass and postpass access so they can be use without alpha clipping for lit shader
- Fixed support of alpha clip shadow for lit master node
- Fixed unlit master node not compiling
- Fixed issue with debug display of reflection probe
- Fixed issue with phong tessellations not working with lit shader
- Fixed issue with vertex displacement being affected by heightmap setting even if not heightmap where assign
- Fixed issue with density mode on Lit terrain producing NaN
- Fixed issue when going back and forth from Lit to LitTesselation for displacement mode
- Fixed issue with ambient occlusion incorrectly applied to emissiveColor with light layers in deferred
- Fixed issue with fabric convolution not using the correct convolved texture when fabric convolution is enabled
- Fixed issue with Thick mode for Transmission that was disabling transmission with directional light
- Fixed shutdown edge cases with HDRP tests
- Fixed slowdow when enabling Fabric convolution in HDRP asset
- Fixed specularAA not compiling in StackLit Master node
- Fixed material debug view with stereo rendering
- Fixed material's RenderQueue edition in default view.
- Fixed banding issues within volumetric density buffer
- Fixed missing multicompile for MSAA for AxF
- Fixed camera-relative support for stereo rendering
- Fixed remove sync with render thread when updating decal texture atlas.
- Fixed max number of keyword reach [256] issue. Several shader feature are now local
- Fixed Scene Color and Depth nodes
- Fixed SSR in forward
- Fixed custom editor of Unlit, HD Unlit and PBR shader graph master node
- Fixed issue with NewFrame not correctly calculated in Editor when switching scene
- Fixed issue with TerrainLit not compiling with depth only pass and normal buffer
- Fixed geometric normal use for shadow bias with PBR master node in forward
- Fixed instancing macro usage for decals
- Fixed error message when having more than one directional light casting shadow
- Fixed error when trying to display preview of Camera or PlanarReflectionProbe
- Fixed LOAD_TEXTURE2D_ARRAY_MSAA macro
- Fixed min-max and amplitude clamping value in inspector of vertex displacement materials
- Fixed issue with alpha shadow clip (was incorrectly clipping object shadow)
- Fixed an issue where sky cubemap would not be cleared correctly when setting the current sky to None
- Fixed a typo in Static Lighting Sky component UI
- Fixed issue with incorrect reset of RenderQueue when switching shader in inspector GUI
- Fixed issue with variant stripper stripping incorrectly some variants
- Fixed a case of ambient lighting flickering because of previews
- Fixed Decals when rendering multiple camera in a single frame
- Fixed cascade shadow count in shader
- Fixed issue with Stacklit shader with Haze effect
- Fixed an issue with the max sample count for the TAA
- Fixed post-process guard band for XR
- Fixed exposure of emissive of Unlit
- Fixed depth only and motion vector pass for Unlit not working correctly with MSAA
- Fixed an issue with stencil buffer copy causing unnecessary compute dispatches for lighting
- Fixed multi edition issue in FrameSettings
- Fixed issue with SRP batcher and DebugDisplay variant of lit shader
- Fixed issue with debug material mode not doing alpha test
- Fixed "Attempting to draw with missing UAV bindings" errors on Vulkan
- Fixed pre-exposure incorrectly apply to preview
- Fixed issue with duplicate 3D texture in 3D texture altas of volumetric?
- Fixed Camera rendering order (base on the depth parameter)
- Fixed shader graph decals not being cropped by gizmo
- Fixed "Attempting to draw with missing UAV bindings" errors on Vulkan.


### Changed
- ColorPyramid compute shader passes is swapped to pixel shader passes on platforms where the later is faster (Nintendo Switch).
- Removing the simple lightloop used by the simple lit shader
- Whole refactor of reflection system: Planar and reflection probe
- Separated Passthrough from other RenderingPath
- Update several properties naming and caption based on feedback from documentation team
- Remove tile shader variant for transparent backface pass of lit shader
- Rename all HDRenderPipeline to HDRP folder for shaders
- Rename decal property label (based on doc team feedback)
- Lit shader mode now default to Deferred to reduce build time
- Update UI of Emission parameters in shaders
- Improve shader variant stripping including shader graph variant
- Refactored render loop to render realtime probes visible per camera
- Enable SRP batcher by default
- Shader code refactor: Rename LIGHTLOOP_SINGLE_PASS => LIGHTLOOP_DISABLE_TILE_AND_CLUSTER and clean all usage of LIGHTLOOP_TILE_PASS
- Shader code refactor: Move pragma definition of vertex and pixel shader inside pass + Move SURFACE_GRADIENT definition in XXXData.hlsl
- Micro-shadowing in Lit forward now use ambientOcclusion instead of SpecularOcclusion
- Upgraded FrameSettings workflow, DebugMenu and Inspector part relative to it
- Update build light list shader code to support 32 threads in wavefronts on Switch
- LayeredLit layers' foldout are now grouped in one main foldout per layer
- Shadow alpha clip can now be enabled on lit shader and haor shader enven for opaque
- Temporal Antialiasing optimization for Xbox One X
- Parameter depthSlice on SetRenderTarget functions now defaults to -1 to bind the entire resource
- Rename SampleCameraDepth() functions to LoadCameraDepth() and SampleCameraDepth(), same for SampleCameraColor() functions
- Improved Motion Blur quality.
- Update stereo frame settings values for single-pass instancing and double-wide
- Rearrange FetchDepth functions to prepare for stereo-instancing
- Remove unused _ComputeEyeIndex
- Updated HDRenderPipelineAsset inspector
- Re-enable SRP batcher for metal

## [5.2.0-preview] - 2018-11-27

### Added
- Added option to run Contact Shadows and Volumetrics Voxelization stage in Async Compute
- Added camera freeze debug mode - Allow to visually see culling result for a camera
- Added support of Gizmo rendering before and after postprocess in Editor
- Added support of LuxAtDistance for punctual lights

### Fixed
- Fixed Debug.DrawLine and Debug.Ray call to work in game view
- Fixed DebugMenu's enum resetted on change
- Fixed divide by 0 in refraction causing NaN
- Fixed disable rough refraction support
- Fixed refraction, SSS and atmospheric scattering for VR
- Fixed forward clustered lighting for VR (double-wide).
- Fixed Light's UX to not allow negative intensity
- Fixed HDRenderPipelineAsset inspector broken when displaying its FrameSettings from project windows.
- Fixed forward clustered lighting for VR (double-wide).
- Fixed HDRenderPipelineAsset inspector broken when displaying its FrameSettings from project windows.
- Fixed Decals and SSR diable flags for all shader graph master node (Lit, Fabric, StackLit, PBR)
- Fixed Distortion blend mode for shader graph master node (Lit, StackLit)
- Fixed bent Normal for Fabric master node in shader graph
- Fixed PBR master node lightlayers
- Fixed shader stripping for built-in lit shaders.

### Changed
- Rename "Regular" in Diffusion profile UI "Thick Object"
- Changed VBuffer depth parametrization for volumetric from distanceRange to depthExtent - Require update of volumetric settings - Fog start at near plan
- SpotLight with box shape use Lux unit only

## [5.1.0-preview] - 2018-11-19

### Added

- Added a separate Editor resources file for resources Unity does not take when it builds a Player.
- You can now disable SSR on Materials in Shader Graph.
- Added support for MSAA when the Supported Lit Shader Mode is set to Both. Previously HDRP only supported MSAA for Forward mode.
- You can now override the emissive color of a Material when in debug mode.
- Exposed max light for Light Loop Settings in HDRP asset UI.
- HDRP no longer performs a NormalDBuffer pass update if there are no decals in the Scene.
- Added distant (fall-back) volumetric fog and improved the fog evaluation precision.
- Added an option to reflect sky in SSR.
- Added a y-axis offset for the PlanarReflectionProbe and offset tool.
- Exposed the option to run SSR and SSAO on async compute.
- Added support for the _GlossMapScale parameter in the Legacy to HDRP Material converter.
- Added wave intrinsic instructions for use in Shaders (for AMD GCN).


### Fixed
- Fixed sphere shaped influence handles clamping in Reflection Probes.
- Fixed Reflection Probe data migration for projects created before using HDRP.
- Fixed UI of Layered Material where Unity previously rendered the scrollbar above the Copy button.
- Fixed Material tessellations parameters Start fade distance and End fade distance. Originally, Unity clamped these values when you modified them.
- Fixed various distortion and refraction issues - handle a better fall-back.
- Fixed SSR for multiple views.
- Fixed SSR issues related to self-intersections.
- Fixed shape density volume handle speed.
- Fixed density volume shape handle moving too fast.
- Fixed the Camera velocity pass that we removed by mistake.
- Fixed some null pointer exceptions when disabling motion vectors support.
- Fixed viewports for both the Subsurface Scattering combine pass and the transparent depth prepass.
- Fixed the blend mode pop-up in the UI. It previously did not appear when you enabled pre-refraction.
- Fixed some null pointer exceptions that previously occurred when you disabled motion vectors support.
- Fixed Layered Lit UI issue with scrollbar.
- Fixed cubemap assignation on custom ReflectionProbe.
- Fixed Reflection Probes’ capture settings' shadow distance.
- Fixed an issue with the SRP batcher and Shader variables declaration.
- Fixed thickness and subsurface slots for fabric Shader master node that wasn't appearing with the right combination of flags.
- Fixed d3d debug layer warning.
- Fixed PCSS sampling quality.
- Fixed the Subsurface and transmission Material feature enabling for fabric Shader.
- Fixed the Shader Graph UV node’s dimensions when using it in a vertex Shader.
- Fixed the planar reflection mirror gizmo's rotation.
- Fixed HDRenderPipelineAsset's FrameSettings not showing the selected enum in the Inspector drop-down.
- Fixed an error with async compute.
- MSAA now supports transparency.
- The HDRP Material upgrader tool now converts metallic values correctly.
- Volumetrics now render in Reflection Probes.
- Fixed a crash that occurred whenever you set a viewport size to 0.
- Fixed the Camera physic parameter that the UI previously did not display.
- Fixed issue in pyramid shaped spotlight handles manipulation

### Changed

- Renamed Line shaped Lights to Tube Lights.
- HDRP now uses mean height fog parametrization.
- Shadow quality settings are set to All when you use HDRP (This setting is not visible in the UI when using SRP). This avoids Legacy Graphics Quality Settings disabling the shadows and give SRP full control over the Shadows instead.
- HDRP now internally uses premultiplied alpha for all fog.
- Updated default FrameSettings used for realtime Reflection Probes when you create a new HDRenderPipelineAsset.
- Remove multi-camera support. LWRP and HDRP will not support multi-camera layered rendering.
- Updated Shader Graph subshaders to use the new instancing define.
- Changed fog distance calculation from distance to plane to distance to sphere.
- Optimized forward rendering using AMD GCN by scalarizing the light loop.
- Changed the UI of the Light Editor.
- Change ordering of includes in HDRP Materials in order to reduce iteration time for faster compilation.
- Added a StackLit master node replacing the InspectorUI version. IMPORTANT: All previously authored StackLit Materials will be lost. You need to recreate them with the master node.

## [5.0.0-preview] - 2018-09-28

### Added
- Added occlusion mesh to depth prepass for VR (VR still disabled for now)
- Added a debug mode to display only one shadow at once
- Added controls for the highlight created by directional lights
- Added a light radius setting to punctual lights to soften light attenuation and simulate fill lighting
- Added a 'minRoughness' parameter to all non-area lights (was previously only available for certain light types)
- Added separate volumetric light/shadow dimmers
- Added per-pixel jitter to volumetrics to reduce aliasing artifacts
- Added a SurfaceShading.hlsl file, which implements material-agnostic shading functionality in an efficient manner
- Added support for shadow bias for thin object transmission
- Added FrameSettings to control realtime planar reflection
- Added control for SRPBatcher on HDRP Asset
- Added an option to clear the shadow atlases in the debug menu
- Added a color visualization of the shadow atlas rescale in debug mode
- Added support for disabling SSR on materials
- Added intrinsic for XBone
- Added new light volume debugging tool
- Added a new SSR debug view mode
- Added translaction's scale invariance on DensityVolume
- Added multiple supported LitShadermode and per renderer choice in case of both Forward and Deferred supported
- Added custom specular occlusion mode to Lit Shader Graph Master node

### Fixed
- Fixed a normal bias issue with Stacklit (Was causing light leaking)
- Fixed camera preview outputing an error when both scene and game view where display and play and exit was call
- Fixed override debug mode not apply correctly on static GI
- Fixed issue where XRGraphicsConfig values set in the asset inspector GUI weren't propagating correctly (VR still disabled for now)
- Fixed issue with tangent that was using SurfaceGradient instead of regular normal decoding
- Fixed wrong error message display when switching to unsupported target like IOS
- Fixed an issue with ambient occlusion texture sometimes not being created properly causing broken rendering
- Shadow near plane is no longer limited at 0.1
- Fixed decal draw order on transparent material
- Fixed an issue where sometime the lookup texture used for GGX convolution was broken, causing broken rendering
- Fixed an issue where you wouldn't see any fog for certain pipeline/scene configurations
- Fixed an issue with volumetric lighting where the anisotropy value of 0 would not result in perfectly isotropic lighting
- Fixed shadow bias when the atlas is rescaled
- Fixed shadow cascade sampling outside of the atlas when cascade count is inferior to 4
- Fixed shadow filter width in deferred rendering not matching shader config
- Fixed stereo sampling of depth texture in MSAA DepthValues.shader
- Fixed box light UI which allowed negative and zero sizes, thus causing NaNs
- Fixed stereo rendering in HDRISky.shader (VR)
- Fixed normal blend and blend sphere influence for reflection probe
- Fixed distortion filtering (was point filtering, now trilinear)
- Fixed contact shadow for large distance
- Fixed depth pyramid debug view mode
- Fixed sphere shaped influence handles clamping in reflection probes
- Fixed reflection probes data migration for project created before using hdrp
- Fixed ambient occlusion for Lit Master Node when slot is connected

### Changed
- Use samplerunity_ShadowMask instead of samplerunity_samplerLightmap for shadow mask
- Allow to resize reflection probe gizmo's size
- Improve quality of screen space shadow
- Remove support of projection model for ScreenSpaceLighting (SSR always use HiZ and refraction always Proxy)
- Remove all the debug mode from SSR that are obsolete now
- Expose frameSettings and Capture settings for reflection and planar probe
- Update UI for reflection probe, planar probe, camera and HDRP Asset
- Implement proper linear blending for volumetric lighting via deep compositing as described in the paper "Deep Compositing Using Lie Algebras"
- Changed  planar mapping to match terrain convention (XZ instead of ZX)
- XRGraphicsConfig is no longer Read/Write. Instead, it's read-only. This improves consistency of XR behavior between the legacy render pipeline and SRP
- Change reflection probe data migration code (to update old reflection probe to new one)
- Updated gizmo for ReflectionProbes
- Updated UI and Gizmo of DensityVolume

## [4.0.0-preview] - 2018-09-28

### Added
- Added a new TerrainLit shader that supports rendering of Unity terrains.
- Added controls for linear fade at the boundary of density volumes
- Added new API to control decals without monobehaviour object
- Improve Decal Gizmo
- Implement Screen Space Reflections (SSR) (alpha version, highly experimental)
- Add an option to invert the fade parameter on a Density Volume
- Added a Fabric shader (experimental) handling cotton and silk
- Added support for MSAA in forward only for opaque only
- Implement smoothness fade for SSR
- Added support for AxF shader (X-rite format - require special AxF importer from Unity not part of HDRP)
- Added control for sundisc on directional light (hack)
- Added a new HD Lit Master node that implements Lit shader support for Shader Graph
- Added Micro shadowing support (hack)
- Added an event on HDAdditionalCameraData for custom rendering
- HDRP Shader Graph shaders now support 4-channel UVs.

### Fixed
- Fixed an issue where sometimes the deferred shadow texture would not be valid, causing wrong rendering.
- Stencil test during decals normal buffer update is now properly applied
- Decals corectly update normal buffer in forward
- Fixed a normalization problem in reflection probe face fading causing artefacts in some cases
- Fix multi-selection behavior of Density Volumes overwriting the albedo value
- Fixed support of depth texture for RenderTexture. HDRP now correctly output depth to user depth buffer if RenderTexture request it.
- Fixed multi-selection behavior of Density Volumes overwriting the albedo value
- Fixed support of depth for RenderTexture. HDRP now correctly output depth to user depth buffer if RenderTexture request it.
- Fixed support of Gizmo in game view in the editor
- Fixed gizmo for spot light type
- Fixed issue with TileViewDebug mode being inversed in gameview
- Fixed an issue with SAMPLE_TEXTURECUBE_SHADOW macro
- Fixed issue with color picker not display correctly when game and scene view are visible at the same time
- Fixed an issue with reflection probe face fading
- Fixed camera motion vectors shader and associated matrices to update correctly for single-pass double-wide stereo rendering
- Fixed light attenuation functions when range attenuation is disabled
- Fixed shadow component algorithm fixup not dirtying the scene, so changes can be saved to disk.
- Fixed some GC leaks for HDRP
- Fixed contact shadow not affected by shadow dimmer
- Fixed GGX that works correctly for the roughness value of 0 (mean specular highlgiht will disappeard for perfect mirror, we rely on maxSmoothness instead to always have a highlight even on mirror surface)
- Add stereo support to ShaderPassForward.hlsl. Forward rendering now seems passable in limited test scenes with camera-relative rendering disabled.
- Add stereo support to ProceduralSky.shader and OpaqueAtmosphericScattering.shader.
- Added CullingGroupManager to fix more GC.Alloc's in HDRP
- Fixed rendering when multiple cameras render into the same render texture

### Changed
- Changed the way depth & color pyramids are built to be faster and better quality, thus improving the look of distortion and refraction.
- Stabilize the dithered LOD transition mask with respect to the camera rotation.
- Avoid multiple depth buffer copies when decals are present
- Refactor code related to the RT handle system (No more normal buffer manager)
- Remove deferred directional shadow and move evaluation before lightloop
- Add a function GetNormalForShadowBias() that material need to implement to return the normal used for normal shadow biasing
- Remove Jimenez Subsurface scattering code (This code was disabled by default, now remove to ease maintenance)
- Change Decal API, decal contribution is now done in Material. Require update of material using decal
- Move a lot of files from CoreRP to HDRP/CoreRP. All moved files weren't used by Ligthweight pipeline. Long term they could move back to CoreRP after CoreRP become out of preview
- Updated camera inspector UI
- Updated decal gizmo
- Optimization: The objects that are rendered in the Motion Vector Pass are not rendered in the prepass anymore
- Removed setting shader inclue path via old API, use package shader include paths
- The default value of 'maxSmoothness' for punctual lights has been changed to 0.99
- Modified deferred compute and vert/frag shaders for first steps towards stereo support
- Moved material specific Shader Graph files into corresponding material folders.
- Hide environment lighting settings when enabling HDRP (Settings are control from sceneSettings)
- Update all shader includes to use absolute path (allow users to create material in their Asset folder)
- Done a reorganization of the files (Move ShaderPass to RenderPipeline folder, Move all shadow related files to Lighting/Shadow and others)
- Improved performance and quality of Screen Space Shadows

## [3.3.0-preview] - 2018-01-01

### Added
- Added an error message to say to use Metal or Vulkan when trying to use OpenGL API
- Added a new Fabric shader model that supports Silk and Cotton/Wool
- Added a new HDRP Lighting Debug mode to visualize Light Volumes for Point, Spot, Line, Rectangular and Reflection Probes
- Add support for reflection probe light layers
- Improve quality of anisotropic on IBL

### Fixed
- Fix an issue where the screen where darken when rendering camera preview
- Fix display correct target platform when showing message to inform user that a platform is not supported
- Remove workaround for metal and vulkan in normal buffer encoding/decoding
- Fixed an issue with color picker not working in forward
- Fixed an issue where reseting HDLight do not reset all of its parameters
- Fixed shader compile warning in DebugLightVolumes.shader

### Changed
- Changed default reflection probe to be 256x256x6 and array size to be 64
- Removed dependence on the NdotL for thickness evaluation for translucency (based on artist's input)
- Increased the precision when comparing Planar or HD reflection probe volumes
- Remove various GC alloc in C#. Slightly better performance

## [3.2.0-preview] - 2018-01-01

### Added
- Added a luminance meter in the debug menu
- Added support of Light, reflection probe, emissive material, volume settings related to lighting to Lighting explorer
- Added support for 16bit shadows

### Fixed
- Fix issue with package upgrading (HDRP resources asset is now versionned to worarkound package manager limitation)
- Fix HDReflectionProbe offset displayed in gizmo different than what is affected.
- Fix decals getting into a state where they could not be removed or disabled.
- Fix lux meter mode - The lux meter isn't affected by the sky anymore
- Fix area light size reset when multi-selected
- Fix filter pass number in HDUtils.BlitQuad
- Fix Lux meter mode that was applying SSS
- Fix planar reflections that were not working with tile/cluster (olbique matrix)
- Fix debug menu at runtime not working after nested prefab PR come to trunk
- Fix scrolling issue in density volume

### Changed
- Shader code refactor: Split MaterialUtilities file in two parts BuiltinUtilities (independent of FragInputs) and MaterialUtilities (Dependent of FragInputs)
- Change screen space shadow rendertarget format from ARGB32 to RG16

## [3.1.0-preview] - 2018-01-01

### Added
- Decal now support per channel selection mask. There is now two mode. One with BaseColor, Normal and Smoothness and another one more expensive with BaseColor, Normal, Smoothness, Metal and AO. Control is on HDRP Asset. This may require to launch an update script for old scene: 'Edit/Render Pipeline/Single step upgrade script/Upgrade all DecalMaterial MaskBlendMode'.
- Decal now supports depth bias for decal mesh, to prevent z-fighting
- Decal material now supports draw order for decal projectors
- Added LightLayers support (Base on mask from renderers name RenderingLayers and mask from light name LightLayers - if they match, the light apply) - cost an extra GBuffer in deferred (more bandwidth)
- When LightLayers is enabled, the AmbientOclusion is store in the GBuffer in deferred path allowing to avoid double occlusion with SSAO. In forward the double occlusion is now always avoided.
- Added the possibility to add an override transform on the camera for volume interpolation
- Added desired lux intensity and auto multiplier for HDRI sky
- Added an option to disable light by type in the debug menu
- Added gradient sky
- Split EmissiveColor and bakeDiffuseLighting in forward avoiding the emissiveColor to be affect by SSAO
- Added a volume to control indirect light intensity
- Added EV 100 intensity unit for area lights
- Added support for RendererPriority on Renderer. This allow to control order of transparent rendering manually. HDRP have now two stage of sorting for transparent in addition to bact to front. Material have a priority then Renderer have a priority.
- Add Coupling of (HD)Camera and HDAdditionalCameraData for reset and remove in inspector contextual menu of Camera
- Add Coupling of (HD)ReflectionProbe and HDAdditionalReflectionData for reset and remove in inspector contextual menu of ReflectoinProbe
- Add macro to forbid unity_ObjectToWorld/unity_WorldToObject to be use as it doesn't handle camera relative rendering
- Add opacity control on contact shadow

### Fixed
- Fixed an issue with PreIntegratedFGD texture being sometimes destroyed and not regenerated causing rendering to break
- PostProcess input buffers are not copied anymore on PC if the viewport size matches the final render target size
- Fixed an issue when manipulating a lot of decals, it was displaying a lot of errors in the inspector
- Fixed capture material with reflection probe
- Refactored Constant Buffers to avoid hitting the maximum number of bound CBs in some cases.
- Fixed the light range affecting the transform scale when changed.
- Snap to grid now works for Decal projector resizing.
- Added a warning for 128x128 cookie texture without mipmaps
- Replace the sampler used for density volumes for correct wrap mode handling

### Changed
- Move Render Pipeline Debug "Windows from Windows->General-> Render Pipeline debug windows" to "Windows from Windows->Analysis-> Render Pipeline debug windows"
- Update detail map formula for smoothness and albedo, goal it to bright and dark perceptually and scale factor is use to control gradient speed
- Refactor the Upgrade material system. Now a material can be update from older version at any time. Call Edit/Render Pipeline/Upgrade all Materials to newer version
- Change name EnableDBuffer to EnableDecals at several place (shader, hdrp asset...), this require a call to Edit/Render Pipeline/Upgrade all Materials to newer version to have up to date material.
- Refactor shader code: BakeLightingData structure have been replace by BuiltinData. Lot of shader code have been remove/change.
- Refactor shader code: All GBuffer are now handled by the deferred material. Mean ShadowMask and LightLayers are control by lit material in lit.hlsl and not outside anymore. Lot of shader code have been remove/change.
- Refactor shader code: Rename GetBakedDiffuseLighting to ModifyBakedDiffuseLighting. This function now handle lighting model for transmission too. Lux meter debug mode is factor outisde.
- Refactor shader code: GetBakedDiffuseLighting is not call anymore in GBuffer or forward pass, including the ConvertSurfaceDataToBSDFData and GetPreLightData, this is done in ModifyBakedDiffuseLighting now
- Refactor shader code: Added a backBakeDiffuseLighting to BuiltinData to handle lighting for transmission
- Refactor shader code: Material must now call InitBuiltinData (Init all to zero + init bakeDiffuseLighting and backBakeDiffuseLighting ) and PostInitBuiltinData

## [3.0.0-preview] - 2018-01-01

### Fixed
- Fixed an issue with distortion that was using previous frame instead of current frame
- Fixed an issue where disabled light where not upgrade correctly to the new physical light unit system introduce in 2.0.5-preview

### Changed
- Update assembly definitions to output assemblies that match Unity naming convention (Unity.*).

## [2.0.5-preview] - 2018-01-01

### Added
- Add option supportDitheringCrossFade on HDRP Asset to allow to remove shader variant during player build if needed
- Add contact shadows for punctual lights (in additional shadow settings), only one light is allowed to cast contact shadows at the same time and so at each frame a dominant light is choosed among all light with contact shadows enabled.
- Add PCSS shadow filter support (from SRP Core)
- Exposed shadow budget parameters in HDRP asset
- Add an option to generate an emissive mesh for area lights (currently rectangle light only). The mesh fits the size, intensity and color of the light.
- Add an option to the HDRP asset to increase the resolution of volumetric lighting.
- Add additional ligth unit support for punctual light (Lumens, Candela) and area lights (Lumens, Luminance)
- Add dedicated Gizmo for the box Influence volume of HDReflectionProbe / PlanarReflectionProbe

### Changed
- Re-enable shadow mask mode in debug view
- SSS and Transmission code have been refactored to be able to share it between various material. Guidelines are in SubsurfaceScattering.hlsl
- Change code in area light with LTC for Lit shader. Magnitude is now take from FGD texture instead of a separate texture
- Improve camera relative rendering: We now apply camera translation on the model matrix, so before the TransformObjectToWorld(). Note: unity_WorldToObject and unity_ObjectToWorld must never be used directly.
- Rename positionWS to positionRWS (Camera relative world position) at a lot of places (mainly in interpolator and FragInputs). In case of custom shader user will be required to update their code.
- Rename positionWS, capturePositionWS, proxyPositionWS, influencePositionWS to positionRWS, capturePositionRWS, proxyPositionRWS, influencePositionRWS (Camera relative world position) in LightDefinition struct.
- Improve the quality of trilinear filtering of density volume textures.
- Improve UI for HDReflectionProbe / PlanarReflectionProbe

### Fixed
- Fixed a shader preprocessor issue when compiling DebugViewMaterialGBuffer.shader against Metal target
- Added a temporary workaround to Lit.hlsl to avoid broken lighting code with Metal/AMD
- Fixed issue when using more than one volume texture mask with density volumes.
- Fixed an error which prevented volumetric lighting from working if no density volumes with 3D textures were present.
- Fix contact shadows applied on transmission
- Fix issue with forward opaque lit shader variant being removed by the shader preprocessor
- Fixed compilation errors on Nintendo Switch (limited XRSetting support).
- Fixed apply range attenuation option on punctual light
- Fixed issue with color temperature not take correctly into account with static lighting
- Don't display fog when diffuse lighting, specular lighting, or lux meter debug mode are enabled.

## [2.0.4-preview] - 2018-01-01

### Fixed
- Fix issue when disabling rough refraction and building a player. Was causing a crash.

## [2.0.3-preview] - 2018-01-01

### Added
- Increased debug color picker limit up to 260k lux

## [2.0.2-preview] - 2018-01-01

### Added
- Add Light -> Planar Reflection Probe command
- Added a false color mode in rendering debug
- Add support for mesh decals
- Add flag to disable projector decals on transparent geometry to save performance and decal texture atlas space
- Add ability to use decal diffuse map as mask only
- Add visualize all shadow masks in lighting debug
- Add export of normal and roughness buffer for forwardOnly and when in supportOnlyForward mode for forward
- Provide a define in lit.hlsl (FORWARD_MATERIAL_READ_FROM_WRITTEN_NORMAL_BUFFER) when output buffer normal is used to read the normal and roughness instead of caclulating it (can save performance, but lower quality due to compression)
- Add color swatch to decal material

### Changed
- Change Render -> Planar Reflection creation to 3D Object -> Mirror
- Change "Enable Reflector" name on SpotLight to "Angle Affect Intensity"
- Change prototype of BSDFData ConvertSurfaceDataToBSDFData(SurfaceData surfaceData) to BSDFData ConvertSurfaceDataToBSDFData(uint2 positionSS, SurfaceData surfaceData)

### Fixed
- Fix issue with StackLit in deferred mode with deferredDirectionalShadow due to GBuffer not being cleared. Gbuffer is still not clear and issue was fix with the new Output of normal buffer.
- Fixed an issue where interpolation volumes were not updated correctly for reflection captures.
- Fixed an exception in Light Loop settings UI

## [2.0.1-preview] - 2018-01-01

### Added
- Add stripper of shader variant when building a player. Save shader compile time.
- Disable per-object culling that was executed in C++ in HD whereas it was not used (Optimization)
- Enable texture streaming debugging (was not working before 2018.2)
- Added Screen Space Reflection with Proxy Projection Model
- Support correctly scene selection for alpha tested object
- Add per light shadow mask mode control (i.e shadow mask distance and shadow mask). It use the option NonLightmappedOnly
- Add geometric filtering to Lit shader (allow to reduce specular aliasing)
- Add shortcut to create DensityVolume and PlanarReflection in hierarchy
- Add a DefaultHDMirrorMaterial material for PlanarReflection
- Added a script to be able to upgrade material to newer version of HDRP
- Removed useless duplication of ForwardError passes.
- Add option to not compile any DEBUG_DISPLAY shader in the player (Faster build) call Support Runtime Debug display

### Changed
- Changed SupportForwardOnly to SupportOnlyForward in render pipeline settings
- Changed versioning variable name in HDAdditionalXXXData from m_version to version
- Create unique name when creating a game object in the rendering menu (i.e Density Volume(2))
- Re-organize various files and folder location to clean the repository
- Change Debug windows name and location. Now located at:  Windows -> General -> Render Pipeline Debug

### Removed
- Removed GlobalLightLoopSettings.maxPlanarReflectionProbes and instead use value of GlobalLightLoopSettings.planarReflectionProbeCacheSize
- Remove EmissiveIntensity parameter and change EmissiveColor to be HDR (Matching Builtin Unity behavior) - Data need to be updated - Launch Edit -> Single Step Upgrade Script -> Upgrade all Materials emissionColor

### Fixed
- Fix issue with LOD transition and instancing
- Fix discrepency between object motion vector and camera motion vector
- Fix issue with spot and dir light gizmo axis not highlighted correctly
- Fix potential crash while register debug windows inputs at startup
- Fix warning when creating Planar reflection
- Fix specular lighting debug mode (was rendering black)
- Allow projector decal with null material to allow to configure decal when HDRP is not set
- Decal atlas texture offset/scale is updated after allocations (used to be before so it was using date from previous frame)

## [0.0.0-preview] - 2018-01-01

### Added
- Configure the VolumetricLightingSystem code path to be on by default
- Trigger a build exception when trying to build an unsupported platform
- Introduce the VolumetricLightingController component, which can (and should) be placed on the camera, and allows one to control the near and the far plane of the V-Buffer (volumetric "froxel" buffer) along with the depth distribution (from logarithmic to linear)
- Add 3D texture support for DensityVolumes
- Add a better mapping of roughness to mipmap for planar reflection
- The VolumetricLightingSystem now uses RTHandles, which allows to save memory by sharing buffers between different cameras (history buffers are not shared), and reduce reallocation frequency by reallocating buffers only if the rendering resolution increases (and suballocating within existing buffers if the rendering resolution decreases)
- Add a Volumetric Dimmer slider to lights to control the intensity of the scattered volumetric lighting
- Add UV tiling and offset support for decals.
- Add mipmapping support for volume 3D mask textures

### Changed
- Default number of planar reflection change from 4 to 2
- Rename _MainDepthTexture to _CameraDepthTexture
- The VolumetricLightingController has been moved to the Interpolation Volume framework and now functions similarly to the VolumetricFog settings
- Update of UI of cookie, CubeCookie, Reflection probe and planar reflection probe to combo box
- Allow enabling/disabling shadows for area lights when they are set to baked.
- Hide applyRangeAttenuation and FadeDistance for directional shadow as they are not used

### Removed
- Remove Resource folder of PreIntegratedFGD and add the resource to RenderPipeline Asset

### Fixed
- Fix ConvertPhysicalLightIntensityToLightIntensity() function used when creating light from script to match HDLightEditor behavior
- Fix numerical issues with the default value of mean free path of volumetric fog
- Fix the bug preventing decals from coexisting with density volumes
- Fix issue with alpha tested geometry using planar/triplanar mapping not render correctly or flickering (due to being wrongly alpha tested in depth prepass)
- Fix meta pass with triplanar (was not handling correctly the normal)
- Fix preview when a planar reflection is present
- Fix Camera preview, it is now a Preview cameraType (was a SceneView)
- Fix handling unknown GPUShadowTypes in the shadow manager.
- Fix area light shapes sent as point lights to the baking backends when they are set to baked.
- Fix unnecessary division by PI for baked area lights.
- Fix line lights sent to the lightmappers. The backends don't support this light type.
- Fix issue with shadow mask framesettings not correctly taken into account when shadow mask is enabled for lighting.
- Fix directional light and shadow mask transition, they are now matching making smooth transition
- Fix banding issues caused by high intensity volumetric lighting
- Fix the debug window being emptied on SRP asset reload
- Fix issue with debug mode not correctly clearing the GBuffer in editor after a resize
- Fix issue with ResetMaterialKeyword not resetting correctly ToggleOff/Roggle Keyword
- Fix issue with motion vector not render correctly if there is no depth prepass in deferred

## [0.0.0-preview] - 2018-01-01

### Added
- Screen Space Refraction projection model (Proxy raycasting, HiZ raymarching)
- Screen Space Refraction settings as volume component
- Added buffered frame history per camera
- Port Global Density Volumes to the Interpolation Volume System.
- Optimize ImportanceSampleLambert() to not require the tangent frame.
- Generalize SampleVBuffer() to handle different sampling and reconstruction methods.
- Improve the quality of volumetric lighting reprojection.
- Optimize Morton Order code in the Subsurface Scattering pass.
- Planar Reflection Probe support roughness (gaussian convolution of captured probe)
- Use an atlas instead of a texture array for cluster transparent decals
- Add a debug view to visualize the decal atlas
- Only store decal textures to atlas if decal is visible, debounce out of memory decal atlas warning.
- Add manipulator gizmo on decal to improve authoring workflow
- Add a minimal StackLit material (work in progress, this version can be used as template to add new material)

### Changed
- EnableShadowMask in FrameSettings (But shadowMaskSupport still disable by default)
- Forced Planar Probe update modes to (Realtime, Every Update, Mirror Camera)
- Screen Space Refraction proxy model uses the proxy of the first environment light (Reflection probe/Planar probe) or the sky
- Moved RTHandle static methods to RTHandles
- Renamed RTHandle to RTHandleSystem.RTHandle
- Move code for PreIntegratedFDG (Lit.shader) into its dedicated folder to be share with other material
- Move code for LTCArea (Lit.shader) into its dedicated folder to be share with other material

### Removed
- Removed Planar Probe mirror plane position and normal fields in inspector, always display mirror plane and normal gizmos

### Fixed
- Fix fog flags in scene view is now taken into account
- Fix sky in preview windows that were disappearing after a load of a new level
- Fix numerical issues in IntersectRayAABB().
- Fix alpha blending of volumetric lighting with transparent objects.
- Fix the near plane of the V-Buffer causing out-of-bounds look-ups in the clustered data structure.
- Depth and color pyramid are properly computed and sampled when the camera renders inside a viewport of a RTHandle.
- Fix decal atlas debug view to work correctly when shadow atlas view is also enabled<|MERGE_RESOLUTION|>--- conflicted
+++ resolved
@@ -624,11 +624,8 @@
 - Temporal Anti aliasing improvements.
 - Optimized PrepareLightsForGPU (cost reduced by over 25%) and PrepareGPULightData (around twice as fast now).
 - Moved scene view camera settings for HDRP from the preferences window to the scene view camera settings window.
-<<<<<<< HEAD
+- Updated shaders to be compatible with Microsoft's DXC.
 - Further optimized PrepareLightsForGPU (3x faster with few shadows, 1.4x faster with a lot of shadows or equivalently cost reduced by 68% to 37%).
-=======
-- Updated shaders to be compatible with Microsoft's DXC.
->>>>>>> a7284632
 
 ## [7.1.1] - 2019-09-05
 
