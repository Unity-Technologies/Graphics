--- conflicted
+++ resolved
@@ -49,11 +49,8 @@
 - Fixed performance issue with ShaderGraph and Alpha Test
 - Fixed error when increasing the maximum planar reflection limit (case 1306530).
 - Fixed alpha output in debug view and AOVs when using shadow matte (case 1311830).
-<<<<<<< HEAD
+- Fixed an issue with transparent meshes writing their depths and recursive rendering (case 1314409).
 - Fixed issue with compositor custom pass hooks added/removed repeatedly (case 1315971).
-=======
-- Fixed an issue with transparent meshes writing their depths and recursive rendering (case 1314409).
->>>>>>> 1bf4e2e0
 
 ### Changed
 - Changed Window/Render Pipeline/HD Render Pipeline Wizard to Window/Rendering/HDRP Wizard
