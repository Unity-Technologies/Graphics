﻿# Changelog
All notable changes to this package will be documented in this file.

The format is based on [Keep a Changelog](http://keepachangelog.com/en/1.0.0/)
and this project adheres to [Semantic Versioning](http://semver.org/spec/v2.0.0.html).

## [8.2.0] - 2020-07-07

### Added
- Added a function (HDRenderPipeline.ResetRTHandleReferenceSize) to reset the reference size of RTHandle systems.
- Added support for AxF measurements importing into texture resources tilings.
- Added Layer parameter on Area Light to modify Layer of generated Emissive Mesh
- Added support for multiple mapping modes in AxF.

### Fixed
- Fixed issue with reflection probes in realtime time mode with OnEnable baking having wrong lighting with sky set to dynamic (case 1238047).
- Fixed corrupted values on LayeredLit when using Vertex Color multiply mode to multiply and MSAA is activated. 
- Fixed a cause of NaN when a normal of 0-length is generated (usually via shadergraph).
- Fixed a bug where not all entries were generated for the Attributes Struct in Shader Graph shaders. (case 1250275)
<<<<<<< HEAD
- Fixed a bug where connections to the `Normal` slot on *Stack Lit Master* node would be lost when changing normal space. 
=======
- VFX: Removed irrelevant queues in render queue selection from HDRP outputs
- VFX: Motion Vector are correctly renderered with MSAA [Case 1240754](https://issuetracker.unity3d.com/product/unity/issues/guid/1240754/)
- Fixed shadowmask UI now correctly showing shadowmask disable
- Fixed the indirect diffuse texture not being ignored when it should (ray tracing disabled).
- Fixed a performance issue with stochastic ray traced area shadows.
- Made more explicit the warning about raytracing and asynchronous compute. Also fixed the condition in which it appears.
- Fixed a null ref exception in static sky when the default volume profile is invalid.
- Fixed flickering of the game/scene view when lookdev is running.
- Fixed some GCAlloc in the debug window.
- Removed logic in the UI to disable parameters for contact shadows and fog volume components as it was going against the concept of the volume system.
- Fixed over consumption of GPU memory by the Physically Based Sky.
- Put more information in Camera background type tooltip and fixed inconsistent exposure behavior when changing bg type.
- Fixed an issue where asset preview could be rendered white because of static lighting sky.
- Fixed an issue where static lighting was not updated when removing the static lighting sky profile.
- Fixed SceneView Draw Modes not being properly updated after opening new scene view panels or changing the editor layout.
- Fixed depth prepass and postpass being disabled after changing the shader in the material UI.
- Fix an issue in reading the gbuffer for ray traced subsurface scattering (case 1248358).
- Fixed an issue where editing the Look Dev default profile would not reflect directly in the Look Dev window.
- Fixed an issue where manipulating the color wheels in a volume component would reset the cursor every time.
- Fixed an issue where static sky lighting would not be updated for a new scene until it's reloaded at least once.
- Fixed missing include guards in shadow hlsl files.
- Fixed issue with light layers bigger than 8 (and above the supported range). 
- Fixed an issue where decals were duplicated in prefab isolation mode.
- Fixed the valid TRS test failing due to variable not being initialized to the identity matrix in RTShadows (1220600).
- Fixed cookie texture not updated when changing an import settings (srgb for example).
- Fixed transparent motion vectors not working when in MSAA.
- Fixed an invalid rotation in Planar Reflection Probe editor display, that was causing an error message (case 1182022)
- Fix conflicts with Handles manipulation when performing a Reset in DecalComponent (case 1238833)
- Fix error when removing DecalProjector from component contextual menu (case 1243960)
- Fixed issue when switching back to custom sensor type in physical camera settings (case 1244350).
- Fixed the prefab integration of custom passes (Prefab Override Highlight not working as expected).
- Fixed issue with post process when running in RGBA16 and an object with additive blending is in the scene.
- Fixed issue with sceneview camera settings not being saved after Editor restart.
- Fixed issue that caused not all baked reflection to be deleted upon clicking "Clear Baked Data" in the lighting menu (case 1136080)
- Fixed the light overlap scene view draw mode (wasn't working at all).
- Fixed error when undo a Reflection Probe removal in a prefab instance. (case 1244047)
- Fixed various multi-editing issues when changing Emission parameters.
- Fixed issue that prevented cubemap thumbnails from rendering (only on D3D11 and Metal).
- Fixed Microshadow not working correctly in deferred with LightLayers
- Tentative fix for missing include in depth of field shaders.
- Fixed Wizard check on default volume profile to also check it is not the default one in package.
- Fixed light layers not correctly disabled when the lightlayers is set to Nothing and Lightlayers isn't enabled in HDRP Asset
- Fixed AxF handling of roughness for Blinn-Phong type materials
- Fixed AxF UI errors when surface type is switched to transparent

### Changed
- Shadowmask and realtime reflection probe property are hide in Quality settings
- Made the StaticLightingSky class public so that users can change it by script for baking purpose.
- Changed default exposure compensation to 0.
- Improved performance of reflection probe management when using a lot of probes.
- MSAA Within Forward Frame Setting is now enabled by default on Cameras when new Render Pipeline Asset is created
- Cloned volume profile from read only assets are created in the root of the project. (case 1154961)
- Lit and LayeredLit tessellation cross lod fade don't used dithering anymore between LOD but fade the tessellation height instead. Allow a smoother transition
>>>>>>> 8e332411

## [8.1.0] - 2020-04-21

### Added
- Add XR setting to control camera jitter for temporal effects #6259
- Added an error message in the DrawRenderers custom pass when rendering opaque objects with an HDRP asset in DeferredOnly mode.
- Added support for specular AA from geometric curvature in AxF
- Added support for baked AO (no input for now) in AxF
- Added an info box to warn about depth test artifacts when rendering object twice in custom passes with MSAA.
- Added support for rasterized area light shadows in StackLit
- Added Light decomposition lighting debugging modes and support in AOV
- Added exposure compensation to Fixed exposure mode
- Added range attenuation for box-shaped spotlights.
- Added Min distance to contact shadows.
- Added scenes for hair and fabric and decals with material samples
- Added fabric materials and textures
- Added information for fabric materials in fabric scene

### Fixed
- Fixed an issue where a dynamic sky changing any frame may not update the ambient probe.
- Fixed an issue where default volume would not update when switching profile.
- Fixed an issue where AO override would not override specular occlusion.
- Fixed an issue where Volume inspector might not refresh correctly in some cases.
- Fixed an issue related to the envlightdatasrt not being bound in recursive rendering.
- Fixed issue with uncached reflection probe cameras reseting the debug mode (case 1224601)
- Fixed issue with atmospheric fog turning black if a planar reflection probe is placed below ground level. (case 1226588)
- Fix when rescale probe all direction below zero (1219246)
- Fixed issue with resources being accessed before initialization process has been performed completely. 
- Fixed render texture with XR
- Fixed sRGB mismatch with XR SDK
- Fixed XR single-pass with Mock HMD plugin
- Fixed XR culling with multiple cameras
- Fixed shadow cascade tooltip when using the metric mode (case 1229232)
- Focus on Decal uses the extends of the projectors
- Fixed how the area light influence volume is computed to match rasterization.
- Fixed usage of light size data that are not available at runtime.
- Fixed light type resolution when performing a reset on HDAdditionalLightData (case 1220931)
- Fixed drag area width at left of Light's intensity field in Inspector.
- Fix for issue that prevented scene from being completely saved when baked reflection probes are present and lighting is set to auto generate.
- Fixed the depth buffer copy made before custom pass after opaque and normal injection point.
- Fixed a weird behavior in the scalable settings drawing when the space becomes tiny (1212045).
- Fixed an usage of a a compute buffer not bound (1229964)
- Fixed an issue where unncessarily serialized members in StaticLightingSky component would change each time the scene is changed.
- Fix issues in the post process system with RenderTexture being invalid in some cases, causing rendering problems.
- Fixed an issue where changing the default volume profile from another inspector would not update the default volume editor.
- Fixed path validation when creating new volume profile (case 1229933)
- Fix for range compression factor for probes going negative (now clamped to positive values).
- Fixed various object leaks in HDRP.
- Fix for assertion triggering sometimes when saving a newly created lit shader graph (case 1230996)
- Fixed MSAA depth resolve when there is no motion vectors
- Fix issue causing wrong planar reflection rendering when more than one camera is present.
- Fixed culling of planar reflection probes that change position (case 1218651)
- Fixed null reference when processing lightprobe (case 1235285)
- Fix black screen in XR when HDRP package is present but not used.
- Fixed white flash happening with auto-exposure in some cases (case 1223774)
- Fixed NaN which can appear with real time reflection and inf value
- Fixed raytracing shader compilation on Metal
- Fixed an issue that was collapsing the volume components in the HDRP default settings
- Fixed warning about missing bound decal buffer
- Fixed the debug exposure mode for display sky reflection and debug view baked lighting
- Fixed shader warning on Xbox for ResolveStencilBuffer.compute. 
- Fixed unneeded cookie texture allocation for cone stop lights.
- Fixed issue when toggling anything in HDRP asset that will produce an error (case 1238155)
- Fixed scalarization code for contact shadows
- Fix MaterialBalls having same guid issue
- Fix spelling and grammatical errors in material samples
- Fixed issues with scene view and transparent motion vectors.
- Pre-warm the RTHandle system to reduce the amount of memory allocations and the total memory needed at all points. 
- Workaround an issue caused by GetKernelThreadGroupSizes  failing to retrieve correct group size. 
- Fixed transparent motion vector framesetting not sanitized.
- Fix reflection probe frame settings override
- Fixed wrong order of post process frame settings.
- Force to rebake probe with missing baked texture. (1253367)
- Fix issue causing blocky artifacts when decals affect metallic and are applied on material with specular color workflow.
- Appropriately constraint blend distance of reflection probe while editing with the inspector (case 1248931)

### Changed
- Rejecting history for ray traced reflections based on a threshold evaluated on the neighborhood of the sampled history.
- Renamed "Environment" to "Reflection Probes" in tile/cluster debug menu.
- Utilities namespace is obsolete, moved its content to UnityEngine.Rendering (case 1204677)
- All custom pass volumes are now executed for one injection point instead of the first one.
- Optimized PrepareLightsForGPU (cost reduced by over 25%) and PrepareGPULightData (around twice as fast now).
- Rejecting history for ray traced reflections based on a threshold evaluated on the neighborhood of the sampled history.
- Renamed "Environment" to "Reflection Probes" in tile/cluster debug menu.
- Debug exposure in debug menu have been replace to debug exposure compensation in EV100 space and is always visible.
- Cookie are now supported in lightmaper. All lights casting cookie and baked will now include cookie influence.
- Diffusion Profile and Material references in HDRP materials are now correctly exported to unity packages. Note that the diffusion profile or the material references need to be edited once before this can work properly.

## [8.0.1] - 2020-02-25

Version Updated
The version number for this package has increased due to a version update of a related graphics package.

## [8.0.0] - 2020-02-25

Version Updated
The version number for this package has increased due to a version update of a related graphics package.

## [7.3.0] - 2020-03-11

### Added
- Added the exposure sliders to the planar reflection probe preview
- Added a warning and workaround instructions that appear when you enable XR single-pass after the first frame with the XR SDK.
- Added an "enable" toggle to the SSR volume component.

### Fixed
- Fixed issue with AssetPostprocessors dependencies causing models to be imported twice when upgrading the package version.
- Fix player build DX12
- Fix issue with AO being misaligned when multiple view are visible.
- Fix issue that caused the clamp of camera rotation motion for motion blur to be ineffective.
- Fixed culling of lights with XR SDK
- Fixed memory stomp in shadow caching code, leading to overflow of Shadow request array and runtime errors.
- Fixed an issue related to transparent objects reading the ray traced indirect diffuse buffer
- Fixed an issue with filtering ray traced area lights when the intensity is high or there is an exposure.
- Fixed ill-formed include path in Depth Of Field shader.
- Fixed a bug in semi-transparent shadows (object further than the light casting shadows)
- Fix state enabled of default volume profile when in package.
- Fixed removal of MeshRenderer and MeshFilter on adding Light component. 
- Fixed a bug in debug light volumes.
- Fixed the culling was not disposed error in build log.
- Fixed an issue where fog sky color mode could sample NaNs in the sky cubemap.
- Fixed a leak in the PBR sky renderer.
- Added a tooltip to the Ambient Mode parameter in the Visual Envionment volume component.
- Static lighting sky now takes the default volume into account (this fixes discrepancies between baked and realtime lighting).
- Fixed a leak in the sky system.
- Hide reflection probes in the renderer components.
- Removed MSAA Buffers allocation when lit shader mode is set to "deferred only".
- Fixed invalid cast for realtime reflection probes (case 1220504)
- Fixed invalid game view rendering when disabling all cameras in the scene (case 1105163)
- Fixed infinite reload loop while displaying Light's Shadow's Link Light Layer in Inspector of Prefab Asset.
- Fixed the cookie atlas size and planar atlas size being too big after an upgrade of the HDRP asset.
- Fixed alpha clipping test (comparison was '>', now '>=')
- Fixed preview camera (eg. shader graph preview) when path tracing is on
- Fixed DXR player build
- Fixed compilation issue with linux vulkan and raytrace shader
- Fixed the HDRP asset migration code not being called after an upgrade of the package
- Fixed draw renderers custom pass out of bound exception
- Fixed an issue with emissive light meshes not being in the RAS.
- Fixed a warning due to StaticLightingSky when reloading domain in some cases.
- Fixed the MaxLightCount being displayed when the light volume debug menu is on ColorAndEdge.
- Fix an exception in case two LOD levels are using the same mesh renderer.
- Fixed error in the console when switching shader to decal in the material UI.
- Fixed z-fighting in scene view when scene lighting is off (case 1203927)
- Fixed some typos in debug menu (case 1224594)
- Fixed an issue with refraction model and ray traced recursive rendering (case 1198578).
- Fixed cubemap thumbnail generation at project load time. 
- Half fixed shuriken particle light that cast shadows (only the first one will be correct)
- Fixed an issue with the specularFGD term being used when the material has a clear coat (lit shader).

### Changed
- Renamed the cubemap used for diffuse convolution to a more explicit name for the memory profiler.
- Light dimmer can now get values higher than one and was renamed to multiplier in the UI. 
- Removed info box requesting volume component for Visual Environment and updated the documentation with the relevant information.
- Add range-based clipping to box lights (case 1178780)
- Improve area light culling (case 1085873)
- Light Hierarchy debug mode can now adjust Debug Exposure for visualizing high exposure scenes.
- Changed the diffusion profile warning on the material to an info and changed the message to be more precise.

## [7.2.0] - 2020-02-10

### Added
- Added the possibility to have ray traced colored and semi-transparent shadows on directional lights.
- Exposed the debug overlay ratio in the debug menu.
- Added a separate frame settings for tonemapping alongside color grading.
- Added the receive fog option in the material UI for ShaderGraphs.
- Added a public virtual bool in the custom post processes API to specify if a post processes should be executed in the scene view.
- Added a menu option that checks scene issues with ray tracing. Also removed the previously existing warning at runtime.
- Added Contrast Adaptive Sharpen (CAS) Upscaling effect.
- Added APIs to update probe settings at runtime.
- Added documentation for the rayTracingSupported method in HDRP
- Added user-selectable format for the post processing passes. 
- Added support for alpha channel in some post-processing passes (DoF, TAA, Uber).
- Added warnings in FrameSettings inspector when using DXR and atempting to use Asynchronous Execution.
- Exposed Stencil bits that can be used by the user.
- Added history rejection based on velocity of intersected objects for directional, point and spot lights.
- Added a affectsVolumetric field to the HDAdditionalLightData API to know if light affects volumetric fog.
- Add OS and Hardware check in the Wizard fixes for DXR.
- Added option to exclude camera motion from motion blur.
- Added semi-transparent shadows for point and spot lights.
- Added support for semi-transparent shadow for unlit shader and unlit shader graph.
- Added the alpha clip enabled toggle to the material UI for all HDRP shader graphs.
- Added Material Samples to explain how to use the lit shader features
- Added an initial implementation of ray traced sub surface scattering
- Added AssetPostprocessors and Shadergraphs to handle Arnold Standard Surface and 3DsMax Physical material import from FBX. 
- Added support for Smoothness Fade start work when enabling ray traced reflections.
- Added Contact shadow, Micro shadows and Screen space refraction API documentation.
- Added script documentation for SSR, SSAO (ray tracing), GI, Light Cluster, RayTracingSettings, Ray Counters, etc.
- Added path tracing support for refraction and internal reflections.
- Added support for Thin Refraction Model and Lit's Clear Coat in Path Tracing.
- Added the Tint parameter to Sky Colored Fog.

### Fixed
- Update documentation of HDRISky-Backplate, precise how to have Ambient Occlusion on the Backplate
- Fixed TerrainLitGUI when per-pixel normal property is not present.
- Fixed a bug due to depth history begin overriden too soon
- Fixed issue that caused Distortion UI to appear in Lit.
- Fixed several issues with decal duplicating when editing them.
- Fixed initialization of volumetric buffer params (1204159)
- Fixed an issue where frame count was incorrectly reset for the game view, causing temporal processes to fail.
- Fixed Culling group was not disposed error.
- Fixed issues on some GPU that do not support gathers on integer textures.
- Fixed an issue with ambient probe not being initialized for the first frame after a domain reload for volumetric fog.
- Fixed the scene visibility of decal projectors and density volumes
- Fixed a leak in sky manager.
- Fixed an issue where entering playmode while the light editor is opened would produce null reference exceptions.
- Fixed the debug overlay overlapping the debug menu at runtime.
- Fixed an issue with the framecount when changing scene.
- Fixed errors that occurred when using invalid near and far clip plane values for planar reflections.
- Fixed issue with motion blur sample weighting function.
- Fixed motion vectors in MSAA.
- Fixed sun flare blending (case 1205862).
- Fixed a lot of issues related to ray traced screen space shadows.
- Fixed memory leak caused by apply distortion material not being disposed.
- Fixed Reflection probe incorrectly culled when moving its parent (case 1207660)
- Fixed a nullref when upgrading the Fog volume components while the volume is opened in the inspector.
- Fix issues where decals on PS4 would not correctly write out the tile mask causing bits of the decal to go missing.
- Use appropriate label width and text content so the label is completely visible
- Fixed an issue where final post process pass would not output the default alpha value of 1.0 when using 11_11_10 color buffer format.
- Fixed SSR issue after the MSAA Motion Vector fix.
- Fixed an issue with PCSS on directional light if punctual shadow atlas was not allocated.
- Fixed an issue where shadow resolution would be wrong on the first face of a baked reflection probe.
- Fixed issue with PCSS softness being incorrect for cascades different than the first one.
- Fixed custom post process not rendering when using multiple HDRP asset in quality settings
- Fixed probe gizmo missing id (case 1208975)
- Fixed a warning in raytracingshadowfilter.compute
- Fixed issue with AO breaking with small near plane values.
- Fixed custom post process Cleanup function not called in some cases.
- Fixed shader warning in AO code.
- Fixed a warning in simpledenoiser.compute
- Fixed tube and rectangle light culling to use their shape instead of their range as a bounding box.
- Fixed caused by using gather on a UINT texture in motion blur. 
- Fix issue with ambient occlusion breaking when dynamic resolution is active.
- Fixed some possible NaN causes in Depth of Field.
- Fixed Custom Pass nullref due to the new Profiling Sample API changes
- Fixed the black/grey screen issue on after post process Custom Passes in non dev builds.
- Fixed particle lights.
- Improved behavior of lights and probe going over the HDRP asset limits.
- Fixed issue triggered when last punctual light is disabled and more than one camera is used.
- Fixed Custom Pass nullref due to the new Profiling Sample API changes
- Fixed the black/grey screen issue on after post process Custom Passes in non dev builds.
- Fixed XR rendering locked to vsync of main display with Standalone Player.
- Fixed custom pass cleanup not called at the right time when using multiple volumes.
- Fixed an issue on metal with edge of decal having artifact by delaying discard of fragments during decal projection
- Fixed various shader warning
- Fixing unnecessary memory allocations in the ray tracing cluster build
- Fixed duplicate column labels in LightEditor's light tab
- Fixed white and dark flashes on scenes with very high or very low exposure when Automatic Exposure is being used.
- Fixed an issue where passing a null ProfilingSampler would cause a null ref exception.
- Fixed memory leak in Sky when in matcap mode.
- Fixed compilation issues on platform that don't support VR.
- Fixed migration code called when we create a new HDRP asset.
- Fixed RemoveComponent on Camera contextual menu to not remove Camera while a component depend on it.
- Fixed an issue where ambient occlusion and screen space reflections editors would generate null ref exceptions when HDRP was not set as the current pipeline.
- Fixed a null reference exception in the probe UI when no HDRP asset is present.
- Fixed the outline example in the doc (sampling range was dependent on screen resolution)
- Fixed a null reference exception in the HDRI Sky editor when no HDRP asset is present.
- Fixed an issue where Decal Projectors created from script where rotated around the X axis by 90°.
- Fixed frustum used to compute Density Volumes visibility when projection matrix is oblique.
- Fixed a null reference exception in Path Tracing, Recursive Rendering and raytraced Global Illumination editors when no HDRP asset is present.
- Fix for NaNs on certain geometry with Lit shader -- [case 1210058](https://fogbugz.unity3d.com/f/cases/1210058/)
- Fixed an issue where ambient occlusion and screen space reflections editors would generate null ref exceptions when HDRP was not set as the current pipeline.
- Fixed a null reference exception in the probe UI when no HDRP asset is present.
- Fixed the outline example in the doc (sampling range was dependent on screen resolution)
- Fixed a null reference exception in the HDRI Sky editor when no HDRP asset is present.
- Fixed an issue where materials newly created from the contextual menu would have an invalid state, causing various problems until it was edited.
- Fixed transparent material created with ZWrite enabled (now it is disabled by default for new transparent materials)
- Fixed mouseover on Move and Rotate tool while DecalProjector is selected.
- Fixed wrong stencil state on some of the pixel shader versions of deferred shader.
- Fixed an issue where creating decals at runtime could cause a null reference exception.
- Fixed issue that displayed material migration dialog on the creation of new project.
- Fixed various issues with time and animated materials (cases 1210068, 1210064).
- Updated light explorer with latest changes to the Fog and fixed issues when no visual environment was present.
- Fixed not handleling properly the recieve SSR feature with ray traced reflections
- Shadow Atlas is no longer allocated for area lights when they are disabled in the shader config file.
- Avoid MRT Clear on PS4 as it is not implemented yet.
- Fixed runtime debug menu BitField control.
- Fixed the radius value used for ray traced directional light.
- Fixed compilation issues with the layered lit in ray tracing shaders.
- Fixed XR autotests viewport size rounding
- Fixed mip map slider knob displayed when cubemap have no mipmap
- Remove unnecessary skip of material upgrade dialog box.
- Fixed the profiling sample mismatch errors when enabling the profiler in play mode
- Fixed issue that caused NaNs in reflection probes on consoles.
- Fixed adjusting positive axis of Blend Distance slides the negative axis in the density volume component.
- Fixed the blend of reflections based on the weight.
- Fixed fallback for ray traced reflections when denoising is enabled.
- Fixed error spam issue with terrain detail terrainDetailUnsupported (cases 1211848)
- Fixed hardware dynamic resolution causing cropping/scaling issues in scene view (case 1158661)
- Fixed Wizard check order for `Hardware and OS` and `Direct3D12`
- Fix AO issue turning black when Far/Near plane distance is big.
- Fixed issue when opening lookdev and the lookdev volume have not been assigned yet.
- Improved memory usage of the sky system.
- Updated label in HDRP quality preference settings (case 1215100)
- Fixed Decal Projector gizmo not undoing properly (case 1216629)
- Fix a leak in the denoising of ray traced reflections.
- Fixed Alignment issue in Light Preset
- Fixed Environment Header in LightingWindow
- Fixed an issue where hair shader could write garbage in the diffuse lighting buffer, causing NaNs.
- Fixed an exposure issue with ray traced sub-surface scattering.
- Fixed runtime debug menu light hierarchy None not doing anything.
- Fixed the broken ShaderGraph preview when creating a new Lit graph.
- Fix indentation issue in preset of LayeredLit material.
- Fixed minor issues with cubemap preview in the inspector.
- Fixed wrong build error message when building for android on mac.
- Fixed an issue related to denoising ray trace area shadows.
- Fixed wrong build error message when building for android on mac.
- Fixed Wizard persistency of Direct3D12 change on domain reload.
- Fixed Wizard persistency of FixAll on domain reload.
- Fixed Wizard behaviour on domain reload.
- Fixed a potential source of NaN in planar reflection probe atlas.
- Fixed an issue with MipRatio debug mode showing _DebugMatCapTexture not being set.
- Fixed missing initialization of input params in Blit for VR.
- Fix Inf source in LTC for area lights.
- Fix supported Mac platform detection to handle new major version (11.0) properly

### Changed
- Hide unused LOD settings in Quality Settings legacy window.
- Reduced the constrained distance for temporal reprojection of ray tracing denoising
- Removed shadow near plane from the Directional Light Shadow UI.
- Improved the performances of custom pass culling.
- The scene view camera now replicates the physical parameters from the camera tagged as "MainCamera".
- Reduced the number of GC.Alloc calls, one simple scene without plarnar / probes, it should be 0B.
- Renamed ProfilingSample to ProfilingScope and unified API. Added GPU Timings.
- Updated macros to be compatible with the new shader preprocessor.
- Ray tracing reflection temporal filtering is now done in pre-exposed space
- Search field selects the appropriate fields in both project settings panels 'HDRP Default Settings' and 'Quality/HDRP'
- Disabled the refraction and transmission map keywords if the material is opaque.
- Keep celestial bodies outside the atmosphere.
- Updated the MSAA documentation to specify what features HDRP supports MSAA for and what features it does not.
- Shader use for Runtime Debug Display are now correctly stripper when doing a release build
- Now each camera has its own Volume Stack. This allows Volume Parameters to be updated as early as possible and be ready for the whole frame without conflicts between cameras.
- Disable Async for SSR, SSAO and Contact shadow when aggregated ray tracing frame setting is on.
- Improved performance when entering play mode without domain reload by a factor of ~25
- Renamed the camera profiling sample to include the camera name
- Discarding the ray tracing history for AO, reflection, diffuse shadows and GI when the viewport size changes.
- Renamed the camera profiling sample to include the camera name
- Renamed the post processing graphic formats to match the new convention.
- The restart in Wizard for DXR will always be last fix from now on
- Refactoring pre-existing materials to share more shader code between rasterization and ray tracing.
- Setting a material's Refraction Model to Thin does not overwrite the Thickness and Transmission Absorption Distance anymore.
- Removed Wind textures from runtime as wind is no longer built into the pipeline
- Changed Shader Graph titles of master nodes to be more easily searchable ("HDRP/x" -> "x (HDRP)")
- Expose StartSinglePass() and StopSinglePass() as public interface for XRPass
- Replaced the Texture array for 2D cookies (spot, area and directional lights) and for planar reflections by an atlas.
- Moved the tier defining from the asset to the concerned volume components.
- Changing from a tier management to a "mode" management for reflection and GI and removing the ability to enable/disable deferred and ray bining (they are now implied by performance mode)
- The default FrameSettings for ScreenSpaceShadows is set to true for Camera in order to give a better workflow for DXR.
- Refactor internal usage of Stencil bits.
- Changed how the material upgrader works and added documentation for it.
- Custom passes now disable the stencil when overwriting the depth and not writing into it.
- Renamed the camera profiling sample to include the camera name
- Changed the way the shadow casting property of transparent and tranmissive materials is handeled for ray tracing.
- Changed inspector materials stencil setting code to have more sharing.
- Updated the default scene and default DXR scene and DefaultVolumeProfile.
- Changed the way the length parameter is used for ray traced contact shadows.
- Improved the coherency of PCSS blur between cascades.
- Updated VR checks in Wizard to reflect new XR System.
- Removing unused alpha threshold depth prepass and post pass for fabric shader graph.
- Transform result from CIE XYZ to sRGB color space in EvalSensitivity for iridescence.
- Hide the Probes section in the Renderer editos because it was unused.
- Moved BeginCameraRendering callback right before culling.
- Changed the visibility of the Indirect Lighting Controller component to public.

## [7.1.8] - 2020-01-20

### Fixed
- Fixed white and dark flashes on scenes with very high or very low exposure when Automatic Exposure is being used.
- Fixed memory leak in Sky when in matcap mode.
	
### Changed
- On Xbox and PS4 you will also need to download the com.unity.render-pipeline.platform (ps4 or xboxone) package from the appropriate platform developer forum

## [7.1.7] - 2019-12-11

### Added
- Added a check in the custom post process template to throw an error if the default shader is not found.

### Fixed
- Fixed rendering errors when enabling debug modes with custom passes
- Fix an issue that made PCSS dependent on Atlas resolution (not shadow map res)
- Fixing a bug whith histories when n>4 for ray traced shadows
- Fixing wrong behavior in ray traced shadows for mesh renderers if their cast shadow is shadow only or double sided
- Only tracing rays for shadow if the point is inside the code for spotlight shadows
- Only tracing rays if the point is inside the range for point lights
- Fixing ghosting issues when the screen space shadow  indexes change for a light with ray traced shadows
- Fixed an issue with stencil management and Xbox One build that caused corrupted output in deferred mode.
- Fixed a mismatch in behavior between the culling of shadow maps and ray traced point and spot light shadows
- Fixed recursive ray tracing not working anymore after intermediate buffer refactor.
- Fixed ray traced shadow denoising not working (history rejected all the time).
- Fixed shader warning on xbox one
- Fixed cookies not working for spot lights in ray traced reflections, ray traced GI and recursive rendering
- Fixed an inverted handling of CoatSmoothness for SSR in StackLit.
- Fixed missing distortion inputs in Lit and Unlit material UI.
- Fixed issue that propagated NaNs across multiple frames through the exposure texture. 
- Fixed issue with Exclude from TAA stencil ignored. 
- Fixed ray traced reflection exposure issue.
- Fixed issue with TAA history not initialising corretly scale factor for first frame
- Fixed issue with stencil test of material classification not using the correct Mask (causing false positive and bad performance with forward material in deferred)
- Fixed issue with History not reset when chaning antialiasing mode on camera
- Fixed issue with volumetric data not being initialized if default settings have volumetric and reprojection off. 
- Fixed ray tracing reflection denoiser not applied in tier 1
- Fixed the vibility of ray tracing related methods.
- Fixed the diffusion profile list not saved when clicking the fix button in the material UI.
- Fixed crash when pushing bounce count higher than 1 for ray traced GI or reflections
- Fixed PCSS softness scale so that it better match ray traced reference for punctual lights. 
- Fixed exposure management for the path tracer
- Fixed AxF material UI containing two advanced options settings.
- Fixed an issue where cached sky contexts were being destroyed wrongly, breaking lighting in the LookDev
- Fixed issue that clamped PCSS softness too early and not after distance scale.
- Fixed fog affect transparent on HD unlit master node
- Fixed custom post processes re-ordering not saved.
- Fixed NPE when using scalable settings
- Fixed an issue where PBR sky precomputation was reset incorrectly in some cases causing bad performance.
- Fixed a bug in dxr due to depth history begin overriden too soon
- Fixed CustomPassSampleCameraColor scale issue when called from Before Transparent injection point.
- Fixed corruption of AO in baked probes.
- Fixed issue with upgrade of projects that still had Very High as shadow filtering quality.
- Removed shadow near plane from the Directional Light Shadow UI.
- Fixed performance issue with performances of custom pass culling.

## [7.1.6] - 2019-11-22

### Added
- Added Backplate projection from the HDRISky
- Added Shadow Matte in UnlitMasterNode, which only received shadow without lighting
- Added support for depth copy with XR SDK
- Added debug setting to Render Pipeline Debug Window to list the active XR views
- Added an option to filter the result of the volumetric lighting (off by default).
- Added a transmission multiplier for directional lights
- Added XR single-pass test mode to Render Pipeline Debug Window
- Added debug setting to Render Pipeline Window to list the active XR views
- Added a new refraction mode for the Lit shader (thin). Which is a box refraction with small thickness values
- Added the code to support Barn Doors for Area Lights based on a shaderconfig option.
- Added HDRPCameraBinder property binder for Visual Effect Graph
- Added "Celestial Body" controls to the Directional Light
- Added new parameters to the Physically Based Sky
- Added Reflections to the DXR Wizard

### Fixed
- Fixed y-flip in scene view with XR SDK
- Fixed Decal projectors do not immediately respond when parent object layer mask is changed in editor.
- Fixed y-flip in scene view with XR SDK
- Fixed a number of issues with Material Quality setting
- Fixed the transparent Cull Mode option in HD unlit master node settings only visible if double sided is ticked.
- Fixed an issue causing shadowed areas by contact shadows at the edge of far clip plane if contact shadow length is very close to far clip plane.
- Fixed editing a scalable settings will edit all loaded asset in memory instead of targetted asset.
- Fixed Planar reflection default viewer FOV
- Fixed flickering issues when moving the mouse in the editor with ray tracing on.
- Fixed the ShaderGraph main preview being black after switching to SSS in the master node settings
- Fixed custom fullscreen passes in VR
- Fixed camera culling masks not taken in account in custom pass volumes
- Fixed object not drawn in custom pass when using a DrawRenderers with an HDRP shader in a build.
- Fixed injection points for Custom Passes (AfterDepthAndNormal and BeforePreRefraction were missing)
- Fixed a enum to choose shader tags used for drawing objects (DepthPrepass or Forward) when there is no override material.
- Fixed lit objects in the BeforePreRefraction, BeforeTransparent and BeforePostProcess.
- Fixed the None option when binding custom pass render targets to allow binding only depth or color.
- Fixed custom pass buffers allocation so they are not allocated if they're not used.
- Fixed the Custom Pass entry in the volume create asset menu items.
- Fixed Prefab Overrides workflow on Camera.
- Fixed alignment issue in Preset for Camera.
- Fixed alignment issue in Physical part for Camera.
- Fixed FrameSettings multi-edition.
- Fixed a bug happening when denoising multiple ray traced light shadows
- Fixed minor naming issues in ShaderGraph settings
- Fixed an issue with Metal Shader Compiler and GTAO shader for metal
- Fixed resources load issue while upgrading HDRP package.
- Fixed LOD fade mask by accounting for field of view
- Fixed spot light missing from ray tracing indirect effects.
- Fixed a UI bug in the diffusion profile list after fixing them from the wizard.
- Fixed the hash collision when creating new diffusion profile assets.
- Fixed a light leaking issue with box light casting shadows (case 1184475)
- Fixed Cookie texture type in the cookie slot of lights (Now displays a warning because it is not supported).
- Fixed a nullref that happens when using the Shuriken particle light module
- Fixed alignment in Wizard
- Fixed text overflow in Wizard's helpbox
- Fixed Wizard button fix all that was not automatically grab all required fixes
- Fixed VR tab for MacOS in Wizard
- Fixed local config package workflow in Wizard
- Fixed issue with contact shadows shifting when MSAA is enabled.
- Fixed EV100 in the PBR sky
- Fixed an issue In URP where sometime the camera is not passed to the volume system and causes a null ref exception (case 1199388)
- Fixed nullref when releasing HDRP with custom pass disabled
- Fixed performance issue derived from copying stencil buffer.
- Fixed an editor freeze when importing a diffusion profile asset from a unity package.
- Fixed an exception when trying to reload a builtin resource.
- Fixed the light type intensity unit reset when switching the light type.
- Fixed compilation error related to define guards and CreateLayoutFromXrSdk()
- Fixed documentation link on CustomPassVolume.
- Fixed player build when HDRP is in the project but not assigned in the graphic settings.
- Fixed an issue where ambient probe would be black for the first face of a baked reflection probe
- VFX: Fixed Missing Reference to Visual Effect Graph Runtime Assembly
- Fixed an issue where rendering done by users in EndCameraRendering would be executed before the main render loop.
- Fixed Prefab Override in main scope of Volume.
- Fixed alignment issue in Presset of main scope of Volume.
- Fixed persistence of ShowChromeGizmo and moved it to toolbar for coherency in ReflectionProbe and PlanarReflectionProbe.
- Fixed Alignement issue in ReflectionProbe and PlanarReflectionProbe.
- Fixed Prefab override workflow issue in ReflectionProbe and PlanarReflectionProbe.
- Fixed empty MoreOptions and moved AdvancedManipulation in a dedicated location for coherency in ReflectionProbe and PlanarReflectionProbe.
- Fixed Prefab override workflow issue in DensityVolume.
- Fixed empty MoreOptions and moved AdvancedManipulation in a dedicated location for coherency in DensityVolume.
- Fix light limit counts specified on the HDRP asset
- Fixed Quality Settings for SSR, Contact Shadows and Ambient Occlusion volume components
- Fixed decalui deriving from hdshaderui instead of just shaderui
- Use DelayedIntField instead of IntField for scalable settings

### Changed
- Reworked XR automated tests
- The ray traced screen space shadow history for directional, spot and point lights is discarded if the light transform has changed.
- Changed the behavior for ray tracing in case a mesh renderer has both transparent and opaque submeshes.
- Improve history buffer management
- Replaced PlayerSettings.virtualRealitySupported with XRGraphics.tryEnable.
- Remove redundant FrameSettings RealTimePlanarReflection
- Improved a bit the GC calls generated during the rendering.
- Material update is now only triggered when the relevant settings are touched in the shader graph master nodes
- Changed the way Sky Intensity (on Sky volume components) is handled. It's now a combo box where users can choose between Exposure, Multiplier or Lux (for HDRI sky only) instead of both multiplier and exposure being applied all the time. Added a new menu item to convert old profiles.
- Change how method for specular occlusions is decided on inspector shader (Lit, LitTesselation, LayeredLit, LayeredLitTessellation)
- Unlocked SSS, SSR, Motion Vectors and Distortion frame settings for reflections probes.

## [7.1.5] - 2019-11-15

### Fixed
- Fixed black reflection probes the first time loading a project

## [7.1.4] - 2019-11-13

### Added
- Added XR single-pass setting into HDRP asset
- Added a penumbra tint option for lights

### Fixed
- Fixed EOL for some files
- Fixed scene view rendering with volumetrics and XR enabled
- Fixed decals to work with multiple cameras
- Fixed optional clear of GBuffer (Was always on)
- Fixed render target clears with XR single-pass rendering
- Fixed HDRP samples file hierarchy
- Fixed Light units not matching light type
- Fixed QualitySettings panel not displaying HDRP Asset

### Changed
- Changed parametrization of PCSS, now softness is derived from angular diameter (for directional lights) or shape radius (for point/spot lights) and min filter size is now in the [0..1] range.
- Moved the copy of the geometry history buffers to right after the depth mip chain generation.
- Rename "Luminance" to "Nits" in UX for physical light unit
- Rename FrameSettings "SkyLighting" to "SkyReflection"

## [7.1.3] - 2019-11-04

### Added
- Ray tracing support for VR single-pass
- Added sharpen filter shader parameter and UI for TemporalAA to control image quality instead of hardcoded value
- Added frame settings option for custom post process and custom passes as well as custom color buffer format option.
- Add check in wizard on SRP Batcher enabled.
- Added default implementations of OnPreprocessMaterialDescription for FBX, Obj, Sketchup and 3DS file formats.
- Added custom pass fade radius
- Added after post process injection point for custom passes
- Added basic alpha compositing support - Alpha is available afterpostprocess when using FP16 buffer format.
- Added falloff distance on Reflection Probe and Planar Reflection Probe
- Added hability to name LightLayers in HDRenderPipelineAsset
- Added a range compression factor for Reflection Probe and Planar Reflection Probe to avoid saturation of colors.
- Added path tracing support for directional, point and spot lights, as well as emission from Lit and Unlit.
- Added non temporal version of SSAO.
- Added more detailed ray tracing stats in the debug window
- Added Disc area light (bake only)
- Added a warning in the material UI to prevent transparent + subsurface-scattering combination.

### Fixed
- Sorting, undo, labels, layout in the Lighting Explorer.
- Fixed sky settings and materials in Shader Graph Samples package
- Fixed light supported units caching (1182266)
- Fixed an issue where SSAO (that needs temporal reprojection) was still being rendered when Motion Vectors were not available (case 1184998)
- Fixed a nullref when modifying the height parameters inside the layered lit shader UI.
- Fixed Decal gizmo that become white after exiting play mode
- Fixed Decal pivot position to behave like a spotlight
- Fixed an issue where using the LightingOverrideMask would break sky reflection for regular cameras
- Fix DebugMenu FrameSettingsHistory persistency on close
- Fix DensityVolume, ReflectionProbe aned PlanarReflectionProbe advancedControl display
- Fix DXR scene serialization in wizard
- Fixed an issue where Previews would reallocate History Buffers every frame
- Fixed the SetLightLayer function in HDAdditionalLightData setting the wrong light layer
- Fix error first time a preview is created for planar
- Fixed an issue where SSR would use an incorrect roughness value on ForwardOnly (StackLit, AxF, Fabric, etc.) materials when the pipeline is configured to also allow deferred Lit.
- Fixed issues with light explorer (cases 1183468, 1183269)
- Fix dot colors in LayeredLit material inspector
- Fix undo not resetting all value when undoing the material affectation in LayerLit material
- Fix for issue that caused gizmos to render in render textures (case 1174395)
- Fixed the light emissive mesh not updated when the light was disabled/enabled
- Fixed light and shadow layer sync when setting the HDAdditionalLightData.lightlayersMask property
- Fixed a nullref when a custom post process component that was in the HDRP PP list is removed from the project
- Fixed issue that prevented decals from modifying specular occlusion (case 1178272).
- Fixed exposure of volumetric reprojection
- Fixed multi selection support for Scalable Settings in lights
- Fixed font shaders in test projects for VR by using a Shader Graph version
- Fixed refresh of baked cubemap by incrementing updateCount at the end of the bake (case 1158677).
- Fixed issue with rectangular area light when seen from the back
- Fixed decals not affecting lightmap/lightprobe
- Fixed zBufferParams with XR single-pass rendering
- Fixed moving objects not rendered in custom passes
- Fixed abstract classes listed in the + menu of the custom pass list
- Fixed custom pass that was rendered in previews
- Fixed precision error in zero value normals when applying decals (case 1181639)
- Fixed issue that triggered No Scene Lighting view in game view as well (case 1156102)
- Assign default volume profile when creating a new HDRP Asset
- Fixed fov to 0 in planar probe breaking the projection matrix (case 1182014)
- Fixed bugs with shadow caching
- Reassign the same camera for a realtime probe face render request to have appropriate history buffer during realtime probe rendering.
- Fixed issue causing wrong shading when normal map mode is Object space, no normal map is set, but a detail map is present (case 1143352)
- Fixed issue with decal and htile optimization
- Fixed TerrainLit shader compilation error regarding `_Control0_TexelSize` redefinition (case 1178480).
- Fixed warning about duplicate HDRuntimeReflectionSystem when configuring play mode without domain reload.
- Fixed an editor crash when multiple decal projectors were selected and some had null material
- Added all relevant fix actions to FixAll button in Wizard
- Moved FixAll button on top of the Wizard
- Fixed an issue where fog color was not pre-exposed correctly
- Fix priority order when custom passes are overlapping
- Fix cleanup not called when the custom pass GameObject is destroyed
- Replaced most instances of GraphicsSettings.renderPipelineAsset by GraphicsSettings.currentRenderPipeline. This should fix some parameters not working on Quality Settings overrides.
- Fixed an issue with Realtime GI not working on upgraded projects.
- Fixed issue with screen space shadows fallback texture was not set as a texture array.
- Fixed Pyramid Lights bounding box
- Fixed terrain heightmap default/null values and epsilons
- Fixed custom post-processing effects breaking when an abstract class inherited from `CustomPostProcessVolumeComponent`
- Fixed XR single-pass rendering in Editor by using ShaderConfig.s_XrMaxViews to allocate matrix array
- Multiple different skies rendered at the same time by different cameras are now handled correctly without flickering
- Fixed flickering issue happening when different volumes have shadow settings and multiple cameras are present. 
- Fixed issue causing planar probes to disappear if there is no light in the scene.
- Fixed a number of issues with the prefab isolation mode (Volumes leaking from the main scene and reflection not working properly)
- Fixed an issue with fog volume component upgrade not working properly
- Fixed Spot light Pyramid Shape has shadow artifacts on aspect ratio values lower than 1
- Fixed issue with AO upsampling in XR
- Fixed camera without HDAdditionalCameraData component not rendering
- Removed the macro ENABLE_RAYTRACING for most of the ray tracing code
- Fixed prefab containing camera reloading in loop while selected in the Project view
- Fixed issue causing NaN wheh the Z scale of an object is set to 0.
- Fixed DXR shader passes attempting to render before pipeline loaded
- Fixed black ambient sky issue when importing a project after deleting Library.
- Fixed issue when upgrading a Standard transparent material (case 1186874)
- Fixed area light cookies not working properly with stack lit
- Fixed material render queue not updated when the shader is changed in the material inspector.
- Fixed a number of issues with full screen debug modes not reseting correctly when setting another mutually exclusive mode
- Fixed compile errors for platforms with no VR support
- Fixed an issue with volumetrics and RTHandle scaling (case 1155236)
- Fixed an issue where sky lighting might be updated uselessly
- Fixed issue preventing to allow setting decal material to none (case 1196129)
- Fixed XR multi-pass decals rendering
- Fixed several fields on Light Inspector that not supported Prefab overrides
- VFX: Removed z-fight glitches that could appear when using deferred depth prepass and lit quad primitives
- VFX: Preserve specular option for lit outputs (matches HDRP lit shader)
- Fixed init of debug for FrameSettingsHistory on SceneView camera
- Added a fix script to handle the warning 'referenced script in (GameObject 'SceneIDMap') is missing'
- Fix Wizard load when none selected for RenderPipelineAsset
- Fixed issue with unclear naming of debug menu for decals.

### Changed
- Color buffer pyramid is not allocated anymore if neither refraction nor distortion are enabled
- Rename Emission Radius to Radius in UI in Point, Spot
- Angular Diameter parameter for directional light is no longuer an advanced property
- DXR: Remove Light Radius and Angular Diamater of Raytrace shadow. Angular Diameter and Radius are used instead.
- Remove MaxSmoothness parameters from UI for point, spot and directional light. The MaxSmoothness is now deduce from Radius Parameters
- DXR: Remove the Ray Tracing Environement Component. Add a Layer Mask to the ray Tracing volume components to define which objects are taken into account for each effect.
- Removed second cubemaps used for shadowing in lookdev
- Disable Physically Based Sky below ground
- Increase max limit of area light and reflection probe to 128
- Change default texture for detailmap to grey
- Optimize Shadow RT load on Tile based architecture platforms. 
- Improved quality of SSAO.
- Moved RequestShadowMapRendering() back to public API.
- Update HDRP DXR Wizard with an option to automatically clone the hdrp config package and setup raytracing to 1 in shaders file.
- Added SceneSelection pass for TerrainLit shader.
- Simplified Light's type API regrouping the logic in one place (Check type in HDAdditionalLightData)
- The support of LOD CrossFade (Dithering transition) in master nodes now required to enable it in the master node settings (Save variant)
- Improved shadow bias, by removing constant depth bias and substituting it with slope-scale bias. 
- Fix the default stencil values when a material is created from a SSS ShaderGraph.
- Tweak test asset to be compatible with XR: unlit SG material for canvas and double-side font material
- Slightly tweaked the behaviour of bloom when resolution is low to reduce artifacts.
- Hidden fields in Light Inspector that is not relevant while in BakingOnly mode.

## [7.1.2] - 2019-09-19

### Fixed
- Fix/workaround a probable graphics driver bug in the GTAO shader.
- Fixed Hair and PBR shader graphs double sided modes
- Fixed an issue where updating an HDRP asset in the Quality setting panel would not recreate the pipeline.
- Fixed issue with point lights being considered even when occupying less than a pixel on screen (case 1183196)
- Fix a potential NaN source with iridescence (case 1183216)
- Fixed issue of spotlight breaking when minimizing the cone angle via the gizmo (case 1178279)
- Fixed issue that caused decals not to modify the roughness in the normal buffer, causing SSR to not behave correctly (case 1178336)
- Fixed lit transparent refraction with XR single-pass rendering
- Removed extra jitter for TemporalAA in VR
- Fixed ShaderGraph time in main preview
- Fixed issue on some UI elements in HDRP asset not expanding when clicking the arrow (case 1178369)
- Fixed alpha blending in custom post process
- Fixed the modification of the _AlphaCutoff property in the material UI when exposed with a ShaderGraph parameter.
- Fixed HDRP test `1218_Lit_DiffusionProfiles` on Vulkan.
- Fixed an issue where building a player in non-dev mode would generate render target error logs every frame
- Fixed crash when upgrading version of HDRP
- Fixed rendering issues with material previews
- Fixed NPE when using light module in Shuriken particle systems (1173348).
- Refresh cached shadow on editor changes

## [7.1.1] - 2019-09-05

### Added
- Transparency Overdraw debug mode. Allows to visualize transparent objects draw calls as an "heat map".
- Enabled single-pass instancing support for XR SDK with new API cmd.SetInstanceMultiplier()
- XR settings are now available in the HDRP asset
- Support for Material Quality in Shader Graph
- Material Quality support selection in HDRP Asset
- Renamed XR shader macro from UNITY_STEREO_ASSIGN_COMPUTE_EYE_INDEX to UNITY_XR_ASSIGN_VIEW_INDEX
- Raytracing ShaderGraph node for HDRP shaders
- Custom passes volume component with 3 injection points: Before Rendering, Before Transparent and Before Post Process
- Alpha channel is now properly exported to camera render textures when using FP16 color buffer format
- Support for XR SDK mirror view modes
- HD Master nodes in Shader Graph now support Normal and Tangent modification in vertex stage.
- DepthOfFieldCoC option in the fullscreen debug modes.
- Added override Ambient Occlusion option on debug windows
- Added Custom Post Processes with 3 injection points: Before Transparent, Before Post Process and After Post Process
- Added draft of minimal interactive path tracing (experimental) based on DXR API - Support only 4 area light, lit and unlit shader (non-shadergraph)

### Fixed
- Fixed wizard infinite loop on cancellation
- Fixed with compute shader error about too many threads in threadgroup on low GPU
- Fixed invalid contact shadow shaders being created on metal
- Fixed a bug where if Assembly.GetTypes throws an exception due to mis-versioned dlls, then no preprocessors are used in the shader stripper
- Fixed typo in AXF decal property preventing to compile
- Fixed reflection probe with XR single-pass and FPTL
- Fixed force gizmo shown when selecting camera in hierarchy
- Fixed issue with XR occlusion mesh and dynamic resolution
- Fixed an issue where lighting compute buffers were re-created with the wrong size when resizing the window, causing tile artefacts at the top of the screen.
- Fix FrameSettings names and tooltips
- Fixed error with XR SDK when the Editor is not in focus
- Fixed errors with RenderGraph, XR SDK and occlusion mesh
- Fixed shadow routines compilation errors when "real" type is a typedef on "half".
- Fixed toggle volumetric lighting in the light UI
- Fixed post-processing history reset handling rt-scale incorrectly
- Fixed crash with terrain and XR multi-pass
- Fixed ShaderGraph material synchronization issues
- Fixed a null reference exception when using an Emissive texture with Unlit shader (case 1181335)
- Fixed an issue where area lights and point lights where not counted separately with regards to max lights on screen (case 1183196)
- Fixed an SSR and Subsurface Scattering issue (appearing black) when using XR.

### Changed
- Update Wizard layout.
- Remove almost all Garbage collection call within a frame.
- Rename property AdditionalVeclocityChange to AddPrecomputeVelocity
- Call the End/Begin camera rendering callbacks for camera with customRender enabled
- Changeg framesettings migration order of postprocess flags as a pr for reflection settings flags have been backported to 2019.2
- Replaced usage of ENABLE_VR in XRSystem.cs by version defines based on the presence of the built-in VR and XR modules
- Added an update virtual function to the SkyRenderer class. This is called once per frame. This allows a given renderer to amortize heavy computation at the rate it chooses. Currently only the physically based sky implements this.
- Removed mandatory XRPass argument in HDCamera.GetOrCreate()
- Restored the HDCamera parameter to the sky rendering builtin parameters.
- Removed usage of StructuredBuffer for XR View Constants
- Expose Direct Specular Lighting control in FrameSettings
- Deprecated ExponentialFog and VolumetricFog volume components. Now there is only one exponential fog component (Fog) which can add Volumetric Fog as an option. Added a script in Edit -> Render Pipeline -> Upgrade Fog Volume Components.

## [7.0.1] - 2019-07-25

### Added
- Added option in the config package to disable globally Area Lights and to select shadow quality settings for the deferred pipeline.
- When shader log stripping is enabled, shader stripper statistics will be written at `Temp/shader-strip.json`
- Occlusion mesh support from XR SDK

### Fixed
- Fixed XR SDK mirror view blit, cleanup some XRTODO and removed XRDebug.cs
- Fixed culling for volumetrics with XR single-pass rendering
- Fix shadergraph material pass setup not called
- Fixed documentation links in component's Inspector header bar
- Cookies using the render texture output from a camera are now properly updated
- Allow in ShaderGraph to enable pre/post pass when the alpha clip is disabled

### Changed
- RenderQueue for Opaque now start at Background instead of Geometry.
- Clamp the area light size for scripting API when we change the light type
- Added a warning in the material UI when the diffusion profile assigned is not in the HDRP asset


## [7.0.0] - 2019-07-17

### Added
- `Fixed`, `Viewer`, and `Automatic` modes to compute the FOV used when rendering a `PlanarReflectionProbe`
- A checkbox to toggle the chrome gizmo of `ReflectionProbe`and `PlanarReflectionProbe`
- Added a Light layer in shadows that allow for objects to cast shadows without being affected by light (and vice versa).
- You can now access ShaderGraph blend states from the Material UI (for example, **Surface Type**, **Sorting Priority**, and **Blending Mode**). This change may break Materials that use a ShaderGraph, to fix them, select **Edit > Render Pipeline > Reset all ShaderGraph Scene Materials BlendStates**. This syncs the blendstates of you ShaderGraph master nodes with the Material properties.
- You can now control ZTest, ZWrite, and CullMode for transparent Materials.
- Materials that use Unlit Shaders or Unlit Master Node Shaders now cast shadows.
- Added an option to enable the ztest on **After Post Process** materials when TAA is disabled.
- Added a new SSAO (based on Ground Truth Ambient Occlusion algorithm) to replace the previous one.
- Added support for shadow tint on light
- BeginCameraRendering and EndCameraRendering callbacks are now called with probes
- Adding option to update shadow maps only On Enable and On Demand.
- Shader Graphs that use time-dependent vertex modification now generate correct motion vectors.
- Added option to allow a custom spot angle for spot light shadow maps.
- Added frame settings for individual post-processing effects
- Added dither transition between cascades for Low and Medium quality settings
- Added single-pass instancing support with XR SDK
- Added occlusion mesh support with XR SDK
- Added support of Alembic velocity to various shaders
- Added support for more than 2 views for single-pass instancing
- Added support for per punctual/directional light min roughness in StackLit
- Added mirror view support with XR SDK
- Added VR verification in HDRPWizard
- Added DXR verification in HDRPWizard
- Added feedbacks in UI of Volume regarding skies
- Cube LUT support in Tonemapping. Cube LUT helpers for external grading are available in the Post-processing Sample package.

### Fixed
- Fixed an issue with history buffers causing effects like TAA or auto exposure to flicker when more than one camera was visible in the editor
- The correct preview is displayed when selecting multiple `PlanarReflectionProbe`s
- Fixed volumetric rendering with camera-relative code and XR stereo instancing
- Fixed issue with flashing cyan due to async compilation of shader when selecting a mesh
- Fix texture type mismatch when the contact shadow are disabled (causing errors on IOS devices)
- Fixed Generate Shader Includes while in package
- Fixed issue when texture where deleted in ShadowCascadeGUI
- Fixed issue in FrameSettingsHistory when disabling a camera several time without enabling it in between.
- Fixed volumetric reprojection with camera-relative code and XR stereo instancing
- Added custom BaseShaderPreprocessor in HDEditorUtils.GetBaseShaderPreprocessorList()
- Fixed compile issue when USE_XR_SDK is not defined
- Fixed procedural sky sun disk intensity for high directional light intensities
- Fixed Decal mip level when using texture mip map streaming to avoid dropping to lowest permitted mip (now loading all mips)
- Fixed deferred shading for XR single-pass instancing after lightloop refactor
- Fixed cluster and material classification debug (material classification now works with compute as pixel shader lighting)
- Fixed IOS Nan by adding a maximun epsilon definition REAL_EPS that uses HALF_EPS when fp16 are used
- Removed unnecessary GC allocation in motion blur code
- Fixed locked UI with advanded influence volume inspector for probes
- Fixed invalid capture direction when rendering planar reflection probes
- Fixed Decal HTILE optimization with platform not supporting texture atomatic (Disable it)
- Fixed a crash in the build when the contact shadows are disabled
- Fixed camera rendering callbacks order (endCameraRendering was being called before the actual rendering)
- Fixed issue with wrong opaque blending settings for After Postprocess
- Fixed issue with Low resolution transparency on PS4
- Fixed a memory leak on volume profiles
- Fixed The Parallax Occlusion Mappping node in shader graph and it's UV input slot
- Fixed lighting with XR single-pass instancing by disabling deferred tiles
- Fixed the Bloom prefiltering pass
- Fixed post-processing effect relying on Unity's random number generator
- Fixed camera flickering when using TAA and selecting the camera in the editor
- Fixed issue with single shadow debug view and volumetrics
- Fixed most of the problems with light animation and timeline
- Fixed indirect deferred compute with XR single-pass instancing
- Fixed a slight omission in anisotropy calculations derived from HazeMapping in StackLit
- Improved stack computation numerical stability in StackLit
- Fix PBR master node always opaque (wrong blend modes for forward pass)
- Fixed TAA with XR single-pass instancing (missing macros)
- Fixed an issue causing Scene View selection wire gizmo to not appear when using HDRP Shader Graphs.
- Fixed wireframe rendering mode (case 1083989)
- Fixed the renderqueue not updated when the alpha clip is modified in the material UI.
- Fixed the PBR master node preview
- Remove the ReadOnly flag on Reflection Probe's cubemap assets during bake when there are no VCS active.
- Fixed an issue where setting a material debug view would not reset the other exclusive modes
- Spot light shapes are now correctly taken into account when baking
- Now the static lighting sky will correctly take the default values for non-overridden properties
- Fixed material albedo affecting the lux meter
- Extra test in deferred compute shading to avoid shading pixels that were not rendered by the current camera (for camera stacking)

### Changed
- Optimization: Reduce the group size of the deferred lighting pass from 16x16 to 8x8
- Replaced HDCamera.computePassCount by viewCount
- Removed xrInstancing flag in RTHandles (replaced by TextureXR.slices and TextureXR.dimensions)
- Refactor the HDRenderPipeline and lightloop code to preprare for high level rendergraph
- Removed the **Back Then Front Rendering** option in the fabric Master Node settings. Enabling this option previously did nothing.
- Shader type Real translates to FP16 precision on Nintendo Switch.
- Shader framework refactor: Introduce CBSDF, EvaluateBSDF, IsNonZeroBSDF to replace BSDF functions
- Shader framework refactor:  GetBSDFAngles, LightEvaluation and SurfaceShading functions
- Replace ComputeMicroShadowing by GetAmbientOcclusionForMicroShadowing
- Rename WorldToTangent to TangentToWorld as it was incorrectly named
- Remove SunDisk and Sun Halo size from directional light
- Remove all obsolete wind code from shader
- Renamed DecalProjectorComponent into DecalProjector for API alignment.
- Improved the Volume UI and made them Global by default
- Remove very high quality shadow option
- Change default for shadow quality in Deferred to Medium
- Enlighten now use inverse squared falloff (before was using builtin falloff)
- Enlighten is now deprecated. Please use CPU or GPU lightmaper instead.
- Remove the name in the diffusion profile UI
- Changed how shadow map resolution scaling with distance is computed. Now it uses screen space area rather than light range.
- Updated MoreOptions display in UI
- Moved Display Area Light Emissive Mesh script API functions in the editor namespace
- direct strenght properties in ambient occlusion now affect direct specular as well
- Removed advanced Specular Occlusion control in StackLit: SSAO based SO control is hidden and fixed to behave like Lit, SPTD is the only HQ technique shown for baked SO.
- Shader framework refactor: Changed ClampRoughness signature to include PreLightData access.
- HDRPWizard window is now in Window > General > HD Render Pipeline Wizard
- Moved StaticLightingSky to LightingWindow
- Removes the current "Scene Settings" and replace them with "Sky & Fog Settings" (with Physically Based Sky and Volumetric Fog).
- Changed how cached shadow maps are placed inside the atlas to minimize re-rendering of them.

## [6.7.0-preview] - 2019-05-16

### Added
- Added ViewConstants StructuredBuffer to simplify XR rendering
- Added API to render specific settings during a frame
- Added stadia to the supported platforms (2019.3)
- Enabled cascade blends settings in the HD Shadow component
- Added Hardware Dynamic Resolution support.
- Added MatCap debug view to replace the no scene lighting debug view.
- Added clear GBuffer option in FrameSettings (default to false)
- Added preview for decal shader graph (Only albedo, normal and emission)
- Added exposure weight control for decal
- Screen Space Directional Shadow under a define option. Activated for ray tracing
- Added a new abstraction for RendererList that will help transition to Render Graph and future RendererList API
- Added multipass support for VR
- Added XR SDK integration (multipass only)
- Added Shader Graph samples for Hair, Fabric and Decal master nodes.
- Add fade distance, shadow fade distance and light layers to light explorer
- Add method to draw light layer drawer in a rect to HDEditorUtils

### Fixed
- Fixed deserialization crash at runtime
- Fixed for ShaderGraph Unlit masternode not writing velocity
- Fixed a crash when assiging a new HDRP asset with the 'Verify Saving Assets' option enabled
- Fixed exposure to properly support TEXTURE2D_X
- Fixed TerrainLit basemap texture generation
- Fixed a bug that caused nans when material classification was enabled and a tile contained one standard material + a material with transmission.
- Fixed gradient sky hash that was not using the exposure hash
- Fixed displayed default FrameSettings in HDRenderPipelineAsset wrongly updated on scripts reload.
- Fixed gradient sky hash that was not using the exposure hash.
- Fixed visualize cascade mode with exposure.
- Fixed (enabled) exposure on override lighting debug modes.
- Fixed issue with LightExplorer when volume have no profile
- Fixed issue with SSR for negative, infinite and NaN history values
- Fixed LightLayer in HDReflectionProbe and PlanarReflectionProbe inspector that was not displayed as a mask.
- Fixed NaN in transmission when the thickness and a color component of the scattering distance was to 0
- Fixed Light's ShadowMask multi-edition.
- Fixed motion blur and SMAA with VR single-pass instancing
- Fixed NaNs generated by phase functionsin volumetric lighting
- Fixed NaN issue with refraction effect and IOR of 1 at extreme grazing angle
- Fixed nan tracker not using the exposure
- Fixed sorting priority on lit and unlit materials
- Fixed null pointer exception when there are no AOVRequests defined on a camera
- Fixed dirty state of prefab using disabled ReflectionProbes
- Fixed an issue where gizmos and editor grid were not correctly depth tested
- Fixed created default scene prefab non editable due to wrong file extension.
- Fixed an issue where sky convolution was recomputed for nothing when a preview was visible (causing extreme slowness when fabric convolution is enabled)
- Fixed issue with decal that wheren't working currently in player
- Fixed missing stereo rendering macros in some fragment shaders
- Fixed exposure for ReflectionProbe and PlanarReflectionProbe gizmos
- Fixed single-pass instancing on PSVR
- Fixed Vulkan shader issue with Texture2DArray in ScreenSpaceShadow.compute by re-arranging code (workaround)
- Fixed camera-relative issue with lights and XR single-pass instancing
- Fixed single-pass instancing on Vulkan
- Fixed htile synchronization issue with shader graph decal
- Fixed Gizmos are not drawn in Camera preview
- Fixed pre-exposure for emissive decal
- Fixed wrong values computed in PreIntegrateFGD and in the generation of volumetric lighting data by forcing the use of fp32.
- Fixed NaNs arising during the hair lighting pass
- Fixed synchronization issue in decal HTile that occasionally caused rendering artifacts around decal borders
- Fixed QualitySettings getting marked as modified by HDRP (and thus checked out in Perforce)
- Fixed a bug with uninitialized values in light explorer
- Fixed issue with LOD transition
- Fixed shader warnings related to raytracing and TEXTURE2D_X

### Changed
- Refactor PixelCoordToViewDirWS to be VR compatible and to compute it only once per frame
- Modified the variants stripper to take in account multiple HDRP assets used in the build.
- Improve the ray biasing code to avoid self-intersections during the SSR traversal
- Update Pyramid Spot Light to better match emitted light volume.
- Moved _XRViewConstants out of UnityPerPassStereo constant buffer to fix issues with PSSL
- Removed GetPositionInput_Stereo() and single-pass (double-wide) rendering mode
- Changed label width of the frame settings to accommodate better existing options.
- SSR's Default FrameSettings for camera is now enable.
- Re-enabled the sharpening filter on Temporal Anti-aliasing
- Exposed HDEditorUtils.LightLayerMaskDrawer for integration in other packages and user scripting.
- Rename atmospheric scattering in FrameSettings to Fog
- The size modifier in the override for the culling sphere in Shadow Cascades now defaults to 0.6, which is the same as the formerly hardcoded value.
- Moved LOD Bias and Maximum LOD Level from Frame Setting section `Other` to `Rendering`
- ShaderGraph Decal that affect only emissive, only draw in emissive pass (was drawing in dbuffer pass too)
- Apply decal projector fade factor correctly on all attribut and for shader graph decal
- Move RenderTransparentDepthPostpass after all transparent
- Update exposure prepass to interleave XR single-pass instancing views in a checkerboard pattern
- Removed ScriptRuntimeVersion check in wizard.

## [6.6.0-preview] - 2019-04-01

### Added
- Added preliminary changes for XR deferred shading
- Added support of 111110 color buffer
- Added proper support for Recorder in HDRP
- Added depth offset input in shader graph master nodes
- Added a Parallax Occlusion Mapping node
- Added SMAA support
- Added Homothety and Symetry quick edition modifier on volume used in ReflectionProbe, PlanarReflectionProbe and DensityVolume
- Added multi-edition support for DecalProjectorComponent
- Improve hair shader
- Added the _ScreenToTargetScaleHistory uniform variable to be used when sampling HDRP RTHandle history buffers.
- Added settings in `FrameSettings` to change `QualitySettings.lodBias` and `QualitySettings.maximumLODLevel` during a rendering
- Added an exposure node to retrieve the current, inverse and previous frame exposure value.
- Added an HD scene color node which allow to sample the scene color with mips and a toggle to remove the exposure.
- Added safeguard on HD scene creation if default scene not set in the wizard
- Added Low res transparency rendering pass.

### Fixed
- Fixed HDRI sky intensity lux mode
- Fixed dynamic resolution for XR
- Fixed instance identifier semantic string used by Shader Graph
- Fixed null culling result occuring when changing scene that was causing crashes
- Fixed multi-edition light handles and inspector shapes
- Fixed light's LightLayer field when multi-editing
- Fixed normal blend edition handles on DensityVolume
- Fixed an issue with layered lit shader and height based blend where inactive layers would still have influence over the result
- Fixed multi-selection handles color for DensityVolume
- Fixed multi-edition inspector's blend distances for HDReflectionProbe, PlanarReflectionProbe and DensityVolume
- Fixed metric distance that changed along size in DensityVolume
- Fixed DensityVolume shape handles that have not same behaviour in advance and normal edition mode
- Fixed normal map blending in TerrainLit by only blending the derivatives
- Fixed Xbox One rendering just a grey screen instead of the scene
- Fixed probe handles for multiselection
- Fixed baked cubemap import settings for convolution
- Fixed regression causing crash when attempting to open HDRenderPipelineWizard without an HDRenderPipelineAsset setted
- Fixed FullScreenDebug modes: SSAO, SSR, Contact shadow, Prerefraction Color Pyramid, Final Color Pyramid
- Fixed volumetric rendering with stereo instancing
- Fixed shader warning
- Fixed missing resources in existing asset when updating package
- Fixed PBR master node preview in forward rendering or transparent surface
- Fixed deferred shading with stereo instancing
- Fixed "look at" edition mode of Rotation tool for DecalProjectorComponent
- Fixed issue when switching mode in ReflectionProbe and PlanarReflectionProbe
- Fixed issue where migratable component version where not always serialized when part of prefab's instance
- Fixed an issue where shadow would not be rendered properly when light layer are not enabled
- Fixed exposure weight on unlit materials
- Fixed Light intensity not played in the player when recorded with animation/timeline
- Fixed some issues when multi editing HDRenderPipelineAsset
- Fixed emission node breaking the main shader graph preview in certain conditions.
- Fixed checkout of baked probe asset when baking probes.
- Fixed invalid gizmo position for rotated ReflectionProbe
- Fixed multi-edition of material's SurfaceType and RenderingPath
- Fixed whole pipeline reconstruction on selecting for the first time or modifying other than the currently used HDRenderPipelineAsset
- Fixed single shadow debug mode
- Fixed global scale factor debug mode when scale > 1
- Fixed debug menu material overrides not getting applied to the Terrain Lit shader
- Fixed typo in computeLightVariants
- Fixed deferred pass with XR instancing by disabling ComputeLightEvaluation
- Fixed bloom resolution independence
- Fixed lens dirt intensity not behaving properly
- Fixed the Stop NaN feature
- Fixed some resources to handle more than 2 instanced views for XR
- Fixed issue with black screen (NaN) produced on old GPU hardware or intel GPU hardware with gaussian pyramid
- Fixed issue with disabled punctual light would still render when only directional light is present

### Changed
- DensityVolume scripting API will no longuer allow to change between advance and normal edition mode
- Disabled depth of field, lens distortion and panini projection in the scene view
- TerrainLit shaders and includes are reorganized and made simpler.
- TerrainLit shader GUI now allows custom properties to be displayed in the Terrain fold-out section.
- Optimize distortion pass with stencil
- Disable SceneSelectionPass in shader graph preview
- Control punctual light and area light shadow atlas separately
- Move SMAA anti-aliasing option to after Temporal Anti Aliasing one, to avoid problem with previously serialized project settings
- Optimize rendering with static only lighting and when no cullable lights/decals/density volumes are present.
- Updated handles for DecalProjectorComponent for enhanced spacial position readability and have edition mode for better SceneView management
- DecalProjectorComponent are now scale independent in order to have reliable metric unit (see new Size field for changing the size of the volume)
- Restructure code from HDCamera.Update() by adding UpdateAntialiasing() and UpdateViewConstants()
- Renamed velocity to motion vectors
- Objects rendered during the After Post Process pass while TAA is enabled will not benefit from existing depth buffer anymore. This is done to fix an issue where those object would wobble otherwise
- Removed usage of builtin unity matrix for shadow, shadow now use same constant than other view
- The default volume layer mask for cameras & probes is now `Default` instead of `Everything`

## [6.5.0-preview] - 2019-03-07

### Added
- Added depth-of-field support with stereo instancing
- Adding real time area light shadow support
- Added a new FrameSettings: Specular Lighting to toggle the specular during the rendering

### Fixed
- Fixed diffusion profile upgrade breaking package when upgrading to a new version
- Fixed decals cropped by gizmo not updating correctly if prefab
- Fixed an issue when enabling SSR on multiple view
- Fixed edition of the intensity's unit field while selecting multiple lights
- Fixed wrong calculation in soft voxelization for density volume
- Fixed gizmo not working correctly with pre-exposure
- Fixed issue with setting a not available RT when disabling motion vectors
- Fixed planar reflection when looking at mirror normal
- Fixed mutiselection issue with HDLight Inspector
- Fixed HDAdditionalCameraData data migration
- Fixed failing builds when light explorer window is open
- Fixed cascade shadows border sometime causing artefacts between cascades
- Restored shadows in the Cascade Shadow debug visualization
- `camera.RenderToCubemap` use proper face culling

### Changed
- When rendering reflection probe disable all specular lighting and for metals use fresnelF0 as diffuse color for bake lighting.

## [6.4.0-preview] - 2019-02-21

### Added
- VR: Added TextureXR system to selectively expand TEXTURE2D macros to texture array for single-pass stereo instancing + Convert textures call to these macros
- Added an unit selection dropdown next to shutter speed (camera)
- Added error helpbox when trying to use a sub volume component that require the current HDRenderPipelineAsset to support a feature that it is not supporting.
- Add mesh for tube light when display emissive mesh is enabled

### Fixed
- Fixed Light explorer. The volume explorer used `profile` instead of `sharedProfile` which instantiate a custom volume profile instead of editing the asset itself.
- Fixed UI issue where all is displayed using metric unit in shadow cascade and Percent is set in the unit field (happening when opening the inspector).
- Fixed inspector event error when double clicking on an asset (diffusion profile/material).
- Fixed nullref on layered material UI when the material is not an asset.
- Fixed nullref exception when undo/redo a light property.
- Fixed visual bug when area light handle size is 0.

### Changed
- Update UI for 32bit/16bit shadow precision settings in HDRP asset
- Object motion vectors have been disabled in all but the game view. Camera motion vectors are still enabled everywhere, allowing TAA and Motion Blur to work on static objects.
- Enable texture array by default for most rendering code on DX11 and unlock stereo instancing (DX11 only for now)

## [6.3.0-preview] - 2019-02-18

### Added
- Added emissive property for shader graph decals
- Added a diffusion profile override volume so the list of diffusion profile assets to use can be chanaged without affecting the HDRP asset
- Added a "Stop NaNs" option on cameras and in the Scene View preferences.
- Added metric display option in HDShadowSettings and improve clamping
- Added shader parameter mapping in DebugMenu
- Added scripting API to configure DebugData for DebugMenu

### Fixed
- Fixed decals in forward
- Fixed issue with stencil not correctly setup for various master node and shader for the depth pass, motion vector pass and GBuffer/Forward pass
- Fixed SRP batcher and metal
- Fixed culling and shadows for Pyramid, Box, Rectangle and Tube lights
- Fixed an issue where scissor render state leaking from the editor code caused partially black rendering

### Changed
- When a lit material has a clear coat mask that is not null, we now use the clear coat roughness to compute the screen space reflection.
- Diffusion profiles are now limited to one per asset and can be referenced in materials, shader graphs and vfx graphs. Materials will be upgraded automatically except if they are using a shader graph, in this case it will display an error message.

## [6.2.0-preview] - 2019-02-15

### Added
- Added help box listing feature supported in a given HDRenderPipelineAsset alongs with the drawbacks implied.
- Added cascade visualizer, supporting disabled handles when not overriding.

### Fixed
- Fixed post processing with stereo double-wide
- Fixed issue with Metal: Use sign bit to find the cache type instead of lowest bit.
- Fixed invalid state when creating a planar reflection for the first time
- Fix FrameSettings's LitShaderMode not restrained by supported LitShaderMode regression.

### Changed
- The default value roughness value for the clearcoat has been changed from 0.03 to 0.01
- Update default value of based color for master node
- Update Fabric Charlie Sheen lighting model - Remove Fresnel component that wasn't part of initial model + Remap smoothness to [0.0 - 0.6] range for more artist friendly parameter

### Changed
- Code refactor: all macros with ARGS have been swapped with macros with PARAM. This is because the ARGS macros were incorrectly named.

## [6.1.0-preview] - 2019-02-13

### Added
- Added support for post-processing anti-aliasing in the Scene View (FXAA and TAA). These can be set in Preferences.
- Added emissive property for decal material (non-shader graph)

### Fixed
- Fixed a few UI bugs with the color grading curves.
- Fixed "Post Processing" in the scene view not toggling post-processing effects
- Fixed bake only object with flag `ReflectionProbeStaticFlag` when baking a `ReflectionProbe`

### Changed
- Removed unsupported Clear Depth checkbox in Camera inspector
- Updated the toggle for advanced mode in inspectors.

## [6.0.0-preview] - 2019-02-23

### Added
- Added new API to perform a camera rendering
- Added support for hair master node (Double kajiya kay - Lambert)
- Added Reset behaviour in DebugMenu (ingame mapping is right joystick + B)
- Added Default HD scene at new scene creation while in HDRP
- Added Wizard helping to configure HDRP project
- Added new UI for decal material to allow remapping and scaling of some properties
- Added cascade shadow visualisation toggle in HD shadow settings
- Added icons for assets
- Added replace blending mode for distortion
- Added basic distance fade for density volumes
- Added decal master node for shader graph
- Added HD unlit master node (Cross Pipeline version is name Unlit)
- Added new Rendering Queue in materials
- Added post-processing V3 framework embed in HDRP, remove postprocess V2 framework
- Post-processing now uses the generic volume framework
-   New depth-of-field, bloom, panini projection effects, motion blur
-   Exposure is now done as a pre-exposition pass, the whole system has been revamped
-   Exposure now use EV100 everywhere in the UI (Sky, Emissive Light)
- Added emissive intensity (Luminance and EV100 control) control for Emissive
- Added pre-exposure weigth for Emissive
- Added an emissive color node and a slider to control the pre-exposure percentage of emission color
- Added physical camera support where applicable
- Added more color grading tools
- Added changelog level for Shader Variant stripping
- Added Debug mode for validation of material albedo and metalness/specularColor values
- Added a new dynamic mode for ambient probe and renamed BakingSky to StaticLightingSky
- Added command buffer parameter to all Bind() method of material
- Added Material validator in Render Pipeline Debug
- Added code to future support of DXR (not enabled)
- Added support of multiviewport
- Added HDRenderPipeline.RequestSkyEnvironmentUpdate function to force an update from script when sky is set to OnDemand
- Added a Lighting and BackLighting slots in Lit, StackLit, Fabric and Hair master nodes
- Added support for overriding terrain detail rendering shaders, via the render pipeline editor resources asset
- Added xrInstancing flag support to RTHandle
- Added support for cullmask for decal projectors
- Added software dynamic resolution support
- Added support for "After Post-Process" render pass for unlit shader
- Added support for textured rectangular area lights
- Added stereo instancing macros to MSAA shaders
- Added support for Quarter Res Raytraced Reflections (not enabled)
- Added fade factor for decal projectors.
- Added stereo instancing macros to most shaders used in VR
- Added multi edition support for HDRenderPipelineAsset

### Fixed
- Fixed logic to disable FPTL with stereo rendering
- Fixed stacklit transmission and sun highlight
- Fixed decals with stereo rendering
- Fixed sky with stereo rendering
- Fixed flip logic for postprocessing + VR
- Fixed copyStencilBuffer pass for Switch
- Fixed point light shadow map culling that wasn't taking into account far plane
- Fixed usage of SSR with transparent on all master node
- Fixed SSR and microshadowing on fabric material
- Fixed blit pass for stereo rendering
- Fixed lightlist bounds for stereo rendering
- Fixed windows and in-game DebugMenu sync.
- Fixed FrameSettings' LitShaderMode sync when opening DebugMenu.
- Fixed Metal specific issues with decals, hitting a sampler limit and compiling AxF shader
- Fixed an issue with flipped depth buffer during postprocessing
- Fixed normal map use for shadow bias with forward lit - now use geometric normal
- Fixed transparent depth prepass and postpass access so they can be use without alpha clipping for lit shader
- Fixed support of alpha clip shadow for lit master node
- Fixed unlit master node not compiling
- Fixed issue with debug display of reflection probe
- Fixed issue with phong tessellations not working with lit shader
- Fixed issue with vertex displacement being affected by heightmap setting even if not heightmap where assign
- Fixed issue with density mode on Lit terrain producing NaN
- Fixed issue when going back and forth from Lit to LitTesselation for displacement mode
- Fixed issue with ambient occlusion incorrectly applied to emissiveColor with light layers in deferred
- Fixed issue with fabric convolution not using the correct convolved texture when fabric convolution is enabled
- Fixed issue with Thick mode for Transmission that was disabling transmission with directional light
- Fixed shutdown edge cases with HDRP tests
- Fixed slowdow when enabling Fabric convolution in HDRP asset
- Fixed specularAA not compiling in StackLit Master node
- Fixed material debug view with stereo rendering
- Fixed material's RenderQueue edition in default view.
- Fixed banding issues within volumetric density buffer
- Fixed missing multicompile for MSAA for AxF
- Fixed camera-relative support for stereo rendering
- Fixed remove sync with render thread when updating decal texture atlas.
- Fixed max number of keyword reach [256] issue. Several shader feature are now local
- Fixed Scene Color and Depth nodes
- Fixed SSR in forward
- Fixed custom editor of Unlit, HD Unlit and PBR shader graph master node
- Fixed issue with NewFrame not correctly calculated in Editor when switching scene
- Fixed issue with TerrainLit not compiling with depth only pass and normal buffer
- Fixed geometric normal use for shadow bias with PBR master node in forward
- Fixed instancing macro usage for decals
- Fixed error message when having more than one directional light casting shadow
- Fixed error when trying to display preview of Camera or PlanarReflectionProbe
- Fixed LOAD_TEXTURE2D_ARRAY_MSAA macro
- Fixed min-max and amplitude clamping value in inspector of vertex displacement materials
- Fixed issue with alpha shadow clip (was incorrectly clipping object shadow)
- Fixed an issue where sky cubemap would not be cleared correctly when setting the current sky to None
- Fixed a typo in Static Lighting Sky component UI
- Fixed issue with incorrect reset of RenderQueue when switching shader in inspector GUI
- Fixed issue with variant stripper stripping incorrectly some variants
- Fixed a case of ambient lighting flickering because of previews
- Fixed Decals when rendering multiple camera in a single frame
- Fixed cascade shadow count in shader
- Fixed issue with Stacklit shader with Haze effect
- Fixed an issue with the max sample count for the TAA
- Fixed post-process guard band for XR
- Fixed exposure of emissive of Unlit
- Fixed depth only and motion vector pass for Unlit not working correctly with MSAA
- Fixed an issue with stencil buffer copy causing unnecessary compute dispatches for lighting
- Fixed multi edition issue in FrameSettings
- Fixed issue with SRP batcher and DebugDisplay variant of lit shader
- Fixed issue with debug material mode not doing alpha test
- Fixed "Attempting to draw with missing UAV bindings" errors on Vulkan
- Fixed pre-exposure incorrectly apply to preview
- Fixed issue with duplicate 3D texture in 3D texture altas of volumetric?
- Fixed Camera rendering order (base on the depth parameter)
- Fixed shader graph decals not being cropped by gizmo
- Fixed "Attempting to draw with missing UAV bindings" errors on Vulkan.


### Changed
- ColorPyramid compute shader passes is swapped to pixel shader passes on platforms where the later is faster (Nintendo Switch).
- Removing the simple lightloop used by the simple lit shader
- Whole refactor of reflection system: Planar and reflection probe
- Separated Passthrough from other RenderingPath
- Update several properties naming and caption based on feedback from documentation team
- Remove tile shader variant for transparent backface pass of lit shader
- Rename all HDRenderPipeline to HDRP folder for shaders
- Rename decal property label (based on doc team feedback)
- Lit shader mode now default to Deferred to reduce build time
- Update UI of Emission parameters in shaders
- Improve shader variant stripping including shader graph variant
- Refactored render loop to render realtime probes visible per camera
- Enable SRP batcher by default
- Shader code refactor: Rename LIGHTLOOP_SINGLE_PASS => LIGHTLOOP_DISABLE_TILE_AND_CLUSTER and clean all usage of LIGHTLOOP_TILE_PASS
- Shader code refactor: Move pragma definition of vertex and pixel shader inside pass + Move SURFACE_GRADIENT definition in XXXData.hlsl
- Micro-shadowing in Lit forward now use ambientOcclusion instead of SpecularOcclusion
- Upgraded FrameSettings workflow, DebugMenu and Inspector part relative to it
- Update build light list shader code to support 32 threads in wavefronts on Switch
- LayeredLit layers' foldout are now grouped in one main foldout per layer
- Shadow alpha clip can now be enabled on lit shader and haor shader enven for opaque
- Temporal Antialiasing optimization for Xbox One X
- Parameter depthSlice on SetRenderTarget functions now defaults to -1 to bind the entire resource
- Rename SampleCameraDepth() functions to LoadCameraDepth() and SampleCameraDepth(), same for SampleCameraColor() functions
- Improved Motion Blur quality.
- Update stereo frame settings values for single-pass instancing and double-wide
- Rearrange FetchDepth functions to prepare for stereo-instancing
- Remove unused _ComputeEyeIndex
- Updated HDRenderPipelineAsset inspector
- Re-enable SRP batcher for metal

## [5.2.0-preview] - 2018-11-27

### Added
- Added option to run Contact Shadows and Volumetrics Voxelization stage in Async Compute
- Added camera freeze debug mode - Allow to visually see culling result for a camera
- Added support of Gizmo rendering before and after postprocess in Editor
- Added support of LuxAtDistance for punctual lights

### Fixed
- Fixed Debug.DrawLine and Debug.Ray call to work in game view
- Fixed DebugMenu's enum resetted on change
- Fixed divide by 0 in refraction causing NaN
- Fixed disable rough refraction support
- Fixed refraction, SSS and atmospheric scattering for VR
- Fixed forward clustered lighting for VR (double-wide).
- Fixed Light's UX to not allow negative intensity
- Fixed HDRenderPipelineAsset inspector broken when displaying its FrameSettings from project windows.
- Fixed forward clustered lighting for VR (double-wide).
- Fixed HDRenderPipelineAsset inspector broken when displaying its FrameSettings from project windows.
- Fixed Decals and SSR diable flags for all shader graph master node (Lit, Fabric, StackLit, PBR)
- Fixed Distortion blend mode for shader graph master node (Lit, StackLit)
- Fixed bent Normal for Fabric master node in shader graph
- Fixed PBR master node lightlayers
- Fixed shader stripping for built-in lit shaders.

### Changed
- Rename "Regular" in Diffusion profile UI "Thick Object"
- Changed VBuffer depth parametrization for volumetric from distanceRange to depthExtent - Require update of volumetric settings - Fog start at near plan
- SpotLight with box shape use Lux unit only

## [5.1.0-preview] - 2018-11-19

### Added

- Added a separate Editor resources file for resources Unity does not take when it builds a Player.
- You can now disable SSR on Materials in Shader Graph.
- Added support for MSAA when the Supported Lit Shader Mode is set to Both. Previously HDRP only supported MSAA for Forward mode.
- You can now override the emissive color of a Material when in debug mode.
- Exposed max light for Light Loop Settings in HDRP asset UI.
- HDRP no longer performs a NormalDBuffer pass update if there are no decals in the Scene.
- Added distant (fall-back) volumetric fog and improved the fog evaluation precision.
- Added an option to reflect sky in SSR.
- Added a y-axis offset for the PlanarReflectionProbe and offset tool.
- Exposed the option to run SSR and SSAO on async compute.
- Added support for the _GlossMapScale parameter in the Legacy to HDRP Material converter.
- Added wave intrinsic instructions for use in Shaders (for AMD GCN).


### Fixed
- Fixed sphere shaped influence handles clamping in Reflection Probes.
- Fixed Reflection Probe data migration for projects created before using HDRP.
- Fixed UI of Layered Material where Unity previously rendered the scrollbar above the Copy button.
- Fixed Material tessellations parameters Start fade distance and End fade distance. Originally, Unity clamped these values when you modified them.
- Fixed various distortion and refraction issues - handle a better fall-back.
- Fixed SSR for multiple views.
- Fixed SSR issues related to self-intersections.
- Fixed shape density volume handle speed.
- Fixed density volume shape handle moving too fast.
- Fixed the Camera velocity pass that we removed by mistake.
- Fixed some null pointer exceptions when disabling motion vectors support.
- Fixed viewports for both the Subsurface Scattering combine pass and the transparent depth prepass.
- Fixed the blend mode pop-up in the UI. It previously did not appear when you enabled pre-refraction.
- Fixed some null pointer exceptions that previously occurred when you disabled motion vectors support.
- Fixed Layered Lit UI issue with scrollbar.
- Fixed cubemap assignation on custom ReflectionProbe.
- Fixed Reflection Probes’ capture settings' shadow distance.
- Fixed an issue with the SRP batcher and Shader variables declaration.
- Fixed thickness and subsurface slots for fabric Shader master node that wasn't appearing with the right combination of flags.
- Fixed d3d debug layer warning.
- Fixed PCSS sampling quality.
- Fixed the Subsurface and transmission Material feature enabling for fabric Shader.
- Fixed the Shader Graph UV node’s dimensions when using it in a vertex Shader.
- Fixed the planar reflection mirror gizmo's rotation.
- Fixed HDRenderPipelineAsset's FrameSettings not showing the selected enum in the Inspector drop-down.
- Fixed an error with async compute.
- MSAA now supports transparency.
- The HDRP Material upgrader tool now converts metallic values correctly.
- Volumetrics now render in Reflection Probes.
- Fixed a crash that occurred whenever you set a viewport size to 0.
- Fixed the Camera physic parameter that the UI previously did not display.
- Fixed issue in pyramid shaped spotlight handles manipulation

### Changed

- Renamed Line shaped Lights to Tube Lights.
- HDRP now uses mean height fog parametrization.
- Shadow quality settings are set to All when you use HDRP (This setting is not visible in the UI when using SRP). This avoids Legacy Graphics Quality Settings disabling the shadows and give SRP full control over the Shadows instead.
- HDRP now internally uses premultiplied alpha for all fog.
- Updated default FrameSettings used for realtime Reflection Probes when you create a new HDRenderPipelineAsset.
- Remove multi-camera support. LWRP and HDRP will not support multi-camera layered rendering.
- Updated Shader Graph subshaders to use the new instancing define.
- Changed fog distance calculation from distance to plane to distance to sphere.
- Optimized forward rendering using AMD GCN by scalarizing the light loop.
- Changed the UI of the Light Editor.
- Change ordering of includes in HDRP Materials in order to reduce iteration time for faster compilation.
- Added a StackLit master node replacing the InspectorUI version. IMPORTANT: All previously authored StackLit Materials will be lost. You need to recreate them with the master node.

## [5.0.0-preview] - 2018-09-28

### Added
- Added occlusion mesh to depth prepass for VR (VR still disabled for now)
- Added a debug mode to display only one shadow at once
- Added controls for the highlight created by directional lights
- Added a light radius setting to punctual lights to soften light attenuation and simulate fill lighting
- Added a 'minRoughness' parameter to all non-area lights (was previously only available for certain light types)
- Added separate volumetric light/shadow dimmers
- Added per-pixel jitter to volumetrics to reduce aliasing artifacts
- Added a SurfaceShading.hlsl file, which implements material-agnostic shading functionality in an efficient manner
- Added support for shadow bias for thin object transmission
- Added FrameSettings to control realtime planar reflection
- Added control for SRPBatcher on HDRP Asset
- Added an option to clear the shadow atlases in the debug menu
- Added a color visualization of the shadow atlas rescale in debug mode
- Added support for disabling SSR on materials
- Added intrinsic for XBone
- Added new light volume debugging tool
- Added a new SSR debug view mode
- Added translaction's scale invariance on DensityVolume
- Added multiple supported LitShadermode and per renderer choice in case of both Forward and Deferred supported
- Added custom specular occlusion mode to Lit Shader Graph Master node

### Fixed
- Fixed a normal bias issue with Stacklit (Was causing light leaking)
- Fixed camera preview outputing an error when both scene and game view where display and play and exit was call
- Fixed override debug mode not apply correctly on static GI
- Fixed issue where XRGraphicsConfig values set in the asset inspector GUI weren't propagating correctly (VR still disabled for now)
- Fixed issue with tangent that was using SurfaceGradient instead of regular normal decoding
- Fixed wrong error message display when switching to unsupported target like IOS
- Fixed an issue with ambient occlusion texture sometimes not being created properly causing broken rendering
- Shadow near plane is no longer limited at 0.1
- Fixed decal draw order on transparent material
- Fixed an issue where sometime the lookup texture used for GGX convolution was broken, causing broken rendering
- Fixed an issue where you wouldn't see any fog for certain pipeline/scene configurations
- Fixed an issue with volumetric lighting where the anisotropy value of 0 would not result in perfectly isotropic lighting
- Fixed shadow bias when the atlas is rescaled
- Fixed shadow cascade sampling outside of the atlas when cascade count is inferior to 4
- Fixed shadow filter width in deferred rendering not matching shader config
- Fixed stereo sampling of depth texture in MSAA DepthValues.shader
- Fixed box light UI which allowed negative and zero sizes, thus causing NaNs
- Fixed stereo rendering in HDRISky.shader (VR)
- Fixed normal blend and blend sphere influence for reflection probe
- Fixed distortion filtering (was point filtering, now trilinear)
- Fixed contact shadow for large distance
- Fixed depth pyramid debug view mode
- Fixed sphere shaped influence handles clamping in reflection probes
- Fixed reflection probes data migration for project created before using hdrp
- Fixed ambient occlusion for Lit Master Node when slot is connected

### Changed
- Use samplerunity_ShadowMask instead of samplerunity_samplerLightmap for shadow mask
- Allow to resize reflection probe gizmo's size
- Improve quality of screen space shadow
- Remove support of projection model for ScreenSpaceLighting (SSR always use HiZ and refraction always Proxy)
- Remove all the debug mode from SSR that are obsolete now
- Expose frameSettings and Capture settings for reflection and planar probe
- Update UI for reflection probe, planar probe, camera and HDRP Asset
- Implement proper linear blending for volumetric lighting via deep compositing as described in the paper "Deep Compositing Using Lie Algebras"
- Changed  planar mapping to match terrain convention (XZ instead of ZX)
- XRGraphicsConfig is no longer Read/Write. Instead, it's read-only. This improves consistency of XR behavior between the legacy render pipeline and SRP
- Change reflection probe data migration code (to update old reflection probe to new one)
- Updated gizmo for ReflectionProbes
- Updated UI and Gizmo of DensityVolume

## [4.0.0-preview] - 2018-09-28

### Added
- Added a new TerrainLit shader that supports rendering of Unity terrains.
- Added controls for linear fade at the boundary of density volumes
- Added new API to control decals without monobehaviour object
- Improve Decal Gizmo
- Implement Screen Space Reflections (SSR) (alpha version, highly experimental)
- Add an option to invert the fade parameter on a Density Volume
- Added a Fabric shader (experimental) handling cotton and silk
- Added support for MSAA in forward only for opaque only
- Implement smoothness fade for SSR
- Added support for AxF shader (X-rite format - require special AxF importer from Unity not part of HDRP)
- Added control for sundisc on directional light (hack)
- Added a new HD Lit Master node that implements Lit shader support for Shader Graph
- Added Micro shadowing support (hack)
- Added an event on HDAdditionalCameraData for custom rendering
- HDRP Shader Graph shaders now support 4-channel UVs.

### Fixed
- Fixed an issue where sometimes the deferred shadow texture would not be valid, causing wrong rendering.
- Stencil test during decals normal buffer update is now properly applied
- Decals corectly update normal buffer in forward
- Fixed a normalization problem in reflection probe face fading causing artefacts in some cases
- Fix multi-selection behavior of Density Volumes overwriting the albedo value
- Fixed support of depth texture for RenderTexture. HDRP now correctly output depth to user depth buffer if RenderTexture request it.
- Fixed multi-selection behavior of Density Volumes overwriting the albedo value
- Fixed support of depth for RenderTexture. HDRP now correctly output depth to user depth buffer if RenderTexture request it.
- Fixed support of Gizmo in game view in the editor
- Fixed gizmo for spot light type
- Fixed issue with TileViewDebug mode being inversed in gameview
- Fixed an issue with SAMPLE_TEXTURECUBE_SHADOW macro
- Fixed issue with color picker not display correctly when game and scene view are visible at the same time
- Fixed an issue with reflection probe face fading
- Fixed camera motion vectors shader and associated matrices to update correctly for single-pass double-wide stereo rendering
- Fixed light attenuation functions when range attenuation is disabled
- Fixed shadow component algorithm fixup not dirtying the scene, so changes can be saved to disk.
- Fixed some GC leaks for HDRP
- Fixed contact shadow not affected by shadow dimmer
- Fixed GGX that works correctly for the roughness value of 0 (mean specular highlgiht will disappeard for perfect mirror, we rely on maxSmoothness instead to always have a highlight even on mirror surface)
- Add stereo support to ShaderPassForward.hlsl. Forward rendering now seems passable in limited test scenes with camera-relative rendering disabled.
- Add stereo support to ProceduralSky.shader and OpaqueAtmosphericScattering.shader.
- Added CullingGroupManager to fix more GC.Alloc's in HDRP
- Fixed rendering when multiple cameras render into the same render texture

### Changed
- Changed the way depth & color pyramids are built to be faster and better quality, thus improving the look of distortion and refraction.
- Stabilize the dithered LOD transition mask with respect to the camera rotation.
- Avoid multiple depth buffer copies when decals are present
- Refactor code related to the RT handle system (No more normal buffer manager)
- Remove deferred directional shadow and move evaluation before lightloop
- Add a function GetNormalForShadowBias() that material need to implement to return the normal used for normal shadow biasing
- Remove Jimenez Subsurface scattering code (This code was disabled by default, now remove to ease maintenance)
- Change Decal API, decal contribution is now done in Material. Require update of material using decal
- Move a lot of files from CoreRP to HDRP/CoreRP. All moved files weren't used by Ligthweight pipeline. Long term they could move back to CoreRP after CoreRP become out of preview
- Updated camera inspector UI
- Updated decal gizmo
- Optimization: The objects that are rendered in the Motion Vector Pass are not rendered in the prepass anymore
- Removed setting shader inclue path via old API, use package shader include paths
- The default value of 'maxSmoothness' for punctual lights has been changed to 0.99
- Modified deferred compute and vert/frag shaders for first steps towards stereo support
- Moved material specific Shader Graph files into corresponding material folders.
- Hide environment lighting settings when enabling HDRP (Settings are control from sceneSettings)
- Update all shader includes to use absolute path (allow users to create material in their Asset folder)
- Done a reorganization of the files (Move ShaderPass to RenderPipeline folder, Move all shadow related files to Lighting/Shadow and others)
- Improved performance and quality of Screen Space Shadows

## [3.3.0-preview] - 2018-01-01

### Added
- Added an error message to say to use Metal or Vulkan when trying to use OpenGL API
- Added a new Fabric shader model that supports Silk and Cotton/Wool
- Added a new HDRP Lighting Debug mode to visualize Light Volumes for Point, Spot, Line, Rectangular and Reflection Probes
- Add support for reflection probe light layers
- Improve quality of anisotropic on IBL

### Fixed
- Fix an issue where the screen where darken when rendering camera preview
- Fix display correct target platform when showing message to inform user that a platform is not supported
- Remove workaround for metal and vulkan in normal buffer encoding/decoding
- Fixed an issue with color picker not working in forward
- Fixed an issue where reseting HDLight do not reset all of its parameters
- Fixed shader compile warning in DebugLightVolumes.shader

### Changed
- Changed default reflection probe to be 256x256x6 and array size to be 64
- Removed dependence on the NdotL for thickness evaluation for translucency (based on artist's input)
- Increased the precision when comparing Planar or HD reflection probe volumes
- Remove various GC alloc in C#. Slightly better performance

## [3.2.0-preview] - 2018-01-01

### Added
- Added a luminance meter in the debug menu
- Added support of Light, reflection probe, emissive material, volume settings related to lighting to Lighting explorer
- Added support for 16bit shadows

### Fixed
- Fix issue with package upgrading (HDRP resources asset is now versionned to worarkound package manager limitation)
- Fix HDReflectionProbe offset displayed in gizmo different than what is affected.
- Fix decals getting into a state where they could not be removed or disabled.
- Fix lux meter mode - The lux meter isn't affected by the sky anymore
- Fix area light size reset when multi-selected
- Fix filter pass number in HDUtils.BlitQuad
- Fix Lux meter mode that was applying SSS
- Fix planar reflections that were not working with tile/cluster (olbique matrix)
- Fix debug menu at runtime not working after nested prefab PR come to trunk
- Fix scrolling issue in density volume

### Changed
- Shader code refactor: Split MaterialUtilities file in two parts BuiltinUtilities (independent of FragInputs) and MaterialUtilities (Dependent of FragInputs)
- Change screen space shadow rendertarget format from ARGB32 to RG16

## [3.1.0-preview] - 2018-01-01

### Added
- Decal now support per channel selection mask. There is now two mode. One with BaseColor, Normal and Smoothness and another one more expensive with BaseColor, Normal, Smoothness, Metal and AO. Control is on HDRP Asset. This may require to launch an update script for old scene: 'Edit/Render Pipeline/Single step upgrade script/Upgrade all DecalMaterial MaskBlendMode'.
- Decal now supports depth bias for decal mesh, to prevent z-fighting
- Decal material now supports draw order for decal projectors
- Added LightLayers support (Base on mask from renderers name RenderingLayers and mask from light name LightLayers - if they match, the light apply) - cost an extra GBuffer in deferred (more bandwidth)
- When LightLayers is enabled, the AmbientOclusion is store in the GBuffer in deferred path allowing to avoid double occlusion with SSAO. In forward the double occlusion is now always avoided.
- Added the possibility to add an override transform on the camera for volume interpolation
- Added desired lux intensity and auto multiplier for HDRI sky
- Added an option to disable light by type in the debug menu
- Added gradient sky
- Split EmissiveColor and bakeDiffuseLighting in forward avoiding the emissiveColor to be affect by SSAO
- Added a volume to control indirect light intensity
- Added EV 100 intensity unit for area lights
- Added support for RendererPriority on Renderer. This allow to control order of transparent rendering manually. HDRP have now two stage of sorting for transparent in addition to bact to front. Material have a priority then Renderer have a priority.
- Add Coupling of (HD)Camera and HDAdditionalCameraData for reset and remove in inspector contextual menu of Camera
- Add Coupling of (HD)ReflectionProbe and HDAdditionalReflectionData for reset and remove in inspector contextual menu of ReflectoinProbe
- Add macro to forbid unity_ObjectToWorld/unity_WorldToObject to be use as it doesn't handle camera relative rendering
- Add opacity control on contact shadow

### Fixed
- Fixed an issue with PreIntegratedFGD texture being sometimes destroyed and not regenerated causing rendering to break
- PostProcess input buffers are not copied anymore on PC if the viewport size matches the final render target size
- Fixed an issue when manipulating a lot of decals, it was displaying a lot of errors in the inspector
- Fixed capture material with reflection probe
- Refactored Constant Buffers to avoid hitting the maximum number of bound CBs in some cases.
- Fixed the light range affecting the transform scale when changed.
- Snap to grid now works for Decal projector resizing.
- Added a warning for 128x128 cookie texture without mipmaps
- Replace the sampler used for density volumes for correct wrap mode handling

### Changed
- Move Render Pipeline Debug "Windows from Windows->General-> Render Pipeline debug windows" to "Windows from Windows->Analysis-> Render Pipeline debug windows"
- Update detail map formula for smoothness and albedo, goal it to bright and dark perceptually and scale factor is use to control gradient speed
- Refactor the Upgrade material system. Now a material can be update from older version at any time. Call Edit/Render Pipeline/Upgrade all Materials to newer version
- Change name EnableDBuffer to EnableDecals at several place (shader, hdrp asset...), this require a call to Edit/Render Pipeline/Upgrade all Materials to newer version to have up to date material.
- Refactor shader code: BakeLightingData structure have been replace by BuiltinData. Lot of shader code have been remove/change.
- Refactor shader code: All GBuffer are now handled by the deferred material. Mean ShadowMask and LightLayers are control by lit material in lit.hlsl and not outside anymore. Lot of shader code have been remove/change.
- Refactor shader code: Rename GetBakedDiffuseLighting to ModifyBakedDiffuseLighting. This function now handle lighting model for transmission too. Lux meter debug mode is factor outisde.
- Refactor shader code: GetBakedDiffuseLighting is not call anymore in GBuffer or forward pass, including the ConvertSurfaceDataToBSDFData and GetPreLightData, this is done in ModifyBakedDiffuseLighting now
- Refactor shader code: Added a backBakeDiffuseLighting to BuiltinData to handle lighting for transmission
- Refactor shader code: Material must now call InitBuiltinData (Init all to zero + init bakeDiffuseLighting and backBakeDiffuseLighting ) and PostInitBuiltinData

## [3.0.0-preview] - 2018-01-01

### Fixed
- Fixed an issue with distortion that was using previous frame instead of current frame
- Fixed an issue where disabled light where not upgrade correctly to the new physical light unit system introduce in 2.0.5-preview

### Changed
- Update assembly definitions to output assemblies that match Unity naming convention (Unity.*).

## [2.0.5-preview] - 2018-01-01

### Added
- Add option supportDitheringCrossFade on HDRP Asset to allow to remove shader variant during player build if needed
- Add contact shadows for punctual lights (in additional shadow settings), only one light is allowed to cast contact shadows at the same time and so at each frame a dominant light is choosed among all light with contact shadows enabled.
- Add PCSS shadow filter support (from SRP Core)
- Exposed shadow budget parameters in HDRP asset
- Add an option to generate an emissive mesh for area lights (currently rectangle light only). The mesh fits the size, intensity and color of the light.
- Add an option to the HDRP asset to increase the resolution of volumetric lighting.
- Add additional ligth unit support for punctual light (Lumens, Candela) and area lights (Lumens, Luminance)
- Add dedicated Gizmo for the box Influence volume of HDReflectionProbe / PlanarReflectionProbe

### Changed
- Re-enable shadow mask mode in debug view
- SSS and Transmission code have been refactored to be able to share it between various material. Guidelines are in SubsurfaceScattering.hlsl
- Change code in area light with LTC for Lit shader. Magnitude is now take from FGD texture instead of a separate texture
- Improve camera relative rendering: We now apply camera translation on the model matrix, so before the TransformObjectToWorld(). Note: unity_WorldToObject and unity_ObjectToWorld must never be used directly.
- Rename positionWS to positionRWS (Camera relative world position) at a lot of places (mainly in interpolator and FragInputs). In case of custom shader user will be required to update their code.
- Rename positionWS, capturePositionWS, proxyPositionWS, influencePositionWS to positionRWS, capturePositionRWS, proxyPositionRWS, influencePositionRWS (Camera relative world position) in LightDefinition struct.
- Improve the quality of trilinear filtering of density volume textures.
- Improve UI for HDReflectionProbe / PlanarReflectionProbe

### Fixed
- Fixed a shader preprocessor issue when compiling DebugViewMaterialGBuffer.shader against Metal target
- Added a temporary workaround to Lit.hlsl to avoid broken lighting code with Metal/AMD
- Fixed issue when using more than one volume texture mask with density volumes.
- Fixed an error which prevented volumetric lighting from working if no density volumes with 3D textures were present.
- Fix contact shadows applied on transmission
- Fix issue with forward opaque lit shader variant being removed by the shader preprocessor
- Fixed compilation errors on Nintendo Switch (limited XRSetting support).
- Fixed apply range attenuation option on punctual light
- Fixed issue with color temperature not take correctly into account with static lighting
- Don't display fog when diffuse lighting, specular lighting, or lux meter debug mode are enabled.

## [2.0.4-preview] - 2018-01-01

### Fixed
- Fix issue when disabling rough refraction and building a player. Was causing a crash.

## [2.0.3-preview] - 2018-01-01

### Added
- Increased debug color picker limit up to 260k lux

## [2.0.2-preview] - 2018-01-01

### Added
- Add Light -> Planar Reflection Probe command
- Added a false color mode in rendering debug
- Add support for mesh decals
- Add flag to disable projector decals on transparent geometry to save performance and decal texture atlas space
- Add ability to use decal diffuse map as mask only
- Add visualize all shadow masks in lighting debug
- Add export of normal and roughness buffer for forwardOnly and when in supportOnlyForward mode for forward
- Provide a define in lit.hlsl (FORWARD_MATERIAL_READ_FROM_WRITTEN_NORMAL_BUFFER) when output buffer normal is used to read the normal and roughness instead of caclulating it (can save performance, but lower quality due to compression)
- Add color swatch to decal material

### Changed
- Change Render -> Planar Reflection creation to 3D Object -> Mirror
- Change "Enable Reflector" name on SpotLight to "Angle Affect Intensity"
- Change prototype of BSDFData ConvertSurfaceDataToBSDFData(SurfaceData surfaceData) to BSDFData ConvertSurfaceDataToBSDFData(uint2 positionSS, SurfaceData surfaceData)

### Fixed
- Fix issue with StackLit in deferred mode with deferredDirectionalShadow due to GBuffer not being cleared. Gbuffer is still not clear and issue was fix with the new Output of normal buffer.
- Fixed an issue where interpolation volumes were not updated correctly for reflection captures.
- Fixed an exception in Light Loop settings UI

## [2.0.1-preview] - 2018-01-01

### Added
- Add stripper of shader variant when building a player. Save shader compile time.
- Disable per-object culling that was executed in C++ in HD whereas it was not used (Optimization)
- Enable texture streaming debugging (was not working before 2018.2)
- Added Screen Space Reflection with Proxy Projection Model
- Support correctly scene selection for alpha tested object
- Add per light shadow mask mode control (i.e shadow mask distance and shadow mask). It use the option NonLightmappedOnly
- Add geometric filtering to Lit shader (allow to reduce specular aliasing)
- Add shortcut to create DensityVolume and PlanarReflection in hierarchy
- Add a DefaultHDMirrorMaterial material for PlanarReflection
- Added a script to be able to upgrade material to newer version of HDRP
- Removed useless duplication of ForwardError passes.
- Add option to not compile any DEBUG_DISPLAY shader in the player (Faster build) call Support Runtime Debug display

### Changed
- Changed SupportForwardOnly to SupportOnlyForward in render pipeline settings
- Changed versioning variable name in HDAdditionalXXXData from m_version to version
- Create unique name when creating a game object in the rendering menu (i.e Density Volume(2))
- Re-organize various files and folder location to clean the repository
- Change Debug windows name and location. Now located at:  Windows -> General -> Render Pipeline Debug

### Removed
- Removed GlobalLightLoopSettings.maxPlanarReflectionProbes and instead use value of GlobalLightLoopSettings.planarReflectionProbeCacheSize
- Remove EmissiveIntensity parameter and change EmissiveColor to be HDR (Matching Builtin Unity behavior) - Data need to be updated - Launch Edit -> Single Step Upgrade Script -> Upgrade all Materials emissionColor

### Fixed
- Fix issue with LOD transition and instancing
- Fix discrepency between object motion vector and camera motion vector
- Fix issue with spot and dir light gizmo axis not highlighted correctly
- Fix potential crash while register debug windows inputs at startup
- Fix warning when creating Planar reflection
- Fix specular lighting debug mode (was rendering black)
- Allow projector decal with null material to allow to configure decal when HDRP is not set
- Decal atlas texture offset/scale is updated after allocations (used to be before so it was using date from previous frame)

## [0.0.0-preview] - 2018-01-01

### Added
- Configure the VolumetricLightingSystem code path to be on by default
- Trigger a build exception when trying to build an unsupported platform
- Introduce the VolumetricLightingController component, which can (and should) be placed on the camera, and allows one to control the near and the far plane of the V-Buffer (volumetric "froxel" buffer) along with the depth distribution (from logarithmic to linear)
- Add 3D texture support for DensityVolumes
- Add a better mapping of roughness to mipmap for planar reflection
- The VolumetricLightingSystem now uses RTHandles, which allows to save memory by sharing buffers between different cameras (history buffers are not shared), and reduce reallocation frequency by reallocating buffers only if the rendering resolution increases (and suballocating within existing buffers if the rendering resolution decreases)
- Add a Volumetric Dimmer slider to lights to control the intensity of the scattered volumetric lighting
- Add UV tiling and offset support for decals.
- Add mipmapping support for volume 3D mask textures

### Changed
- Default number of planar reflection change from 4 to 2
- Rename _MainDepthTexture to _CameraDepthTexture
- The VolumetricLightingController has been moved to the Interpolation Volume framework and now functions similarly to the VolumetricFog settings
- Update of UI of cookie, CubeCookie, Reflection probe and planar reflection probe to combo box
- Allow enabling/disabling shadows for area lights when they are set to baked.
- Hide applyRangeAttenuation and FadeDistance for directional shadow as they are not used

### Removed
- Remove Resource folder of PreIntegratedFGD and add the resource to RenderPipeline Asset

### Fixed
- Fix ConvertPhysicalLightIntensityToLightIntensity() function used when creating light from script to match HDLightEditor behavior
- Fix numerical issues with the default value of mean free path of volumetric fog
- Fix the bug preventing decals from coexisting with density volumes
- Fix issue with alpha tested geometry using planar/triplanar mapping not render correctly or flickering (due to being wrongly alpha tested in depth prepass)
- Fix meta pass with triplanar (was not handling correctly the normal)
- Fix preview when a planar reflection is present
- Fix Camera preview, it is now a Preview cameraType (was a SceneView)
- Fix handling unknown GPUShadowTypes in the shadow manager.
- Fix area light shapes sent as point lights to the baking backends when they are set to baked.
- Fix unnecessary division by PI for baked area lights.
- Fix line lights sent to the lightmappers. The backends don't support this light type.
- Fix issue with shadow mask framesettings not correctly taken into account when shadow mask is enabled for lighting.
- Fix directional light and shadow mask transition, they are now matching making smooth transition
- Fix banding issues caused by high intensity volumetric lighting
- Fix the debug window being emptied on SRP asset reload
- Fix issue with debug mode not correctly clearing the GBuffer in editor after a resize
- Fix issue with ResetMaterialKeyword not resetting correctly ToggleOff/Roggle Keyword
- Fix issue with motion vector not render correctly if there is no depth prepass in deferred

## [0.0.0-preview] - 2018-01-01

### Added
- Screen Space Refraction projection model (Proxy raycasting, HiZ raymarching)
- Screen Space Refraction settings as volume component
- Added buffered frame history per camera
- Port Global Density Volumes to the Interpolation Volume System.
- Optimize ImportanceSampleLambert() to not require the tangent frame.
- Generalize SampleVBuffer() to handle different sampling and reconstruction methods.
- Improve the quality of volumetric lighting reprojection.
- Optimize Morton Order code in the Subsurface Scattering pass.
- Planar Reflection Probe support roughness (gaussian convolution of captured probe)
- Use an atlas instead of a texture array for cluster transparent decals
- Add a debug view to visualize the decal atlas
- Only store decal textures to atlas if decal is visible, debounce out of memory decal atlas warning.
- Add manipulator gizmo on decal to improve authoring workflow
- Add a minimal StackLit material (work in progress, this version can be used as template to add new material)

### Changed
- EnableShadowMask in FrameSettings (But shadowMaskSupport still disable by default)
- Forced Planar Probe update modes to (Realtime, Every Update, Mirror Camera)
- Screen Space Refraction proxy model uses the proxy of the first environment light (Reflection probe/Planar probe) or the sky
- Moved RTHandle static methods to RTHandles
- Renamed RTHandle to RTHandleSystem.RTHandle
- Move code for PreIntegratedFDG (Lit.shader) into its dedicated folder to be share with other material
- Move code for LTCArea (Lit.shader) into its dedicated folder to be share with other material

### Removed
- Removed Planar Probe mirror plane position and normal fields in inspector, always display mirror plane and normal gizmos

### Fixed
- Fix fog flags in scene view is now taken into account
- Fix sky in preview windows that were disappearing after a load of a new level
- Fix numerical issues in IntersectRayAABB().
- Fix alpha blending of volumetric lighting with transparent objects.
- Fix the near plane of the V-Buffer causing out-of-bounds look-ups in the clustered data structure.
- Depth and color pyramid are properly computed and sampled when the camera renders inside a viewport of a RTHandle.
- Fix decal atlas debug view to work correctly when shadow atlas view is also enabled<|MERGE_RESOLUTION|>--- conflicted
+++ resolved
@@ -17,9 +17,6 @@
 - Fixed corrupted values on LayeredLit when using Vertex Color multiply mode to multiply and MSAA is activated. 
 - Fixed a cause of NaN when a normal of 0-length is generated (usually via shadergraph).
 - Fixed a bug where not all entries were generated for the Attributes Struct in Shader Graph shaders. (case 1250275)
-<<<<<<< HEAD
-- Fixed a bug where connections to the `Normal` slot on *Stack Lit Master* node would be lost when changing normal space. 
-=======
 - VFX: Removed irrelevant queues in render queue selection from HDRP outputs
 - VFX: Motion Vector are correctly renderered with MSAA [Case 1240754](https://issuetracker.unity3d.com/product/unity/issues/guid/1240754/)
 - Fixed shadowmask UI now correctly showing shadowmask disable
@@ -64,6 +61,7 @@
 - Fixed light layers not correctly disabled when the lightlayers is set to Nothing and Lightlayers isn't enabled in HDRP Asset
 - Fixed AxF handling of roughness for Blinn-Phong type materials
 - Fixed AxF UI errors when surface type is switched to transparent
+- Fixed a bug where connections to the `Normal` slot on *Stack Lit Master* node would be lost when changing normal space. 
 
 ### Changed
 - Shadowmask and realtime reflection probe property are hide in Quality settings
@@ -73,7 +71,6 @@
 - MSAA Within Forward Frame Setting is now enabled by default on Cameras when new Render Pipeline Asset is created
 - Cloned volume profile from read only assets are created in the root of the project. (case 1154961)
 - Lit and LayeredLit tessellation cross lod fade don't used dithering anymore between LOD but fade the tessellation height instead. Allow a smoother transition
->>>>>>> 8e332411
 
 ## [8.1.0] - 2020-04-21
 
