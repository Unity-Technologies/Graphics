--- conflicted
+++ resolved
@@ -49,17 +49,13 @@
 - Fixed PCSS filtering issues with cached shadow maps.
 - Fixed performance issue with ShaderGraph and Alpha Test
 - Fixed error when increasing the maximum planar reflection limit (case 1306530).
-<<<<<<< HEAD
-- Fixed loss of persistency of ratio between pivot position and size when sliding by 0 in DecalProjector inspector (case 1308338)
-=======
 - Fixed alpha output in debug view and AOVs when using shadow matte (case 1311830).
 - Fixed an issue with transparent meshes writing their depths and recursive rendering (case 1314409).
 - Fixed issue with compositor custom pass hooks added/removed repeatedly (case 1315971).
 - Fixed: SSR with transparent (case 1311088)
 - Fixed decals in material debug display.
-
 - Fixed WouldFitInAtlas that would previously return wrong results if any one face of a point light would fit (it used to return true even though the light in entirety wouldn't fit).
->>>>>>> 309596a5
+- Fixed loss of persistency of ratio between pivot position and size when sliding by 0 in DecalProjector inspector (case 1308338)
 
 ### Changed
 - Changed Window/Render Pipeline/HD Render Pipeline Wizard to Window/Rendering/HDRP Wizard
