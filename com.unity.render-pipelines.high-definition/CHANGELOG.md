# Changelog
All notable changes to this package will be documented in this file.

The format is based on [Keep a Changelog](http://keepachangelog.com/en/1.0.0/)
and this project adheres to [Semantic Versioning](http://semver.org/spec/v2.0.0.html).

## [10.0.0] - 2019-06-10

### Added
- Ray tracing support for VR single-pass
- Added sharpen filter shader parameter and UI for TemporalAA to control image quality instead of hardcoded value
- Added frame settings option for custom post process and custom passes as well as custom color buffer format option.
- Add check in wizard on SRP Batcher enabled.
- Added default implementations of OnPreprocessMaterialDescription for FBX, Obj, Sketchup and 3DS file formats.
- Added custom pass fade radius
- Added after post process injection point for custom passes
- Added basic alpha compositing support - Alpha is available afterpostprocess when using FP16 buffer format.
- Added falloff distance on Reflection Probe and Planar Reflection Probe
- Added Backplate projection from the HDRISky
- Added Shadow Matte in UnlitMasterNode, which only received shadow without lighting
- Added hability to name LightLayers in HDRenderPipelineAsset
- Added a range compression factor for Reflection Probe and Planar Reflection Probe to avoid saturation of colors.
- Added path tracing support for directional, point and spot lights, as well as emission from Lit and Unlit.
- Added non temporal version of SSAO.
- Added more detailed ray tracing stats in the debug window
- Added Disc area light (bake only)
- Added a warning in the material UI to prevent transparent + subsurface-scattering combination.
- Added XR single-pass setting into HDRP asset
- Added a penumbra tint option for lights
- Added support for depth copy with XR SDK
- Added debug setting to Render Pipeline Debug Window to list the active XR views
- Added an option to filter the result of the volumetric lighting (off by default).
- Added a transmission multiplier for directional lights
- Added XR single-pass test mode to Render Pipeline Debug Window
- Added debug setting to Render Pipeline Window to list the active XR views
- Added a new refraction mode for the Lit shader (thin). Which is a box refraction with small thickness values
- Added the code to support Barn Doors for Area Lights based on a shaderconfig option.
- Added HDRPCameraBinder property binder for Visual Effect Graph
- Added "Celestial Body" controls to the Directional Light
- Added new parameters to the Physically Based Sky
- Added Reflections to the DXR Wizard
- Added the possibility to have ray traced colored and semi-transparent shadows on directional lights.
- Added a check in the custom post process template to throw an error if the default shader is not found.
- Exposed the debug overlay ratio in the debug menu.
- Added a separate frame settings for tonemapping alongside color grading.
- Added the receive fog option in the material UI for ShaderGraphs.
- Added a public virtual bool in the custom post processes API to specify if a post processes should be executed in the scene view.
- Added a menu option that checks scene issues with ray tracing. Also removed the previously existing warning at runtime.
- Added Contrast Adaptive Sharpen (CAS) Upscaling effect.
- Added APIs to update probe settings at runtime.
- Added documentation for the rayTracingSupported method in HDRP
- Added user-selectable format for the post processing passes.
- Added support for alpha channel in some post-processing passes (DoF, TAA, Uber).
- Added warnings in FrameSettings inspector when using DXR and atempting to use Asynchronous Execution.
- Exposed Stencil bits that can be used by the user.
- Added history rejection based on velocity of intersected objects for directional, point and spot lights.
- Added a affectsVolumetric field to the HDAdditionalLightData API to know if light affects volumetric fog.
- Add OS and Hardware check in the Wizard fixes for DXR.
- Added option to exclude camera motion from motion blur.
- Added semi-transparent shadows for point and spot lights.
- Added support for semi-transparent shadow for unlit shader and unlit shader graph.
- Added the alpha clip enabled toggle to the material UI for all HDRP shader graphs.
- Added Material Samples to explain how to use the lit shader features
- Added an initial implementation of ray traced sub surface scattering
- Added AssetPostprocessors and Shadergraphs to handle Arnold Standard Surface and 3DsMax Physical material import from FBX.
- Added support for Smoothness Fade start work when enabling ray traced reflections.
- Added Contact shadow, Micro shadows and Screen space refraction API documentation.
- Added script documentation for SSR, SSAO (ray tracing), GI, Light Cluster, RayTracingSettings, Ray Counters, etc.
- Added path tracing support for refraction and internal reflections.
- Added support for Thin Refraction Model and Lit's Clear Coat in Path Tracing.
- Added the Tint parameter to Sky Colored Fog.
- Added of Screen Space Reflections for Transparent materials
- Added a fallback for ray traced area light shadows in case the material is forward or the lit mode is forward.
- Added a new debug mode for light layers.
- Added an "enable" toggle to the SSR volume component.
- Added support for anisotropic specular lobes in path tracing.
- Added support for alpha clipping in path tracing.
- Added support for light cookies in path tracing.
- Added support for transparent shadows in path tracing.
- Added support for iridescence in path tracing.
- Added support for background color in path tracing.
- Added a path tracing test to the test suite.
- Added a warning and workaround instructions that appear when you enable XR single-pass after the first frame with the XR SDK.
- Added the exposure sliders to the planar reflection probe preview
- Added support for subsurface scattering in path tracing.
- Added a new mode that improves the filtering of ray traced shadows (directional, point and spot) based on the distance to the occluder.
- Added support of cookie baking and add support on Disc light.
- Added support for fog attenuation in path tracing.
- Added a new debug panel for volumes
- Added XR setting to control camera jitter for temporal effects
- Added an error message in the DrawRenderers custom pass when rendering opaque objects with an HDRP asset in DeferredOnly mode.
- Added API to enable proper recording of path traced scenes (with the Unity recorder or other tools).
- Added support for fog in Recursive rendering, ray traced reflections and ray traced indirect diffuse.
- Added an alpha blend option for recursive rendering
- Added support for stack lit for ray tracing effects.
- Added support for hair for ray tracing effects.
- Added support for alpha to coverage for HDRP shaders and shader graph
- Added support for Quality Levels to Subsurface Scattering.
- Added option to disable XR rendering on the camera settings.
- Added support for specular AA from geometric curvature in AxF
- Added support for baked AO (no input for now) in AxF
- Added an info box to warn about depth test artifacts when rendering object twice in custom passes with MSAA.
- Added a frame setting for alpha to mask.
- Added support for custom passes in the AOV API
- Added Light decomposition lighting debugging modes and support in AOV
- Added exposure compensation to Fixed exposure mode
- Added support for rasterized area light shadows in StackLit
- Added support for texture-weighted automatic exposure
- Added support for POM for emissive map
- Added alpha channel support in motion blur pass.
- Added the HDRP Compositor Tool (in Preview).
- Added a ray tracing mode option in the HDRP asset that allows to override and shader stripping.
- Added support for arbitrary resolution scaling of Volumetric Lighting to the Fog volume component.
- Added range attenuation for box-shaped spotlights.
- Added scenes for hair and fabric and decals with material samples
- Added fabric materials and textures
- Added information for fabric materials in fabric scene
- Added a DisplayInfo attribute to specify a name override and a display order for Volume Component fields (used only in default inspector for now).
- Added Min distance to contact shadows.
- Added support for Depth of Field in path tracing (by sampling the lens aperture).
- Added an API in HDRP to override the camera within the rendering of a frame (mainly for custom pass).
- Added a function (HDRenderPipeline.ResetRTHandleReferenceSize) to reset the reference size of RTHandle systems.
- Added support for AxF measurements importing into texture resources tilings.
- Added Layer parameter on Area Light to modify Layer of generated Emissive Mesh
- Added a flow map parameter to HDRI Sky
- Implemented ray traced reflections for transparent objects.
- Add a new parameter to control reflections in recursive rendering.
- Added an initial version of SSGI.
- Added Virtual Texturing cache settings to control the size of the Streaming Virtual Texturing caches.
- Added back-compatibility with builtin stereo matrices.
- Added CustomPassUtils API to simplify Blur, Copy and DrawRenderers custom passes.
- Added Histogram guided automatic exposure.
- Added few exposure debug modes.
- Added support for multiple path-traced views at once (e.g., scene and game views).
- Added support for 3DsMax's 2021 Simplified Physical Material from FBX files in the Model Importer.
- Added custom target mid grey for auto exposure.
- Added CustomPassUtils API to simplify Blur, Copy and DrawRenderers custom passes.
- Added an API in HDRP to override the camera within the rendering of a frame (mainly for custom pass).
- Added more custom pass API functions, mainly to render objects from another camera.
- Added support for transparent Unlit in path tracing.
- Added a minimal lit used for RTGI in peformance mode.
- Added procedural metering mask that can follow an object
- Added presets quality settings for RTAO and RTGI.
- Added an override for the shadow culling that allows better directional shadow maps in ray tracing effects (RTR, RTGI, RTSSS and RR).
- Added a Cloud Layer volume override.
- Added Fast Memory support for platform that support it.
- Added CPU and GPU timings for ray tracing effects.
- Added support to combine RTSSS and RTGI (1248733).
- Added IES Profile support for Point, Spot and Rectangular-Area lights
- Added support for multiple mapping modes in AxF.

### Fixed
- Fix when rescale probe all direction below zero (1219246)
- Update documentation of HDRISky-Backplate, precise how to have Ambient Occlusion on the Backplate
- Sorting, undo, labels, layout in the Lighting Explorer.
- Fixed sky settings and materials in Shader Graph Samples package
- Fix/workaround a probable graphics driver bug in the GTAO shader.
- Fixed Hair and PBR shader graphs double sided modes
- Fixed an issue where updating an HDRP asset in the Quality setting panel would not recreate the pipeline.
- Fixed issue with point lights being considered even when occupying less than a pixel on screen (case 1183196)
- Fix a potential NaN source with iridescence (case 1183216)
- Fixed issue of spotlight breaking when minimizing the cone angle via the gizmo (case 1178279)
- Fixed issue that caused decals not to modify the roughness in the normal buffer, causing SSR to not behave correctly (case 1178336)
- Fixed lit transparent refraction with XR single-pass rendering
- Removed extra jitter for TemporalAA in VR
- Fixed ShaderGraph time in main preview
- Fixed issue on some UI elements in HDRP asset not expanding when clicking the arrow (case 1178369)
- Fixed alpha blending in custom post process
- Fixed the modification of the _AlphaCutoff property in the material UI when exposed with a ShaderGraph parameter.
- Fixed HDRP test `1218_Lit_DiffusionProfiles` on Vulkan.
- Fixed an issue where building a player in non-dev mode would generate render target error logs every frame
- Fixed crash when upgrading version of HDRP
- Fixed rendering issues with material previews
- Fixed NPE when using light module in Shuriken particle systems (1173348).
- Refresh cached shadow on editor changes
- Fixed light supported units caching (1182266)
- Fixed an issue where SSAO (that needs temporal reprojection) was still being rendered when Motion Vectors were not available (case 1184998)
- Fixed a nullref when modifying the height parameters inside the layered lit shader UI.
- Fixed Decal gizmo that become white after exiting play mode
- Fixed Decal pivot position to behave like a spotlight
- Fixed an issue where using the LightingOverrideMask would break sky reflection for regular cameras
- Fix DebugMenu FrameSettingsHistory persistency on close
- Fix DensityVolume, ReflectionProbe aned PlanarReflectionProbe advancedControl display
- Fix DXR scene serialization in wizard
- Fixed an issue where Previews would reallocate History Buffers every frame
- Fixed the SetLightLayer function in HDAdditionalLightData setting the wrong light layer
- Fix error first time a preview is created for planar
- Fixed an issue where SSR would use an incorrect roughness value on ForwardOnly (StackLit, AxF, Fabric, etc.) materials when the pipeline is configured to also allow deferred Lit.
- Fixed issues with light explorer (cases 1183468, 1183269)
- Fix dot colors in LayeredLit material inspector
- Fix undo not resetting all value when undoing the material affectation in LayerLit material
- Fix for issue that caused gizmos to render in render textures (case 1174395)
- Fixed the light emissive mesh not updated when the light was disabled/enabled
- Fixed light and shadow layer sync when setting the HDAdditionalLightData.lightlayersMask property
- Fixed a nullref when a custom post process component that was in the HDRP PP list is removed from the project
- Fixed issue that prevented decals from modifying specular occlusion (case 1178272).
- Fixed exposure of volumetric reprojection
- Fixed multi selection support for Scalable Settings in lights
- Fixed font shaders in test projects for VR by using a Shader Graph version
- Fixed refresh of baked cubemap by incrementing updateCount at the end of the bake (case 1158677).
- Fixed issue with rectangular area light when seen from the back
- Fixed decals not affecting lightmap/lightprobe
- Fixed zBufferParams with XR single-pass rendering
- Fixed moving objects not rendered in custom passes
- Fixed abstract classes listed in the + menu of the custom pass list
- Fixed custom pass that was rendered in previews
- Fixed precision error in zero value normals when applying decals (case 1181639)
- Fixed issue that triggered No Scene Lighting view in game view as well (case 1156102)
- Assign default volume profile when creating a new HDRP Asset
- Fixed fov to 0 in planar probe breaking the projection matrix (case 1182014)
- Fixed bugs with shadow caching
- Reassign the same camera for a realtime probe face render request to have appropriate history buffer during realtime probe rendering.
- Fixed issue causing wrong shading when normal map mode is Object space, no normal map is set, but a detail map is present (case 1143352)
- Fixed issue with decal and htile optimization
- Fixed TerrainLit shader compilation error regarding `_Control0_TexelSize` redefinition (case 1178480).
- Fixed warning about duplicate HDRuntimeReflectionSystem when configuring play mode without domain reload.
- Fixed an editor crash when multiple decal projectors were selected and some had null material
- Added all relevant fix actions to FixAll button in Wizard
- Moved FixAll button on top of the Wizard
- Fixed an issue where fog color was not pre-exposed correctly
- Fix priority order when custom passes are overlapping
- Fix cleanup not called when the custom pass GameObject is destroyed
- Replaced most instances of GraphicsSettings.renderPipelineAsset by GraphicsSettings.currentRenderPipeline. This should fix some parameters not working on Quality Settings overrides.
- Fixed an issue with Realtime GI not working on upgraded projects.
- Fixed issue with screen space shadows fallback texture was not set as a texture array.
- Fixed Pyramid Lights bounding box
- Fixed terrain heightmap default/null values and epsilons
- Fixed custom post-processing effects breaking when an abstract class inherited from `CustomPostProcessVolumeComponent`
- Fixed XR single-pass rendering in Editor by using ShaderConfig.s_XrMaxViews to allocate matrix array
- Multiple different skies rendered at the same time by different cameras are now handled correctly without flickering
- Fixed flickering issue happening when different volumes have shadow settings and multiple cameras are present.
- Fixed issue causing planar probes to disappear if there is no light in the scene.
- Fixed a number of issues with the prefab isolation mode (Volumes leaking from the main scene and reflection not working properly)
- Fixed an issue with fog volume component upgrade not working properly
- Fixed Spot light Pyramid Shape has shadow artifacts on aspect ratio values lower than 1
- Fixed issue with AO upsampling in XR
- Fixed camera without HDAdditionalCameraData component not rendering
- Removed the macro ENABLE_RAYTRACING for most of the ray tracing code
- Fixed prefab containing camera reloading in loop while selected in the Project view
- Fixed issue causing NaN wheh the Z scale of an object is set to 0.
- Fixed DXR shader passes attempting to render before pipeline loaded
- Fixed black ambient sky issue when importing a project after deleting Library.
- Fixed issue when upgrading a Standard transparent material (case 1186874)
- Fixed area light cookies not working properly with stack lit
- Fixed material render queue not updated when the shader is changed in the material inspector.
- Fixed a number of issues with full screen debug modes not reseting correctly when setting another mutually exclusive mode
- Fixed compile errors for platforms with no VR support
- Fixed an issue with volumetrics and RTHandle scaling (case 1155236)
- Fixed an issue where sky lighting might be updated uselessly
- Fixed issue preventing to allow setting decal material to none (case 1196129)
- Fixed XR multi-pass decals rendering
- Fixed several fields on Light Inspector that not supported Prefab overrides
- Fixed EOL for some files
- Fixed scene view rendering with volumetrics and XR enabled
- Fixed decals to work with multiple cameras
- Fixed optional clear of GBuffer (Was always on)
- Fixed render target clears with XR single-pass rendering
- Fixed HDRP samples file hierarchy
- Fixed Light units not matching light type
- Fixed QualitySettings panel not displaying HDRP Asset
- Fixed black reflection probes the first time loading a project
- Fixed y-flip in scene view with XR SDK
- Fixed Decal projectors do not immediately respond when parent object layer mask is changed in editor.
- Fixed y-flip in scene view with XR SDK
- Fixed a number of issues with Material Quality setting
- Fixed the transparent Cull Mode option in HD unlit master node settings only visible if double sided is ticked.
- Fixed an issue causing shadowed areas by contact shadows at the edge of far clip plane if contact shadow length is very close to far clip plane.
- Fixed editing a scalable settings will edit all loaded asset in memory instead of targetted asset.
- Fixed Planar reflection default viewer FOV
- Fixed flickering issues when moving the mouse in the editor with ray tracing on.
- Fixed the ShaderGraph main preview being black after switching to SSS in the master node settings
- Fixed custom fullscreen passes in VR
- Fixed camera culling masks not taken in account in custom pass volumes
- Fixed object not drawn in custom pass when using a DrawRenderers with an HDRP shader in a build.
- Fixed injection points for Custom Passes (AfterDepthAndNormal and BeforePreRefraction were missing)
- Fixed a enum to choose shader tags used for drawing objects (DepthPrepass or Forward) when there is no override material.
- Fixed lit objects in the BeforePreRefraction, BeforeTransparent and BeforePostProcess.
- Fixed the None option when binding custom pass render targets to allow binding only depth or color.
- Fixed custom pass buffers allocation so they are not allocated if they're not used.
- Fixed the Custom Pass entry in the volume create asset menu items.
- Fixed Prefab Overrides workflow on Camera.
- Fixed alignment issue in Preset for Camera.
- Fixed alignment issue in Physical part for Camera.
- Fixed FrameSettings multi-edition.
- Fixed a bug happening when denoising multiple ray traced light shadows
- Fixed minor naming issues in ShaderGraph settings
- VFX: Removed z-fight glitches that could appear when using deferred depth prepass and lit quad primitives
- VFX: Preserve specular option for lit outputs (matches HDRP lit shader)
- Fixed an issue with Metal Shader Compiler and GTAO shader for metal
- Fixed resources load issue while upgrading HDRP package.
- Fix LOD fade mask by accounting for field of view
- Fixed spot light missing from ray tracing indirect effects.
- Fixed a UI bug in the diffusion profile list after fixing them from the wizard.
- Fixed the hash collision when creating new diffusion profile assets.
- Fixed a light leaking issue with box light casting shadows (case 1184475)
- Fixed Cookie texture type in the cookie slot of lights (Now displays a warning because it is not supported).
- Fixed a nullref that happens when using the Shuriken particle light module
- Fixed alignment in Wizard
- Fixed text overflow in Wizard's helpbox
- Fixed Wizard button fix all that was not automatically grab all required fixes
- Fixed VR tab for MacOS in Wizard
- Fixed local config package workflow in Wizard
- Fixed issue with contact shadows shifting when MSAA is enabled.
- Fixed EV100 in the PBR sky
- Fixed an issue In URP where sometime the camera is not passed to the volume system and causes a null ref exception (case 1199388)
- Fixed nullref when releasing HDRP with custom pass disabled
- Fixed performance issue derived from copying stencil buffer.
- Fixed an editor freeze when importing a diffusion profile asset from a unity package.
- Fixed an exception when trying to reload a builtin resource.
- Fixed the light type intensity unit reset when switching the light type.
- Fixed compilation error related to define guards and CreateLayoutFromXrSdk()
- Fixed documentation link on CustomPassVolume.
- Fixed player build when HDRP is in the project but not assigned in the graphic settings.
- Fixed an issue where ambient probe would be black for the first face of a baked reflection probe
- VFX: Fixed Missing Reference to Visual Effect Graph Runtime Assembly
- Fixed an issue where rendering done by users in EndCameraRendering would be executed before the main render loop.
- Fixed Prefab Override in main scope of Volume.
- Fixed alignment issue in Presset of main scope of Volume.
- Fixed persistence of ShowChromeGizmo and moved it to toolbar for coherency in ReflectionProbe and PlanarReflectionProbe.
- Fixed Alignement issue in ReflectionProbe and PlanarReflectionProbe.
- Fixed Prefab override workflow issue in ReflectionProbe and PlanarReflectionProbe.
- Fixed empty MoreOptions and moved AdvancedManipulation in a dedicated location for coherency in ReflectionProbe and PlanarReflectionProbe.
- Fixed Prefab override workflow issue in DensityVolume.
- Fixed empty MoreOptions and moved AdvancedManipulation in a dedicated location for coherency in DensityVolume.
- Fix light limit counts specified on the HDRP asset
- Fixed Quality Settings for SSR, Contact Shadows and Ambient Occlusion volume components
- Fixed decalui deriving from hdshaderui instead of just shaderui
- Use DelayedIntField instead of IntField for scalable settings
- Fixed init of debug for FrameSettingsHistory on SceneView camera
- Added a fix script to handle the warning 'referenced script in (GameObject 'SceneIDMap') is missing'
- Fix Wizard load when none selected for RenderPipelineAsset
- Fixed TerrainLitGUI when per-pixel normal property is not present.
- Fixed rendering errors when enabling debug modes with custom passes
- Fix an issue that made PCSS dependent on Atlas resolution (not shadow map res)
- Fixing a bug whith histories when n>4 for ray traced shadows
- Fixing wrong behavior in ray traced shadows for mesh renderers if their cast shadow is shadow only or double sided
- Only tracing rays for shadow if the point is inside the code for spotlight shadows
- Only tracing rays if the point is inside the range for point lights
- Fixing ghosting issues when the screen space shadow  indexes change for a light with ray traced shadows
- Fixed an issue with stencil management and Xbox One build that caused corrupted output in deferred mode.
- Fixed a mismatch in behavior between the culling of shadow maps and ray traced point and spot light shadows
- Fixed recursive ray tracing not working anymore after intermediate buffer refactor.
- Fixed ray traced shadow denoising not working (history rejected all the time).
- Fixed shader warning on xbox one
- Fixed cookies not working for spot lights in ray traced reflections, ray traced GI and recursive rendering
- Fixed an inverted handling of CoatSmoothness for SSR in StackLit.
- Fixed missing distortion inputs in Lit and Unlit material UI.
- Fixed issue that propagated NaNs across multiple frames through the exposure texture.
- Fixed issue with Exclude from TAA stencil ignored.
- Fixed ray traced reflection exposure issue.
- Fixed issue with TAA history not initialising corretly scale factor for first frame
- Fixed issue with stencil test of material classification not using the correct Mask (causing false positive and bad performance with forward material in deferred)
- Fixed issue with History not reset when chaning antialiasing mode on camera
- Fixed issue with volumetric data not being initialized if default settings have volumetric and reprojection off.
- Fixed ray tracing reflection denoiser not applied in tier 1
- Fixed the vibility of ray tracing related methods.
- Fixed the diffusion profile list not saved when clicking the fix button in the material UI.
- Fixed crash when pushing bounce count higher than 1 for ray traced GI or reflections
- Fixed PCSS softness scale so that it better match ray traced reference for punctual lights.
- Fixed exposure management for the path tracer
- Fixed AxF material UI containing two advanced options settings.
- Fixed an issue where cached sky contexts were being destroyed wrongly, breaking lighting in the LookDev
- Fixed issue that clamped PCSS softness too early and not after distance scale.
- Fixed fog affect transparent on HD unlit master node
- Fixed custom post processes re-ordering not saved.
- Fixed NPE when using scalable settings
- Fixed an issue where PBR sky precomputation was reset incorrectly in some cases causing bad performance.
- Fixed a bug due to depth history begin overriden too soon
- Fixed CustomPassSampleCameraColor scale issue when called from Before Transparent injection point.
- Fixed corruption of AO in baked probes.
- Fixed issue with upgrade of projects that still had Very High as shadow filtering quality.
- Fixed issue that caused Distortion UI to appear in Lit.
- Fixed several issues with decal duplicating when editing them.
- Fixed initialization of volumetric buffer params (1204159)
- Fixed an issue where frame count was incorrectly reset for the game view, causing temporal processes to fail.
- Fixed Culling group was not disposed error.
- Fixed issues on some GPU that do not support gathers on integer textures.
- Fixed an issue with ambient probe not being initialized for the first frame after a domain reload for volumetric fog.
- Fixed the scene visibility of decal projectors and density volumes
- Fixed a leak in sky manager.
- Fixed an issue where entering playmode while the light editor is opened would produce null reference exceptions.
- Fixed the debug overlay overlapping the debug menu at runtime.
- Fixed an issue with the framecount when changing scene.
- Fixed errors that occurred when using invalid near and far clip plane values for planar reflections.
- Fixed issue with motion blur sample weighting function.
- Fixed motion vectors in MSAA.
- Fixed sun flare blending (case 1205862).
- Fixed a lot of issues related to ray traced screen space shadows.
- Fixed memory leak caused by apply distortion material not being disposed.
- Fixed Reflection probe incorrectly culled when moving its parent (case 1207660)
- Fixed a nullref when upgrading the Fog volume components while the volume is opened in the inspector.
- Fix issues where decals on PS4 would not correctly write out the tile mask causing bits of the decal to go missing.
- Use appropriate label width and text content so the label is completely visible
- Fixed an issue where final post process pass would not output the default alpha value of 1.0 when using 11_11_10 color buffer format.
- Fixed SSR issue after the MSAA Motion Vector fix.
- Fixed an issue with PCSS on directional light if punctual shadow atlas was not allocated.
- Fixed an issue where shadow resolution would be wrong on the first face of a baked reflection probe.
- Fixed issue with PCSS softness being incorrect for cascades different than the first one.
- Fixed custom post process not rendering when using multiple HDRP asset in quality settings
- Fixed probe gizmo missing id (case 1208975)
- Fixed a warning in raytracingshadowfilter.compute
- Fixed issue with AO breaking with small near plane values.
- Fixed custom post process Cleanup function not called in some cases.
- Fixed shader warning in AO code.
- Fixed a warning in simpledenoiser.compute
- Fixed tube and rectangle light culling to use their shape instead of their range as a bounding box.
- Fixed caused by using gather on a UINT texture in motion blur.
- Fix issue with ambient occlusion breaking when dynamic resolution is active.
- Fixed some possible NaN causes in Depth of Field.
- Fixed Custom Pass nullref due to the new Profiling Sample API changes
- Fixed the black/grey screen issue on after post process Custom Passes in non dev builds.
- Fixed particle lights.
- Improved behavior of lights and probe going over the HDRP asset limits.
- Fixed issue triggered when last punctual light is disabled and more than one camera is used.
- Fixed Custom Pass nullref due to the new Profiling Sample API changes
- Fixed the black/grey screen issue on after post process Custom Passes in non dev builds.
- Fixed XR rendering locked to vsync of main display with Standalone Player.
- Fixed custom pass cleanup not called at the right time when using multiple volumes.
- Fixed an issue on metal with edge of decal having artifact by delaying discard of fragments during decal projection
- Fixed various shader warning
- Fixing unnecessary memory allocations in the ray tracing cluster build
- Fixed duplicate column labels in LightEditor's light tab
- Fixed white and dark flashes on scenes with very high or very low exposure when Automatic Exposure is being used.
- Fixed an issue where passing a null ProfilingSampler would cause a null ref exception.
- Fixed memory leak in Sky when in matcap mode.
- Fixed compilation issues on platform that don't support VR.
- Fixed migration code called when we create a new HDRP asset.
- Fixed RemoveComponent on Camera contextual menu to not remove Camera while a component depend on it.
- Fixed an issue where ambient occlusion and screen space reflections editors would generate null ref exceptions when HDRP was not set as the current pipeline.
- Fixed a null reference exception in the probe UI when no HDRP asset is present.
- Fixed the outline example in the doc (sampling range was dependent on screen resolution)
- Fixed a null reference exception in the HDRI Sky editor when no HDRP asset is present.
- Fixed an issue where Decal Projectors created from script where rotated around the X axis by 90°.
- Fixed frustum used to compute Density Volumes visibility when projection matrix is oblique.
- Fixed a null reference exception in Path Tracing, Recursive Rendering and raytraced Global Illumination editors when no HDRP asset is present.
- Fix for NaNs on certain geometry with Lit shader -- [case 1210058](https://fogbugz.unity3d.com/f/cases/1210058/)
- Fixed an issue where ambient occlusion and screen space reflections editors would generate null ref exceptions when HDRP was not set as the current pipeline.
- Fixed a null reference exception in the probe UI when no HDRP asset is present.
- Fixed the outline example in the doc (sampling range was dependent on screen resolution)
- Fixed a null reference exception in the HDRI Sky editor when no HDRP asset is present.
- Fixed an issue where materials newly created from the contextual menu would have an invalid state, causing various problems until it was edited.
- Fixed transparent material created with ZWrite enabled (now it is disabled by default for new transparent materials)
- Fixed mouseover on Move and Rotate tool while DecalProjector is selected.
- Fixed wrong stencil state on some of the pixel shader versions of deferred shader.
- Fixed an issue where creating decals at runtime could cause a null reference exception.
- Fixed issue that displayed material migration dialog on the creation of new project.
- Fixed various issues with time and animated materials (cases 1210068, 1210064).
- Updated light explorer with latest changes to the Fog and fixed issues when no visual environment was present.
- Fixed not handleling properly the recieve SSR feature with ray traced reflections
- Shadow Atlas is no longer allocated for area lights when they are disabled in the shader config file.
- Avoid MRT Clear on PS4 as it is not implemented yet.
- Fixed runtime debug menu BitField control.
- Fixed the radius value used for ray traced directional light.
- Fixed compilation issues with the layered lit in ray tracing shaders.
- Fixed XR autotests viewport size rounding
- Fixed mip map slider knob displayed when cubemap have no mipmap
- Remove unnecessary skip of material upgrade dialog box.
- Fixed the profiling sample mismatch errors when enabling the profiler in play mode
- Fixed issue that caused NaNs in reflection probes on consoles.
- Fixed adjusting positive axis of Blend Distance slides the negative axis in the density volume component.
- Fixed the blend of reflections based on the weight.
- Fixed fallback for ray traced reflections when denoising is enabled.
- Fixed error spam issue with terrain detail terrainDetailUnsupported (cases 1211848)
- Fixed hardware dynamic resolution causing cropping/scaling issues in scene view (case 1158661)
- Fixed Wizard check order for `Hardware and OS` and `Direct3D12`
- Fix AO issue turning black when Far/Near plane distance is big.
- Fixed issue when opening lookdev and the lookdev volume have not been assigned yet.
- Improved memory usage of the sky system.
- Updated label in HDRP quality preference settings (case 1215100)
- Fixed Decal Projector gizmo not undoing properly (case 1216629)
- Fix a leak in the denoising of ray traced reflections.
- Fixed Alignment issue in Light Preset
- Fixed Environment Header in LightingWindow
- Fixed an issue where hair shader could write garbage in the diffuse lighting buffer, causing NaNs.
- Fixed an exposure issue with ray traced sub-surface scattering.
- Fixed runtime debug menu light hierarchy None not doing anything.
- Fixed the broken ShaderGraph preview when creating a new Lit graph.
- Fix indentation issue in preset of LayeredLit material.
- Fixed minor issues with cubemap preview in the inspector.
- Fixed wrong build error message when building for android on mac.
- Fixed an issue related to denoising ray trace area shadows.
- Fixed wrong build error message when building for android on mac.
- Fixed Wizard persistency of Direct3D12 change on domain reload.
- Fixed Wizard persistency of FixAll on domain reload.
- Fixed Wizard behaviour on domain reload.
- Fixed a potential source of NaN in planar reflection probe atlas.
- Fixed an issue with MipRatio debug mode showing _DebugMatCapTexture not being set.
- Fixed missing initialization of input params in Blit for VR.
- Fix Inf source in LTC for area lights.
- Fix issue with AO being misaligned when multiple view are visible.
- Fix issue that caused the clamp of camera rotation motion for motion blur to be ineffective.
- Fixed issue with AssetPostprocessors dependencies causing models to be imported twice when upgrading the package version.
- Fixed culling of lights with XR SDK
- Fixed memory stomp in shadow caching code, leading to overflow of Shadow request array and runtime errors.
- Fixed an issue related to transparent objects reading the ray traced indirect diffuse buffer
- Fixed an issue with filtering ray traced area lights when the intensity is high or there is an exposure.
- Fixed ill-formed include path in Depth Of Field shader.
- Fixed shader graph and ray tracing after the shader target PR.
- Fixed a bug in semi-transparent shadows (object further than the light casting shadows)
- Fix state enabled of default volume profile when in package.
- Fixed removal of MeshRenderer and MeshFilter on adding Light component.
- Fixed Ray Traced SubSurface Scattering not working with ray traced area lights
- Fixed Ray Traced SubSurface Scattering not working in forward mode.
- Fixed a bug in debug light volumes.
- Fixed a bug related to ray traced area light shadow history.
- Fixed an issue where fog sky color mode could sample NaNs in the sky cubemap.
- Fixed a leak in the PBR sky renderer.
- Added a tooltip to the Ambient Mode parameter in the Visual Envionment volume component.
- Static lighting sky now takes the default volume into account (this fixes discrepancies between baked and realtime lighting).
- Fixed a leak in the sky system.
- Removed MSAA Buffers allocation when lit shader mode is set to "deferred only".
- Fixed invalid cast for realtime reflection probes (case 1220504)
- Fixed invalid game view rendering when disabling all cameras in the scene (case 1105163)
- Hide reflection probes in the renderer components.
- Fixed infinite reload loop while displaying Light's Shadow's Link Light Layer in Inspector of Prefab Asset.
- Fixed the culling was not disposed error in build log.
- Fixed the cookie atlas size and planar atlas size being too big after an upgrade of the HDRP asset.
- Fixed transparent SSR for shader graph.
- Fixed an issue with emissive light meshes not being in the RAS.
- Fixed DXR player build
- Fixed the HDRP asset migration code not being called after an upgrade of the package
- Fixed draw renderers custom pass out of bound exception
- Fixed the PBR shader rendering in deferred
- Fixed some typos in debug menu (case 1224594)
- Fixed ray traced point and spot lights shadows not rejecting istory when semi-transparent or colored.
- Fixed a warning due to StaticLightingSky when reloading domain in some cases.
- Fixed the MaxLightCount being displayed when the light volume debug menu is on ColorAndEdge.
- Fixed issue with unclear naming of debug menu for decals.
- Fixed z-fighting in scene view when scene lighting is off (case 1203927)
- Fixed issue that prevented cubemap thumbnails from rendering (only on D3D11 and Metal).
- Fixed ray tracing with VR single-pass
- Fix an exception in ray tracing that happens if two LOD levels are using the same mesh renderer.
- Fixed error in the console when switching shader to decal in the material UI.
- Fixed an issue with refraction model and ray traced recursive rendering (case 1198578).
- Fixed an issue where a dynamic sky changing any frame may not update the ambient probe.
- Fixed cubemap thumbnail generation at project load time.
- Fixed cubemap thumbnail generation at project load time. 
- Fixed XR culling with multiple cameras
- Fixed XR single-pass with Mock HMD plugin
- Fixed sRGB mismatch with XR SDK
- Fixed an issue where default volume would not update when switching profile.
- Fixed issue with uncached reflection probe cameras reseting the debug mode (case 1224601) 
- Fixed an issue where AO override would not override specular occlusion.
- Fixed an issue where Volume inspector might not refresh correctly in some cases.
- Fixed render texture with XR
- Fixed issue with resources being accessed before initialization process has been performed completely. 
- Half fixed shuriken particle light that cast shadows (only the first one will be correct)
- Fixed issue with atmospheric fog turning black if a planar reflection probe is placed below ground level. (case 1226588)
- Fixed custom pass GC alloc issue in CustomPassVolume.GetActiveVolumes().
- Fixed a bug where instanced shadergraph shaders wouldn't compile on PS4.
- Fixed an issue related to the envlightdatasrt not being bound in recursive rendering.
- Fixed shadow cascade tooltip when using the metric mode (case 1229232)
- Fixed how the area light influence volume is computed to match rasterization.
- Focus on Decal uses the extends of the projectors
- Fixed usage of light size data that are not available at runtime.
- Fixed the depth buffer copy made before custom pass after opaque and normal injection point.
- Fix for issue that prevented scene from being completely saved when baked reflection probes are present and lighting is set to auto generate.
- Fixed drag area width at left of Light's intensity field in Inspector.
- Fixed light type resolution when performing a reset on HDAdditionalLightData (case 1220931)
- Fixed reliance on atan2 undefined behavior in motion vector debug shader.
- Fixed an usage of a a compute buffer not bound (1229964)
- Fixed an issue where changing the default volume profile from another inspector would not update the default volume editor.
- Fix issues in the post process system with RenderTexture being invalid in some cases, causing rendering problems.
- Fixed an issue where unncessarily serialized members in StaticLightingSky component would change each time the scene is changed.
- Fixed a weird behavior in the scalable settings drawing when the space becomes tiny (1212045).
- Fixed a regression in the ray traced indirect diffuse due to the new probe system.
- Fix for range compression factor for probes going negative (now clamped to positive values).
- Fixed path validation when creating new volume profile (case 1229933)
- Fixed a bug where Decal Shader Graphs would not recieve reprojected Position, Normal, or Bitangent data. (1239921)
- Fix reflection hierarchy for CARPAINT in AxF.
- Fix precise fresnel for delta lights for SVBRDF in AxF.
- Fixed the debug exposure mode for display sky reflection and debug view baked lighting
- Fixed MSAA depth resolve when there is no motion vectors
- Fixed various object leaks in HDRP.
- Fixed compile error with XR SubsystemManager.
- Fix for assertion triggering sometimes when saving a newly created lit shader graph (case 1230996)
- Fixed culling of planar reflection probes that change position (case 1218651)
- Fixed null reference when processing lightprobe (case 1235285)
- Fix issue causing wrong planar reflection rendering when more than one camera is present.
- Fix black screen in XR when HDRP package is present but not used.
- Fixed an issue with the specularFGD term being used when the material has a clear coat (lit shader).
- Fixed white flash happening with auto-exposure in some cases (case 1223774)
- Fixed NaN which can appear with real time reflection and inf value
- Fixed an issue that was collapsing the volume components in the HDRP default settings
- Fixed warning about missing bound decal buffer
- Fixed shader warning on Xbox for ResolveStencilBuffer.compute. 
- Fixed PBR shader ZTest rendering in deferred.
- Replaced commands incompatible with async compute in light list build process.
- Diffusion Profile and Material references in HDRP materials are now correctly exported to unity packages. Note that the diffusion profile or the material references need to be edited once before this can work properly.
- Fix MaterialBalls having same guid issue
- Fix spelling and grammatical errors in material samples
- Fixed unneeded cookie texture allocation for cone stop lights.
- Fixed scalarization code for contact shadows.
- Fixed volume debug in playmode
- Fixed issue when toggling anything in HDRP asset that will produce an error (case 1238155)
- Fixed shader warning in PCSS code when using Vulkan.
- Fixed decal that aren't working without Metal and Ambient Occlusion option enabled.
- Fixed an error about procedural sky being logged by mistake.
- Fixed shadowmask UI now correctly showing shadowmask disable
- Made more explicit the warning about raytracing and asynchronous compute. Also fixed the condition in which it appears.
- Fixed a null ref exception in static sky when the default volume profile is invalid.
- DXR: Fixed shader compilation error with shader graph and pathtracer
- Fixed SceneView Draw Modes not being properly updated after opening new scene view panels or changing the editor layout.
- VFX: Removed irrelevant queues in render queue selection from HDRP outputs
- VFX: Motion Vector are correctly renderered with MSAA [Case 1240754](https://issuetracker.unity3d.com/product/unity/issues/guid/1240754/)
- Fixed a cause of NaN when a normal of 0-length is generated (usually via shadergraph). 
- Fixed issue with screen-space shadows not enabled properly when RT is disabled (case 1235821)
- Fixed a performance issue with stochastic ray traced area shadows.
- Fixed cookie texture not updated when changing an import settings (srgb for example).
- Fixed flickering of the game/scene view when lookdev is running.
- Fixed issue with reflection probes in realtime time mode with OnEnable baking having wrong lighting with sky set to dynamic (case 1238047).
- Fixed transparent motion vectors not working when in MSAA.
- Fix error when removing DecalProjector from component contextual menu (case 1243960)
- Fixed issue with post process when running in RGBA16 and an object with additive blending is in the scene.
- Fixed corrupted values on LayeredLit when using Vertex Color multiply mode to multiply and MSAA is activated. 
- Fix conflicts with Handles manipulation when performing a Reset in DecalComponent (case 1238833)
- Fixed depth prepass and postpass being disabled after changing the shader in the material UI.
- Fixed issue with sceneview camera settings not being saved after Editor restart.
- Fixed issue when switching back to custom sensor type in physical camera settings (case 1244350).
- Fixed a null ref exception when running playmode tests with the render pipeline debug window opened.
- Fixed some GCAlloc in the debug window.
- Fixed shader graphs not casting semi-transparent and color shadows (case 1242617)
- Fixed thin refraction mode not working properly.
- Fixed assert on tests caused by probe culling results being requested when culling did not happen. (case 1246169) 
- Fixed over consumption of GPU memory by the Physically Based Sky.
- Fixed an invalid rotation in Planar Reflection Probe editor display, that was causing an error message (case 1182022)
- Put more information in Camera background type tooltip and fixed inconsistent exposure behavior when changing bg type.
- Fixed issue that caused not all baked reflection to be deleted upon clicking "Clear Baked Data" in the lighting menu (case 1136080)
- Fixed an issue where asset preview could be rendered white because of static lighting sky.
- Fixed an issue where static lighting was not updated when removing the static lighting sky profile.
- Fixed the show cookie atlas debug mode not displaying correctly when enabling the clear cookie atlas option.
- Fixed various multi-editing issues when changing Emission parameters.
- Fixed error when undo a Reflection Probe removal in a prefab instance. (case 1244047)
- Fixed Microshadow not working correctly in deferred with LightLayers
- Tentative fix for missing include in depth of field shaders.
- Fixed the light overlap scene view draw mode (wasn't working at all).
- Fixed taaFrameIndex and XR tests 4052 and 4053
- Fixed the prefab integration of custom passes (Prefab Override Highlight not working as expected).
- Cloned volume profile from read only assets are created in the root of the project. (case 1154961)
- Fixed Wizard check on default volume profile to also check it is not the default one in package.
- Fix erroneous central depth sampling in TAA.
- Fixed light layers not correctly disabled when the lightlayers is set to Nothing and Lightlayers isn't enabled in HDRP Asset
- Fixed issue with Model Importer materials falling back to the Legacy default material instead of HDRP's default material when import happens at Editor startup.
- Fixed a wrong condition in CameraSwitcher, potentially causing out of bound exceptions.
- Fixed an issue where editing the Look Dev default profile would not reflect directly in the Look Dev window.
- Fixed a bug where the light list is not cleared but still used when resizing the RT.
- Fixed exposure debug shader with XR single-pass rendering.
- Fixed issues with scene view and transparent motion vectors.
- Fixed black screens for linux/HDRP (1246407)
- Fixed a vulkan and metal warning in the SSGI compute shader.
- Fixed an exception due to the color pyramid not allocated when SSGI is enabled.
- Fixed an issue with the first Depth history was incorrectly copied.
- Fixed path traced DoF focusing issue
- Fix an issue with the half resolution Mode (performance)
- Fix an issue with the color intensity of emissive for performance rtgi
- Fixed issue with rendering being mostly broken when target platform disables VR. 
- Workaround an issue caused by GetKernelThreadGroupSizes  failing to retrieve correct group size. 
- Fix issue with fast memory and rendergraph. 
- Fixed transparent motion vector framesetting not sanitized.
- Fixed wrong order of post process frame settings.
- Fixed white flash when enabling SSR or SSGI.
- The ray traced indrect diffuse and RTGI were combined wrongly with the rest of the lighting (1254318).
- Fixed an exception happening when using RTSSS without using RTShadows.
- Fix inconsistencies with transparent motion vectors and opaque by allowing camera only transparent motion vectors.
- Fix reflection probe frame settings override
- Fixed certain shadow bias artifacts present in volumetric lighting (case 1231885).
- Fixed area light cookie not updated when switch the light type from a spot that had a cookie.
- Fixed issue with dynamic resolution updating when not in play mode.
- Fixed issue with Contrast Adaptive Sharpening upsample mode and preview camera.
- Fix issue causing blocky artifacts when decals affect metallic and are applied on material with specular color workflow.
- Fixed issue with depth pyramid generation and dynamic resolution.
- Fixed an issue where decals were duplicated in prefab isolation mode.
- Fixed an issue where rendering preview with MSAA might generate render graph errors.
- Fixed compile error in PS4 for planar reflection filtering.
- Fixed issue with blue line in prefabs for volume mode.
- Fixing the internsity being applied to RTAO too early leading to unexpected results (1254626).
- Fix issue that caused sky to incorrectly render when using a custom projection matrix.
- Fixed null reference exception when using depth pre/post pass in shadergraph with alpha clip in the material.
<<<<<<< HEAD
- Fixed AxF handling of roughness for Blinn-Phong type materials
- Fixed AxF UI errors when surface type is switched to transparent
=======
- Appropriately constraint blend distance of reflection probe while editing with the inspector (case 1248931)
>>>>>>> 43b5160e

### Changed
- Improve MIP selection for decals on Transparents
- Color buffer pyramid is not allocated anymore if neither refraction nor distortion are enabled
- Rename Emission Radius to Radius in UI in Point, Spot
- Angular Diameter parameter for directional light is no longuer an advanced property
- DXR: Remove Light Radius and Angular Diamater of Raytrace shadow. Angular Diameter and Radius are used instead.
- Remove MaxSmoothness parameters from UI for point, spot and directional light. The MaxSmoothness is now deduce from Radius Parameters
- DXR: Remove the Ray Tracing Environement Component. Add a Layer Mask to the ray Tracing volume components to define which objects are taken into account for each effect.
- Removed second cubemaps used for shadowing in lookdev
- Disable Physically Based Sky below ground
- Increase max limit of area light and reflection probe to 128
- Change default texture for detailmap to grey
- Optimize Shadow RT load on Tile based architecture platforms.
- Improved quality of SSAO.
- Moved RequestShadowMapRendering() back to public API.
- Update HDRP DXR Wizard with an option to automatically clone the hdrp config package and setup raytracing to 1 in shaders file.
- Added SceneSelection pass for TerrainLit shader.
- Simplified Light's type API regrouping the logic in one place (Check type in HDAdditionalLightData)
- The support of LOD CrossFade (Dithering transition) in master nodes now required to enable it in the master node settings (Save variant)
- Improved shadow bias, by removing constant depth bias and substituting it with slope-scale bias.
- Fix the default stencil values when a material is created from a SSS ShaderGraph.
- Tweak test asset to be compatible with XR: unlit SG material for canvas and double-side font material
- Slightly tweaked the behaviour of bloom when resolution is low to reduce artifacts.
- Hidden fields in Light Inspector that is not relevant while in BakingOnly mode.
- Changed parametrization of PCSS, now softness is derived from angular diameter (for directional lights) or shape radius (for point/spot lights) and min filter size is now in the [0..1] range.
- Moved the copy of the geometry history buffers to right after the depth mip chain generation.
- Rename "Luminance" to "Nits" in UX for physical light unit
- Rename FrameSettings "SkyLighting" to "SkyReflection"
- Reworked XR automated tests
- The ray traced screen space shadow history for directional, spot and point lights is discarded if the light transform has changed.
- Changed the behavior for ray tracing in case a mesh renderer has both transparent and opaque submeshes.
- Improve history buffer management
- Replaced PlayerSettings.virtualRealitySupported with XRGraphics.tryEnable.
- Remove redundant FrameSettings RealTimePlanarReflection
- Improved a bit the GC calls generated during the rendering.
- Material update is now only triggered when the relevant settings are touched in the shader graph master nodes
- Changed the way Sky Intensity (on Sky volume components) is handled. It's now a combo box where users can choose between Exposure, Multiplier or Lux (for HDRI sky only) instead of both multiplier and exposure being applied all the time. Added a new menu item to convert old profiles.
- Change how method for specular occlusions is decided on inspector shader (Lit, LitTesselation, LayeredLit, LayeredLitTessellation)
- Unlocked SSS, SSR, Motion Vectors and Distortion frame settings for reflections probes.
- Hide unused LOD settings in Quality Settings legacy window.
- Reduced the constrained distance for temporal reprojection of ray tracing denoising
- Removed shadow near plane from the Directional Light Shadow UI.
- Improved the performances of custom pass culling.
- The scene view camera now replicates the physical parameters from the camera tagged as "MainCamera".
- Reduced the number of GC.Alloc calls, one simple scene without plarnar / probes, it should be 0B.
- Renamed ProfilingSample to ProfilingScope and unified API. Added GPU Timings.
- Updated macros to be compatible with the new shader preprocessor.
- Ray tracing reflection temporal filtering is now done in pre-exposed space
- Search field selects the appropriate fields in both project settings panels 'HDRP Default Settings' and 'Quality/HDRP'
- Disabled the refraction and transmission map keywords if the material is opaque.
- Keep celestial bodies outside the atmosphere.
- Updated the MSAA documentation to specify what features HDRP supports MSAA for and what features it does not.
- Shader use for Runtime Debug Display are now correctly stripper when doing a release build
- Now each camera has its own Volume Stack. This allows Volume Parameters to be updated as early as possible and be ready for the whole frame without conflicts between cameras.
- Disable Async for SSR, SSAO and Contact shadow when aggregated ray tracing frame setting is on.
- Improved performance when entering play mode without domain reload by a factor of ~25
- Renamed the camera profiling sample to include the camera name
- Discarding the ray tracing history for AO, reflection, diffuse shadows and GI when the viewport size changes.
- Renamed the camera profiling sample to include the camera name
- Renamed the post processing graphic formats to match the new convention.
- The restart in Wizard for DXR will always be last fix from now on
- Refactoring pre-existing materials to share more shader code between rasterization and ray tracing.
- Setting a material's Refraction Model to Thin does not overwrite the Thickness and Transmission Absorption Distance anymore.
- Removed Wind textures from runtime as wind is no longer built into the pipeline
- Changed Shader Graph titles of master nodes to be more easily searchable ("HDRP/x" -> "x (HDRP)")
- Expose StartSinglePass() and StopSinglePass() as public interface for XRPass
- Replaced the Texture array for 2D cookies (spot, area and directional lights) and for planar reflections by an atlas.
- Moved the tier defining from the asset to the concerned volume components.
- Changing from a tier management to a "mode" management for reflection and GI and removing the ability to enable/disable deferred and ray bining (they are now implied by performance mode)
- The default FrameSettings for ScreenSpaceShadows is set to true for Camera in order to give a better workflow for DXR.
- Refactor internal usage of Stencil bits.
- Changed how the material upgrader works and added documentation for it.
- Custom passes now disable the stencil when overwriting the depth and not writing into it.
- Renamed the camera profiling sample to include the camera name
- Changed the way the shadow casting property of transparent and tranmissive materials is handeled for ray tracing.
- Changed inspector materials stencil setting code to have more sharing.
- Updated the default scene and default DXR scene and DefaultVolumeProfile.
- Changed the way the length parameter is used for ray traced contact shadows.
- Improved the coherency of PCSS blur between cascades.
- Updated VR checks in Wizard to reflect new XR System.
- Removing unused alpha threshold depth prepass and post pass for fabric shader graph.
- Transform result from CIE XYZ to sRGB color space in EvalSensitivity for iridescence.
- Moved BeginCameraRendering callback right before culling.
- Changed the visibility of the Indirect Lighting Controller component to public.
- Renamed the cubemap used for diffuse convolution to a more explicit name for the memory profiler.
- Improved behaviour of transmission color on transparent surfaces in path tracing.
- Light dimmer can now get values higher than one and was renamed to multiplier in the UI.
- Removed info box requesting volume component for Visual Environment and updated the documentation with the relevant information.
- Improved light selection oracle for light sampling in path tracing.
- Stripped ray tracing subsurface passes with ray tracing is not enabled.
- Remove LOD cross fade code for ray tracing shaders
- Removed legacy VR code
- Add range-based clipping to box lights (case 1178780)
- Improve area light culling (case 1085873)
- Light Hierarchy debug mode can now adjust Debug Exposure for visualizing high exposure scenes.
- Rejecting history for ray traced reflections based on a threshold evaluated on the neighborhood of the sampled history.
- Renamed "Environment" to "Reflection Probes" in tile/cluster debug menu.
- Utilities namespace is obsolete, moved its content to UnityEngine.Rendering (case 1204677)
- Obsolete Utilities namespace was removed, instead use UnityEngine.Rendering (case 1204677)
- Moved most of the compute shaders to the multi_compile API instead of multiple kernels.
- Use multi_compile API for deferred compute shader with shadow mask.
- Remove the raytracing rendering queue system to make recursive raytraced material work when raytracing is disabled
- Changed a few resources used by ray tracing shaders to be global resources (using register space1) for improved CPU performance.
- All custom pass volumes are now executed for one injection point instead of the first one.
- Hidden unsupported choice in emission in Materials
- Temporal Anti aliasing improvements.
- Optimized PrepareLightsForGPU (cost reduced by over 25%) and PrepareGPULightData (around twice as fast now).
- Moved scene view camera settings for HDRP from the preferences window to the scene view camera settings window.
- Updated shaders to be compatible with Microsoft's DXC.
- Debug exposure in debug menu have been replace to debug exposure compensation in EV100 space and is always visible.
- Further optimized PrepareLightsForGPU (3x faster with few shadows, 1.4x faster with a lot of shadows or equivalently cost reduced by 68% to 37%).
- Raytracing: Replaced the DIFFUSE_LIGHTING_ONLY multicompile by a uniform.
- Raytracing: Removed the dynamic lightmap multicompile.
- Raytracing: Remove the LOD cross fade multi compile for ray tracing.
- Cookie are now supported in lightmaper. All lights casting cookie and baked will now include cookie influence.
- Avoid building the mip chain a second time for SSR for transparent objects.
- Replaced "High Quality" Subsurface Scattering with a set of Quality Levels.
- Replaced "High Quality" Volumetric Lighting with "Screen Resolution Percentage" and "Volume Slice Count" on the Fog volume component.
- Merged material samples and shader samples
- Update material samples scene visuals
- Use multi_compile API for deferred compute shader with shadow mask.
- Made the StaticLightingSky class public so that users can change it by script for baking purpose.
- Shadowmask and realtime reflectoin probe property are hide in Quality settings
- Improved performance of reflection probe management when using a lot of probes.
- Ignoring the disable SSR flags for recursive rendering.
- Removed logic in the UI to disable parameters for contact shadows and fog volume components as it was going against the concept of the volume system.
- Fixed the sub surface mask not being taken into account when computing ray traced sub surface scattering.
- MSAA Within Forward Frame Setting is now enabled by default on Cameras when new Render Pipeline Asset is created
- Slightly changed the TAA anti-flicker mechanism so that it is more aggressive on almost static images (only on High preset for now).
- Changed default exposure compensation to 0.
- Refactored shadow caching system.
- Removed experimental namespace for ray tracing code.
- Increase limit for max numbers of lights in UX
- Removed direct use of BSDFData in the path tracing pass, delegated to the material instead.
- Pre-warm the RTHandle system to reduce the amount of memory allocations and the total memory needed at all points. 
- DXR: Only read the geometric attributes that are required using the share pass info and shader graph defines.
- DXR: Dispatch binned rays in 1D instead of 2D.
- Lit and LayeredLit tessellation cross lod fade don't used dithering anymore between LOD but fade the tessellation height instead. Allow a smoother transition
- Changed the way planar reflections are filtered in order to be a bit more "physically based".
- Increased path tracing BSDFs roughness range from [0.001, 0.999] to [0.00001, 0.99999].
- Changing the default SSGI radius for the all configurations.
- Changed the default parameters for quality RTGI to match expected behavior.
- Add color clear pass while rendering XR occlusion mesh to avoid leaks.

## [7.1.1] - 2019-09-05

### Added
- Transparency Overdraw debug mode. Allows to visualize transparent objects draw calls as an "heat map".
- Enabled single-pass instancing support for XR SDK with new API cmd.SetInstanceMultiplier()
- XR settings are now available in the HDRP asset
- Support for Material Quality in Shader Graph
- Material Quality support selection in HDRP Asset
- Renamed XR shader macro from UNITY_STEREO_ASSIGN_COMPUTE_EYE_INDEX to UNITY_XR_ASSIGN_VIEW_INDEX
- Raytracing ShaderGraph node for HDRP shaders
- Custom passes volume component with 3 injection points: Before Rendering, Before Transparent and Before Post Process
- Alpha channel is now properly exported to camera render textures when using FP16 color buffer format
- Support for XR SDK mirror view modes
- HD Master nodes in Shader Graph now support Normal and Tangent modification in vertex stage.
- DepthOfFieldCoC option in the fullscreen debug modes.
- Added override Ambient Occlusion option on debug windows
- Added Custom Post Processes with 3 injection points: Before Transparent, Before Post Process and After Post Process
- Added draft of minimal interactive path tracing (experimental) based on DXR API - Support only 4 area light, lit and unlit shader (non-shadergraph)
- Small adjustments to TAA anti flicker (more aggressive on high values).

### Fixed
- Fixed wizard infinite loop on cancellation
- Fixed with compute shader error about too many threads in threadgroup on low GPU
- Fixed invalid contact shadow shaders being created on metal
- Fixed a bug where if Assembly.GetTypes throws an exception due to mis-versioned dlls, then no preprocessors are used in the shader stripper
- Fixed typo in AXF decal property preventing to compile
- Fixed reflection probe with XR single-pass and FPTL
- Fixed force gizmo shown when selecting camera in hierarchy
- Fixed issue with XR occlusion mesh and dynamic resolution
- Fixed an issue where lighting compute buffers were re-created with the wrong size when resizing the window, causing tile artefacts at the top of the screen.
- Fix FrameSettings names and tooltips
- Fixed error with XR SDK when the Editor is not in focus
- Fixed errors with RenderGraph, XR SDK and occlusion mesh
- Fixed shadow routines compilation errors when "real" type is a typedef on "half".
- Fixed toggle volumetric lighting in the light UI
- Fixed post-processing history reset handling rt-scale incorrectly
- Fixed crash with terrain and XR multi-pass
- Fixed ShaderGraph material synchronization issues
- Fixed a null reference exception when using an Emissive texture with Unlit shader (case 1181335)
- Fixed an issue where area lights and point lights where not counted separately with regards to max lights on screen (case 1183196)
- Fixed an SSR and Subsurface Scattering issue (appearing black) when using XR.

### Changed
- Update Wizard layout.
- Remove almost all Garbage collection call within a frame.
- Rename property AdditionalVeclocityChange to AddPrecomputeVelocity
- Call the End/Begin camera rendering callbacks for camera with customRender enabled
- Changeg framesettings migration order of postprocess flags as a pr for reflection settings flags have been backported to 2019.2
- Replaced usage of ENABLE_VR in XRSystem.cs by version defines based on the presence of the built-in VR and XR modules
- Added an update virtual function to the SkyRenderer class. This is called once per frame. This allows a given renderer to amortize heavy computation at the rate it chooses. Currently only the physically based sky implements this.
- Removed mandatory XRPass argument in HDCamera.GetOrCreate()
- Restored the HDCamera parameter to the sky rendering builtin parameters.
- Removed usage of StructuredBuffer for XR View Constants
- Expose Direct Specular Lighting control in FrameSettings
- Deprecated ExponentialFog and VolumetricFog volume components. Now there is only one exponential fog component (Fog) which can add Volumetric Fog as an option. Added a script in Edit -> Render Pipeline -> Upgrade Fog Volume Components.

## [7.0.1] - 2019-07-25

### Added
- Added option in the config package to disable globally Area Lights and to select shadow quality settings for the deferred pipeline.
- When shader log stripping is enabled, shader stripper statistics will be written at `Temp/shader-strip.json`
- Occlusion mesh support from XR SDK

### Fixed
- Fixed XR SDK mirror view blit, cleanup some XRTODO and removed XRDebug.cs
- Fixed culling for volumetrics with XR single-pass rendering
- Fix shadergraph material pass setup not called
- Fixed documentation links in component's Inspector header bar
- Cookies using the render texture output from a camera are now properly updated
- Allow in ShaderGraph to enable pre/post pass when the alpha clip is disabled

### Changed
- RenderQueue for Opaque now start at Background instead of Geometry.
- Clamp the area light size for scripting API when we change the light type
- Added a warning in the material UI when the diffusion profile assigned is not in the HDRP asset


## [7.0.0] - 2019-07-17

### Added
- `Fixed`, `Viewer`, and `Automatic` modes to compute the FOV used when rendering a `PlanarReflectionProbe`
- A checkbox to toggle the chrome gizmo of `ReflectionProbe`and `PlanarReflectionProbe`
- Added a Light layer in shadows that allow for objects to cast shadows without being affected by light (and vice versa).
- You can now access ShaderGraph blend states from the Material UI (for example, **Surface Type**, **Sorting Priority**, and **Blending Mode**). This change may break Materials that use a ShaderGraph, to fix them, select **Edit > Render Pipeline > Reset all ShaderGraph Scene Materials BlendStates**. This syncs the blendstates of you ShaderGraph master nodes with the Material properties.
- You can now control ZTest, ZWrite, and CullMode for transparent Materials.
- Materials that use Unlit Shaders or Unlit Master Node Shaders now cast shadows.
- Added an option to enable the ztest on **After Post Process** materials when TAA is disabled.
- Added a new SSAO (based on Ground Truth Ambient Occlusion algorithm) to replace the previous one.
- Added support for shadow tint on light
- BeginCameraRendering and EndCameraRendering callbacks are now called with probes
- Adding option to update shadow maps only On Enable and On Demand.
- Shader Graphs that use time-dependent vertex modification now generate correct motion vectors.
- Added option to allow a custom spot angle for spot light shadow maps.
- Added frame settings for individual post-processing effects
- Added dither transition between cascades for Low and Medium quality settings
- Added single-pass instancing support with XR SDK
- Added occlusion mesh support with XR SDK
- Added support of Alembic velocity to various shaders
- Added support for more than 2 views for single-pass instancing
- Added support for per punctual/directional light min roughness in StackLit
- Added mirror view support with XR SDK
- Added VR verification in HDRPWizard
- Added DXR verification in HDRPWizard
- Added feedbacks in UI of Volume regarding skies
- Cube LUT support in Tonemapping. Cube LUT helpers for external grading are available in the Post-processing Sample package.

### Fixed
- Fixed an issue with history buffers causing effects like TAA or auto exposure to flicker when more than one camera was visible in the editor
- The correct preview is displayed when selecting multiple `PlanarReflectionProbe`s
- Fixed volumetric rendering with camera-relative code and XR stereo instancing
- Fixed issue with flashing cyan due to async compilation of shader when selecting a mesh
- Fix texture type mismatch when the contact shadow are disabled (causing errors on IOS devices)
- Fixed Generate Shader Includes while in package
- Fixed issue when texture where deleted in ShadowCascadeGUI
- Fixed issue in FrameSettingsHistory when disabling a camera several time without enabling it in between.
- Fixed volumetric reprojection with camera-relative code and XR stereo instancing
- Added custom BaseShaderPreprocessor in HDEditorUtils.GetBaseShaderPreprocessorList()
- Fixed compile issue when USE_XR_SDK is not defined
- Fixed procedural sky sun disk intensity for high directional light intensities
- Fixed Decal mip level when using texture mip map streaming to avoid dropping to lowest permitted mip (now loading all mips)
- Fixed deferred shading for XR single-pass instancing after lightloop refactor
- Fixed cluster and material classification debug (material classification now works with compute as pixel shader lighting)
- Fixed IOS Nan by adding a maximun epsilon definition REAL_EPS that uses HALF_EPS when fp16 are used
- Removed unnecessary GC allocation in motion blur code
- Fixed locked UI with advanded influence volume inspector for probes
- Fixed invalid capture direction when rendering planar reflection probes
- Fixed Decal HTILE optimization with platform not supporting texture atomatic (Disable it)
- Fixed a crash in the build when the contact shadows are disabled
- Fixed camera rendering callbacks order (endCameraRendering was being called before the actual rendering)
- Fixed issue with wrong opaque blending settings for After Postprocess
- Fixed issue with Low resolution transparency on PS4
- Fixed a memory leak on volume profiles
- Fixed The Parallax Occlusion Mappping node in shader graph and it's UV input slot
- Fixed lighting with XR single-pass instancing by disabling deferred tiles
- Fixed the Bloom prefiltering pass
- Fixed post-processing effect relying on Unity's random number generator
- Fixed camera flickering when using TAA and selecting the camera in the editor
- Fixed issue with single shadow debug view and volumetrics
- Fixed most of the problems with light animation and timeline
- Fixed indirect deferred compute with XR single-pass instancing
- Fixed a slight omission in anisotropy calculations derived from HazeMapping in StackLit
- Improved stack computation numerical stability in StackLit
- Fix PBR master node always opaque (wrong blend modes for forward pass)
- Fixed TAA with XR single-pass instancing (missing macros)
- Fixed an issue causing Scene View selection wire gizmo to not appear when using HDRP Shader Graphs.
- Fixed wireframe rendering mode (case 1083989)
- Fixed the renderqueue not updated when the alpha clip is modified in the material UI.
- Fixed the PBR master node preview
- Remove the ReadOnly flag on Reflection Probe's cubemap assets during bake when there are no VCS active.
- Fixed an issue where setting a material debug view would not reset the other exclusive modes
- Spot light shapes are now correctly taken into account when baking
- Now the static lighting sky will correctly take the default values for non-overridden properties
- Fixed material albedo affecting the lux meter
- Extra test in deferred compute shading to avoid shading pixels that were not rendered by the current camera (for camera stacking)

### Changed
- Optimization: Reduce the group size of the deferred lighting pass from 16x16 to 8x8
- Replaced HDCamera.computePassCount by viewCount
- Removed xrInstancing flag in RTHandles (replaced by TextureXR.slices and TextureXR.dimensions)
- Refactor the HDRenderPipeline and lightloop code to preprare for high level rendergraph
- Removed the **Back Then Front Rendering** option in the fabric Master Node settings. Enabling this option previously did nothing.
- Shader type Real translates to FP16 precision on Nintendo Switch.
- Shader framework refactor: Introduce CBSDF, EvaluateBSDF, IsNonZeroBSDF to replace BSDF functions
- Shader framework refactor:  GetBSDFAngles, LightEvaluation and SurfaceShading functions
- Replace ComputeMicroShadowing by GetAmbientOcclusionForMicroShadowing
- Rename WorldToTangent to TangentToWorld as it was incorrectly named
- Remove SunDisk and Sun Halo size from directional light
- Remove all obsolete wind code from shader
- Renamed DecalProjectorComponent into DecalProjector for API alignment.
- Improved the Volume UI and made them Global by default
- Remove very high quality shadow option
- Change default for shadow quality in Deferred to Medium
- Enlighten now use inverse squared falloff (before was using builtin falloff)
- Enlighten is now deprecated. Please use CPU or GPU lightmaper instead.
- Remove the name in the diffusion profile UI
- Changed how shadow map resolution scaling with distance is computed. Now it uses screen space area rather than light range.
- Updated MoreOptions display in UI
- Moved Display Area Light Emissive Mesh script API functions in the editor namespace
- direct strenght properties in ambient occlusion now affect direct specular as well
- Removed advanced Specular Occlusion control in StackLit: SSAO based SO control is hidden and fixed to behave like Lit, SPTD is the only HQ technique shown for baked SO.
- Shader framework refactor: Changed ClampRoughness signature to include PreLightData access.
- HDRPWizard window is now in Window > General > HD Render Pipeline Wizard
- Moved StaticLightingSky to LightingWindow
- Removes the current "Scene Settings" and replace them with "Sky & Fog Settings" (with Physically Based Sky and Volumetric Fog).
- Changed how cached shadow maps are placed inside the atlas to minimize re-rendering of them.

## [6.7.0-preview] - 2019-05-16

### Added
- Added ViewConstants StructuredBuffer to simplify XR rendering
- Added API to render specific settings during a frame
- Added stadia to the supported platforms (2019.3)
- Enabled cascade blends settings in the HD Shadow component
- Added Hardware Dynamic Resolution support.
- Added MatCap debug view to replace the no scene lighting debug view.
- Added clear GBuffer option in FrameSettings (default to false)
- Added preview for decal shader graph (Only albedo, normal and emission)
- Added exposure weight control for decal
- Screen Space Directional Shadow under a define option. Activated for ray tracing
- Added a new abstraction for RendererList that will help transition to Render Graph and future RendererList API
- Added multipass support for VR
- Added XR SDK integration (multipass only)
- Added Shader Graph samples for Hair, Fabric and Decal master nodes.
- Add fade distance, shadow fade distance and light layers to light explorer
- Add method to draw light layer drawer in a rect to HDEditorUtils

### Fixed
- Fixed deserialization crash at runtime
- Fixed for ShaderGraph Unlit masternode not writing velocity
- Fixed a crash when assiging a new HDRP asset with the 'Verify Saving Assets' option enabled
- Fixed exposure to properly support TEXTURE2D_X
- Fixed TerrainLit basemap texture generation
- Fixed a bug that caused nans when material classification was enabled and a tile contained one standard material + a material with transmission.
- Fixed gradient sky hash that was not using the exposure hash
- Fixed displayed default FrameSettings in HDRenderPipelineAsset wrongly updated on scripts reload.
- Fixed gradient sky hash that was not using the exposure hash.
- Fixed visualize cascade mode with exposure.
- Fixed (enabled) exposure on override lighting debug modes.
- Fixed issue with LightExplorer when volume have no profile
- Fixed issue with SSR for negative, infinite and NaN history values
- Fixed LightLayer in HDReflectionProbe and PlanarReflectionProbe inspector that was not displayed as a mask.
- Fixed NaN in transmission when the thickness and a color component of the scattering distance was to 0
- Fixed Light's ShadowMask multi-edition.
- Fixed motion blur and SMAA with VR single-pass instancing
- Fixed NaNs generated by phase functionsin volumetric lighting
- Fixed NaN issue with refraction effect and IOR of 1 at extreme grazing angle
- Fixed nan tracker not using the exposure
- Fixed sorting priority on lit and unlit materials
- Fixed null pointer exception when there are no AOVRequests defined on a camera
- Fixed dirty state of prefab using disabled ReflectionProbes
- Fixed an issue where gizmos and editor grid were not correctly depth tested
- Fixed created default scene prefab non editable due to wrong file extension.
- Fixed an issue where sky convolution was recomputed for nothing when a preview was visible (causing extreme slowness when fabric convolution is enabled)
- Fixed issue with decal that wheren't working currently in player
- Fixed missing stereo rendering macros in some fragment shaders
- Fixed exposure for ReflectionProbe and PlanarReflectionProbe gizmos
- Fixed single-pass instancing on PSVR
- Fixed Vulkan shader issue with Texture2DArray in ScreenSpaceShadow.compute by re-arranging code (workaround)
- Fixed camera-relative issue with lights and XR single-pass instancing
- Fixed single-pass instancing on Vulkan
- Fixed htile synchronization issue with shader graph decal
- Fixed Gizmos are not drawn in Camera preview
- Fixed pre-exposure for emissive decal
- Fixed wrong values computed in PreIntegrateFGD and in the generation of volumetric lighting data by forcing the use of fp32.
- Fixed NaNs arising during the hair lighting pass
- Fixed synchronization issue in decal HTile that occasionally caused rendering artifacts around decal borders
- Fixed QualitySettings getting marked as modified by HDRP (and thus checked out in Perforce)
- Fixed a bug with uninitialized values in light explorer
- Fixed issue with LOD transition
- Fixed shader warnings related to raytracing and TEXTURE2D_X

### Changed
- Refactor PixelCoordToViewDirWS to be VR compatible and to compute it only once per frame
- Modified the variants stripper to take in account multiple HDRP assets used in the build.
- Improve the ray biasing code to avoid self-intersections during the SSR traversal
- Update Pyramid Spot Light to better match emitted light volume.
- Moved _XRViewConstants out of UnityPerPassStereo constant buffer to fix issues with PSSL
- Removed GetPositionInput_Stereo() and single-pass (double-wide) rendering mode
- Changed label width of the frame settings to accommodate better existing options.
- SSR's Default FrameSettings for camera is now enable.
- Re-enabled the sharpening filter on Temporal Anti-aliasing
- Exposed HDEditorUtils.LightLayerMaskDrawer for integration in other packages and user scripting.
- Rename atmospheric scattering in FrameSettings to Fog
- The size modifier in the override for the culling sphere in Shadow Cascades now defaults to 0.6, which is the same as the formerly hardcoded value.
- Moved LOD Bias and Maximum LOD Level from Frame Setting section `Other` to `Rendering`
- ShaderGraph Decal that affect only emissive, only draw in emissive pass (was drawing in dbuffer pass too)
- Apply decal projector fade factor correctly on all attribut and for shader graph decal
- Move RenderTransparentDepthPostpass after all transparent
- Update exposure prepass to interleave XR single-pass instancing views in a checkerboard pattern
- Removed ScriptRuntimeVersion check in wizard.

## [6.6.0-preview] - 2019-04-01

### Added
- Added preliminary changes for XR deferred shading
- Added support of 111110 color buffer
- Added proper support for Recorder in HDRP
- Added depth offset input in shader graph master nodes
- Added a Parallax Occlusion Mapping node
- Added SMAA support
- Added Homothety and Symetry quick edition modifier on volume used in ReflectionProbe, PlanarReflectionProbe and DensityVolume
- Added multi-edition support for DecalProjectorComponent
- Improve hair shader
- Added the _ScreenToTargetScaleHistory uniform variable to be used when sampling HDRP RTHandle history buffers.
- Added settings in `FrameSettings` to change `QualitySettings.lodBias` and `QualitySettings.maximumLODLevel` during a rendering
- Added an exposure node to retrieve the current, inverse and previous frame exposure value.
- Added an HD scene color node which allow to sample the scene color with mips and a toggle to remove the exposure.
- Added safeguard on HD scene creation if default scene not set in the wizard
- Added Low res transparency rendering pass.

### Fixed
- Fixed HDRI sky intensity lux mode
- Fixed dynamic resolution for XR
- Fixed instance identifier semantic string used by Shader Graph
- Fixed null culling result occuring when changing scene that was causing crashes
- Fixed multi-edition light handles and inspector shapes
- Fixed light's LightLayer field when multi-editing
- Fixed normal blend edition handles on DensityVolume
- Fixed an issue with layered lit shader and height based blend where inactive layers would still have influence over the result
- Fixed multi-selection handles color for DensityVolume
- Fixed multi-edition inspector's blend distances for HDReflectionProbe, PlanarReflectionProbe and DensityVolume
- Fixed metric distance that changed along size in DensityVolume
- Fixed DensityVolume shape handles that have not same behaviour in advance and normal edition mode
- Fixed normal map blending in TerrainLit by only blending the derivatives
- Fixed Xbox One rendering just a grey screen instead of the scene
- Fixed probe handles for multiselection
- Fixed baked cubemap import settings for convolution
- Fixed regression causing crash when attempting to open HDRenderPipelineWizard without an HDRenderPipelineAsset setted
- Fixed FullScreenDebug modes: SSAO, SSR, Contact shadow, Prerefraction Color Pyramid, Final Color Pyramid
- Fixed volumetric rendering with stereo instancing
- Fixed shader warning
- Fixed missing resources in existing asset when updating package
- Fixed PBR master node preview in forward rendering or transparent surface
- Fixed deferred shading with stereo instancing
- Fixed "look at" edition mode of Rotation tool for DecalProjectorComponent
- Fixed issue when switching mode in ReflectionProbe and PlanarReflectionProbe
- Fixed issue where migratable component version where not always serialized when part of prefab's instance
- Fixed an issue where shadow would not be rendered properly when light layer are not enabled
- Fixed exposure weight on unlit materials
- Fixed Light intensity not played in the player when recorded with animation/timeline
- Fixed some issues when multi editing HDRenderPipelineAsset
- Fixed emission node breaking the main shader graph preview in certain conditions.
- Fixed checkout of baked probe asset when baking probes.
- Fixed invalid gizmo position for rotated ReflectionProbe
- Fixed multi-edition of material's SurfaceType and RenderingPath
- Fixed whole pipeline reconstruction on selecting for the first time or modifying other than the currently used HDRenderPipelineAsset
- Fixed single shadow debug mode
- Fixed global scale factor debug mode when scale > 1
- Fixed debug menu material overrides not getting applied to the Terrain Lit shader
- Fixed typo in computeLightVariants
- Fixed deferred pass with XR instancing by disabling ComputeLightEvaluation
- Fixed bloom resolution independence
- Fixed lens dirt intensity not behaving properly
- Fixed the Stop NaN feature
- Fixed some resources to handle more than 2 instanced views for XR
- Fixed issue with black screen (NaN) produced on old GPU hardware or intel GPU hardware with gaussian pyramid
- Fixed issue with disabled punctual light would still render when only directional light is present

### Changed
- DensityVolume scripting API will no longuer allow to change between advance and normal edition mode
- Disabled depth of field, lens distortion and panini projection in the scene view
- TerrainLit shaders and includes are reorganized and made simpler.
- TerrainLit shader GUI now allows custom properties to be displayed in the Terrain fold-out section.
- Optimize distortion pass with stencil
- Disable SceneSelectionPass in shader graph preview
- Control punctual light and area light shadow atlas separately
- Move SMAA anti-aliasing option to after Temporal Anti Aliasing one, to avoid problem with previously serialized project settings
- Optimize rendering with static only lighting and when no cullable lights/decals/density volumes are present.
- Updated handles for DecalProjectorComponent for enhanced spacial position readability and have edition mode for better SceneView management
- DecalProjectorComponent are now scale independent in order to have reliable metric unit (see new Size field for changing the size of the volume)
- Restructure code from HDCamera.Update() by adding UpdateAntialiasing() and UpdateViewConstants()
- Renamed velocity to motion vectors
- Objects rendered during the After Post Process pass while TAA is enabled will not benefit from existing depth buffer anymore. This is done to fix an issue where those object would wobble otherwise
- Removed usage of builtin unity matrix for shadow, shadow now use same constant than other view
- The default volume layer mask for cameras & probes is now `Default` instead of `Everything`

## [6.5.0-preview] - 2019-03-07

### Added
- Added depth-of-field support with stereo instancing
- Adding real time area light shadow support
- Added a new FrameSettings: Specular Lighting to toggle the specular during the rendering

### Fixed
- Fixed diffusion profile upgrade breaking package when upgrading to a new version
- Fixed decals cropped by gizmo not updating correctly if prefab
- Fixed an issue when enabling SSR on multiple view
- Fixed edition of the intensity's unit field while selecting multiple lights
- Fixed wrong calculation in soft voxelization for density volume
- Fixed gizmo not working correctly with pre-exposure
- Fixed issue with setting a not available RT when disabling motion vectors
- Fixed planar reflection when looking at mirror normal
- Fixed mutiselection issue with HDLight Inspector
- Fixed HDAdditionalCameraData data migration
- Fixed failing builds when light explorer window is open
- Fixed cascade shadows border sometime causing artefacts between cascades
- Restored shadows in the Cascade Shadow debug visualization
- `camera.RenderToCubemap` use proper face culling

### Changed
- When rendering reflection probe disable all specular lighting and for metals use fresnelF0 as diffuse color for bake lighting.

## [6.4.0-preview] - 2019-02-21

### Added
- VR: Added TextureXR system to selectively expand TEXTURE2D macros to texture array for single-pass stereo instancing + Convert textures call to these macros
- Added an unit selection dropdown next to shutter speed (camera)
- Added error helpbox when trying to use a sub volume component that require the current HDRenderPipelineAsset to support a feature that it is not supporting.
- Add mesh for tube light when display emissive mesh is enabled

### Fixed
- Fixed Light explorer. The volume explorer used `profile` instead of `sharedProfile` which instantiate a custom volume profile instead of editing the asset itself.
- Fixed UI issue where all is displayed using metric unit in shadow cascade and Percent is set in the unit field (happening when opening the inspector).
- Fixed inspector event error when double clicking on an asset (diffusion profile/material).
- Fixed nullref on layered material UI when the material is not an asset.
- Fixed nullref exception when undo/redo a light property.
- Fixed visual bug when area light handle size is 0.

### Changed
- Update UI for 32bit/16bit shadow precision settings in HDRP asset
- Object motion vectors have been disabled in all but the game view. Camera motion vectors are still enabled everywhere, allowing TAA and Motion Blur to work on static objects.
- Enable texture array by default for most rendering code on DX11 and unlock stereo instancing (DX11 only for now)

## [6.3.0-preview] - 2019-02-18

### Added
- Added emissive property for shader graph decals
- Added a diffusion profile override volume so the list of diffusion profile assets to use can be chanaged without affecting the HDRP asset
- Added a "Stop NaNs" option on cameras and in the Scene View preferences.
- Added metric display option in HDShadowSettings and improve clamping
- Added shader parameter mapping in DebugMenu
- Added scripting API to configure DebugData for DebugMenu

### Fixed
- Fixed decals in forward
- Fixed issue with stencil not correctly setup for various master node and shader for the depth pass, motion vector pass and GBuffer/Forward pass
- Fixed SRP batcher and metal
- Fixed culling and shadows for Pyramid, Box, Rectangle and Tube lights
- Fixed an issue where scissor render state leaking from the editor code caused partially black rendering

### Changed
- When a lit material has a clear coat mask that is not null, we now use the clear coat roughness to compute the screen space reflection.
- Diffusion profiles are now limited to one per asset and can be referenced in materials, shader graphs and vfx graphs. Materials will be upgraded automatically except if they are using a shader graph, in this case it will display an error message.

## [6.2.0-preview] - 2019-02-15

### Added
- Added help box listing feature supported in a given HDRenderPipelineAsset alongs with the drawbacks implied.
- Added cascade visualizer, supporting disabled handles when not overriding.

### Fixed
- Fixed post processing with stereo double-wide
- Fixed issue with Metal: Use sign bit to find the cache type instead of lowest bit.
- Fixed invalid state when creating a planar reflection for the first time
- Fix FrameSettings's LitShaderMode not restrained by supported LitShaderMode regression.

### Changed
- The default value roughness value for the clearcoat has been changed from 0.03 to 0.01
- Update default value of based color for master node
- Update Fabric Charlie Sheen lighting model - Remove Fresnel component that wasn't part of initial model + Remap smoothness to [0.0 - 0.6] range for more artist friendly parameter

### Changed
- Code refactor: all macros with ARGS have been swapped with macros with PARAM. This is because the ARGS macros were incorrectly named.

## [6.1.0-preview] - 2019-02-13

### Added
- Added support for post-processing anti-aliasing in the Scene View (FXAA and TAA). These can be set in Preferences.
- Added emissive property for decal material (non-shader graph)

### Fixed
- Fixed a few UI bugs with the color grading curves.
- Fixed "Post Processing" in the scene view not toggling post-processing effects
- Fixed bake only object with flag `ReflectionProbeStaticFlag` when baking a `ReflectionProbe`

### Changed
- Removed unsupported Clear Depth checkbox in Camera inspector
- Updated the toggle for advanced mode in inspectors.

## [6.0.0-preview] - 2019-02-23

### Added
- Added new API to perform a camera rendering
- Added support for hair master node (Double kajiya kay - Lambert)
- Added Reset behaviour in DebugMenu (ingame mapping is right joystick + B)
- Added Default HD scene at new scene creation while in HDRP
- Added Wizard helping to configure HDRP project
- Added new UI for decal material to allow remapping and scaling of some properties
- Added cascade shadow visualisation toggle in HD shadow settings
- Added icons for assets
- Added replace blending mode for distortion
- Added basic distance fade for density volumes
- Added decal master node for shader graph
- Added HD unlit master node (Cross Pipeline version is name Unlit)
- Added new Rendering Queue in materials
- Added post-processing V3 framework embed in HDRP, remove postprocess V2 framework
- Post-processing now uses the generic volume framework
-   New depth-of-field, bloom, panini projection effects, motion blur
-   Exposure is now done as a pre-exposition pass, the whole system has been revamped
-   Exposure now use EV100 everywhere in the UI (Sky, Emissive Light)
- Added emissive intensity (Luminance and EV100 control) control for Emissive
- Added pre-exposure weigth for Emissive
- Added an emissive color node and a slider to control the pre-exposure percentage of emission color
- Added physical camera support where applicable
- Added more color grading tools
- Added changelog level for Shader Variant stripping
- Added Debug mode for validation of material albedo and metalness/specularColor values
- Added a new dynamic mode for ambient probe and renamed BakingSky to StaticLightingSky
- Added command buffer parameter to all Bind() method of material
- Added Material validator in Render Pipeline Debug
- Added code to future support of DXR (not enabled)
- Added support of multiviewport
- Added HDRenderPipeline.RequestSkyEnvironmentUpdate function to force an update from script when sky is set to OnDemand
- Added a Lighting and BackLighting slots in Lit, StackLit, Fabric and Hair master nodes
- Added support for overriding terrain detail rendering shaders, via the render pipeline editor resources asset
- Added xrInstancing flag support to RTHandle
- Added support for cullmask for decal projectors
- Added software dynamic resolution support
- Added support for "After Post-Process" render pass for unlit shader
- Added support for textured rectangular area lights
- Added stereo instancing macros to MSAA shaders
- Added support for Quarter Res Raytraced Reflections (not enabled)
- Added fade factor for decal projectors.
- Added stereo instancing macros to most shaders used in VR
- Added multi edition support for HDRenderPipelineAsset

### Fixed
- Fixed logic to disable FPTL with stereo rendering
- Fixed stacklit transmission and sun highlight
- Fixed decals with stereo rendering
- Fixed sky with stereo rendering
- Fixed flip logic for postprocessing + VR
- Fixed copyStencilBuffer pass for Switch
- Fixed point light shadow map culling that wasn't taking into account far plane
- Fixed usage of SSR with transparent on all master node
- Fixed SSR and microshadowing on fabric material
- Fixed blit pass for stereo rendering
- Fixed lightlist bounds for stereo rendering
- Fixed windows and in-game DebugMenu sync.
- Fixed FrameSettings' LitShaderMode sync when opening DebugMenu.
- Fixed Metal specific issues with decals, hitting a sampler limit and compiling AxF shader
- Fixed an issue with flipped depth buffer during postprocessing
- Fixed normal map use for shadow bias with forward lit - now use geometric normal
- Fixed transparent depth prepass and postpass access so they can be use without alpha clipping for lit shader
- Fixed support of alpha clip shadow for lit master node
- Fixed unlit master node not compiling
- Fixed issue with debug display of reflection probe
- Fixed issue with phong tessellations not working with lit shader
- Fixed issue with vertex displacement being affected by heightmap setting even if not heightmap where assign
- Fixed issue with density mode on Lit terrain producing NaN
- Fixed issue when going back and forth from Lit to LitTesselation for displacement mode
- Fixed issue with ambient occlusion incorrectly applied to emissiveColor with light layers in deferred
- Fixed issue with fabric convolution not using the correct convolved texture when fabric convolution is enabled
- Fixed issue with Thick mode for Transmission that was disabling transmission with directional light
- Fixed shutdown edge cases with HDRP tests
- Fixed slowdow when enabling Fabric convolution in HDRP asset
- Fixed specularAA not compiling in StackLit Master node
- Fixed material debug view with stereo rendering
- Fixed material's RenderQueue edition in default view.
- Fixed banding issues within volumetric density buffer
- Fixed missing multicompile for MSAA for AxF
- Fixed camera-relative support for stereo rendering
- Fixed remove sync with render thread when updating decal texture atlas.
- Fixed max number of keyword reach [256] issue. Several shader feature are now local
- Fixed Scene Color and Depth nodes
- Fixed SSR in forward
- Fixed custom editor of Unlit, HD Unlit and PBR shader graph master node
- Fixed issue with NewFrame not correctly calculated in Editor when switching scene
- Fixed issue with TerrainLit not compiling with depth only pass and normal buffer
- Fixed geometric normal use for shadow bias with PBR master node in forward
- Fixed instancing macro usage for decals
- Fixed error message when having more than one directional light casting shadow
- Fixed error when trying to display preview of Camera or PlanarReflectionProbe
- Fixed LOAD_TEXTURE2D_ARRAY_MSAA macro
- Fixed min-max and amplitude clamping value in inspector of vertex displacement materials
- Fixed issue with alpha shadow clip (was incorrectly clipping object shadow)
- Fixed an issue where sky cubemap would not be cleared correctly when setting the current sky to None
- Fixed a typo in Static Lighting Sky component UI
- Fixed issue with incorrect reset of RenderQueue when switching shader in inspector GUI
- Fixed issue with variant stripper stripping incorrectly some variants
- Fixed a case of ambient lighting flickering because of previews
- Fixed Decals when rendering multiple camera in a single frame
- Fixed cascade shadow count in shader
- Fixed issue with Stacklit shader with Haze effect
- Fixed an issue with the max sample count for the TAA
- Fixed post-process guard band for XR
- Fixed exposure of emissive of Unlit
- Fixed depth only and motion vector pass for Unlit not working correctly with MSAA
- Fixed an issue with stencil buffer copy causing unnecessary compute dispatches for lighting
- Fixed multi edition issue in FrameSettings
- Fixed issue with SRP batcher and DebugDisplay variant of lit shader
- Fixed issue with debug material mode not doing alpha test
- Fixed "Attempting to draw with missing UAV bindings" errors on Vulkan
- Fixed pre-exposure incorrectly apply to preview
- Fixed issue with duplicate 3D texture in 3D texture altas of volumetric?
- Fixed Camera rendering order (base on the depth parameter)
- Fixed shader graph decals not being cropped by gizmo
- Fixed "Attempting to draw with missing UAV bindings" errors on Vulkan.


### Changed
- ColorPyramid compute shader passes is swapped to pixel shader passes on platforms where the later is faster (Nintendo Switch).
- Removing the simple lightloop used by the simple lit shader
- Whole refactor of reflection system: Planar and reflection probe
- Separated Passthrough from other RenderingPath
- Update several properties naming and caption based on feedback from documentation team
- Remove tile shader variant for transparent backface pass of lit shader
- Rename all HDRenderPipeline to HDRP folder for shaders
- Rename decal property label (based on doc team feedback)
- Lit shader mode now default to Deferred to reduce build time
- Update UI of Emission parameters in shaders
- Improve shader variant stripping including shader graph variant
- Refactored render loop to render realtime probes visible per camera
- Enable SRP batcher by default
- Shader code refactor: Rename LIGHTLOOP_SINGLE_PASS => LIGHTLOOP_DISABLE_TILE_AND_CLUSTER and clean all usage of LIGHTLOOP_TILE_PASS
- Shader code refactor: Move pragma definition of vertex and pixel shader inside pass + Move SURFACE_GRADIENT definition in XXXData.hlsl
- Micro-shadowing in Lit forward now use ambientOcclusion instead of SpecularOcclusion
- Upgraded FrameSettings workflow, DebugMenu and Inspector part relative to it
- Update build light list shader code to support 32 threads in wavefronts on Switch
- LayeredLit layers' foldout are now grouped in one main foldout per layer
- Shadow alpha clip can now be enabled on lit shader and haor shader enven for opaque
- Temporal Antialiasing optimization for Xbox One X
- Parameter depthSlice on SetRenderTarget functions now defaults to -1 to bind the entire resource
- Rename SampleCameraDepth() functions to LoadCameraDepth() and SampleCameraDepth(), same for SampleCameraColor() functions
- Improved Motion Blur quality.
- Update stereo frame settings values for single-pass instancing and double-wide
- Rearrange FetchDepth functions to prepare for stereo-instancing
- Remove unused _ComputeEyeIndex
- Updated HDRenderPipelineAsset inspector
- Re-enable SRP batcher for metal

## [5.2.0-preview] - 2018-11-27

### Added
- Added option to run Contact Shadows and Volumetrics Voxelization stage in Async Compute
- Added camera freeze debug mode - Allow to visually see culling result for a camera
- Added support of Gizmo rendering before and after postprocess in Editor
- Added support of LuxAtDistance for punctual lights

### Fixed
- Fixed Debug.DrawLine and Debug.Ray call to work in game view
- Fixed DebugMenu's enum resetted on change
- Fixed divide by 0 in refraction causing NaN
- Fixed disable rough refraction support
- Fixed refraction, SSS and atmospheric scattering for VR
- Fixed forward clustered lighting for VR (double-wide).
- Fixed Light's UX to not allow negative intensity
- Fixed HDRenderPipelineAsset inspector broken when displaying its FrameSettings from project windows.
- Fixed forward clustered lighting for VR (double-wide).
- Fixed HDRenderPipelineAsset inspector broken when displaying its FrameSettings from project windows.
- Fixed Decals and SSR diable flags for all shader graph master node (Lit, Fabric, StackLit, PBR)
- Fixed Distortion blend mode for shader graph master node (Lit, StackLit)
- Fixed bent Normal for Fabric master node in shader graph
- Fixed PBR master node lightlayers
- Fixed shader stripping for built-in lit shaders.

### Changed
- Rename "Regular" in Diffusion profile UI "Thick Object"
- Changed VBuffer depth parametrization for volumetric from distanceRange to depthExtent - Require update of volumetric settings - Fog start at near plan
- SpotLight with box shape use Lux unit only

## [5.1.0-preview] - 2018-11-19

### Added

- Added a separate Editor resources file for resources Unity does not take when it builds a Player.
- You can now disable SSR on Materials in Shader Graph.
- Added support for MSAA when the Supported Lit Shader Mode is set to Both. Previously HDRP only supported MSAA for Forward mode.
- You can now override the emissive color of a Material when in debug mode.
- Exposed max light for Light Loop Settings in HDRP asset UI.
- HDRP no longer performs a NormalDBuffer pass update if there are no decals in the Scene.
- Added distant (fall-back) volumetric fog and improved the fog evaluation precision.
- Added an option to reflect sky in SSR.
- Added a y-axis offset for the PlanarReflectionProbe and offset tool.
- Exposed the option to run SSR and SSAO on async compute.
- Added support for the _GlossMapScale parameter in the Legacy to HDRP Material converter.
- Added wave intrinsic instructions for use in Shaders (for AMD GCN).


### Fixed
- Fixed sphere shaped influence handles clamping in Reflection Probes.
- Fixed Reflection Probe data migration for projects created before using HDRP.
- Fixed UI of Layered Material where Unity previously rendered the scrollbar above the Copy button.
- Fixed Material tessellations parameters Start fade distance and End fade distance. Originally, Unity clamped these values when you modified them.
- Fixed various distortion and refraction issues - handle a better fall-back.
- Fixed SSR for multiple views.
- Fixed SSR issues related to self-intersections.
- Fixed shape density volume handle speed.
- Fixed density volume shape handle moving too fast.
- Fixed the Camera velocity pass that we removed by mistake.
- Fixed some null pointer exceptions when disabling motion vectors support.
- Fixed viewports for both the Subsurface Scattering combine pass and the transparent depth prepass.
- Fixed the blend mode pop-up in the UI. It previously did not appear when you enabled pre-refraction.
- Fixed some null pointer exceptions that previously occurred when you disabled motion vectors support.
- Fixed Layered Lit UI issue with scrollbar.
- Fixed cubemap assignation on custom ReflectionProbe.
- Fixed Reflection Probes’ capture settings' shadow distance.
- Fixed an issue with the SRP batcher and Shader variables declaration.
- Fixed thickness and subsurface slots for fabric Shader master node that wasn't appearing with the right combination of flags.
- Fixed d3d debug layer warning.
- Fixed PCSS sampling quality.
- Fixed the Subsurface and transmission Material feature enabling for fabric Shader.
- Fixed the Shader Graph UV node’s dimensions when using it in a vertex Shader.
- Fixed the planar reflection mirror gizmo's rotation.
- Fixed HDRenderPipelineAsset's FrameSettings not showing the selected enum in the Inspector drop-down.
- Fixed an error with async compute.
- MSAA now supports transparency.
- The HDRP Material upgrader tool now converts metallic values correctly.
- Volumetrics now render in Reflection Probes.
- Fixed a crash that occurred whenever you set a viewport size to 0.
- Fixed the Camera physic parameter that the UI previously did not display.
- Fixed issue in pyramid shaped spotlight handles manipulation

### Changed

- Renamed Line shaped Lights to Tube Lights.
- HDRP now uses mean height fog parametrization.
- Shadow quality settings are set to All when you use HDRP (This setting is not visible in the UI when using SRP). This avoids Legacy Graphics Quality Settings disabling the shadows and give SRP full control over the Shadows instead.
- HDRP now internally uses premultiplied alpha for all fog.
- Updated default FrameSettings used for realtime Reflection Probes when you create a new HDRenderPipelineAsset.
- Remove multi-camera support. LWRP and HDRP will not support multi-camera layered rendering.
- Updated Shader Graph subshaders to use the new instancing define.
- Changed fog distance calculation from distance to plane to distance to sphere.
- Optimized forward rendering using AMD GCN by scalarizing the light loop.
- Changed the UI of the Light Editor.
- Change ordering of includes in HDRP Materials in order to reduce iteration time for faster compilation.
- Added a StackLit master node replacing the InspectorUI version. IMPORTANT: All previously authored StackLit Materials will be lost. You need to recreate them with the master node.

## [5.0.0-preview] - 2018-09-28

### Added
- Added occlusion mesh to depth prepass for VR (VR still disabled for now)
- Added a debug mode to display only one shadow at once
- Added controls for the highlight created by directional lights
- Added a light radius setting to punctual lights to soften light attenuation and simulate fill lighting
- Added a 'minRoughness' parameter to all non-area lights (was previously only available for certain light types)
- Added separate volumetric light/shadow dimmers
- Added per-pixel jitter to volumetrics to reduce aliasing artifacts
- Added a SurfaceShading.hlsl file, which implements material-agnostic shading functionality in an efficient manner
- Added support for shadow bias for thin object transmission
- Added FrameSettings to control realtime planar reflection
- Added control for SRPBatcher on HDRP Asset
- Added an option to clear the shadow atlases in the debug menu
- Added a color visualization of the shadow atlas rescale in debug mode
- Added support for disabling SSR on materials
- Added intrinsic for XBone
- Added new light volume debugging tool
- Added a new SSR debug view mode
- Added translaction's scale invariance on DensityVolume
- Added multiple supported LitShadermode and per renderer choice in case of both Forward and Deferred supported
- Added custom specular occlusion mode to Lit Shader Graph Master node

### Fixed
- Fixed a normal bias issue with Stacklit (Was causing light leaking)
- Fixed camera preview outputing an error when both scene and game view where display and play and exit was call
- Fixed override debug mode not apply correctly on static GI
- Fixed issue where XRGraphicsConfig values set in the asset inspector GUI weren't propagating correctly (VR still disabled for now)
- Fixed issue with tangent that was using SurfaceGradient instead of regular normal decoding
- Fixed wrong error message display when switching to unsupported target like IOS
- Fixed an issue with ambient occlusion texture sometimes not being created properly causing broken rendering
- Shadow near plane is no longer limited at 0.1
- Fixed decal draw order on transparent material
- Fixed an issue where sometime the lookup texture used for GGX convolution was broken, causing broken rendering
- Fixed an issue where you wouldn't see any fog for certain pipeline/scene configurations
- Fixed an issue with volumetric lighting where the anisotropy value of 0 would not result in perfectly isotropic lighting
- Fixed shadow bias when the atlas is rescaled
- Fixed shadow cascade sampling outside of the atlas when cascade count is inferior to 4
- Fixed shadow filter width in deferred rendering not matching shader config
- Fixed stereo sampling of depth texture in MSAA DepthValues.shader
- Fixed box light UI which allowed negative and zero sizes, thus causing NaNs
- Fixed stereo rendering in HDRISky.shader (VR)
- Fixed normal blend and blend sphere influence for reflection probe
- Fixed distortion filtering (was point filtering, now trilinear)
- Fixed contact shadow for large distance
- Fixed depth pyramid debug view mode
- Fixed sphere shaped influence handles clamping in reflection probes
- Fixed reflection probes data migration for project created before using hdrp
- Fixed ambient occlusion for Lit Master Node when slot is connected

### Changed
- Use samplerunity_ShadowMask instead of samplerunity_samplerLightmap for shadow mask
- Allow to resize reflection probe gizmo's size
- Improve quality of screen space shadow
- Remove support of projection model for ScreenSpaceLighting (SSR always use HiZ and refraction always Proxy)
- Remove all the debug mode from SSR that are obsolete now
- Expose frameSettings and Capture settings for reflection and planar probe
- Update UI for reflection probe, planar probe, camera and HDRP Asset
- Implement proper linear blending for volumetric lighting via deep compositing as described in the paper "Deep Compositing Using Lie Algebras"
- Changed  planar mapping to match terrain convention (XZ instead of ZX)
- XRGraphicsConfig is no longer Read/Write. Instead, it's read-only. This improves consistency of XR behavior between the legacy render pipeline and SRP
- Change reflection probe data migration code (to update old reflection probe to new one)
- Updated gizmo for ReflectionProbes
- Updated UI and Gizmo of DensityVolume

## [4.0.0-preview] - 2018-09-28

### Added
- Added a new TerrainLit shader that supports rendering of Unity terrains.
- Added controls for linear fade at the boundary of density volumes
- Added new API to control decals without monobehaviour object
- Improve Decal Gizmo
- Implement Screen Space Reflections (SSR) (alpha version, highly experimental)
- Add an option to invert the fade parameter on a Density Volume
- Added a Fabric shader (experimental) handling cotton and silk
- Added support for MSAA in forward only for opaque only
- Implement smoothness fade for SSR
- Added support for AxF shader (X-rite format - require special AxF importer from Unity not part of HDRP)
- Added control for sundisc on directional light (hack)
- Added a new HD Lit Master node that implements Lit shader support for Shader Graph
- Added Micro shadowing support (hack)
- Added an event on HDAdditionalCameraData for custom rendering
- HDRP Shader Graph shaders now support 4-channel UVs.

### Fixed
- Fixed an issue where sometimes the deferred shadow texture would not be valid, causing wrong rendering.
- Stencil test during decals normal buffer update is now properly applied
- Decals corectly update normal buffer in forward
- Fixed a normalization problem in reflection probe face fading causing artefacts in some cases
- Fix multi-selection behavior of Density Volumes overwriting the albedo value
- Fixed support of depth texture for RenderTexture. HDRP now correctly output depth to user depth buffer if RenderTexture request it.
- Fixed multi-selection behavior of Density Volumes overwriting the albedo value
- Fixed support of depth for RenderTexture. HDRP now correctly output depth to user depth buffer if RenderTexture request it.
- Fixed support of Gizmo in game view in the editor
- Fixed gizmo for spot light type
- Fixed issue with TileViewDebug mode being inversed in gameview
- Fixed an issue with SAMPLE_TEXTURECUBE_SHADOW macro
- Fixed issue with color picker not display correctly when game and scene view are visible at the same time
- Fixed an issue with reflection probe face fading
- Fixed camera motion vectors shader and associated matrices to update correctly for single-pass double-wide stereo rendering
- Fixed light attenuation functions when range attenuation is disabled
- Fixed shadow component algorithm fixup not dirtying the scene, so changes can be saved to disk.
- Fixed some GC leaks for HDRP
- Fixed contact shadow not affected by shadow dimmer
- Fixed GGX that works correctly for the roughness value of 0 (mean specular highlgiht will disappeard for perfect mirror, we rely on maxSmoothness instead to always have a highlight even on mirror surface)
- Add stereo support to ShaderPassForward.hlsl. Forward rendering now seems passable in limited test scenes with camera-relative rendering disabled.
- Add stereo support to ProceduralSky.shader and OpaqueAtmosphericScattering.shader.
- Added CullingGroupManager to fix more GC.Alloc's in HDRP
- Fixed rendering when multiple cameras render into the same render texture

### Changed
- Changed the way depth & color pyramids are built to be faster and better quality, thus improving the look of distortion and refraction.
- Stabilize the dithered LOD transition mask with respect to the camera rotation.
- Avoid multiple depth buffer copies when decals are present
- Refactor code related to the RT handle system (No more normal buffer manager)
- Remove deferred directional shadow and move evaluation before lightloop
- Add a function GetNormalForShadowBias() that material need to implement to return the normal used for normal shadow biasing
- Remove Jimenez Subsurface scattering code (This code was disabled by default, now remove to ease maintenance)
- Change Decal API, decal contribution is now done in Material. Require update of material using decal
- Move a lot of files from CoreRP to HDRP/CoreRP. All moved files weren't used by Ligthweight pipeline. Long term they could move back to CoreRP after CoreRP become out of preview
- Updated camera inspector UI
- Updated decal gizmo
- Optimization: The objects that are rendered in the Motion Vector Pass are not rendered in the prepass anymore
- Removed setting shader inclue path via old API, use package shader include paths
- The default value of 'maxSmoothness' for punctual lights has been changed to 0.99
- Modified deferred compute and vert/frag shaders for first steps towards stereo support
- Moved material specific Shader Graph files into corresponding material folders.
- Hide environment lighting settings when enabling HDRP (Settings are control from sceneSettings)
- Update all shader includes to use absolute path (allow users to create material in their Asset folder)
- Done a reorganization of the files (Move ShaderPass to RenderPipeline folder, Move all shadow related files to Lighting/Shadow and others)
- Improved performance and quality of Screen Space Shadows

## [3.3.0-preview] - 2018-01-01

### Added
- Added an error message to say to use Metal or Vulkan when trying to use OpenGL API
- Added a new Fabric shader model that supports Silk and Cotton/Wool
- Added a new HDRP Lighting Debug mode to visualize Light Volumes for Point, Spot, Line, Rectangular and Reflection Probes
- Add support for reflection probe light layers
- Improve quality of anisotropic on IBL

### Fixed
- Fix an issue where the screen where darken when rendering camera preview
- Fix display correct target platform when showing message to inform user that a platform is not supported
- Remove workaround for metal and vulkan in normal buffer encoding/decoding
- Fixed an issue with color picker not working in forward
- Fixed an issue where reseting HDLight do not reset all of its parameters
- Fixed shader compile warning in DebugLightVolumes.shader

### Changed
- Changed default reflection probe to be 256x256x6 and array size to be 64
- Removed dependence on the NdotL for thickness evaluation for translucency (based on artist's input)
- Increased the precision when comparing Planar or HD reflection probe volumes
- Remove various GC alloc in C#. Slightly better performance

## [3.2.0-preview] - 2018-01-01

### Added
- Added a luminance meter in the debug menu
- Added support of Light, reflection probe, emissive material, volume settings related to lighting to Lighting explorer
- Added support for 16bit shadows

### Fixed
- Fix issue with package upgrading (HDRP resources asset is now versionned to worarkound package manager limitation)
- Fix HDReflectionProbe offset displayed in gizmo different than what is affected.
- Fix decals getting into a state where they could not be removed or disabled.
- Fix lux meter mode - The lux meter isn't affected by the sky anymore
- Fix area light size reset when multi-selected
- Fix filter pass number in HDUtils.BlitQuad
- Fix Lux meter mode that was applying SSS
- Fix planar reflections that were not working with tile/cluster (olbique matrix)
- Fix debug menu at runtime not working after nested prefab PR come to trunk
- Fix scrolling issue in density volume

### Changed
- Shader code refactor: Split MaterialUtilities file in two parts BuiltinUtilities (independent of FragInputs) and MaterialUtilities (Dependent of FragInputs)
- Change screen space shadow rendertarget format from ARGB32 to RG16

## [3.1.0-preview] - 2018-01-01

### Added
- Decal now support per channel selection mask. There is now two mode. One with BaseColor, Normal and Smoothness and another one more expensive with BaseColor, Normal, Smoothness, Metal and AO. Control is on HDRP Asset. This may require to launch an update script for old scene: 'Edit/Render Pipeline/Single step upgrade script/Upgrade all DecalMaterial MaskBlendMode'.
- Decal now supports depth bias for decal mesh, to prevent z-fighting
- Decal material now supports draw order for decal projectors
- Added LightLayers support (Base on mask from renderers name RenderingLayers and mask from light name LightLayers - if they match, the light apply) - cost an extra GBuffer in deferred (more bandwidth)
- When LightLayers is enabled, the AmbientOclusion is store in the GBuffer in deferred path allowing to avoid double occlusion with SSAO. In forward the double occlusion is now always avoided.
- Added the possibility to add an override transform on the camera for volume interpolation
- Added desired lux intensity and auto multiplier for HDRI sky
- Added an option to disable light by type in the debug menu
- Added gradient sky
- Split EmissiveColor and bakeDiffuseLighting in forward avoiding the emissiveColor to be affect by SSAO
- Added a volume to control indirect light intensity
- Added EV 100 intensity unit for area lights
- Added support for RendererPriority on Renderer. This allow to control order of transparent rendering manually. HDRP have now two stage of sorting for transparent in addition to bact to front. Material have a priority then Renderer have a priority.
- Add Coupling of (HD)Camera and HDAdditionalCameraData for reset and remove in inspector contextual menu of Camera
- Add Coupling of (HD)ReflectionProbe and HDAdditionalReflectionData for reset and remove in inspector contextual menu of ReflectoinProbe
- Add macro to forbid unity_ObjectToWorld/unity_WorldToObject to be use as it doesn't handle camera relative rendering
- Add opacity control on contact shadow

### Fixed
- Fixed an issue with PreIntegratedFGD texture being sometimes destroyed and not regenerated causing rendering to break
- PostProcess input buffers are not copied anymore on PC if the viewport size matches the final render target size
- Fixed an issue when manipulating a lot of decals, it was displaying a lot of errors in the inspector
- Fixed capture material with reflection probe
- Refactored Constant Buffers to avoid hitting the maximum number of bound CBs in some cases.
- Fixed the light range affecting the transform scale when changed.
- Snap to grid now works for Decal projector resizing.
- Added a warning for 128x128 cookie texture without mipmaps
- Replace the sampler used for density volumes for correct wrap mode handling

### Changed
- Move Render Pipeline Debug "Windows from Windows->General-> Render Pipeline debug windows" to "Windows from Windows->Analysis-> Render Pipeline debug windows"
- Update detail map formula for smoothness and albedo, goal it to bright and dark perceptually and scale factor is use to control gradient speed
- Refactor the Upgrade material system. Now a material can be update from older version at any time. Call Edit/Render Pipeline/Upgrade all Materials to newer version
- Change name EnableDBuffer to EnableDecals at several place (shader, hdrp asset...), this require a call to Edit/Render Pipeline/Upgrade all Materials to newer version to have up to date material.
- Refactor shader code: BakeLightingData structure have been replace by BuiltinData. Lot of shader code have been remove/change.
- Refactor shader code: All GBuffer are now handled by the deferred material. Mean ShadowMask and LightLayers are control by lit material in lit.hlsl and not outside anymore. Lot of shader code have been remove/change.
- Refactor shader code: Rename GetBakedDiffuseLighting to ModifyBakedDiffuseLighting. This function now handle lighting model for transmission too. Lux meter debug mode is factor outisde.
- Refactor shader code: GetBakedDiffuseLighting is not call anymore in GBuffer or forward pass, including the ConvertSurfaceDataToBSDFData and GetPreLightData, this is done in ModifyBakedDiffuseLighting now
- Refactor shader code: Added a backBakeDiffuseLighting to BuiltinData to handle lighting for transmission
- Refactor shader code: Material must now call InitBuiltinData (Init all to zero + init bakeDiffuseLighting and backBakeDiffuseLighting ) and PostInitBuiltinData

## [3.0.0-preview] - 2018-01-01

### Fixed
- Fixed an issue with distortion that was using previous frame instead of current frame
- Fixed an issue where disabled light where not upgrade correctly to the new physical light unit system introduce in 2.0.5-preview

### Changed
- Update assembly definitions to output assemblies that match Unity naming convention (Unity.*).

## [2.0.5-preview] - 2018-01-01

### Added
- Add option supportDitheringCrossFade on HDRP Asset to allow to remove shader variant during player build if needed
- Add contact shadows for punctual lights (in additional shadow settings), only one light is allowed to cast contact shadows at the same time and so at each frame a dominant light is choosed among all light with contact shadows enabled.
- Add PCSS shadow filter support (from SRP Core)
- Exposed shadow budget parameters in HDRP asset
- Add an option to generate an emissive mesh for area lights (currently rectangle light only). The mesh fits the size, intensity and color of the light.
- Add an option to the HDRP asset to increase the resolution of volumetric lighting.
- Add additional ligth unit support for punctual light (Lumens, Candela) and area lights (Lumens, Luminance)
- Add dedicated Gizmo for the box Influence volume of HDReflectionProbe / PlanarReflectionProbe

### Changed
- Re-enable shadow mask mode in debug view
- SSS and Transmission code have been refactored to be able to share it between various material. Guidelines are in SubsurfaceScattering.hlsl
- Change code in area light with LTC for Lit shader. Magnitude is now take from FGD texture instead of a separate texture
- Improve camera relative rendering: We now apply camera translation on the model matrix, so before the TransformObjectToWorld(). Note: unity_WorldToObject and unity_ObjectToWorld must never be used directly.
- Rename positionWS to positionRWS (Camera relative world position) at a lot of places (mainly in interpolator and FragInputs). In case of custom shader user will be required to update their code.
- Rename positionWS, capturePositionWS, proxyPositionWS, influencePositionWS to positionRWS, capturePositionRWS, proxyPositionRWS, influencePositionRWS (Camera relative world position) in LightDefinition struct.
- Improve the quality of trilinear filtering of density volume textures.
- Improve UI for HDReflectionProbe / PlanarReflectionProbe

### Fixed
- Fixed a shader preprocessor issue when compiling DebugViewMaterialGBuffer.shader against Metal target
- Added a temporary workaround to Lit.hlsl to avoid broken lighting code with Metal/AMD
- Fixed issue when using more than one volume texture mask with density volumes.
- Fixed an error which prevented volumetric lighting from working if no density volumes with 3D textures were present.
- Fix contact shadows applied on transmission
- Fix issue with forward opaque lit shader variant being removed by the shader preprocessor
- Fixed compilation errors on Nintendo Switch (limited XRSetting support).
- Fixed apply range attenuation option on punctual light
- Fixed issue with color temperature not take correctly into account with static lighting
- Don't display fog when diffuse lighting, specular lighting, or lux meter debug mode are enabled.

## [2.0.4-preview] - 2018-01-01

### Fixed
- Fix issue when disabling rough refraction and building a player. Was causing a crash.

## [2.0.3-preview] - 2018-01-01

### Added
- Increased debug color picker limit up to 260k lux

## [2.0.2-preview] - 2018-01-01

### Added
- Add Light -> Planar Reflection Probe command
- Added a false color mode in rendering debug
- Add support for mesh decals
- Add flag to disable projector decals on transparent geometry to save performance and decal texture atlas space
- Add ability to use decal diffuse map as mask only
- Add visualize all shadow masks in lighting debug
- Add export of normal and roughness buffer for forwardOnly and when in supportOnlyForward mode for forward
- Provide a define in lit.hlsl (FORWARD_MATERIAL_READ_FROM_WRITTEN_NORMAL_BUFFER) when output buffer normal is used to read the normal and roughness instead of caclulating it (can save performance, but lower quality due to compression)
- Add color swatch to decal material

### Changed
- Change Render -> Planar Reflection creation to 3D Object -> Mirror
- Change "Enable Reflector" name on SpotLight to "Angle Affect Intensity"
- Change prototype of BSDFData ConvertSurfaceDataToBSDFData(SurfaceData surfaceData) to BSDFData ConvertSurfaceDataToBSDFData(uint2 positionSS, SurfaceData surfaceData)

### Fixed
- Fix issue with StackLit in deferred mode with deferredDirectionalShadow due to GBuffer not being cleared. Gbuffer is still not clear and issue was fix with the new Output of normal buffer.
- Fixed an issue where interpolation volumes were not updated correctly for reflection captures.
- Fixed an exception in Light Loop settings UI

## [2.0.1-preview] - 2018-01-01

### Added
- Add stripper of shader variant when building a player. Save shader compile time.
- Disable per-object culling that was executed in C++ in HD whereas it was not used (Optimization)
- Enable texture streaming debugging (was not working before 2018.2)
- Added Screen Space Reflection with Proxy Projection Model
- Support correctly scene selection for alpha tested object
- Add per light shadow mask mode control (i.e shadow mask distance and shadow mask). It use the option NonLightmappedOnly
- Add geometric filtering to Lit shader (allow to reduce specular aliasing)
- Add shortcut to create DensityVolume and PlanarReflection in hierarchy
- Add a DefaultHDMirrorMaterial material for PlanarReflection
- Added a script to be able to upgrade material to newer version of HDRP
- Removed useless duplication of ForwardError passes.
- Add option to not compile any DEBUG_DISPLAY shader in the player (Faster build) call Support Runtime Debug display

### Changed
- Changed SupportForwardOnly to SupportOnlyForward in render pipeline settings
- Changed versioning variable name in HDAdditionalXXXData from m_version to version
- Create unique name when creating a game object in the rendering menu (i.e Density Volume(2))
- Re-organize various files and folder location to clean the repository
- Change Debug windows name and location. Now located at:  Windows -> General -> Render Pipeline Debug

### Removed
- Removed GlobalLightLoopSettings.maxPlanarReflectionProbes and instead use value of GlobalLightLoopSettings.planarReflectionProbeCacheSize
- Remove EmissiveIntensity parameter and change EmissiveColor to be HDR (Matching Builtin Unity behavior) - Data need to be updated - Launch Edit -> Single Step Upgrade Script -> Upgrade all Materials emissionColor

### Fixed
- Fix issue with LOD transition and instancing
- Fix discrepency between object motion vector and camera motion vector
- Fix issue with spot and dir light gizmo axis not highlighted correctly
- Fix potential crash while register debug windows inputs at startup
- Fix warning when creating Planar reflection
- Fix specular lighting debug mode (was rendering black)
- Allow projector decal with null material to allow to configure decal when HDRP is not set
- Decal atlas texture offset/scale is updated after allocations (used to be before so it was using date from previous frame)

## [0.0.0-preview] - 2018-01-01

### Added
- Configure the VolumetricLightingSystem code path to be on by default
- Trigger a build exception when trying to build an unsupported platform
- Introduce the VolumetricLightingController component, which can (and should) be placed on the camera, and allows one to control the near and the far plane of the V-Buffer (volumetric "froxel" buffer) along with the depth distribution (from logarithmic to linear)
- Add 3D texture support for DensityVolumes
- Add a better mapping of roughness to mipmap for planar reflection
- The VolumetricLightingSystem now uses RTHandles, which allows to save memory by sharing buffers between different cameras (history buffers are not shared), and reduce reallocation frequency by reallocating buffers only if the rendering resolution increases (and suballocating within existing buffers if the rendering resolution decreases)
- Add a Volumetric Dimmer slider to lights to control the intensity of the scattered volumetric lighting
- Add UV tiling and offset support for decals.
- Add mipmapping support for volume 3D mask textures

### Changed
- Default number of planar reflection change from 4 to 2
- Rename _MainDepthTexture to _CameraDepthTexture
- The VolumetricLightingController has been moved to the Interpolation Volume framework and now functions similarly to the VolumetricFog settings
- Update of UI of cookie, CubeCookie, Reflection probe and planar reflection probe to combo box
- Allow enabling/disabling shadows for area lights when they are set to baked.
- Hide applyRangeAttenuation and FadeDistance for directional shadow as they are not used

### Removed
- Remove Resource folder of PreIntegratedFGD and add the resource to RenderPipeline Asset

### Fixed
- Fix ConvertPhysicalLightIntensityToLightIntensity() function used when creating light from script to match HDLightEditor behavior
- Fix numerical issues with the default value of mean free path of volumetric fog
- Fix the bug preventing decals from coexisting with density volumes
- Fix issue with alpha tested geometry using planar/triplanar mapping not render correctly or flickering (due to being wrongly alpha tested in depth prepass)
- Fix meta pass with triplanar (was not handling correctly the normal)
- Fix preview when a planar reflection is present
- Fix Camera preview, it is now a Preview cameraType (was a SceneView)
- Fix handling unknown GPUShadowTypes in the shadow manager.
- Fix area light shapes sent as point lights to the baking backends when they are set to baked.
- Fix unnecessary division by PI for baked area lights.
- Fix line lights sent to the lightmappers. The backends don't support this light type.
- Fix issue with shadow mask framesettings not correctly taken into account when shadow mask is enabled for lighting.
- Fix directional light and shadow mask transition, they are now matching making smooth transition
- Fix banding issues caused by high intensity volumetric lighting
- Fix the debug window being emptied on SRP asset reload
- Fix issue with debug mode not correctly clearing the GBuffer in editor after a resize
- Fix issue with ResetMaterialKeyword not resetting correctly ToggleOff/Roggle Keyword
- Fix issue with motion vector not render correctly if there is no depth prepass in deferred

## [0.0.0-preview] - 2018-01-01

### Added
- Screen Space Refraction projection model (Proxy raycasting, HiZ raymarching)
- Screen Space Refraction settings as volume component
- Added buffered frame history per camera
- Port Global Density Volumes to the Interpolation Volume System.
- Optimize ImportanceSampleLambert() to not require the tangent frame.
- Generalize SampleVBuffer() to handle different sampling and reconstruction methods.
- Improve the quality of volumetric lighting reprojection.
- Optimize Morton Order code in the Subsurface Scattering pass.
- Planar Reflection Probe support roughness (gaussian convolution of captured probe)
- Use an atlas instead of a texture array for cluster transparent decals
- Add a debug view to visualize the decal atlas
- Only store decal textures to atlas if decal is visible, debounce out of memory decal atlas warning.
- Add manipulator gizmo on decal to improve authoring workflow
- Add a minimal StackLit material (work in progress, this version can be used as template to add new material)

### Changed
- EnableShadowMask in FrameSettings (But shadowMaskSupport still disable by default)
- Forced Planar Probe update modes to (Realtime, Every Update, Mirror Camera)
- Screen Space Refraction proxy model uses the proxy of the first environment light (Reflection probe/Planar probe) or the sky
- Moved RTHandle static methods to RTHandles
- Renamed RTHandle to RTHandleSystem.RTHandle
- Move code for PreIntegratedFDG (Lit.shader) into its dedicated folder to be share with other material
- Move code for LTCArea (Lit.shader) into its dedicated folder to be share with other material

### Removed
- Removed Planar Probe mirror plane position and normal fields in inspector, always display mirror plane and normal gizmos

### Fixed
- Fix fog flags in scene view is now taken into account
- Fix sky in preview windows that were disappearing after a load of a new level
- Fix numerical issues in IntersectRayAABB().
- Fix alpha blending of volumetric lighting with transparent objects.
- Fix the near plane of the V-Buffer causing out-of-bounds look-ups in the clustered data structure.
- Depth and color pyramid are properly computed and sampled when the camera renders inside a viewport of a RTHandle.
- Fix decal atlas debug view to work correctly when shadow atlas view is also enabled<|MERGE_RESOLUTION|>--- conflicted
+++ resolved
@@ -676,12 +676,9 @@
 - Fixing the internsity being applied to RTAO too early leading to unexpected results (1254626).
 - Fix issue that caused sky to incorrectly render when using a custom projection matrix.
 - Fixed null reference exception when using depth pre/post pass in shadergraph with alpha clip in the material.
-<<<<<<< HEAD
+- Appropriately constraint blend distance of reflection probe while editing with the inspector (case 1248931)
 - Fixed AxF handling of roughness for Blinn-Phong type materials
 - Fixed AxF UI errors when surface type is switched to transparent
-=======
-- Appropriately constraint blend distance of reflection probe while editing with the inspector (case 1248931)
->>>>>>> 43b5160e
 
 ### Changed
 - Improve MIP selection for decals on Transparents
