﻿# Changelog
All notable changes to this package will be documented in this file.

The format is based on [Keep a Changelog](http://keepachangelog.com/en/1.0.0/)
and this project adheres to [Semantic Versioning](http://semver.org/spec/v2.0.0.html).

## [10.1.0] - 2019-08-04

### Added
- Added an option to have only the metering mask displayed in the debug mode.
- Added a new mode to cluster visualization debug where users can see a slice instead of the cluster on opaque objects.
- Added ray traced reflection support for the render graph version of the pipeline.
- Added render graph support of RTAO and required denoisers.
- Added render graph support of RTGI.
- Added support of RTSSS and Recursive Rendering in the render graph mode.
- Added support of RT and screen space shadow for render graph.
- Added tooltips with the full name of the (graphics) compositor properties to properly show large names that otherwise are clipped by the UI (case 1263590)
- Added error message if a callback AOV allocation fail
- Added marker for all AOV request operation on GPU
- Added remapping options for Depth Pyramid debug view mode
- Added an option to support AOV shader at runtime in HDRP settings (case 1265070)
- Added support of SSGI in the render graph mode.

### Fixed
- Fixed several issues with physically-based DoF (TAA ghosting of the CoC buffer, smooth layer transitions, etc)
- Fixed GPU hang on D3D12 on xbox. 
- Fixed Amplitude -> Min/Max parametrization conversion
- Fixed CoatMask block appearing when creating lit master node (case 1264632)
- Fixed issue with SceneEV100 debug mode indicator when rescaling the window.
- Fixed issue with PCSS filter being wrong on first frame. 
- Fixed issue with emissive mesh for area light not appearing in playmode if Reload Scene option is disabled in Enter Playmode Settings.
- Fixed issue when Reflection Probes are set to OnEnable and are never rendered if the probe is enabled when the camera is farther than the probe fade distance. 
- Fixed issue with sun icon being clipped in the look dev window. 
- Fixed error about layers when disabling emissive mesh for area lights.
- Fixed issue when the user deletes the composition graph or .asset in runtime (case 1263319)
- Fixed assertion failure when changing resolution to compositor layers after using AOVs (case 1265023) 
- Fixed flickering layers in graphics compositor (case 1264552)
- Fixed issue causing the editor field not updating the disc area light radius.
- Fixed issues that lead to cookie atlas to be updated every frame even if cached data was valid.
- Fixed an issue where world space UI was not emitted for reflection cameras in HDRP
- Fixed an issue with cookie texture atlas that would cause realtime textures to always update in the atlas even when the content did not change.
- Fixed an issue where only one of the two lookdev views would update when changing the default lookdev volume profile.
- Fixed a bug related to light cluster invalidation.
- Fixed shader warning in DofGather (case 1272931)
- Fixed AOV export of depth buffer which now correctly export linear depth (case 1265001)
- Fixed issue that caused the decal atlas to not be updated upon changing of the decal textures content.
- Fixed "Screen position out of view frustum" error when camera is at exactly the planar reflection probe location.
- Fixed Amplitude -> Min/Max parametrization conversion
- Fixed issue that allocated a small cookie for normal spot lights.
- Fixed issue when undoing a change in diffuse profile list after deleting the volume profile.
- Fixed custom pass re-ordering and removing.
- Fixed TAA issue and hardware dynamic resolution.
- Fixed a static lighting flickering issue caused by having an active planar probe in the scene while rendering inspector preview.
- Fixed an issue where even when set to OnDemand, the sky lighting would still be updated when changing sky parameters.
- Fixed an error message trigerred when a mesh has more than 32 sub-meshes (case 1274508).
- Fixed RTGI getting noisy for grazying angle geometry (case 1266462).
- Fixed an issue with TAA history management on pssl.
- Fixed the global illumination volume override having an unwanted advanced mode (case 1270459).
- Fixed screen space shadow option displayed on directional shadows while they shouldn't (case 1270537).
- Fixed the handling of undo and redo actions in the graphics compositor (cases 1268149, 1266212, 1265028)
- Fixed issue with composition graphs that include virtual textures, cubemaps and other non-2D textures (cases 1263347, 1265638).
- Fixed issues when selecting a new composition graph or setting it to None (cases 1263350, 1266202)
- Fixed ArgumentNullException when saving shader graphs after removing the compositor from the scene (case 1268658)
- Fixed issue with updating the compositor output when not in play mode (case 1266216)
- Fixed warning with area mesh (case 1268379)
- Fixed issue with diffusion profile not being updated upon reset of the editor. 
- Fixed an issue that lead to corrupted refraction in some scenarios on xbox.

### Changed
- Preparation pass for RTSSShadows to be supported by render graph.
- Add tooltips with the full name of the (graphics) compositor properties to properly show large names that otherwise are clipped by the UI (case 1263590)
- Composition profile .asset files cannot be manually edited/reset by users (to avoid breaking things - case 1265631)
- Preparation pass for RTSSShadows to be supported by render graph.
- Changed the way the ray tracing property is displayed on the material (QOL 1265297).
- Exposed lens attenuation mode in default settings and remove it as a debug mode.
- Composition layers without any sub layers are now cleared to black to avoid confusion (case 1265061).
- Slight reduction of VGPR used by area light code.
- Changed thread group size for contact shadows (save 1.1ms on PS4)
- Make sure distortion stencil test happens before pixel shader is run.
- Small optimization that allows to skip motion vector prepping when the whole wave as velocity of 0.
- Improved performance to avoid generating coarse stencil buffer when not needed.
- Remove HTile generation for decals (faster without).

## [10.0.0] - 2019-06-10

### Added
- Ray tracing support for VR single-pass
- Added sharpen filter shader parameter and UI for TemporalAA to control image quality instead of hardcoded value
- Added frame settings option for custom post process and custom passes as well as custom color buffer format option.
- Add check in wizard on SRP Batcher enabled.
- Added default implementations of OnPreprocessMaterialDescription for FBX, Obj, Sketchup and 3DS file formats.
- Added custom pass fade radius
- Added after post process injection point for custom passes
- Added basic alpha compositing support - Alpha is available afterpostprocess when using FP16 buffer format.
- Added falloff distance on Reflection Probe and Planar Reflection Probe
- Added Backplate projection from the HDRISky
- Added Shadow Matte in UnlitMasterNode, which only received shadow without lighting
- Added hability to name LightLayers in HDRenderPipelineAsset
- Added a range compression factor for Reflection Probe and Planar Reflection Probe to avoid saturation of colors.
- Added path tracing support for directional, point and spot lights, as well as emission from Lit and Unlit.
- Added non temporal version of SSAO.
- Added more detailed ray tracing stats in the debug window
- Added Disc area light (bake only)
- Added a warning in the material UI to prevent transparent + subsurface-scattering combination.
- Added XR single-pass setting into HDRP asset
- Added a penumbra tint option for lights
- Added support for depth copy with XR SDK
- Added debug setting to Render Pipeline Debug Window to list the active XR views
- Added an option to filter the result of the volumetric lighting (off by default).
- Added a transmission multiplier for directional lights
- Added XR single-pass test mode to Render Pipeline Debug Window
- Added debug setting to Render Pipeline Window to list the active XR views
- Added a new refraction mode for the Lit shader (thin). Which is a box refraction with small thickness values
- Added the code to support Barn Doors for Area Lights based on a shaderconfig option.
- Added HDRPCameraBinder property binder for Visual Effect Graph
- Added "Celestial Body" controls to the Directional Light
- Added new parameters to the Physically Based Sky
- Added Reflections to the DXR Wizard
- Added the possibility to have ray traced colored and semi-transparent shadows on directional lights.
- Added a check in the custom post process template to throw an error if the default shader is not found.
- Exposed the debug overlay ratio in the debug menu.
- Added a separate frame settings for tonemapping alongside color grading.
- Added the receive fog option in the material UI for ShaderGraphs.
- Added a public virtual bool in the custom post processes API to specify if a post processes should be executed in the scene view.
- Added a menu option that checks scene issues with ray tracing. Also removed the previously existing warning at runtime.
- Added Contrast Adaptive Sharpen (CAS) Upscaling effect.
- Added APIs to update probe settings at runtime.
- Added documentation for the rayTracingSupported method in HDRP
- Added user-selectable format for the post processing passes.
- Added support for alpha channel in some post-processing passes (DoF, TAA, Uber).
- Added warnings in FrameSettings inspector when using DXR and atempting to use Asynchronous Execution.
- Exposed Stencil bits that can be used by the user.
- Added history rejection based on velocity of intersected objects for directional, point and spot lights.
- Added a affectsVolumetric field to the HDAdditionalLightData API to know if light affects volumetric fog.
- Add OS and Hardware check in the Wizard fixes for DXR.
- Added option to exclude camera motion from motion blur.
- Added semi-transparent shadows for point and spot lights.
- Added support for semi-transparent shadow for unlit shader and unlit shader graph.
- Added the alpha clip enabled toggle to the material UI for all HDRP shader graphs.
- Added Material Samples to explain how to use the lit shader features
- Added an initial implementation of ray traced sub surface scattering
- Added AssetPostprocessors and Shadergraphs to handle Arnold Standard Surface and 3DsMax Physical material import from FBX.
- Added support for Smoothness Fade start work when enabling ray traced reflections.
- Added Contact shadow, Micro shadows and Screen space refraction API documentation.
- Added script documentation for SSR, SSAO (ray tracing), GI, Light Cluster, RayTracingSettings, Ray Counters, etc.
- Added path tracing support for refraction and internal reflections.
- Added support for Thin Refraction Model and Lit's Clear Coat in Path Tracing.
- Added the Tint parameter to Sky Colored Fog.
- Added of Screen Space Reflections for Transparent materials
- Added a fallback for ray traced area light shadows in case the material is forward or the lit mode is forward.
- Added a new debug mode for light layers.
- Added an "enable" toggle to the SSR volume component.
- Added support for anisotropic specular lobes in path tracing.
- Added support for alpha clipping in path tracing.
- Added support for light cookies in path tracing.
- Added support for transparent shadows in path tracing.
- Added support for iridescence in path tracing.
- Added support for background color in path tracing.
- Added a path tracing test to the test suite.
- Added a warning and workaround instructions that appear when you enable XR single-pass after the first frame with the XR SDK.
- Added the exposure sliders to the planar reflection probe preview
- Added support for subsurface scattering in path tracing.
- Added a new mode that improves the filtering of ray traced shadows (directional, point and spot) based on the distance to the occluder.
- Added support of cookie baking and add support on Disc light.
- Added support for fog attenuation in path tracing.
- Added a new debug panel for volumes
- Added XR setting to control camera jitter for temporal effects
- Added an error message in the DrawRenderers custom pass when rendering opaque objects with an HDRP asset in DeferredOnly mode.
- Added API to enable proper recording of path traced scenes (with the Unity recorder or other tools).
- Added support for fog in Recursive rendering, ray traced reflections and ray traced indirect diffuse.
- Added an alpha blend option for recursive rendering
- Added support for stack lit for ray tracing effects.
- Added support for hair for ray tracing effects.
- Added support for alpha to coverage for HDRP shaders and shader graph
- Added support for Quality Levels to Subsurface Scattering.
- Added option to disable XR rendering on the camera settings.
- Added support for specular AA from geometric curvature in AxF
- Added support for baked AO (no input for now) in AxF
- Added an info box to warn about depth test artifacts when rendering object twice in custom passes with MSAA.
- Added a frame setting for alpha to mask.
- Added support for custom passes in the AOV API
- Added Light decomposition lighting debugging modes and support in AOV
- Added exposure compensation to Fixed exposure mode
- Added support for rasterized area light shadows in StackLit
- Added support for texture-weighted automatic exposure
- Added support for POM for emissive map
- Added alpha channel support in motion blur pass.
- Added the HDRP Compositor Tool (in Preview).
- Added a ray tracing mode option in the HDRP asset that allows to override and shader stripping.
- Added support for arbitrary resolution scaling of Volumetric Lighting to the Fog volume component.
- Added range attenuation for box-shaped spotlights.
- Added scenes for hair and fabric and decals with material samples
- Added fabric materials and textures
- Added information for fabric materials in fabric scene
- Added a DisplayInfo attribute to specify a name override and a display order for Volume Component fields (used only in default inspector for now).
- Added Min distance to contact shadows.
- Added support for Depth of Field in path tracing (by sampling the lens aperture).
- Added an API in HDRP to override the camera within the rendering of a frame (mainly for custom pass).
- Added a function (HDRenderPipeline.ResetRTHandleReferenceSize) to reset the reference size of RTHandle systems.
- Added support for AxF measurements importing into texture resources tilings.
- Added Layer parameter on Area Light to modify Layer of generated Emissive Mesh
- Added a flow map parameter to HDRI Sky
- Implemented ray traced reflections for transparent objects.
- Add a new parameter to control reflections in recursive rendering.
- Added an initial version of SSGI.
- Added Virtual Texturing cache settings to control the size of the Streaming Virtual Texturing caches.
- Added back-compatibility with builtin stereo matrices.
- Added CustomPassUtils API to simplify Blur, Copy and DrawRenderers custom passes.
- Added Histogram guided automatic exposure.
- Added few exposure debug modes.
- Added support for multiple path-traced views at once (e.g., scene and game views).
- Added support for 3DsMax's 2021 Simplified Physical Material from FBX files in the Model Importer.
- Added custom target mid grey for auto exposure.
- Added CustomPassUtils API to simplify Blur, Copy and DrawRenderers custom passes.
- Added an API in HDRP to override the camera within the rendering of a frame (mainly for custom pass).
- Added more custom pass API functions, mainly to render objects from another camera.
- Added support for transparent Unlit in path tracing.
- Added a minimal lit used for RTGI in peformance mode.
- Added procedural metering mask that can follow an object
- Added presets quality settings for RTAO and RTGI.
- Added an override for the shadow culling that allows better directional shadow maps in ray tracing effects (RTR, RTGI, RTSSS and RR).
- Added a Cloud Layer volume override.
- Added Fast Memory support for platform that support it.
- Added CPU and GPU timings for ray tracing effects.
- Added support to combine RTSSS and RTGI (1248733).
- Added IES Profile support for Point, Spot and Rectangular-Area lights
- Added support for multiple mapping modes in AxF.
- Add support of lightlayers on indirect lighting controller
- Added compute shader stripping.
- Added Cull Mode option for opaque materials and ShaderGraphs. 
- Added scene view exposure override.
- Added support for exposure curve remapping for min/max limits.
- Added presets for ray traced reflections.
- Added final image histogram debug view (both luminance and RGB).
- Added an example texture and rotation to the Cloud Layer volume override.
- Added an option to extend the camera culling for skinned mesh animation in ray tracing effects (1258547).
- Added decal layer system similar to light layer. Mesh will receive a decal when both decal layer mask matches.
- Added shader graph nodes for rendering a complex eye shader.
- Added more controls to contact shadows and increased quality in some parts. 
- Added a physically based option in DoF volume.
- Added API to check if a Camera, Light or ReflectionProbe is compatible with HDRP.
- Added path tracing test scene for normal mapping.
- Added missing API documentation.
<<<<<<< HEAD
- Added a new mode to cluster visualization debug where users can see a slice instead of the cluster on opaque objects.
- Added ray traced reflection support for the render graph version of the pipeline.
- Added render graph support of RTAO and required denoisers.
- Added render graph support of RTGI.
- Supporting RTSSS and Recursive Rendering in the render graph mode.
- Supporting directional RT and screen space shadow for render graph.
- Added option for 11-11-10 format for cube reflection probes.
=======
>>>>>>> c26e4803

### Fixed
- Fix when rescale probe all direction below zero (1219246)
- Update documentation of HDRISky-Backplate, precise how to have Ambient Occlusion on the Backplate
- Sorting, undo, labels, layout in the Lighting Explorer.
- Fixed sky settings and materials in Shader Graph Samples package
- Fix/workaround a probable graphics driver bug in the GTAO shader.
- Fixed Hair and PBR shader graphs double sided modes
- Fixed an issue where updating an HDRP asset in the Quality setting panel would not recreate the pipeline.
- Fixed issue with point lights being considered even when occupying less than a pixel on screen (case 1183196)
- Fix a potential NaN source with iridescence (case 1183216)
- Fixed issue of spotlight breaking when minimizing the cone angle via the gizmo (case 1178279)
- Fixed issue that caused decals not to modify the roughness in the normal buffer, causing SSR to not behave correctly (case 1178336)
- Fixed lit transparent refraction with XR single-pass rendering
- Removed extra jitter for TemporalAA in VR
- Fixed ShaderGraph time in main preview
- Fixed issue on some UI elements in HDRP asset not expanding when clicking the arrow (case 1178369)
- Fixed alpha blending in custom post process
- Fixed the modification of the _AlphaCutoff property in the material UI when exposed with a ShaderGraph parameter.
- Fixed HDRP test `1218_Lit_DiffusionProfiles` on Vulkan.
- Fixed an issue where building a player in non-dev mode would generate render target error logs every frame
- Fixed crash when upgrading version of HDRP
- Fixed rendering issues with material previews
- Fixed NPE when using light module in Shuriken particle systems (1173348).
- Refresh cached shadow on editor changes
- Fixed light supported units caching (1182266)
- Fixed an issue where SSAO (that needs temporal reprojection) was still being rendered when Motion Vectors were not available (case 1184998)
- Fixed a nullref when modifying the height parameters inside the layered lit shader UI.
- Fixed Decal gizmo that become white after exiting play mode
- Fixed Decal pivot position to behave like a spotlight
- Fixed an issue where using the LightingOverrideMask would break sky reflection for regular cameras
- Fix DebugMenu FrameSettingsHistory persistency on close
- Fix DensityVolume, ReflectionProbe aned PlanarReflectionProbe advancedControl display
- Fix DXR scene serialization in wizard
- Fixed an issue where Previews would reallocate History Buffers every frame
- Fixed the SetLightLayer function in HDAdditionalLightData setting the wrong light layer
- Fix error first time a preview is created for planar
- Fixed an issue where SSR would use an incorrect roughness value on ForwardOnly (StackLit, AxF, Fabric, etc.) materials when the pipeline is configured to also allow deferred Lit.
- Fixed issues with light explorer (cases 1183468, 1183269)
- Fix dot colors in LayeredLit material inspector
- Fix undo not resetting all value when undoing the material affectation in LayerLit material
- Fix for issue that caused gizmos to render in render textures (case 1174395)
- Fixed the light emissive mesh not updated when the light was disabled/enabled
- Fixed light and shadow layer sync when setting the HDAdditionalLightData.lightlayersMask property
- Fixed a nullref when a custom post process component that was in the HDRP PP list is removed from the project
- Fixed issue that prevented decals from modifying specular occlusion (case 1178272).
- Fixed exposure of volumetric reprojection
- Fixed multi selection support for Scalable Settings in lights
- Fixed font shaders in test projects for VR by using a Shader Graph version
- Fixed refresh of baked cubemap by incrementing updateCount at the end of the bake (case 1158677).
- Fixed issue with rectangular area light when seen from the back
- Fixed decals not affecting lightmap/lightprobe
- Fixed zBufferParams with XR single-pass rendering
- Fixed moving objects not rendered in custom passes
- Fixed abstract classes listed in the + menu of the custom pass list
- Fixed custom pass that was rendered in previews
- Fixed precision error in zero value normals when applying decals (case 1181639)
- Fixed issue that triggered No Scene Lighting view in game view as well (case 1156102)
- Assign default volume profile when creating a new HDRP Asset
- Fixed fov to 0 in planar probe breaking the projection matrix (case 1182014)
- Fixed bugs with shadow caching
- Reassign the same camera for a realtime probe face render request to have appropriate history buffer during realtime probe rendering.
- Fixed issue causing wrong shading when normal map mode is Object space, no normal map is set, but a detail map is present (case 1143352)
- Fixed issue with decal and htile optimization
- Fixed TerrainLit shader compilation error regarding `_Control0_TexelSize` redefinition (case 1178480).
- Fixed warning about duplicate HDRuntimeReflectionSystem when configuring play mode without domain reload.
- Fixed an editor crash when multiple decal projectors were selected and some had null material
- Added all relevant fix actions to FixAll button in Wizard
- Moved FixAll button on top of the Wizard
- Fixed an issue where fog color was not pre-exposed correctly
- Fix priority order when custom passes are overlapping
- Fix cleanup not called when the custom pass GameObject is destroyed
- Replaced most instances of GraphicsSettings.renderPipelineAsset by GraphicsSettings.currentRenderPipeline. This should fix some parameters not working on Quality Settings overrides.
- Fixed an issue with Realtime GI not working on upgraded projects.
- Fixed issue with screen space shadows fallback texture was not set as a texture array.
- Fixed Pyramid Lights bounding box
- Fixed terrain heightmap default/null values and epsilons
- Fixed custom post-processing effects breaking when an abstract class inherited from `CustomPostProcessVolumeComponent`
- Fixed XR single-pass rendering in Editor by using ShaderConfig.s_XrMaxViews to allocate matrix array
- Multiple different skies rendered at the same time by different cameras are now handled correctly without flickering
- Fixed flickering issue happening when different volumes have shadow settings and multiple cameras are present.
- Fixed issue causing planar probes to disappear if there is no light in the scene.
- Fixed a number of issues with the prefab isolation mode (Volumes leaking from the main scene and reflection not working properly)
- Fixed an issue with fog volume component upgrade not working properly
- Fixed Spot light Pyramid Shape has shadow artifacts on aspect ratio values lower than 1
- Fixed issue with AO upsampling in XR
- Fixed camera without HDAdditionalCameraData component not rendering
- Removed the macro ENABLE_RAYTRACING for most of the ray tracing code
- Fixed prefab containing camera reloading in loop while selected in the Project view
- Fixed issue causing NaN wheh the Z scale of an object is set to 0.
- Fixed DXR shader passes attempting to render before pipeline loaded
- Fixed black ambient sky issue when importing a project after deleting Library.
- Fixed issue when upgrading a Standard transparent material (case 1186874)
- Fixed area light cookies not working properly with stack lit
- Fixed material render queue not updated when the shader is changed in the material inspector.
- Fixed a number of issues with full screen debug modes not reseting correctly when setting another mutually exclusive mode
- Fixed compile errors for platforms with no VR support
- Fixed an issue with volumetrics and RTHandle scaling (case 1155236)
- Fixed an issue where sky lighting might be updated uselessly
- Fixed issue preventing to allow setting decal material to none (case 1196129)
- Fixed XR multi-pass decals rendering
- Fixed several fields on Light Inspector that not supported Prefab overrides
- Fixed EOL for some files
- Fixed scene view rendering with volumetrics and XR enabled
- Fixed decals to work with multiple cameras
- Fixed optional clear of GBuffer (Was always on)
- Fixed render target clears with XR single-pass rendering
- Fixed HDRP samples file hierarchy
- Fixed Light units not matching light type
- Fixed QualitySettings panel not displaying HDRP Asset
- Fixed black reflection probes the first time loading a project
- Fixed y-flip in scene view with XR SDK
- Fixed Decal projectors do not immediately respond when parent object layer mask is changed in editor.
- Fixed y-flip in scene view with XR SDK
- Fixed a number of issues with Material Quality setting
- Fixed the transparent Cull Mode option in HD unlit master node settings only visible if double sided is ticked.
- Fixed an issue causing shadowed areas by contact shadows at the edge of far clip plane if contact shadow length is very close to far clip plane.
- Fixed editing a scalable settings will edit all loaded asset in memory instead of targetted asset.
- Fixed Planar reflection default viewer FOV
- Fixed flickering issues when moving the mouse in the editor with ray tracing on.
- Fixed the ShaderGraph main preview being black after switching to SSS in the master node settings
- Fixed custom fullscreen passes in VR
- Fixed camera culling masks not taken in account in custom pass volumes
- Fixed object not drawn in custom pass when using a DrawRenderers with an HDRP shader in a build.
- Fixed injection points for Custom Passes (AfterDepthAndNormal and BeforePreRefraction were missing)
- Fixed a enum to choose shader tags used for drawing objects (DepthPrepass or Forward) when there is no override material.
- Fixed lit objects in the BeforePreRefraction, BeforeTransparent and BeforePostProcess.
- Fixed the None option when binding custom pass render targets to allow binding only depth or color.
- Fixed custom pass buffers allocation so they are not allocated if they're not used.
- Fixed the Custom Pass entry in the volume create asset menu items.
- Fixed Prefab Overrides workflow on Camera.
- Fixed alignment issue in Preset for Camera.
- Fixed alignment issue in Physical part for Camera.
- Fixed FrameSettings multi-edition.
- Fixed a bug happening when denoising multiple ray traced light shadows
- Fixed minor naming issues in ShaderGraph settings
- VFX: Removed z-fight glitches that could appear when using deferred depth prepass and lit quad primitives
- VFX: Preserve specular option for lit outputs (matches HDRP lit shader)
- Fixed an issue with Metal Shader Compiler and GTAO shader for metal
- Fixed resources load issue while upgrading HDRP package.
- Fix LOD fade mask by accounting for field of view
- Fixed spot light missing from ray tracing indirect effects.
- Fixed a UI bug in the diffusion profile list after fixing them from the wizard.
- Fixed the hash collision when creating new diffusion profile assets.
- Fixed a light leaking issue with box light casting shadows (case 1184475)
- Fixed Cookie texture type in the cookie slot of lights (Now displays a warning because it is not supported).
- Fixed a nullref that happens when using the Shuriken particle light module
- Fixed alignment in Wizard
- Fixed text overflow in Wizard's helpbox
- Fixed Wizard button fix all that was not automatically grab all required fixes
- Fixed VR tab for MacOS in Wizard
- Fixed local config package workflow in Wizard
- Fixed issue with contact shadows shifting when MSAA is enabled.
- Fixed EV100 in the PBR sky
- Fixed an issue In URP where sometime the camera is not passed to the volume system and causes a null ref exception (case 1199388)
- Fixed nullref when releasing HDRP with custom pass disabled
- Fixed performance issue derived from copying stencil buffer.
- Fixed an editor freeze when importing a diffusion profile asset from a unity package.
- Fixed an exception when trying to reload a builtin resource.
- Fixed the light type intensity unit reset when switching the light type.
- Fixed compilation error related to define guards and CreateLayoutFromXrSdk()
- Fixed documentation link on CustomPassVolume.
- Fixed player build when HDRP is in the project but not assigned in the graphic settings.
- Fixed an issue where ambient probe would be black for the first face of a baked reflection probe
- VFX: Fixed Missing Reference to Visual Effect Graph Runtime Assembly
- Fixed an issue where rendering done by users in EndCameraRendering would be executed before the main render loop.
- Fixed Prefab Override in main scope of Volume.
- Fixed alignment issue in Presset of main scope of Volume.
- Fixed persistence of ShowChromeGizmo and moved it to toolbar for coherency in ReflectionProbe and PlanarReflectionProbe.
- Fixed Alignement issue in ReflectionProbe and PlanarReflectionProbe.
- Fixed Prefab override workflow issue in ReflectionProbe and PlanarReflectionProbe.
- Fixed empty MoreOptions and moved AdvancedManipulation in a dedicated location for coherency in ReflectionProbe and PlanarReflectionProbe.
- Fixed Prefab override workflow issue in DensityVolume.
- Fixed empty MoreOptions and moved AdvancedManipulation in a dedicated location for coherency in DensityVolume.
- Fix light limit counts specified on the HDRP asset
- Fixed Quality Settings for SSR, Contact Shadows and Ambient Occlusion volume components
- Fixed decalui deriving from hdshaderui instead of just shaderui
- Use DelayedIntField instead of IntField for scalable settings
- Fixed init of debug for FrameSettingsHistory on SceneView camera
- Added a fix script to handle the warning 'referenced script in (GameObject 'SceneIDMap') is missing'
- Fix Wizard load when none selected for RenderPipelineAsset
- Fixed TerrainLitGUI when per-pixel normal property is not present.
- Fixed rendering errors when enabling debug modes with custom passes
- Fix an issue that made PCSS dependent on Atlas resolution (not shadow map res)
- Fixing a bug whith histories when n>4 for ray traced shadows
- Fixing wrong behavior in ray traced shadows for mesh renderers if their cast shadow is shadow only or double sided
- Only tracing rays for shadow if the point is inside the code for spotlight shadows
- Only tracing rays if the point is inside the range for point lights
- Fixing ghosting issues when the screen space shadow  indexes change for a light with ray traced shadows
- Fixed an issue with stencil management and Xbox One build that caused corrupted output in deferred mode.
- Fixed a mismatch in behavior between the culling of shadow maps and ray traced point and spot light shadows
- Fixed recursive ray tracing not working anymore after intermediate buffer refactor.
- Fixed ray traced shadow denoising not working (history rejected all the time).
- Fixed shader warning on xbox one
- Fixed cookies not working for spot lights in ray traced reflections, ray traced GI and recursive rendering
- Fixed an inverted handling of CoatSmoothness for SSR in StackLit.
- Fixed missing distortion inputs in Lit and Unlit material UI.
- Fixed issue that propagated NaNs across multiple frames through the exposure texture.
- Fixed issue with Exclude from TAA stencil ignored.
- Fixed ray traced reflection exposure issue.
- Fixed issue with TAA history not initialising corretly scale factor for first frame
- Fixed issue with stencil test of material classification not using the correct Mask (causing false positive and bad performance with forward material in deferred)
- Fixed issue with History not reset when chaning antialiasing mode on camera
- Fixed issue with volumetric data not being initialized if default settings have volumetric and reprojection off.
- Fixed ray tracing reflection denoiser not applied in tier 1
- Fixed the vibility of ray tracing related methods.
- Fixed the diffusion profile list not saved when clicking the fix button in the material UI.
- Fixed crash when pushing bounce count higher than 1 for ray traced GI or reflections
- Fixed PCSS softness scale so that it better match ray traced reference for punctual lights.
- Fixed exposure management for the path tracer
- Fixed AxF material UI containing two advanced options settings.
- Fixed an issue where cached sky contexts were being destroyed wrongly, breaking lighting in the LookDev
- Fixed issue that clamped PCSS softness too early and not after distance scale.
- Fixed fog affect transparent on HD unlit master node
- Fixed custom post processes re-ordering not saved.
- Fixed NPE when using scalable settings
- Fixed an issue where PBR sky precomputation was reset incorrectly in some cases causing bad performance.
- Fixed a bug due to depth history begin overriden too soon
- Fixed CustomPassSampleCameraColor scale issue when called from Before Transparent injection point.
- Fixed corruption of AO in baked probes.
- Fixed issue with upgrade of projects that still had Very High as shadow filtering quality.
- Fixed issue that caused Distortion UI to appear in Lit.
- Fixed several issues with decal duplicating when editing them.
- Fixed initialization of volumetric buffer params (1204159)
- Fixed an issue where frame count was incorrectly reset for the game view, causing temporal processes to fail.
- Fixed Culling group was not disposed error.
- Fixed issues on some GPU that do not support gathers on integer textures.
- Fixed an issue with ambient probe not being initialized for the first frame after a domain reload for volumetric fog.
- Fixed the scene visibility of decal projectors and density volumes
- Fixed a leak in sky manager.
- Fixed an issue where entering playmode while the light editor is opened would produce null reference exceptions.
- Fixed the debug overlay overlapping the debug menu at runtime.
- Fixed an issue with the framecount when changing scene.
- Fixed errors that occurred when using invalid near and far clip plane values for planar reflections.
- Fixed issue with motion blur sample weighting function.
- Fixed motion vectors in MSAA.
- Fixed sun flare blending (case 1205862).
- Fixed a lot of issues related to ray traced screen space shadows.
- Fixed memory leak caused by apply distortion material not being disposed.
- Fixed Reflection probe incorrectly culled when moving its parent (case 1207660)
- Fixed a nullref when upgrading the Fog volume components while the volume is opened in the inspector.
- Fix issues where decals on PS4 would not correctly write out the tile mask causing bits of the decal to go missing.
- Use appropriate label width and text content so the label is completely visible
- Fixed an issue where final post process pass would not output the default alpha value of 1.0 when using 11_11_10 color buffer format.
- Fixed SSR issue after the MSAA Motion Vector fix.
- Fixed an issue with PCSS on directional light if punctual shadow atlas was not allocated.
- Fixed an issue where shadow resolution would be wrong on the first face of a baked reflection probe.
- Fixed issue with PCSS softness being incorrect for cascades different than the first one.
- Fixed custom post process not rendering when using multiple HDRP asset in quality settings
- Fixed probe gizmo missing id (case 1208975)
- Fixed a warning in raytracingshadowfilter.compute
- Fixed issue with AO breaking with small near plane values.
- Fixed custom post process Cleanup function not called in some cases.
- Fixed shader warning in AO code.
- Fixed a warning in simpledenoiser.compute
- Fixed tube and rectangle light culling to use their shape instead of their range as a bounding box.
- Fixed caused by using gather on a UINT texture in motion blur.
- Fix issue with ambient occlusion breaking when dynamic resolution is active.
- Fixed some possible NaN causes in Depth of Field.
- Fixed Custom Pass nullref due to the new Profiling Sample API changes
- Fixed the black/grey screen issue on after post process Custom Passes in non dev builds.
- Fixed particle lights.
- Improved behavior of lights and probe going over the HDRP asset limits.
- Fixed issue triggered when last punctual light is disabled and more than one camera is used.
- Fixed Custom Pass nullref due to the new Profiling Sample API changes
- Fixed the black/grey screen issue on after post process Custom Passes in non dev builds.
- Fixed XR rendering locked to vsync of main display with Standalone Player.
- Fixed custom pass cleanup not called at the right time when using multiple volumes.
- Fixed an issue on metal with edge of decal having artifact by delaying discard of fragments during decal projection
- Fixed various shader warning
- Fixing unnecessary memory allocations in the ray tracing cluster build
- Fixed duplicate column labels in LightEditor's light tab
- Fixed white and dark flashes on scenes with very high or very low exposure when Automatic Exposure is being used.
- Fixed an issue where passing a null ProfilingSampler would cause a null ref exception.
- Fixed memory leak in Sky when in matcap mode.
- Fixed compilation issues on platform that don't support VR.
- Fixed migration code called when we create a new HDRP asset.
- Fixed RemoveComponent on Camera contextual menu to not remove Camera while a component depend on it.
- Fixed an issue where ambient occlusion and screen space reflections editors would generate null ref exceptions when HDRP was not set as the current pipeline.
- Fixed a null reference exception in the probe UI when no HDRP asset is present.
- Fixed the outline example in the doc (sampling range was dependent on screen resolution)
- Fixed a null reference exception in the HDRI Sky editor when no HDRP asset is present.
- Fixed an issue where Decal Projectors created from script where rotated around the X axis by 90°.
- Fixed frustum used to compute Density Volumes visibility when projection matrix is oblique.
- Fixed a null reference exception in Path Tracing, Recursive Rendering and raytraced Global Illumination editors when no HDRP asset is present.
- Fix for NaNs on certain geometry with Lit shader -- [case 1210058](https://fogbugz.unity3d.com/f/cases/1210058/)
- Fixed an issue where ambient occlusion and screen space reflections editors would generate null ref exceptions when HDRP was not set as the current pipeline.
- Fixed a null reference exception in the probe UI when no HDRP asset is present.
- Fixed the outline example in the doc (sampling range was dependent on screen resolution)
- Fixed a null reference exception in the HDRI Sky editor when no HDRP asset is present.
- Fixed an issue where materials newly created from the contextual menu would have an invalid state, causing various problems until it was edited.
- Fixed transparent material created with ZWrite enabled (now it is disabled by default for new transparent materials)
- Fixed mouseover on Move and Rotate tool while DecalProjector is selected.
- Fixed wrong stencil state on some of the pixel shader versions of deferred shader.
- Fixed an issue where creating decals at runtime could cause a null reference exception.
- Fixed issue that displayed material migration dialog on the creation of new project.
- Fixed various issues with time and animated materials (cases 1210068, 1210064).
- Updated light explorer with latest changes to the Fog and fixed issues when no visual environment was present.
- Fixed not handleling properly the recieve SSR feature with ray traced reflections
- Shadow Atlas is no longer allocated for area lights when they are disabled in the shader config file.
- Avoid MRT Clear on PS4 as it is not implemented yet.
- Fixed runtime debug menu BitField control.
- Fixed the radius value used for ray traced directional light.
- Fixed compilation issues with the layered lit in ray tracing shaders.
- Fixed XR autotests viewport size rounding
- Fixed mip map slider knob displayed when cubemap have no mipmap
- Remove unnecessary skip of material upgrade dialog box.
- Fixed the profiling sample mismatch errors when enabling the profiler in play mode
- Fixed issue that caused NaNs in reflection probes on consoles.
- Fixed adjusting positive axis of Blend Distance slides the negative axis in the density volume component.
- Fixed the blend of reflections based on the weight.
- Fixed fallback for ray traced reflections when denoising is enabled.
- Fixed error spam issue with terrain detail terrainDetailUnsupported (cases 1211848)
- Fixed hardware dynamic resolution causing cropping/scaling issues in scene view (case 1158661)
- Fixed Wizard check order for `Hardware and OS` and `Direct3D12`
- Fix AO issue turning black when Far/Near plane distance is big.
- Fixed issue when opening lookdev and the lookdev volume have not been assigned yet.
- Improved memory usage of the sky system.
- Updated label in HDRP quality preference settings (case 1215100)
- Fixed Decal Projector gizmo not undoing properly (case 1216629)
- Fix a leak in the denoising of ray traced reflections.
- Fixed Alignment issue in Light Preset
- Fixed Environment Header in LightingWindow
- Fixed an issue where hair shader could write garbage in the diffuse lighting buffer, causing NaNs.
- Fixed an exposure issue with ray traced sub-surface scattering.
- Fixed runtime debug menu light hierarchy None not doing anything.
- Fixed the broken ShaderGraph preview when creating a new Lit graph.
- Fix indentation issue in preset of LayeredLit material.
- Fixed minor issues with cubemap preview in the inspector.
- Fixed wrong build error message when building for android on mac.
- Fixed an issue related to denoising ray trace area shadows.
- Fixed wrong build error message when building for android on mac.
- Fixed Wizard persistency of Direct3D12 change on domain reload.
- Fixed Wizard persistency of FixAll on domain reload.
- Fixed Wizard behaviour on domain reload.
- Fixed a potential source of NaN in planar reflection probe atlas.
- Fixed an issue with MipRatio debug mode showing _DebugMatCapTexture not being set.
- Fixed missing initialization of input params in Blit for VR.
- Fix Inf source in LTC for area lights.
- Fix issue with AO being misaligned when multiple view are visible.
- Fix issue that caused the clamp of camera rotation motion for motion blur to be ineffective.
- Fixed issue with AssetPostprocessors dependencies causing models to be imported twice when upgrading the package version.
- Fixed culling of lights with XR SDK
- Fixed memory stomp in shadow caching code, leading to overflow of Shadow request array and runtime errors.
- Fixed an issue related to transparent objects reading the ray traced indirect diffuse buffer
- Fixed an issue with filtering ray traced area lights when the intensity is high or there is an exposure.
- Fixed ill-formed include path in Depth Of Field shader.
- Fixed shader graph and ray tracing after the shader target PR.
- Fixed a bug in semi-transparent shadows (object further than the light casting shadows)
- Fix state enabled of default volume profile when in package.
- Fixed removal of MeshRenderer and MeshFilter on adding Light component.
- Fixed Ray Traced SubSurface Scattering not working with ray traced area lights
- Fixed Ray Traced SubSurface Scattering not working in forward mode.
- Fixed a bug in debug light volumes.
- Fixed a bug related to ray traced area light shadow history.
- Fixed an issue where fog sky color mode could sample NaNs in the sky cubemap.
- Fixed a leak in the PBR sky renderer.
- Added a tooltip to the Ambient Mode parameter in the Visual Envionment volume component.
- Static lighting sky now takes the default volume into account (this fixes discrepancies between baked and realtime lighting).
- Fixed a leak in the sky system.
- Removed MSAA Buffers allocation when lit shader mode is set to "deferred only".
- Fixed invalid cast for realtime reflection probes (case 1220504)
- Fixed invalid game view rendering when disabling all cameras in the scene (case 1105163)
- Hide reflection probes in the renderer components.
- Fixed infinite reload loop while displaying Light's Shadow's Link Light Layer in Inspector of Prefab Asset.
- Fixed the culling was not disposed error in build log.
- Fixed the cookie atlas size and planar atlas size being too big after an upgrade of the HDRP asset.
- Fixed transparent SSR for shader graph.
- Fixed an issue with emissive light meshes not being in the RAS.
- Fixed DXR player build
- Fixed the HDRP asset migration code not being called after an upgrade of the package
- Fixed draw renderers custom pass out of bound exception
- Fixed the PBR shader rendering in deferred
- Fixed some typos in debug menu (case 1224594)
- Fixed ray traced point and spot lights shadows not rejecting istory when semi-transparent or colored.
- Fixed a warning due to StaticLightingSky when reloading domain in some cases.
- Fixed the MaxLightCount being displayed when the light volume debug menu is on ColorAndEdge.
- Fixed issue with unclear naming of debug menu for decals.
- Fixed z-fighting in scene view when scene lighting is off (case 1203927)
- Fixed issue that prevented cubemap thumbnails from rendering (only on D3D11 and Metal).
- Fixed ray tracing with VR single-pass
- Fix an exception in ray tracing that happens if two LOD levels are using the same mesh renderer.
- Fixed error in the console when switching shader to decal in the material UI.
- Fixed an issue with refraction model and ray traced recursive rendering (case 1198578).
- Fixed an issue where a dynamic sky changing any frame may not update the ambient probe.
- Fixed cubemap thumbnail generation at project load time.
- Fixed cubemap thumbnail generation at project load time. 
- Fixed XR culling with multiple cameras
- Fixed XR single-pass with Mock HMD plugin
- Fixed sRGB mismatch with XR SDK
- Fixed an issue where default volume would not update when switching profile.
- Fixed issue with uncached reflection probe cameras reseting the debug mode (case 1224601) 
- Fixed an issue where AO override would not override specular occlusion.
- Fixed an issue where Volume inspector might not refresh correctly in some cases.
- Fixed render texture with XR
- Fixed issue with resources being accessed before initialization process has been performed completely. 
- Half fixed shuriken particle light that cast shadows (only the first one will be correct)
- Fixed issue with atmospheric fog turning black if a planar reflection probe is placed below ground level. (case 1226588)
- Fixed custom pass GC alloc issue in CustomPassVolume.GetActiveVolumes().
- Fixed a bug where instanced shadergraph shaders wouldn't compile on PS4.
- Fixed an issue related to the envlightdatasrt not being bound in recursive rendering.
- Fixed shadow cascade tooltip when using the metric mode (case 1229232)
- Fixed how the area light influence volume is computed to match rasterization.
- Focus on Decal uses the extends of the projectors
- Fixed usage of light size data that are not available at runtime.
- Fixed the depth buffer copy made before custom pass after opaque and normal injection point.
- Fix for issue that prevented scene from being completely saved when baked reflection probes are present and lighting is set to auto generate.
- Fixed drag area width at left of Light's intensity field in Inspector.
- Fixed light type resolution when performing a reset on HDAdditionalLightData (case 1220931)
- Fixed reliance on atan2 undefined behavior in motion vector debug shader.
- Fixed an usage of a a compute buffer not bound (1229964)
- Fixed an issue where changing the default volume profile from another inspector would not update the default volume editor.
- Fix issues in the post process system with RenderTexture being invalid in some cases, causing rendering problems.
- Fixed an issue where unncessarily serialized members in StaticLightingSky component would change each time the scene is changed.
- Fixed a weird behavior in the scalable settings drawing when the space becomes tiny (1212045).
- Fixed a regression in the ray traced indirect diffuse due to the new probe system.
- Fix for range compression factor for probes going negative (now clamped to positive values).
- Fixed path validation when creating new volume profile (case 1229933)
- Fixed a bug where Decal Shader Graphs would not recieve reprojected Position, Normal, or Bitangent data. (1239921)
- Fix reflection hierarchy for CARPAINT in AxF.
- Fix precise fresnel for delta lights for SVBRDF in AxF.
- Fixed the debug exposure mode for display sky reflection and debug view baked lighting
- Fixed MSAA depth resolve when there is no motion vectors
- Fixed various object leaks in HDRP.
- Fixed compile error with XR SubsystemManager.
- Fix for assertion triggering sometimes when saving a newly created lit shader graph (case 1230996)
- Fixed culling of planar reflection probes that change position (case 1218651)
- Fixed null reference when processing lightprobe (case 1235285)
- Fix issue causing wrong planar reflection rendering when more than one camera is present.
- Fix black screen in XR when HDRP package is present but not used.
- Fixed an issue with the specularFGD term being used when the material has a clear coat (lit shader).
- Fixed white flash happening with auto-exposure in some cases (case 1223774)
- Fixed NaN which can appear with real time reflection and inf value
- Fixed an issue that was collapsing the volume components in the HDRP default settings
- Fixed warning about missing bound decal buffer
- Fixed shader warning on Xbox for ResolveStencilBuffer.compute. 
- Fixed PBR shader ZTest rendering in deferred.
- Replaced commands incompatible with async compute in light list build process.
- Diffusion Profile and Material references in HDRP materials are now correctly exported to unity packages. Note that the diffusion profile or the material references need to be edited once before this can work properly.
- Fix MaterialBalls having same guid issue
- Fix spelling and grammatical errors in material samples
- Fixed unneeded cookie texture allocation for cone stop lights.
- Fixed scalarization code for contact shadows.
- Fixed volume debug in playmode
- Fixed issue when toggling anything in HDRP asset that will produce an error (case 1238155)
- Fixed shader warning in PCSS code when using Vulkan.
- Fixed decal that aren't working without Metal and Ambient Occlusion option enabled.
- Fixed an error about procedural sky being logged by mistake.
- Fixed shadowmask UI now correctly showing shadowmask disable
- Made more explicit the warning about raytracing and asynchronous compute. Also fixed the condition in which it appears.
- Fixed a null ref exception in static sky when the default volume profile is invalid.
- DXR: Fixed shader compilation error with shader graph and pathtracer
- Fixed SceneView Draw Modes not being properly updated after opening new scene view panels or changing the editor layout.
- VFX: Removed irrelevant queues in render queue selection from HDRP outputs
- VFX: Motion Vector are correctly renderered with MSAA [Case 1240754](https://issuetracker.unity3d.com/product/unity/issues/guid/1240754/)
- Fixed a cause of NaN when a normal of 0-length is generated (usually via shadergraph). 
- Fixed issue with screen-space shadows not enabled properly when RT is disabled (case 1235821)
- Fixed a performance issue with stochastic ray traced area shadows.
- Fixed cookie texture not updated when changing an import settings (srgb for example).
- Fixed flickering of the game/scene view when lookdev is running.
- Fixed issue with reflection probes in realtime time mode with OnEnable baking having wrong lighting with sky set to dynamic (case 1238047).
- Fixed transparent motion vectors not working when in MSAA.
- Fix error when removing DecalProjector from component contextual menu (case 1243960)
- Fixed issue with post process when running in RGBA16 and an object with additive blending is in the scene.
- Fixed corrupted values on LayeredLit when using Vertex Color multiply mode to multiply and MSAA is activated. 
- Fix conflicts with Handles manipulation when performing a Reset in DecalComponent (case 1238833)
- Fixed depth prepass and postpass being disabled after changing the shader in the material UI.
- Fixed issue with sceneview camera settings not being saved after Editor restart.
- Fixed issue when switching back to custom sensor type in physical camera settings (case 1244350).
- Fixed a null ref exception when running playmode tests with the render pipeline debug window opened.
- Fixed some GCAlloc in the debug window.
- Fixed shader graphs not casting semi-transparent and color shadows (case 1242617)
- Fixed thin refraction mode not working properly.
- Fixed assert on tests caused by probe culling results being requested when culling did not happen. (case 1246169) 
- Fixed over consumption of GPU memory by the Physically Based Sky.
- Fixed an invalid rotation in Planar Reflection Probe editor display, that was causing an error message (case 1182022)
- Put more information in Camera background type tooltip and fixed inconsistent exposure behavior when changing bg type.
- Fixed issue that caused not all baked reflection to be deleted upon clicking "Clear Baked Data" in the lighting menu (case 1136080)
- Fixed an issue where asset preview could be rendered white because of static lighting sky.
- Fixed an issue where static lighting was not updated when removing the static lighting sky profile.
- Fixed the show cookie atlas debug mode not displaying correctly when enabling the clear cookie atlas option.
- Fixed various multi-editing issues when changing Emission parameters.
- Fixed error when undo a Reflection Probe removal in a prefab instance. (case 1244047)
- Fixed Microshadow not working correctly in deferred with LightLayers
- Tentative fix for missing include in depth of field shaders.
- Fixed the light overlap scene view draw mode (wasn't working at all).
- Fixed taaFrameIndex and XR tests 4052 and 4053
- Fixed the prefab integration of custom passes (Prefab Override Highlight not working as expected).
- Cloned volume profile from read only assets are created in the root of the project. (case 1154961)
- Fixed Wizard check on default volume profile to also check it is not the default one in package.
- Fix erroneous central depth sampling in TAA.
- Fixed light layers not correctly disabled when the lightlayers is set to Nothing and Lightlayers isn't enabled in HDRP Asset
- Fixed issue with Model Importer materials falling back to the Legacy default material instead of HDRP's default material when import happens at Editor startup.
- Fixed a wrong condition in CameraSwitcher, potentially causing out of bound exceptions.
- Fixed an issue where editing the Look Dev default profile would not reflect directly in the Look Dev window.
- Fixed a bug where the light list is not cleared but still used when resizing the RT.
- Fixed exposure debug shader with XR single-pass rendering.
- Fixed issues with scene view and transparent motion vectors.
- Fixed black screens for linux/HDRP (1246407)
- Fixed a vulkan and metal warning in the SSGI compute shader.
- Fixed an exception due to the color pyramid not allocated when SSGI is enabled.
- Fixed an issue with the first Depth history was incorrectly copied.
- Fixed path traced DoF focusing issue
- Fix an issue with the half resolution Mode (performance)
- Fix an issue with the color intensity of emissive for performance rtgi
- Fixed issue with rendering being mostly broken when target platform disables VR. 
- Workaround an issue caused by GetKernelThreadGroupSizes  failing to retrieve correct group size. 
- Fix issue with fast memory and rendergraph. 
- Fixed transparent motion vector framesetting not sanitized.
- Fixed wrong order of post process frame settings.
- Fixed white flash when enabling SSR or SSGI.
- The ray traced indrect diffuse and RTGI were combined wrongly with the rest of the lighting (1254318).
- Fixed an exception happening when using RTSSS without using RTShadows.
- Fix inconsistencies with transparent motion vectors and opaque by allowing camera only transparent motion vectors.
- Fix reflection probe frame settings override
- Fixed certain shadow bias artifacts present in volumetric lighting (case 1231885).
- Fixed area light cookie not updated when switch the light type from a spot that had a cookie.
- Fixed issue with dynamic resolution updating when not in play mode.
- Fixed issue with Contrast Adaptive Sharpening upsample mode and preview camera.
- Fix issue causing blocky artifacts when decals affect metallic and are applied on material with specular color workflow.
- Fixed issue with depth pyramid generation and dynamic resolution.
- Fixed an issue where decals were duplicated in prefab isolation mode.
- Fixed an issue where rendering preview with MSAA might generate render graph errors.
- Fixed compile error in PS4 for planar reflection filtering.
- Fixed issue with blue line in prefabs for volume mode.
- Fixing the internsity being applied to RTAO too early leading to unexpected results (1254626).
- Fix issue that caused sky to incorrectly render when using a custom projection matrix.
- Fixed null reference exception when using depth pre/post pass in shadergraph with alpha clip in the material.
- Appropriately constraint blend distance of reflection probe while editing with the inspector (case 1248931)
- Fixed AxF handling of roughness for Blinn-Phong type materials
- Fixed AxF UI errors when surface type is switched to transparent
- Fixed a serialization issue, preventing quality level parameters to undo/redo and update scene view on change.
- Fixed an exception occuring when a camera doesn't have an HDAdditionalCameraData (1254383).
- Fixed ray tracing with XR single-pass.
- Fixed warning in HDAdditionalLightData OnValidate (cases 1250864, 1244578)
- Fixed a bug related to denoising ray traced reflections.
- Fixed nullref in the layered lit material inspector.
- Fixed an issue where manipulating the color wheels in a volume component would reset the cursor every time.
- Fixed an issue where static sky lighting would not be updated for a new scene until it's reloaded at least once.
- Fixed culling for decals when used in prefabs and edited in context.
- Force to rebake probe with missing baked texture. (1253367)
- Fix supported Mac platform detection to handle new major version (11.0) properly
- Fixed typo in the Render Pipeline Wizard under HDRP+VR
- Change transparent SSR name in frame settings to avoid clipping. 
- Fixed missing include guards in shadow hlsl files.
- Repaint the scene view whenever the scene exposure override is changed.
- Fixed an error when clearing the SSGI history texture at creation time (1259930).
- Fixed alpha to mask reset when toggling alpha test in the material UI.
- Fixed an issue where opening the look dev window with the light theme would make the window blink and eventually crash unity.
- Fixed fallback for ray tracing and light layers (1258837).
- Fixed Sorting Priority not displayed correctly in the DrawRenderers custom pass UI.
- Fixed glitch in Project settings window when selecting diffusion profiles in material section (case 1253090)
- Fixed issue with light layers bigger than 8 (and above the supported range). 
- Fixed issue with culling layer mask of area light's emissive mesh 
- Fixed errors when switching area light to disk shape while an area emissive mesh was displayed.
- Fixed default frame settings MSAA toggle for reflection probes (case 1247631)
- Fixed the transparent SSR dependency not being properly disabled according to the asset dependencies (1260271).
- Fixed issue with completely black AO on double sided materials when normal mode is set to None.
- Fixed UI drawing of the quaternion (1251235)
- Fix an issue with the quality mode and perf mode on RTR and RTGI and getting rid of unwanted nans (1256923).
- Fixed unitialized ray tracing resources when using non-default HDRP asset (case 1259467).
- Fixed overused the atlas for Animated/Render Target Cookies (1259930).
- Fixed sky asserts with XR multipass
- Fixed for area light not updating baked light result when modifying with gizmo.
- Fixed robustness issue with GetOddNegativeScale() in ray tracing, which was impacting normal mapping (1261160).
- Fixed regression where moving face of the probe gizmo was not moving its position anymore.
- Fixed XR single-pass macros in tessellation shaders.
- Fixed path-traced subsurface scattering mixing with diffuse and specular BRDFs (1250601).
- Fixed custom pass re-ordering issues.
- Improved robustness of normal mapping when scale is 0, and mapping is extreme (normals in or below the tangent plane).
- Fixed XR Display providers not getting zNear and zFar plane distances passed to them when in HDRP.
- Fixed rendering breaking when disabling tonemapping in the frame settings.
- Fixed issue with serialization of exposure modes in volume profiles not being consistent between HDRP versions (case 1261385).
- Fixed issue with duplicate names in newly created sub-layers in the graphics compositor (case 1263093).
- Remove MSAA debug mode when renderpipeline asset has no MSAA
- Fixed some post processing using motion vectors when they are disabled
- Fixed the multiplier of the environement lights being overriden with a wrong value for ray tracing (1260311).
- Fixed a series of exceptions happening when trying to load an asset during wizard execution (1262171).
- Fixed an issue with Stacklit shader not compiling correctly in player with debug display on (1260579)
- Fixed couple issues in the dependence of building the ray tracing acceleration structure.
- Fix sun disk intensity
- Fixed unwanted ghosting for smooth surfaces.
- Fixing an issue in the recursive rendering flag texture usage.
- Fixed a missing dependecy for choosing to evaluate transparent SSR.
- Fixed issue that failed compilation when XR is disabled.
- Fixed a compilation error in the IES code.
- Fixed issue with dynamic resolution handler when no OnResolutionChange callback is specified. 
- Fixed multiple volumes, planar reflection, and decal projector position when creating them from the menu.
- Reduced the number of global keyword used in deferredTile.shader
- Fixed incorrect processing of Ambient occlusion probe (9% error was introduced)

### Changed
- Improve MIP selection for decals on Transparents
- Color buffer pyramid is not allocated anymore if neither refraction nor distortion are enabled
- Rename Emission Radius to Radius in UI in Point, Spot
- Angular Diameter parameter for directional light is no longuer an advanced property
- DXR: Remove Light Radius and Angular Diamater of Raytrace shadow. Angular Diameter and Radius are used instead.
- Remove MaxSmoothness parameters from UI for point, spot and directional light. The MaxSmoothness is now deduce from Radius Parameters
- DXR: Remove the Ray Tracing Environement Component. Add a Layer Mask to the ray Tracing volume components to define which objects are taken into account for each effect.
- Removed second cubemaps used for shadowing in lookdev
- Disable Physically Based Sky below ground
- Increase max limit of area light and reflection probe to 128
- Change default texture for detailmap to grey
- Optimize Shadow RT load on Tile based architecture platforms.
- Improved quality of SSAO.
- Moved RequestShadowMapRendering() back to public API.
- Update HDRP DXR Wizard with an option to automatically clone the hdrp config package and setup raytracing to 1 in shaders file.
- Added SceneSelection pass for TerrainLit shader.
- Simplified Light's type API regrouping the logic in one place (Check type in HDAdditionalLightData)
- The support of LOD CrossFade (Dithering transition) in master nodes now required to enable it in the master node settings (Save variant)
- Improved shadow bias, by removing constant depth bias and substituting it with slope-scale bias.
- Fix the default stencil values when a material is created from a SSS ShaderGraph.
- Tweak test asset to be compatible with XR: unlit SG material for canvas and double-side font material
- Slightly tweaked the behaviour of bloom when resolution is low to reduce artifacts.
- Hidden fields in Light Inspector that is not relevant while in BakingOnly mode.
- Changed parametrization of PCSS, now softness is derived from angular diameter (for directional lights) or shape radius (for point/spot lights) and min filter size is now in the [0..1] range.
- Moved the copy of the geometry history buffers to right after the depth mip chain generation.
- Rename "Luminance" to "Nits" in UX for physical light unit
- Rename FrameSettings "SkyLighting" to "SkyReflection"
- Reworked XR automated tests
- The ray traced screen space shadow history for directional, spot and point lights is discarded if the light transform has changed.
- Changed the behavior for ray tracing in case a mesh renderer has both transparent and opaque submeshes.
- Improve history buffer management
- Replaced PlayerSettings.virtualRealitySupported with XRGraphics.tryEnable.
- Remove redundant FrameSettings RealTimePlanarReflection
- Improved a bit the GC calls generated during the rendering.
- Material update is now only triggered when the relevant settings are touched in the shader graph master nodes
- Changed the way Sky Intensity (on Sky volume components) is handled. It's now a combo box where users can choose between Exposure, Multiplier or Lux (for HDRI sky only) instead of both multiplier and exposure being applied all the time. Added a new menu item to convert old profiles.
- Change how method for specular occlusions is decided on inspector shader (Lit, LitTesselation, LayeredLit, LayeredLitTessellation)
- Unlocked SSS, SSR, Motion Vectors and Distortion frame settings for reflections probes.
- Hide unused LOD settings in Quality Settings legacy window.
- Reduced the constrained distance for temporal reprojection of ray tracing denoising
- Removed shadow near plane from the Directional Light Shadow UI.
- Improved the performances of custom pass culling.
- The scene view camera now replicates the physical parameters from the camera tagged as "MainCamera".
- Reduced the number of GC.Alloc calls, one simple scene without plarnar / probes, it should be 0B.
- Renamed ProfilingSample to ProfilingScope and unified API. Added GPU Timings.
- Updated macros to be compatible with the new shader preprocessor.
- Ray tracing reflection temporal filtering is now done in pre-exposed space
- Search field selects the appropriate fields in both project settings panels 'HDRP Default Settings' and 'Quality/HDRP'
- Disabled the refraction and transmission map keywords if the material is opaque.
- Keep celestial bodies outside the atmosphere.
- Updated the MSAA documentation to specify what features HDRP supports MSAA for and what features it does not.
- Shader use for Runtime Debug Display are now correctly stripper when doing a release build
- Now each camera has its own Volume Stack. This allows Volume Parameters to be updated as early as possible and be ready for the whole frame without conflicts between cameras.
- Disable Async for SSR, SSAO and Contact shadow when aggregated ray tracing frame setting is on.
- Improved performance when entering play mode without domain reload by a factor of ~25
- Renamed the camera profiling sample to include the camera name
- Discarding the ray tracing history for AO, reflection, diffuse shadows and GI when the viewport size changes.
- Renamed the camera profiling sample to include the camera name
- Renamed the post processing graphic formats to match the new convention.
- The restart in Wizard for DXR will always be last fix from now on
- Refactoring pre-existing materials to share more shader code between rasterization and ray tracing.
- Setting a material's Refraction Model to Thin does not overwrite the Thickness and Transmission Absorption Distance anymore.
- Removed Wind textures from runtime as wind is no longer built into the pipeline
- Changed Shader Graph titles of master nodes to be more easily searchable ("HDRP/x" -> "x (HDRP)")
- Expose StartSinglePass() and StopSinglePass() as public interface for XRPass
- Replaced the Texture array for 2D cookies (spot, area and directional lights) and for planar reflections by an atlas.
- Moved the tier defining from the asset to the concerned volume components.
- Changing from a tier management to a "mode" management for reflection and GI and removing the ability to enable/disable deferred and ray bining (they are now implied by performance mode)
- The default FrameSettings for ScreenSpaceShadows is set to true for Camera in order to give a better workflow for DXR.
- Refactor internal usage of Stencil bits.
- Changed how the material upgrader works and added documentation for it.
- Custom passes now disable the stencil when overwriting the depth and not writing into it.
- Renamed the camera profiling sample to include the camera name
- Changed the way the shadow casting property of transparent and tranmissive materials is handeled for ray tracing.
- Changed inspector materials stencil setting code to have more sharing.
- Updated the default scene and default DXR scene and DefaultVolumeProfile.
- Changed the way the length parameter is used for ray traced contact shadows.
- Improved the coherency of PCSS blur between cascades.
- Updated VR checks in Wizard to reflect new XR System.
- Removing unused alpha threshold depth prepass and post pass for fabric shader graph.
- Transform result from CIE XYZ to sRGB color space in EvalSensitivity for iridescence.
- Moved BeginCameraRendering callback right before culling.
- Changed the visibility of the Indirect Lighting Controller component to public.
- Renamed the cubemap used for diffuse convolution to a more explicit name for the memory profiler.
- Improved behaviour of transmission color on transparent surfaces in path tracing.
- Light dimmer can now get values higher than one and was renamed to multiplier in the UI.
- Removed info box requesting volume component for Visual Environment and updated the documentation with the relevant information.
- Improved light selection oracle for light sampling in path tracing.
- Stripped ray tracing subsurface passes with ray tracing is not enabled.
- Remove LOD cross fade code for ray tracing shaders
- Removed legacy VR code
- Add range-based clipping to box lights (case 1178780)
- Improve area light culling (case 1085873)
- Light Hierarchy debug mode can now adjust Debug Exposure for visualizing high exposure scenes.
- Rejecting history for ray traced reflections based on a threshold evaluated on the neighborhood of the sampled history.
- Renamed "Environment" to "Reflection Probes" in tile/cluster debug menu.
- Utilities namespace is obsolete, moved its content to UnityEngine.Rendering (case 1204677)
- Obsolete Utilities namespace was removed, instead use UnityEngine.Rendering (case 1204677)
- Moved most of the compute shaders to the multi_compile API instead of multiple kernels.
- Use multi_compile API for deferred compute shader with shadow mask.
- Remove the raytracing rendering queue system to make recursive raytraced material work when raytracing is disabled
- Changed a few resources used by ray tracing shaders to be global resources (using register space1) for improved CPU performance.
- All custom pass volumes are now executed for one injection point instead of the first one.
- Hidden unsupported choice in emission in Materials
- Temporal Anti aliasing improvements.
- Optimized PrepareLightsForGPU (cost reduced by over 25%) and PrepareGPULightData (around twice as fast now).
- Moved scene view camera settings for HDRP from the preferences window to the scene view camera settings window.
- Updated shaders to be compatible with Microsoft's DXC.
- Debug exposure in debug menu have been replace to debug exposure compensation in EV100 space and is always visible.
- Further optimized PrepareLightsForGPU (3x faster with few shadows, 1.4x faster with a lot of shadows or equivalently cost reduced by 68% to 37%).
- Raytracing: Replaced the DIFFUSE_LIGHTING_ONLY multicompile by a uniform.
- Raytracing: Removed the dynamic lightmap multicompile.
- Raytracing: Remove the LOD cross fade multi compile for ray tracing.
- Cookie are now supported in lightmaper. All lights casting cookie and baked will now include cookie influence.
- Avoid building the mip chain a second time for SSR for transparent objects.
- Replaced "High Quality" Subsurface Scattering with a set of Quality Levels.
- Replaced "High Quality" Volumetric Lighting with "Screen Resolution Percentage" and "Volume Slice Count" on the Fog volume component.
- Merged material samples and shader samples
- Update material samples scene visuals
- Use multi_compile API for deferred compute shader with shadow mask.
- Made the StaticLightingSky class public so that users can change it by script for baking purpose.
- Shadowmask and realtime reflectoin probe property are hide in Quality settings
- Improved performance of reflection probe management when using a lot of probes.
- Ignoring the disable SSR flags for recursive rendering.
- Removed logic in the UI to disable parameters for contact shadows and fog volume components as it was going against the concept of the volume system.
- Fixed the sub surface mask not being taken into account when computing ray traced sub surface scattering.
- MSAA Within Forward Frame Setting is now enabled by default on Cameras when new Render Pipeline Asset is created
- Slightly changed the TAA anti-flicker mechanism so that it is more aggressive on almost static images (only on High preset for now).
- Changed default exposure compensation to 0.
- Refactored shadow caching system.
- Removed experimental namespace for ray tracing code.
- Increase limit for max numbers of lights in UX
- Removed direct use of BSDFData in the path tracing pass, delegated to the material instead.
- Pre-warm the RTHandle system to reduce the amount of memory allocations and the total memory needed at all points. 
- DXR: Only read the geometric attributes that are required using the share pass info and shader graph defines.
- DXR: Dispatch binned rays in 1D instead of 2D.
- Lit and LayeredLit tessellation cross lod fade don't used dithering anymore between LOD but fade the tessellation height instead. Allow a smoother transition
- Changed the way planar reflections are filtered in order to be a bit more "physically based".
- Increased path tracing BSDFs roughness range from [0.001, 0.999] to [0.00001, 0.99999].
- Changing the default SSGI radius for the all configurations.
- Changed the default parameters for quality RTGI to match expected behavior.
- Add color clear pass while rendering XR occlusion mesh to avoid leaks.
- Only use one texture for ray traced reflection upscaling.
- Adjust the upscale radius based on the roughness value.
- DXR: Changed the way the filter size is decided for directional, point and spot shadows.
- Changed the default exposure mode to "Automatic (Histogram)", along with "Limit Min" to -4 and "Limit Max" to 16.
- Replaced the default scene system with the builtin Scene Template feature.
- Changed extensions of shader CAS include files.
- Making the planar probe atlas's format match the color buffer's format.
- Removing the planarReflectionCacheCompressed setting from asset.
- SHADERPASS for TransparentDepthPrepass and TransparentDepthPostpass identification is using respectively SHADERPASS_TRANSPARENT_DEPTH_PREPASS and SHADERPASS_TRANSPARENT_DEPTH_POSTPASS
- Moved the Parallax Occlusion Mapping node into Shader Graph.
- Renamed the debug name from SSAO to ScreenSpaceAmbientOcclusion (1254974).
- Added missing tooltips and improved the UI of the aperture control (case 1254916).
- Fixed wrong tooltips in the Dof Volume (case 1256641).
- The `CustomPassLoadCameraColor` and `CustomPassSampleCameraColor` functions now returns the correct color buffer when used in after post process instead of the color pyramid (which didn't had post processes).
- PBR Sky now doesn't go black when going below sea level, but it instead freezes calculation as if on the horizon. 
- Fixed an issue with quality setting foldouts not opening when clicking on them (1253088).
- Shutter speed can now be changed by dragging the mouse over the UI label (case 1245007).
- Remove the 'Point Cube Size' for cookie, use the Cubemap size directly.
- VFXTarget with Unlit now allows EmissiveColor output to be consistent with HDRP unlit.
- Only building the RTAS if there is an effect that will require it (1262217).
- Fixed the first ray tracing frame not having the light cluster being set up properly (1260311).
- Render graph pre-setup for ray traced ambient occlusion.
- Avoid casting multiple rays and denoising for hard directional, point and spot ray traced shadows (1261040).
- Making sure the preview cameras do not use ray tracing effects due to a by design issue to build ray tracing acceleration structures (1262166).
- Preparing ray traced reflections for the render graph support (performance and quality).
- Preparing recursive rendering for the render graph port.
- Preparation pass for RTGI, temporal filter and diffuse denoiser for render graph.
- Updated the documentation for the DXR implementation.
- Changed the DXR wizard to support optional checks.
- Changed the DXR wizard steps.
- Preparation pass for RTSSS to be supported by render graph.
- Changed the color space of EmissiveColorLDR property on all shader. Was linear but should have been sRGB. Auto upgrade script handle the conversion.

## [7.1.1] - 2019-09-05

### Added
- Transparency Overdraw debug mode. Allows to visualize transparent objects draw calls as an "heat map".
- Enabled single-pass instancing support for XR SDK with new API cmd.SetInstanceMultiplier()
- XR settings are now available in the HDRP asset
- Support for Material Quality in Shader Graph
- Material Quality support selection in HDRP Asset
- Renamed XR shader macro from UNITY_STEREO_ASSIGN_COMPUTE_EYE_INDEX to UNITY_XR_ASSIGN_VIEW_INDEX
- Raytracing ShaderGraph node for HDRP shaders
- Custom passes volume component with 3 injection points: Before Rendering, Before Transparent and Before Post Process
- Alpha channel is now properly exported to camera render textures when using FP16 color buffer format
- Support for XR SDK mirror view modes
- HD Master nodes in Shader Graph now support Normal and Tangent modification in vertex stage.
- DepthOfFieldCoC option in the fullscreen debug modes.
- Added override Ambient Occlusion option on debug windows
- Added Custom Post Processes with 3 injection points: Before Transparent, Before Post Process and After Post Process
- Added draft of minimal interactive path tracing (experimental) based on DXR API - Support only 4 area light, lit and unlit shader (non-shadergraph)
- Small adjustments to TAA anti flicker (more aggressive on high values).

### Fixed
- Fixed wizard infinite loop on cancellation
- Fixed with compute shader error about too many threads in threadgroup on low GPU
- Fixed invalid contact shadow shaders being created on metal
- Fixed a bug where if Assembly.GetTypes throws an exception due to mis-versioned dlls, then no preprocessors are used in the shader stripper
- Fixed typo in AXF decal property preventing to compile
- Fixed reflection probe with XR single-pass and FPTL
- Fixed force gizmo shown when selecting camera in hierarchy
- Fixed issue with XR occlusion mesh and dynamic resolution
- Fixed an issue where lighting compute buffers were re-created with the wrong size when resizing the window, causing tile artefacts at the top of the screen.
- Fix FrameSettings names and tooltips
- Fixed error with XR SDK when the Editor is not in focus
- Fixed errors with RenderGraph, XR SDK and occlusion mesh
- Fixed shadow routines compilation errors when "real" type is a typedef on "half".
- Fixed toggle volumetric lighting in the light UI
- Fixed post-processing history reset handling rt-scale incorrectly
- Fixed crash with terrain and XR multi-pass
- Fixed ShaderGraph material synchronization issues
- Fixed a null reference exception when using an Emissive texture with Unlit shader (case 1181335)
- Fixed an issue where area lights and point lights where not counted separately with regards to max lights on screen (case 1183196)
- Fixed an SSR and Subsurface Scattering issue (appearing black) when using XR.

### Changed
- Update Wizard layout.
- Remove almost all Garbage collection call within a frame.
- Rename property AdditionalVeclocityChange to AddPrecomputeVelocity
- Call the End/Begin camera rendering callbacks for camera with customRender enabled
- Changeg framesettings migration order of postprocess flags as a pr for reflection settings flags have been backported to 2019.2
- Replaced usage of ENABLE_VR in XRSystem.cs by version defines based on the presence of the built-in VR and XR modules
- Added an update virtual function to the SkyRenderer class. This is called once per frame. This allows a given renderer to amortize heavy computation at the rate it chooses. Currently only the physically based sky implements this.
- Removed mandatory XRPass argument in HDCamera.GetOrCreate()
- Restored the HDCamera parameter to the sky rendering builtin parameters.
- Removed usage of StructuredBuffer for XR View Constants
- Expose Direct Specular Lighting control in FrameSettings
- Deprecated ExponentialFog and VolumetricFog volume components. Now there is only one exponential fog component (Fog) which can add Volumetric Fog as an option. Added a script in Edit -> Render Pipeline -> Upgrade Fog Volume Components.

## [7.0.1] - 2019-07-25

### Added
- Added option in the config package to disable globally Area Lights and to select shadow quality settings for the deferred pipeline.
- When shader log stripping is enabled, shader stripper statistics will be written at `Temp/shader-strip.json`
- Occlusion mesh support from XR SDK

### Fixed
- Fixed XR SDK mirror view blit, cleanup some XRTODO and removed XRDebug.cs
- Fixed culling for volumetrics with XR single-pass rendering
- Fix shadergraph material pass setup not called
- Fixed documentation links in component's Inspector header bar
- Cookies using the render texture output from a camera are now properly updated
- Allow in ShaderGraph to enable pre/post pass when the alpha clip is disabled

### Changed
- RenderQueue for Opaque now start at Background instead of Geometry.
- Clamp the area light size for scripting API when we change the light type
- Added a warning in the material UI when the diffusion profile assigned is not in the HDRP asset


## [7.0.0] - 2019-07-17

### Added
- `Fixed`, `Viewer`, and `Automatic` modes to compute the FOV used when rendering a `PlanarReflectionProbe`
- A checkbox to toggle the chrome gizmo of `ReflectionProbe`and `PlanarReflectionProbe`
- Added a Light layer in shadows that allow for objects to cast shadows without being affected by light (and vice versa).
- You can now access ShaderGraph blend states from the Material UI (for example, **Surface Type**, **Sorting Priority**, and **Blending Mode**). This change may break Materials that use a ShaderGraph, to fix them, select **Edit > Render Pipeline > Reset all ShaderGraph Scene Materials BlendStates**. This syncs the blendstates of you ShaderGraph master nodes with the Material properties.
- You can now control ZTest, ZWrite, and CullMode for transparent Materials.
- Materials that use Unlit Shaders or Unlit Master Node Shaders now cast shadows.
- Added an option to enable the ztest on **After Post Process** materials when TAA is disabled.
- Added a new SSAO (based on Ground Truth Ambient Occlusion algorithm) to replace the previous one.
- Added support for shadow tint on light
- BeginCameraRendering and EndCameraRendering callbacks are now called with probes
- Adding option to update shadow maps only On Enable and On Demand.
- Shader Graphs that use time-dependent vertex modification now generate correct motion vectors.
- Added option to allow a custom spot angle for spot light shadow maps.
- Added frame settings for individual post-processing effects
- Added dither transition between cascades for Low and Medium quality settings
- Added single-pass instancing support with XR SDK
- Added occlusion mesh support with XR SDK
- Added support of Alembic velocity to various shaders
- Added support for more than 2 views for single-pass instancing
- Added support for per punctual/directional light min roughness in StackLit
- Added mirror view support with XR SDK
- Added VR verification in HDRPWizard
- Added DXR verification in HDRPWizard
- Added feedbacks in UI of Volume regarding skies
- Cube LUT support in Tonemapping. Cube LUT helpers for external grading are available in the Post-processing Sample package.

### Fixed
- Fixed an issue with history buffers causing effects like TAA or auto exposure to flicker when more than one camera was visible in the editor
- The correct preview is displayed when selecting multiple `PlanarReflectionProbe`s
- Fixed volumetric rendering with camera-relative code and XR stereo instancing
- Fixed issue with flashing cyan due to async compilation of shader when selecting a mesh
- Fix texture type mismatch when the contact shadow are disabled (causing errors on IOS devices)
- Fixed Generate Shader Includes while in package
- Fixed issue when texture where deleted in ShadowCascadeGUI
- Fixed issue in FrameSettingsHistory when disabling a camera several time without enabling it in between.
- Fixed volumetric reprojection with camera-relative code and XR stereo instancing
- Added custom BaseShaderPreprocessor in HDEditorUtils.GetBaseShaderPreprocessorList()
- Fixed compile issue when USE_XR_SDK is not defined
- Fixed procedural sky sun disk intensity for high directional light intensities
- Fixed Decal mip level when using texture mip map streaming to avoid dropping to lowest permitted mip (now loading all mips)
- Fixed deferred shading for XR single-pass instancing after lightloop refactor
- Fixed cluster and material classification debug (material classification now works with compute as pixel shader lighting)
- Fixed IOS Nan by adding a maximun epsilon definition REAL_EPS that uses HALF_EPS when fp16 are used
- Removed unnecessary GC allocation in motion blur code
- Fixed locked UI with advanded influence volume inspector for probes
- Fixed invalid capture direction when rendering planar reflection probes
- Fixed Decal HTILE optimization with platform not supporting texture atomatic (Disable it)
- Fixed a crash in the build when the contact shadows are disabled
- Fixed camera rendering callbacks order (endCameraRendering was being called before the actual rendering)
- Fixed issue with wrong opaque blending settings for After Postprocess
- Fixed issue with Low resolution transparency on PS4
- Fixed a memory leak on volume profiles
- Fixed The Parallax Occlusion Mappping node in shader graph and it's UV input slot
- Fixed lighting with XR single-pass instancing by disabling deferred tiles
- Fixed the Bloom prefiltering pass
- Fixed post-processing effect relying on Unity's random number generator
- Fixed camera flickering when using TAA and selecting the camera in the editor
- Fixed issue with single shadow debug view and volumetrics
- Fixed most of the problems with light animation and timeline
- Fixed indirect deferred compute with XR single-pass instancing
- Fixed a slight omission in anisotropy calculations derived from HazeMapping in StackLit
- Improved stack computation numerical stability in StackLit
- Fix PBR master node always opaque (wrong blend modes for forward pass)
- Fixed TAA with XR single-pass instancing (missing macros)
- Fixed an issue causing Scene View selection wire gizmo to not appear when using HDRP Shader Graphs.
- Fixed wireframe rendering mode (case 1083989)
- Fixed the renderqueue not updated when the alpha clip is modified in the material UI.
- Fixed the PBR master node preview
- Remove the ReadOnly flag on Reflection Probe's cubemap assets during bake when there are no VCS active.
- Fixed an issue where setting a material debug view would not reset the other exclusive modes
- Spot light shapes are now correctly taken into account when baking
- Now the static lighting sky will correctly take the default values for non-overridden properties
- Fixed material albedo affecting the lux meter
- Extra test in deferred compute shading to avoid shading pixels that were not rendered by the current camera (for camera stacking)

### Changed
- Optimization: Reduce the group size of the deferred lighting pass from 16x16 to 8x8
- Replaced HDCamera.computePassCount by viewCount
- Removed xrInstancing flag in RTHandles (replaced by TextureXR.slices and TextureXR.dimensions)
- Refactor the HDRenderPipeline and lightloop code to preprare for high level rendergraph
- Removed the **Back Then Front Rendering** option in the fabric Master Node settings. Enabling this option previously did nothing.
- Shader type Real translates to FP16 precision on Nintendo Switch.
- Shader framework refactor: Introduce CBSDF, EvaluateBSDF, IsNonZeroBSDF to replace BSDF functions
- Shader framework refactor:  GetBSDFAngles, LightEvaluation and SurfaceShading functions
- Replace ComputeMicroShadowing by GetAmbientOcclusionForMicroShadowing
- Rename WorldToTangent to TangentToWorld as it was incorrectly named
- Remove SunDisk and Sun Halo size from directional light
- Remove all obsolete wind code from shader
- Renamed DecalProjectorComponent into DecalProjector for API alignment.
- Improved the Volume UI and made them Global by default
- Remove very high quality shadow option
- Change default for shadow quality in Deferred to Medium
- Enlighten now use inverse squared falloff (before was using builtin falloff)
- Enlighten is now deprecated. Please use CPU or GPU lightmaper instead.
- Remove the name in the diffusion profile UI
- Changed how shadow map resolution scaling with distance is computed. Now it uses screen space area rather than light range.
- Updated MoreOptions display in UI
- Moved Display Area Light Emissive Mesh script API functions in the editor namespace
- direct strenght properties in ambient occlusion now affect direct specular as well
- Removed advanced Specular Occlusion control in StackLit: SSAO based SO control is hidden and fixed to behave like Lit, SPTD is the only HQ technique shown for baked SO.
- Shader framework refactor: Changed ClampRoughness signature to include PreLightData access.
- HDRPWizard window is now in Window > General > HD Render Pipeline Wizard
- Moved StaticLightingSky to LightingWindow
- Removes the current "Scene Settings" and replace them with "Sky & Fog Settings" (with Physically Based Sky and Volumetric Fog).
- Changed how cached shadow maps are placed inside the atlas to minimize re-rendering of them.

## [6.7.0-preview] - 2019-05-16

### Added
- Added ViewConstants StructuredBuffer to simplify XR rendering
- Added API to render specific settings during a frame
- Added stadia to the supported platforms (2019.3)
- Enabled cascade blends settings in the HD Shadow component
- Added Hardware Dynamic Resolution support.
- Added MatCap debug view to replace the no scene lighting debug view.
- Added clear GBuffer option in FrameSettings (default to false)
- Added preview for decal shader graph (Only albedo, normal and emission)
- Added exposure weight control for decal
- Screen Space Directional Shadow under a define option. Activated for ray tracing
- Added a new abstraction for RendererList that will help transition to Render Graph and future RendererList API
- Added multipass support for VR
- Added XR SDK integration (multipass only)
- Added Shader Graph samples for Hair, Fabric and Decal master nodes.
- Add fade distance, shadow fade distance and light layers to light explorer
- Add method to draw light layer drawer in a rect to HDEditorUtils

### Fixed
- Fixed deserialization crash at runtime
- Fixed for ShaderGraph Unlit masternode not writing velocity
- Fixed a crash when assiging a new HDRP asset with the 'Verify Saving Assets' option enabled
- Fixed exposure to properly support TEXTURE2D_X
- Fixed TerrainLit basemap texture generation
- Fixed a bug that caused nans when material classification was enabled and a tile contained one standard material + a material with transmission.
- Fixed gradient sky hash that was not using the exposure hash
- Fixed displayed default FrameSettings in HDRenderPipelineAsset wrongly updated on scripts reload.
- Fixed gradient sky hash that was not using the exposure hash.
- Fixed visualize cascade mode with exposure.
- Fixed (enabled) exposure on override lighting debug modes.
- Fixed issue with LightExplorer when volume have no profile
- Fixed issue with SSR for negative, infinite and NaN history values
- Fixed LightLayer in HDReflectionProbe and PlanarReflectionProbe inspector that was not displayed as a mask.
- Fixed NaN in transmission when the thickness and a color component of the scattering distance was to 0
- Fixed Light's ShadowMask multi-edition.
- Fixed motion blur and SMAA with VR single-pass instancing
- Fixed NaNs generated by phase functionsin volumetric lighting
- Fixed NaN issue with refraction effect and IOR of 1 at extreme grazing angle
- Fixed nan tracker not using the exposure
- Fixed sorting priority on lit and unlit materials
- Fixed null pointer exception when there are no AOVRequests defined on a camera
- Fixed dirty state of prefab using disabled ReflectionProbes
- Fixed an issue where gizmos and editor grid were not correctly depth tested
- Fixed created default scene prefab non editable due to wrong file extension.
- Fixed an issue where sky convolution was recomputed for nothing when a preview was visible (causing extreme slowness when fabric convolution is enabled)
- Fixed issue with decal that wheren't working currently in player
- Fixed missing stereo rendering macros in some fragment shaders
- Fixed exposure for ReflectionProbe and PlanarReflectionProbe gizmos
- Fixed single-pass instancing on PSVR
- Fixed Vulkan shader issue with Texture2DArray in ScreenSpaceShadow.compute by re-arranging code (workaround)
- Fixed camera-relative issue with lights and XR single-pass instancing
- Fixed single-pass instancing on Vulkan
- Fixed htile synchronization issue with shader graph decal
- Fixed Gizmos are not drawn in Camera preview
- Fixed pre-exposure for emissive decal
- Fixed wrong values computed in PreIntegrateFGD and in the generation of volumetric lighting data by forcing the use of fp32.
- Fixed NaNs arising during the hair lighting pass
- Fixed synchronization issue in decal HTile that occasionally caused rendering artifacts around decal borders
- Fixed QualitySettings getting marked as modified by HDRP (and thus checked out in Perforce)
- Fixed a bug with uninitialized values in light explorer
- Fixed issue with LOD transition
- Fixed shader warnings related to raytracing and TEXTURE2D_X

### Changed
- Refactor PixelCoordToViewDirWS to be VR compatible and to compute it only once per frame
- Modified the variants stripper to take in account multiple HDRP assets used in the build.
- Improve the ray biasing code to avoid self-intersections during the SSR traversal
- Update Pyramid Spot Light to better match emitted light volume.
- Moved _XRViewConstants out of UnityPerPassStereo constant buffer to fix issues with PSSL
- Removed GetPositionInput_Stereo() and single-pass (double-wide) rendering mode
- Changed label width of the frame settings to accommodate better existing options.
- SSR's Default FrameSettings for camera is now enable.
- Re-enabled the sharpening filter on Temporal Anti-aliasing
- Exposed HDEditorUtils.LightLayerMaskDrawer for integration in other packages and user scripting.
- Rename atmospheric scattering in FrameSettings to Fog
- The size modifier in the override for the culling sphere in Shadow Cascades now defaults to 0.6, which is the same as the formerly hardcoded value.
- Moved LOD Bias and Maximum LOD Level from Frame Setting section `Other` to `Rendering`
- ShaderGraph Decal that affect only emissive, only draw in emissive pass (was drawing in dbuffer pass too)
- Apply decal projector fade factor correctly on all attribut and for shader graph decal
- Move RenderTransparentDepthPostpass after all transparent
- Update exposure prepass to interleave XR single-pass instancing views in a checkerboard pattern
- Removed ScriptRuntimeVersion check in wizard.

## [6.6.0-preview] - 2019-04-01

### Added
- Added preliminary changes for XR deferred shading
- Added support of 111110 color buffer
- Added proper support for Recorder in HDRP
- Added depth offset input in shader graph master nodes
- Added a Parallax Occlusion Mapping node
- Added SMAA support
- Added Homothety and Symetry quick edition modifier on volume used in ReflectionProbe, PlanarReflectionProbe and DensityVolume
- Added multi-edition support for DecalProjectorComponent
- Improve hair shader
- Added the _ScreenToTargetScaleHistory uniform variable to be used when sampling HDRP RTHandle history buffers.
- Added settings in `FrameSettings` to change `QualitySettings.lodBias` and `QualitySettings.maximumLODLevel` during a rendering
- Added an exposure node to retrieve the current, inverse and previous frame exposure value.
- Added an HD scene color node which allow to sample the scene color with mips and a toggle to remove the exposure.
- Added safeguard on HD scene creation if default scene not set in the wizard
- Added Low res transparency rendering pass.

### Fixed
- Fixed HDRI sky intensity lux mode
- Fixed dynamic resolution for XR
- Fixed instance identifier semantic string used by Shader Graph
- Fixed null culling result occuring when changing scene that was causing crashes
- Fixed multi-edition light handles and inspector shapes
- Fixed light's LightLayer field when multi-editing
- Fixed normal blend edition handles on DensityVolume
- Fixed an issue with layered lit shader and height based blend where inactive layers would still have influence over the result
- Fixed multi-selection handles color for DensityVolume
- Fixed multi-edition inspector's blend distances for HDReflectionProbe, PlanarReflectionProbe and DensityVolume
- Fixed metric distance that changed along size in DensityVolume
- Fixed DensityVolume shape handles that have not same behaviour in advance and normal edition mode
- Fixed normal map blending in TerrainLit by only blending the derivatives
- Fixed Xbox One rendering just a grey screen instead of the scene
- Fixed probe handles for multiselection
- Fixed baked cubemap import settings for convolution
- Fixed regression causing crash when attempting to open HDRenderPipelineWizard without an HDRenderPipelineAsset setted
- Fixed FullScreenDebug modes: SSAO, SSR, Contact shadow, Prerefraction Color Pyramid, Final Color Pyramid
- Fixed volumetric rendering with stereo instancing
- Fixed shader warning
- Fixed missing resources in existing asset when updating package
- Fixed PBR master node preview in forward rendering or transparent surface
- Fixed deferred shading with stereo instancing
- Fixed "look at" edition mode of Rotation tool for DecalProjectorComponent
- Fixed issue when switching mode in ReflectionProbe and PlanarReflectionProbe
- Fixed issue where migratable component version where not always serialized when part of prefab's instance
- Fixed an issue where shadow would not be rendered properly when light layer are not enabled
- Fixed exposure weight on unlit materials
- Fixed Light intensity not played in the player when recorded with animation/timeline
- Fixed some issues when multi editing HDRenderPipelineAsset
- Fixed emission node breaking the main shader graph preview in certain conditions.
- Fixed checkout of baked probe asset when baking probes.
- Fixed invalid gizmo position for rotated ReflectionProbe
- Fixed multi-edition of material's SurfaceType and RenderingPath
- Fixed whole pipeline reconstruction on selecting for the first time or modifying other than the currently used HDRenderPipelineAsset
- Fixed single shadow debug mode
- Fixed global scale factor debug mode when scale > 1
- Fixed debug menu material overrides not getting applied to the Terrain Lit shader
- Fixed typo in computeLightVariants
- Fixed deferred pass with XR instancing by disabling ComputeLightEvaluation
- Fixed bloom resolution independence
- Fixed lens dirt intensity not behaving properly
- Fixed the Stop NaN feature
- Fixed some resources to handle more than 2 instanced views for XR
- Fixed issue with black screen (NaN) produced on old GPU hardware or intel GPU hardware with gaussian pyramid
- Fixed issue with disabled punctual light would still render when only directional light is present

### Changed
- DensityVolume scripting API will no longuer allow to change between advance and normal edition mode
- Disabled depth of field, lens distortion and panini projection in the scene view
- TerrainLit shaders and includes are reorganized and made simpler.
- TerrainLit shader GUI now allows custom properties to be displayed in the Terrain fold-out section.
- Optimize distortion pass with stencil
- Disable SceneSelectionPass in shader graph preview
- Control punctual light and area light shadow atlas separately
- Move SMAA anti-aliasing option to after Temporal Anti Aliasing one, to avoid problem with previously serialized project settings
- Optimize rendering with static only lighting and when no cullable lights/decals/density volumes are present.
- Updated handles for DecalProjectorComponent for enhanced spacial position readability and have edition mode for better SceneView management
- DecalProjectorComponent are now scale independent in order to have reliable metric unit (see new Size field for changing the size of the volume)
- Restructure code from HDCamera.Update() by adding UpdateAntialiasing() and UpdateViewConstants()
- Renamed velocity to motion vectors
- Objects rendered during the After Post Process pass while TAA is enabled will not benefit from existing depth buffer anymore. This is done to fix an issue where those object would wobble otherwise
- Removed usage of builtin unity matrix for shadow, shadow now use same constant than other view
- The default volume layer mask for cameras & probes is now `Default` instead of `Everything`

## [6.5.0-preview] - 2019-03-07

### Added
- Added depth-of-field support with stereo instancing
- Adding real time area light shadow support
- Added a new FrameSettings: Specular Lighting to toggle the specular during the rendering

### Fixed
- Fixed diffusion profile upgrade breaking package when upgrading to a new version
- Fixed decals cropped by gizmo not updating correctly if prefab
- Fixed an issue when enabling SSR on multiple view
- Fixed edition of the intensity's unit field while selecting multiple lights
- Fixed wrong calculation in soft voxelization for density volume
- Fixed gizmo not working correctly with pre-exposure
- Fixed issue with setting a not available RT when disabling motion vectors
- Fixed planar reflection when looking at mirror normal
- Fixed mutiselection issue with HDLight Inspector
- Fixed HDAdditionalCameraData data migration
- Fixed failing builds when light explorer window is open
- Fixed cascade shadows border sometime causing artefacts between cascades
- Restored shadows in the Cascade Shadow debug visualization
- `camera.RenderToCubemap` use proper face culling

### Changed
- When rendering reflection probe disable all specular lighting and for metals use fresnelF0 as diffuse color for bake lighting.

## [6.4.0-preview] - 2019-02-21

### Added
- VR: Added TextureXR system to selectively expand TEXTURE2D macros to texture array for single-pass stereo instancing + Convert textures call to these macros
- Added an unit selection dropdown next to shutter speed (camera)
- Added error helpbox when trying to use a sub volume component that require the current HDRenderPipelineAsset to support a feature that it is not supporting.
- Add mesh for tube light when display emissive mesh is enabled

### Fixed
- Fixed Light explorer. The volume explorer used `profile` instead of `sharedProfile` which instantiate a custom volume profile instead of editing the asset itself.
- Fixed UI issue where all is displayed using metric unit in shadow cascade and Percent is set in the unit field (happening when opening the inspector).
- Fixed inspector event error when double clicking on an asset (diffusion profile/material).
- Fixed nullref on layered material UI when the material is not an asset.
- Fixed nullref exception when undo/redo a light property.
- Fixed visual bug when area light handle size is 0.

### Changed
- Update UI for 32bit/16bit shadow precision settings in HDRP asset
- Object motion vectors have been disabled in all but the game view. Camera motion vectors are still enabled everywhere, allowing TAA and Motion Blur to work on static objects.
- Enable texture array by default for most rendering code on DX11 and unlock stereo instancing (DX11 only for now)

## [6.3.0-preview] - 2019-02-18

### Added
- Added emissive property for shader graph decals
- Added a diffusion profile override volume so the list of diffusion profile assets to use can be chanaged without affecting the HDRP asset
- Added a "Stop NaNs" option on cameras and in the Scene View preferences.
- Added metric display option in HDShadowSettings and improve clamping
- Added shader parameter mapping in DebugMenu
- Added scripting API to configure DebugData for DebugMenu

### Fixed
- Fixed decals in forward
- Fixed issue with stencil not correctly setup for various master node and shader for the depth pass, motion vector pass and GBuffer/Forward pass
- Fixed SRP batcher and metal
- Fixed culling and shadows for Pyramid, Box, Rectangle and Tube lights
- Fixed an issue where scissor render state leaking from the editor code caused partially black rendering

### Changed
- When a lit material has a clear coat mask that is not null, we now use the clear coat roughness to compute the screen space reflection.
- Diffusion profiles are now limited to one per asset and can be referenced in materials, shader graphs and vfx graphs. Materials will be upgraded automatically except if they are using a shader graph, in this case it will display an error message.

## [6.2.0-preview] - 2019-02-15

### Added
- Added help box listing feature supported in a given HDRenderPipelineAsset alongs with the drawbacks implied.
- Added cascade visualizer, supporting disabled handles when not overriding.

### Fixed
- Fixed post processing with stereo double-wide
- Fixed issue with Metal: Use sign bit to find the cache type instead of lowest bit.
- Fixed invalid state when creating a planar reflection for the first time
- Fix FrameSettings's LitShaderMode not restrained by supported LitShaderMode regression.

### Changed
- The default value roughness value for the clearcoat has been changed from 0.03 to 0.01
- Update default value of based color for master node
- Update Fabric Charlie Sheen lighting model - Remove Fresnel component that wasn't part of initial model + Remap smoothness to [0.0 - 0.6] range for more artist friendly parameter

### Changed
- Code refactor: all macros with ARGS have been swapped with macros with PARAM. This is because the ARGS macros were incorrectly named.

## [6.1.0-preview] - 2019-02-13

### Added
- Added support for post-processing anti-aliasing in the Scene View (FXAA and TAA). These can be set in Preferences.
- Added emissive property for decal material (non-shader graph)

### Fixed
- Fixed a few UI bugs with the color grading curves.
- Fixed "Post Processing" in the scene view not toggling post-processing effects
- Fixed bake only object with flag `ReflectionProbeStaticFlag` when baking a `ReflectionProbe`

### Changed
- Removed unsupported Clear Depth checkbox in Camera inspector
- Updated the toggle for advanced mode in inspectors.

## [6.0.0-preview] - 2019-02-23

### Added
- Added new API to perform a camera rendering
- Added support for hair master node (Double kajiya kay - Lambert)
- Added Reset behaviour in DebugMenu (ingame mapping is right joystick + B)
- Added Default HD scene at new scene creation while in HDRP
- Added Wizard helping to configure HDRP project
- Added new UI for decal material to allow remapping and scaling of some properties
- Added cascade shadow visualisation toggle in HD shadow settings
- Added icons for assets
- Added replace blending mode for distortion
- Added basic distance fade for density volumes
- Added decal master node for shader graph
- Added HD unlit master node (Cross Pipeline version is name Unlit)
- Added new Rendering Queue in materials
- Added post-processing V3 framework embed in HDRP, remove postprocess V2 framework
- Post-processing now uses the generic volume framework
-   New depth-of-field, bloom, panini projection effects, motion blur
-   Exposure is now done as a pre-exposition pass, the whole system has been revamped
-   Exposure now use EV100 everywhere in the UI (Sky, Emissive Light)
- Added emissive intensity (Luminance and EV100 control) control for Emissive
- Added pre-exposure weigth for Emissive
- Added an emissive color node and a slider to control the pre-exposure percentage of emission color
- Added physical camera support where applicable
- Added more color grading tools
- Added changelog level for Shader Variant stripping
- Added Debug mode for validation of material albedo and metalness/specularColor values
- Added a new dynamic mode for ambient probe and renamed BakingSky to StaticLightingSky
- Added command buffer parameter to all Bind() method of material
- Added Material validator in Render Pipeline Debug
- Added code to future support of DXR (not enabled)
- Added support of multiviewport
- Added HDRenderPipeline.RequestSkyEnvironmentUpdate function to force an update from script when sky is set to OnDemand
- Added a Lighting and BackLighting slots in Lit, StackLit, Fabric and Hair master nodes
- Added support for overriding terrain detail rendering shaders, via the render pipeline editor resources asset
- Added xrInstancing flag support to RTHandle
- Added support for cullmask for decal projectors
- Added software dynamic resolution support
- Added support for "After Post-Process" render pass for unlit shader
- Added support for textured rectangular area lights
- Added stereo instancing macros to MSAA shaders
- Added support for Quarter Res Raytraced Reflections (not enabled)
- Added fade factor for decal projectors.
- Added stereo instancing macros to most shaders used in VR
- Added multi edition support for HDRenderPipelineAsset

### Fixed
- Fixed logic to disable FPTL with stereo rendering
- Fixed stacklit transmission and sun highlight
- Fixed decals with stereo rendering
- Fixed sky with stereo rendering
- Fixed flip logic for postprocessing + VR
- Fixed copyStencilBuffer pass for Switch
- Fixed point light shadow map culling that wasn't taking into account far plane
- Fixed usage of SSR with transparent on all master node
- Fixed SSR and microshadowing on fabric material
- Fixed blit pass for stereo rendering
- Fixed lightlist bounds for stereo rendering
- Fixed windows and in-game DebugMenu sync.
- Fixed FrameSettings' LitShaderMode sync when opening DebugMenu.
- Fixed Metal specific issues with decals, hitting a sampler limit and compiling AxF shader
- Fixed an issue with flipped depth buffer during postprocessing
- Fixed normal map use for shadow bias with forward lit - now use geometric normal
- Fixed transparent depth prepass and postpass access so they can be use without alpha clipping for lit shader
- Fixed support of alpha clip shadow for lit master node
- Fixed unlit master node not compiling
- Fixed issue with debug display of reflection probe
- Fixed issue with phong tessellations not working with lit shader
- Fixed issue with vertex displacement being affected by heightmap setting even if not heightmap where assign
- Fixed issue with density mode on Lit terrain producing NaN
- Fixed issue when going back and forth from Lit to LitTesselation for displacement mode
- Fixed issue with ambient occlusion incorrectly applied to emissiveColor with light layers in deferred
- Fixed issue with fabric convolution not using the correct convolved texture when fabric convolution is enabled
- Fixed issue with Thick mode for Transmission that was disabling transmission with directional light
- Fixed shutdown edge cases with HDRP tests
- Fixed slowdow when enabling Fabric convolution in HDRP asset
- Fixed specularAA not compiling in StackLit Master node
- Fixed material debug view with stereo rendering
- Fixed material's RenderQueue edition in default view.
- Fixed banding issues within volumetric density buffer
- Fixed missing multicompile for MSAA for AxF
- Fixed camera-relative support for stereo rendering
- Fixed remove sync with render thread when updating decal texture atlas.
- Fixed max number of keyword reach [256] issue. Several shader feature are now local
- Fixed Scene Color and Depth nodes
- Fixed SSR in forward
- Fixed custom editor of Unlit, HD Unlit and PBR shader graph master node
- Fixed issue with NewFrame not correctly calculated in Editor when switching scene
- Fixed issue with TerrainLit not compiling with depth only pass and normal buffer
- Fixed geometric normal use for shadow bias with PBR master node in forward
- Fixed instancing macro usage for decals
- Fixed error message when having more than one directional light casting shadow
- Fixed error when trying to display preview of Camera or PlanarReflectionProbe
- Fixed LOAD_TEXTURE2D_ARRAY_MSAA macro
- Fixed min-max and amplitude clamping value in inspector of vertex displacement materials
- Fixed issue with alpha shadow clip (was incorrectly clipping object shadow)
- Fixed an issue where sky cubemap would not be cleared correctly when setting the current sky to None
- Fixed a typo in Static Lighting Sky component UI
- Fixed issue with incorrect reset of RenderQueue when switching shader in inspector GUI
- Fixed issue with variant stripper stripping incorrectly some variants
- Fixed a case of ambient lighting flickering because of previews
- Fixed Decals when rendering multiple camera in a single frame
- Fixed cascade shadow count in shader
- Fixed issue with Stacklit shader with Haze effect
- Fixed an issue with the max sample count for the TAA
- Fixed post-process guard band for XR
- Fixed exposure of emissive of Unlit
- Fixed depth only and motion vector pass for Unlit not working correctly with MSAA
- Fixed an issue with stencil buffer copy causing unnecessary compute dispatches for lighting
- Fixed multi edition issue in FrameSettings
- Fixed issue with SRP batcher and DebugDisplay variant of lit shader
- Fixed issue with debug material mode not doing alpha test
- Fixed "Attempting to draw with missing UAV bindings" errors on Vulkan
- Fixed pre-exposure incorrectly apply to preview
- Fixed issue with duplicate 3D texture in 3D texture altas of volumetric?
- Fixed Camera rendering order (base on the depth parameter)
- Fixed shader graph decals not being cropped by gizmo
- Fixed "Attempting to draw with missing UAV bindings" errors on Vulkan.


### Changed
- ColorPyramid compute shader passes is swapped to pixel shader passes on platforms where the later is faster (Nintendo Switch).
- Removing the simple lightloop used by the simple lit shader
- Whole refactor of reflection system: Planar and reflection probe
- Separated Passthrough from other RenderingPath
- Update several properties naming and caption based on feedback from documentation team
- Remove tile shader variant for transparent backface pass of lit shader
- Rename all HDRenderPipeline to HDRP folder for shaders
- Rename decal property label (based on doc team feedback)
- Lit shader mode now default to Deferred to reduce build time
- Update UI of Emission parameters in shaders
- Improve shader variant stripping including shader graph variant
- Refactored render loop to render realtime probes visible per camera
- Enable SRP batcher by default
- Shader code refactor: Rename LIGHTLOOP_SINGLE_PASS => LIGHTLOOP_DISABLE_TILE_AND_CLUSTER and clean all usage of LIGHTLOOP_TILE_PASS
- Shader code refactor: Move pragma definition of vertex and pixel shader inside pass + Move SURFACE_GRADIENT definition in XXXData.hlsl
- Micro-shadowing in Lit forward now use ambientOcclusion instead of SpecularOcclusion
- Upgraded FrameSettings workflow, DebugMenu and Inspector part relative to it
- Update build light list shader code to support 32 threads in wavefronts on Switch
- LayeredLit layers' foldout are now grouped in one main foldout per layer
- Shadow alpha clip can now be enabled on lit shader and haor shader enven for opaque
- Temporal Antialiasing optimization for Xbox One X
- Parameter depthSlice on SetRenderTarget functions now defaults to -1 to bind the entire resource
- Rename SampleCameraDepth() functions to LoadCameraDepth() and SampleCameraDepth(), same for SampleCameraColor() functions
- Improved Motion Blur quality.
- Update stereo frame settings values for single-pass instancing and double-wide
- Rearrange FetchDepth functions to prepare for stereo-instancing
- Remove unused _ComputeEyeIndex
- Updated HDRenderPipelineAsset inspector
- Re-enable SRP batcher for metal

## [5.2.0-preview] - 2018-11-27

### Added
- Added option to run Contact Shadows and Volumetrics Voxelization stage in Async Compute
- Added camera freeze debug mode - Allow to visually see culling result for a camera
- Added support of Gizmo rendering before and after postprocess in Editor
- Added support of LuxAtDistance for punctual lights

### Fixed
- Fixed Debug.DrawLine and Debug.Ray call to work in game view
- Fixed DebugMenu's enum resetted on change
- Fixed divide by 0 in refraction causing NaN
- Fixed disable rough refraction support
- Fixed refraction, SSS and atmospheric scattering for VR
- Fixed forward clustered lighting for VR (double-wide).
- Fixed Light's UX to not allow negative intensity
- Fixed HDRenderPipelineAsset inspector broken when displaying its FrameSettings from project windows.
- Fixed forward clustered lighting for VR (double-wide).
- Fixed HDRenderPipelineAsset inspector broken when displaying its FrameSettings from project windows.
- Fixed Decals and SSR diable flags for all shader graph master node (Lit, Fabric, StackLit, PBR)
- Fixed Distortion blend mode for shader graph master node (Lit, StackLit)
- Fixed bent Normal for Fabric master node in shader graph
- Fixed PBR master node lightlayers
- Fixed shader stripping for built-in lit shaders.

### Changed
- Rename "Regular" in Diffusion profile UI "Thick Object"
- Changed VBuffer depth parametrization for volumetric from distanceRange to depthExtent - Require update of volumetric settings - Fog start at near plan
- SpotLight with box shape use Lux unit only

## [5.1.0-preview] - 2018-11-19

### Added

- Added a separate Editor resources file for resources Unity does not take when it builds a Player.
- You can now disable SSR on Materials in Shader Graph.
- Added support for MSAA when the Supported Lit Shader Mode is set to Both. Previously HDRP only supported MSAA for Forward mode.
- You can now override the emissive color of a Material when in debug mode.
- Exposed max light for Light Loop Settings in HDRP asset UI.
- HDRP no longer performs a NormalDBuffer pass update if there are no decals in the Scene.
- Added distant (fall-back) volumetric fog and improved the fog evaluation precision.
- Added an option to reflect sky in SSR.
- Added a y-axis offset for the PlanarReflectionProbe and offset tool.
- Exposed the option to run SSR and SSAO on async compute.
- Added support for the _GlossMapScale parameter in the Legacy to HDRP Material converter.
- Added wave intrinsic instructions for use in Shaders (for AMD GCN).


### Fixed
- Fixed sphere shaped influence handles clamping in Reflection Probes.
- Fixed Reflection Probe data migration for projects created before using HDRP.
- Fixed UI of Layered Material where Unity previously rendered the scrollbar above the Copy button.
- Fixed Material tessellations parameters Start fade distance and End fade distance. Originally, Unity clamped these values when you modified them.
- Fixed various distortion and refraction issues - handle a better fall-back.
- Fixed SSR for multiple views.
- Fixed SSR issues related to self-intersections.
- Fixed shape density volume handle speed.
- Fixed density volume shape handle moving too fast.
- Fixed the Camera velocity pass that we removed by mistake.
- Fixed some null pointer exceptions when disabling motion vectors support.
- Fixed viewports for both the Subsurface Scattering combine pass and the transparent depth prepass.
- Fixed the blend mode pop-up in the UI. It previously did not appear when you enabled pre-refraction.
- Fixed some null pointer exceptions that previously occurred when you disabled motion vectors support.
- Fixed Layered Lit UI issue with scrollbar.
- Fixed cubemap assignation on custom ReflectionProbe.
- Fixed Reflection Probes’ capture settings' shadow distance.
- Fixed an issue with the SRP batcher and Shader variables declaration.
- Fixed thickness and subsurface slots for fabric Shader master node that wasn't appearing with the right combination of flags.
- Fixed d3d debug layer warning.
- Fixed PCSS sampling quality.
- Fixed the Subsurface and transmission Material feature enabling for fabric Shader.
- Fixed the Shader Graph UV node’s dimensions when using it in a vertex Shader.
- Fixed the planar reflection mirror gizmo's rotation.
- Fixed HDRenderPipelineAsset's FrameSettings not showing the selected enum in the Inspector drop-down.
- Fixed an error with async compute.
- MSAA now supports transparency.
- The HDRP Material upgrader tool now converts metallic values correctly.
- Volumetrics now render in Reflection Probes.
- Fixed a crash that occurred whenever you set a viewport size to 0.
- Fixed the Camera physic parameter that the UI previously did not display.
- Fixed issue in pyramid shaped spotlight handles manipulation

### Changed

- Renamed Line shaped Lights to Tube Lights.
- HDRP now uses mean height fog parametrization.
- Shadow quality settings are set to All when you use HDRP (This setting is not visible in the UI when using SRP). This avoids Legacy Graphics Quality Settings disabling the shadows and give SRP full control over the Shadows instead.
- HDRP now internally uses premultiplied alpha for all fog.
- Updated default FrameSettings used for realtime Reflection Probes when you create a new HDRenderPipelineAsset.
- Remove multi-camera support. LWRP and HDRP will not support multi-camera layered rendering.
- Updated Shader Graph subshaders to use the new instancing define.
- Changed fog distance calculation from distance to plane to distance to sphere.
- Optimized forward rendering using AMD GCN by scalarizing the light loop.
- Changed the UI of the Light Editor.
- Change ordering of includes in HDRP Materials in order to reduce iteration time for faster compilation.
- Added a StackLit master node replacing the InspectorUI version. IMPORTANT: All previously authored StackLit Materials will be lost. You need to recreate them with the master node.

## [5.0.0-preview] - 2018-09-28

### Added
- Added occlusion mesh to depth prepass for VR (VR still disabled for now)
- Added a debug mode to display only one shadow at once
- Added controls for the highlight created by directional lights
- Added a light radius setting to punctual lights to soften light attenuation and simulate fill lighting
- Added a 'minRoughness' parameter to all non-area lights (was previously only available for certain light types)
- Added separate volumetric light/shadow dimmers
- Added per-pixel jitter to volumetrics to reduce aliasing artifacts
- Added a SurfaceShading.hlsl file, which implements material-agnostic shading functionality in an efficient manner
- Added support for shadow bias for thin object transmission
- Added FrameSettings to control realtime planar reflection
- Added control for SRPBatcher on HDRP Asset
- Added an option to clear the shadow atlases in the debug menu
- Added a color visualization of the shadow atlas rescale in debug mode
- Added support for disabling SSR on materials
- Added intrinsic for XBone
- Added new light volume debugging tool
- Added a new SSR debug view mode
- Added translaction's scale invariance on DensityVolume
- Added multiple supported LitShadermode and per renderer choice in case of both Forward and Deferred supported
- Added custom specular occlusion mode to Lit Shader Graph Master node

### Fixed
- Fixed a normal bias issue with Stacklit (Was causing light leaking)
- Fixed camera preview outputing an error when both scene and game view where display and play and exit was call
- Fixed override debug mode not apply correctly on static GI
- Fixed issue where XRGraphicsConfig values set in the asset inspector GUI weren't propagating correctly (VR still disabled for now)
- Fixed issue with tangent that was using SurfaceGradient instead of regular normal decoding
- Fixed wrong error message display when switching to unsupported target like IOS
- Fixed an issue with ambient occlusion texture sometimes not being created properly causing broken rendering
- Shadow near plane is no longer limited at 0.1
- Fixed decal draw order on transparent material
- Fixed an issue where sometime the lookup texture used for GGX convolution was broken, causing broken rendering
- Fixed an issue where you wouldn't see any fog for certain pipeline/scene configurations
- Fixed an issue with volumetric lighting where the anisotropy value of 0 would not result in perfectly isotropic lighting
- Fixed shadow bias when the atlas is rescaled
- Fixed shadow cascade sampling outside of the atlas when cascade count is inferior to 4
- Fixed shadow filter width in deferred rendering not matching shader config
- Fixed stereo sampling of depth texture in MSAA DepthValues.shader
- Fixed box light UI which allowed negative and zero sizes, thus causing NaNs
- Fixed stereo rendering in HDRISky.shader (VR)
- Fixed normal blend and blend sphere influence for reflection probe
- Fixed distortion filtering (was point filtering, now trilinear)
- Fixed contact shadow for large distance
- Fixed depth pyramid debug view mode
- Fixed sphere shaped influence handles clamping in reflection probes
- Fixed reflection probes data migration for project created before using hdrp
- Fixed ambient occlusion for Lit Master Node when slot is connected

### Changed
- Use samplerunity_ShadowMask instead of samplerunity_samplerLightmap for shadow mask
- Allow to resize reflection probe gizmo's size
- Improve quality of screen space shadow
- Remove support of projection model for ScreenSpaceLighting (SSR always use HiZ and refraction always Proxy)
- Remove all the debug mode from SSR that are obsolete now
- Expose frameSettings and Capture settings for reflection and planar probe
- Update UI for reflection probe, planar probe, camera and HDRP Asset
- Implement proper linear blending for volumetric lighting via deep compositing as described in the paper "Deep Compositing Using Lie Algebras"
- Changed  planar mapping to match terrain convention (XZ instead of ZX)
- XRGraphicsConfig is no longer Read/Write. Instead, it's read-only. This improves consistency of XR behavior between the legacy render pipeline and SRP
- Change reflection probe data migration code (to update old reflection probe to new one)
- Updated gizmo for ReflectionProbes
- Updated UI and Gizmo of DensityVolume

## [4.0.0-preview] - 2018-09-28

### Added
- Added a new TerrainLit shader that supports rendering of Unity terrains.
- Added controls for linear fade at the boundary of density volumes
- Added new API to control decals without monobehaviour object
- Improve Decal Gizmo
- Implement Screen Space Reflections (SSR) (alpha version, highly experimental)
- Add an option to invert the fade parameter on a Density Volume
- Added a Fabric shader (experimental) handling cotton and silk
- Added support for MSAA in forward only for opaque only
- Implement smoothness fade for SSR
- Added support for AxF shader (X-rite format - require special AxF importer from Unity not part of HDRP)
- Added control for sundisc on directional light (hack)
- Added a new HD Lit Master node that implements Lit shader support for Shader Graph
- Added Micro shadowing support (hack)
- Added an event on HDAdditionalCameraData for custom rendering
- HDRP Shader Graph shaders now support 4-channel UVs.

### Fixed
- Fixed an issue where sometimes the deferred shadow texture would not be valid, causing wrong rendering.
- Stencil test during decals normal buffer update is now properly applied
- Decals corectly update normal buffer in forward
- Fixed a normalization problem in reflection probe face fading causing artefacts in some cases
- Fix multi-selection behavior of Density Volumes overwriting the albedo value
- Fixed support of depth texture for RenderTexture. HDRP now correctly output depth to user depth buffer if RenderTexture request it.
- Fixed multi-selection behavior of Density Volumes overwriting the albedo value
- Fixed support of depth for RenderTexture. HDRP now correctly output depth to user depth buffer if RenderTexture request it.
- Fixed support of Gizmo in game view in the editor
- Fixed gizmo for spot light type
- Fixed issue with TileViewDebug mode being inversed in gameview
- Fixed an issue with SAMPLE_TEXTURECUBE_SHADOW macro
- Fixed issue with color picker not display correctly when game and scene view are visible at the same time
- Fixed an issue with reflection probe face fading
- Fixed camera motion vectors shader and associated matrices to update correctly for single-pass double-wide stereo rendering
- Fixed light attenuation functions when range attenuation is disabled
- Fixed shadow component algorithm fixup not dirtying the scene, so changes can be saved to disk.
- Fixed some GC leaks for HDRP
- Fixed contact shadow not affected by shadow dimmer
- Fixed GGX that works correctly for the roughness value of 0 (mean specular highlgiht will disappeard for perfect mirror, we rely on maxSmoothness instead to always have a highlight even on mirror surface)
- Add stereo support to ShaderPassForward.hlsl. Forward rendering now seems passable in limited test scenes with camera-relative rendering disabled.
- Add stereo support to ProceduralSky.shader and OpaqueAtmosphericScattering.shader.
- Added CullingGroupManager to fix more GC.Alloc's in HDRP
- Fixed rendering when multiple cameras render into the same render texture

### Changed
- Changed the way depth & color pyramids are built to be faster and better quality, thus improving the look of distortion and refraction.
- Stabilize the dithered LOD transition mask with respect to the camera rotation.
- Avoid multiple depth buffer copies when decals are present
- Refactor code related to the RT handle system (No more normal buffer manager)
- Remove deferred directional shadow and move evaluation before lightloop
- Add a function GetNormalForShadowBias() that material need to implement to return the normal used for normal shadow biasing
- Remove Jimenez Subsurface scattering code (This code was disabled by default, now remove to ease maintenance)
- Change Decal API, decal contribution is now done in Material. Require update of material using decal
- Move a lot of files from CoreRP to HDRP/CoreRP. All moved files weren't used by Ligthweight pipeline. Long term they could move back to CoreRP after CoreRP become out of preview
- Updated camera inspector UI
- Updated decal gizmo
- Optimization: The objects that are rendered in the Motion Vector Pass are not rendered in the prepass anymore
- Removed setting shader inclue path via old API, use package shader include paths
- The default value of 'maxSmoothness' for punctual lights has been changed to 0.99
- Modified deferred compute and vert/frag shaders for first steps towards stereo support
- Moved material specific Shader Graph files into corresponding material folders.
- Hide environment lighting settings when enabling HDRP (Settings are control from sceneSettings)
- Update all shader includes to use absolute path (allow users to create material in their Asset folder)
- Done a reorganization of the files (Move ShaderPass to RenderPipeline folder, Move all shadow related files to Lighting/Shadow and others)
- Improved performance and quality of Screen Space Shadows

## [3.3.0-preview] - 2018-01-01

### Added
- Added an error message to say to use Metal or Vulkan when trying to use OpenGL API
- Added a new Fabric shader model that supports Silk and Cotton/Wool
- Added a new HDRP Lighting Debug mode to visualize Light Volumes for Point, Spot, Line, Rectangular and Reflection Probes
- Add support for reflection probe light layers
- Improve quality of anisotropic on IBL

### Fixed
- Fix an issue where the screen where darken when rendering camera preview
- Fix display correct target platform when showing message to inform user that a platform is not supported
- Remove workaround for metal and vulkan in normal buffer encoding/decoding
- Fixed an issue with color picker not working in forward
- Fixed an issue where reseting HDLight do not reset all of its parameters
- Fixed shader compile warning in DebugLightVolumes.shader

### Changed
- Changed default reflection probe to be 256x256x6 and array size to be 64
- Removed dependence on the NdotL for thickness evaluation for translucency (based on artist's input)
- Increased the precision when comparing Planar or HD reflection probe volumes
- Remove various GC alloc in C#. Slightly better performance

## [3.2.0-preview] - 2018-01-01

### Added
- Added a luminance meter in the debug menu
- Added support of Light, reflection probe, emissive material, volume settings related to lighting to Lighting explorer
- Added support for 16bit shadows

### Fixed
- Fix issue with package upgrading (HDRP resources asset is now versionned to worarkound package manager limitation)
- Fix HDReflectionProbe offset displayed in gizmo different than what is affected.
- Fix decals getting into a state where they could not be removed or disabled.
- Fix lux meter mode - The lux meter isn't affected by the sky anymore
- Fix area light size reset when multi-selected
- Fix filter pass number in HDUtils.BlitQuad
- Fix Lux meter mode that was applying SSS
- Fix planar reflections that were not working with tile/cluster (olbique matrix)
- Fix debug menu at runtime not working after nested prefab PR come to trunk
- Fix scrolling issue in density volume

### Changed
- Shader code refactor: Split MaterialUtilities file in two parts BuiltinUtilities (independent of FragInputs) and MaterialUtilities (Dependent of FragInputs)
- Change screen space shadow rendertarget format from ARGB32 to RG16

## [3.1.0-preview] - 2018-01-01

### Added
- Decal now support per channel selection mask. There is now two mode. One with BaseColor, Normal and Smoothness and another one more expensive with BaseColor, Normal, Smoothness, Metal and AO. Control is on HDRP Asset. This may require to launch an update script for old scene: 'Edit/Render Pipeline/Single step upgrade script/Upgrade all DecalMaterial MaskBlendMode'.
- Decal now supports depth bias for decal mesh, to prevent z-fighting
- Decal material now supports draw order for decal projectors
- Added LightLayers support (Base on mask from renderers name RenderingLayers and mask from light name LightLayers - if they match, the light apply) - cost an extra GBuffer in deferred (more bandwidth)
- When LightLayers is enabled, the AmbientOclusion is store in the GBuffer in deferred path allowing to avoid double occlusion with SSAO. In forward the double occlusion is now always avoided.
- Added the possibility to add an override transform on the camera for volume interpolation
- Added desired lux intensity and auto multiplier for HDRI sky
- Added an option to disable light by type in the debug menu
- Added gradient sky
- Split EmissiveColor and bakeDiffuseLighting in forward avoiding the emissiveColor to be affect by SSAO
- Added a volume to control indirect light intensity
- Added EV 100 intensity unit for area lights
- Added support for RendererPriority on Renderer. This allow to control order of transparent rendering manually. HDRP have now two stage of sorting for transparent in addition to bact to front. Material have a priority then Renderer have a priority.
- Add Coupling of (HD)Camera and HDAdditionalCameraData for reset and remove in inspector contextual menu of Camera
- Add Coupling of (HD)ReflectionProbe and HDAdditionalReflectionData for reset and remove in inspector contextual menu of ReflectoinProbe
- Add macro to forbid unity_ObjectToWorld/unity_WorldToObject to be use as it doesn't handle camera relative rendering
- Add opacity control on contact shadow

### Fixed
- Fixed an issue with PreIntegratedFGD texture being sometimes destroyed and not regenerated causing rendering to break
- PostProcess input buffers are not copied anymore on PC if the viewport size matches the final render target size
- Fixed an issue when manipulating a lot of decals, it was displaying a lot of errors in the inspector
- Fixed capture material with reflection probe
- Refactored Constant Buffers to avoid hitting the maximum number of bound CBs in some cases.
- Fixed the light range affecting the transform scale when changed.
- Snap to grid now works for Decal projector resizing.
- Added a warning for 128x128 cookie texture without mipmaps
- Replace the sampler used for density volumes for correct wrap mode handling

### Changed
- Move Render Pipeline Debug "Windows from Windows->General-> Render Pipeline debug windows" to "Windows from Windows->Analysis-> Render Pipeline debug windows"
- Update detail map formula for smoothness and albedo, goal it to bright and dark perceptually and scale factor is use to control gradient speed
- Refactor the Upgrade material system. Now a material can be update from older version at any time. Call Edit/Render Pipeline/Upgrade all Materials to newer version
- Change name EnableDBuffer to EnableDecals at several place (shader, hdrp asset...), this require a call to Edit/Render Pipeline/Upgrade all Materials to newer version to have up to date material.
- Refactor shader code: BakeLightingData structure have been replace by BuiltinData. Lot of shader code have been remove/change.
- Refactor shader code: All GBuffer are now handled by the deferred material. Mean ShadowMask and LightLayers are control by lit material in lit.hlsl and not outside anymore. Lot of shader code have been remove/change.
- Refactor shader code: Rename GetBakedDiffuseLighting to ModifyBakedDiffuseLighting. This function now handle lighting model for transmission too. Lux meter debug mode is factor outisde.
- Refactor shader code: GetBakedDiffuseLighting is not call anymore in GBuffer or forward pass, including the ConvertSurfaceDataToBSDFData and GetPreLightData, this is done in ModifyBakedDiffuseLighting now
- Refactor shader code: Added a backBakeDiffuseLighting to BuiltinData to handle lighting for transmission
- Refactor shader code: Material must now call InitBuiltinData (Init all to zero + init bakeDiffuseLighting and backBakeDiffuseLighting ) and PostInitBuiltinData

## [3.0.0-preview] - 2018-01-01

### Fixed
- Fixed an issue with distortion that was using previous frame instead of current frame
- Fixed an issue where disabled light where not upgrade correctly to the new physical light unit system introduce in 2.0.5-preview

### Changed
- Update assembly definitions to output assemblies that match Unity naming convention (Unity.*).

## [2.0.5-preview] - 2018-01-01

### Added
- Add option supportDitheringCrossFade on HDRP Asset to allow to remove shader variant during player build if needed
- Add contact shadows for punctual lights (in additional shadow settings), only one light is allowed to cast contact shadows at the same time and so at each frame a dominant light is choosed among all light with contact shadows enabled.
- Add PCSS shadow filter support (from SRP Core)
- Exposed shadow budget parameters in HDRP asset
- Add an option to generate an emissive mesh for area lights (currently rectangle light only). The mesh fits the size, intensity and color of the light.
- Add an option to the HDRP asset to increase the resolution of volumetric lighting.
- Add additional ligth unit support for punctual light (Lumens, Candela) and area lights (Lumens, Luminance)
- Add dedicated Gizmo for the box Influence volume of HDReflectionProbe / PlanarReflectionProbe

### Changed
- Re-enable shadow mask mode in debug view
- SSS and Transmission code have been refactored to be able to share it between various material. Guidelines are in SubsurfaceScattering.hlsl
- Change code in area light with LTC for Lit shader. Magnitude is now take from FGD texture instead of a separate texture
- Improve camera relative rendering: We now apply camera translation on the model matrix, so before the TransformObjectToWorld(). Note: unity_WorldToObject and unity_ObjectToWorld must never be used directly.
- Rename positionWS to positionRWS (Camera relative world position) at a lot of places (mainly in interpolator and FragInputs). In case of custom shader user will be required to update their code.
- Rename positionWS, capturePositionWS, proxyPositionWS, influencePositionWS to positionRWS, capturePositionRWS, proxyPositionRWS, influencePositionRWS (Camera relative world position) in LightDefinition struct.
- Improve the quality of trilinear filtering of density volume textures.
- Improve UI for HDReflectionProbe / PlanarReflectionProbe

### Fixed
- Fixed a shader preprocessor issue when compiling DebugViewMaterialGBuffer.shader against Metal target
- Added a temporary workaround to Lit.hlsl to avoid broken lighting code with Metal/AMD
- Fixed issue when using more than one volume texture mask with density volumes.
- Fixed an error which prevented volumetric lighting from working if no density volumes with 3D textures were present.
- Fix contact shadows applied on transmission
- Fix issue with forward opaque lit shader variant being removed by the shader preprocessor
- Fixed compilation errors on Nintendo Switch (limited XRSetting support).
- Fixed apply range attenuation option on punctual light
- Fixed issue with color temperature not take correctly into account with static lighting
- Don't display fog when diffuse lighting, specular lighting, or lux meter debug mode are enabled.

## [2.0.4-preview] - 2018-01-01

### Fixed
- Fix issue when disabling rough refraction and building a player. Was causing a crash.

## [2.0.3-preview] - 2018-01-01

### Added
- Increased debug color picker limit up to 260k lux

## [2.0.2-preview] - 2018-01-01

### Added
- Add Light -> Planar Reflection Probe command
- Added a false color mode in rendering debug
- Add support for mesh decals
- Add flag to disable projector decals on transparent geometry to save performance and decal texture atlas space
- Add ability to use decal diffuse map as mask only
- Add visualize all shadow masks in lighting debug
- Add export of normal and roughness buffer for forwardOnly and when in supportOnlyForward mode for forward
- Provide a define in lit.hlsl (FORWARD_MATERIAL_READ_FROM_WRITTEN_NORMAL_BUFFER) when output buffer normal is used to read the normal and roughness instead of caclulating it (can save performance, but lower quality due to compression)
- Add color swatch to decal material

### Changed
- Change Render -> Planar Reflection creation to 3D Object -> Mirror
- Change "Enable Reflector" name on SpotLight to "Angle Affect Intensity"
- Change prototype of BSDFData ConvertSurfaceDataToBSDFData(SurfaceData surfaceData) to BSDFData ConvertSurfaceDataToBSDFData(uint2 positionSS, SurfaceData surfaceData)

### Fixed
- Fix issue with StackLit in deferred mode with deferredDirectionalShadow due to GBuffer not being cleared. Gbuffer is still not clear and issue was fix with the new Output of normal buffer.
- Fixed an issue where interpolation volumes were not updated correctly for reflection captures.
- Fixed an exception in Light Loop settings UI

## [2.0.1-preview] - 2018-01-01

### Added
- Add stripper of shader variant when building a player. Save shader compile time.
- Disable per-object culling that was executed in C++ in HD whereas it was not used (Optimization)
- Enable texture streaming debugging (was not working before 2018.2)
- Added Screen Space Reflection with Proxy Projection Model
- Support correctly scene selection for alpha tested object
- Add per light shadow mask mode control (i.e shadow mask distance and shadow mask). It use the option NonLightmappedOnly
- Add geometric filtering to Lit shader (allow to reduce specular aliasing)
- Add shortcut to create DensityVolume and PlanarReflection in hierarchy
- Add a DefaultHDMirrorMaterial material for PlanarReflection
- Added a script to be able to upgrade material to newer version of HDRP
- Removed useless duplication of ForwardError passes.
- Add option to not compile any DEBUG_DISPLAY shader in the player (Faster build) call Support Runtime Debug display

### Changed
- Changed SupportForwardOnly to SupportOnlyForward in render pipeline settings
- Changed versioning variable name in HDAdditionalXXXData from m_version to version
- Create unique name when creating a game object in the rendering menu (i.e Density Volume(2))
- Re-organize various files and folder location to clean the repository
- Change Debug windows name and location. Now located at:  Windows -> General -> Render Pipeline Debug

### Removed
- Removed GlobalLightLoopSettings.maxPlanarReflectionProbes and instead use value of GlobalLightLoopSettings.planarReflectionProbeCacheSize
- Remove EmissiveIntensity parameter and change EmissiveColor to be HDR (Matching Builtin Unity behavior) - Data need to be updated - Launch Edit -> Single Step Upgrade Script -> Upgrade all Materials emissionColor

### Fixed
- Fix issue with LOD transition and instancing
- Fix discrepency between object motion vector and camera motion vector
- Fix issue with spot and dir light gizmo axis not highlighted correctly
- Fix potential crash while register debug windows inputs at startup
- Fix warning when creating Planar reflection
- Fix specular lighting debug mode (was rendering black)
- Allow projector decal with null material to allow to configure decal when HDRP is not set
- Decal atlas texture offset/scale is updated after allocations (used to be before so it was using date from previous frame)

## [0.0.0-preview] - 2018-01-01

### Added
- Configure the VolumetricLightingSystem code path to be on by default
- Trigger a build exception when trying to build an unsupported platform
- Introduce the VolumetricLightingController component, which can (and should) be placed on the camera, and allows one to control the near and the far plane of the V-Buffer (volumetric "froxel" buffer) along with the depth distribution (from logarithmic to linear)
- Add 3D texture support for DensityVolumes
- Add a better mapping of roughness to mipmap for planar reflection
- The VolumetricLightingSystem now uses RTHandles, which allows to save memory by sharing buffers between different cameras (history buffers are not shared), and reduce reallocation frequency by reallocating buffers only if the rendering resolution increases (and suballocating within existing buffers if the rendering resolution decreases)
- Add a Volumetric Dimmer slider to lights to control the intensity of the scattered volumetric lighting
- Add UV tiling and offset support for decals.
- Add mipmapping support for volume 3D mask textures

### Changed
- Default number of planar reflection change from 4 to 2
- Rename _MainDepthTexture to _CameraDepthTexture
- The VolumetricLightingController has been moved to the Interpolation Volume framework and now functions similarly to the VolumetricFog settings
- Update of UI of cookie, CubeCookie, Reflection probe and planar reflection probe to combo box
- Allow enabling/disabling shadows for area lights when they are set to baked.
- Hide applyRangeAttenuation and FadeDistance for directional shadow as they are not used

### Removed
- Remove Resource folder of PreIntegratedFGD and add the resource to RenderPipeline Asset

### Fixed
- Fix ConvertPhysicalLightIntensityToLightIntensity() function used when creating light from script to match HDLightEditor behavior
- Fix numerical issues with the default value of mean free path of volumetric fog
- Fix the bug preventing decals from coexisting with density volumes
- Fix issue with alpha tested geometry using planar/triplanar mapping not render correctly or flickering (due to being wrongly alpha tested in depth prepass)
- Fix meta pass with triplanar (was not handling correctly the normal)
- Fix preview when a planar reflection is present
- Fix Camera preview, it is now a Preview cameraType (was a SceneView)
- Fix handling unknown GPUShadowTypes in the shadow manager.
- Fix area light shapes sent as point lights to the baking backends when they are set to baked.
- Fix unnecessary division by PI for baked area lights.
- Fix line lights sent to the lightmappers. The backends don't support this light type.
- Fix issue with shadow mask framesettings not correctly taken into account when shadow mask is enabled for lighting.
- Fix directional light and shadow mask transition, they are now matching making smooth transition
- Fix banding issues caused by high intensity volumetric lighting
- Fix the debug window being emptied on SRP asset reload
- Fix issue with debug mode not correctly clearing the GBuffer in editor after a resize
- Fix issue with ResetMaterialKeyword not resetting correctly ToggleOff/Roggle Keyword
- Fix issue with motion vector not render correctly if there is no depth prepass in deferred

## [0.0.0-preview] - 2018-01-01

### Added
- Screen Space Refraction projection model (Proxy raycasting, HiZ raymarching)
- Screen Space Refraction settings as volume component
- Added buffered frame history per camera
- Port Global Density Volumes to the Interpolation Volume System.
- Optimize ImportanceSampleLambert() to not require the tangent frame.
- Generalize SampleVBuffer() to handle different sampling and reconstruction methods.
- Improve the quality of volumetric lighting reprojection.
- Optimize Morton Order code in the Subsurface Scattering pass.
- Planar Reflection Probe support roughness (gaussian convolution of captured probe)
- Use an atlas instead of a texture array for cluster transparent decals
- Add a debug view to visualize the decal atlas
- Only store decal textures to atlas if decal is visible, debounce out of memory decal atlas warning.
- Add manipulator gizmo on decal to improve authoring workflow
- Add a minimal StackLit material (work in progress, this version can be used as template to add new material)

### Changed
- EnableShadowMask in FrameSettings (But shadowMaskSupport still disable by default)
- Forced Planar Probe update modes to (Realtime, Every Update, Mirror Camera)
- Screen Space Refraction proxy model uses the proxy of the first environment light (Reflection probe/Planar probe) or the sky
- Moved RTHandle static methods to RTHandles
- Renamed RTHandle to RTHandleSystem.RTHandle
- Move code for PreIntegratedFDG (Lit.shader) into its dedicated folder to be share with other material
- Move code for LTCArea (Lit.shader) into its dedicated folder to be share with other material

### Removed
- Removed Planar Probe mirror plane position and normal fields in inspector, always display mirror plane and normal gizmos

### Fixed
- Fix fog flags in scene view is now taken into account
- Fix sky in preview windows that were disappearing after a load of a new level
- Fix numerical issues in IntersectRayAABB().
- Fix alpha blending of volumetric lighting with transparent objects.
- Fix the near plane of the V-Buffer causing out-of-bounds look-ups in the clustered data structure.
- Depth and color pyramid are properly computed and sampled when the camera renders inside a viewport of a RTHandle.
- Fix decal atlas debug view to work correctly when shadow atlas view is also enabled<|MERGE_RESOLUTION|>--- conflicted
+++ resolved
@@ -20,6 +20,7 @@
 - Added remapping options for Depth Pyramid debug view mode
 - Added an option to support AOV shader at runtime in HDRP settings (case 1265070)
 - Added support of SSGI in the render graph mode.
+- Added option for 11-11-10 format for cube reflection probes.
 
 ### Fixed
 - Fixed several issues with physically-based DoF (TAA ghosting of the CoC buffer, smooth layer transitions, etc)
@@ -241,16 +242,6 @@
 - Added API to check if a Camera, Light or ReflectionProbe is compatible with HDRP.
 - Added path tracing test scene for normal mapping.
 - Added missing API documentation.
-<<<<<<< HEAD
-- Added a new mode to cluster visualization debug where users can see a slice instead of the cluster on opaque objects.
-- Added ray traced reflection support for the render graph version of the pipeline.
-- Added render graph support of RTAO and required denoisers.
-- Added render graph support of RTGI.
-- Supporting RTSSS and Recursive Rendering in the render graph mode.
-- Supporting directional RT and screen space shadow for render graph.
-- Added option for 11-11-10 format for cube reflection probes.
-=======
->>>>>>> c26e4803
 
 ### Fixed
 - Fix when rescale probe all direction below zero (1219246)
