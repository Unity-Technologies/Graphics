--- conflicted
+++ resolved
@@ -112,13 +112,10 @@
 - Added a ray tracing mode option in the HDRP asset that allows to override and shader stripping.
 - Added support for arbitrary resolution scaling of Volumetric Lighting to the Fog volume component.
 - Added range attenuation for box-shaped spotlights.
-<<<<<<< HEAD
-- Added a DisplayInfo attribute to specify a name override and a display order for Volume Component fields (used only in default inspector for now).
-=======
 - Added scenes for hair and fabric and decals with material samples
 - Added fabric materials and textures
 - Added information for fabric materials in fabric scene
->>>>>>> ac4f3d19
+- Added a DisplayInfo attribute to specify a name override and a display order for Volume Component fields (used only in default inspector for now).
 
 ### Fixed
 - Fix when rescale probe all direction below zero (1219246)
