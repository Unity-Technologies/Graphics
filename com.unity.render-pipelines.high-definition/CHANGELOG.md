# Changelog
All notable changes to this package will be documented in this file.

The format is based on [Keep a Changelog](http://keepachangelog.com/en/1.0.0/)
and this project adheres to [Semantic Versioning](http://semver.org/spec/v2.0.0.html).

## [12.0.0] - 2021-01-11

### Added
- Added support for XboxSeries platform.
- Added pivot point manipulation for Decals (inspector and edit mode).
- Added UV manipulation for Decals (edit mode).
- Added color and intensity customization for Decals.
- Added a history rejection criterion based on if the pixel was moving in world space (case 1302392).
- Added the default quality settings to the HDRP asset for RTAO, RTR and RTGI (case 1304370).
- Added TargetMidGrayParameterDrawer
- Added an option to have double sided GI be controlled separately from material double-sided option.
- Added new AOV APIs for overriding the internal rendering format, and for outputing the world space position.
- Added browsing of the documentation of Compositor Window
- Added a complete solution for volumetric clouds for HDRP including a cloud map generation tool.
- Added a Force Forward Emissive option for Lit Material that forces the Emissive contribution to render in a separate forward pass when the Lit Material is in Deferred Lit shader Mode.
- Added new API in CachedShadowManager
- Added an additional check in the "check scene for ray tracing" (case 1314963).
- Added shader graph unit test for IsFrontFace node
- API to allow OnDemand shadows to not render upon placement in the Cached Shadow Atlas.
- Exposed update upon light movement for directional light shadows in UI.

### Fixed
- Fixed Intensity Multiplier not affecting realtime global illumination.
- Fixed an exception when opening the color picker in the material UI (case 1307143).
- Fixed lights shadow frustum near and far planes.
- Fixed various issues with non-temporal SSAO and rendergraph.
- Fixed white flashes on camera cuts on volumetric fog.
- Fixed light layer issue when performing editing on multiple lights.
- Fixed an issue where selection in a debug panel would reset when cycling through enum items.
- Fixed material keywords with fbx importer.
- Fixed lightmaps not working properly with shader graphs in ray traced reflections (case 1305335).
- Fixed skybox for ortho cameras.
- Fixed model import by adding additional data if needed.
- Fix screen being over-exposed when changing very different skies.
- Fixed pixelated appearance of Contrast Adaptive Sharpen upscaler and several other issues when Hardware DRS is on
- VFX: Debug material view were rendering pink for albedo. (case 1290752)
- VFX: Debug material view incorrect depth test. (case 1293291)
- VFX: Fixed LPPV with lit particles in deferred (case 1293608)
- Fixed incorrect debug wireframe overlay on tessellated geometry (using littessellation), caused by the picking pass using an incorrect camera matrix.
- Fixed nullref in layered lit shader editor.
- Fix issue with Depth of Field CoC debug view.
- Fixed an issue where first frame of SSAO could exhibit ghosting artefacts.
- Fixed an issue with the mipmap generation internal format after rendering format change.
- Fixed multiple any hit occuring on transparent objects (case 1294927).
- Cleanup Shader UI.
- Fixed sub-shadow rendering for cached shadow maps.
- Fixed PCSS filtering issues with cached shadow maps.
- Fixed performance issue with ShaderGraph and Alpha Test
- Fixed error when increasing the maximum planar reflection limit (case 1306530).
- Fixed alpha output in debug view and AOVs when using shadow matte (case 1311830).
- Fixed an issue with transparent meshes writing their depths and recursive rendering (case 1314409).
- Fixed issue with compositor custom pass hooks added/removed repeatedly (case 1315971).
- Fixed: SSR with transparent (case 1311088)
- Fixed decals in material debug display.
- Fix crash on VolumeComponentWithQualityEditor when the current Pipeline is not HDRP
- Fixed WouldFitInAtlas that would previously return wrong results if any one face of a point light would fit (it used to return true even though the light in entirety wouldn't fit).
- Fixed issue with NaNs in Volumetric Clouds on some platforms.
- Fixed update upon light movement for directional light rotation.
- Fixed issue that caused a rebake of Probe Volume Data to see effect of changed normal bias.
- Fixed loss of persistency of ratio between pivot position and size when sliding by 0 in DecalProjector inspector (case 1308338)
- Fixed nullref when adding a volume component in a Volume profile asset (case 1317156).
- Fixed decal normal for double sided materials (case 1312065).
- Fixed multiple HDRP Frame Settings panel issues: missing "Refraction" Frame Setting. Fixing ordering of Rough Distortion, it should now be under the Distortion setting.
- Fixed Rough Distortion frame setting not greyed out when Distortion is disabled in HDRP Asset
- Fixed issue with automatic exposure settings not updating scene view.
- Fixed issue with velocity rejection in post-DoF TAA. Fixing this reduces ghosting (case 1304381).
- Fixed missing option to use POM on emissive for tessellated shaders.
<<<<<<< HEAD
- Fixed ability to override AlphaToMask FrameSetting while camera in deferred lit shader mode
=======
- Fixed an issue in the planar reflection probe convolution.
- Fixed an issue with debug overriding emissive material color for deferred path (case 1313123).
- Fixed a limit case when the camera is exactly at the lower cloud level (case 1316988).
- Fixed the various history buffers being discarded when the fog was enabled/disabled (case 1316072).
>>>>>>> 3d0e82a5

### Changed
- Changed Window/Render Pipeline/HD Render Pipeline Wizard to Window/Rendering/HDRP Wizard
- Removed the material pass probe volumes evaluation mode.
- Changed GameObject/Rendering/Density Volume to GameObject/Volume/Density Volume
- Changed GameObject/Rendering/Decal Projector to GameObject/Decal Projector
- Changed GameObject/Volume/Sky and Fog Volume to GameObject/Volume/Sky and Fog Global Volume
- Move the Decal Gizmo Color initialization to preferences
- Unifying the history validation pass so that it is only done once for the whole frame and not per effect.
- Moved Edit/Render Pipeline/HD Render Pipeline/Render Selected Camera to log Exr to Edit/Rendering/Render Selected HDRP Camera to log Exr
- Moved Edit/Render Pipeline/HD Render Pipeline/Export Sky to Image to Edit/Rendering/Export HDRP Sky to Image
- Moved Edit/Render Pipeline/HD Render Pipeline/Check Scene Content for Ray Tracing to Edit/Rendering/Check Scene Content for HDRP Ray Tracing
- Moved Edit/Render Pipeline/HD Render Pipeline/Upgrade from Builtin pipeline/Upgrade Project Materials to High Definition Materials to Edit/Rendering/Materials/Convert All Built-in Materials to HDRP"
- Moved Edit/Render Pipeline/HD Render Pipeline/Upgrade from Builtin pipeline/Upgrade Selected Materials to High Definition Materials to Edit/Rendering/Materials/Convert Selected Built-in Materials to HDRP
- Moved Edit/Render Pipeline/HD Render Pipeline/Upgrade from Builtin pipeline/Upgrade Scene Terrains to High Definition Terrains to Edit/Rendering/Materials/Convert Scene Terrains to HDRP Terrains
- Updated the tooltip for the Decal Angle Fade property (requires to enable Decal Layers in both HDRP asset and Frame settings) (case 1308048).
- The RTAO's history is now discarded if the occlusion caster was moving (case 1303418).
- Change Asset/Create/Shader/HD Render Pipeline/Decal Shader Graph to Asset/Create/Shader Graph/HDRP/Decal Shader Graph
- Change Asset/Create/Shader/HD Render Pipeline/Eye Shader Graph to Asset/Create/Shader Graph/HDRP/Eye Shader Graph
- Change Asset/Create/Shader/HD Render Pipeline/Fabric Shader Graph to Asset/Create/Shader Graph/HDRP/Decal Fabric Shader Graph
- Change Asset/Create/Shader/HD Render Pipeline/Eye Shader Graph to Asset/Create/Shader Graph/HDRP/Hair Shader Graph
- Change Asset/Create/Shader/HD Render Pipeline/Lit Shader Graph to Asset/Create/Shader Graph/HDRP/Lit
- Change Asset/Create/Shader/HD Render Pipeline/StackLit Shader Graph to Asset/Create/Shader Graph/HDRP/StackLit Shader GraphShader Graph
- Change Asset/Create/Shader/HD Render Pipeline/Unlit Shader Graph to Asset/Create/Shader Graph/HDRP/Unlit Shader Graph
- Change Asset/Create/Shader/HD Render Pipeline/Custom FullScreen Pass to Asset/Create/Shader/HDRP Custom FullScreen Pass
- Change Asset/Create/Shader/HD Render Pipeline/Custom Renderers Pass to Asset/Create/Shader/HDRP Custom Renderers Pass
- Change Asset/Create/Shader/HD Render Pipeline/Post Process Pass to Asset/Create/Shader/HDRP Post Process
- Change Assets/Create/Rendering/High Definition Render Pipeline Asset to Assets/Create/Rendering/HDRP Asset
- Change Assets/Create/Rendering/Diffusion Profile to Assets/Create/Rendering/HDRP Diffusion Profile
- Change Assets/Create/Rendering/C# Custom Pass to Assets/Create/Rendering/HDRP C# Custom Pass
- Change Assets/Create/Rendering/C# Post Process Volume to Assets/Create/Rendering/HDRP C# Post Process Volume
- Change labels about scroll direction and cloud type.
- Change the handling of additional properties to base class
- Improved shadow cascade GUI drawing with pixel perfect, hover and focus functionalities.
- Improving the screen space global illumination.
- Moving MaterialHeaderScopes to Core
- Changed resolution (to match the render buffer) of the sky used for camera misses in Path Tracing. (case 1304114).
- Tidy up of platform abstraction code for shader optimization.
- Display a warning help box when decal atlas is out of size.
- Moved the HDRP render graph debug panel content to the Rendering debug panel.

## [11.0.0] - 2020-10-21

### Added
- Added a new API to bake HDRP probes from C# (case 1276360)
- Added support for pre-exposure for planar reflections.
- Added support for nested volume components to volume system.
- Added a cameraCullingResult field in Custom Pass Context to give access to both custom pass and camera culling result.
- Added a toggle to allow to include or exclude smooth surfaces from ray traced reflection denoising.
- Added support for raytracing for AxF material
- Added rasterized area light shadows for AxF material
- Added a cloud system and the CloudLayer volume override.
- Added a setting in the HDRP asset to change the Density Volume mask resolution of being locked at 32x32x32 (HDRP Asset > Lighting > Volumetrics > Max Density Volume Size).
- Added a Falloff Mode (Linear or Exponential) in the Density Volume for volume blending with Blend Distance.
- Added per-stage shader keywords.

### Fixed
- Fixed probe volumes debug views.
- Fixed ShaderGraph Decal material not showing exposed properties.
- Fixed couple samplers that had the wrong name in raytracing code
- VFX: Fixed LPPV with lit particles in deferred (case 1293608)
- Fixed the default background color for previews to use the original color.
- Fixed compilation issues on platforms that don't support XR.
- Fixed issue with compute shader stripping for probe volumes variants.
- Fixed issue with an empty index buffer not being released.
- Fixed issue when debug full screen 'Transparent Screen Space Reflection' do not take in consideration debug exposure

### Changed
- Removed the material pass probe volumes evaluation mode.
- Volume parameter of type Cubemap can now accept Cubemap render textures and custom render textures.
- Removed the superior clamping value for the recursive rendering max ray length.
- Removed the superior clamping value for the ray tracing light cluster size.
- Removed the readonly keyword on the cullingResults of the CustomPassContext to allow users to overwrite.
- The DrawRenderers function of CustomPassUtils class now takes a sortingCriteria in parameter.
- When in half res, RTR denoising is executed at half resolution and the upscale happens at the end.
- Removed the upscale radius from the RTR.
- Density Volumes can now take a 3D RenderTexture as mask, the mask can use RGBA format for RGB fog.
- Decreased the minimal Fog Distance value in the Density Volume to 0.05.

## [10.3.0] - 2020-12-01

### Added
- Added a slider to control the fallback value of the directional shadow when the cascade have no coverage.
- Added light unit slider for automatic and automatic histrogram exposure limits.
- Added View Bias for mesh decals.
- Added support for the PlayStation 5 platform.

### Fixed
- Fixed computation of geometric normal in path tracing (case 1293029).
- Fixed issues with path-traced volumetric scattering (cases 1295222, 1295234).
- Fixed issue with faulty shadow transition when view is close to an object under some aspect ratio conditions
- Fixed issue where some ShaderGraph generated shaders were not SRP compatible because of UnityPerMaterial cbuffer layout mismatches [1292501] (https://issuetracker.unity3d.com/issues/a2-some-translucent-plus-alphaclipping-shadergraphs-are-not-srp-batcher-compatible)
- Fixed issues with path-traced volumetric scattering (cases 1295222, 1295234)
- Fixed Rendergraph issue with virtual texturing and debug mode while in forward.
- Fixed wrong coat normal space in shader graph
- Fixed NullPointerException when baking probes from the lighting window (case 1289680)
- Fixed volumetric fog with XR single-pass rendering.
- Fixed issues with first frame rendering when RenderGraph is used (auto exposure, AO)
- Fixed AOV api in render graph (case 1296605)
- Fixed a small discrepancy in the marker placement in light intensity sliders (case 1299750)
- Fixed issue with VT resolve pass rendergraph errors when opaque and transparent are disabled in frame settings.
- Fixed a bug in the sphere-aabb light cluster (case 1294767).
- Fixed issue when submitting SRPContext during EndCameraRendering.
- Fixed baked light being included into the ray tracing light cluster (case 1296203).
- Fixed enums UI for the shadergraph nodes.
- Fixed ShaderGraph stack blocks appearing when opening the settings in Hair and Eye ShaderGraphs.
- Fixed white screen when undoing in the editor.
- Fixed display of LOD Bias and maximum level in frame settings when using Quality Levels
- Fixed an issue when trying to open a look dev env library when Look Dev is not supported.
- Fixed shader graph not supporting indirectdxr multibounce (case 1294694).
- Fixed the planar depth texture not being properly created and rendered to (case 1299617).
- Fixed C# 8 compilation issue with turning on nullable checks (case 1300167)
- Fixed affects AO for deacl materials.
- Fixed case where material keywords would not get setup before usage.
- Fixed an issue with material using distortion from ShaderGraph init after Material creation (case 1294026)
- Fixed Clearcoat on Stacklit or Lit breaks when URP is imported into the project (case 1297806)
- VFX : Debug material view were rendering pink for albedo. (case 1290752)
- Fixed XR depth copy when using MSAA.
- Fixed GC allocations from XR occlusion mesh when using multipass.
- Fixed an issue with the frame count management for the volumetric fog (case 1299251).
- Fixed an issue with half res ssgi upscale.
- Fixed timing issues with accumulation motion blur
- Fixed register spilling on  FXC in light list shaders.
- Fixed issue with shadow mask and area lights.
- Fixed an issue with the capture callback (now includes post processing results).
- Fixed decal draw order for ShaderGraph decal materials.
- Fixed StackLit ShaderGraph surface option property block to only display energy conserving specular color option for the specular parametrization (case 1257050)
- Fixed missing BeginCameraRendering call for custom render mode of a Camera.
- Fixed LayerMask editor for volume parameters.
- Fixed the condition on temporal accumulation in the reflection denoiser (case 1303504).
- Fixed box light attenuation.
- Fixed after post process custom pass scale issue when dynamic resolution is enabled (case 1299194).
- Fixed an issue with light intensity prefab override application not visible in the inspector (case 1299563).
- Fixed Undo/Redo instability of light temperature.
- Fixed label style in pbr sky editor.
- Fixed side effect on styles during compositor rendering.
- Fixed size and spacing of compositor info boxes (case 1305652).
- Fixed spacing of UI widgets in the Graphics Compositor (case 1305638).
- Fixed undo-redo on layered lit editor.
- Fixed tesselation culling, big triangles using lit tesselation shader would dissapear when camera is too close to them (case 1299116)
- Fixed issue with compositor related custom passes still active after disabling the compositor (case 1305330)
- Fixed regression in Wizard that not fix runtime ressource anymore (case 1287627)
- Fixed error in Depth Of Field near radius blur calculation (case 1306228).
- Fixed a reload bug when using objects from the scene in the lookdev (case 1300916).
- Fixed some render texture leaks.
- Fixed light gizmo showing shadow near plane when shadows are disabled.
- Fixed path tracing alpha channel support (case 1304187).
- Fixed shadow matte not working with ambient occlusion when MSAA is enabled
- Fixed issues with compositor's undo (cases 1305633, 1307170).
- VFX : Debug material view incorrect depth test. (case 1293291)
- Fixed wrong shader / properties assignement to materials created from 3DsMax 2021 Physical Material. (case 1293576)
- Fixed Emissive color property from Autodesk Interactive materials not editable in Inspector. (case 1307234)
- Fixed exception when changing the current render pipeline to from HDRP to universal (case 1306291).
- Fixed an issue in shadergraph when switch from a RenderingPass (case 1307653)
- Fixed LookDev environment library assignement after leaving playmode.
- Fixed a locale issue with the diffusion profile property values in ShaderGraph on PC where comma is the decimal separator.
- Fixed error in the RTHandle scale of Depth Of Field when TAA is enabled.
- Fixed Quality Level set to the last one of the list after a Build (case 1307450)
- Fixed XR depth copy (case 1286908).
- Fixed Warnings about "SceneIdMap" missing script in eye material sample scene

### Changed
- Now reflection probes cannot have SSAO, SSGI, SSR, ray tracing effects or volumetric reprojection.
- Rename HDRP sub menu in Assets/Create/Shader to HD Render Pipeline for consistency.
- Improved robustness of volumetric sampling in path tracing (case 1295187).
- Changed the message when the graphics device doesn't support ray tracing (case 1287355).
- When a Custom Pass Volume is disabled, the custom pass Cleanup() function is called, it allows to release resources when the volume isn't used anymore.
- Enable Reflector for Spotlight by default
- Changed the convergence time of ssgi to 16 frames and the preset value
- Changed the clamping approach for RTR and RTGI (in both perf and quality) to improve visual quality.
- Changed the warning message for ray traced area shadows (case 1303410).
- Disabled specular occlusion for what we consider medium and larger scale ao > 1.25 with a 25cm falloff interval.
- Change the source value for the ray tracing frame index iterator from m_FrameCount to the camera frame count (case 1301356).
- Removed backplate from rendering of lighting cubemap as it did not really work conceptually and caused artefacts.
- Transparent materials created by the Model Importer are set to not cast shadows. ( case 1295747)
- Change some light unit slider value ranges to better reflect the lighting scenario.
- Change the tooltip for color shadows and semi-transparent shadows (case 1307704).

## [10.2.1] - 2020-11-30

### Added
- Added a warning when trying to bake with static lighting being in an invalid state.

### Fixed
- Fixed stylesheet reloading for LookDev window and Wizard window.
- Fixed XR single-pass rendering with legacy shaders using unity_StereoWorldSpaceCameraPos.
- Fixed issue displaying wrong debug mode in runtime debug menu UI.
- Fixed useless editor repaint when using lod bias.
- Fixed multi-editing with new light intensity slider.
- Fixed issue with density volumes flickering when editing shape box.
- Fixed issue with image layers in the graphics compositor (case 1289936).
- Fixed issue with angle fading when rotating decal projector.
- Fixed issue with gameview repaint in the graphics compositor (case 1290622).
- Fixed some labels being clipped in the Render Graph Viewer
- Fixed issue when decal projector material is none.
- Fixed the sampling of the normal buffer in the the forward transparent pass.
- Fixed bloom prefiltering tooltip.
- Fixed NullReferenceException when loading multipel scene async
- Fixed missing alpha blend state properties in Axf shader and update default stencil properties
- Fixed normal buffer not bound to custom pass anymore.
- Fixed issues with camera management in the graphics compositor (cases 1292548, 1292549).
- Fixed an issue where a warning about the static sky not being ready was wrongly displayed.
- Fixed the clear coat not being handled properly for SSR and RTR (case 1291654).
- Fixed ghosting in RTGI and RTAO when denoising is enabled and the RTHandle size is not equal to the Viewport size (case 1291654).
- Fixed alpha output when atmospheric scattering is enabled.
- Fixed issue with TAA history sharpening when view is downsampled.
- Fixed lookdev movement.
- Fixed volume component tooltips using the same parameter name.
- Fixed issue with saving some quality settings in volume overrides  (case 1293747)
- Fixed NullReferenceException in HDRenderPipeline.UpgradeResourcesIfNeeded (case 1292524)
- Fixed SSGI texture allocation when not using the RenderGraph.
- Fixed NullReference Exception when setting Max Shadows On Screen to 0 in the HDRP asset.
- Fixed path tracing accumulation not being reset when changing to a different frame of an animation.
- Fixed issue with saving some quality settings in volume overrides  (case 1293747)

### Changed
- Volume Manager now always tests scene culling masks. This was required to fix hybrid workflow.
- Now the screen space shadow is only used if the analytic value is valid.
- Distance based roughness is disabled by default and have a control
- Changed the name from the Depth Buffer Thickness to Depth Tolerance for SSGI (case 1301352).

## [10.2.0] - 2020-10-19

### Added
- Added a rough distortion frame setting and and info box on distortion materials.
- Adding support of 4 channel tex coords for ray tracing (case 1265309).
- Added a help button on the volume component toolbar for documentation.
- Added range remapping to metallic property for Lit and Decal shaders.
- Exposed the API to access HDRP shader pass names.
- Added the status check of default camera frame settings in the DXR wizard.
- Added frame setting for Virtual Texturing.
- Added a fade distance for light influencing volumetric lighting.
- Adding an "Include For Ray Tracing" toggle on lights to allow the user to exclude them when ray tracing is enabled in the frame settings of a camera.
- Added fog volumetric scattering support for path tracing.
- Added new algorithm for SSR with temporal accumulation
- Added quality preset of the new volumetric fog parameters.
- Added missing documentation for unsupported SG RT nodes and light's include for raytracing attrbute.
- Added documentation for LODs not being supported by ray tracing.
- Added more options to control how the component of motion vectors coming from the camera transform will affect the motion blur with new clamping modes.
- Added anamorphism support for phsyical DoF, switched to blue noise sampling and fixed tiling artifacts.

### Fixed
- Fixed an issue where the Exposure Shader Graph node had clipped text. (case 1265057)
- Fixed an issue when rendering into texture where alpha would not default to 1.0 when using 11_11_10 color buffer in non-dev builds.
- Fixed issues with reordering and hiding graphics compositor layers (cases 1283903, 1285282, 1283886).
- Fixed the possibility to have a shader with a pre-refraction render queue and refraction enabled at the same time.
- Fixed a migration issue with the rendering queue in ShaderGraph when upgrading to 10.x;
- Fixed the object space matrices in shader graph for ray tracing.
- Changed the cornea refraction function to take a view dir in object space.
- Fixed upside down XR occlusion mesh.
- Fixed precision issue with the atmospheric fog.
- Fixed issue with TAA and no motion vectors.
- Fixed the stripping not working the terrain alphatest feature required for terrain holes (case 1205902).
- Fixed bounding box generation that resulted in incorrect light culling (case 3875925).
- VFX : Fix Emissive writing in Opaque Lit Output with PSSL platforms (case 273378).
- Fixed issue where pivot of DecalProjector was not aligned anymore on Transform position when manipulating the size of the projector from the Inspector.
- Fixed a null reference exception when creating a diffusion profile asset.
- Fixed the diffusion profile not being registered as a dependency of the ShaderGraph.
- Fixing exceptions in the console when putting the SSGI in low quality mode (render graph).
- Fixed NullRef Exception when decals are in the scene, no asset is set and HDRP wizard is run.
- Fixed issue with TAA causing bleeding of a view into another when multiple views are visible.
- Fix an issue that caused issues of usability of editor if a very high resolution is set by mistake and then reverted back to a smaller resolution.
- Fixed issue where Default Volume Profile Asset change in project settings was not added to the undo stack (case 1285268).
- Fixed undo after enabling compositor.
- Fixed the ray tracing shadow UI being displayed while it shouldn't (case 1286391).
- Fixed issues with physically-based DoF, improved speed and robustness
- Fixed a warning happening when putting the range of lights to 0.
- Fixed issue when null parameters in a volume component would spam null reference errors. Produce a warning instead.
- Fixed volument component creation via script.
- Fixed GC allocs in render graph.
- Fixed scene picking passes.
- Fixed broken ray tracing light cluster full screen debug.
- Fixed dead code causing error.
- Fixed issue when dragging slider in inspector for ProjectionDepth.
- Fixed issue when resizing Inspector window that make the DecalProjector editor flickers.
- Fixed issue in DecalProjector editor when the Inspector window have a too small width: the size appears on 2 lines but the editor not let place for the second one.
- Fixed issue (null reference in console) when selecting a DensityVolume with rectangle selection.
- Fixed issue when linking the field of view with the focal length in physical camera
- Fixed supported platform build and error message.
- Fixed exceptions occuring when selecting mulitple decal projectors without materials assigned (case 1283659).
- Fixed LookDev error message when pipeline is not loaded.
- Properly reject history when enabling seond denoiser for RTGI.
- Fixed an issue that could cause objects to not be rendered when using Vulkan API.
- Fixed issue with lookdev shadows looking wrong upon exiting playmode.
- Fixed temporary Editor freeze when selecting AOV output in graphics compositor (case 1288744).
- Fixed normal flip with double sided materials.
- Fixed shadow resolution settings level in the light explorer.
- Fixed the ShaderGraph being dirty after the first save.
- Fixed XR shadows culling
- Fixed Nans happening when upscaling the RTGI.
- Fixed the adjust weight operation not being done for the non-rendergraph pipeline.
- Fixed overlap with SSR Transparent default frame settings message on DXR Wizard.
- Fixed alpha channel in the stop NaNs and motion blur shaders.
- Fixed undo of duplicate environments in the look dev environment library.
- Fixed a ghosting issue with RTShadows (Sun, Point and Spot), RTAO and RTGI when the camera is moving fast.
- Fixed a SSGI denoiser bug for large scenes.
- Fixed a Nan issue with SSGI.
- Fixed an issue with IsFrontFace node in Shader Graph not working properly
- Fixed CustomPassUtils.RenderFrom* functions and CustomPassUtils.DisableSinglePassRendering struct in VR.
- Fixed custom pass markers not recorded when render graph was enabled.
- Fixed exceptions when unchecking "Big Tile Prepass" on the frame settings with render-graph.
- Fixed an issue causing errors in GenerateMaxZ when opaque objects or decals are disabled.
- Fixed an issue with Bake button of Reflection Probe when in custom mode
- Fixed exceptions related to the debug display settings when changing the default frame settings.
- Fixed picking for materials with depth offset.
- Fixed issue with exposure history being uninitialized on second frame.
- Fixed issue when changing FoV with the physical camera fold-out closed.
- Fixed some labels being clipped in the Render Graph Viewer

### Changed
- Combined occlusion meshes into one to reduce draw calls and state changes with XR single-pass.
- Claryfied doc for the LayeredLit material.
- Various improvements for the Volumetric Fog.
- Use draggable fields for float scalable settings
- Migrated the fabric & hair shadergraph samples directly into the renderpipeline resources.
- Removed green coloration of the UV on the DecalProjector gizmo.
- Removed _BLENDMODE_PRESERVE_SPECULAR_LIGHTING keyword from shaders.
- Now the DXR wizard displays the name of the target asset that needs to be changed.
- Standardized naming for the option regarding Transparent objects being able to receive Screen Space Reflections.
- Making the reflection and refractions of cubemaps distance based.
- Changed Receive SSR to also controls Receive SSGI on opaque objects.
- Improved the punctual light shadow rescale algorithm.
- Changed the names of some of the parameters for the Eye Utils SG Nodes.
- Restored frame setting for async compute of contact shadows.
- Removed the possibility to have MSAA (through the frame settings) when ray tracing is active.
- Range handles for decal projector angle fading.
- Smoother angle fading for decal projector.

## [10.1.0] - 2020-10-12

### Added
- Added an option to have only the metering mask displayed in the debug mode.
- Added a new mode to cluster visualization debug where users can see a slice instead of the cluster on opaque objects.
- Added ray traced reflection support for the render graph version of the pipeline.
- Added render graph support of RTAO and required denoisers.
- Added render graph support of RTGI.
- Added support of RTSSS and Recursive Rendering in the render graph mode.
- Added support of RT and screen space shadow for render graph.
- Added tooltips with the full name of the (graphics) compositor properties to properly show large names that otherwise are clipped by the UI (case 1263590)
- Added error message if a callback AOV allocation fail
- Added marker for all AOV request operation on GPU
- Added remapping options for Depth Pyramid debug view mode
- Added an option to support AOV shader at runtime in HDRP settings (case 1265070)
- Added support of SSGI in the render graph mode.
- Added option for 11-11-10 format for cube reflection probes.
- Added an optional check in the HDRP DXR Wizard to verify 64 bits target architecture
- Added option to display timing stats in the debug menu as an average over 1 second.
- Added a light unit slider to provide users more context when authoring physically based values.
- Added a way to check the normals through the material views.
- Added Simple mode to Earth Preset for PBR Sky
- Added the export of normals during the prepass for shadow matte for proper SSAO calculation.
- Added the usage of SSAO for shadow matte unlit shader graph.
- Added the support of input system V2
- Added a new volume component parameter to control the max ray length of directional lights(case 1279849).
- Added support for 'Pyramid' and 'Box' spot light shapes in path tracing.
- Added high quality prefiltering option for Bloom.
- Added support for camera relative ray tracing (and keeping non-camera relative ray tracing working)
- Added a rough refraction option on planar reflections.
- Added scalability settings for the planar reflection resolution.
- Added tests for AOV stacking and UI rendering in the graphics compositor.
- Added a new ray tracing only function that samples the specular part of the materials.
- Adding missing marker for ray tracing profiling (RaytracingDeferredLighting)
- Added the support of eye shader for ray tracing.
- Exposed Refraction Model to the material UI when using a Lit ShaderGraph.
- Added bounding sphere support to screen-space axis-aligned bounding box generation pass.

### Fixed
- Fixed several issues with physically-based DoF (TAA ghosting of the CoC buffer, smooth layer transitions, etc)
- Fixed GPU hang on D3D12 on xbox.
- Fixed game view artifacts on resizing when hardware dynamic resolution was enabled
- Fixed black line artifacts occurring when Lanczos upsampling was set for dynamic resolution
- Fixed Amplitude -> Min/Max parametrization conversion
- Fixed CoatMask block appearing when creating lit master node (case 1264632)
- Fixed issue with SceneEV100 debug mode indicator when rescaling the window.
- Fixed issue with PCSS filter being wrong on first frame.
- Fixed issue with emissive mesh for area light not appearing in playmode if Reload Scene option is disabled in Enter Playmode Settings.
- Fixed issue when Reflection Probes are set to OnEnable and are never rendered if the probe is enabled when the camera is farther than the probe fade distance.
- Fixed issue with sun icon being clipped in the look dev window.
- Fixed error about layers when disabling emissive mesh for area lights.
- Fixed issue when the user deletes the composition graph or .asset in runtime (case 1263319)
- Fixed assertion failure when changing resolution to compositor layers after using AOVs (case 1265023)
- Fixed flickering layers in graphics compositor (case 1264552)
- Fixed issue causing the editor field not updating the disc area light radius.
- Fixed issues that lead to cookie atlas to be updated every frame even if cached data was valid.
- Fixed an issue where world space UI was not emitted for reflection cameras in HDRP
- Fixed an issue with cookie texture atlas that would cause realtime textures to always update in the atlas even when the content did not change.
- Fixed an issue where only one of the two lookdev views would update when changing the default lookdev volume profile.
- Fixed a bug related to light cluster invalidation.
- Fixed shader warning in DofGather (case 1272931)
- Fixed AOV export of depth buffer which now correctly export linear depth (case 1265001)
- Fixed issue that caused the decal atlas to not be updated upon changing of the decal textures content.
- Fixed "Screen position out of view frustum" error when camera is at exactly the planar reflection probe location.
- Fixed Amplitude -> Min/Max parametrization conversion
- Fixed issue that allocated a small cookie for normal spot lights.
- Fixed issue when undoing a change in diffuse profile list after deleting the volume profile.
- Fixed custom pass re-ordering and removing.
- Fixed TAA issue and hardware dynamic resolution.
- Fixed a static lighting flickering issue caused by having an active planar probe in the scene while rendering inspector preview.
- Fixed an issue where even when set to OnDemand, the sky lighting would still be updated when changing sky parameters.
- Fixed an error message trigerred when a mesh has more than 32 sub-meshes (case 1274508).
- Fixed RTGI getting noisy for grazying angle geometry (case 1266462).
- Fixed an issue with TAA history management on pssl.
- Fixed the global illumination volume override having an unwanted advanced mode (case 1270459).
- Fixed screen space shadow option displayed on directional shadows while they shouldn't (case 1270537).
- Fixed the handling of undo and redo actions in the graphics compositor (cases 1268149, 1266212, 1265028)
- Fixed issue with composition graphs that include virtual textures, cubemaps and other non-2D textures (cases 1263347, 1265638).
- Fixed issues when selecting a new composition graph or setting it to None (cases 1263350, 1266202)
- Fixed ArgumentNullException when saving shader graphs after removing the compositor from the scene (case 1268658)
- Fixed issue with updating the compositor output when not in play mode (case 1266216)
- Fixed warning with area mesh (case 1268379)
- Fixed issue with diffusion profile not being updated upon reset of the editor.
- Fixed an issue that lead to corrupted refraction in some scenarios on xbox.
- Fixed for light loop scalarization not happening.
- Fixed issue with stencil not being set in rendergraph mode.
- Fixed for post process being overridable in reflection probes even though it is not supported.
- Fixed RTGI in performance mode when light layers are enabled on the asset.
- Fixed SSS materials appearing black in matcap mode.
- Fixed a collision in the interaction of RTR and RTGI.
- Fix for lookdev toggling renderers that are set to non editable or are hidden in the inspector.
- Fixed issue with mipmap debug mode not properly resetting full screen mode (and viceversa).
- Added unsupported message when using tile debug mode with MSAA.
- Fixed SSGI compilation issues on PS4.
- Fixed "Screen position out of view frustum" error when camera is on exactly the planar reflection probe plane.
- Workaround issue that caused objects using eye shader to not be rendered on xbox.
- Fixed GC allocation when using XR single-pass test mode.
- Fixed text in cascades shadow split being truncated.
- Fixed rendering of custom passes in the Custom Pass Volume inspector
- Force probe to render again if first time was during async shader compilation to avoid having cyan objects.
- Fixed for lookdev library field not being refreshed upon opening a library from the environment library inspector.
- Fixed serialization issue with matcap scale intensity.
- Close Add Override popup of Volume Inspector when the popup looses focus (case 1258571)
- Light quality setting for contact shadow set to on for High quality by default.
- Fixed an exception thrown when closing the look dev because there is no active SRP anymore.
- Fixed alignment of framesettings in HDRP Default Settings
- Fixed an exception thrown when closing the look dev because there is no active SRP anymore.
- Fixed an issue where entering playmode would close the LookDev window.
- Fixed issue with rendergraph on console failing on SSS pass.
- Fixed Cutoff not working properly with ray tracing shaders default and SG (case 1261292).
- Fixed shader compilation issue with Hair shader and debug display mode
- Fixed cubemap static preview not updated when the asset is imported.
- Fixed wizard DXR setup on non-DXR compatible devices.
- Fixed Custom Post Processes affecting preview cameras.
- Fixed issue with lens distortion breaking rendering.
- Fixed save popup appearing twice due to HDRP wizard.
- Fixed error when changing planar probe resolution.
- Fixed the dependecy of FrameSettings (MSAA, ClearGBuffer, DepthPrepassWithDeferred) (case 1277620).
- Fixed the usage of GUIEnable for volume components (case 1280018).
- Fixed the diffusion profile becoming invalid when hitting the reset (case 1269462).
- Fixed issue with MSAA resolve killing the alpha channel.
- Fixed a warning in materialevalulation
- Fixed an error when building the player.
- Fixed issue with box light not visible if range is below one and range attenuation is off.
- Fixed an issue that caused a null reference when deleting camera component in a prefab. (case 1244430)
- Fixed issue with bloom showing a thin black line after rescaling window.
- Fixed rendergraph motion vector resolve.
- Fixed the Ray-Tracing related Debug Display not working in render graph mode.
- Fix nan in pbr sky
- Fixed Light skin not properly applied on the LookDev when switching from Dark Skin (case 1278802)
- Fixed accumulation on DX11
- Fixed issue with screen space UI not drawing on the graphics compositor (case 1279272).
- Fixed error Maximum allowed thread group count is 65535 when resolution is very high.
- LOD meshes are now properly stripped based on the maximum lod value parameters contained in the HDRP asset.
- Fixed an inconsistency in the LOD group UI where LOD bias was not the right one.
- Fixed outlines in transitions between post-processed and plain regions in the graphics compositor (case 1278775).
- Fix decal being applied twice with LOD Crossfade.
- Fixed camera stacking for AOVs in the graphics compositor (case 1273223).
- Fixed backface selection on some shader not ignore correctly.
- Disable quad overdraw on ps4.
- Fixed error when resizing the graphics compositor's output and when re-adding a compositor in the scene
- Fixed issues with bloom, alpha and HDR layers in the compositor (case 1272621).
- Fixed alpha not having TAA applied to it.
- Fix issue with alpha output in forward.
- Fix compilation issue on Vulkan for shaders using high quality shadows in XR mode.
- Fixed wrong error message when fixing DXR resources from Wizard.
- Fixed compilation error of quad overdraw with double sided materials
- Fixed screen corruption on xbox when using TAA and Motion Blur with rendergraph.
- Fixed UX issue in the graphics compositor related to clear depth and the defaults for new layers, add better tooltips and fix minor bugs (case 1283904)
- Fixed scene visibility not working for custom pass volumes.
- Fixed issue with several override entries in the runtime debug menu.
- Fixed issue with rendergraph failing to execute every 30 minutes.
- Fixed Lit ShaderGraph surface option property block to only display transmission and energy conserving specular color options for their proper material mode (case 1257050)
- Fixed nan in reflection probe when volumetric fog filtering is enabled, causing the whole probe to be invalid.
- Fixed Debug Color pixel became grey
- Fixed TAA flickering on the very edge of screen.
- Fixed profiling scope for quality RTGI.
- Fixed the denoising and multi-sample not being used for smooth multibounce RTReflections.
- Fixed issue where multiple cameras would cause GC each frame.
- Fixed after post process rendering pass options not showing for unlit ShaderGraphs.
- Fixed null reference in the Undo callback of the graphics compositor
- Fixed cullmode for SceneSelectionPass.
- Fixed issue that caused non-static object to not render at times in OnEnable reflection probes.
- Baked reflection probes now correctly use static sky for ambient lighting.

### Changed
- Preparation pass for RTSSShadows to be supported by render graph.
- Add tooltips with the full name of the (graphics) compositor properties to properly show large names that otherwise are clipped by the UI (case 1263590)
- Composition profile .asset files cannot be manually edited/reset by users (to avoid breaking things - case 1265631)
- Preparation pass for RTSSShadows to be supported by render graph.
- Changed the way the ray tracing property is displayed on the material (QOL 1265297).
- Exposed lens attenuation mode in default settings and remove it as a debug mode.
- Composition layers without any sub layers are now cleared to black to avoid confusion (case 1265061).
- Slight reduction of VGPR used by area light code.
- Changed thread group size for contact shadows (save 1.1ms on PS4)
- Make sure distortion stencil test happens before pixel shader is run.
- Small optimization that allows to skip motion vector prepping when the whole wave as velocity of 0.
- Improved performance to avoid generating coarse stencil buffer when not needed.
- Remove HTile generation for decals (faster without).
- Improving SSGI Filtering and fixing a blend issue with RTGI.
- Changed the Trackball UI so that it allows explicit numeric values.
- Reduce the G-buffer footprint of anisotropic materials
- Moved SSGI out of preview.
- Skip an unneeded depth buffer copy on consoles.
- Replaced the Density Volume Texture Tool with the new 3D Texture Importer.
- Rename Raytracing Node to Raytracing Quality Keyword and rename high and low inputs as default and raytraced. All raytracing effects now use the raytraced mode but path tracing.
- Moved diffusion profile list to the HDRP default settings panel.
- Skip biquadratic resampling of vbuffer when volumetric fog filtering is enabled.
- Optimized Grain and sRGB Dithering.
- On platforms that allow it skip the first mip of the depth pyramid and compute it alongside the depth buffer used for low res transparents.
- When trying to install the local configuration package, if another one is already present the user is now asked whether they want to keep it or not.
- Improved MSAA color resolve to fix issues when very bright and very dark samples are resolved together.
- Improve performance of GPU light AABB generation
- Removed the max clamp value for the RTR, RTAO and RTGI's ray length (case 1279849).
- Meshes assigned with a decal material are not visible anymore in ray-tracing or path-tracing.
- Removed BLEND shader keywords.
- Remove a rendergraph debug option to clear resources on release from UI.
- added SV_PrimitiveID in the VaryingMesh structure for fulldebugscreenpass as well as primitiveID in FragInputs
- Changed which local frame is used for multi-bounce RTReflections.
- Move System Generated Values semantics out of VaryingsMesh structure.
- Other forms of FSAA are silently deactivated, when path tracing is on.
- Removed XRSystemTests. The GC verification is now done during playmode tests (case 1285012).
- SSR now uses the pre-refraction color pyramid.
- Various improvements for the Volumetric Fog.
- Optimizations for volumetric fog.

## [10.0.0] - 2019-06-10

### Added
- Ray tracing support for VR single-pass
- Added sharpen filter shader parameter and UI for TemporalAA to control image quality instead of hardcoded value
- Added frame settings option for custom post process and custom passes as well as custom color buffer format option.
- Add check in wizard on SRP Batcher enabled.
- Added default implementations of OnPreprocessMaterialDescription for FBX, Obj, Sketchup and 3DS file formats.
- Added custom pass fade radius
- Added after post process injection point for custom passes
- Added basic alpha compositing support - Alpha is available afterpostprocess when using FP16 buffer format.
- Added falloff distance on Reflection Probe and Planar Reflection Probe
- Added Backplate projection from the HDRISky
- Added Shadow Matte in UnlitMasterNode, which only received shadow without lighting
- Added hability to name LightLayers in HDRenderPipelineAsset
- Added a range compression factor for Reflection Probe and Planar Reflection Probe to avoid saturation of colors.
- Added path tracing support for directional, point and spot lights, as well as emission from Lit and Unlit.
- Added non temporal version of SSAO.
- Added more detailed ray tracing stats in the debug window
- Added Disc area light (bake only)
- Added a warning in the material UI to prevent transparent + subsurface-scattering combination.
- Added XR single-pass setting into HDRP asset
- Added a penumbra tint option for lights
- Added support for depth copy with XR SDK
- Added debug setting to Render Pipeline Debug Window to list the active XR views
- Added an option to filter the result of the volumetric lighting (off by default).
- Added a transmission multiplier for directional lights
- Added XR single-pass test mode to Render Pipeline Debug Window
- Added debug setting to Render Pipeline Window to list the active XR views
- Added a new refraction mode for the Lit shader (thin). Which is a box refraction with small thickness values
- Added the code to support Barn Doors for Area Lights based on a shaderconfig option.
- Added HDRPCameraBinder property binder for Visual Effect Graph
- Added "Celestial Body" controls to the Directional Light
- Added new parameters to the Physically Based Sky
- Added Reflections to the DXR Wizard
- Added the possibility to have ray traced colored and semi-transparent shadows on directional lights.
- Added a check in the custom post process template to throw an error if the default shader is not found.
- Exposed the debug overlay ratio in the debug menu.
- Added a separate frame settings for tonemapping alongside color grading.
- Added the receive fog option in the material UI for ShaderGraphs.
- Added a public virtual bool in the custom post processes API to specify if a post processes should be executed in the scene view.
- Added a menu option that checks scene issues with ray tracing. Also removed the previously existing warning at runtime.
- Added Contrast Adaptive Sharpen (CAS) Upscaling effect.
- Added APIs to update probe settings at runtime.
- Added documentation for the rayTracingSupported method in HDRP
- Added user-selectable format for the post processing passes.
- Added support for alpha channel in some post-processing passes (DoF, TAA, Uber).
- Added warnings in FrameSettings inspector when using DXR and atempting to use Asynchronous Execution.
- Exposed Stencil bits that can be used by the user.
- Added history rejection based on velocity of intersected objects for directional, point and spot lights.
- Added a affectsVolumetric field to the HDAdditionalLightData API to know if light affects volumetric fog.
- Add OS and Hardware check in the Wizard fixes for DXR.
- Added option to exclude camera motion from motion blur.
- Added semi-transparent shadows for point and spot lights.
- Added support for semi-transparent shadow for unlit shader and unlit shader graph.
- Added the alpha clip enabled toggle to the material UI for all HDRP shader graphs.
- Added Material Samples to explain how to use the lit shader features
- Added an initial implementation of ray traced sub surface scattering
- Added AssetPostprocessors and Shadergraphs to handle Arnold Standard Surface and 3DsMax Physical material import from FBX.
- Added support for Smoothness Fade start work when enabling ray traced reflections.
- Added Contact shadow, Micro shadows and Screen space refraction API documentation.
- Added script documentation for SSR, SSAO (ray tracing), GI, Light Cluster, RayTracingSettings, Ray Counters, etc.
- Added path tracing support for refraction and internal reflections.
- Added support for Thin Refraction Model and Lit's Clear Coat in Path Tracing.
- Added the Tint parameter to Sky Colored Fog.
- Added of Screen Space Reflections for Transparent materials
- Added a fallback for ray traced area light shadows in case the material is forward or the lit mode is forward.
- Added a new debug mode for light layers.
- Added an "enable" toggle to the SSR volume component.
- Added support for anisotropic specular lobes in path tracing.
- Added support for alpha clipping in path tracing.
- Added support for light cookies in path tracing.
- Added support for transparent shadows in path tracing.
- Added support for iridescence in path tracing.
- Added support for background color in path tracing.
- Added a path tracing test to the test suite.
- Added a warning and workaround instructions that appear when you enable XR single-pass after the first frame with the XR SDK.
- Added the exposure sliders to the planar reflection probe preview
- Added support for subsurface scattering in path tracing.
- Added a new mode that improves the filtering of ray traced shadows (directional, point and spot) based on the distance to the occluder.
- Added support of cookie baking and add support on Disc light.
- Added support for fog attenuation in path tracing.
- Added a new debug panel for volumes
- Added XR setting to control camera jitter for temporal effects
- Added an error message in the DrawRenderers custom pass when rendering opaque objects with an HDRP asset in DeferredOnly mode.
- Added API to enable proper recording of path traced scenes (with the Unity recorder or other tools).
- Added support for fog in Recursive rendering, ray traced reflections and ray traced indirect diffuse.
- Added an alpha blend option for recursive rendering
- Added support for stack lit for ray tracing effects.
- Added support for hair for ray tracing effects.
- Added support for alpha to coverage for HDRP shaders and shader graph
- Added support for Quality Levels to Subsurface Scattering.
- Added option to disable XR rendering on the camera settings.
- Added support for specular AA from geometric curvature in AxF
- Added support for baked AO (no input for now) in AxF
- Added an info box to warn about depth test artifacts when rendering object twice in custom passes with MSAA.
- Added a frame setting for alpha to mask.
- Added support for custom passes in the AOV API
- Added Light decomposition lighting debugging modes and support in AOV
- Added exposure compensation to Fixed exposure mode
- Added support for rasterized area light shadows in StackLit
- Added support for texture-weighted automatic exposure
- Added support for POM for emissive map
- Added alpha channel support in motion blur pass.
- Added the HDRP Compositor Tool (in Preview).
- Added a ray tracing mode option in the HDRP asset that allows to override and shader stripping.
- Added support for arbitrary resolution scaling of Volumetric Lighting to the Fog volume component.
- Added range attenuation for box-shaped spotlights.
- Added scenes for hair and fabric and decals with material samples
- Added fabric materials and textures
- Added information for fabric materials in fabric scene
- Added a DisplayInfo attribute to specify a name override and a display order for Volume Component fields (used only in default inspector for now).
- Added Min distance to contact shadows.
- Added support for Depth of Field in path tracing (by sampling the lens aperture).
- Added an API in HDRP to override the camera within the rendering of a frame (mainly for custom pass).
- Added a function (HDRenderPipeline.ResetRTHandleReferenceSize) to reset the reference size of RTHandle systems.
- Added support for AxF measurements importing into texture resources tilings.
- Added Layer parameter on Area Light to modify Layer of generated Emissive Mesh
- Added a flow map parameter to HDRI Sky
- Implemented ray traced reflections for transparent objects.
- Add a new parameter to control reflections in recursive rendering.
- Added an initial version of SSGI.
- Added Virtual Texturing cache settings to control the size of the Streaming Virtual Texturing caches.
- Added back-compatibility with builtin stereo matrices.
- Added CustomPassUtils API to simplify Blur, Copy and DrawRenderers custom passes.
- Added Histogram guided automatic exposure.
- Added few exposure debug modes.
- Added support for multiple path-traced views at once (e.g., scene and game views).
- Added support for 3DsMax's 2021 Simplified Physical Material from FBX files in the Model Importer.
- Added custom target mid grey for auto exposure.
- Added CustomPassUtils API to simplify Blur, Copy and DrawRenderers custom passes.
- Added an API in HDRP to override the camera within the rendering of a frame (mainly for custom pass).
- Added more custom pass API functions, mainly to render objects from another camera.
- Added support for transparent Unlit in path tracing.
- Added a minimal lit used for RTGI in peformance mode.
- Added procedural metering mask that can follow an object
- Added presets quality settings for RTAO and RTGI.
- Added an override for the shadow culling that allows better directional shadow maps in ray tracing effects (RTR, RTGI, RTSSS and RR).
- Added a Cloud Layer volume override.
- Added Fast Memory support for platform that support it.
- Added CPU and GPU timings for ray tracing effects.
- Added support to combine RTSSS and RTGI (1248733).
- Added IES Profile support for Point, Spot and Rectangular-Area lights
- Added support for multiple mapping modes in AxF.
- Add support of lightlayers on indirect lighting controller
- Added compute shader stripping.
- Added Cull Mode option for opaque materials and ShaderGraphs.
- Added scene view exposure override.
- Added support for exposure curve remapping for min/max limits.
- Added presets for ray traced reflections.
- Added final image histogram debug view (both luminance and RGB).
- Added an example texture and rotation to the Cloud Layer volume override.
- Added an option to extend the camera culling for skinned mesh animation in ray tracing effects (1258547).
- Added decal layer system similar to light layer. Mesh will receive a decal when both decal layer mask matches.
- Added shader graph nodes for rendering a complex eye shader.
- Added more controls to contact shadows and increased quality in some parts.
- Added a physically based option in DoF volume.
- Added API to check if a Camera, Light or ReflectionProbe is compatible with HDRP.
- Added path tracing test scene for normal mapping.
- Added missing API documentation.
- Remove CloudLayer
- Added quad overdraw and vertex density debug modes.

### Fixed
- fix when saved HDWizard window tab index out of range (1260273)
- Fix when rescale probe all direction below zero (1219246)
- Update documentation of HDRISky-Backplate, precise how to have Ambient Occlusion on the Backplate
- Sorting, undo, labels, layout in the Lighting Explorer.
- Fixed sky settings and materials in Shader Graph Samples package
- Fix/workaround a probable graphics driver bug in the GTAO shader.
- Fixed Hair and PBR shader graphs double sided modes
- Fixed an issue where updating an HDRP asset in the Quality setting panel would not recreate the pipeline.
- Fixed issue with point lights being considered even when occupying less than a pixel on screen (case 1183196)
- Fix a potential NaN source with iridescence (case 1183216)
- Fixed issue of spotlight breaking when minimizing the cone angle via the gizmo (case 1178279)
- Fixed issue that caused decals not to modify the roughness in the normal buffer, causing SSR to not behave correctly (case 1178336)
- Fixed lit transparent refraction with XR single-pass rendering
- Removed extra jitter for TemporalAA in VR
- Fixed ShaderGraph time in main preview
- Fixed issue on some UI elements in HDRP asset not expanding when clicking the arrow (case 1178369)
- Fixed alpha blending in custom post process
- Fixed the modification of the _AlphaCutoff property in the material UI when exposed with a ShaderGraph parameter.
- Fixed HDRP test `1218_Lit_DiffusionProfiles` on Vulkan.
- Fixed an issue where building a player in non-dev mode would generate render target error logs every frame
- Fixed crash when upgrading version of HDRP
- Fixed rendering issues with material previews
- Fixed NPE when using light module in Shuriken particle systems (1173348).
- Refresh cached shadow on editor changes
- Fixed light supported units caching (1182266)
- Fixed an issue where SSAO (that needs temporal reprojection) was still being rendered when Motion Vectors were not available (case 1184998)
- Fixed a nullref when modifying the height parameters inside the layered lit shader UI.
- Fixed Decal gizmo that become white after exiting play mode
- Fixed Decal pivot position to behave like a spotlight
- Fixed an issue where using the LightingOverrideMask would break sky reflection for regular cameras
- Fix DebugMenu FrameSettingsHistory persistency on close
- Fix DensityVolume, ReflectionProbe aned PlanarReflectionProbe advancedControl display
- Fix DXR scene serialization in wizard
- Fixed an issue where Previews would reallocate History Buffers every frame
- Fixed the SetLightLayer function in HDAdditionalLightData setting the wrong light layer
- Fix error first time a preview is created for planar
- Fixed an issue where SSR would use an incorrect roughness value on ForwardOnly (StackLit, AxF, Fabric, etc.) materials when the pipeline is configured to also allow deferred Lit.
- Fixed issues with light explorer (cases 1183468, 1183269)
- Fix dot colors in LayeredLit material inspector
- Fix undo not resetting all value when undoing the material affectation in LayerLit material
- Fix for issue that caused gizmos to render in render textures (case 1174395)
- Fixed the light emissive mesh not updated when the light was disabled/enabled
- Fixed light and shadow layer sync when setting the HDAdditionalLightData.lightlayersMask property
- Fixed a nullref when a custom post process component that was in the HDRP PP list is removed from the project
- Fixed issue that prevented decals from modifying specular occlusion (case 1178272).
- Fixed exposure of volumetric reprojection
- Fixed multi selection support for Scalable Settings in lights
- Fixed font shaders in test projects for VR by using a Shader Graph version
- Fixed refresh of baked cubemap by incrementing updateCount at the end of the bake (case 1158677).
- Fixed issue with rectangular area light when seen from the back
- Fixed decals not affecting lightmap/lightprobe
- Fixed zBufferParams with XR single-pass rendering
- Fixed moving objects not rendered in custom passes
- Fixed abstract classes listed in the + menu of the custom pass list
- Fixed custom pass that was rendered in previews
- Fixed precision error in zero value normals when applying decals (case 1181639)
- Fixed issue that triggered No Scene Lighting view in game view as well (case 1156102)
- Assign default volume profile when creating a new HDRP Asset
- Fixed fov to 0 in planar probe breaking the projection matrix (case 1182014)
- Fixed bugs with shadow caching
- Reassign the same camera for a realtime probe face render request to have appropriate history buffer during realtime probe rendering.
- Fixed issue causing wrong shading when normal map mode is Object space, no normal map is set, but a detail map is present (case 1143352)
- Fixed issue with decal and htile optimization
- Fixed TerrainLit shader compilation error regarding `_Control0_TexelSize` redefinition (case 1178480).
- Fixed warning about duplicate HDRuntimeReflectionSystem when configuring play mode without domain reload.
- Fixed an editor crash when multiple decal projectors were selected and some had null material
- Added all relevant fix actions to FixAll button in Wizard
- Moved FixAll button on top of the Wizard
- Fixed an issue where fog color was not pre-exposed correctly
- Fix priority order when custom passes are overlapping
- Fix cleanup not called when the custom pass GameObject is destroyed
- Replaced most instances of GraphicsSettings.renderPipelineAsset by GraphicsSettings.currentRenderPipeline. This should fix some parameters not working on Quality Settings overrides.
- Fixed an issue with Realtime GI not working on upgraded projects.
- Fixed issue with screen space shadows fallback texture was not set as a texture array.
- Fixed Pyramid Lights bounding box
- Fixed terrain heightmap default/null values and epsilons
- Fixed custom post-processing effects breaking when an abstract class inherited from `CustomPostProcessVolumeComponent`
- Fixed XR single-pass rendering in Editor by using ShaderConfig.s_XrMaxViews to allocate matrix array
- Multiple different skies rendered at the same time by different cameras are now handled correctly without flickering
- Fixed flickering issue happening when different volumes have shadow settings and multiple cameras are present.
- Fixed issue causing planar probes to disappear if there is no light in the scene.
- Fixed a number of issues with the prefab isolation mode (Volumes leaking from the main scene and reflection not working properly)
- Fixed an issue with fog volume component upgrade not working properly
- Fixed Spot light Pyramid Shape has shadow artifacts on aspect ratio values lower than 1
- Fixed issue with AO upsampling in XR
- Fixed camera without HDAdditionalCameraData component not rendering
- Removed the macro ENABLE_RAYTRACING for most of the ray tracing code
- Fixed prefab containing camera reloading in loop while selected in the Project view
- Fixed issue causing NaN wheh the Z scale of an object is set to 0.
- Fixed DXR shader passes attempting to render before pipeline loaded
- Fixed black ambient sky issue when importing a project after deleting Library.
- Fixed issue when upgrading a Standard transparent material (case 1186874)
- Fixed area light cookies not working properly with stack lit
- Fixed material render queue not updated when the shader is changed in the material inspector.
- Fixed a number of issues with full screen debug modes not reseting correctly when setting another mutually exclusive mode
- Fixed compile errors for platforms with no VR support
- Fixed an issue with volumetrics and RTHandle scaling (case 1155236)
- Fixed an issue where sky lighting might be updated uselessly
- Fixed issue preventing to allow setting decal material to none (case 1196129)
- Fixed XR multi-pass decals rendering
- Fixed several fields on Light Inspector that not supported Prefab overrides
- Fixed EOL for some files
- Fixed scene view rendering with volumetrics and XR enabled
- Fixed decals to work with multiple cameras
- Fixed optional clear of GBuffer (Was always on)
- Fixed render target clears with XR single-pass rendering
- Fixed HDRP samples file hierarchy
- Fixed Light units not matching light type
- Fixed QualitySettings panel not displaying HDRP Asset
- Fixed black reflection probes the first time loading a project
- Fixed y-flip in scene view with XR SDK
- Fixed Decal projectors do not immediately respond when parent object layer mask is changed in editor.
- Fixed y-flip in scene view with XR SDK
- Fixed a number of issues with Material Quality setting
- Fixed the transparent Cull Mode option in HD unlit master node settings only visible if double sided is ticked.
- Fixed an issue causing shadowed areas by contact shadows at the edge of far clip plane if contact shadow length is very close to far clip plane.
- Fixed editing a scalable settings will edit all loaded asset in memory instead of targetted asset.
- Fixed Planar reflection default viewer FOV
- Fixed flickering issues when moving the mouse in the editor with ray tracing on.
- Fixed the ShaderGraph main preview being black after switching to SSS in the master node settings
- Fixed custom fullscreen passes in VR
- Fixed camera culling masks not taken in account in custom pass volumes
- Fixed object not drawn in custom pass when using a DrawRenderers with an HDRP shader in a build.
- Fixed injection points for Custom Passes (AfterDepthAndNormal and BeforePreRefraction were missing)
- Fixed a enum to choose shader tags used for drawing objects (DepthPrepass or Forward) when there is no override material.
- Fixed lit objects in the BeforePreRefraction, BeforeTransparent and BeforePostProcess.
- Fixed the None option when binding custom pass render targets to allow binding only depth or color.
- Fixed custom pass buffers allocation so they are not allocated if they're not used.
- Fixed the Custom Pass entry in the volume create asset menu items.
- Fixed Prefab Overrides workflow on Camera.
- Fixed alignment issue in Preset for Camera.
- Fixed alignment issue in Physical part for Camera.
- Fixed FrameSettings multi-edition.
- Fixed a bug happening when denoising multiple ray traced light shadows
- Fixed minor naming issues in ShaderGraph settings
- VFX: Removed z-fight glitches that could appear when using deferred depth prepass and lit quad primitives
- VFX: Preserve specular option for lit outputs (matches HDRP lit shader)
- Fixed an issue with Metal Shader Compiler and GTAO shader for metal
- Fixed resources load issue while upgrading HDRP package.
- Fix LOD fade mask by accounting for field of view
- Fixed spot light missing from ray tracing indirect effects.
- Fixed a UI bug in the diffusion profile list after fixing them from the wizard.
- Fixed the hash collision when creating new diffusion profile assets.
- Fixed a light leaking issue with box light casting shadows (case 1184475)
- Fixed Cookie texture type in the cookie slot of lights (Now displays a warning because it is not supported).
- Fixed a nullref that happens when using the Shuriken particle light module
- Fixed alignment in Wizard
- Fixed text overflow in Wizard's helpbox
- Fixed Wizard button fix all that was not automatically grab all required fixes
- Fixed VR tab for MacOS in Wizard
- Fixed local config package workflow in Wizard
- Fixed issue with contact shadows shifting when MSAA is enabled.
- Fixed EV100 in the PBR sky
- Fixed an issue In URP where sometime the camera is not passed to the volume system and causes a null ref exception (case 1199388)
- Fixed nullref when releasing HDRP with custom pass disabled
- Fixed performance issue derived from copying stencil buffer.
- Fixed an editor freeze when importing a diffusion profile asset from a unity package.
- Fixed an exception when trying to reload a builtin resource.
- Fixed the light type intensity unit reset when switching the light type.
- Fixed compilation error related to define guards and CreateLayoutFromXrSdk()
- Fixed documentation link on CustomPassVolume.
- Fixed player build when HDRP is in the project but not assigned in the graphic settings.
- Fixed an issue where ambient probe would be black for the first face of a baked reflection probe
- VFX: Fixed Missing Reference to Visual Effect Graph Runtime Assembly
- Fixed an issue where rendering done by users in EndCameraRendering would be executed before the main render loop.
- Fixed Prefab Override in main scope of Volume.
- Fixed alignment issue in Presset of main scope of Volume.
- Fixed persistence of ShowChromeGizmo and moved it to toolbar for coherency in ReflectionProbe and PlanarReflectionProbe.
- Fixed Alignement issue in ReflectionProbe and PlanarReflectionProbe.
- Fixed Prefab override workflow issue in ReflectionProbe and PlanarReflectionProbe.
- Fixed empty MoreOptions and moved AdvancedManipulation in a dedicated location for coherency in ReflectionProbe and PlanarReflectionProbe.
- Fixed Prefab override workflow issue in DensityVolume.
- Fixed empty MoreOptions and moved AdvancedManipulation in a dedicated location for coherency in DensityVolume.
- Fix light limit counts specified on the HDRP asset
- Fixed Quality Settings for SSR, Contact Shadows and Ambient Occlusion volume components
- Fixed decalui deriving from hdshaderui instead of just shaderui
- Use DelayedIntField instead of IntField for scalable settings
- Fixed init of debug for FrameSettingsHistory on SceneView camera
- Added a fix script to handle the warning 'referenced script in (GameObject 'SceneIDMap') is missing'
- Fix Wizard load when none selected for RenderPipelineAsset
- Fixed TerrainLitGUI when per-pixel normal property is not present.
- Fixed rendering errors when enabling debug modes with custom passes
- Fix an issue that made PCSS dependent on Atlas resolution (not shadow map res)
- Fixing a bug whith histories when n>4 for ray traced shadows
- Fixing wrong behavior in ray traced shadows for mesh renderers if their cast shadow is shadow only or double sided
- Only tracing rays for shadow if the point is inside the code for spotlight shadows
- Only tracing rays if the point is inside the range for point lights
- Fixing ghosting issues when the screen space shadow  indexes change for a light with ray traced shadows
- Fixed an issue with stencil management and Xbox One build that caused corrupted output in deferred mode.
- Fixed a mismatch in behavior between the culling of shadow maps and ray traced point and spot light shadows
- Fixed recursive ray tracing not working anymore after intermediate buffer refactor.
- Fixed ray traced shadow denoising not working (history rejected all the time).
- Fixed shader warning on xbox one
- Fixed cookies not working for spot lights in ray traced reflections, ray traced GI and recursive rendering
- Fixed an inverted handling of CoatSmoothness for SSR in StackLit.
- Fixed missing distortion inputs in Lit and Unlit material UI.
- Fixed issue that propagated NaNs across multiple frames through the exposure texture.
- Fixed issue with Exclude from TAA stencil ignored.
- Fixed ray traced reflection exposure issue.
- Fixed issue with TAA history not initialising corretly scale factor for first frame
- Fixed issue with stencil test of material classification not using the correct Mask (causing false positive and bad performance with forward material in deferred)
- Fixed issue with History not reset when chaning antialiasing mode on camera
- Fixed issue with volumetric data not being initialized if default settings have volumetric and reprojection off.
- Fixed ray tracing reflection denoiser not applied in tier 1
- Fixed the vibility of ray tracing related methods.
- Fixed the diffusion profile list not saved when clicking the fix button in the material UI.
- Fixed crash when pushing bounce count higher than 1 for ray traced GI or reflections
- Fixed PCSS softness scale so that it better match ray traced reference for punctual lights.
- Fixed exposure management for the path tracer
- Fixed AxF material UI containing two advanced options settings.
- Fixed an issue where cached sky contexts were being destroyed wrongly, breaking lighting in the LookDev
- Fixed issue that clamped PCSS softness too early and not after distance scale.
- Fixed fog affect transparent on HD unlit master node
- Fixed custom post processes re-ordering not saved.
- Fixed NPE when using scalable settings
- Fixed an issue where PBR sky precomputation was reset incorrectly in some cases causing bad performance.
- Fixed a bug due to depth history begin overriden too soon
- Fixed CustomPassSampleCameraColor scale issue when called from Before Transparent injection point.
- Fixed corruption of AO in baked probes.
- Fixed issue with upgrade of projects that still had Very High as shadow filtering quality.
- Fixed issue that caused Distortion UI to appear in Lit.
- Fixed several issues with decal duplicating when editing them.
- Fixed initialization of volumetric buffer params (1204159)
- Fixed an issue where frame count was incorrectly reset for the game view, causing temporal processes to fail.
- Fixed Culling group was not disposed error.
- Fixed issues on some GPU that do not support gathers on integer textures.
- Fixed an issue with ambient probe not being initialized for the first frame after a domain reload for volumetric fog.
- Fixed the scene visibility of decal projectors and density volumes
- Fixed a leak in sky manager.
- Fixed an issue where entering playmode while the light editor is opened would produce null reference exceptions.
- Fixed the debug overlay overlapping the debug menu at runtime.
- Fixed an issue with the framecount when changing scene.
- Fixed errors that occurred when using invalid near and far clip plane values for planar reflections.
- Fixed issue with motion blur sample weighting function.
- Fixed motion vectors in MSAA.
- Fixed sun flare blending (case 1205862).
- Fixed a lot of issues related to ray traced screen space shadows.
- Fixed memory leak caused by apply distortion material not being disposed.
- Fixed Reflection probe incorrectly culled when moving its parent (case 1207660)
- Fixed a nullref when upgrading the Fog volume components while the volume is opened in the inspector.
- Fix issues where decals on PS4 would not correctly write out the tile mask causing bits of the decal to go missing.
- Use appropriate label width and text content so the label is completely visible
- Fixed an issue where final post process pass would not output the default alpha value of 1.0 when using 11_11_10 color buffer format.
- Fixed SSR issue after the MSAA Motion Vector fix.
- Fixed an issue with PCSS on directional light if punctual shadow atlas was not allocated.
- Fixed an issue where shadow resolution would be wrong on the first face of a baked reflection probe.
- Fixed issue with PCSS softness being incorrect for cascades different than the first one.
- Fixed custom post process not rendering when using multiple HDRP asset in quality settings
- Fixed probe gizmo missing id (case 1208975)
- Fixed a warning in raytracingshadowfilter.compute
- Fixed issue with AO breaking with small near plane values.
- Fixed custom post process Cleanup function not called in some cases.
- Fixed shader warning in AO code.
- Fixed a warning in simpledenoiser.compute
- Fixed tube and rectangle light culling to use their shape instead of their range as a bounding box.
- Fixed caused by using gather on a UINT texture in motion blur.
- Fix issue with ambient occlusion breaking when dynamic resolution is active.
- Fixed some possible NaN causes in Depth of Field.
- Fixed Custom Pass nullref due to the new Profiling Sample API changes
- Fixed the black/grey screen issue on after post process Custom Passes in non dev builds.
- Fixed particle lights.
- Improved behavior of lights and probe going over the HDRP asset limits.
- Fixed issue triggered when last punctual light is disabled and more than one camera is used.
- Fixed Custom Pass nullref due to the new Profiling Sample API changes
- Fixed the black/grey screen issue on after post process Custom Passes in non dev builds.
- Fixed XR rendering locked to vsync of main display with Standalone Player.
- Fixed custom pass cleanup not called at the right time when using multiple volumes.
- Fixed an issue on metal with edge of decal having artifact by delaying discard of fragments during decal projection
- Fixed various shader warning
- Fixing unnecessary memory allocations in the ray tracing cluster build
- Fixed duplicate column labels in LightEditor's light tab
- Fixed white and dark flashes on scenes with very high or very low exposure when Automatic Exposure is being used.
- Fixed an issue where passing a null ProfilingSampler would cause a null ref exception.
- Fixed memory leak in Sky when in matcap mode.
- Fixed compilation issues on platform that don't support VR.
- Fixed migration code called when we create a new HDRP asset.
- Fixed RemoveComponent on Camera contextual menu to not remove Camera while a component depend on it.
- Fixed an issue where ambient occlusion and screen space reflections editors would generate null ref exceptions when HDRP was not set as the current pipeline.
- Fixed a null reference exception in the probe UI when no HDRP asset is present.
- Fixed the outline example in the doc (sampling range was dependent on screen resolution)
- Fixed a null reference exception in the HDRI Sky editor when no HDRP asset is present.
- Fixed an issue where Decal Projectors created from script where rotated around the X axis by 90°.
- Fixed frustum used to compute Density Volumes visibility when projection matrix is oblique.
- Fixed a null reference exception in Path Tracing, Recursive Rendering and raytraced Global Illumination editors when no HDRP asset is present.
- Fix for NaNs on certain geometry with Lit shader -- [case 1210058](https://fogbugz.unity3d.com/f/cases/1210058/)
- Fixed an issue where ambient occlusion and screen space reflections editors would generate null ref exceptions when HDRP was not set as the current pipeline.
- Fixed a null reference exception in the probe UI when no HDRP asset is present.
- Fixed the outline example in the doc (sampling range was dependent on screen resolution)
- Fixed a null reference exception in the HDRI Sky editor when no HDRP asset is present.
- Fixed an issue where materials newly created from the contextual menu would have an invalid state, causing various problems until it was edited.
- Fixed transparent material created with ZWrite enabled (now it is disabled by default for new transparent materials)
- Fixed mouseover on Move and Rotate tool while DecalProjector is selected.
- Fixed wrong stencil state on some of the pixel shader versions of deferred shader.
- Fixed an issue where creating decals at runtime could cause a null reference exception.
- Fixed issue that displayed material migration dialog on the creation of new project.
- Fixed various issues with time and animated materials (cases 1210068, 1210064).
- Updated light explorer with latest changes to the Fog and fixed issues when no visual environment was present.
- Fixed not handleling properly the recieve SSR feature with ray traced reflections
- Shadow Atlas is no longer allocated for area lights when they are disabled in the shader config file.
- Avoid MRT Clear on PS4 as it is not implemented yet.
- Fixed runtime debug menu BitField control.
- Fixed the radius value used for ray traced directional light.
- Fixed compilation issues with the layered lit in ray tracing shaders.
- Fixed XR autotests viewport size rounding
- Fixed mip map slider knob displayed when cubemap have no mipmap
- Remove unnecessary skip of material upgrade dialog box.
- Fixed the profiling sample mismatch errors when enabling the profiler in play mode
- Fixed issue that caused NaNs in reflection probes on consoles.
- Fixed adjusting positive axis of Blend Distance slides the negative axis in the density volume component.
- Fixed the blend of reflections based on the weight.
- Fixed fallback for ray traced reflections when denoising is enabled.
- Fixed error spam issue with terrain detail terrainDetailUnsupported (cases 1211848)
- Fixed hardware dynamic resolution causing cropping/scaling issues in scene view (case 1158661)
- Fixed Wizard check order for `Hardware and OS` and `Direct3D12`
- Fix AO issue turning black when Far/Near plane distance is big.
- Fixed issue when opening lookdev and the lookdev volume have not been assigned yet.
- Improved memory usage of the sky system.
- Updated label in HDRP quality preference settings (case 1215100)
- Fixed Decal Projector gizmo not undoing properly (case 1216629)
- Fix a leak in the denoising of ray traced reflections.
- Fixed Alignment issue in Light Preset
- Fixed Environment Header in LightingWindow
- Fixed an issue where hair shader could write garbage in the diffuse lighting buffer, causing NaNs.
- Fixed an exposure issue with ray traced sub-surface scattering.
- Fixed runtime debug menu light hierarchy None not doing anything.
- Fixed the broken ShaderGraph preview when creating a new Lit graph.
- Fix indentation issue in preset of LayeredLit material.
- Fixed minor issues with cubemap preview in the inspector.
- Fixed wrong build error message when building for android on mac.
- Fixed an issue related to denoising ray trace area shadows.
- Fixed wrong build error message when building for android on mac.
- Fixed Wizard persistency of Direct3D12 change on domain reload.
- Fixed Wizard persistency of FixAll on domain reload.
- Fixed Wizard behaviour on domain reload.
- Fixed a potential source of NaN in planar reflection probe atlas.
- Fixed an issue with MipRatio debug mode showing _DebugMatCapTexture not being set.
- Fixed missing initialization of input params in Blit for VR.
- Fix Inf source in LTC for area lights.
- Fix issue with AO being misaligned when multiple view are visible.
- Fix issue that caused the clamp of camera rotation motion for motion blur to be ineffective.
- Fixed issue with AssetPostprocessors dependencies causing models to be imported twice when upgrading the package version.
- Fixed culling of lights with XR SDK
- Fixed memory stomp in shadow caching code, leading to overflow of Shadow request array and runtime errors.
- Fixed an issue related to transparent objects reading the ray traced indirect diffuse buffer
- Fixed an issue with filtering ray traced area lights when the intensity is high or there is an exposure.
- Fixed ill-formed include path in Depth Of Field shader.
- Fixed shader graph and ray tracing after the shader target PR.
- Fixed a bug in semi-transparent shadows (object further than the light casting shadows)
- Fix state enabled of default volume profile when in package.
- Fixed removal of MeshRenderer and MeshFilter on adding Light component.
- Fixed Ray Traced SubSurface Scattering not working with ray traced area lights
- Fixed Ray Traced SubSurface Scattering not working in forward mode.
- Fixed a bug in debug light volumes.
- Fixed a bug related to ray traced area light shadow history.
- Fixed an issue where fog sky color mode could sample NaNs in the sky cubemap.
- Fixed a leak in the PBR sky renderer.
- Added a tooltip to the Ambient Mode parameter in the Visual Envionment volume component.
- Static lighting sky now takes the default volume into account (this fixes discrepancies between baked and realtime lighting).
- Fixed a leak in the sky system.
- Removed MSAA Buffers allocation when lit shader mode is set to "deferred only".
- Fixed invalid cast for realtime reflection probes (case 1220504)
- Fixed invalid game view rendering when disabling all cameras in the scene (case 1105163)
- Hide reflection probes in the renderer components.
- Fixed infinite reload loop while displaying Light's Shadow's Link Light Layer in Inspector of Prefab Asset.
- Fixed the culling was not disposed error in build log.
- Fixed the cookie atlas size and planar atlas size being too big after an upgrade of the HDRP asset.
- Fixed transparent SSR for shader graph.
- Fixed an issue with emissive light meshes not being in the RAS.
- Fixed DXR player build
- Fixed the HDRP asset migration code not being called after an upgrade of the package
- Fixed draw renderers custom pass out of bound exception
- Fixed the PBR shader rendering in deferred
- Fixed some typos in debug menu (case 1224594)
- Fixed ray traced point and spot lights shadows not rejecting istory when semi-transparent or colored.
- Fixed a warning due to StaticLightingSky when reloading domain in some cases.
- Fixed the MaxLightCount being displayed when the light volume debug menu is on ColorAndEdge.
- Fixed issue with unclear naming of debug menu for decals.
- Fixed z-fighting in scene view when scene lighting is off (case 1203927)
- Fixed issue that prevented cubemap thumbnails from rendering (only on D3D11 and Metal).
- Fixed ray tracing with VR single-pass
- Fix an exception in ray tracing that happens if two LOD levels are using the same mesh renderer.
- Fixed error in the console when switching shader to decal in the material UI.
- Fixed an issue with refraction model and ray traced recursive rendering (case 1198578).
- Fixed an issue where a dynamic sky changing any frame may not update the ambient probe.
- Fixed cubemap thumbnail generation at project load time.
- Fixed cubemap thumbnail generation at project load time.
- Fixed XR culling with multiple cameras
- Fixed XR single-pass with Mock HMD plugin
- Fixed sRGB mismatch with XR SDK
- Fixed an issue where default volume would not update when switching profile.
- Fixed issue with uncached reflection probe cameras reseting the debug mode (case 1224601)
- Fixed an issue where AO override would not override specular occlusion.
- Fixed an issue where Volume inspector might not refresh correctly in some cases.
- Fixed render texture with XR
- Fixed issue with resources being accessed before initialization process has been performed completely.
- Half fixed shuriken particle light that cast shadows (only the first one will be correct)
- Fixed issue with atmospheric fog turning black if a planar reflection probe is placed below ground level. (case 1226588)
- Fixed custom pass GC alloc issue in CustomPassVolume.GetActiveVolumes().
- Fixed a bug where instanced shadergraph shaders wouldn't compile on PS4.
- Fixed an issue related to the envlightdatasrt not being bound in recursive rendering.
- Fixed shadow cascade tooltip when using the metric mode (case 1229232)
- Fixed how the area light influence volume is computed to match rasterization.
- Focus on Decal uses the extends of the projectors
- Fixed usage of light size data that are not available at runtime.
- Fixed the depth buffer copy made before custom pass after opaque and normal injection point.
- Fix for issue that prevented scene from being completely saved when baked reflection probes are present and lighting is set to auto generate.
- Fixed drag area width at left of Light's intensity field in Inspector.
- Fixed light type resolution when performing a reset on HDAdditionalLightData (case 1220931)
- Fixed reliance on atan2 undefined behavior in motion vector debug shader.
- Fixed an usage of a a compute buffer not bound (1229964)
- Fixed an issue where changing the default volume profile from another inspector would not update the default volume editor.
- Fix issues in the post process system with RenderTexture being invalid in some cases, causing rendering problems.
- Fixed an issue where unncessarily serialized members in StaticLightingSky component would change each time the scene is changed.
- Fixed a weird behavior in the scalable settings drawing when the space becomes tiny (1212045).
- Fixed a regression in the ray traced indirect diffuse due to the new probe system.
- Fix for range compression factor for probes going negative (now clamped to positive values).
- Fixed path validation when creating new volume profile (case 1229933)
- Fixed a bug where Decal Shader Graphs would not recieve reprojected Position, Normal, or Bitangent data. (1239921)
- Fix reflection hierarchy for CARPAINT in AxF.
- Fix precise fresnel for delta lights for SVBRDF in AxF.
- Fixed the debug exposure mode for display sky reflection and debug view baked lighting
- Fixed MSAA depth resolve when there is no motion vectors
- Fixed various object leaks in HDRP.
- Fixed compile error with XR SubsystemManager.
- Fix for assertion triggering sometimes when saving a newly created lit shader graph (case 1230996)
- Fixed culling of planar reflection probes that change position (case 1218651)
- Fixed null reference when processing lightprobe (case 1235285)
- Fix issue causing wrong planar reflection rendering when more than one camera is present.
- Fix black screen in XR when HDRP package is present but not used.
- Fixed an issue with the specularFGD term being used when the material has a clear coat (lit shader).
- Fixed white flash happening with auto-exposure in some cases (case 1223774)
- Fixed NaN which can appear with real time reflection and inf value
- Fixed an issue that was collapsing the volume components in the HDRP default settings
- Fixed warning about missing bound decal buffer
- Fixed shader warning on Xbox for ResolveStencilBuffer.compute.
- Fixed PBR shader ZTest rendering in deferred.
- Replaced commands incompatible with async compute in light list build process.
- Diffusion Profile and Material references in HDRP materials are now correctly exported to unity packages. Note that the diffusion profile or the material references need to be edited once before this can work properly.
- Fix MaterialBalls having same guid issue
- Fix spelling and grammatical errors in material samples
- Fixed unneeded cookie texture allocation for cone stop lights.
- Fixed scalarization code for contact shadows.
- Fixed volume debug in playmode
- Fixed issue when toggling anything in HDRP asset that will produce an error (case 1238155)
- Fixed shader warning in PCSS code when using Vulkan.
- Fixed decal that aren't working without Metal and Ambient Occlusion option enabled.
- Fixed an error about procedural sky being logged by mistake.
- Fixed shadowmask UI now correctly showing shadowmask disable
- Made more explicit the warning about raytracing and asynchronous compute. Also fixed the condition in which it appears.
- Fixed a null ref exception in static sky when the default volume profile is invalid.
- DXR: Fixed shader compilation error with shader graph and pathtracer
- Fixed SceneView Draw Modes not being properly updated after opening new scene view panels or changing the editor layout.
- VFX: Removed irrelevant queues in render queue selection from HDRP outputs
- VFX: Motion Vector are correctly renderered with MSAA [Case 1240754](https://issuetracker.unity3d.com/product/unity/issues/guid/1240754/)
- Fixed a cause of NaN when a normal of 0-length is generated (usually via shadergraph).
- Fixed issue with screen-space shadows not enabled properly when RT is disabled (case 1235821)
- Fixed a performance issue with stochastic ray traced area shadows.
- Fixed cookie texture not updated when changing an import settings (srgb for example).
- Fixed flickering of the game/scene view when lookdev is running.
- Fixed issue with reflection probes in realtime time mode with OnEnable baking having wrong lighting with sky set to dynamic (case 1238047).
- Fixed transparent motion vectors not working when in MSAA.
- Fix error when removing DecalProjector from component contextual menu (case 1243960)
- Fixed issue with post process when running in RGBA16 and an object with additive blending is in the scene.
- Fixed corrupted values on LayeredLit when using Vertex Color multiply mode to multiply and MSAA is activated.
- Fix conflicts with Handles manipulation when performing a Reset in DecalComponent (case 1238833)
- Fixed depth prepass and postpass being disabled after changing the shader in the material UI.
- Fixed issue with sceneview camera settings not being saved after Editor restart.
- Fixed issue when switching back to custom sensor type in physical camera settings (case 1244350).
- Fixed a null ref exception when running playmode tests with the render pipeline debug window opened.
- Fixed some GCAlloc in the debug window.
- Fixed shader graphs not casting semi-transparent and color shadows (case 1242617)
- Fixed thin refraction mode not working properly.
- Fixed assert on tests caused by probe culling results being requested when culling did not happen. (case 1246169)
- Fixed over consumption of GPU memory by the Physically Based Sky.
- Fixed an invalid rotation in Planar Reflection Probe editor display, that was causing an error message (case 1182022)
- Put more information in Camera background type tooltip and fixed inconsistent exposure behavior when changing bg type.
- Fixed issue that caused not all baked reflection to be deleted upon clicking "Clear Baked Data" in the lighting menu (case 1136080)
- Fixed an issue where asset preview could be rendered white because of static lighting sky.
- Fixed an issue where static lighting was not updated when removing the static lighting sky profile.
- Fixed the show cookie atlas debug mode not displaying correctly when enabling the clear cookie atlas option.
- Fixed various multi-editing issues when changing Emission parameters.
- Fixed error when undo a Reflection Probe removal in a prefab instance. (case 1244047)
- Fixed Microshadow not working correctly in deferred with LightLayers
- Tentative fix for missing include in depth of field shaders.
- Fixed the light overlap scene view draw mode (wasn't working at all).
- Fixed taaFrameIndex and XR tests 4052 and 4053
- Fixed the prefab integration of custom passes (Prefab Override Highlight not working as expected).
- Cloned volume profile from read only assets are created in the root of the project. (case 1154961)
- Fixed Wizard check on default volume profile to also check it is not the default one in package.
- Fix erroneous central depth sampling in TAA.
- Fixed light layers not correctly disabled when the lightlayers is set to Nothing and Lightlayers isn't enabled in HDRP Asset
- Fixed issue with Model Importer materials falling back to the Legacy default material instead of HDRP's default material when import happens at Editor startup.
- Fixed a wrong condition in CameraSwitcher, potentially causing out of bound exceptions.
- Fixed an issue where editing the Look Dev default profile would not reflect directly in the Look Dev window.
- Fixed a bug where the light list is not cleared but still used when resizing the RT.
- Fixed exposure debug shader with XR single-pass rendering.
- Fixed issues with scene view and transparent motion vectors.
- Fixed black screens for linux/HDRP (1246407)
- Fixed a vulkan and metal warning in the SSGI compute shader.
- Fixed an exception due to the color pyramid not allocated when SSGI is enabled.
- Fixed an issue with the first Depth history was incorrectly copied.
- Fixed path traced DoF focusing issue
- Fix an issue with the half resolution Mode (performance)
- Fix an issue with the color intensity of emissive for performance rtgi
- Fixed issue with rendering being mostly broken when target platform disables VR.
- Workaround an issue caused by GetKernelThreadGroupSizes  failing to retrieve correct group size.
- Fix issue with fast memory and rendergraph.
- Fixed transparent motion vector framesetting not sanitized.
- Fixed wrong order of post process frame settings.
- Fixed white flash when enabling SSR or SSGI.
- The ray traced indrect diffuse and RTGI were combined wrongly with the rest of the lighting (1254318).
- Fixed an exception happening when using RTSSS without using RTShadows.
- Fix inconsistencies with transparent motion vectors and opaque by allowing camera only transparent motion vectors.
- Fix reflection probe frame settings override
- Fixed certain shadow bias artifacts present in volumetric lighting (case 1231885).
- Fixed area light cookie not updated when switch the light type from a spot that had a cookie.
- Fixed issue with dynamic resolution updating when not in play mode.
- Fixed issue with Contrast Adaptive Sharpening upsample mode and preview camera.
- Fix issue causing blocky artifacts when decals affect metallic and are applied on material with specular color workflow.
- Fixed issue with depth pyramid generation and dynamic resolution.
- Fixed an issue where decals were duplicated in prefab isolation mode.
- Fixed an issue where rendering preview with MSAA might generate render graph errors.
- Fixed compile error in PS4 for planar reflection filtering.
- Fixed issue with blue line in prefabs for volume mode.
- Fixing the internsity being applied to RTAO too early leading to unexpected results (1254626).
- Fix issue that caused sky to incorrectly render when using a custom projection matrix.
- Fixed null reference exception when using depth pre/post pass in shadergraph with alpha clip in the material.
- Appropriately constraint blend distance of reflection probe while editing with the inspector (case 1248931)
- Fixed AxF handling of roughness for Blinn-Phong type materials
- Fixed AxF UI errors when surface type is switched to transparent
- Fixed a serialization issue, preventing quality level parameters to undo/redo and update scene view on change.
- Fixed an exception occuring when a camera doesn't have an HDAdditionalCameraData (1254383).
- Fixed ray tracing with XR single-pass.
- Fixed warning in HDAdditionalLightData OnValidate (cases 1250864, 1244578)
- Fixed a bug related to denoising ray traced reflections.
- Fixed nullref in the layered lit material inspector.
- Fixed an issue where manipulating the color wheels in a volume component would reset the cursor every time.
- Fixed an issue where static sky lighting would not be updated for a new scene until it's reloaded at least once.
- Fixed culling for decals when used in prefabs and edited in context.
- Force to rebake probe with missing baked texture. (1253367)
- Fix supported Mac platform detection to handle new major version (11.0) properly
- Fixed typo in the Render Pipeline Wizard under HDRP+VR
- Change transparent SSR name in frame settings to avoid clipping.
- Fixed missing include guards in shadow hlsl files.
- Repaint the scene view whenever the scene exposure override is changed.
- Fixed an error when clearing the SSGI history texture at creation time (1259930).
- Fixed alpha to mask reset when toggling alpha test in the material UI.
- Fixed an issue where opening the look dev window with the light theme would make the window blink and eventually crash unity.
- Fixed fallback for ray tracing and light layers (1258837).
- Fixed Sorting Priority not displayed correctly in the DrawRenderers custom pass UI.
- Fixed glitch in Project settings window when selecting diffusion profiles in material section (case 1253090)
- Fixed issue with light layers bigger than 8 (and above the supported range).
- Fixed issue with culling layer mask of area light's emissive mesh
- Fixed overused the atlas for Animated/Render Target Cookies (1259930).
- Fixed errors when switching area light to disk shape while an area emissive mesh was displayed.
- Fixed default frame settings MSAA toggle for reflection probes (case 1247631)
- Fixed the transparent SSR dependency not being properly disabled according to the asset dependencies (1260271).
- Fixed issue with completely black AO on double sided materials when normal mode is set to None.
- Fixed UI drawing of the quaternion (1251235)
- Fix an issue with the quality mode and perf mode on RTR and RTGI and getting rid of unwanted nans (1256923).
- Fixed unitialized ray tracing resources when using non-default HDRP asset (case 1259467).
- Fixed overused the atlas for Animated/Render Target Cookies (1259930).
- Fixed sky asserts with XR multipass
- Fixed for area light not updating baked light result when modifying with gizmo.
- Fixed robustness issue with GetOddNegativeScale() in ray tracing, which was impacting normal mapping (1261160).
- Fixed regression where moving face of the probe gizmo was not moving its position anymore.
- Fixed XR single-pass macros in tessellation shaders.
- Fixed path-traced subsurface scattering mixing with diffuse and specular BRDFs (1250601).
- Fixed custom pass re-ordering issues.
- Improved robustness of normal mapping when scale is 0, and mapping is extreme (normals in or below the tangent plane).
- Fixed XR Display providers not getting zNear and zFar plane distances passed to them when in HDRP.
- Fixed rendering breaking when disabling tonemapping in the frame settings.
- Fixed issue with serialization of exposure modes in volume profiles not being consistent between HDRP versions (case 1261385).
- Fixed issue with duplicate names in newly created sub-layers in the graphics compositor (case 1263093).
- Remove MSAA debug mode when renderpipeline asset has no MSAA
- Fixed some post processing using motion vectors when they are disabled
- Fixed the multiplier of the environement lights being overriden with a wrong value for ray tracing (1260311).
- Fixed a series of exceptions happening when trying to load an asset during wizard execution (1262171).
- Fixed an issue with Stacklit shader not compiling correctly in player with debug display on (1260579)
- Fixed couple issues in the dependence of building the ray tracing acceleration structure.
- Fix sun disk intensity
- Fixed unwanted ghosting for smooth surfaces.
- Fixing an issue in the recursive rendering flag texture usage.
- Fixed a missing dependecy for choosing to evaluate transparent SSR.
- Fixed issue that failed compilation when XR is disabled.
- Fixed a compilation error in the IES code.
- Fixed issue with dynamic resolution handler when no OnResolutionChange callback is specified.
- Fixed multiple volumes, planar reflection, and decal projector position when creating them from the menu.
- Reduced the number of global keyword used in deferredTile.shader
- Fixed incorrect processing of Ambient occlusion probe (9% error was introduced)
- Fixed multiedition of framesettings drop down (case 1270044)
- Fixed planar probe gizmo

### Changed
- Improve MIP selection for decals on Transparents
- Color buffer pyramid is not allocated anymore if neither refraction nor distortion are enabled
- Rename Emission Radius to Radius in UI in Point, Spot
- Angular Diameter parameter for directional light is no longuer an advanced property
- DXR: Remove Light Radius and Angular Diamater of Raytrace shadow. Angular Diameter and Radius are used instead.
- Remove MaxSmoothness parameters from UI for point, spot and directional light. The MaxSmoothness is now deduce from Radius Parameters
- DXR: Remove the Ray Tracing Environement Component. Add a Layer Mask to the ray Tracing volume components to define which objects are taken into account for each effect.
- Removed second cubemaps used for shadowing in lookdev
- Disable Physically Based Sky below ground
- Increase max limit of area light and reflection probe to 128
- Change default texture for detailmap to grey
- Optimize Shadow RT load on Tile based architecture platforms.
- Improved quality of SSAO.
- Moved RequestShadowMapRendering() back to public API.
- Update HDRP DXR Wizard with an option to automatically clone the hdrp config package and setup raytracing to 1 in shaders file.
- Added SceneSelection pass for TerrainLit shader.
- Simplified Light's type API regrouping the logic in one place (Check type in HDAdditionalLightData)
- The support of LOD CrossFade (Dithering transition) in master nodes now required to enable it in the master node settings (Save variant)
- Improved shadow bias, by removing constant depth bias and substituting it with slope-scale bias.
- Fix the default stencil values when a material is created from a SSS ShaderGraph.
- Tweak test asset to be compatible with XR: unlit SG material for canvas and double-side font material
- Slightly tweaked the behaviour of bloom when resolution is low to reduce artifacts.
- Hidden fields in Light Inspector that is not relevant while in BakingOnly mode.
- Changed parametrization of PCSS, now softness is derived from angular diameter (for directional lights) or shape radius (for point/spot lights) and min filter size is now in the [0..1] range.
- Moved the copy of the geometry history buffers to right after the depth mip chain generation.
- Rename "Luminance" to "Nits" in UX for physical light unit
- Rename FrameSettings "SkyLighting" to "SkyReflection"
- Reworked XR automated tests
- The ray traced screen space shadow history for directional, spot and point lights is discarded if the light transform has changed.
- Changed the behavior for ray tracing in case a mesh renderer has both transparent and opaque submeshes.
- Improve history buffer management
- Replaced PlayerSettings.virtualRealitySupported with XRGraphics.tryEnable.
- Remove redundant FrameSettings RealTimePlanarReflection
- Improved a bit the GC calls generated during the rendering.
- Material update is now only triggered when the relevant settings are touched in the shader graph master nodes
- Changed the way Sky Intensity (on Sky volume components) is handled. It's now a combo box where users can choose between Exposure, Multiplier or Lux (for HDRI sky only) instead of both multiplier and exposure being applied all the time. Added a new menu item to convert old profiles.
- Change how method for specular occlusions is decided on inspector shader (Lit, LitTesselation, LayeredLit, LayeredLitTessellation)
- Unlocked SSS, SSR, Motion Vectors and Distortion frame settings for reflections probes.
- Hide unused LOD settings in Quality Settings legacy window.
- Reduced the constrained distance for temporal reprojection of ray tracing denoising
- Removed shadow near plane from the Directional Light Shadow UI.
- Improved the performances of custom pass culling.
- The scene view camera now replicates the physical parameters from the camera tagged as "MainCamera".
- Reduced the number of GC.Alloc calls, one simple scene without plarnar / probes, it should be 0B.
- Renamed ProfilingSample to ProfilingScope and unified API. Added GPU Timings.
- Updated macros to be compatible with the new shader preprocessor.
- Ray tracing reflection temporal filtering is now done in pre-exposed space
- Search field selects the appropriate fields in both project settings panels 'HDRP Default Settings' and 'Quality/HDRP'
- Disabled the refraction and transmission map keywords if the material is opaque.
- Keep celestial bodies outside the atmosphere.
- Updated the MSAA documentation to specify what features HDRP supports MSAA for and what features it does not.
- Shader use for Runtime Debug Display are now correctly stripper when doing a release build
- Now each camera has its own Volume Stack. This allows Volume Parameters to be updated as early as possible and be ready for the whole frame without conflicts between cameras.
- Disable Async for SSR, SSAO and Contact shadow when aggregated ray tracing frame setting is on.
- Improved performance when entering play mode without domain reload by a factor of ~25
- Renamed the camera profiling sample to include the camera name
- Discarding the ray tracing history for AO, reflection, diffuse shadows and GI when the viewport size changes.
- Renamed the camera profiling sample to include the camera name
- Renamed the post processing graphic formats to match the new convention.
- The restart in Wizard for DXR will always be last fix from now on
- Refactoring pre-existing materials to share more shader code between rasterization and ray tracing.
- Setting a material's Refraction Model to Thin does not overwrite the Thickness and Transmission Absorption Distance anymore.
- Removed Wind textures from runtime as wind is no longer built into the pipeline
- Changed Shader Graph titles of master nodes to be more easily searchable ("HDRP/x" -> "x (HDRP)")
- Expose StartSinglePass() and StopSinglePass() as public interface for XRPass
- Replaced the Texture array for 2D cookies (spot, area and directional lights) and for planar reflections by an atlas.
- Moved the tier defining from the asset to the concerned volume components.
- Changing from a tier management to a "mode" management for reflection and GI and removing the ability to enable/disable deferred and ray bining (they are now implied by performance mode)
- The default FrameSettings for ScreenSpaceShadows is set to true for Camera in order to give a better workflow for DXR.
- Refactor internal usage of Stencil bits.
- Changed how the material upgrader works and added documentation for it.
- Custom passes now disable the stencil when overwriting the depth and not writing into it.
- Renamed the camera profiling sample to include the camera name
- Changed the way the shadow casting property of transparent and tranmissive materials is handeled for ray tracing.
- Changed inspector materials stencil setting code to have more sharing.
- Updated the default scene and default DXR scene and DefaultVolumeProfile.
- Changed the way the length parameter is used for ray traced contact shadows.
- Improved the coherency of PCSS blur between cascades.
- Updated VR checks in Wizard to reflect new XR System.
- Removing unused alpha threshold depth prepass and post pass for fabric shader graph.
- Transform result from CIE XYZ to sRGB color space in EvalSensitivity for iridescence.
- Moved BeginCameraRendering callback right before culling.
- Changed the visibility of the Indirect Lighting Controller component to public.
- Renamed the cubemap used for diffuse convolution to a more explicit name for the memory profiler.
- Improved behaviour of transmission color on transparent surfaces in path tracing.
- Light dimmer can now get values higher than one and was renamed to multiplier in the UI.
- Removed info box requesting volume component for Visual Environment and updated the documentation with the relevant information.
- Improved light selection oracle for light sampling in path tracing.
- Stripped ray tracing subsurface passes with ray tracing is not enabled.
- Remove LOD cross fade code for ray tracing shaders
- Removed legacy VR code
- Add range-based clipping to box lights (case 1178780)
- Improve area light culling (case 1085873)
- Light Hierarchy debug mode can now adjust Debug Exposure for visualizing high exposure scenes.
- Rejecting history for ray traced reflections based on a threshold evaluated on the neighborhood of the sampled history.
- Renamed "Environment" to "Reflection Probes" in tile/cluster debug menu.
- Utilities namespace is obsolete, moved its content to UnityEngine.Rendering (case 1204677)
- Obsolete Utilities namespace was removed, instead use UnityEngine.Rendering (case 1204677)
- Moved most of the compute shaders to the multi_compile API instead of multiple kernels.
- Use multi_compile API for deferred compute shader with shadow mask.
- Remove the raytracing rendering queue system to make recursive raytraced material work when raytracing is disabled
- Changed a few resources used by ray tracing shaders to be global resources (using register space1) for improved CPU performance.
- All custom pass volumes are now executed for one injection point instead of the first one.
- Hidden unsupported choice in emission in Materials
- Temporal Anti aliasing improvements.
- Optimized PrepareLightsForGPU (cost reduced by over 25%) and PrepareGPULightData (around twice as fast now).
- Moved scene view camera settings for HDRP from the preferences window to the scene view camera settings window.
- Updated shaders to be compatible with Microsoft's DXC.
- Debug exposure in debug menu have been replace to debug exposure compensation in EV100 space and is always visible.
- Further optimized PrepareLightsForGPU (3x faster with few shadows, 1.4x faster with a lot of shadows or equivalently cost reduced by 68% to 37%).
- Raytracing: Replaced the DIFFUSE_LIGHTING_ONLY multicompile by a uniform.
- Raytracing: Removed the dynamic lightmap multicompile.
- Raytracing: Remove the LOD cross fade multi compile for ray tracing.
- Cookie are now supported in lightmaper. All lights casting cookie and baked will now include cookie influence.
- Avoid building the mip chain a second time for SSR for transparent objects.
- Replaced "High Quality" Subsurface Scattering with a set of Quality Levels.
- Replaced "High Quality" Volumetric Lighting with "Screen Resolution Percentage" and "Volume Slice Count" on the Fog volume component.
- Merged material samples and shader samples
- Update material samples scene visuals
- Use multi_compile API for deferred compute shader with shadow mask.
- Made the StaticLightingSky class public so that users can change it by script for baking purpose.
- Shadowmask and realtime reflectoin probe property are hide in Quality settings
- Improved performance of reflection probe management when using a lot of probes.
- Ignoring the disable SSR flags for recursive rendering.
- Removed logic in the UI to disable parameters for contact shadows and fog volume components as it was going against the concept of the volume system.
- Fixed the sub surface mask not being taken into account when computing ray traced sub surface scattering.
- MSAA Within Forward Frame Setting is now enabled by default on Cameras when new Render Pipeline Asset is created
- Slightly changed the TAA anti-flicker mechanism so that it is more aggressive on almost static images (only on High preset for now).
- Changed default exposure compensation to 0.
- Refactored shadow caching system.
- Removed experimental namespace for ray tracing code.
- Increase limit for max numbers of lights in UX
- Removed direct use of BSDFData in the path tracing pass, delegated to the material instead.
- Pre-warm the RTHandle system to reduce the amount of memory allocations and the total memory needed at all points.
- DXR: Only read the geometric attributes that are required using the share pass info and shader graph defines.
- DXR: Dispatch binned rays in 1D instead of 2D.
- Lit and LayeredLit tessellation cross lod fade don't used dithering anymore between LOD but fade the tessellation height instead. Allow a smoother transition
- Changed the way planar reflections are filtered in order to be a bit more "physically based".
- Increased path tracing BSDFs roughness range from [0.001, 0.999] to [0.00001, 0.99999].
- Changing the default SSGI radius for the all configurations.
- Changed the default parameters for quality RTGI to match expected behavior.
- Add color clear pass while rendering XR occlusion mesh to avoid leaks.
- Only use one texture for ray traced reflection upscaling.
- Adjust the upscale radius based on the roughness value.
- DXR: Changed the way the filter size is decided for directional, point and spot shadows.
- Changed the default exposure mode to "Automatic (Histogram)", along with "Limit Min" to -4 and "Limit Max" to 16.
- Replaced the default scene system with the builtin Scene Template feature.
- Changed extensions of shader CAS include files.
- Making the planar probe atlas's format match the color buffer's format.
- Removing the planarReflectionCacheCompressed setting from asset.
- SHADERPASS for TransparentDepthPrepass and TransparentDepthPostpass identification is using respectively SHADERPASS_TRANSPARENT_DEPTH_PREPASS and SHADERPASS_TRANSPARENT_DEPTH_POSTPASS
- Moved the Parallax Occlusion Mapping node into Shader Graph.
- Renamed the debug name from SSAO to ScreenSpaceAmbientOcclusion (1254974).
- Added missing tooltips and improved the UI of the aperture control (case 1254916).
- Fixed wrong tooltips in the Dof Volume (case 1256641).
- The `CustomPassLoadCameraColor` and `CustomPassSampleCameraColor` functions now returns the correct color buffer when used in after post process instead of the color pyramid (which didn't had post processes).
- PBR Sky now doesn't go black when going below sea level, but it instead freezes calculation as if on the horizon.
- Fixed an issue with quality setting foldouts not opening when clicking on them (1253088).
- Shutter speed can now be changed by dragging the mouse over the UI label (case 1245007).
- Remove the 'Point Cube Size' for cookie, use the Cubemap size directly.
- VFXTarget with Unlit now allows EmissiveColor output to be consistent with HDRP unlit.
- Only building the RTAS if there is an effect that will require it (1262217).
- Fixed the first ray tracing frame not having the light cluster being set up properly (1260311).
- Render graph pre-setup for ray traced ambient occlusion.
- Avoid casting multiple rays and denoising for hard directional, point and spot ray traced shadows (1261040).
- Making sure the preview cameras do not use ray tracing effects due to a by design issue to build ray tracing acceleration structures (1262166).
- Preparing ray traced reflections for the render graph support (performance and quality).
- Preparing recursive rendering for the render graph port.
- Preparation pass for RTGI, temporal filter and diffuse denoiser for render graph.
- Updated the documentation for the DXR implementation.
- Changed the DXR wizard to support optional checks.
- Changed the DXR wizard steps.
- Preparation pass for RTSSS to be supported by render graph.
- Changed the color space of EmissiveColorLDR property on all shader. Was linear but should have been sRGB. Auto upgrade script handle the conversion.

## [7.1.1] - 2019-09-05

### Added
- Transparency Overdraw debug mode. Allows to visualize transparent objects draw calls as an "heat map".
- Enabled single-pass instancing support for XR SDK with new API cmd.SetInstanceMultiplier()
- XR settings are now available in the HDRP asset
- Support for Material Quality in Shader Graph
- Material Quality support selection in HDRP Asset
- Renamed XR shader macro from UNITY_STEREO_ASSIGN_COMPUTE_EYE_INDEX to UNITY_XR_ASSIGN_VIEW_INDEX
- Raytracing ShaderGraph node for HDRP shaders
- Custom passes volume component with 3 injection points: Before Rendering, Before Transparent and Before Post Process
- Alpha channel is now properly exported to camera render textures when using FP16 color buffer format
- Support for XR SDK mirror view modes
- HD Master nodes in Shader Graph now support Normal and Tangent modification in vertex stage.
- DepthOfFieldCoC option in the fullscreen debug modes.
- Added override Ambient Occlusion option on debug windows
- Added Custom Post Processes with 3 injection points: Before Transparent, Before Post Process and After Post Process
- Added draft of minimal interactive path tracing (experimental) based on DXR API - Support only 4 area light, lit and unlit shader (non-shadergraph)
- Small adjustments to TAA anti flicker (more aggressive on high values).

### Fixed
- Fixed wizard infinite loop on cancellation
- Fixed with compute shader error about too many threads in threadgroup on low GPU
- Fixed invalid contact shadow shaders being created on metal
- Fixed a bug where if Assembly.GetTypes throws an exception due to mis-versioned dlls, then no preprocessors are used in the shader stripper
- Fixed typo in AXF decal property preventing to compile
- Fixed reflection probe with XR single-pass and FPTL
- Fixed force gizmo shown when selecting camera in hierarchy
- Fixed issue with XR occlusion mesh and dynamic resolution
- Fixed an issue where lighting compute buffers were re-created with the wrong size when resizing the window, causing tile artefacts at the top of the screen.
- Fix FrameSettings names and tooltips
- Fixed error with XR SDK when the Editor is not in focus
- Fixed errors with RenderGraph, XR SDK and occlusion mesh
- Fixed shadow routines compilation errors when "real" type is a typedef on "half".
- Fixed toggle volumetric lighting in the light UI
- Fixed post-processing history reset handling rt-scale incorrectly
- Fixed crash with terrain and XR multi-pass
- Fixed ShaderGraph material synchronization issues
- Fixed a null reference exception when using an Emissive texture with Unlit shader (case 1181335)
- Fixed an issue where area lights and point lights where not counted separately with regards to max lights on screen (case 1183196)
- Fixed an SSR and Subsurface Scattering issue (appearing black) when using XR.

### Changed
- Update Wizard layout.
- Remove almost all Garbage collection call within a frame.
- Rename property AdditionalVeclocityChange to AddPrecomputeVelocity
- Call the End/Begin camera rendering callbacks for camera with customRender enabled
- Changeg framesettings migration order of postprocess flags as a pr for reflection settings flags have been backported to 2019.2
- Replaced usage of ENABLE_VR in XRSystem.cs by version defines based on the presence of the built-in VR and XR modules
- Added an update virtual function to the SkyRenderer class. This is called once per frame. This allows a given renderer to amortize heavy computation at the rate it chooses. Currently only the physically based sky implements this.
- Removed mandatory XRPass argument in HDCamera.GetOrCreate()
- Restored the HDCamera parameter to the sky rendering builtin parameters.
- Removed usage of StructuredBuffer for XR View Constants
- Expose Direct Specular Lighting control in FrameSettings
- Deprecated ExponentialFog and VolumetricFog volume components. Now there is only one exponential fog component (Fog) which can add Volumetric Fog as an option. Added a script in Edit -> Render Pipeline -> Upgrade Fog Volume Components.

## [7.0.1] - 2019-07-25

### Added
- Added option in the config package to disable globally Area Lights and to select shadow quality settings for the deferred pipeline.
- When shader log stripping is enabled, shader stripper statistics will be written at `Temp/shader-strip.json`
- Occlusion mesh support from XR SDK

### Fixed
- Fixed XR SDK mirror view blit, cleanup some XRTODO and removed XRDebug.cs
- Fixed culling for volumetrics with XR single-pass rendering
- Fix shadergraph material pass setup not called
- Fixed documentation links in component's Inspector header bar
- Cookies using the render texture output from a camera are now properly updated
- Allow in ShaderGraph to enable pre/post pass when the alpha clip is disabled

### Changed
- RenderQueue for Opaque now start at Background instead of Geometry.
- Clamp the area light size for scripting API when we change the light type
- Added a warning in the material UI when the diffusion profile assigned is not in the HDRP asset


## [7.0.0] - 2019-07-17

### Added
- `Fixed`, `Viewer`, and `Automatic` modes to compute the FOV used when rendering a `PlanarReflectionProbe`
- A checkbox to toggle the chrome gizmo of `ReflectionProbe`and `PlanarReflectionProbe`
- Added a Light layer in shadows that allow for objects to cast shadows without being affected by light (and vice versa).
- You can now access ShaderGraph blend states from the Material UI (for example, **Surface Type**, **Sorting Priority**, and **Blending Mode**). This change may break Materials that use a ShaderGraph, to fix them, select **Edit > Render Pipeline > Reset all ShaderGraph Scene Materials BlendStates**. This syncs the blendstates of you ShaderGraph master nodes with the Material properties.
- You can now control ZTest, ZWrite, and CullMode for transparent Materials.
- Materials that use Unlit Shaders or Unlit Master Node Shaders now cast shadows.
- Added an option to enable the ztest on **After Post Process** materials when TAA is disabled.
- Added a new SSAO (based on Ground Truth Ambient Occlusion algorithm) to replace the previous one.
- Added support for shadow tint on light
- BeginCameraRendering and EndCameraRendering callbacks are now called with probes
- Adding option to update shadow maps only On Enable and On Demand.
- Shader Graphs that use time-dependent vertex modification now generate correct motion vectors.
- Added option to allow a custom spot angle for spot light shadow maps.
- Added frame settings for individual post-processing effects
- Added dither transition between cascades for Low and Medium quality settings
- Added single-pass instancing support with XR SDK
- Added occlusion mesh support with XR SDK
- Added support of Alembic velocity to various shaders
- Added support for more than 2 views for single-pass instancing
- Added support for per punctual/directional light min roughness in StackLit
- Added mirror view support with XR SDK
- Added VR verification in HDRPWizard
- Added DXR verification in HDRPWizard
- Added feedbacks in UI of Volume regarding skies
- Cube LUT support in Tonemapping. Cube LUT helpers for external grading are available in the Post-processing Sample package.

### Fixed
- Fixed an issue with history buffers causing effects like TAA or auto exposure to flicker when more than one camera was visible in the editor
- The correct preview is displayed when selecting multiple `PlanarReflectionProbe`s
- Fixed volumetric rendering with camera-relative code and XR stereo instancing
- Fixed issue with flashing cyan due to async compilation of shader when selecting a mesh
- Fix texture type mismatch when the contact shadow are disabled (causing errors on IOS devices)
- Fixed Generate Shader Includes while in package
- Fixed issue when texture where deleted in ShadowCascadeGUI
- Fixed issue in FrameSettingsHistory when disabling a camera several time without enabling it in between.
- Fixed volumetric reprojection with camera-relative code and XR stereo instancing
- Added custom BaseShaderPreprocessor in HDEditorUtils.GetBaseShaderPreprocessorList()
- Fixed compile issue when USE_XR_SDK is not defined
- Fixed procedural sky sun disk intensity for high directional light intensities
- Fixed Decal mip level when using texture mip map streaming to avoid dropping to lowest permitted mip (now loading all mips)
- Fixed deferred shading for XR single-pass instancing after lightloop refactor
- Fixed cluster and material classification debug (material classification now works with compute as pixel shader lighting)
- Fixed IOS Nan by adding a maximun epsilon definition REAL_EPS that uses HALF_EPS when fp16 are used
- Removed unnecessary GC allocation in motion blur code
- Fixed locked UI with advanded influence volume inspector for probes
- Fixed invalid capture direction when rendering planar reflection probes
- Fixed Decal HTILE optimization with platform not supporting texture atomatic (Disable it)
- Fixed a crash in the build when the contact shadows are disabled
- Fixed camera rendering callbacks order (endCameraRendering was being called before the actual rendering)
- Fixed issue with wrong opaque blending settings for After Postprocess
- Fixed issue with Low resolution transparency on PS4
- Fixed a memory leak on volume profiles
- Fixed The Parallax Occlusion Mappping node in shader graph and it's UV input slot
- Fixed lighting with XR single-pass instancing by disabling deferred tiles
- Fixed the Bloom prefiltering pass
- Fixed post-processing effect relying on Unity's random number generator
- Fixed camera flickering when using TAA and selecting the camera in the editor
- Fixed issue with single shadow debug view and volumetrics
- Fixed most of the problems with light animation and timeline
- Fixed indirect deferred compute with XR single-pass instancing
- Fixed a slight omission in anisotropy calculations derived from HazeMapping in StackLit
- Improved stack computation numerical stability in StackLit
- Fix PBR master node always opaque (wrong blend modes for forward pass)
- Fixed TAA with XR single-pass instancing (missing macros)
- Fixed an issue causing Scene View selection wire gizmo to not appear when using HDRP Shader Graphs.
- Fixed wireframe rendering mode (case 1083989)
- Fixed the renderqueue not updated when the alpha clip is modified in the material UI.
- Fixed the PBR master node preview
- Remove the ReadOnly flag on Reflection Probe's cubemap assets during bake when there are no VCS active.
- Fixed an issue where setting a material debug view would not reset the other exclusive modes
- Spot light shapes are now correctly taken into account when baking
- Now the static lighting sky will correctly take the default values for non-overridden properties
- Fixed material albedo affecting the lux meter
- Extra test in deferred compute shading to avoid shading pixels that were not rendered by the current camera (for camera stacking)

### Changed
- Optimization: Reduce the group size of the deferred lighting pass from 16x16 to 8x8
- Replaced HDCamera.computePassCount by viewCount
- Removed xrInstancing flag in RTHandles (replaced by TextureXR.slices and TextureXR.dimensions)
- Refactor the HDRenderPipeline and lightloop code to preprare for high level rendergraph
- Removed the **Back Then Front Rendering** option in the fabric Master Node settings. Enabling this option previously did nothing.
- Changed shader type Real to translate to FP16 precision on some platforms.
- Shader framework refactor: Introduce CBSDF, EvaluateBSDF, IsNonZeroBSDF to replace BSDF functions
- Shader framework refactor:  GetBSDFAngles, LightEvaluation and SurfaceShading functions
- Replace ComputeMicroShadowing by GetAmbientOcclusionForMicroShadowing
- Rename WorldToTangent to TangentToWorld as it was incorrectly named
- Remove SunDisk and Sun Halo size from directional light
- Remove all obsolete wind code from shader
- Renamed DecalProjectorComponent into DecalProjector for API alignment.
- Improved the Volume UI and made them Global by default
- Remove very high quality shadow option
- Change default for shadow quality in Deferred to Medium
- Enlighten now use inverse squared falloff (before was using builtin falloff)
- Enlighten is now deprecated. Please use CPU or GPU lightmaper instead.
- Remove the name in the diffusion profile UI
- Changed how shadow map resolution scaling with distance is computed. Now it uses screen space area rather than light range.
- Updated MoreOptions display in UI
- Moved Display Area Light Emissive Mesh script API functions in the editor namespace
- direct strenght properties in ambient occlusion now affect direct specular as well
- Removed advanced Specular Occlusion control in StackLit: SSAO based SO control is hidden and fixed to behave like Lit, SPTD is the only HQ technique shown for baked SO.
- Shader framework refactor: Changed ClampRoughness signature to include PreLightData access.
- HDRPWizard window is now in Window > General > HD Render Pipeline Wizard
- Moved StaticLightingSky to LightingWindow
- Removes the current "Scene Settings" and replace them with "Sky & Fog Settings" (with Physically Based Sky and Volumetric Fog).
- Changed how cached shadow maps are placed inside the atlas to minimize re-rendering of them.

## [6.7.0-preview] - 2019-05-16

### Added
- Added ViewConstants StructuredBuffer to simplify XR rendering
- Added API to render specific settings during a frame
- Added stadia to the supported platforms (2019.3)
- Enabled cascade blends settings in the HD Shadow component
- Added Hardware Dynamic Resolution support.
- Added MatCap debug view to replace the no scene lighting debug view.
- Added clear GBuffer option in FrameSettings (default to false)
- Added preview for decal shader graph (Only albedo, normal and emission)
- Added exposure weight control for decal
- Screen Space Directional Shadow under a define option. Activated for ray tracing
- Added a new abstraction for RendererList that will help transition to Render Graph and future RendererList API
- Added multipass support for VR
- Added XR SDK integration (multipass only)
- Added Shader Graph samples for Hair, Fabric and Decal master nodes.
- Add fade distance, shadow fade distance and light layers to light explorer
- Add method to draw light layer drawer in a rect to HDEditorUtils

### Fixed
- Fixed deserialization crash at runtime
- Fixed for ShaderGraph Unlit masternode not writing velocity
- Fixed a crash when assiging a new HDRP asset with the 'Verify Saving Assets' option enabled
- Fixed exposure to properly support TEXTURE2D_X
- Fixed TerrainLit basemap texture generation
- Fixed a bug that caused nans when material classification was enabled and a tile contained one standard material + a material with transmission.
- Fixed gradient sky hash that was not using the exposure hash
- Fixed displayed default FrameSettings in HDRenderPipelineAsset wrongly updated on scripts reload.
- Fixed gradient sky hash that was not using the exposure hash.
- Fixed visualize cascade mode with exposure.
- Fixed (enabled) exposure on override lighting debug modes.
- Fixed issue with LightExplorer when volume have no profile
- Fixed issue with SSR for negative, infinite and NaN history values
- Fixed LightLayer in HDReflectionProbe and PlanarReflectionProbe inspector that was not displayed as a mask.
- Fixed NaN in transmission when the thickness and a color component of the scattering distance was to 0
- Fixed Light's ShadowMask multi-edition.
- Fixed motion blur and SMAA with VR single-pass instancing
- Fixed NaNs generated by phase functionsin volumetric lighting
- Fixed NaN issue with refraction effect and IOR of 1 at extreme grazing angle
- Fixed nan tracker not using the exposure
- Fixed sorting priority on lit and unlit materials
- Fixed null pointer exception when there are no AOVRequests defined on a camera
- Fixed dirty state of prefab using disabled ReflectionProbes
- Fixed an issue where gizmos and editor grid were not correctly depth tested
- Fixed created default scene prefab non editable due to wrong file extension.
- Fixed an issue where sky convolution was recomputed for nothing when a preview was visible (causing extreme slowness when fabric convolution is enabled)
- Fixed issue with decal that wheren't working currently in player
- Fixed missing stereo rendering macros in some fragment shaders
- Fixed exposure for ReflectionProbe and PlanarReflectionProbe gizmos
- Fixed single-pass instancing on PSVR
- Fixed Vulkan shader issue with Texture2DArray in ScreenSpaceShadow.compute by re-arranging code (workaround)
- Fixed camera-relative issue with lights and XR single-pass instancing
- Fixed single-pass instancing on Vulkan
- Fixed htile synchronization issue with shader graph decal
- Fixed Gizmos are not drawn in Camera preview
- Fixed pre-exposure for emissive decal
- Fixed wrong values computed in PreIntegrateFGD and in the generation of volumetric lighting data by forcing the use of fp32.
- Fixed NaNs arising during the hair lighting pass
- Fixed synchronization issue in decal HTile that occasionally caused rendering artifacts around decal borders
- Fixed QualitySettings getting marked as modified by HDRP (and thus checked out in Perforce)
- Fixed a bug with uninitialized values in light explorer
- Fixed issue with LOD transition
- Fixed shader warnings related to raytracing and TEXTURE2D_X

### Changed
- Refactor PixelCoordToViewDirWS to be VR compatible and to compute it only once per frame
- Modified the variants stripper to take in account multiple HDRP assets used in the build.
- Improve the ray biasing code to avoid self-intersections during the SSR traversal
- Update Pyramid Spot Light to better match emitted light volume.
- Moved _XRViewConstants out of UnityPerPassStereo constant buffer to fix issues with PSSL
- Removed GetPositionInput_Stereo() and single-pass (double-wide) rendering mode
- Changed label width of the frame settings to accommodate better existing options.
- SSR's Default FrameSettings for camera is now enable.
- Re-enabled the sharpening filter on Temporal Anti-aliasing
- Exposed HDEditorUtils.LightLayerMaskDrawer for integration in other packages and user scripting.
- Rename atmospheric scattering in FrameSettings to Fog
- The size modifier in the override for the culling sphere in Shadow Cascades now defaults to 0.6, which is the same as the formerly hardcoded value.
- Moved LOD Bias and Maximum LOD Level from Frame Setting section `Other` to `Rendering`
- ShaderGraph Decal that affect only emissive, only draw in emissive pass (was drawing in dbuffer pass too)
- Apply decal projector fade factor correctly on all attribut and for shader graph decal
- Move RenderTransparentDepthPostpass after all transparent
- Update exposure prepass to interleave XR single-pass instancing views in a checkerboard pattern
- Removed ScriptRuntimeVersion check in wizard.

## [6.6.0-preview] - 2019-04-01

### Added
- Added preliminary changes for XR deferred shading
- Added support of 111110 color buffer
- Added proper support for Recorder in HDRP
- Added depth offset input in shader graph master nodes
- Added a Parallax Occlusion Mapping node
- Added SMAA support
- Added Homothety and Symetry quick edition modifier on volume used in ReflectionProbe, PlanarReflectionProbe and DensityVolume
- Added multi-edition support for DecalProjectorComponent
- Improve hair shader
- Added the _ScreenToTargetScaleHistory uniform variable to be used when sampling HDRP RTHandle history buffers.
- Added settings in `FrameSettings` to change `QualitySettings.lodBias` and `QualitySettings.maximumLODLevel` during a rendering
- Added an exposure node to retrieve the current, inverse and previous frame exposure value.
- Added an HD scene color node which allow to sample the scene color with mips and a toggle to remove the exposure.
- Added safeguard on HD scene creation if default scene not set in the wizard
- Added Low res transparency rendering pass.

### Fixed
- Fixed HDRI sky intensity lux mode
- Fixed dynamic resolution for XR
- Fixed instance identifier semantic string used by Shader Graph
- Fixed null culling result occuring when changing scene that was causing crashes
- Fixed multi-edition light handles and inspector shapes
- Fixed light's LightLayer field when multi-editing
- Fixed normal blend edition handles on DensityVolume
- Fixed an issue with layered lit shader and height based blend where inactive layers would still have influence over the result
- Fixed multi-selection handles color for DensityVolume
- Fixed multi-edition inspector's blend distances for HDReflectionProbe, PlanarReflectionProbe and DensityVolume
- Fixed metric distance that changed along size in DensityVolume
- Fixed DensityVolume shape handles that have not same behaviour in advance and normal edition mode
- Fixed normal map blending in TerrainLit by only blending the derivatives
- Fixed Xbox One rendering just a grey screen instead of the scene
- Fixed probe handles for multiselection
- Fixed baked cubemap import settings for convolution
- Fixed regression causing crash when attempting to open HDRenderPipelineWizard without an HDRenderPipelineAsset setted
- Fixed FullScreenDebug modes: SSAO, SSR, Contact shadow, Prerefraction Color Pyramid, Final Color Pyramid
- Fixed volumetric rendering with stereo instancing
- Fixed shader warning
- Fixed missing resources in existing asset when updating package
- Fixed PBR master node preview in forward rendering or transparent surface
- Fixed deferred shading with stereo instancing
- Fixed "look at" edition mode of Rotation tool for DecalProjectorComponent
- Fixed issue when switching mode in ReflectionProbe and PlanarReflectionProbe
- Fixed issue where migratable component version where not always serialized when part of prefab's instance
- Fixed an issue where shadow would not be rendered properly when light layer are not enabled
- Fixed exposure weight on unlit materials
- Fixed Light intensity not played in the player when recorded with animation/timeline
- Fixed some issues when multi editing HDRenderPipelineAsset
- Fixed emission node breaking the main shader graph preview in certain conditions.
- Fixed checkout of baked probe asset when baking probes.
- Fixed invalid gizmo position for rotated ReflectionProbe
- Fixed multi-edition of material's SurfaceType and RenderingPath
- Fixed whole pipeline reconstruction on selecting for the first time or modifying other than the currently used HDRenderPipelineAsset
- Fixed single shadow debug mode
- Fixed global scale factor debug mode when scale > 1
- Fixed debug menu material overrides not getting applied to the Terrain Lit shader
- Fixed typo in computeLightVariants
- Fixed deferred pass with XR instancing by disabling ComputeLightEvaluation
- Fixed bloom resolution independence
- Fixed lens dirt intensity not behaving properly
- Fixed the Stop NaN feature
- Fixed some resources to handle more than 2 instanced views for XR
- Fixed issue with black screen (NaN) produced on old GPU hardware or intel GPU hardware with gaussian pyramid
- Fixed issue with disabled punctual light would still render when only directional light is present

### Changed
- DensityVolume scripting API will no longuer allow to change between advance and normal edition mode
- Disabled depth of field, lens distortion and panini projection in the scene view
- TerrainLit shaders and includes are reorganized and made simpler.
- TerrainLit shader GUI now allows custom properties to be displayed in the Terrain fold-out section.
- Optimize distortion pass with stencil
- Disable SceneSelectionPass in shader graph preview
- Control punctual light and area light shadow atlas separately
- Move SMAA anti-aliasing option to after Temporal Anti Aliasing one, to avoid problem with previously serialized project settings
- Optimize rendering with static only lighting and when no cullable lights/decals/density volumes are present.
- Updated handles for DecalProjectorComponent for enhanced spacial position readability and have edition mode for better SceneView management
- DecalProjectorComponent are now scale independent in order to have reliable metric unit (see new Size field for changing the size of the volume)
- Restructure code from HDCamera.Update() by adding UpdateAntialiasing() and UpdateViewConstants()
- Renamed velocity to motion vectors
- Objects rendered during the After Post Process pass while TAA is enabled will not benefit from existing depth buffer anymore. This is done to fix an issue where those object would wobble otherwise
- Removed usage of builtin unity matrix for shadow, shadow now use same constant than other view
- The default volume layer mask for cameras & probes is now `Default` instead of `Everything`

## [6.5.0-preview] - 2019-03-07

### Added
- Added depth-of-field support with stereo instancing
- Adding real time area light shadow support
- Added a new FrameSettings: Specular Lighting to toggle the specular during the rendering

### Fixed
- Fixed diffusion profile upgrade breaking package when upgrading to a new version
- Fixed decals cropped by gizmo not updating correctly if prefab
- Fixed an issue when enabling SSR on multiple view
- Fixed edition of the intensity's unit field while selecting multiple lights
- Fixed wrong calculation in soft voxelization for density volume
- Fixed gizmo not working correctly with pre-exposure
- Fixed issue with setting a not available RT when disabling motion vectors
- Fixed planar reflection when looking at mirror normal
- Fixed mutiselection issue with HDLight Inspector
- Fixed HDAdditionalCameraData data migration
- Fixed failing builds when light explorer window is open
- Fixed cascade shadows border sometime causing artefacts between cascades
- Restored shadows in the Cascade Shadow debug visualization
- `camera.RenderToCubemap` use proper face culling

### Changed
- When rendering reflection probe disable all specular lighting and for metals use fresnelF0 as diffuse color for bake lighting.

## [6.4.0-preview] - 2019-02-21

### Added
- VR: Added TextureXR system to selectively expand TEXTURE2D macros to texture array for single-pass stereo instancing + Convert textures call to these macros
- Added an unit selection dropdown next to shutter speed (camera)
- Added error helpbox when trying to use a sub volume component that require the current HDRenderPipelineAsset to support a feature that it is not supporting.
- Add mesh for tube light when display emissive mesh is enabled

### Fixed
- Fixed Light explorer. The volume explorer used `profile` instead of `sharedProfile` which instantiate a custom volume profile instead of editing the asset itself.
- Fixed UI issue where all is displayed using metric unit in shadow cascade and Percent is set in the unit field (happening when opening the inspector).
- Fixed inspector event error when double clicking on an asset (diffusion profile/material).
- Fixed nullref on layered material UI when the material is not an asset.
- Fixed nullref exception when undo/redo a light property.
- Fixed visual bug when area light handle size is 0.

### Changed
- Update UI for 32bit/16bit shadow precision settings in HDRP asset
- Object motion vectors have been disabled in all but the game view. Camera motion vectors are still enabled everywhere, allowing TAA and Motion Blur to work on static objects.
- Enable texture array by default for most rendering code on DX11 and unlock stereo instancing (DX11 only for now)

## [6.3.0-preview] - 2019-02-18

### Added
- Added emissive property for shader graph decals
- Added a diffusion profile override volume so the list of diffusion profile assets to use can be chanaged without affecting the HDRP asset
- Added a "Stop NaNs" option on cameras and in the Scene View preferences.
- Added metric display option in HDShadowSettings and improve clamping
- Added shader parameter mapping in DebugMenu
- Added scripting API to configure DebugData for DebugMenu

### Fixed
- Fixed decals in forward
- Fixed issue with stencil not correctly setup for various master node and shader for the depth pass, motion vector pass and GBuffer/Forward pass
- Fixed SRP batcher and metal
- Fixed culling and shadows for Pyramid, Box, Rectangle and Tube lights
- Fixed an issue where scissor render state leaking from the editor code caused partially black rendering

### Changed
- When a lit material has a clear coat mask that is not null, we now use the clear coat roughness to compute the screen space reflection.
- Diffusion profiles are now limited to one per asset and can be referenced in materials, shader graphs and vfx graphs. Materials will be upgraded automatically except if they are using a shader graph, in this case it will display an error message.

## [6.2.0-preview] - 2019-02-15

### Added
- Added help box listing feature supported in a given HDRenderPipelineAsset alongs with the drawbacks implied.
- Added cascade visualizer, supporting disabled handles when not overriding.

### Fixed
- Fixed post processing with stereo double-wide
- Fixed issue with Metal: Use sign bit to find the cache type instead of lowest bit.
- Fixed invalid state when creating a planar reflection for the first time
- Fix FrameSettings's LitShaderMode not restrained by supported LitShaderMode regression.

### Changed
- The default value roughness value for the clearcoat has been changed from 0.03 to 0.01
- Update default value of based color for master node
- Update Fabric Charlie Sheen lighting model - Remove Fresnel component that wasn't part of initial model + Remap smoothness to [0.0 - 0.6] range for more artist friendly parameter

### Changed
- Code refactor: all macros with ARGS have been swapped with macros with PARAM. This is because the ARGS macros were incorrectly named.

## [6.1.0-preview] - 2019-02-13

### Added
- Added support for post-processing anti-aliasing in the Scene View (FXAA and TAA). These can be set in Preferences.
- Added emissive property for decal material (non-shader graph)

### Fixed
- Fixed a few UI bugs with the color grading curves.
- Fixed "Post Processing" in the scene view not toggling post-processing effects
- Fixed bake only object with flag `ReflectionProbeStaticFlag` when baking a `ReflectionProbe`

### Changed
- Removed unsupported Clear Depth checkbox in Camera inspector
- Updated the toggle for advanced mode in inspectors.

## [6.0.0-preview] - 2019-02-23

### Added
- Added new API to perform a camera rendering
- Added support for hair master node (Double kajiya kay - Lambert)
- Added Reset behaviour in DebugMenu (ingame mapping is right joystick + B)
- Added Default HD scene at new scene creation while in HDRP
- Added Wizard helping to configure HDRP project
- Added new UI for decal material to allow remapping and scaling of some properties
- Added cascade shadow visualisation toggle in HD shadow settings
- Added icons for assets
- Added replace blending mode for distortion
- Added basic distance fade for density volumes
- Added decal master node for shader graph
- Added HD unlit master node (Cross Pipeline version is name Unlit)
- Added new Rendering Queue in materials
- Added post-processing V3 framework embed in HDRP, remove postprocess V2 framework
- Post-processing now uses the generic volume framework
-   New depth-of-field, bloom, panini projection effects, motion blur
-   Exposure is now done as a pre-exposition pass, the whole system has been revamped
-   Exposure now use EV100 everywhere in the UI (Sky, Emissive Light)
- Added emissive intensity (Luminance and EV100 control) control for Emissive
- Added pre-exposure weigth for Emissive
- Added an emissive color node and a slider to control the pre-exposure percentage of emission color
- Added physical camera support where applicable
- Added more color grading tools
- Added changelog level for Shader Variant stripping
- Added Debug mode for validation of material albedo and metalness/specularColor values
- Added a new dynamic mode for ambient probe and renamed BakingSky to StaticLightingSky
- Added command buffer parameter to all Bind() method of material
- Added Material validator in Render Pipeline Debug
- Added code to future support of DXR (not enabled)
- Added support of multiviewport
- Added HDRenderPipeline.RequestSkyEnvironmentUpdate function to force an update from script when sky is set to OnDemand
- Added a Lighting and BackLighting slots in Lit, StackLit, Fabric and Hair master nodes
- Added support for overriding terrain detail rendering shaders, via the render pipeline editor resources asset
- Added xrInstancing flag support to RTHandle
- Added support for cullmask for decal projectors
- Added software dynamic resolution support
- Added support for "After Post-Process" render pass for unlit shader
- Added support for textured rectangular area lights
- Added stereo instancing macros to MSAA shaders
- Added support for Quarter Res Raytraced Reflections (not enabled)
- Added fade factor for decal projectors.
- Added stereo instancing macros to most shaders used in VR
- Added multi edition support for HDRenderPipelineAsset

### Fixed
- Fixed logic to disable FPTL with stereo rendering
- Fixed stacklit transmission and sun highlight
- Fixed decals with stereo rendering
- Fixed sky with stereo rendering
- Fixed flip logic for postprocessing + VR
- Fixed copyStencilBuffer pass for some specific platforms
- Fixed point light shadow map culling that wasn't taking into account far plane
- Fixed usage of SSR with transparent on all master node
- Fixed SSR and microshadowing on fabric material
- Fixed blit pass for stereo rendering
- Fixed lightlist bounds for stereo rendering
- Fixed windows and in-game DebugMenu sync.
- Fixed FrameSettings' LitShaderMode sync when opening DebugMenu.
- Fixed Metal specific issues with decals, hitting a sampler limit and compiling AxF shader
- Fixed an issue with flipped depth buffer during postprocessing
- Fixed normal map use for shadow bias with forward lit - now use geometric normal
- Fixed transparent depth prepass and postpass access so they can be use without alpha clipping for lit shader
- Fixed support of alpha clip shadow for lit master node
- Fixed unlit master node not compiling
- Fixed issue with debug display of reflection probe
- Fixed issue with phong tessellations not working with lit shader
- Fixed issue with vertex displacement being affected by heightmap setting even if not heightmap where assign
- Fixed issue with density mode on Lit terrain producing NaN
- Fixed issue when going back and forth from Lit to LitTesselation for displacement mode
- Fixed issue with ambient occlusion incorrectly applied to emissiveColor with light layers in deferred
- Fixed issue with fabric convolution not using the correct convolved texture when fabric convolution is enabled
- Fixed issue with Thick mode for Transmission that was disabling transmission with directional light
- Fixed shutdown edge cases with HDRP tests
- Fixed slowdow when enabling Fabric convolution in HDRP asset
- Fixed specularAA not compiling in StackLit Master node
- Fixed material debug view with stereo rendering
- Fixed material's RenderQueue edition in default view.
- Fixed banding issues within volumetric density buffer
- Fixed missing multicompile for MSAA for AxF
- Fixed camera-relative support for stereo rendering
- Fixed remove sync with render thread when updating decal texture atlas.
- Fixed max number of keyword reach [256] issue. Several shader feature are now local
- Fixed Scene Color and Depth nodes
- Fixed SSR in forward
- Fixed custom editor of Unlit, HD Unlit and PBR shader graph master node
- Fixed issue with NewFrame not correctly calculated in Editor when switching scene
- Fixed issue with TerrainLit not compiling with depth only pass and normal buffer
- Fixed geometric normal use for shadow bias with PBR master node in forward
- Fixed instancing macro usage for decals
- Fixed error message when having more than one directional light casting shadow
- Fixed error when trying to display preview of Camera or PlanarReflectionProbe
- Fixed LOAD_TEXTURE2D_ARRAY_MSAA macro
- Fixed min-max and amplitude clamping value in inspector of vertex displacement materials
- Fixed issue with alpha shadow clip (was incorrectly clipping object shadow)
- Fixed an issue where sky cubemap would not be cleared correctly when setting the current sky to None
- Fixed a typo in Static Lighting Sky component UI
- Fixed issue with incorrect reset of RenderQueue when switching shader in inspector GUI
- Fixed issue with variant stripper stripping incorrectly some variants
- Fixed a case of ambient lighting flickering because of previews
- Fixed Decals when rendering multiple camera in a single frame
- Fixed cascade shadow count in shader
- Fixed issue with Stacklit shader with Haze effect
- Fixed an issue with the max sample count for the TAA
- Fixed post-process guard band for XR
- Fixed exposure of emissive of Unlit
- Fixed depth only and motion vector pass for Unlit not working correctly with MSAA
- Fixed an issue with stencil buffer copy causing unnecessary compute dispatches for lighting
- Fixed multi edition issue in FrameSettings
- Fixed issue with SRP batcher and DebugDisplay variant of lit shader
- Fixed issue with debug material mode not doing alpha test
- Fixed "Attempting to draw with missing UAV bindings" errors on Vulkan
- Fixed pre-exposure incorrectly apply to preview
- Fixed issue with duplicate 3D texture in 3D texture altas of volumetric?
- Fixed Camera rendering order (base on the depth parameter)
- Fixed shader graph decals not being cropped by gizmo
- Fixed "Attempting to draw with missing UAV bindings" errors on Vulkan.


### Changed
- ColorPyramid compute shader passes is swapped to pixel shader passes on platforms where the later is faster.
- Removing the simple lightloop used by the simple lit shader
- Whole refactor of reflection system: Planar and reflection probe
- Separated Passthrough from other RenderingPath
- Update several properties naming and caption based on feedback from documentation team
- Remove tile shader variant for transparent backface pass of lit shader
- Rename all HDRenderPipeline to HDRP folder for shaders
- Rename decal property label (based on doc team feedback)
- Lit shader mode now default to Deferred to reduce build time
- Update UI of Emission parameters in shaders
- Improve shader variant stripping including shader graph variant
- Refactored render loop to render realtime probes visible per camera
- Enable SRP batcher by default
- Shader code refactor: Rename LIGHTLOOP_SINGLE_PASS => LIGHTLOOP_DISABLE_TILE_AND_CLUSTER and clean all usage of LIGHTLOOP_TILE_PASS
- Shader code refactor: Move pragma definition of vertex and pixel shader inside pass + Move SURFACE_GRADIENT definition in XXXData.hlsl
- Micro-shadowing in Lit forward now use ambientOcclusion instead of SpecularOcclusion
- Upgraded FrameSettings workflow, DebugMenu and Inspector part relative to it
- Update build light list shader code to support 32 threads in wavefronts on some platforms
- LayeredLit layers' foldout are now grouped in one main foldout per layer
- Shadow alpha clip can now be enabled on lit shader and haor shader enven for opaque
- Temporal Antialiasing optimization for Xbox One X
- Parameter depthSlice on SetRenderTarget functions now defaults to -1 to bind the entire resource
- Rename SampleCameraDepth() functions to LoadCameraDepth() and SampleCameraDepth(), same for SampleCameraColor() functions
- Improved Motion Blur quality.
- Update stereo frame settings values for single-pass instancing and double-wide
- Rearrange FetchDepth functions to prepare for stereo-instancing
- Remove unused _ComputeEyeIndex
- Updated HDRenderPipelineAsset inspector
- Re-enable SRP batcher for metal

## [5.2.0-preview] - 2018-11-27

### Added
- Added option to run Contact Shadows and Volumetrics Voxelization stage in Async Compute
- Added camera freeze debug mode - Allow to visually see culling result for a camera
- Added support of Gizmo rendering before and after postprocess in Editor
- Added support of LuxAtDistance for punctual lights

### Fixed
- Fixed Debug.DrawLine and Debug.Ray call to work in game view
- Fixed DebugMenu's enum resetted on change
- Fixed divide by 0 in refraction causing NaN
- Fixed disable rough refraction support
- Fixed refraction, SSS and atmospheric scattering for VR
- Fixed forward clustered lighting for VR (double-wide).
- Fixed Light's UX to not allow negative intensity
- Fixed HDRenderPipelineAsset inspector broken when displaying its FrameSettings from project windows.
- Fixed forward clustered lighting for VR (double-wide).
- Fixed HDRenderPipelineAsset inspector broken when displaying its FrameSettings from project windows.
- Fixed Decals and SSR diable flags for all shader graph master node (Lit, Fabric, StackLit, PBR)
- Fixed Distortion blend mode for shader graph master node (Lit, StackLit)
- Fixed bent Normal for Fabric master node in shader graph
- Fixed PBR master node lightlayers
- Fixed shader stripping for built-in lit shaders.

### Changed
- Rename "Regular" in Diffusion profile UI "Thick Object"
- Changed VBuffer depth parametrization for volumetric from distanceRange to depthExtent - Require update of volumetric settings - Fog start at near plan
- SpotLight with box shape use Lux unit only

## [5.1.0-preview] - 2018-11-19

### Added

- Added a separate Editor resources file for resources Unity does not take when it builds a Player.
- You can now disable SSR on Materials in Shader Graph.
- Added support for MSAA when the Supported Lit Shader Mode is set to Both. Previously HDRP only supported MSAA for Forward mode.
- You can now override the emissive color of a Material when in debug mode.
- Exposed max light for Light Loop Settings in HDRP asset UI.
- HDRP no longer performs a NormalDBuffer pass update if there are no decals in the Scene.
- Added distant (fall-back) volumetric fog and improved the fog evaluation precision.
- Added an option to reflect sky in SSR.
- Added a y-axis offset for the PlanarReflectionProbe and offset tool.
- Exposed the option to run SSR and SSAO on async compute.
- Added support for the _GlossMapScale parameter in the Legacy to HDRP Material converter.
- Added wave intrinsic instructions for use in Shaders (for AMD GCN).


### Fixed
- Fixed sphere shaped influence handles clamping in Reflection Probes.
- Fixed Reflection Probe data migration for projects created before using HDRP.
- Fixed UI of Layered Material where Unity previously rendered the scrollbar above the Copy button.
- Fixed Material tessellations parameters Start fade distance and End fade distance. Originally, Unity clamped these values when you modified them.
- Fixed various distortion and refraction issues - handle a better fall-back.
- Fixed SSR for multiple views.
- Fixed SSR issues related to self-intersections.
- Fixed shape density volume handle speed.
- Fixed density volume shape handle moving too fast.
- Fixed the Camera velocity pass that we removed by mistake.
- Fixed some null pointer exceptions when disabling motion vectors support.
- Fixed viewports for both the Subsurface Scattering combine pass and the transparent depth prepass.
- Fixed the blend mode pop-up in the UI. It previously did not appear when you enabled pre-refraction.
- Fixed some null pointer exceptions that previously occurred when you disabled motion vectors support.
- Fixed Layered Lit UI issue with scrollbar.
- Fixed cubemap assignation on custom ReflectionProbe.
- Fixed Reflection Probes’ capture settings' shadow distance.
- Fixed an issue with the SRP batcher and Shader variables declaration.
- Fixed thickness and subsurface slots for fabric Shader master node that wasn't appearing with the right combination of flags.
- Fixed d3d debug layer warning.
- Fixed PCSS sampling quality.
- Fixed the Subsurface and transmission Material feature enabling for fabric Shader.
- Fixed the Shader Graph UV node’s dimensions when using it in a vertex Shader.
- Fixed the planar reflection mirror gizmo's rotation.
- Fixed HDRenderPipelineAsset's FrameSettings not showing the selected enum in the Inspector drop-down.
- Fixed an error with async compute.
- MSAA now supports transparency.
- The HDRP Material upgrader tool now converts metallic values correctly.
- Volumetrics now render in Reflection Probes.
- Fixed a crash that occurred whenever you set a viewport size to 0.
- Fixed the Camera physic parameter that the UI previously did not display.
- Fixed issue in pyramid shaped spotlight handles manipulation

### Changed

- Renamed Line shaped Lights to Tube Lights.
- HDRP now uses mean height fog parametrization.
- Shadow quality settings are set to All when you use HDRP (This setting is not visible in the UI when using SRP). This avoids Legacy Graphics Quality Settings disabling the shadows and give SRP full control over the Shadows instead.
- HDRP now internally uses premultiplied alpha for all fog.
- Updated default FrameSettings used for realtime Reflection Probes when you create a new HDRenderPipelineAsset.
- Remove multi-camera support. LWRP and HDRP will not support multi-camera layered rendering.
- Updated Shader Graph subshaders to use the new instancing define.
- Changed fog distance calculation from distance to plane to distance to sphere.
- Optimized forward rendering using AMD GCN by scalarizing the light loop.
- Changed the UI of the Light Editor.
- Change ordering of includes in HDRP Materials in order to reduce iteration time for faster compilation.
- Added a StackLit master node replacing the InspectorUI version. IMPORTANT: All previously authored StackLit Materials will be lost. You need to recreate them with the master node.

## [5.0.0-preview] - 2018-09-28

### Added
- Added occlusion mesh to depth prepass for VR (VR still disabled for now)
- Added a debug mode to display only one shadow at once
- Added controls for the highlight created by directional lights
- Added a light radius setting to punctual lights to soften light attenuation and simulate fill lighting
- Added a 'minRoughness' parameter to all non-area lights (was previously only available for certain light types)
- Added separate volumetric light/shadow dimmers
- Added per-pixel jitter to volumetrics to reduce aliasing artifacts
- Added a SurfaceShading.hlsl file, which implements material-agnostic shading functionality in an efficient manner
- Added support for shadow bias for thin object transmission
- Added FrameSettings to control realtime planar reflection
- Added control for SRPBatcher on HDRP Asset
- Added an option to clear the shadow atlases in the debug menu
- Added a color visualization of the shadow atlas rescale in debug mode
- Added support for disabling SSR on materials
- Added intrinsic for XBone
- Added new light volume debugging tool
- Added a new SSR debug view mode
- Added translaction's scale invariance on DensityVolume
- Added multiple supported LitShadermode and per renderer choice in case of both Forward and Deferred supported
- Added custom specular occlusion mode to Lit Shader Graph Master node

### Fixed
- Fixed a normal bias issue with Stacklit (Was causing light leaking)
- Fixed camera preview outputing an error when both scene and game view where display and play and exit was call
- Fixed override debug mode not apply correctly on static GI
- Fixed issue where XRGraphicsConfig values set in the asset inspector GUI weren't propagating correctly (VR still disabled for now)
- Fixed issue with tangent that was using SurfaceGradient instead of regular normal decoding
- Fixed wrong error message display when switching to unsupported target like IOS
- Fixed an issue with ambient occlusion texture sometimes not being created properly causing broken rendering
- Shadow near plane is no longer limited at 0.1
- Fixed decal draw order on transparent material
- Fixed an issue where sometime the lookup texture used for GGX convolution was broken, causing broken rendering
- Fixed an issue where you wouldn't see any fog for certain pipeline/scene configurations
- Fixed an issue with volumetric lighting where the anisotropy value of 0 would not result in perfectly isotropic lighting
- Fixed shadow bias when the atlas is rescaled
- Fixed shadow cascade sampling outside of the atlas when cascade count is inferior to 4
- Fixed shadow filter width in deferred rendering not matching shader config
- Fixed stereo sampling of depth texture in MSAA DepthValues.shader
- Fixed box light UI which allowed negative and zero sizes, thus causing NaNs
- Fixed stereo rendering in HDRISky.shader (VR)
- Fixed normal blend and blend sphere influence for reflection probe
- Fixed distortion filtering (was point filtering, now trilinear)
- Fixed contact shadow for large distance
- Fixed depth pyramid debug view mode
- Fixed sphere shaped influence handles clamping in reflection probes
- Fixed reflection probes data migration for project created before using hdrp
- Fixed ambient occlusion for Lit Master Node when slot is connected

### Changed
- Use samplerunity_ShadowMask instead of samplerunity_samplerLightmap for shadow mask
- Allow to resize reflection probe gizmo's size
- Improve quality of screen space shadow
- Remove support of projection model for ScreenSpaceLighting (SSR always use HiZ and refraction always Proxy)
- Remove all the debug mode from SSR that are obsolete now
- Expose frameSettings and Capture settings for reflection and planar probe
- Update UI for reflection probe, planar probe, camera and HDRP Asset
- Implement proper linear blending for volumetric lighting via deep compositing as described in the paper "Deep Compositing Using Lie Algebras"
- Changed  planar mapping to match terrain convention (XZ instead of ZX)
- XRGraphicsConfig is no longer Read/Write. Instead, it's read-only. This improves consistency of XR behavior between the legacy render pipeline and SRP
- Change reflection probe data migration code (to update old reflection probe to new one)
- Updated gizmo for ReflectionProbes
- Updated UI and Gizmo of DensityVolume

## [4.0.0-preview] - 2018-09-28

### Added
- Added a new TerrainLit shader that supports rendering of Unity terrains.
- Added controls for linear fade at the boundary of density volumes
- Added new API to control decals without monobehaviour object
- Improve Decal Gizmo
- Implement Screen Space Reflections (SSR) (alpha version, highly experimental)
- Add an option to invert the fade parameter on a Density Volume
- Added a Fabric shader (experimental) handling cotton and silk
- Added support for MSAA in forward only for opaque only
- Implement smoothness fade for SSR
- Added support for AxF shader (X-rite format - require special AxF importer from Unity not part of HDRP)
- Added control for sundisc on directional light (hack)
- Added a new HD Lit Master node that implements Lit shader support for Shader Graph
- Added Micro shadowing support (hack)
- Added an event on HDAdditionalCameraData for custom rendering
- HDRP Shader Graph shaders now support 4-channel UVs.

### Fixed
- Fixed an issue where sometimes the deferred shadow texture would not be valid, causing wrong rendering.
- Stencil test during decals normal buffer update is now properly applied
- Decals corectly update normal buffer in forward
- Fixed a normalization problem in reflection probe face fading causing artefacts in some cases
- Fix multi-selection behavior of Density Volumes overwriting the albedo value
- Fixed support of depth texture for RenderTexture. HDRP now correctly output depth to user depth buffer if RenderTexture request it.
- Fixed multi-selection behavior of Density Volumes overwriting the albedo value
- Fixed support of depth for RenderTexture. HDRP now correctly output depth to user depth buffer if RenderTexture request it.
- Fixed support of Gizmo in game view in the editor
- Fixed gizmo for spot light type
- Fixed issue with TileViewDebug mode being inversed in gameview
- Fixed an issue with SAMPLE_TEXTURECUBE_SHADOW macro
- Fixed issue with color picker not display correctly when game and scene view are visible at the same time
- Fixed an issue with reflection probe face fading
- Fixed camera motion vectors shader and associated matrices to update correctly for single-pass double-wide stereo rendering
- Fixed light attenuation functions when range attenuation is disabled
- Fixed shadow component algorithm fixup not dirtying the scene, so changes can be saved to disk.
- Fixed some GC leaks for HDRP
- Fixed contact shadow not affected by shadow dimmer
- Fixed GGX that works correctly for the roughness value of 0 (mean specular highlgiht will disappeard for perfect mirror, we rely on maxSmoothness instead to always have a highlight even on mirror surface)
- Add stereo support to ShaderPassForward.hlsl. Forward rendering now seems passable in limited test scenes with camera-relative rendering disabled.
- Add stereo support to ProceduralSky.shader and OpaqueAtmosphericScattering.shader.
- Added CullingGroupManager to fix more GC.Alloc's in HDRP
- Fixed rendering when multiple cameras render into the same render texture

### Changed
- Changed the way depth & color pyramids are built to be faster and better quality, thus improving the look of distortion and refraction.
- Stabilize the dithered LOD transition mask with respect to the camera rotation.
- Avoid multiple depth buffer copies when decals are present
- Refactor code related to the RT handle system (No more normal buffer manager)
- Remove deferred directional shadow and move evaluation before lightloop
- Add a function GetNormalForShadowBias() that material need to implement to return the normal used for normal shadow biasing
- Remove Jimenez Subsurface scattering code (This code was disabled by default, now remove to ease maintenance)
- Change Decal API, decal contribution is now done in Material. Require update of material using decal
- Move a lot of files from CoreRP to HDRP/CoreRP. All moved files weren't used by Ligthweight pipeline. Long term they could move back to CoreRP after CoreRP become out of preview
- Updated camera inspector UI
- Updated decal gizmo
- Optimization: The objects that are rendered in the Motion Vector Pass are not rendered in the prepass anymore
- Removed setting shader inclue path via old API, use package shader include paths
- The default value of 'maxSmoothness' for punctual lights has been changed to 0.99
- Modified deferred compute and vert/frag shaders for first steps towards stereo support
- Moved material specific Shader Graph files into corresponding material folders.
- Hide environment lighting settings when enabling HDRP (Settings are control from sceneSettings)
- Update all shader includes to use absolute path (allow users to create material in their Asset folder)
- Done a reorganization of the files (Move ShaderPass to RenderPipeline folder, Move all shadow related files to Lighting/Shadow and others)
- Improved performance and quality of Screen Space Shadows

## [3.3.0-preview] - 2018-01-01

### Added
- Added an error message to say to use Metal or Vulkan when trying to use OpenGL API
- Added a new Fabric shader model that supports Silk and Cotton/Wool
- Added a new HDRP Lighting Debug mode to visualize Light Volumes for Point, Spot, Line, Rectangular and Reflection Probes
- Add support for reflection probe light layers
- Improve quality of anisotropic on IBL

### Fixed
- Fix an issue where the screen where darken when rendering camera preview
- Fix display correct target platform when showing message to inform user that a platform is not supported
- Remove workaround for metal and vulkan in normal buffer encoding/decoding
- Fixed an issue with color picker not working in forward
- Fixed an issue where reseting HDLight do not reset all of its parameters
- Fixed shader compile warning in DebugLightVolumes.shader

### Changed
- Changed default reflection probe to be 256x256x6 and array size to be 64
- Removed dependence on the NdotL for thickness evaluation for translucency (based on artist's input)
- Increased the precision when comparing Planar or HD reflection probe volumes
- Remove various GC alloc in C#. Slightly better performance

## [3.2.0-preview] - 2018-01-01

### Added
- Added a luminance meter in the debug menu
- Added support of Light, reflection probe, emissive material, volume settings related to lighting to Lighting explorer
- Added support for 16bit shadows

### Fixed
- Fix issue with package upgrading (HDRP resources asset is now versionned to worarkound package manager limitation)
- Fix HDReflectionProbe offset displayed in gizmo different than what is affected.
- Fix decals getting into a state where they could not be removed or disabled.
- Fix lux meter mode - The lux meter isn't affected by the sky anymore
- Fix area light size reset when multi-selected
- Fix filter pass number in HDUtils.BlitQuad
- Fix Lux meter mode that was applying SSS
- Fix planar reflections that were not working with tile/cluster (olbique matrix)
- Fix debug menu at runtime not working after nested prefab PR come to trunk
- Fix scrolling issue in density volume

### Changed
- Shader code refactor: Split MaterialUtilities file in two parts BuiltinUtilities (independent of FragInputs) and MaterialUtilities (Dependent of FragInputs)
- Change screen space shadow rendertarget format from ARGB32 to RG16

## [3.1.0-preview] - 2018-01-01

### Added
- Decal now support per channel selection mask. There is now two mode. One with BaseColor, Normal and Smoothness and another one more expensive with BaseColor, Normal, Smoothness, Metal and AO. Control is on HDRP Asset. This may require to launch an update script for old scene: 'Edit/Render Pipeline/Single step upgrade script/Upgrade all DecalMaterial MaskBlendMode'.
- Decal now supports depth bias for decal mesh, to prevent z-fighting
- Decal material now supports draw order for decal projectors
- Added LightLayers support (Base on mask from renderers name RenderingLayers and mask from light name LightLayers - if they match, the light apply) - cost an extra GBuffer in deferred (more bandwidth)
- When LightLayers is enabled, the AmbientOclusion is store in the GBuffer in deferred path allowing to avoid double occlusion with SSAO. In forward the double occlusion is now always avoided.
- Added the possibility to add an override transform on the camera for volume interpolation
- Added desired lux intensity and auto multiplier for HDRI sky
- Added an option to disable light by type in the debug menu
- Added gradient sky
- Split EmissiveColor and bakeDiffuseLighting in forward avoiding the emissiveColor to be affect by SSAO
- Added a volume to control indirect light intensity
- Added EV 100 intensity unit for area lights
- Added support for RendererPriority on Renderer. This allow to control order of transparent rendering manually. HDRP have now two stage of sorting for transparent in addition to bact to front. Material have a priority then Renderer have a priority.
- Add Coupling of (HD)Camera and HDAdditionalCameraData for reset and remove in inspector contextual menu of Camera
- Add Coupling of (HD)ReflectionProbe and HDAdditionalReflectionData for reset and remove in inspector contextual menu of ReflectoinProbe
- Add macro to forbid unity_ObjectToWorld/unity_WorldToObject to be use as it doesn't handle camera relative rendering
- Add opacity control on contact shadow

### Fixed
- Fixed an issue with PreIntegratedFGD texture being sometimes destroyed and not regenerated causing rendering to break
- PostProcess input buffers are not copied anymore on PC if the viewport size matches the final render target size
- Fixed an issue when manipulating a lot of decals, it was displaying a lot of errors in the inspector
- Fixed capture material with reflection probe
- Refactored Constant Buffers to avoid hitting the maximum number of bound CBs in some cases.
- Fixed the light range affecting the transform scale when changed.
- Snap to grid now works for Decal projector resizing.
- Added a warning for 128x128 cookie texture without mipmaps
- Replace the sampler used for density volumes for correct wrap mode handling

### Changed
- Move Render Pipeline Debug "Windows from Windows->General-> Render Pipeline debug windows" to "Windows from Windows->Analysis-> Render Pipeline debug windows"
- Update detail map formula for smoothness and albedo, goal it to bright and dark perceptually and scale factor is use to control gradient speed
- Refactor the Upgrade material system. Now a material can be update from older version at any time. Call Edit/Render Pipeline/Upgrade all Materials to newer version
- Change name EnableDBuffer to EnableDecals at several place (shader, hdrp asset...), this require a call to Edit/Render Pipeline/Upgrade all Materials to newer version to have up to date material.
- Refactor shader code: BakeLightingData structure have been replace by BuiltinData. Lot of shader code have been remove/change.
- Refactor shader code: All GBuffer are now handled by the deferred material. Mean ShadowMask and LightLayers are control by lit material in lit.hlsl and not outside anymore. Lot of shader code have been remove/change.
- Refactor shader code: Rename GetBakedDiffuseLighting to ModifyBakedDiffuseLighting. This function now handle lighting model for transmission too. Lux meter debug mode is factor outisde.
- Refactor shader code: GetBakedDiffuseLighting is not call anymore in GBuffer or forward pass, including the ConvertSurfaceDataToBSDFData and GetPreLightData, this is done in ModifyBakedDiffuseLighting now
- Refactor shader code: Added a backBakeDiffuseLighting to BuiltinData to handle lighting for transmission
- Refactor shader code: Material must now call InitBuiltinData (Init all to zero + init bakeDiffuseLighting and backBakeDiffuseLighting ) and PostInitBuiltinData

## [3.0.0-preview] - 2018-01-01

### Fixed
- Fixed an issue with distortion that was using previous frame instead of current frame
- Fixed an issue where disabled light where not upgrade correctly to the new physical light unit system introduce in 2.0.5-preview

### Changed
- Update assembly definitions to output assemblies that match Unity naming convention (Unity.*).

## [2.0.5-preview] - 2018-01-01

### Added
- Add option supportDitheringCrossFade on HDRP Asset to allow to remove shader variant during player build if needed
- Add contact shadows for punctual lights (in additional shadow settings), only one light is allowed to cast contact shadows at the same time and so at each frame a dominant light is choosed among all light with contact shadows enabled.
- Add PCSS shadow filter support (from SRP Core)
- Exposed shadow budget parameters in HDRP asset
- Add an option to generate an emissive mesh for area lights (currently rectangle light only). The mesh fits the size, intensity and color of the light.
- Add an option to the HDRP asset to increase the resolution of volumetric lighting.
- Add additional ligth unit support for punctual light (Lumens, Candela) and area lights (Lumens, Luminance)
- Add dedicated Gizmo for the box Influence volume of HDReflectionProbe / PlanarReflectionProbe

### Changed
- Re-enable shadow mask mode in debug view
- SSS and Transmission code have been refactored to be able to share it between various material. Guidelines are in SubsurfaceScattering.hlsl
- Change code in area light with LTC for Lit shader. Magnitude is now take from FGD texture instead of a separate texture
- Improve camera relative rendering: We now apply camera translation on the model matrix, so before the TransformObjectToWorld(). Note: unity_WorldToObject and unity_ObjectToWorld must never be used directly.
- Rename positionWS to positionRWS (Camera relative world position) at a lot of places (mainly in interpolator and FragInputs). In case of custom shader user will be required to update their code.
- Rename positionWS, capturePositionWS, proxyPositionWS, influencePositionWS to positionRWS, capturePositionRWS, proxyPositionRWS, influencePositionRWS (Camera relative world position) in LightDefinition struct.
- Improve the quality of trilinear filtering of density volume textures.
- Improve UI for HDReflectionProbe / PlanarReflectionProbe

### Fixed
- Fixed a shader preprocessor issue when compiling DebugViewMaterialGBuffer.shader against Metal target
- Added a temporary workaround to Lit.hlsl to avoid broken lighting code with Metal/AMD
- Fixed issue when using more than one volume texture mask with density volumes.
- Fixed an error which prevented volumetric lighting from working if no density volumes with 3D textures were present.
- Fix contact shadows applied on transmission
- Fix issue with forward opaque lit shader variant being removed by the shader preprocessor
- Fixed compilation errors on platforms with limited XRSetting support.
- Fixed apply range attenuation option on punctual light
- Fixed issue with color temperature not take correctly into account with static lighting
- Don't display fog when diffuse lighting, specular lighting, or lux meter debug mode are enabled.

## [2.0.4-preview] - 2018-01-01

### Fixed
- Fix issue when disabling rough refraction and building a player. Was causing a crash.

## [2.0.3-preview] - 2018-01-01

### Added
- Increased debug color picker limit up to 260k lux

## [2.0.2-preview] - 2018-01-01

### Added
- Add Light -> Planar Reflection Probe command
- Added a false color mode in rendering debug
- Add support for mesh decals
- Add flag to disable projector decals on transparent geometry to save performance and decal texture atlas space
- Add ability to use decal diffuse map as mask only
- Add visualize all shadow masks in lighting debug
- Add export of normal and roughness buffer for forwardOnly and when in supportOnlyForward mode for forward
- Provide a define in lit.hlsl (FORWARD_MATERIAL_READ_FROM_WRITTEN_NORMAL_BUFFER) when output buffer normal is used to read the normal and roughness instead of caclulating it (can save performance, but lower quality due to compression)
- Add color swatch to decal material

### Changed
- Change Render -> Planar Reflection creation to 3D Object -> Mirror
- Change "Enable Reflector" name on SpotLight to "Angle Affect Intensity"
- Change prototype of BSDFData ConvertSurfaceDataToBSDFData(SurfaceData surfaceData) to BSDFData ConvertSurfaceDataToBSDFData(uint2 positionSS, SurfaceData surfaceData)

### Fixed
- Fix issue with StackLit in deferred mode with deferredDirectionalShadow due to GBuffer not being cleared. Gbuffer is still not clear and issue was fix with the new Output of normal buffer.
- Fixed an issue where interpolation volumes were not updated correctly for reflection captures.
- Fixed an exception in Light Loop settings UI

## [2.0.1-preview] - 2018-01-01

### Added
- Add stripper of shader variant when building a player. Save shader compile time.
- Disable per-object culling that was executed in C++ in HD whereas it was not used (Optimization)
- Enable texture streaming debugging (was not working before 2018.2)
- Added Screen Space Reflection with Proxy Projection Model
- Support correctly scene selection for alpha tested object
- Add per light shadow mask mode control (i.e shadow mask distance and shadow mask). It use the option NonLightmappedOnly
- Add geometric filtering to Lit shader (allow to reduce specular aliasing)
- Add shortcut to create DensityVolume and PlanarReflection in hierarchy
- Add a DefaultHDMirrorMaterial material for PlanarReflection
- Added a script to be able to upgrade material to newer version of HDRP
- Removed useless duplication of ForwardError passes.
- Add option to not compile any DEBUG_DISPLAY shader in the player (Faster build) call Support Runtime Debug display

### Changed
- Changed SupportForwardOnly to SupportOnlyForward in render pipeline settings
- Changed versioning variable name in HDAdditionalXXXData from m_version to version
- Create unique name when creating a game object in the rendering menu (i.e Density Volume(2))
- Re-organize various files and folder location to clean the repository
- Change Debug windows name and location. Now located at:  Windows -> General -> Render Pipeline Debug

### Removed
- Removed GlobalLightLoopSettings.maxPlanarReflectionProbes and instead use value of GlobalLightLoopSettings.planarReflectionProbeCacheSize
- Remove EmissiveIntensity parameter and change EmissiveColor to be HDR (Matching Builtin Unity behavior) - Data need to be updated - Launch Edit -> Single Step Upgrade Script -> Upgrade all Materials emissionColor

### Fixed
- Fix issue with LOD transition and instancing
- Fix discrepency between object motion vector and camera motion vector
- Fix issue with spot and dir light gizmo axis not highlighted correctly
- Fix potential crash while register debug windows inputs at startup
- Fix warning when creating Planar reflection
- Fix specular lighting debug mode (was rendering black)
- Allow projector decal with null material to allow to configure decal when HDRP is not set
- Decal atlas texture offset/scale is updated after allocations (used to be before so it was using date from previous frame)

## [0.0.0-preview] - 2018-01-01

### Added
- Configure the VolumetricLightingSystem code path to be on by default
- Trigger a build exception when trying to build an unsupported platform
- Introduce the VolumetricLightingController component, which can (and should) be placed on the camera, and allows one to control the near and the far plane of the V-Buffer (volumetric "froxel" buffer) along with the depth distribution (from logarithmic to linear)
- Add 3D texture support for DensityVolumes
- Add a better mapping of roughness to mipmap for planar reflection
- The VolumetricLightingSystem now uses RTHandles, which allows to save memory by sharing buffers between different cameras (history buffers are not shared), and reduce reallocation frequency by reallocating buffers only if the rendering resolution increases (and suballocating within existing buffers if the rendering resolution decreases)
- Add a Volumetric Dimmer slider to lights to control the intensity of the scattered volumetric lighting
- Add UV tiling and offset support for decals.
- Add mipmapping support for volume 3D mask textures

### Changed
- Default number of planar reflection change from 4 to 2
- Rename _MainDepthTexture to _CameraDepthTexture
- The VolumetricLightingController has been moved to the Interpolation Volume framework and now functions similarly to the VolumetricFog settings
- Update of UI of cookie, CubeCookie, Reflection probe and planar reflection probe to combo box
- Allow enabling/disabling shadows for area lights when they are set to baked.
- Hide applyRangeAttenuation and FadeDistance for directional shadow as they are not used

### Removed
- Remove Resource folder of PreIntegratedFGD and add the resource to RenderPipeline Asset

### Fixed
- Fix ConvertPhysicalLightIntensityToLightIntensity() function used when creating light from script to match HDLightEditor behavior
- Fix numerical issues with the default value of mean free path of volumetric fog
- Fix the bug preventing decals from coexisting with density volumes
- Fix issue with alpha tested geometry using planar/triplanar mapping not render correctly or flickering (due to being wrongly alpha tested in depth prepass)
- Fix meta pass with triplanar (was not handling correctly the normal)
- Fix preview when a planar reflection is present
- Fix Camera preview, it is now a Preview cameraType (was a SceneView)
- Fix handling unknown GPUShadowTypes in the shadow manager.
- Fix area light shapes sent as point lights to the baking backends when they are set to baked.
- Fix unnecessary division by PI for baked area lights.
- Fix line lights sent to the lightmappers. The backends don't support this light type.
- Fix issue with shadow mask framesettings not correctly taken into account when shadow mask is enabled for lighting.
- Fix directional light and shadow mask transition, they are now matching making smooth transition
- Fix banding issues caused by high intensity volumetric lighting
- Fix the debug window being emptied on SRP asset reload
- Fix issue with debug mode not correctly clearing the GBuffer in editor after a resize
- Fix issue with ResetMaterialKeyword not resetting correctly ToggleOff/Roggle Keyword
- Fix issue with motion vector not render correctly if there is no depth prepass in deferred

## [0.0.0-preview] - 2018-01-01

### Added
- Screen Space Refraction projection model (Proxy raycasting, HiZ raymarching)
- Screen Space Refraction settings as volume component
- Added buffered frame history per camera
- Port Global Density Volumes to the Interpolation Volume System.
- Optimize ImportanceSampleLambert() to not require the tangent frame.
- Generalize SampleVBuffer() to handle different sampling and reconstruction methods.
- Improve the quality of volumetric lighting reprojection.
- Optimize Morton Order code in the Subsurface Scattering pass.
- Planar Reflection Probe support roughness (gaussian convolution of captured probe)
- Use an atlas instead of a texture array for cluster transparent decals
- Add a debug view to visualize the decal atlas
- Only store decal textures to atlas if decal is visible, debounce out of memory decal atlas warning.
- Add manipulator gizmo on decal to improve authoring workflow
- Add a minimal StackLit material (work in progress, this version can be used as template to add new material)

### Changed
- EnableShadowMask in FrameSettings (But shadowMaskSupport still disable by default)
- Forced Planar Probe update modes to (Realtime, Every Update, Mirror Camera)
- Screen Space Refraction proxy model uses the proxy of the first environment light (Reflection probe/Planar probe) or the sky
- Moved RTHandle static methods to RTHandles
- Renamed RTHandle to RTHandleSystem.RTHandle
- Move code for PreIntegratedFDG (Lit.shader) into its dedicated folder to be share with other material
- Move code for LTCArea (Lit.shader) into its dedicated folder to be share with other material

### Removed
- Removed Planar Probe mirror plane position and normal fields in inspector, always display mirror plane and normal gizmos

### Fixed
- Fix fog flags in scene view is now taken into account
- Fix sky in preview windows that were disappearing after a load of a new level
- Fix numerical issues in IntersectRayAABB().
- Fix alpha blending of volumetric lighting with transparent objects.
- Fix the near plane of the V-Buffer causing out-of-bounds look-ups in the clustered data structure.
- Depth and color pyramid are properly computed and sampled when the camera renders inside a viewport of a RTHandle.
- Fix decal atlas debug view to work correctly when shadow atlas view is also enabled
- Fix TransparentSSR with non-rendergraph.
- Fix shader compilation warning on SSR compute shader.<|MERGE_RESOLUTION|>--- conflicted
+++ resolved
@@ -71,14 +71,11 @@
 - Fixed issue with automatic exposure settings not updating scene view.
 - Fixed issue with velocity rejection in post-DoF TAA. Fixing this reduces ghosting (case 1304381).
 - Fixed missing option to use POM on emissive for tessellated shaders.
-<<<<<<< HEAD
-- Fixed ability to override AlphaToMask FrameSetting while camera in deferred lit shader mode
-=======
 - Fixed an issue in the planar reflection probe convolution.
 - Fixed an issue with debug overriding emissive material color for deferred path (case 1313123).
 - Fixed a limit case when the camera is exactly at the lower cloud level (case 1316988).
 - Fixed the various history buffers being discarded when the fog was enabled/disabled (case 1316072).
->>>>>>> 3d0e82a5
+- Fixed ability to override AlphaToMask FrameSetting while camera in deferred lit shader mode
 
 ### Changed
 - Changed Window/Render Pipeline/HD Render Pipeline Wizard to Window/Rendering/HDRP Wizard
