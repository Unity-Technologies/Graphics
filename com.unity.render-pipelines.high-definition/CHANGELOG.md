--- conflicted
+++ resolved
@@ -7,15 +7,8 @@
 ## [11.0.0] - 2020-10-21
 
 ### Added
-<<<<<<< HEAD
-- Added the possibility to disable distance based roughness for reflection probes.
-
-### Changed
-- Removed the material pass probe volumes evaluation mode. 
-=======
 - Added a new API to bake HDRP probes from C# (case 1276360)
 - Added support for pre-exposure for planar reflections.
->>>>>>> 477e1454
 
 ### Fixed
 - Fixed probe volumes debug views.
@@ -62,6 +55,7 @@
 ### Changed
 - Volume Manager now always tests scene culling masks. This was required to fix hybrid workflow.
 - Now the screen space shadow is only used if the analytic value is valid.
+- Distance based roughness is disabled by default and have a control
 
 ## [10.2.0] - 2020-10-19
 
