# Changelog
All notable changes to this package will be documented in this file.

The format is based on [Keep a Changelog](http://keepachangelog.com/en/1.0.0/)
and this project adheres to [Semantic Versioning](http://semver.org/spec/v2.0.0.html).

## [12.0.0] - 2021-01-11

### Fixed
- Fixed GC allocations from XR occlusion mesh when using multipass.
- Fixed XR depth copy when using MSAA.

## [11.0.0] - 2020-10-21

### Added
- Added a new API to bake HDRP probes from C# (case 1276360)
- Added support for pre-exposure for planar reflections.
- Added support for nested volume components to volume system.
- Added a cameraCullingResult field in Custom Pass Context to give access to both custom pass and camera culling result.
- Added a slider to control the fallback value of the directional shadow when the cascade have no coverage.
- Added a toggle to allow to include or exclude smooth surfaces from ray traced reflection denoising.
- Added light unit slider for automatic and automatic histrogram exposure limits.
- Added support for raytracing for AxF material
- Added rasterized area light shadows for AxF material
- Added View Bias for mesh decals.
- Added a cloud system and the CloudLayer volume override.
- Added a setting in the HDRP asset to change the Density Volume mask resolution of being locked at 32x32x32 (HDRP Asset > Lighting > Volumetrics > Max Density Volume Size).
- Added a Falloff Mode (Linear or Exponential) in the Density Volume for volume blending with Blend Distance.

### Fixed
- Fixed probe volumes debug views.
- Fixed ShaderGraph Decal material not showing exposed properties.
- Fixed couple samplers that had the wrong name in raytracing code
- VFX : Debug material view were rendering pink for albedo. (case 1290752)
- VFX: Fixed LPPV with lit particles in deferred (case 1293608)
- Fixed computation of geometric normal in path tracing (case 1293029).
- Fixed issues with path-traced volumetric scattering (cases 1295222, 1295234).
- Fixed the default background color for previews to use the original color.
- Fixed an issue with half res ssgi upscale.
- Fixed Clearcoat on Stacklit or Lit breaks when URP is imported into the project (case 1297806)
- Fixed timing issues with accumulation motion blur
- Fixed an issue with the frame count management for the volumetric fog (case 1299251).
- Fixed an issue with material using distortion from ShaderGraph init after Material creation (case 1294026)
- Fixed issues with path-traced volumetric scattering (cases 1295222, 1295234).
- Fixed issue with shadow mask and area lights.
- Fixed an issue with the capture callback (now includes post processing results).
- Fixed decal draw order for ShaderGraph decal materials.
- Fixed StackLit ShaderGraph surface option property block to only display energy conserving specular color option for the specular parametrization (case 1257050)
- Fixed missing BeginCameraRendering call for custom render mode of a Camera.
- Fixed LayerMask editor for volume parameters.
- Fixed the condition on temporal accumulation in the reflection denoiser (case 1303504).
<<<<<<< HEAD
- Fixed resize IES when already baked in the Atlas 1299233
=======
- Fixed box light attenuation.
- Fixed tesselation culling, big triangles using lit tesselation shader would dissapear when camera is too close to them (case 1299116)
>>>>>>> b9da5fa4

### Changed
- Removed the material pass probe volumes evaluation mode.
- Volume parameter of type Cubemap can now accept Cubemap render textures and custom render textures.
- Removed the superior clamping value for the recursive rendering max ray length. 
- Removed the superior clamping value for the ray tracing light cluster size.
- Now reflection probes cannot have SSAO, SSGI, SSR, ray tracing effects or volumetric reprojection.
- Removed the readonly keyword on the cullingResults of the CustomPassContext to allow users to overwrite.
- The DrawRenderers function of CustomPassUtils class now takes a sortingCriteria in parameter.
- When in half res, RTR denoising is executed at half resolution and the upscale happens at the end.
- Removed the upscale radius from the RTR.
- Density Volumes can now take a 3D RenderTexture as mask, the mask can use RGBA format for RGB fog.
- Decreased the minimal Fog Distance value in the Density Volume to 0.05.
- Changed the convergence time of ssgi to 16 frames and the preset value
- Improved robustness of volumetric sampling in path tracing (case 1295187).
- Changed the name from the Depth Buffer Thickness to Depth Tolerance for SSGI (case 1301352).
- Changed the clamping approach for RTR and RTGI (in both perf and quality) to improve visual quality.
- Changed the warning message for ray traced area shadows (case 1303410).
- Disabled specular occlusion for what we consider medium and larger scale ao > 1.25 with a 25cm falloff interval.

## [10.3.0] - 2020-12-01

### Fixed
- Fixed issue where some ShaderGraph generated shaders were not SRP compatible because of UnityPerMaterial cbuffer layout mismatches (case 1292501)
- Fixed Rendergraph issue with virtual texturing and debug mode while in forward.
- Fixed wrong coat normal space in shader graph
- Fixed issue with faulty shadow transition when view is close to an object under some aspect ratio conditions
- Fixed NullPointerException when baking probes from the lighting window (case 1289680)
- Fixed volumetric fog with XR single-pass rendering.
- Fixed issues with first frame rendering when RenderGraph is used (auto exposure, AO)
- Fixed AOV api in render graph (case 1296605)
- Fixed a small discrepancy in the marker placement in light intensity sliders (case 1299750)
- Fixed issue with VT resolve pass rendergraph errors when opaque and transparent are disabled in frame settings.
- Fixed a bug in the sphere-aabb light cluster (case 1294767).
- Fixed issue when submitting SRPContext during EndCameraRendering.
- Fixed baked light being included into the ray tracing light cluster (case 1296203).
- Fixed enums UI for the shadergraph nodes.
- Fixed ShaderGraph stack blocks appearing when opening the settings in Hair and Eye ShaderGraphs.
- Fixed white screen when undoing in the editor.
- Fixed display of LOD Bias and maximum level in frame settings when using Quality Levels
- Fixed an issue when trying to open a look dev env library when Look Dev is not supported.
- Fixed shader graph not supporting indirectdxr multibounce (case 1294694).
- Fixed the planar depth texture not being properly created and rendered to (case 1299617).
- Fixed C# 8 compilation issue with turning on nullable checks (case 1300167)
- Fixed affects AO for deacl materials.
- Fixed case where material keywords would not get setup before usage.

### Changed
- Rename HDRP sub menu in Assets/Create/Shader to HD Render Pipeline for consistency.
- Replaced last package version checker in Wizard to a link on Package Manager
- Changed the message when the graphics device doesn't support ray tracing (case 1287355).
- When a Custom Pass Volume is disabled, the custom pass Cleanup() function is called, it allows to release resources when the volume isn't used anymore.
- Enable Reflector for Spotlight by default

## [10.2.1] - 2020-11-30

### Added
- Added a warning when trying to bake with static lighting being in an invalid state.

### Fixed
- Fixed stylesheet reloading for LookDev window and Wizard window.
- Fixed XR single-pass rendering with legacy shaders using unity_StereoWorldSpaceCameraPos.
- Fixed issue displaying wrong debug mode in runtime debug menu UI.
- Fixed useless editor repaint when using lod bias.
- Fixed multi-editing with new light intensity slider.
- Fixed issue with density volumes flickering when editing shape box.
- Fixed issue with image layers in the graphics compositor (case 1289936).
- Fixed issue with angle fading when rotating decal projector.
- Fixed issue with gameview repaint in the graphics compositor (case 1290622).
- Fixed some labels being clipped in the Render Graph Viewer
- Fixed issue when decal projector material is none.
- Fixed the sampling of the normal buffer in the the forward transparent pass.
- Fixed bloom prefiltering tooltip.
- Fixed NullReferenceException when loading multipel scene async
- Fixed missing alpha blend state properties in Axf shader and update default stencil properties
- Fixed normal buffer not bound to custom pass anymore.
- Fixed issues with camera management in the graphics compositor (cases 1292548, 1292549).
- Fixed an issue where a warning about the static sky not being ready was wrongly displayed.
- Fixed the clear coat not being handled properly for SSR and RTR (case 1291654).
- Fixed ghosting in RTGI and RTAO when denoising is enabled and the RTHandle size is not equal to the Viewport size (case 1291654).
- Fixed alpha output when atmospheric scattering is enabled.
- Fixed issue with TAA history sharpening when view is downsampled.
- Fixed lookdev movement.
- Fixed volume component tooltips using the same parameter name.
- Fixed issue with saving some quality settings in volume overrides  (case 1293747)
- Fixed NullReferenceException in HDRenderPipeline.UpgradeResourcesIfNeeded (case 1292524)
- Fixed SSGI texture allocation when not using the RenderGraph.
- Fixed NullReference Exception when setting Max Shadows On Screen to 0 in the HDRP asset.
- Fixed issue with saving some quality settings in volume overrides  (case 1293747)

### Changed
- Volume Manager now always tests scene culling masks. This was required to fix hybrid workflow.
- Now the screen space shadow is only used if the analytic value is valid.
- Distance based roughness is disabled by default and have a control

## [10.2.0] - 2020-10-19

### Added
- Added a rough distortion frame setting and and info box on distortion materials.
- Adding support of 4 channel tex coords for ray tracing (case 1265309).
- Added a help button on the volume component toolbar for documentation.
- Added range remapping to metallic property for Lit and Decal shaders.
- Exposed the API to access HDRP shader pass names.
- Added the status check of default camera frame settings in the DXR wizard.
- Added frame setting for Virtual Texturing. 
- Added a fade distance for light influencing volumetric lighting.
- Adding an "Include For Ray Tracing" toggle on lights to allow the user to exclude them when ray tracing is enabled in the frame settings of a camera.
- Added fog volumetric scattering support for path tracing.
- Added new algorithm for SSR with temporal accumulation
- Added quality preset of the new volumetric fog parameters.
- Added missing documentation for unsupported SG RT nodes and light's include for raytracing attrbute.
- Added documentation for LODs not being supported by ray tracing.
- Added more options to control how the component of motion vectors coming from the camera transform will affect the motion blur with new clamping modes.
- Added the TerrainCompatible SubShader Tag. Use this Tag in your custom shader to tell Unity that the shader is compatible with the Terrain system.
- Added anamorphism support for phsyical DoF, switched to blue noise sampling and fixed tiling artifacts.

### Fixed
- Fixed an issue where the Exposure Shader Graph node had clipped text. (case 1265057)
- Fixed an issue when rendering into texture where alpha would not default to 1.0 when using 11_11_10 color buffer in non-dev builds.
- Fixed issues with reordering and hiding graphics compositor layers (cases 1283903, 1285282, 1283886).
- Fixed the possibility to have a shader with a pre-refraction render queue and refraction enabled at the same time.
- Fixed a migration issue with the rendering queue in ShaderGraph when upgrading to 10.x;
- Fixed the object space matrices in shader graph for ray tracing.
- Changed the cornea refraction function to take a view dir in object space.
- Fixed upside down XR occlusion mesh.
- Fixed precision issue with the atmospheric fog.
- Fixed issue with TAA and no motion vectors.
- Fixed the stripping not working the terrain alphatest feature required for terrain holes (case 1205902).
- Fixed bounding box generation that resulted in incorrect light culling (case 3875925).
- VFX : Fix Emissive writing in Opaque Lit Output with PSSL platforms (case 273378).
- Fixed issue where pivot of DecalProjector was not aligned anymore on Transform position when manipulating the size of the projector from the Inspector.
- Fixed a null reference exception when creating a diffusion profile asset.
- Fixed the diffusion profile not being registered as a dependency of the ShaderGraph.
- Fixing exceptions in the console when putting the SSGI in low quality mode (render graph).
- Fixed NullRef Exception when decals are in the scene, no asset is set and HDRP wizard is run.
- Fixed issue with TAA causing bleeding of a view into another when multiple views are visible.
- Fix an issue that caused issues of usability of editor if a very high resolution is set by mistake and then reverted back to a smaller resolution.
- Fixed issue where Default Volume Profile Asset change in project settings was not added to the undo stack (case 1285268).
- Fixed undo after enabling compositor.
- Fixed the ray tracing shadow UI being displayed while it shouldn't (case 1286391).
- Fixed issues with physically-based DoF, improved speed and robustness 
- Fixed a warning happening when putting the range of lights to 0.
- Fixed issue when null parameters in a volume component would spam null reference errors. Produce a warning instead.
- Fixed volument component creation via script.
- Fixed GC allocs in render graph.
- Fixed scene picking passes.
- Fixed broken ray tracing light cluster full screen debug.
- Fixed dead code causing error.
- Fixed issue when dragging slider in inspector for ProjectionDepth.
- Fixed issue when resizing Inspector window that make the DecalProjector editor flickers.
- Fixed issue in DecalProjector editor when the Inspector window have a too small width: the size appears on 2 lines but the editor not let place for the second one.
- Fixed issue (null reference in console) when selecting a DensityVolume with rectangle selection.
- Fixed issue when linking the field of view with the focal length in physical camera
- Fixed supported platform build and error message.
- Fixed exceptions occuring when selecting mulitple decal projectors without materials assigned (case 1283659).
- Fixed LookDev error message when pipeline is not loaded.
- Properly reject history when enabling seond denoiser for RTGI.
- Fixed an issue that could cause objects to not be rendered when using Vulkan API.
- Fixed issue with lookdev shadows looking wrong upon exiting playmode. 
- Fixed temporary Editor freeze when selecting AOV output in graphics compositor (case 1288744).
- Fixed normal flip with double sided materials.
- Fixed shadow resolution settings level in the light explorer.
- Fixed the ShaderGraph being dirty after the first save.
- Fixed XR shadows culling
- Fixed stylesheet reloading for LookDev window and Wizard window.
- Fixed Nans happening when upscaling the RTGI.
- Fixed the adjust weight operation not being done for the non-rendergraph pipeline.
- Fixed overlap with SSR Transparent default frame settings message on DXR Wizard.
- Fixed alpha channel in the stop NaNs and motion blur shaders.
- Fixed undo of duplicate environments in the look dev environment library.
- Fixed a ghosting issue with RTShadows (Sun, Point and Spot), RTAO and RTGI when the camera is moving fast.
- Fixed a SSGI denoiser bug for large scenes.
- Fixed a Nan issue with SSGI.
- Fixed an issue with IsFrontFace node in Shader Graph not working properly
- Fixed CustomPassUtils.RenderFrom* functions and CustomPassUtils.DisableSinglePassRendering struct in VR.
- Fixed custom pass markers not recorded when render graph was enabled.
- Fixed exceptions when unchecking "Big Tile Prepass" on the frame settings with render-graph.
- Fixed an issue causing errors in GenerateMaxZ when opaque objects or decals are disabled. 
- Fixed an issue with Bake button of Reflection Probe when in custom mode
- Fixed exceptions related to the debug display settings when changing the default frame settings.
- Fixed picking for materials with depth offset.
- Fixed issue with exposure history being uninitialized on second frame.
- Fixed issue when changing FoV with the physical camera fold-out closed.
- Fixed path tracing accumulation not being reset when changing to a different frame of an animation.

### Changed
- Combined occlusion meshes into one to reduce draw calls and state changes with XR single-pass.
- Claryfied doc for the LayeredLit material.
- Various improvements for the Volumetric Fog.
- Use draggable fields for float scalable settings
- Migrated the fabric & hair shadergraph samples directly into the renderpipeline resources.
- Removed green coloration of the UV on the DecalProjector gizmo.
- Removed _BLENDMODE_PRESERVE_SPECULAR_LIGHTING keyword from shaders.
- Now the DXR wizard displays the name of the target asset that needs to be changed.
- Standardized naming for the option regarding Transparent objects being able to receive Screen Space Reflections.
- Making the reflection and refractions of cubemaps distance based.
- Changed Receive SSR to also controls Receive SSGI on opaque objects.
- Improved the punctual light shadow rescale algorithm.
- Changed the names of some of the parameters for the Eye Utils SG Nodes.
- Restored frame setting for async compute of contact shadows.
- Removed the possibility to have MSAA (through the frame settings) when ray tracing is active.
- Range handles for decal projector angle fading.
- Smoother angle fading for decal projector.

## [10.1.0] - 2020-10-12

### Added
- Added an option to have only the metering mask displayed in the debug mode.
- Added a new mode to cluster visualization debug where users can see a slice instead of the cluster on opaque objects.
- Added ray traced reflection support for the render graph version of the pipeline.
- Added render graph support of RTAO and required denoisers.
- Added render graph support of RTGI.
- Added support of RTSSS and Recursive Rendering in the render graph mode.
- Added support of RT and screen space shadow for render graph.
- Added tooltips with the full name of the (graphics) compositor properties to properly show large names that otherwise are clipped by the UI (case 1263590)
- Added error message if a callback AOV allocation fail
- Added marker for all AOV request operation on GPU
- Added remapping options for Depth Pyramid debug view mode
- Added an option to support AOV shader at runtime in HDRP settings (case 1265070)
- Added support of SSGI in the render graph mode.
- Added option for 11-11-10 format for cube reflection probes.
- Added an optional check in the HDRP DXR Wizard to verify 64 bits target architecture
- Added option to display timing stats in the debug menu as an average over 1 second. 
- Added a light unit slider to provide users more context when authoring physically based values.
- Added a way to check the normals through the material views.
- Added Simple mode to Earth Preset for PBR Sky
- Added the export of normals during the prepass for shadow matte for proper SSAO calculation.
- Added the usage of SSAO for shadow matte unlit shader graph.
- Added the support of input system V2
- Added a new volume component parameter to control the max ray length of directional lights(case 1279849).
- Added support for 'Pyramid' and 'Box' spot light shapes in path tracing.
- Added high quality prefiltering option for Bloom.
- Added support for camera relative ray tracing (and keeping non-camera relative ray tracing working)
- Added a rough refraction option on planar reflections.
- Added scalability settings for the planar reflection resolution.
- Added tests for AOV stacking and UI rendering in the graphics compositor.
- Added a new ray tracing only function that samples the specular part of the materials.
- Adding missing marker for ray tracing profiling (RaytracingDeferredLighting)
- Added the support of eye shader for ray tracing.
- Exposed Refraction Model to the material UI when using a Lit ShaderGraph.
- Added bounding sphere support to screen-space axis-aligned bounding box generation pass.

### Fixed
- Fixed several issues with physically-based DoF (TAA ghosting of the CoC buffer, smooth layer transitions, etc)
- Fixed GPU hang on D3D12 on xbox. 
- Fixed game view artifacts on resizing when hardware dynamic resolution was enabled
- Fixed black line artifacts occurring when Lanczos upsampling was set for dynamic resolution
- Fixed Amplitude -> Min/Max parametrization conversion
- Fixed CoatMask block appearing when creating lit master node (case 1264632)
- Fixed issue with SceneEV100 debug mode indicator when rescaling the window.
- Fixed issue with PCSS filter being wrong on first frame. 
- Fixed issue with emissive mesh for area light not appearing in playmode if Reload Scene option is disabled in Enter Playmode Settings.
- Fixed issue when Reflection Probes are set to OnEnable and are never rendered if the probe is enabled when the camera is farther than the probe fade distance. 
- Fixed issue with sun icon being clipped in the look dev window. 
- Fixed error about layers when disabling emissive mesh for area lights.
- Fixed issue when the user deletes the composition graph or .asset in runtime (case 1263319)
- Fixed assertion failure when changing resolution to compositor layers after using AOVs (case 1265023) 
- Fixed flickering layers in graphics compositor (case 1264552)
- Fixed issue causing the editor field not updating the disc area light radius.
- Fixed issues that lead to cookie atlas to be updated every frame even if cached data was valid.
- Fixed an issue where world space UI was not emitted for reflection cameras in HDRP
- Fixed an issue with cookie texture atlas that would cause realtime textures to always update in the atlas even when the content did not change.
- Fixed an issue where only one of the two lookdev views would update when changing the default lookdev volume profile.
- Fixed a bug related to light cluster invalidation.
- Fixed shader warning in DofGather (case 1272931)
- Fixed AOV export of depth buffer which now correctly export linear depth (case 1265001)
- Fixed issue that caused the decal atlas to not be updated upon changing of the decal textures content.
- Fixed "Screen position out of view frustum" error when camera is at exactly the planar reflection probe location.
- Fixed Amplitude -> Min/Max parametrization conversion
- Fixed issue that allocated a small cookie for normal spot lights.
- Fixed issue when undoing a change in diffuse profile list after deleting the volume profile.
- Fixed custom pass re-ordering and removing.
- Fixed TAA issue and hardware dynamic resolution.
- Fixed a static lighting flickering issue caused by having an active planar probe in the scene while rendering inspector preview.
- Fixed an issue where even when set to OnDemand, the sky lighting would still be updated when changing sky parameters.
- Fixed an error message trigerred when a mesh has more than 32 sub-meshes (case 1274508).
- Fixed RTGI getting noisy for grazying angle geometry (case 1266462).
- Fixed an issue with TAA history management on pssl.
- Fixed the global illumination volume override having an unwanted advanced mode (case 1270459).
- Fixed screen space shadow option displayed on directional shadows while they shouldn't (case 1270537).
- Fixed the handling of undo and redo actions in the graphics compositor (cases 1268149, 1266212, 1265028)
- Fixed issue with composition graphs that include virtual textures, cubemaps and other non-2D textures (cases 1263347, 1265638).
- Fixed issues when selecting a new composition graph or setting it to None (cases 1263350, 1266202)
- Fixed ArgumentNullException when saving shader graphs after removing the compositor from the scene (case 1268658)
- Fixed issue with updating the compositor output when not in play mode (case 1266216)
- Fixed warning with area mesh (case 1268379)
- Fixed issue with diffusion profile not being updated upon reset of the editor. 
- Fixed an issue that lead to corrupted refraction in some scenarios on xbox.
- Fixed for light loop scalarization not happening. 
- Fixed issue with stencil not being set in rendergraph mode.
- Fixed for post process being overridable in reflection probes even though it is not supported.
- Fixed RTGI in performance mode when light layers are enabled on the asset.
- Fixed SSS materials appearing black in matcap mode.
- Fixed a collision in the interaction of RTR and RTGI.
- Fix for lookdev toggling renderers that are set to non editable or are hidden in the inspector.
- Fixed issue with mipmap debug mode not properly resetting full screen mode (and viceversa). 
- Added unsupported message when using tile debug mode with MSAA.
- Fixed SSGI compilation issues on PS4.
- Fixed "Screen position out of view frustum" error when camera is on exactly the planar reflection probe plane.
- Workaround issue that caused objects using eye shader to not be rendered on xbox.
- Fixed GC allocation when using XR single-pass test mode.
- Fixed text in cascades shadow split being truncated.
- Fixed rendering of custom passes in the Custom Pass Volume inspector
- Force probe to render again if first time was during async shader compilation to avoid having cyan objects.
- Fixed for lookdev library field not being refreshed upon opening a library from the environment library inspector.
- Fixed serialization issue with matcap scale intensity.
- Close Add Override popup of Volume Inspector when the popup looses focus (case 1258571)
- Light quality setting for contact shadow set to on for High quality by default.
- Fixed an exception thrown when closing the look dev because there is no active SRP anymore.
- Fixed alignment of framesettings in HDRP Default Settings
- Fixed an exception thrown when closing the look dev because there is no active SRP anymore.
- Fixed an issue where entering playmode would close the LookDev window.
- Fixed issue with rendergraph on console failing on SSS pass.
- Fixed Cutoff not working properly with ray tracing shaders default and SG (case 1261292).
- Fixed shader compilation issue with Hair shader and debug display mode
- Fixed cubemap static preview not updated when the asset is imported.
- Fixed wizard DXR setup on non-DXR compatible devices.
- Fixed Custom Post Processes affecting preview cameras.
- Fixed issue with lens distortion breaking rendering.
- Fixed save popup appearing twice due to HDRP wizard.
- Fixed error when changing planar probe resolution.
- Fixed the dependecy of FrameSettings (MSAA, ClearGBuffer, DepthPrepassWithDeferred) (case 1277620).
- Fixed the usage of GUIEnable for volume components (case 1280018).
- Fixed the diffusion profile becoming invalid when hitting the reset (case 1269462).
- Fixed issue with MSAA resolve killing the alpha channel.
- Fixed a warning in materialevalulation
- Fixed an error when building the player.
- Fixed issue with box light not visible if range is below one and range attenuation is off.
- Fixed an issue that caused a null reference when deleting camera component in a prefab. (case 1244430)
- Fixed issue with bloom showing a thin black line after rescaling window. 
- Fixed rendergraph motion vector resolve.
- Fixed the Ray-Tracing related Debug Display not working in render graph mode.
- Fix nan in pbr sky
- Fixed Light skin not properly applied on the LookDev when switching from Dark Skin (case 1278802)
- Fixed accumulation on DX11
- Fixed issue with screen space UI not drawing on the graphics compositor (case 1279272).
- Fixed error Maximum allowed thread group count is 65535 when resolution is very high. 
- LOD meshes are now properly stripped based on the maximum lod value parameters contained in the HDRP asset.
- Fixed an inconsistency in the LOD group UI where LOD bias was not the right one.
- Fixed outlines in transitions between post-processed and plain regions in the graphics compositor (case 1278775).
- Fix decal being applied twice with LOD Crossfade.
- Fixed camera stacking for AOVs in the graphics compositor (case 1273223).
- Fixed backface selection on some shader not ignore correctly.
- Disable quad overdraw on ps4.
- Fixed error when resizing the graphics compositor's output and when re-adding a compositor in the scene
- Fixed issues with bloom, alpha and HDR layers in the compositor (case 1272621).
- Fixed alpha not having TAA applied to it.
- Fix issue with alpha output in forward.
- Fix compilation issue on Vulkan for shaders using high quality shadows in XR mode.
- Fixed wrong error message when fixing DXR resources from Wizard.
- Fixed compilation error of quad overdraw with double sided materials
- Fixed screen corruption on xbox when using TAA and Motion Blur with rendergraph. 
- Fixed UX issue in the graphics compositor related to clear depth and the defaults for new layers, add better tooltips and fix minor bugs (case 1283904)
- Fixed scene visibility not working for custom pass volumes.
- Fixed issue with several override entries in the runtime debug menu. 
- Fixed issue with rendergraph failing to execute every 30 minutes. 
- Fixed Lit ShaderGraph surface option property block to only display transmission and energy conserving specular color options for their proper material mode (case 1257050)
- Fixed nan in reflection probe when volumetric fog filtering is enabled, causing the whole probe to be invalid.
- Fixed Debug Color pixel became grey
- Fixed TAA flickering on the very edge of screen. 
- Fixed profiling scope for quality RTGI.
- Fixed the denoising and multi-sample not being used for smooth multibounce RTReflections.
- Fixed issue where multiple cameras would cause GC each frame.
- Fixed after post process rendering pass options not showing for unlit ShaderGraphs.
- Fixed null reference in the Undo callback of the graphics compositor 
- Fixed cullmode for SceneSelectionPass.
- Fixed issue that caused non-static object to not render at times in OnEnable reflection probes.
- Baked reflection probes now correctly use static sky for ambient lighting.

### Changed
- Preparation pass for RTSSShadows to be supported by render graph.
- Add tooltips with the full name of the (graphics) compositor properties to properly show large names that otherwise are clipped by the UI (case 1263590)
- Composition profile .asset files cannot be manually edited/reset by users (to avoid breaking things - case 1265631)
- Preparation pass for RTSSShadows to be supported by render graph.
- Changed the way the ray tracing property is displayed on the material (QOL 1265297).
- Exposed lens attenuation mode in default settings and remove it as a debug mode.
- Composition layers without any sub layers are now cleared to black to avoid confusion (case 1265061).
- Slight reduction of VGPR used by area light code.
- Changed thread group size for contact shadows (save 1.1ms on PS4)
- Make sure distortion stencil test happens before pixel shader is run.
- Small optimization that allows to skip motion vector prepping when the whole wave as velocity of 0.
- Improved performance to avoid generating coarse stencil buffer when not needed.
- Remove HTile generation for decals (faster without).
- Improving SSGI Filtering and fixing a blend issue with RTGI.
- Changed the Trackball UI so that it allows explicit numeric values.
- Reduce the G-buffer footprint of anisotropic materials
- Moved SSGI out of preview.
- Skip an unneeded depth buffer copy on consoles. 
- Replaced the Density Volume Texture Tool with the new 3D Texture Importer.
- Rename Raytracing Node to Raytracing Quality Keyword and rename high and low inputs as default and raytraced. All raytracing effects now use the raytraced mode but path tracing.
- Moved diffusion profile list to the HDRP default settings panel.
- Skip biquadratic resampling of vbuffer when volumetric fog filtering is enabled.
- Optimized Grain and sRGB Dithering.
- On platforms that allow it skip the first mip of the depth pyramid and compute it alongside the depth buffer used for low res transparents.
- When trying to install the local configuration package, if another one is already present the user is now asked whether they want to keep it or not.
- Improved MSAA color resolve to fix issues when very bright and very dark samples are resolved together.
- Improve performance of GPU light AABB generation
- Removed the max clamp value for the RTR, RTAO and RTGI's ray length (case 1279849).
- Meshes assigned with a decal material are not visible anymore in ray-tracing or path-tracing.
- Removed BLEND shader keywords.
- Remove a rendergraph debug option to clear resources on release from UI.
- added SV_PrimitiveID in the VaryingMesh structure for fulldebugscreenpass as well as primitiveID in FragInputs
- Changed which local frame is used for multi-bounce RTReflections.
- Move System Generated Values semantics out of VaryingsMesh structure.
- Other forms of FSAA are silently deactivated, when path tracing is on.
- Removed XRSystemTests. The GC verification is now done during playmode tests (case 1285012).
- SSR now uses the pre-refraction color pyramid.
- Various improvements for the Volumetric Fog.
- Optimizations for volumetric fog.

## [10.0.0] - 2019-06-10

### Added
- Ray tracing support for VR single-pass
- Added sharpen filter shader parameter and UI for TemporalAA to control image quality instead of hardcoded value
- Added frame settings option for custom post process and custom passes as well as custom color buffer format option.
- Add check in wizard on SRP Batcher enabled.
- Added default implementations of OnPreprocessMaterialDescription for FBX, Obj, Sketchup and 3DS file formats.
- Added custom pass fade radius
- Added after post process injection point for custom passes
- Added basic alpha compositing support - Alpha is available afterpostprocess when using FP16 buffer format.
- Added falloff distance on Reflection Probe and Planar Reflection Probe
- Added Backplate projection from the HDRISky
- Added Shadow Matte in UnlitMasterNode, which only received shadow without lighting
- Added hability to name LightLayers in HDRenderPipelineAsset
- Added a range compression factor for Reflection Probe and Planar Reflection Probe to avoid saturation of colors.
- Added path tracing support for directional, point and spot lights, as well as emission from Lit and Unlit.
- Added non temporal version of SSAO.
- Added more detailed ray tracing stats in the debug window
- Added Disc area light (bake only)
- Added a warning in the material UI to prevent transparent + subsurface-scattering combination.
- Added XR single-pass setting into HDRP asset
- Added a penumbra tint option for lights
- Added support for depth copy with XR SDK
- Added debug setting to Render Pipeline Debug Window to list the active XR views
- Added an option to filter the result of the volumetric lighting (off by default).
- Added a transmission multiplier for directional lights
- Added XR single-pass test mode to Render Pipeline Debug Window
- Added debug setting to Render Pipeline Window to list the active XR views
- Added a new refraction mode for the Lit shader (thin). Which is a box refraction with small thickness values
- Added the code to support Barn Doors for Area Lights based on a shaderconfig option.
- Added HDRPCameraBinder property binder for Visual Effect Graph
- Added "Celestial Body" controls to the Directional Light
- Added new parameters to the Physically Based Sky
- Added Reflections to the DXR Wizard
- Added the possibility to have ray traced colored and semi-transparent shadows on directional lights.
- Added a check in the custom post process template to throw an error if the default shader is not found.
- Exposed the debug overlay ratio in the debug menu.
- Added a separate frame settings for tonemapping alongside color grading.
- Added the receive fog option in the material UI for ShaderGraphs.
- Added a public virtual bool in the custom post processes API to specify if a post processes should be executed in the scene view.
- Added a menu option that checks scene issues with ray tracing. Also removed the previously existing warning at runtime.
- Added Contrast Adaptive Sharpen (CAS) Upscaling effect.
- Added APIs to update probe settings at runtime.
- Added documentation for the rayTracingSupported method in HDRP
- Added user-selectable format for the post processing passes.
- Added support for alpha channel in some post-processing passes (DoF, TAA, Uber).
- Added warnings in FrameSettings inspector when using DXR and atempting to use Asynchronous Execution.
- Exposed Stencil bits that can be used by the user.
- Added history rejection based on velocity of intersected objects for directional, point and spot lights.
- Added a affectsVolumetric field to the HDAdditionalLightData API to know if light affects volumetric fog.
- Add OS and Hardware check in the Wizard fixes for DXR.
- Added option to exclude camera motion from motion blur.
- Added semi-transparent shadows for point and spot lights.
- Added support for semi-transparent shadow for unlit shader and unlit shader graph.
- Added the alpha clip enabled toggle to the material UI for all HDRP shader graphs.
- Added Material Samples to explain how to use the lit shader features
- Added an initial implementation of ray traced sub surface scattering
- Added AssetPostprocessors and Shadergraphs to handle Arnold Standard Surface and 3DsMax Physical material import from FBX.
- Added support for Smoothness Fade start work when enabling ray traced reflections.
- Added Contact shadow, Micro shadows and Screen space refraction API documentation.
- Added script documentation for SSR, SSAO (ray tracing), GI, Light Cluster, RayTracingSettings, Ray Counters, etc.
- Added path tracing support for refraction and internal reflections.
- Added support for Thin Refraction Model and Lit's Clear Coat in Path Tracing.
- Added the Tint parameter to Sky Colored Fog.
- Added of Screen Space Reflections for Transparent materials
- Added a fallback for ray traced area light shadows in case the material is forward or the lit mode is forward.
- Added a new debug mode for light layers.
- Added an "enable" toggle to the SSR volume component.
- Added support for anisotropic specular lobes in path tracing.
- Added support for alpha clipping in path tracing.
- Added support for light cookies in path tracing.
- Added support for transparent shadows in path tracing.
- Added support for iridescence in path tracing.
- Added support for background color in path tracing.
- Added a path tracing test to the test suite.
- Added a warning and workaround instructions that appear when you enable XR single-pass after the first frame with the XR SDK.
- Added the exposure sliders to the planar reflection probe preview
- Added support for subsurface scattering in path tracing.
- Added a new mode that improves the filtering of ray traced shadows (directional, point and spot) based on the distance to the occluder.
- Added support of cookie baking and add support on Disc light.
- Added support for fog attenuation in path tracing.
- Added a new debug panel for volumes
- Added XR setting to control camera jitter for temporal effects
- Added an error message in the DrawRenderers custom pass when rendering opaque objects with an HDRP asset in DeferredOnly mode.
- Added API to enable proper recording of path traced scenes (with the Unity recorder or other tools).
- Added support for fog in Recursive rendering, ray traced reflections and ray traced indirect diffuse.
- Added an alpha blend option for recursive rendering
- Added support for stack lit for ray tracing effects.
- Added support for hair for ray tracing effects.
- Added support for alpha to coverage for HDRP shaders and shader graph
- Added support for Quality Levels to Subsurface Scattering.
- Added option to disable XR rendering on the camera settings.
- Added support for specular AA from geometric curvature in AxF
- Added support for baked AO (no input for now) in AxF
- Added an info box to warn about depth test artifacts when rendering object twice in custom passes with MSAA.
- Added a frame setting for alpha to mask.
- Added support for custom passes in the AOV API
- Added Light decomposition lighting debugging modes and support in AOV
- Added exposure compensation to Fixed exposure mode
- Added support for rasterized area light shadows in StackLit
- Added support for texture-weighted automatic exposure
- Added support for POM for emissive map
- Added alpha channel support in motion blur pass.
- Added the HDRP Compositor Tool (in Preview).
- Added a ray tracing mode option in the HDRP asset that allows to override and shader stripping.
- Added support for arbitrary resolution scaling of Volumetric Lighting to the Fog volume component.
- Added range attenuation for box-shaped spotlights.
- Added scenes for hair and fabric and decals with material samples
- Added fabric materials and textures
- Added information for fabric materials in fabric scene
- Added a DisplayInfo attribute to specify a name override and a display order for Volume Component fields (used only in default inspector for now).
- Added Min distance to contact shadows.
- Added support for Depth of Field in path tracing (by sampling the lens aperture).
- Added an API in HDRP to override the camera within the rendering of a frame (mainly for custom pass).
- Added a function (HDRenderPipeline.ResetRTHandleReferenceSize) to reset the reference size of RTHandle systems.
- Added support for AxF measurements importing into texture resources tilings.
- Added Layer parameter on Area Light to modify Layer of generated Emissive Mesh
- Added a flow map parameter to HDRI Sky
- Implemented ray traced reflections for transparent objects.
- Add a new parameter to control reflections in recursive rendering.
- Added an initial version of SSGI.
- Added Virtual Texturing cache settings to control the size of the Streaming Virtual Texturing caches.
- Added back-compatibility with builtin stereo matrices.
- Added CustomPassUtils API to simplify Blur, Copy and DrawRenderers custom passes.
- Added Histogram guided automatic exposure.
- Added few exposure debug modes.
- Added support for multiple path-traced views at once (e.g., scene and game views).
- Added support for 3DsMax's 2021 Simplified Physical Material from FBX files in the Model Importer.
- Added custom target mid grey for auto exposure.
- Added CustomPassUtils API to simplify Blur, Copy and DrawRenderers custom passes.
- Added an API in HDRP to override the camera within the rendering of a frame (mainly for custom pass).
- Added more custom pass API functions, mainly to render objects from another camera.
- Added support for transparent Unlit in path tracing.
- Added a minimal lit used for RTGI in peformance mode.
- Added procedural metering mask that can follow an object
- Added presets quality settings for RTAO and RTGI.
- Added an override for the shadow culling that allows better directional shadow maps in ray tracing effects (RTR, RTGI, RTSSS and RR).
- Added a Cloud Layer volume override.
- Added Fast Memory support for platform that support it.
- Added CPU and GPU timings for ray tracing effects.
- Added support to combine RTSSS and RTGI (1248733).
- Added IES Profile support for Point, Spot and Rectangular-Area lights
- Added support for multiple mapping modes in AxF.
- Add support of lightlayers on indirect lighting controller
- Added compute shader stripping.
- Added Cull Mode option for opaque materials and ShaderGraphs. 
- Added scene view exposure override.
- Added support for exposure curve remapping for min/max limits.
- Added presets for ray traced reflections.
- Added final image histogram debug view (both luminance and RGB).
- Added an example texture and rotation to the Cloud Layer volume override.
- Added an option to extend the camera culling for skinned mesh animation in ray tracing effects (1258547).
- Added decal layer system similar to light layer. Mesh will receive a decal when both decal layer mask matches.
- Added shader graph nodes for rendering a complex eye shader.
- Added more controls to contact shadows and increased quality in some parts. 
- Added a physically based option in DoF volume.
- Added API to check if a Camera, Light or ReflectionProbe is compatible with HDRP.
- Added path tracing test scene for normal mapping.
- Added missing API documentation.
- Remove CloudLayer
- Added quad overdraw and vertex density debug modes.

### Fixed
- fix when saved HDWizard window tab index out of range (1260273)
- Fix when rescale probe all direction below zero (1219246)
- Update documentation of HDRISky-Backplate, precise how to have Ambient Occlusion on the Backplate
- Sorting, undo, labels, layout in the Lighting Explorer.
- Fixed sky settings and materials in Shader Graph Samples package
- Fix/workaround a probable graphics driver bug in the GTAO shader.
- Fixed Hair and PBR shader graphs double sided modes
- Fixed an issue where updating an HDRP asset in the Quality setting panel would not recreate the pipeline.
- Fixed issue with point lights being considered even when occupying less than a pixel on screen (case 1183196)
- Fix a potential NaN source with iridescence (case 1183216)
- Fixed issue of spotlight breaking when minimizing the cone angle via the gizmo (case 1178279)
- Fixed issue that caused decals not to modify the roughness in the normal buffer, causing SSR to not behave correctly (case 1178336)
- Fixed lit transparent refraction with XR single-pass rendering
- Removed extra jitter for TemporalAA in VR
- Fixed ShaderGraph time in main preview
- Fixed issue on some UI elements in HDRP asset not expanding when clicking the arrow (case 1178369)
- Fixed alpha blending in custom post process
- Fixed the modification of the _AlphaCutoff property in the material UI when exposed with a ShaderGraph parameter.
- Fixed HDRP test `1218_Lit_DiffusionProfiles` on Vulkan.
- Fixed an issue where building a player in non-dev mode would generate render target error logs every frame
- Fixed crash when upgrading version of HDRP
- Fixed rendering issues with material previews
- Fixed NPE when using light module in Shuriken particle systems (1173348).
- Refresh cached shadow on editor changes
- Fixed light supported units caching (1182266)
- Fixed an issue where SSAO (that needs temporal reprojection) was still being rendered when Motion Vectors were not available (case 1184998)
- Fixed a nullref when modifying the height parameters inside the layered lit shader UI.
- Fixed Decal gizmo that become white after exiting play mode
- Fixed Decal pivot position to behave like a spotlight
- Fixed an issue where using the LightingOverrideMask would break sky reflection for regular cameras
- Fix DebugMenu FrameSettingsHistory persistency on close
- Fix DensityVolume, ReflectionProbe aned PlanarReflectionProbe advancedControl display
- Fix DXR scene serialization in wizard
- Fixed an issue where Previews would reallocate History Buffers every frame
- Fixed the SetLightLayer function in HDAdditionalLightData setting the wrong light layer
- Fix error first time a preview is created for planar
- Fixed an issue where SSR would use an incorrect roughness value on ForwardOnly (StackLit, AxF, Fabric, etc.) materials when the pipeline is configured to also allow deferred Lit.
- Fixed issues with light explorer (cases 1183468, 1183269)
- Fix dot colors in LayeredLit material inspector
- Fix undo not resetting all value when undoing the material affectation in LayerLit material
- Fix for issue that caused gizmos to render in render textures (case 1174395)
- Fixed the light emissive mesh not updated when the light was disabled/enabled
- Fixed light and shadow layer sync when setting the HDAdditionalLightData.lightlayersMask property
- Fixed a nullref when a custom post process component that was in the HDRP PP list is removed from the project
- Fixed issue that prevented decals from modifying specular occlusion (case 1178272).
- Fixed exposure of volumetric reprojection
- Fixed multi selection support for Scalable Settings in lights
- Fixed font shaders in test projects for VR by using a Shader Graph version
- Fixed refresh of baked cubemap by incrementing updateCount at the end of the bake (case 1158677).
- Fixed issue with rectangular area light when seen from the back
- Fixed decals not affecting lightmap/lightprobe
- Fixed zBufferParams with XR single-pass rendering
- Fixed moving objects not rendered in custom passes
- Fixed abstract classes listed in the + menu of the custom pass list
- Fixed custom pass that was rendered in previews
- Fixed precision error in zero value normals when applying decals (case 1181639)
- Fixed issue that triggered No Scene Lighting view in game view as well (case 1156102)
- Assign default volume profile when creating a new HDRP Asset
- Fixed fov to 0 in planar probe breaking the projection matrix (case 1182014)
- Fixed bugs with shadow caching
- Reassign the same camera for a realtime probe face render request to have appropriate history buffer during realtime probe rendering.
- Fixed issue causing wrong shading when normal map mode is Object space, no normal map is set, but a detail map is present (case 1143352)
- Fixed issue with decal and htile optimization
- Fixed TerrainLit shader compilation error regarding `_Control0_TexelSize` redefinition (case 1178480).
- Fixed warning about duplicate HDRuntimeReflectionSystem when configuring play mode without domain reload.
- Fixed an editor crash when multiple decal projectors were selected and some had null material
- Added all relevant fix actions to FixAll button in Wizard
- Moved FixAll button on top of the Wizard
- Fixed an issue where fog color was not pre-exposed correctly
- Fix priority order when custom passes are overlapping
- Fix cleanup not called when the custom pass GameObject is destroyed
- Replaced most instances of GraphicsSettings.renderPipelineAsset by GraphicsSettings.currentRenderPipeline. This should fix some parameters not working on Quality Settings overrides.
- Fixed an issue with Realtime GI not working on upgraded projects.
- Fixed issue with screen space shadows fallback texture was not set as a texture array.
- Fixed Pyramid Lights bounding box
- Fixed terrain heightmap default/null values and epsilons
- Fixed custom post-processing effects breaking when an abstract class inherited from `CustomPostProcessVolumeComponent`
- Fixed XR single-pass rendering in Editor by using ShaderConfig.s_XrMaxViews to allocate matrix array
- Multiple different skies rendered at the same time by different cameras are now handled correctly without flickering
- Fixed flickering issue happening when different volumes have shadow settings and multiple cameras are present.
- Fixed issue causing planar probes to disappear if there is no light in the scene.
- Fixed a number of issues with the prefab isolation mode (Volumes leaking from the main scene and reflection not working properly)
- Fixed an issue with fog volume component upgrade not working properly
- Fixed Spot light Pyramid Shape has shadow artifacts on aspect ratio values lower than 1
- Fixed issue with AO upsampling in XR
- Fixed camera without HDAdditionalCameraData component not rendering
- Removed the macro ENABLE_RAYTRACING for most of the ray tracing code
- Fixed prefab containing camera reloading in loop while selected in the Project view
- Fixed issue causing NaN wheh the Z scale of an object is set to 0.
- Fixed DXR shader passes attempting to render before pipeline loaded
- Fixed black ambient sky issue when importing a project after deleting Library.
- Fixed issue when upgrading a Standard transparent material (case 1186874)
- Fixed area light cookies not working properly with stack lit
- Fixed material render queue not updated when the shader is changed in the material inspector.
- Fixed a number of issues with full screen debug modes not reseting correctly when setting another mutually exclusive mode
- Fixed compile errors for platforms with no VR support
- Fixed an issue with volumetrics and RTHandle scaling (case 1155236)
- Fixed an issue where sky lighting might be updated uselessly
- Fixed issue preventing to allow setting decal material to none (case 1196129)
- Fixed XR multi-pass decals rendering
- Fixed several fields on Light Inspector that not supported Prefab overrides
- Fixed EOL for some files
- Fixed scene view rendering with volumetrics and XR enabled
- Fixed decals to work with multiple cameras
- Fixed optional clear of GBuffer (Was always on)
- Fixed render target clears with XR single-pass rendering
- Fixed HDRP samples file hierarchy
- Fixed Light units not matching light type
- Fixed QualitySettings panel not displaying HDRP Asset
- Fixed black reflection probes the first time loading a project
- Fixed y-flip in scene view with XR SDK
- Fixed Decal projectors do not immediately respond when parent object layer mask is changed in editor.
- Fixed y-flip in scene view with XR SDK
- Fixed a number of issues with Material Quality setting
- Fixed the transparent Cull Mode option in HD unlit master node settings only visible if double sided is ticked.
- Fixed an issue causing shadowed areas by contact shadows at the edge of far clip plane if contact shadow length is very close to far clip plane.
- Fixed editing a scalable settings will edit all loaded asset in memory instead of targetted asset.
- Fixed Planar reflection default viewer FOV
- Fixed flickering issues when moving the mouse in the editor with ray tracing on.
- Fixed the ShaderGraph main preview being black after switching to SSS in the master node settings
- Fixed custom fullscreen passes in VR
- Fixed camera culling masks not taken in account in custom pass volumes
- Fixed object not drawn in custom pass when using a DrawRenderers with an HDRP shader in a build.
- Fixed injection points for Custom Passes (AfterDepthAndNormal and BeforePreRefraction were missing)
- Fixed a enum to choose shader tags used for drawing objects (DepthPrepass or Forward) when there is no override material.
- Fixed lit objects in the BeforePreRefraction, BeforeTransparent and BeforePostProcess.
- Fixed the None option when binding custom pass render targets to allow binding only depth or color.
- Fixed custom pass buffers allocation so they are not allocated if they're not used.
- Fixed the Custom Pass entry in the volume create asset menu items.
- Fixed Prefab Overrides workflow on Camera.
- Fixed alignment issue in Preset for Camera.
- Fixed alignment issue in Physical part for Camera.
- Fixed FrameSettings multi-edition.
- Fixed a bug happening when denoising multiple ray traced light shadows
- Fixed minor naming issues in ShaderGraph settings
- VFX: Removed z-fight glitches that could appear when using deferred depth prepass and lit quad primitives
- VFX: Preserve specular option for lit outputs (matches HDRP lit shader)
- Fixed an issue with Metal Shader Compiler and GTAO shader for metal
- Fixed resources load issue while upgrading HDRP package.
- Fix LOD fade mask by accounting for field of view
- Fixed spot light missing from ray tracing indirect effects.
- Fixed a UI bug in the diffusion profile list after fixing them from the wizard.
- Fixed the hash collision when creating new diffusion profile assets.
- Fixed a light leaking issue with box light casting shadows (case 1184475)
- Fixed Cookie texture type in the cookie slot of lights (Now displays a warning because it is not supported).
- Fixed a nullref that happens when using the Shuriken particle light module
- Fixed alignment in Wizard
- Fixed text overflow in Wizard's helpbox
- Fixed Wizard button fix all that was not automatically grab all required fixes
- Fixed VR tab for MacOS in Wizard
- Fixed local config package workflow in Wizard
- Fixed issue with contact shadows shifting when MSAA is enabled.
- Fixed EV100 in the PBR sky
- Fixed an issue In URP where sometime the camera is not passed to the volume system and causes a null ref exception (case 1199388)
- Fixed nullref when releasing HDRP with custom pass disabled
- Fixed performance issue derived from copying stencil buffer.
- Fixed an editor freeze when importing a diffusion profile asset from a unity package.
- Fixed an exception when trying to reload a builtin resource.
- Fixed the light type intensity unit reset when switching the light type.
- Fixed compilation error related to define guards and CreateLayoutFromXrSdk()
- Fixed documentation link on CustomPassVolume.
- Fixed player build when HDRP is in the project but not assigned in the graphic settings.
- Fixed an issue where ambient probe would be black for the first face of a baked reflection probe
- VFX: Fixed Missing Reference to Visual Effect Graph Runtime Assembly
- Fixed an issue where rendering done by users in EndCameraRendering would be executed before the main render loop.
- Fixed Prefab Override in main scope of Volume.
- Fixed alignment issue in Presset of main scope of Volume.
- Fixed persistence of ShowChromeGizmo and moved it to toolbar for coherency in ReflectionProbe and PlanarReflectionProbe.
- Fixed Alignement issue in ReflectionProbe and PlanarReflectionProbe.
- Fixed Prefab override workflow issue in ReflectionProbe and PlanarReflectionProbe.
- Fixed empty MoreOptions and moved AdvancedManipulation in a dedicated location for coherency in ReflectionProbe and PlanarReflectionProbe.
- Fixed Prefab override workflow issue in DensityVolume.
- Fixed empty MoreOptions and moved AdvancedManipulation in a dedicated location for coherency in DensityVolume.
- Fix light limit counts specified on the HDRP asset
- Fixed Quality Settings for SSR, Contact Shadows and Ambient Occlusion volume components
- Fixed decalui deriving from hdshaderui instead of just shaderui
- Use DelayedIntField instead of IntField for scalable settings
- Fixed init of debug for FrameSettingsHistory on SceneView camera
- Added a fix script to handle the warning 'referenced script in (GameObject 'SceneIDMap') is missing'
- Fix Wizard load when none selected for RenderPipelineAsset
- Fixed TerrainLitGUI when per-pixel normal property is not present.
- Fixed rendering errors when enabling debug modes with custom passes
- Fix an issue that made PCSS dependent on Atlas resolution (not shadow map res)
- Fixing a bug whith histories when n>4 for ray traced shadows
- Fixing wrong behavior in ray traced shadows for mesh renderers if their cast shadow is shadow only or double sided
- Only tracing rays for shadow if the point is inside the code for spotlight shadows
- Only tracing rays if the point is inside the range for point lights
- Fixing ghosting issues when the screen space shadow  indexes change for a light with ray traced shadows
- Fixed an issue with stencil management and Xbox One build that caused corrupted output in deferred mode.
- Fixed a mismatch in behavior between the culling of shadow maps and ray traced point and spot light shadows
- Fixed recursive ray tracing not working anymore after intermediate buffer refactor.
- Fixed ray traced shadow denoising not working (history rejected all the time).
- Fixed shader warning on xbox one
- Fixed cookies not working for spot lights in ray traced reflections, ray traced GI and recursive rendering
- Fixed an inverted handling of CoatSmoothness for SSR in StackLit.
- Fixed missing distortion inputs in Lit and Unlit material UI.
- Fixed issue that propagated NaNs across multiple frames through the exposure texture.
- Fixed issue with Exclude from TAA stencil ignored.
- Fixed ray traced reflection exposure issue.
- Fixed issue with TAA history not initialising corretly scale factor for first frame
- Fixed issue with stencil test of material classification not using the correct Mask (causing false positive and bad performance with forward material in deferred)
- Fixed issue with History not reset when chaning antialiasing mode on camera
- Fixed issue with volumetric data not being initialized if default settings have volumetric and reprojection off.
- Fixed ray tracing reflection denoiser not applied in tier 1
- Fixed the vibility of ray tracing related methods.
- Fixed the diffusion profile list not saved when clicking the fix button in the material UI.
- Fixed crash when pushing bounce count higher than 1 for ray traced GI or reflections
- Fixed PCSS softness scale so that it better match ray traced reference for punctual lights.
- Fixed exposure management for the path tracer
- Fixed AxF material UI containing two advanced options settings.
- Fixed an issue where cached sky contexts were being destroyed wrongly, breaking lighting in the LookDev
- Fixed issue that clamped PCSS softness too early and not after distance scale.
- Fixed fog affect transparent on HD unlit master node
- Fixed custom post processes re-ordering not saved.
- Fixed NPE when using scalable settings
- Fixed an issue where PBR sky precomputation was reset incorrectly in some cases causing bad performance.
- Fixed a bug due to depth history begin overriden too soon
- Fixed CustomPassSampleCameraColor scale issue when called from Before Transparent injection point.
- Fixed corruption of AO in baked probes.
- Fixed issue with upgrade of projects that still had Very High as shadow filtering quality.
- Fixed issue that caused Distortion UI to appear in Lit.
- Fixed several issues with decal duplicating when editing them.
- Fixed initialization of volumetric buffer params (1204159)
- Fixed an issue where frame count was incorrectly reset for the game view, causing temporal processes to fail.
- Fixed Culling group was not disposed error.
- Fixed issues on some GPU that do not support gathers on integer textures.
- Fixed an issue with ambient probe not being initialized for the first frame after a domain reload for volumetric fog.
- Fixed the scene visibility of decal projectors and density volumes
- Fixed a leak in sky manager.
- Fixed an issue where entering playmode while the light editor is opened would produce null reference exceptions.
- Fixed the debug overlay overlapping the debug menu at runtime.
- Fixed an issue with the framecount when changing scene.
- Fixed errors that occurred when using invalid near and far clip plane values for planar reflections.
- Fixed issue with motion blur sample weighting function.
- Fixed motion vectors in MSAA.
- Fixed sun flare blending (case 1205862).
- Fixed a lot of issues related to ray traced screen space shadows.
- Fixed memory leak caused by apply distortion material not being disposed.
- Fixed Reflection probe incorrectly culled when moving its parent (case 1207660)
- Fixed a nullref when upgrading the Fog volume components while the volume is opened in the inspector.
- Fix issues where decals on PS4 would not correctly write out the tile mask causing bits of the decal to go missing.
- Use appropriate label width and text content so the label is completely visible
- Fixed an issue where final post process pass would not output the default alpha value of 1.0 when using 11_11_10 color buffer format.
- Fixed SSR issue after the MSAA Motion Vector fix.
- Fixed an issue with PCSS on directional light if punctual shadow atlas was not allocated.
- Fixed an issue where shadow resolution would be wrong on the first face of a baked reflection probe.
- Fixed issue with PCSS softness being incorrect for cascades different than the first one.
- Fixed custom post process not rendering when using multiple HDRP asset in quality settings
- Fixed probe gizmo missing id (case 1208975)
- Fixed a warning in raytracingshadowfilter.compute
- Fixed issue with AO breaking with small near plane values.
- Fixed custom post process Cleanup function not called in some cases.
- Fixed shader warning in AO code.
- Fixed a warning in simpledenoiser.compute
- Fixed tube and rectangle light culling to use their shape instead of their range as a bounding box.
- Fixed caused by using gather on a UINT texture in motion blur.
- Fix issue with ambient occlusion breaking when dynamic resolution is active.
- Fixed some possible NaN causes in Depth of Field.
- Fixed Custom Pass nullref due to the new Profiling Sample API changes
- Fixed the black/grey screen issue on after post process Custom Passes in non dev builds.
- Fixed particle lights.
- Improved behavior of lights and probe going over the HDRP asset limits.
- Fixed issue triggered when last punctual light is disabled and more than one camera is used.
- Fixed Custom Pass nullref due to the new Profiling Sample API changes
- Fixed the black/grey screen issue on after post process Custom Passes in non dev builds.
- Fixed XR rendering locked to vsync of main display with Standalone Player.
- Fixed custom pass cleanup not called at the right time when using multiple volumes.
- Fixed an issue on metal with edge of decal having artifact by delaying discard of fragments during decal projection
- Fixed various shader warning
- Fixing unnecessary memory allocations in the ray tracing cluster build
- Fixed duplicate column labels in LightEditor's light tab
- Fixed white and dark flashes on scenes with very high or very low exposure when Automatic Exposure is being used.
- Fixed an issue where passing a null ProfilingSampler would cause a null ref exception.
- Fixed memory leak in Sky when in matcap mode.
- Fixed compilation issues on platform that don't support VR.
- Fixed migration code called when we create a new HDRP asset.
- Fixed RemoveComponent on Camera contextual menu to not remove Camera while a component depend on it.
- Fixed an issue where ambient occlusion and screen space reflections editors would generate null ref exceptions when HDRP was not set as the current pipeline.
- Fixed a null reference exception in the probe UI when no HDRP asset is present.
- Fixed the outline example in the doc (sampling range was dependent on screen resolution)
- Fixed a null reference exception in the HDRI Sky editor when no HDRP asset is present.
- Fixed an issue where Decal Projectors created from script where rotated around the X axis by 90°.
- Fixed frustum used to compute Density Volumes visibility when projection matrix is oblique.
- Fixed a null reference exception in Path Tracing, Recursive Rendering and raytraced Global Illumination editors when no HDRP asset is present.
- Fix for NaNs on certain geometry with Lit shader -- [case 1210058](https://fogbugz.unity3d.com/f/cases/1210058/)
- Fixed an issue where ambient occlusion and screen space reflections editors would generate null ref exceptions when HDRP was not set as the current pipeline.
- Fixed a null reference exception in the probe UI when no HDRP asset is present.
- Fixed the outline example in the doc (sampling range was dependent on screen resolution)
- Fixed a null reference exception in the HDRI Sky editor when no HDRP asset is present.
- Fixed an issue where materials newly created from the contextual menu would have an invalid state, causing various problems until it was edited.
- Fixed transparent material created with ZWrite enabled (now it is disabled by default for new transparent materials)
- Fixed mouseover on Move and Rotate tool while DecalProjector is selected.
- Fixed wrong stencil state on some of the pixel shader versions of deferred shader.
- Fixed an issue where creating decals at runtime could cause a null reference exception.
- Fixed issue that displayed material migration dialog on the creation of new project.
- Fixed various issues with time and animated materials (cases 1210068, 1210064).
- Updated light explorer with latest changes to the Fog and fixed issues when no visual environment was present.
- Fixed not handleling properly the recieve SSR feature with ray traced reflections
- Shadow Atlas is no longer allocated for area lights when they are disabled in the shader config file.
- Avoid MRT Clear on PS4 as it is not implemented yet.
- Fixed runtime debug menu BitField control.
- Fixed the radius value used for ray traced directional light.
- Fixed compilation issues with the layered lit in ray tracing shaders.
- Fixed XR autotests viewport size rounding
- Fixed mip map slider knob displayed when cubemap have no mipmap
- Remove unnecessary skip of material upgrade dialog box.
- Fixed the profiling sample mismatch errors when enabling the profiler in play mode
- Fixed issue that caused NaNs in reflection probes on consoles.
- Fixed adjusting positive axis of Blend Distance slides the negative axis in the density volume component.
- Fixed the blend of reflections based on the weight.
- Fixed fallback for ray traced reflections when denoising is enabled.
- Fixed error spam issue with terrain detail terrainDetailUnsupported (cases 1211848)
- Fixed hardware dynamic resolution causing cropping/scaling issues in scene view (case 1158661)
- Fixed Wizard check order for `Hardware and OS` and `Direct3D12`
- Fix AO issue turning black when Far/Near plane distance is big.
- Fixed issue when opening lookdev and the lookdev volume have not been assigned yet.
- Improved memory usage of the sky system.
- Updated label in HDRP quality preference settings (case 1215100)
- Fixed Decal Projector gizmo not undoing properly (case 1216629)
- Fix a leak in the denoising of ray traced reflections.
- Fixed Alignment issue in Light Preset
- Fixed Environment Header in LightingWindow
- Fixed an issue where hair shader could write garbage in the diffuse lighting buffer, causing NaNs.
- Fixed an exposure issue with ray traced sub-surface scattering.
- Fixed runtime debug menu light hierarchy None not doing anything.
- Fixed the broken ShaderGraph preview when creating a new Lit graph.
- Fix indentation issue in preset of LayeredLit material.
- Fixed minor issues with cubemap preview in the inspector.
- Fixed wrong build error message when building for android on mac.
- Fixed an issue related to denoising ray trace area shadows.
- Fixed wrong build error message when building for android on mac.
- Fixed Wizard persistency of Direct3D12 change on domain reload.
- Fixed Wizard persistency of FixAll on domain reload.
- Fixed Wizard behaviour on domain reload.
- Fixed a potential source of NaN in planar reflection probe atlas.
- Fixed an issue with MipRatio debug mode showing _DebugMatCapTexture not being set.
- Fixed missing initialization of input params in Blit for VR.
- Fix Inf source in LTC for area lights.
- Fix issue with AO being misaligned when multiple view are visible.
- Fix issue that caused the clamp of camera rotation motion for motion blur to be ineffective.
- Fixed issue with AssetPostprocessors dependencies causing models to be imported twice when upgrading the package version.
- Fixed culling of lights with XR SDK
- Fixed memory stomp in shadow caching code, leading to overflow of Shadow request array and runtime errors.
- Fixed an issue related to transparent objects reading the ray traced indirect diffuse buffer
- Fixed an issue with filtering ray traced area lights when the intensity is high or there is an exposure.
- Fixed ill-formed include path in Depth Of Field shader.
- Fixed shader graph and ray tracing after the shader target PR.
- Fixed a bug in semi-transparent shadows (object further than the light casting shadows)
- Fix state enabled of default volume profile when in package.
- Fixed removal of MeshRenderer and MeshFilter on adding Light component.
- Fixed Ray Traced SubSurface Scattering not working with ray traced area lights
- Fixed Ray Traced SubSurface Scattering not working in forward mode.
- Fixed a bug in debug light volumes.
- Fixed a bug related to ray traced area light shadow history.
- Fixed an issue where fog sky color mode could sample NaNs in the sky cubemap.
- Fixed a leak in the PBR sky renderer.
- Added a tooltip to the Ambient Mode parameter in the Visual Envionment volume component.
- Static lighting sky now takes the default volume into account (this fixes discrepancies between baked and realtime lighting).
- Fixed a leak in the sky system.
- Removed MSAA Buffers allocation when lit shader mode is set to "deferred only".
- Fixed invalid cast for realtime reflection probes (case 1220504)
- Fixed invalid game view rendering when disabling all cameras in the scene (case 1105163)
- Hide reflection probes in the renderer components.
- Fixed infinite reload loop while displaying Light's Shadow's Link Light Layer in Inspector of Prefab Asset.
- Fixed the culling was not disposed error in build log.
- Fixed the cookie atlas size and planar atlas size being too big after an upgrade of the HDRP asset.
- Fixed transparent SSR for shader graph.
- Fixed an issue with emissive light meshes not being in the RAS.
- Fixed DXR player build
- Fixed the HDRP asset migration code not being called after an upgrade of the package
- Fixed draw renderers custom pass out of bound exception
- Fixed the PBR shader rendering in deferred
- Fixed some typos in debug menu (case 1224594)
- Fixed ray traced point and spot lights shadows not rejecting istory when semi-transparent or colored.
- Fixed a warning due to StaticLightingSky when reloading domain in some cases.
- Fixed the MaxLightCount being displayed when the light volume debug menu is on ColorAndEdge.
- Fixed issue with unclear naming of debug menu for decals.
- Fixed z-fighting in scene view when scene lighting is off (case 1203927)
- Fixed issue that prevented cubemap thumbnails from rendering (only on D3D11 and Metal).
- Fixed ray tracing with VR single-pass
- Fix an exception in ray tracing that happens if two LOD levels are using the same mesh renderer.
- Fixed error in the console when switching shader to decal in the material UI.
- Fixed an issue with refraction model and ray traced recursive rendering (case 1198578).
- Fixed an issue where a dynamic sky changing any frame may not update the ambient probe.
- Fixed cubemap thumbnail generation at project load time.
- Fixed cubemap thumbnail generation at project load time. 
- Fixed XR culling with multiple cameras
- Fixed XR single-pass with Mock HMD plugin
- Fixed sRGB mismatch with XR SDK
- Fixed an issue where default volume would not update when switching profile.
- Fixed issue with uncached reflection probe cameras reseting the debug mode (case 1224601) 
- Fixed an issue where AO override would not override specular occlusion.
- Fixed an issue where Volume inspector might not refresh correctly in some cases.
- Fixed render texture with XR
- Fixed issue with resources being accessed before initialization process has been performed completely. 
- Half fixed shuriken particle light that cast shadows (only the first one will be correct)
- Fixed issue with atmospheric fog turning black if a planar reflection probe is placed below ground level. (case 1226588)
- Fixed custom pass GC alloc issue in CustomPassVolume.GetActiveVolumes().
- Fixed a bug where instanced shadergraph shaders wouldn't compile on PS4.
- Fixed an issue related to the envlightdatasrt not being bound in recursive rendering.
- Fixed shadow cascade tooltip when using the metric mode (case 1229232)
- Fixed how the area light influence volume is computed to match rasterization.
- Focus on Decal uses the extends of the projectors
- Fixed usage of light size data that are not available at runtime.
- Fixed the depth buffer copy made before custom pass after opaque and normal injection point.
- Fix for issue that prevented scene from being completely saved when baked reflection probes are present and lighting is set to auto generate.
- Fixed drag area width at left of Light's intensity field in Inspector.
- Fixed light type resolution when performing a reset on HDAdditionalLightData (case 1220931)
- Fixed reliance on atan2 undefined behavior in motion vector debug shader.
- Fixed an usage of a a compute buffer not bound (1229964)
- Fixed an issue where changing the default volume profile from another inspector would not update the default volume editor.
- Fix issues in the post process system with RenderTexture being invalid in some cases, causing rendering problems.
- Fixed an issue where unncessarily serialized members in StaticLightingSky component would change each time the scene is changed.
- Fixed a weird behavior in the scalable settings drawing when the space becomes tiny (1212045).
- Fixed a regression in the ray traced indirect diffuse due to the new probe system.
- Fix for range compression factor for probes going negative (now clamped to positive values).
- Fixed path validation when creating new volume profile (case 1229933)
- Fixed a bug where Decal Shader Graphs would not recieve reprojected Position, Normal, or Bitangent data. (1239921)
- Fix reflection hierarchy for CARPAINT in AxF.
- Fix precise fresnel for delta lights for SVBRDF in AxF.
- Fixed the debug exposure mode for display sky reflection and debug view baked lighting
- Fixed MSAA depth resolve when there is no motion vectors
- Fixed various object leaks in HDRP.
- Fixed compile error with XR SubsystemManager.
- Fix for assertion triggering sometimes when saving a newly created lit shader graph (case 1230996)
- Fixed culling of planar reflection probes that change position (case 1218651)
- Fixed null reference when processing lightprobe (case 1235285)
- Fix issue causing wrong planar reflection rendering when more than one camera is present.
- Fix black screen in XR when HDRP package is present but not used.
- Fixed an issue with the specularFGD term being used when the material has a clear coat (lit shader).
- Fixed white flash happening with auto-exposure in some cases (case 1223774)
- Fixed NaN which can appear with real time reflection and inf value
- Fixed an issue that was collapsing the volume components in the HDRP default settings
- Fixed warning about missing bound decal buffer
- Fixed shader warning on Xbox for ResolveStencilBuffer.compute. 
- Fixed PBR shader ZTest rendering in deferred.
- Replaced commands incompatible with async compute in light list build process.
- Diffusion Profile and Material references in HDRP materials are now correctly exported to unity packages. Note that the diffusion profile or the material references need to be edited once before this can work properly.
- Fix MaterialBalls having same guid issue
- Fix spelling and grammatical errors in material samples
- Fixed unneeded cookie texture allocation for cone stop lights.
- Fixed scalarization code for contact shadows.
- Fixed volume debug in playmode
- Fixed issue when toggling anything in HDRP asset that will produce an error (case 1238155)
- Fixed shader warning in PCSS code when using Vulkan.
- Fixed decal that aren't working without Metal and Ambient Occlusion option enabled.
- Fixed an error about procedural sky being logged by mistake.
- Fixed shadowmask UI now correctly showing shadowmask disable
- Made more explicit the warning about raytracing and asynchronous compute. Also fixed the condition in which it appears.
- Fixed a null ref exception in static sky when the default volume profile is invalid.
- DXR: Fixed shader compilation error with shader graph and pathtracer
- Fixed SceneView Draw Modes not being properly updated after opening new scene view panels or changing the editor layout.
- VFX: Removed irrelevant queues in render queue selection from HDRP outputs
- VFX: Motion Vector are correctly renderered with MSAA [Case 1240754](https://issuetracker.unity3d.com/product/unity/issues/guid/1240754/)
- Fixed a cause of NaN when a normal of 0-length is generated (usually via shadergraph). 
- Fixed issue with screen-space shadows not enabled properly when RT is disabled (case 1235821)
- Fixed a performance issue with stochastic ray traced area shadows.
- Fixed cookie texture not updated when changing an import settings (srgb for example).
- Fixed flickering of the game/scene view when lookdev is running.
- Fixed issue with reflection probes in realtime time mode with OnEnable baking having wrong lighting with sky set to dynamic (case 1238047).
- Fixed transparent motion vectors not working when in MSAA.
- Fix error when removing DecalProjector from component contextual menu (case 1243960)
- Fixed issue with post process when running in RGBA16 and an object with additive blending is in the scene.
- Fixed corrupted values on LayeredLit when using Vertex Color multiply mode to multiply and MSAA is activated. 
- Fix conflicts with Handles manipulation when performing a Reset in DecalComponent (case 1238833)
- Fixed depth prepass and postpass being disabled after changing the shader in the material UI.
- Fixed issue with sceneview camera settings not being saved after Editor restart.
- Fixed issue when switching back to custom sensor type in physical camera settings (case 1244350).
- Fixed a null ref exception when running playmode tests with the render pipeline debug window opened.
- Fixed some GCAlloc in the debug window.
- Fixed shader graphs not casting semi-transparent and color shadows (case 1242617)
- Fixed thin refraction mode not working properly.
- Fixed assert on tests caused by probe culling results being requested when culling did not happen. (case 1246169) 
- Fixed over consumption of GPU memory by the Physically Based Sky.
- Fixed an invalid rotation in Planar Reflection Probe editor display, that was causing an error message (case 1182022)
- Put more information in Camera background type tooltip and fixed inconsistent exposure behavior when changing bg type.
- Fixed issue that caused not all baked reflection to be deleted upon clicking "Clear Baked Data" in the lighting menu (case 1136080)
- Fixed an issue where asset preview could be rendered white because of static lighting sky.
- Fixed an issue where static lighting was not updated when removing the static lighting sky profile.
- Fixed the show cookie atlas debug mode not displaying correctly when enabling the clear cookie atlas option.
- Fixed various multi-editing issues when changing Emission parameters.
- Fixed error when undo a Reflection Probe removal in a prefab instance. (case 1244047)
- Fixed Microshadow not working correctly in deferred with LightLayers
- Tentative fix for missing include in depth of field shaders.
- Fixed the light overlap scene view draw mode (wasn't working at all).
- Fixed taaFrameIndex and XR tests 4052 and 4053
- Fixed the prefab integration of custom passes (Prefab Override Highlight not working as expected).
- Cloned volume profile from read only assets are created in the root of the project. (case 1154961)
- Fixed Wizard check on default volume profile to also check it is not the default one in package.
- Fix erroneous central depth sampling in TAA.
- Fixed light layers not correctly disabled when the lightlayers is set to Nothing and Lightlayers isn't enabled in HDRP Asset
- Fixed issue with Model Importer materials falling back to the Legacy default material instead of HDRP's default material when import happens at Editor startup.
- Fixed a wrong condition in CameraSwitcher, potentially causing out of bound exceptions.
- Fixed an issue where editing the Look Dev default profile would not reflect directly in the Look Dev window.
- Fixed a bug where the light list is not cleared but still used when resizing the RT.
- Fixed exposure debug shader with XR single-pass rendering.
- Fixed issues with scene view and transparent motion vectors.
- Fixed black screens for linux/HDRP (1246407)
- Fixed a vulkan and metal warning in the SSGI compute shader.
- Fixed an exception due to the color pyramid not allocated when SSGI is enabled.
- Fixed an issue with the first Depth history was incorrectly copied.
- Fixed path traced DoF focusing issue
- Fix an issue with the half resolution Mode (performance)
- Fix an issue with the color intensity of emissive for performance rtgi
- Fixed issue with rendering being mostly broken when target platform disables VR. 
- Workaround an issue caused by GetKernelThreadGroupSizes  failing to retrieve correct group size. 
- Fix issue with fast memory and rendergraph. 
- Fixed transparent motion vector framesetting not sanitized.
- Fixed wrong order of post process frame settings.
- Fixed white flash when enabling SSR or SSGI.
- The ray traced indrect diffuse and RTGI were combined wrongly with the rest of the lighting (1254318).
- Fixed an exception happening when using RTSSS without using RTShadows.
- Fix inconsistencies with transparent motion vectors and opaque by allowing camera only transparent motion vectors.
- Fix reflection probe frame settings override
- Fixed certain shadow bias artifacts present in volumetric lighting (case 1231885).
- Fixed area light cookie not updated when switch the light type from a spot that had a cookie.
- Fixed issue with dynamic resolution updating when not in play mode.
- Fixed issue with Contrast Adaptive Sharpening upsample mode and preview camera.
- Fix issue causing blocky artifacts when decals affect metallic and are applied on material with specular color workflow.
- Fixed issue with depth pyramid generation and dynamic resolution.
- Fixed an issue where decals were duplicated in prefab isolation mode.
- Fixed an issue where rendering preview with MSAA might generate render graph errors.
- Fixed compile error in PS4 for planar reflection filtering.
- Fixed issue with blue line in prefabs for volume mode.
- Fixing the internsity being applied to RTAO too early leading to unexpected results (1254626).
- Fix issue that caused sky to incorrectly render when using a custom projection matrix.
- Fixed null reference exception when using depth pre/post pass in shadergraph with alpha clip in the material.
- Appropriately constraint blend distance of reflection probe while editing with the inspector (case 1248931)
- Fixed AxF handling of roughness for Blinn-Phong type materials
- Fixed AxF UI errors when surface type is switched to transparent
- Fixed a serialization issue, preventing quality level parameters to undo/redo and update scene view on change.
- Fixed an exception occuring when a camera doesn't have an HDAdditionalCameraData (1254383).
- Fixed ray tracing with XR single-pass.
- Fixed warning in HDAdditionalLightData OnValidate (cases 1250864, 1244578)
- Fixed a bug related to denoising ray traced reflections.
- Fixed nullref in the layered lit material inspector.
- Fixed an issue where manipulating the color wheels in a volume component would reset the cursor every time.
- Fixed an issue where static sky lighting would not be updated for a new scene until it's reloaded at least once.
- Fixed culling for decals when used in prefabs and edited in context.
- Force to rebake probe with missing baked texture. (1253367)
- Fix supported Mac platform detection to handle new major version (11.0) properly
- Fixed typo in the Render Pipeline Wizard under HDRP+VR
- Change transparent SSR name in frame settings to avoid clipping. 
- Fixed missing include guards in shadow hlsl files.
- Repaint the scene view whenever the scene exposure override is changed.
- Fixed an error when clearing the SSGI history texture at creation time (1259930).
- Fixed alpha to mask reset when toggling alpha test in the material UI.
- Fixed an issue where opening the look dev window with the light theme would make the window blink and eventually crash unity.
- Fixed fallback for ray tracing and light layers (1258837).
- Fixed Sorting Priority not displayed correctly in the DrawRenderers custom pass UI.
- Fixed glitch in Project settings window when selecting diffusion profiles in material section (case 1253090)
- Fixed issue with light layers bigger than 8 (and above the supported range). 
- Fixed issue with culling layer mask of area light's emissive mesh 
- Fixed overused the atlas for Animated/Render Target Cookies (1259930).
- Fixed errors when switching area light to disk shape while an area emissive mesh was displayed.
- Fixed default frame settings MSAA toggle for reflection probes (case 1247631)
- Fixed the transparent SSR dependency not being properly disabled according to the asset dependencies (1260271).
- Fixed issue with completely black AO on double sided materials when normal mode is set to None.
- Fixed UI drawing of the quaternion (1251235)
- Fix an issue with the quality mode and perf mode on RTR and RTGI and getting rid of unwanted nans (1256923).
- Fixed unitialized ray tracing resources when using non-default HDRP asset (case 1259467).
- Fixed overused the atlas for Animated/Render Target Cookies (1259930).
- Fixed sky asserts with XR multipass
- Fixed for area light not updating baked light result when modifying with gizmo.
- Fixed robustness issue with GetOddNegativeScale() in ray tracing, which was impacting normal mapping (1261160).
- Fixed regression where moving face of the probe gizmo was not moving its position anymore.
- Fixed XR single-pass macros in tessellation shaders.
- Fixed path-traced subsurface scattering mixing with diffuse and specular BRDFs (1250601).
- Fixed custom pass re-ordering issues.
- Improved robustness of normal mapping when scale is 0, and mapping is extreme (normals in or below the tangent plane).
- Fixed XR Display providers not getting zNear and zFar plane distances passed to them when in HDRP.
- Fixed rendering breaking when disabling tonemapping in the frame settings.
- Fixed issue with serialization of exposure modes in volume profiles not being consistent between HDRP versions (case 1261385).
- Fixed issue with duplicate names in newly created sub-layers in the graphics compositor (case 1263093).
- Remove MSAA debug mode when renderpipeline asset has no MSAA
- Fixed some post processing using motion vectors when they are disabled
- Fixed the multiplier of the environement lights being overriden with a wrong value for ray tracing (1260311).
- Fixed a series of exceptions happening when trying to load an asset during wizard execution (1262171).
- Fixed an issue with Stacklit shader not compiling correctly in player with debug display on (1260579)
- Fixed couple issues in the dependence of building the ray tracing acceleration structure.
- Fix sun disk intensity
- Fixed unwanted ghosting for smooth surfaces.
- Fixing an issue in the recursive rendering flag texture usage.
- Fixed a missing dependecy for choosing to evaluate transparent SSR.
- Fixed issue that failed compilation when XR is disabled.
- Fixed a compilation error in the IES code.
- Fixed issue with dynamic resolution handler when no OnResolutionChange callback is specified. 
- Fixed multiple volumes, planar reflection, and decal projector position when creating them from the menu.
- Reduced the number of global keyword used in deferredTile.shader
- Fixed incorrect processing of Ambient occlusion probe (9% error was introduced)
- Fixed multiedition of framesettings drop down (case 1270044)
- Fixed planar probe gizmo

### Changed
- Improve MIP selection for decals on Transparents
- Color buffer pyramid is not allocated anymore if neither refraction nor distortion are enabled
- Rename Emission Radius to Radius in UI in Point, Spot
- Angular Diameter parameter for directional light is no longuer an advanced property
- DXR: Remove Light Radius and Angular Diamater of Raytrace shadow. Angular Diameter and Radius are used instead.
- Remove MaxSmoothness parameters from UI for point, spot and directional light. The MaxSmoothness is now deduce from Radius Parameters
- DXR: Remove the Ray Tracing Environement Component. Add a Layer Mask to the ray Tracing volume components to define which objects are taken into account for each effect.
- Removed second cubemaps used for shadowing in lookdev
- Disable Physically Based Sky below ground
- Increase max limit of area light and reflection probe to 128
- Change default texture for detailmap to grey
- Optimize Shadow RT load on Tile based architecture platforms.
- Improved quality of SSAO.
- Moved RequestShadowMapRendering() back to public API.
- Update HDRP DXR Wizard with an option to automatically clone the hdrp config package and setup raytracing to 1 in shaders file.
- Added SceneSelection pass for TerrainLit shader.
- Simplified Light's type API regrouping the logic in one place (Check type in HDAdditionalLightData)
- The support of LOD CrossFade (Dithering transition) in master nodes now required to enable it in the master node settings (Save variant)
- Improved shadow bias, by removing constant depth bias and substituting it with slope-scale bias.
- Fix the default stencil values when a material is created from a SSS ShaderGraph.
- Tweak test asset to be compatible with XR: unlit SG material for canvas and double-side font material
- Slightly tweaked the behaviour of bloom when resolution is low to reduce artifacts.
- Hidden fields in Light Inspector that is not relevant while in BakingOnly mode.
- Changed parametrization of PCSS, now softness is derived from angular diameter (for directional lights) or shape radius (for point/spot lights) and min filter size is now in the [0..1] range.
- Moved the copy of the geometry history buffers to right after the depth mip chain generation.
- Rename "Luminance" to "Nits" in UX for physical light unit
- Rename FrameSettings "SkyLighting" to "SkyReflection"
- Reworked XR automated tests
- The ray traced screen space shadow history for directional, spot and point lights is discarded if the light transform has changed.
- Changed the behavior for ray tracing in case a mesh renderer has both transparent and opaque submeshes.
- Improve history buffer management
- Replaced PlayerSettings.virtualRealitySupported with XRGraphics.tryEnable.
- Remove redundant FrameSettings RealTimePlanarReflection
- Improved a bit the GC calls generated during the rendering.
- Material update is now only triggered when the relevant settings are touched in the shader graph master nodes
- Changed the way Sky Intensity (on Sky volume components) is handled. It's now a combo box where users can choose between Exposure, Multiplier or Lux (for HDRI sky only) instead of both multiplier and exposure being applied all the time. Added a new menu item to convert old profiles.
- Change how method for specular occlusions is decided on inspector shader (Lit, LitTesselation, LayeredLit, LayeredLitTessellation)
- Unlocked SSS, SSR, Motion Vectors and Distortion frame settings for reflections probes.
- Hide unused LOD settings in Quality Settings legacy window.
- Reduced the constrained distance for temporal reprojection of ray tracing denoising
- Removed shadow near plane from the Directional Light Shadow UI.
- Improved the performances of custom pass culling.
- The scene view camera now replicates the physical parameters from the camera tagged as "MainCamera".
- Reduced the number of GC.Alloc calls, one simple scene without plarnar / probes, it should be 0B.
- Renamed ProfilingSample to ProfilingScope and unified API. Added GPU Timings.
- Updated macros to be compatible with the new shader preprocessor.
- Ray tracing reflection temporal filtering is now done in pre-exposed space
- Search field selects the appropriate fields in both project settings panels 'HDRP Default Settings' and 'Quality/HDRP'
- Disabled the refraction and transmission map keywords if the material is opaque.
- Keep celestial bodies outside the atmosphere.
- Updated the MSAA documentation to specify what features HDRP supports MSAA for and what features it does not.
- Shader use for Runtime Debug Display are now correctly stripper when doing a release build
- Now each camera has its own Volume Stack. This allows Volume Parameters to be updated as early as possible and be ready for the whole frame without conflicts between cameras.
- Disable Async for SSR, SSAO and Contact shadow when aggregated ray tracing frame setting is on.
- Improved performance when entering play mode without domain reload by a factor of ~25
- Renamed the camera profiling sample to include the camera name
- Discarding the ray tracing history for AO, reflection, diffuse shadows and GI when the viewport size changes.
- Renamed the camera profiling sample to include the camera name
- Renamed the post processing graphic formats to match the new convention.
- The restart in Wizard for DXR will always be last fix from now on
- Refactoring pre-existing materials to share more shader code between rasterization and ray tracing.
- Setting a material's Refraction Model to Thin does not overwrite the Thickness and Transmission Absorption Distance anymore.
- Removed Wind textures from runtime as wind is no longer built into the pipeline
- Changed Shader Graph titles of master nodes to be more easily searchable ("HDRP/x" -> "x (HDRP)")
- Expose StartSinglePass() and StopSinglePass() as public interface for XRPass
- Replaced the Texture array for 2D cookies (spot, area and directional lights) and for planar reflections by an atlas.
- Moved the tier defining from the asset to the concerned volume components.
- Changing from a tier management to a "mode" management for reflection and GI and removing the ability to enable/disable deferred and ray bining (they are now implied by performance mode)
- The default FrameSettings for ScreenSpaceShadows is set to true for Camera in order to give a better workflow for DXR.
- Refactor internal usage of Stencil bits.
- Changed how the material upgrader works and added documentation for it.
- Custom passes now disable the stencil when overwriting the depth and not writing into it.
- Renamed the camera profiling sample to include the camera name
- Changed the way the shadow casting property of transparent and tranmissive materials is handeled for ray tracing.
- Changed inspector materials stencil setting code to have more sharing.
- Updated the default scene and default DXR scene and DefaultVolumeProfile.
- Changed the way the length parameter is used for ray traced contact shadows.
- Improved the coherency of PCSS blur between cascades.
- Updated VR checks in Wizard to reflect new XR System.
- Removing unused alpha threshold depth prepass and post pass for fabric shader graph.
- Transform result from CIE XYZ to sRGB color space in EvalSensitivity for iridescence.
- Moved BeginCameraRendering callback right before culling.
- Changed the visibility of the Indirect Lighting Controller component to public.
- Renamed the cubemap used for diffuse convolution to a more explicit name for the memory profiler.
- Improved behaviour of transmission color on transparent surfaces in path tracing.
- Light dimmer can now get values higher than one and was renamed to multiplier in the UI.
- Removed info box requesting volume component for Visual Environment and updated the documentation with the relevant information.
- Improved light selection oracle for light sampling in path tracing.
- Stripped ray tracing subsurface passes with ray tracing is not enabled.
- Remove LOD cross fade code for ray tracing shaders
- Removed legacy VR code
- Add range-based clipping to box lights (case 1178780)
- Improve area light culling (case 1085873)
- Light Hierarchy debug mode can now adjust Debug Exposure for visualizing high exposure scenes.
- Rejecting history for ray traced reflections based on a threshold evaluated on the neighborhood of the sampled history.
- Renamed "Environment" to "Reflection Probes" in tile/cluster debug menu.
- Utilities namespace is obsolete, moved its content to UnityEngine.Rendering (case 1204677)
- Obsolete Utilities namespace was removed, instead use UnityEngine.Rendering (case 1204677)
- Moved most of the compute shaders to the multi_compile API instead of multiple kernels.
- Use multi_compile API for deferred compute shader with shadow mask.
- Remove the raytracing rendering queue system to make recursive raytraced material work when raytracing is disabled
- Changed a few resources used by ray tracing shaders to be global resources (using register space1) for improved CPU performance.
- All custom pass volumes are now executed for one injection point instead of the first one.
- Hidden unsupported choice in emission in Materials
- Temporal Anti aliasing improvements.
- Optimized PrepareLightsForGPU (cost reduced by over 25%) and PrepareGPULightData (around twice as fast now).
- Moved scene view camera settings for HDRP from the preferences window to the scene view camera settings window.
- Updated shaders to be compatible with Microsoft's DXC.
- Debug exposure in debug menu have been replace to debug exposure compensation in EV100 space and is always visible.
- Further optimized PrepareLightsForGPU (3x faster with few shadows, 1.4x faster with a lot of shadows or equivalently cost reduced by 68% to 37%).
- Raytracing: Replaced the DIFFUSE_LIGHTING_ONLY multicompile by a uniform.
- Raytracing: Removed the dynamic lightmap multicompile.
- Raytracing: Remove the LOD cross fade multi compile for ray tracing.
- Cookie are now supported in lightmaper. All lights casting cookie and baked will now include cookie influence.
- Avoid building the mip chain a second time for SSR for transparent objects.
- Replaced "High Quality" Subsurface Scattering with a set of Quality Levels.
- Replaced "High Quality" Volumetric Lighting with "Screen Resolution Percentage" and "Volume Slice Count" on the Fog volume component.
- Merged material samples and shader samples
- Update material samples scene visuals
- Use multi_compile API for deferred compute shader with shadow mask.
- Made the StaticLightingSky class public so that users can change it by script for baking purpose.
- Shadowmask and realtime reflectoin probe property are hide in Quality settings
- Improved performance of reflection probe management when using a lot of probes.
- Ignoring the disable SSR flags for recursive rendering.
- Removed logic in the UI to disable parameters for contact shadows and fog volume components as it was going against the concept of the volume system.
- Fixed the sub surface mask not being taken into account when computing ray traced sub surface scattering.
- MSAA Within Forward Frame Setting is now enabled by default on Cameras when new Render Pipeline Asset is created
- Slightly changed the TAA anti-flicker mechanism so that it is more aggressive on almost static images (only on High preset for now).
- Changed default exposure compensation to 0.
- Refactored shadow caching system.
- Removed experimental namespace for ray tracing code.
- Increase limit for max numbers of lights in UX
- Removed direct use of BSDFData in the path tracing pass, delegated to the material instead.
- Pre-warm the RTHandle system to reduce the amount of memory allocations and the total memory needed at all points. 
- DXR: Only read the geometric attributes that are required using the share pass info and shader graph defines.
- DXR: Dispatch binned rays in 1D instead of 2D.
- Lit and LayeredLit tessellation cross lod fade don't used dithering anymore between LOD but fade the tessellation height instead. Allow a smoother transition
- Changed the way planar reflections are filtered in order to be a bit more "physically based".
- Increased path tracing BSDFs roughness range from [0.001, 0.999] to [0.00001, 0.99999].
- Changing the default SSGI radius for the all configurations.
- Changed the default parameters for quality RTGI to match expected behavior.
- Add color clear pass while rendering XR occlusion mesh to avoid leaks.
- Only use one texture for ray traced reflection upscaling.
- Adjust the upscale radius based on the roughness value.
- DXR: Changed the way the filter size is decided for directional, point and spot shadows.
- Changed the default exposure mode to "Automatic (Histogram)", along with "Limit Min" to -4 and "Limit Max" to 16.
- Replaced the default scene system with the builtin Scene Template feature.
- Changed extensions of shader CAS include files.
- Making the planar probe atlas's format match the color buffer's format.
- Removing the planarReflectionCacheCompressed setting from asset.
- SHADERPASS for TransparentDepthPrepass and TransparentDepthPostpass identification is using respectively SHADERPASS_TRANSPARENT_DEPTH_PREPASS and SHADERPASS_TRANSPARENT_DEPTH_POSTPASS
- Moved the Parallax Occlusion Mapping node into Shader Graph.
- Renamed the debug name from SSAO to ScreenSpaceAmbientOcclusion (1254974).
- Added missing tooltips and improved the UI of the aperture control (case 1254916).
- Fixed wrong tooltips in the Dof Volume (case 1256641).
- The `CustomPassLoadCameraColor` and `CustomPassSampleCameraColor` functions now returns the correct color buffer when used in after post process instead of the color pyramid (which didn't had post processes).
- PBR Sky now doesn't go black when going below sea level, but it instead freezes calculation as if on the horizon. 
- Fixed an issue with quality setting foldouts not opening when clicking on them (1253088).
- Shutter speed can now be changed by dragging the mouse over the UI label (case 1245007).
- Remove the 'Point Cube Size' for cookie, use the Cubemap size directly.
- VFXTarget with Unlit now allows EmissiveColor output to be consistent with HDRP unlit.
- Only building the RTAS if there is an effect that will require it (1262217).
- Fixed the first ray tracing frame not having the light cluster being set up properly (1260311).
- Render graph pre-setup for ray traced ambient occlusion.
- Avoid casting multiple rays and denoising for hard directional, point and spot ray traced shadows (1261040).
- Making sure the preview cameras do not use ray tracing effects due to a by design issue to build ray tracing acceleration structures (1262166).
- Preparing ray traced reflections for the render graph support (performance and quality).
- Preparing recursive rendering for the render graph port.
- Preparation pass for RTGI, temporal filter and diffuse denoiser for render graph.
- Updated the documentation for the DXR implementation.
- Changed the DXR wizard to support optional checks.
- Changed the DXR wizard steps.
- Preparation pass for RTSSS to be supported by render graph.
- Changed the color space of EmissiveColorLDR property on all shader. Was linear but should have been sRGB. Auto upgrade script handle the conversion.

## [7.1.1] - 2019-09-05

### Added
- Transparency Overdraw debug mode. Allows to visualize transparent objects draw calls as an "heat map".
- Enabled single-pass instancing support for XR SDK with new API cmd.SetInstanceMultiplier()
- XR settings are now available in the HDRP asset
- Support for Material Quality in Shader Graph
- Material Quality support selection in HDRP Asset
- Renamed XR shader macro from UNITY_STEREO_ASSIGN_COMPUTE_EYE_INDEX to UNITY_XR_ASSIGN_VIEW_INDEX
- Raytracing ShaderGraph node for HDRP shaders
- Custom passes volume component with 3 injection points: Before Rendering, Before Transparent and Before Post Process
- Alpha channel is now properly exported to camera render textures when using FP16 color buffer format
- Support for XR SDK mirror view modes
- HD Master nodes in Shader Graph now support Normal and Tangent modification in vertex stage.
- DepthOfFieldCoC option in the fullscreen debug modes.
- Added override Ambient Occlusion option on debug windows
- Added Custom Post Processes with 3 injection points: Before Transparent, Before Post Process and After Post Process
- Added draft of minimal interactive path tracing (experimental) based on DXR API - Support only 4 area light, lit and unlit shader (non-shadergraph)
- Small adjustments to TAA anti flicker (more aggressive on high values).

### Fixed
- Fixed wizard infinite loop on cancellation
- Fixed with compute shader error about too many threads in threadgroup on low GPU
- Fixed invalid contact shadow shaders being created on metal
- Fixed a bug where if Assembly.GetTypes throws an exception due to mis-versioned dlls, then no preprocessors are used in the shader stripper
- Fixed typo in AXF decal property preventing to compile
- Fixed reflection probe with XR single-pass and FPTL
- Fixed force gizmo shown when selecting camera in hierarchy
- Fixed issue with XR occlusion mesh and dynamic resolution
- Fixed an issue where lighting compute buffers were re-created with the wrong size when resizing the window, causing tile artefacts at the top of the screen.
- Fix FrameSettings names and tooltips
- Fixed error with XR SDK when the Editor is not in focus
- Fixed errors with RenderGraph, XR SDK and occlusion mesh
- Fixed shadow routines compilation errors when "real" type is a typedef on "half".
- Fixed toggle volumetric lighting in the light UI
- Fixed post-processing history reset handling rt-scale incorrectly
- Fixed crash with terrain and XR multi-pass
- Fixed ShaderGraph material synchronization issues
- Fixed a null reference exception when using an Emissive texture with Unlit shader (case 1181335)
- Fixed an issue where area lights and point lights where not counted separately with regards to max lights on screen (case 1183196)
- Fixed an SSR and Subsurface Scattering issue (appearing black) when using XR.

### Changed
- Update Wizard layout.
- Remove almost all Garbage collection call within a frame.
- Rename property AdditionalVeclocityChange to AddPrecomputeVelocity
- Call the End/Begin camera rendering callbacks for camera with customRender enabled
- Changeg framesettings migration order of postprocess flags as a pr for reflection settings flags have been backported to 2019.2
- Replaced usage of ENABLE_VR in XRSystem.cs by version defines based on the presence of the built-in VR and XR modules
- Added an update virtual function to the SkyRenderer class. This is called once per frame. This allows a given renderer to amortize heavy computation at the rate it chooses. Currently only the physically based sky implements this.
- Removed mandatory XRPass argument in HDCamera.GetOrCreate()
- Restored the HDCamera parameter to the sky rendering builtin parameters.
- Removed usage of StructuredBuffer for XR View Constants
- Expose Direct Specular Lighting control in FrameSettings
- Deprecated ExponentialFog and VolumetricFog volume components. Now there is only one exponential fog component (Fog) which can add Volumetric Fog as an option. Added a script in Edit -> Render Pipeline -> Upgrade Fog Volume Components.

## [7.0.1] - 2019-07-25

### Added
- Added option in the config package to disable globally Area Lights and to select shadow quality settings for the deferred pipeline.
- When shader log stripping is enabled, shader stripper statistics will be written at `Temp/shader-strip.json`
- Occlusion mesh support from XR SDK

### Fixed
- Fixed XR SDK mirror view blit, cleanup some XRTODO and removed XRDebug.cs
- Fixed culling for volumetrics with XR single-pass rendering
- Fix shadergraph material pass setup not called
- Fixed documentation links in component's Inspector header bar
- Cookies using the render texture output from a camera are now properly updated
- Allow in ShaderGraph to enable pre/post pass when the alpha clip is disabled

### Changed
- RenderQueue for Opaque now start at Background instead of Geometry.
- Clamp the area light size for scripting API when we change the light type
- Added a warning in the material UI when the diffusion profile assigned is not in the HDRP asset


## [7.0.0] - 2019-07-17

### Added
- `Fixed`, `Viewer`, and `Automatic` modes to compute the FOV used when rendering a `PlanarReflectionProbe`
- A checkbox to toggle the chrome gizmo of `ReflectionProbe`and `PlanarReflectionProbe`
- Added a Light layer in shadows that allow for objects to cast shadows without being affected by light (and vice versa).
- You can now access ShaderGraph blend states from the Material UI (for example, **Surface Type**, **Sorting Priority**, and **Blending Mode**). This change may break Materials that use a ShaderGraph, to fix them, select **Edit > Render Pipeline > Reset all ShaderGraph Scene Materials BlendStates**. This syncs the blendstates of you ShaderGraph master nodes with the Material properties.
- You can now control ZTest, ZWrite, and CullMode for transparent Materials.
- Materials that use Unlit Shaders or Unlit Master Node Shaders now cast shadows.
- Added an option to enable the ztest on **After Post Process** materials when TAA is disabled.
- Added a new SSAO (based on Ground Truth Ambient Occlusion algorithm) to replace the previous one.
- Added support for shadow tint on light
- BeginCameraRendering and EndCameraRendering callbacks are now called with probes
- Adding option to update shadow maps only On Enable and On Demand.
- Shader Graphs that use time-dependent vertex modification now generate correct motion vectors.
- Added option to allow a custom spot angle for spot light shadow maps.
- Added frame settings for individual post-processing effects
- Added dither transition between cascades for Low and Medium quality settings
- Added single-pass instancing support with XR SDK
- Added occlusion mesh support with XR SDK
- Added support of Alembic velocity to various shaders
- Added support for more than 2 views for single-pass instancing
- Added support for per punctual/directional light min roughness in StackLit
- Added mirror view support with XR SDK
- Added VR verification in HDRPWizard
- Added DXR verification in HDRPWizard
- Added feedbacks in UI of Volume regarding skies
- Cube LUT support in Tonemapping. Cube LUT helpers for external grading are available in the Post-processing Sample package.

### Fixed
- Fixed an issue with history buffers causing effects like TAA or auto exposure to flicker when more than one camera was visible in the editor
- The correct preview is displayed when selecting multiple `PlanarReflectionProbe`s
- Fixed volumetric rendering with camera-relative code and XR stereo instancing
- Fixed issue with flashing cyan due to async compilation of shader when selecting a mesh
- Fix texture type mismatch when the contact shadow are disabled (causing errors on IOS devices)
- Fixed Generate Shader Includes while in package
- Fixed issue when texture where deleted in ShadowCascadeGUI
- Fixed issue in FrameSettingsHistory when disabling a camera several time without enabling it in between.
- Fixed volumetric reprojection with camera-relative code and XR stereo instancing
- Added custom BaseShaderPreprocessor in HDEditorUtils.GetBaseShaderPreprocessorList()
- Fixed compile issue when USE_XR_SDK is not defined
- Fixed procedural sky sun disk intensity for high directional light intensities
- Fixed Decal mip level when using texture mip map streaming to avoid dropping to lowest permitted mip (now loading all mips)
- Fixed deferred shading for XR single-pass instancing after lightloop refactor
- Fixed cluster and material classification debug (material classification now works with compute as pixel shader lighting)
- Fixed IOS Nan by adding a maximun epsilon definition REAL_EPS that uses HALF_EPS when fp16 are used
- Removed unnecessary GC allocation in motion blur code
- Fixed locked UI with advanded influence volume inspector for probes
- Fixed invalid capture direction when rendering planar reflection probes
- Fixed Decal HTILE optimization with platform not supporting texture atomatic (Disable it)
- Fixed a crash in the build when the contact shadows are disabled
- Fixed camera rendering callbacks order (endCameraRendering was being called before the actual rendering)
- Fixed issue with wrong opaque blending settings for After Postprocess
- Fixed issue with Low resolution transparency on PS4
- Fixed a memory leak on volume profiles
- Fixed The Parallax Occlusion Mappping node in shader graph and it's UV input slot
- Fixed lighting with XR single-pass instancing by disabling deferred tiles
- Fixed the Bloom prefiltering pass
- Fixed post-processing effect relying on Unity's random number generator
- Fixed camera flickering when using TAA and selecting the camera in the editor
- Fixed issue with single shadow debug view and volumetrics
- Fixed most of the problems with light animation and timeline
- Fixed indirect deferred compute with XR single-pass instancing
- Fixed a slight omission in anisotropy calculations derived from HazeMapping in StackLit
- Improved stack computation numerical stability in StackLit
- Fix PBR master node always opaque (wrong blend modes for forward pass)
- Fixed TAA with XR single-pass instancing (missing macros)
- Fixed an issue causing Scene View selection wire gizmo to not appear when using HDRP Shader Graphs.
- Fixed wireframe rendering mode (case 1083989)
- Fixed the renderqueue not updated when the alpha clip is modified in the material UI.
- Fixed the PBR master node preview
- Remove the ReadOnly flag on Reflection Probe's cubemap assets during bake when there are no VCS active.
- Fixed an issue where setting a material debug view would not reset the other exclusive modes
- Spot light shapes are now correctly taken into account when baking
- Now the static lighting sky will correctly take the default values for non-overridden properties
- Fixed material albedo affecting the lux meter
- Extra test in deferred compute shading to avoid shading pixels that were not rendered by the current camera (for camera stacking)

### Changed
- Optimization: Reduce the group size of the deferred lighting pass from 16x16 to 8x8
- Replaced HDCamera.computePassCount by viewCount
- Removed xrInstancing flag in RTHandles (replaced by TextureXR.slices and TextureXR.dimensions)
- Refactor the HDRenderPipeline and lightloop code to preprare for high level rendergraph
- Removed the **Back Then Front Rendering** option in the fabric Master Node settings. Enabling this option previously did nothing.
- Shader type Real translates to FP16 precision on Nintendo Switch.
- Shader framework refactor: Introduce CBSDF, EvaluateBSDF, IsNonZeroBSDF to replace BSDF functions
- Shader framework refactor:  GetBSDFAngles, LightEvaluation and SurfaceShading functions
- Replace ComputeMicroShadowing by GetAmbientOcclusionForMicroShadowing
- Rename WorldToTangent to TangentToWorld as it was incorrectly named
- Remove SunDisk and Sun Halo size from directional light
- Remove all obsolete wind code from shader
- Renamed DecalProjectorComponent into DecalProjector for API alignment.
- Improved the Volume UI and made them Global by default
- Remove very high quality shadow option
- Change default for shadow quality in Deferred to Medium
- Enlighten now use inverse squared falloff (before was using builtin falloff)
- Enlighten is now deprecated. Please use CPU or GPU lightmaper instead.
- Remove the name in the diffusion profile UI
- Changed how shadow map resolution scaling with distance is computed. Now it uses screen space area rather than light range.
- Updated MoreOptions display in UI
- Moved Display Area Light Emissive Mesh script API functions in the editor namespace
- direct strenght properties in ambient occlusion now affect direct specular as well
- Removed advanced Specular Occlusion control in StackLit: SSAO based SO control is hidden and fixed to behave like Lit, SPTD is the only HQ technique shown for baked SO.
- Shader framework refactor: Changed ClampRoughness signature to include PreLightData access.
- HDRPWizard window is now in Window > General > HD Render Pipeline Wizard
- Moved StaticLightingSky to LightingWindow
- Removes the current "Scene Settings" and replace them with "Sky & Fog Settings" (with Physically Based Sky and Volumetric Fog).
- Changed how cached shadow maps are placed inside the atlas to minimize re-rendering of them.

## [6.7.0-preview] - 2019-05-16

### Added
- Added ViewConstants StructuredBuffer to simplify XR rendering
- Added API to render specific settings during a frame
- Added stadia to the supported platforms (2019.3)
- Enabled cascade blends settings in the HD Shadow component
- Added Hardware Dynamic Resolution support.
- Added MatCap debug view to replace the no scene lighting debug view.
- Added clear GBuffer option in FrameSettings (default to false)
- Added preview for decal shader graph (Only albedo, normal and emission)
- Added exposure weight control for decal
- Screen Space Directional Shadow under a define option. Activated for ray tracing
- Added a new abstraction for RendererList that will help transition to Render Graph and future RendererList API
- Added multipass support for VR
- Added XR SDK integration (multipass only)
- Added Shader Graph samples for Hair, Fabric and Decal master nodes.
- Add fade distance, shadow fade distance and light layers to light explorer
- Add method to draw light layer drawer in a rect to HDEditorUtils

### Fixed
- Fixed deserialization crash at runtime
- Fixed for ShaderGraph Unlit masternode not writing velocity
- Fixed a crash when assiging a new HDRP asset with the 'Verify Saving Assets' option enabled
- Fixed exposure to properly support TEXTURE2D_X
- Fixed TerrainLit basemap texture generation
- Fixed a bug that caused nans when material classification was enabled and a tile contained one standard material + a material with transmission.
- Fixed gradient sky hash that was not using the exposure hash
- Fixed displayed default FrameSettings in HDRenderPipelineAsset wrongly updated on scripts reload.
- Fixed gradient sky hash that was not using the exposure hash.
- Fixed visualize cascade mode with exposure.
- Fixed (enabled) exposure on override lighting debug modes.
- Fixed issue with LightExplorer when volume have no profile
- Fixed issue with SSR for negative, infinite and NaN history values
- Fixed LightLayer in HDReflectionProbe and PlanarReflectionProbe inspector that was not displayed as a mask.
- Fixed NaN in transmission when the thickness and a color component of the scattering distance was to 0
- Fixed Light's ShadowMask multi-edition.
- Fixed motion blur and SMAA with VR single-pass instancing
- Fixed NaNs generated by phase functionsin volumetric lighting
- Fixed NaN issue with refraction effect and IOR of 1 at extreme grazing angle
- Fixed nan tracker not using the exposure
- Fixed sorting priority on lit and unlit materials
- Fixed null pointer exception when there are no AOVRequests defined on a camera
- Fixed dirty state of prefab using disabled ReflectionProbes
- Fixed an issue where gizmos and editor grid were not correctly depth tested
- Fixed created default scene prefab non editable due to wrong file extension.
- Fixed an issue where sky convolution was recomputed for nothing when a preview was visible (causing extreme slowness when fabric convolution is enabled)
- Fixed issue with decal that wheren't working currently in player
- Fixed missing stereo rendering macros in some fragment shaders
- Fixed exposure for ReflectionProbe and PlanarReflectionProbe gizmos
- Fixed single-pass instancing on PSVR
- Fixed Vulkan shader issue with Texture2DArray in ScreenSpaceShadow.compute by re-arranging code (workaround)
- Fixed camera-relative issue with lights and XR single-pass instancing
- Fixed single-pass instancing on Vulkan
- Fixed htile synchronization issue with shader graph decal
- Fixed Gizmos are not drawn in Camera preview
- Fixed pre-exposure for emissive decal
- Fixed wrong values computed in PreIntegrateFGD and in the generation of volumetric lighting data by forcing the use of fp32.
- Fixed NaNs arising during the hair lighting pass
- Fixed synchronization issue in decal HTile that occasionally caused rendering artifacts around decal borders
- Fixed QualitySettings getting marked as modified by HDRP (and thus checked out in Perforce)
- Fixed a bug with uninitialized values in light explorer
- Fixed issue with LOD transition
- Fixed shader warnings related to raytracing and TEXTURE2D_X

### Changed
- Refactor PixelCoordToViewDirWS to be VR compatible and to compute it only once per frame
- Modified the variants stripper to take in account multiple HDRP assets used in the build.
- Improve the ray biasing code to avoid self-intersections during the SSR traversal
- Update Pyramid Spot Light to better match emitted light volume.
- Moved _XRViewConstants out of UnityPerPassStereo constant buffer to fix issues with PSSL
- Removed GetPositionInput_Stereo() and single-pass (double-wide) rendering mode
- Changed label width of the frame settings to accommodate better existing options.
- SSR's Default FrameSettings for camera is now enable.
- Re-enabled the sharpening filter on Temporal Anti-aliasing
- Exposed HDEditorUtils.LightLayerMaskDrawer for integration in other packages and user scripting.
- Rename atmospheric scattering in FrameSettings to Fog
- The size modifier in the override for the culling sphere in Shadow Cascades now defaults to 0.6, which is the same as the formerly hardcoded value.
- Moved LOD Bias and Maximum LOD Level from Frame Setting section `Other` to `Rendering`
- ShaderGraph Decal that affect only emissive, only draw in emissive pass (was drawing in dbuffer pass too)
- Apply decal projector fade factor correctly on all attribut and for shader graph decal
- Move RenderTransparentDepthPostpass after all transparent
- Update exposure prepass to interleave XR single-pass instancing views in a checkerboard pattern
- Removed ScriptRuntimeVersion check in wizard.

## [6.6.0-preview] - 2019-04-01

### Added
- Added preliminary changes for XR deferred shading
- Added support of 111110 color buffer
- Added proper support for Recorder in HDRP
- Added depth offset input in shader graph master nodes
- Added a Parallax Occlusion Mapping node
- Added SMAA support
- Added Homothety and Symetry quick edition modifier on volume used in ReflectionProbe, PlanarReflectionProbe and DensityVolume
- Added multi-edition support for DecalProjectorComponent
- Improve hair shader
- Added the _ScreenToTargetScaleHistory uniform variable to be used when sampling HDRP RTHandle history buffers.
- Added settings in `FrameSettings` to change `QualitySettings.lodBias` and `QualitySettings.maximumLODLevel` during a rendering
- Added an exposure node to retrieve the current, inverse and previous frame exposure value.
- Added an HD scene color node which allow to sample the scene color with mips and a toggle to remove the exposure.
- Added safeguard on HD scene creation if default scene not set in the wizard
- Added Low res transparency rendering pass.

### Fixed
- Fixed HDRI sky intensity lux mode
- Fixed dynamic resolution for XR
- Fixed instance identifier semantic string used by Shader Graph
- Fixed null culling result occuring when changing scene that was causing crashes
- Fixed multi-edition light handles and inspector shapes
- Fixed light's LightLayer field when multi-editing
- Fixed normal blend edition handles on DensityVolume
- Fixed an issue with layered lit shader and height based blend where inactive layers would still have influence over the result
- Fixed multi-selection handles color for DensityVolume
- Fixed multi-edition inspector's blend distances for HDReflectionProbe, PlanarReflectionProbe and DensityVolume
- Fixed metric distance that changed along size in DensityVolume
- Fixed DensityVolume shape handles that have not same behaviour in advance and normal edition mode
- Fixed normal map blending in TerrainLit by only blending the derivatives
- Fixed Xbox One rendering just a grey screen instead of the scene
- Fixed probe handles for multiselection
- Fixed baked cubemap import settings for convolution
- Fixed regression causing crash when attempting to open HDRenderPipelineWizard without an HDRenderPipelineAsset setted
- Fixed FullScreenDebug modes: SSAO, SSR, Contact shadow, Prerefraction Color Pyramid, Final Color Pyramid
- Fixed volumetric rendering with stereo instancing
- Fixed shader warning
- Fixed missing resources in existing asset when updating package
- Fixed PBR master node preview in forward rendering or transparent surface
- Fixed deferred shading with stereo instancing
- Fixed "look at" edition mode of Rotation tool for DecalProjectorComponent
- Fixed issue when switching mode in ReflectionProbe and PlanarReflectionProbe
- Fixed issue where migratable component version where not always serialized when part of prefab's instance
- Fixed an issue where shadow would not be rendered properly when light layer are not enabled
- Fixed exposure weight on unlit materials
- Fixed Light intensity not played in the player when recorded with animation/timeline
- Fixed some issues when multi editing HDRenderPipelineAsset
- Fixed emission node breaking the main shader graph preview in certain conditions.
- Fixed checkout of baked probe asset when baking probes.
- Fixed invalid gizmo position for rotated ReflectionProbe
- Fixed multi-edition of material's SurfaceType and RenderingPath
- Fixed whole pipeline reconstruction on selecting for the first time or modifying other than the currently used HDRenderPipelineAsset
- Fixed single shadow debug mode
- Fixed global scale factor debug mode when scale > 1
- Fixed debug menu material overrides not getting applied to the Terrain Lit shader
- Fixed typo in computeLightVariants
- Fixed deferred pass with XR instancing by disabling ComputeLightEvaluation
- Fixed bloom resolution independence
- Fixed lens dirt intensity not behaving properly
- Fixed the Stop NaN feature
- Fixed some resources to handle more than 2 instanced views for XR
- Fixed issue with black screen (NaN) produced on old GPU hardware or intel GPU hardware with gaussian pyramid
- Fixed issue with disabled punctual light would still render when only directional light is present

### Changed
- DensityVolume scripting API will no longuer allow to change between advance and normal edition mode
- Disabled depth of field, lens distortion and panini projection in the scene view
- TerrainLit shaders and includes are reorganized and made simpler.
- TerrainLit shader GUI now allows custom properties to be displayed in the Terrain fold-out section.
- Optimize distortion pass with stencil
- Disable SceneSelectionPass in shader graph preview
- Control punctual light and area light shadow atlas separately
- Move SMAA anti-aliasing option to after Temporal Anti Aliasing one, to avoid problem with previously serialized project settings
- Optimize rendering with static only lighting and when no cullable lights/decals/density volumes are present.
- Updated handles for DecalProjectorComponent for enhanced spacial position readability and have edition mode for better SceneView management
- DecalProjectorComponent are now scale independent in order to have reliable metric unit (see new Size field for changing the size of the volume)
- Restructure code from HDCamera.Update() by adding UpdateAntialiasing() and UpdateViewConstants()
- Renamed velocity to motion vectors
- Objects rendered during the After Post Process pass while TAA is enabled will not benefit from existing depth buffer anymore. This is done to fix an issue where those object would wobble otherwise
- Removed usage of builtin unity matrix for shadow, shadow now use same constant than other view
- The default volume layer mask for cameras & probes is now `Default` instead of `Everything`

## [6.5.0-preview] - 2019-03-07

### Added
- Added depth-of-field support with stereo instancing
- Adding real time area light shadow support
- Added a new FrameSettings: Specular Lighting to toggle the specular during the rendering

### Fixed
- Fixed diffusion profile upgrade breaking package when upgrading to a new version
- Fixed decals cropped by gizmo not updating correctly if prefab
- Fixed an issue when enabling SSR on multiple view
- Fixed edition of the intensity's unit field while selecting multiple lights
- Fixed wrong calculation in soft voxelization for density volume
- Fixed gizmo not working correctly with pre-exposure
- Fixed issue with setting a not available RT when disabling motion vectors
- Fixed planar reflection when looking at mirror normal
- Fixed mutiselection issue with HDLight Inspector
- Fixed HDAdditionalCameraData data migration
- Fixed failing builds when light explorer window is open
- Fixed cascade shadows border sometime causing artefacts between cascades
- Restored shadows in the Cascade Shadow debug visualization
- `camera.RenderToCubemap` use proper face culling

### Changed
- When rendering reflection probe disable all specular lighting and for metals use fresnelF0 as diffuse color for bake lighting.

## [6.4.0-preview] - 2019-02-21

### Added
- VR: Added TextureXR system to selectively expand TEXTURE2D macros to texture array for single-pass stereo instancing + Convert textures call to these macros
- Added an unit selection dropdown next to shutter speed (camera)
- Added error helpbox when trying to use a sub volume component that require the current HDRenderPipelineAsset to support a feature that it is not supporting.
- Add mesh for tube light when display emissive mesh is enabled

### Fixed
- Fixed Light explorer. The volume explorer used `profile` instead of `sharedProfile` which instantiate a custom volume profile instead of editing the asset itself.
- Fixed UI issue where all is displayed using metric unit in shadow cascade and Percent is set in the unit field (happening when opening the inspector).
- Fixed inspector event error when double clicking on an asset (diffusion profile/material).
- Fixed nullref on layered material UI when the material is not an asset.
- Fixed nullref exception when undo/redo a light property.
- Fixed visual bug when area light handle size is 0.

### Changed
- Update UI for 32bit/16bit shadow precision settings in HDRP asset
- Object motion vectors have been disabled in all but the game view. Camera motion vectors are still enabled everywhere, allowing TAA and Motion Blur to work on static objects.
- Enable texture array by default for most rendering code on DX11 and unlock stereo instancing (DX11 only for now)

## [6.3.0-preview] - 2019-02-18

### Added
- Added emissive property for shader graph decals
- Added a diffusion profile override volume so the list of diffusion profile assets to use can be chanaged without affecting the HDRP asset
- Added a "Stop NaNs" option on cameras and in the Scene View preferences.
- Added metric display option in HDShadowSettings and improve clamping
- Added shader parameter mapping in DebugMenu
- Added scripting API to configure DebugData for DebugMenu

### Fixed
- Fixed decals in forward
- Fixed issue with stencil not correctly setup for various master node and shader for the depth pass, motion vector pass and GBuffer/Forward pass
- Fixed SRP batcher and metal
- Fixed culling and shadows for Pyramid, Box, Rectangle and Tube lights
- Fixed an issue where scissor render state leaking from the editor code caused partially black rendering

### Changed
- When a lit material has a clear coat mask that is not null, we now use the clear coat roughness to compute the screen space reflection.
- Diffusion profiles are now limited to one per asset and can be referenced in materials, shader graphs and vfx graphs. Materials will be upgraded automatically except if they are using a shader graph, in this case it will display an error message.

## [6.2.0-preview] - 2019-02-15

### Added
- Added help box listing feature supported in a given HDRenderPipelineAsset alongs with the drawbacks implied.
- Added cascade visualizer, supporting disabled handles when not overriding.

### Fixed
- Fixed post processing with stereo double-wide
- Fixed issue with Metal: Use sign bit to find the cache type instead of lowest bit.
- Fixed invalid state when creating a planar reflection for the first time
- Fix FrameSettings's LitShaderMode not restrained by supported LitShaderMode regression.

### Changed
- The default value roughness value for the clearcoat has been changed from 0.03 to 0.01
- Update default value of based color for master node
- Update Fabric Charlie Sheen lighting model - Remove Fresnel component that wasn't part of initial model + Remap smoothness to [0.0 - 0.6] range for more artist friendly parameter

### Changed
- Code refactor: all macros with ARGS have been swapped with macros with PARAM. This is because the ARGS macros were incorrectly named.

## [6.1.0-preview] - 2019-02-13

### Added
- Added support for post-processing anti-aliasing in the Scene View (FXAA and TAA). These can be set in Preferences.
- Added emissive property for decal material (non-shader graph)

### Fixed
- Fixed a few UI bugs with the color grading curves.
- Fixed "Post Processing" in the scene view not toggling post-processing effects
- Fixed bake only object with flag `ReflectionProbeStaticFlag` when baking a `ReflectionProbe`

### Changed
- Removed unsupported Clear Depth checkbox in Camera inspector
- Updated the toggle for advanced mode in inspectors.

## [6.0.0-preview] - 2019-02-23

### Added
- Added new API to perform a camera rendering
- Added support for hair master node (Double kajiya kay - Lambert)
- Added Reset behaviour in DebugMenu (ingame mapping is right joystick + B)
- Added Default HD scene at new scene creation while in HDRP
- Added Wizard helping to configure HDRP project
- Added new UI for decal material to allow remapping and scaling of some properties
- Added cascade shadow visualisation toggle in HD shadow settings
- Added icons for assets
- Added replace blending mode for distortion
- Added basic distance fade for density volumes
- Added decal master node for shader graph
- Added HD unlit master node (Cross Pipeline version is name Unlit)
- Added new Rendering Queue in materials
- Added post-processing V3 framework embed in HDRP, remove postprocess V2 framework
- Post-processing now uses the generic volume framework
-   New depth-of-field, bloom, panini projection effects, motion blur
-   Exposure is now done as a pre-exposition pass, the whole system has been revamped
-   Exposure now use EV100 everywhere in the UI (Sky, Emissive Light)
- Added emissive intensity (Luminance and EV100 control) control for Emissive
- Added pre-exposure weigth for Emissive
- Added an emissive color node and a slider to control the pre-exposure percentage of emission color
- Added physical camera support where applicable
- Added more color grading tools
- Added changelog level for Shader Variant stripping
- Added Debug mode for validation of material albedo and metalness/specularColor values
- Added a new dynamic mode for ambient probe and renamed BakingSky to StaticLightingSky
- Added command buffer parameter to all Bind() method of material
- Added Material validator in Render Pipeline Debug
- Added code to future support of DXR (not enabled)
- Added support of multiviewport
- Added HDRenderPipeline.RequestSkyEnvironmentUpdate function to force an update from script when sky is set to OnDemand
- Added a Lighting and BackLighting slots in Lit, StackLit, Fabric and Hair master nodes
- Added support for overriding terrain detail rendering shaders, via the render pipeline editor resources asset
- Added xrInstancing flag support to RTHandle
- Added support for cullmask for decal projectors
- Added software dynamic resolution support
- Added support for "After Post-Process" render pass for unlit shader
- Added support for textured rectangular area lights
- Added stereo instancing macros to MSAA shaders
- Added support for Quarter Res Raytraced Reflections (not enabled)
- Added fade factor for decal projectors.
- Added stereo instancing macros to most shaders used in VR
- Added multi edition support for HDRenderPipelineAsset

### Fixed
- Fixed logic to disable FPTL with stereo rendering
- Fixed stacklit transmission and sun highlight
- Fixed decals with stereo rendering
- Fixed sky with stereo rendering
- Fixed flip logic for postprocessing + VR
- Fixed copyStencilBuffer pass for Switch
- Fixed point light shadow map culling that wasn't taking into account far plane
- Fixed usage of SSR with transparent on all master node
- Fixed SSR and microshadowing on fabric material
- Fixed blit pass for stereo rendering
- Fixed lightlist bounds for stereo rendering
- Fixed windows and in-game DebugMenu sync.
- Fixed FrameSettings' LitShaderMode sync when opening DebugMenu.
- Fixed Metal specific issues with decals, hitting a sampler limit and compiling AxF shader
- Fixed an issue with flipped depth buffer during postprocessing
- Fixed normal map use for shadow bias with forward lit - now use geometric normal
- Fixed transparent depth prepass and postpass access so they can be use without alpha clipping for lit shader
- Fixed support of alpha clip shadow for lit master node
- Fixed unlit master node not compiling
- Fixed issue with debug display of reflection probe
- Fixed issue with phong tessellations not working with lit shader
- Fixed issue with vertex displacement being affected by heightmap setting even if not heightmap where assign
- Fixed issue with density mode on Lit terrain producing NaN
- Fixed issue when going back and forth from Lit to LitTesselation for displacement mode
- Fixed issue with ambient occlusion incorrectly applied to emissiveColor with light layers in deferred
- Fixed issue with fabric convolution not using the correct convolved texture when fabric convolution is enabled
- Fixed issue with Thick mode for Transmission that was disabling transmission with directional light
- Fixed shutdown edge cases with HDRP tests
- Fixed slowdow when enabling Fabric convolution in HDRP asset
- Fixed specularAA not compiling in StackLit Master node
- Fixed material debug view with stereo rendering
- Fixed material's RenderQueue edition in default view.
- Fixed banding issues within volumetric density buffer
- Fixed missing multicompile for MSAA for AxF
- Fixed camera-relative support for stereo rendering
- Fixed remove sync with render thread when updating decal texture atlas.
- Fixed max number of keyword reach [256] issue. Several shader feature are now local
- Fixed Scene Color and Depth nodes
- Fixed SSR in forward
- Fixed custom editor of Unlit, HD Unlit and PBR shader graph master node
- Fixed issue with NewFrame not correctly calculated in Editor when switching scene
- Fixed issue with TerrainLit not compiling with depth only pass and normal buffer
- Fixed geometric normal use for shadow bias with PBR master node in forward
- Fixed instancing macro usage for decals
- Fixed error message when having more than one directional light casting shadow
- Fixed error when trying to display preview of Camera or PlanarReflectionProbe
- Fixed LOAD_TEXTURE2D_ARRAY_MSAA macro
- Fixed min-max and amplitude clamping value in inspector of vertex displacement materials
- Fixed issue with alpha shadow clip (was incorrectly clipping object shadow)
- Fixed an issue where sky cubemap would not be cleared correctly when setting the current sky to None
- Fixed a typo in Static Lighting Sky component UI
- Fixed issue with incorrect reset of RenderQueue when switching shader in inspector GUI
- Fixed issue with variant stripper stripping incorrectly some variants
- Fixed a case of ambient lighting flickering because of previews
- Fixed Decals when rendering multiple camera in a single frame
- Fixed cascade shadow count in shader
- Fixed issue with Stacklit shader with Haze effect
- Fixed an issue with the max sample count for the TAA
- Fixed post-process guard band for XR
- Fixed exposure of emissive of Unlit
- Fixed depth only and motion vector pass for Unlit not working correctly with MSAA
- Fixed an issue with stencil buffer copy causing unnecessary compute dispatches for lighting
- Fixed multi edition issue in FrameSettings
- Fixed issue with SRP batcher and DebugDisplay variant of lit shader
- Fixed issue with debug material mode not doing alpha test
- Fixed "Attempting to draw with missing UAV bindings" errors on Vulkan
- Fixed pre-exposure incorrectly apply to preview
- Fixed issue with duplicate 3D texture in 3D texture altas of volumetric?
- Fixed Camera rendering order (base on the depth parameter)
- Fixed shader graph decals not being cropped by gizmo
- Fixed "Attempting to draw with missing UAV bindings" errors on Vulkan.


### Changed
- ColorPyramid compute shader passes is swapped to pixel shader passes on platforms where the later is faster (Nintendo Switch).
- Removing the simple lightloop used by the simple lit shader
- Whole refactor of reflection system: Planar and reflection probe
- Separated Passthrough from other RenderingPath
- Update several properties naming and caption based on feedback from documentation team
- Remove tile shader variant for transparent backface pass of lit shader
- Rename all HDRenderPipeline to HDRP folder for shaders
- Rename decal property label (based on doc team feedback)
- Lit shader mode now default to Deferred to reduce build time
- Update UI of Emission parameters in shaders
- Improve shader variant stripping including shader graph variant
- Refactored render loop to render realtime probes visible per camera
- Enable SRP batcher by default
- Shader code refactor: Rename LIGHTLOOP_SINGLE_PASS => LIGHTLOOP_DISABLE_TILE_AND_CLUSTER and clean all usage of LIGHTLOOP_TILE_PASS
- Shader code refactor: Move pragma definition of vertex and pixel shader inside pass + Move SURFACE_GRADIENT definition in XXXData.hlsl
- Micro-shadowing in Lit forward now use ambientOcclusion instead of SpecularOcclusion
- Upgraded FrameSettings workflow, DebugMenu and Inspector part relative to it
- Update build light list shader code to support 32 threads in wavefronts on Switch
- LayeredLit layers' foldout are now grouped in one main foldout per layer
- Shadow alpha clip can now be enabled on lit shader and haor shader enven for opaque
- Temporal Antialiasing optimization for Xbox One X
- Parameter depthSlice on SetRenderTarget functions now defaults to -1 to bind the entire resource
- Rename SampleCameraDepth() functions to LoadCameraDepth() and SampleCameraDepth(), same for SampleCameraColor() functions
- Improved Motion Blur quality.
- Update stereo frame settings values for single-pass instancing and double-wide
- Rearrange FetchDepth functions to prepare for stereo-instancing
- Remove unused _ComputeEyeIndex
- Updated HDRenderPipelineAsset inspector
- Re-enable SRP batcher for metal

## [5.2.0-preview] - 2018-11-27

### Added
- Added option to run Contact Shadows and Volumetrics Voxelization stage in Async Compute
- Added camera freeze debug mode - Allow to visually see culling result for a camera
- Added support of Gizmo rendering before and after postprocess in Editor
- Added support of LuxAtDistance for punctual lights

### Fixed
- Fixed Debug.DrawLine and Debug.Ray call to work in game view
- Fixed DebugMenu's enum resetted on change
- Fixed divide by 0 in refraction causing NaN
- Fixed disable rough refraction support
- Fixed refraction, SSS and atmospheric scattering for VR
- Fixed forward clustered lighting for VR (double-wide).
- Fixed Light's UX to not allow negative intensity
- Fixed HDRenderPipelineAsset inspector broken when displaying its FrameSettings from project windows.
- Fixed forward clustered lighting for VR (double-wide).
- Fixed HDRenderPipelineAsset inspector broken when displaying its FrameSettings from project windows.
- Fixed Decals and SSR diable flags for all shader graph master node (Lit, Fabric, StackLit, PBR)
- Fixed Distortion blend mode for shader graph master node (Lit, StackLit)
- Fixed bent Normal for Fabric master node in shader graph
- Fixed PBR master node lightlayers
- Fixed shader stripping for built-in lit shaders.

### Changed
- Rename "Regular" in Diffusion profile UI "Thick Object"
- Changed VBuffer depth parametrization for volumetric from distanceRange to depthExtent - Require update of volumetric settings - Fog start at near plan
- SpotLight with box shape use Lux unit only

## [5.1.0-preview] - 2018-11-19

### Added

- Added a separate Editor resources file for resources Unity does not take when it builds a Player.
- You can now disable SSR on Materials in Shader Graph.
- Added support for MSAA when the Supported Lit Shader Mode is set to Both. Previously HDRP only supported MSAA for Forward mode.
- You can now override the emissive color of a Material when in debug mode.
- Exposed max light for Light Loop Settings in HDRP asset UI.
- HDRP no longer performs a NormalDBuffer pass update if there are no decals in the Scene.
- Added distant (fall-back) volumetric fog and improved the fog evaluation precision.
- Added an option to reflect sky in SSR.
- Added a y-axis offset for the PlanarReflectionProbe and offset tool.
- Exposed the option to run SSR and SSAO on async compute.
- Added support for the _GlossMapScale parameter in the Legacy to HDRP Material converter.
- Added wave intrinsic instructions for use in Shaders (for AMD GCN).


### Fixed
- Fixed sphere shaped influence handles clamping in Reflection Probes.
- Fixed Reflection Probe data migration for projects created before using HDRP.
- Fixed UI of Layered Material where Unity previously rendered the scrollbar above the Copy button.
- Fixed Material tessellations parameters Start fade distance and End fade distance. Originally, Unity clamped these values when you modified them.
- Fixed various distortion and refraction issues - handle a better fall-back.
- Fixed SSR for multiple views.
- Fixed SSR issues related to self-intersections.
- Fixed shape density volume handle speed.
- Fixed density volume shape handle moving too fast.
- Fixed the Camera velocity pass that we removed by mistake.
- Fixed some null pointer exceptions when disabling motion vectors support.
- Fixed viewports for both the Subsurface Scattering combine pass and the transparent depth prepass.
- Fixed the blend mode pop-up in the UI. It previously did not appear when you enabled pre-refraction.
- Fixed some null pointer exceptions that previously occurred when you disabled motion vectors support.
- Fixed Layered Lit UI issue with scrollbar.
- Fixed cubemap assignation on custom ReflectionProbe.
- Fixed Reflection Probes’ capture settings' shadow distance.
- Fixed an issue with the SRP batcher and Shader variables declaration.
- Fixed thickness and subsurface slots for fabric Shader master node that wasn't appearing with the right combination of flags.
- Fixed d3d debug layer warning.
- Fixed PCSS sampling quality.
- Fixed the Subsurface and transmission Material feature enabling for fabric Shader.
- Fixed the Shader Graph UV node’s dimensions when using it in a vertex Shader.
- Fixed the planar reflection mirror gizmo's rotation.
- Fixed HDRenderPipelineAsset's FrameSettings not showing the selected enum in the Inspector drop-down.
- Fixed an error with async compute.
- MSAA now supports transparency.
- The HDRP Material upgrader tool now converts metallic values correctly.
- Volumetrics now render in Reflection Probes.
- Fixed a crash that occurred whenever you set a viewport size to 0.
- Fixed the Camera physic parameter that the UI previously did not display.
- Fixed issue in pyramid shaped spotlight handles manipulation

### Changed

- Renamed Line shaped Lights to Tube Lights.
- HDRP now uses mean height fog parametrization.
- Shadow quality settings are set to All when you use HDRP (This setting is not visible in the UI when using SRP). This avoids Legacy Graphics Quality Settings disabling the shadows and give SRP full control over the Shadows instead.
- HDRP now internally uses premultiplied alpha for all fog.
- Updated default FrameSettings used for realtime Reflection Probes when you create a new HDRenderPipelineAsset.
- Remove multi-camera support. LWRP and HDRP will not support multi-camera layered rendering.
- Updated Shader Graph subshaders to use the new instancing define.
- Changed fog distance calculation from distance to plane to distance to sphere.
- Optimized forward rendering using AMD GCN by scalarizing the light loop.
- Changed the UI of the Light Editor.
- Change ordering of includes in HDRP Materials in order to reduce iteration time for faster compilation.
- Added a StackLit master node replacing the InspectorUI version. IMPORTANT: All previously authored StackLit Materials will be lost. You need to recreate them with the master node.

## [5.0.0-preview] - 2018-09-28

### Added
- Added occlusion mesh to depth prepass for VR (VR still disabled for now)
- Added a debug mode to display only one shadow at once
- Added controls for the highlight created by directional lights
- Added a light radius setting to punctual lights to soften light attenuation and simulate fill lighting
- Added a 'minRoughness' parameter to all non-area lights (was previously only available for certain light types)
- Added separate volumetric light/shadow dimmers
- Added per-pixel jitter to volumetrics to reduce aliasing artifacts
- Added a SurfaceShading.hlsl file, which implements material-agnostic shading functionality in an efficient manner
- Added support for shadow bias for thin object transmission
- Added FrameSettings to control realtime planar reflection
- Added control for SRPBatcher on HDRP Asset
- Added an option to clear the shadow atlases in the debug menu
- Added a color visualization of the shadow atlas rescale in debug mode
- Added support for disabling SSR on materials
- Added intrinsic for XBone
- Added new light volume debugging tool
- Added a new SSR debug view mode
- Added translaction's scale invariance on DensityVolume
- Added multiple supported LitShadermode and per renderer choice in case of both Forward and Deferred supported
- Added custom specular occlusion mode to Lit Shader Graph Master node

### Fixed
- Fixed a normal bias issue with Stacklit (Was causing light leaking)
- Fixed camera preview outputing an error when both scene and game view where display and play and exit was call
- Fixed override debug mode not apply correctly on static GI
- Fixed issue where XRGraphicsConfig values set in the asset inspector GUI weren't propagating correctly (VR still disabled for now)
- Fixed issue with tangent that was using SurfaceGradient instead of regular normal decoding
- Fixed wrong error message display when switching to unsupported target like IOS
- Fixed an issue with ambient occlusion texture sometimes not being created properly causing broken rendering
- Shadow near plane is no longer limited at 0.1
- Fixed decal draw order on transparent material
- Fixed an issue where sometime the lookup texture used for GGX convolution was broken, causing broken rendering
- Fixed an issue where you wouldn't see any fog for certain pipeline/scene configurations
- Fixed an issue with volumetric lighting where the anisotropy value of 0 would not result in perfectly isotropic lighting
- Fixed shadow bias when the atlas is rescaled
- Fixed shadow cascade sampling outside of the atlas when cascade count is inferior to 4
- Fixed shadow filter width in deferred rendering not matching shader config
- Fixed stereo sampling of depth texture in MSAA DepthValues.shader
- Fixed box light UI which allowed negative and zero sizes, thus causing NaNs
- Fixed stereo rendering in HDRISky.shader (VR)
- Fixed normal blend and blend sphere influence for reflection probe
- Fixed distortion filtering (was point filtering, now trilinear)
- Fixed contact shadow for large distance
- Fixed depth pyramid debug view mode
- Fixed sphere shaped influence handles clamping in reflection probes
- Fixed reflection probes data migration for project created before using hdrp
- Fixed ambient occlusion for Lit Master Node when slot is connected

### Changed
- Use samplerunity_ShadowMask instead of samplerunity_samplerLightmap for shadow mask
- Allow to resize reflection probe gizmo's size
- Improve quality of screen space shadow
- Remove support of projection model for ScreenSpaceLighting (SSR always use HiZ and refraction always Proxy)
- Remove all the debug mode from SSR that are obsolete now
- Expose frameSettings and Capture settings for reflection and planar probe
- Update UI for reflection probe, planar probe, camera and HDRP Asset
- Implement proper linear blending for volumetric lighting via deep compositing as described in the paper "Deep Compositing Using Lie Algebras"
- Changed  planar mapping to match terrain convention (XZ instead of ZX)
- XRGraphicsConfig is no longer Read/Write. Instead, it's read-only. This improves consistency of XR behavior between the legacy render pipeline and SRP
- Change reflection probe data migration code (to update old reflection probe to new one)
- Updated gizmo for ReflectionProbes
- Updated UI and Gizmo of DensityVolume

## [4.0.0-preview] - 2018-09-28

### Added
- Added a new TerrainLit shader that supports rendering of Unity terrains.
- Added controls for linear fade at the boundary of density volumes
- Added new API to control decals without monobehaviour object
- Improve Decal Gizmo
- Implement Screen Space Reflections (SSR) (alpha version, highly experimental)
- Add an option to invert the fade parameter on a Density Volume
- Added a Fabric shader (experimental) handling cotton and silk
- Added support for MSAA in forward only for opaque only
- Implement smoothness fade for SSR
- Added support for AxF shader (X-rite format - require special AxF importer from Unity not part of HDRP)
- Added control for sundisc on directional light (hack)
- Added a new HD Lit Master node that implements Lit shader support for Shader Graph
- Added Micro shadowing support (hack)
- Added an event on HDAdditionalCameraData for custom rendering
- HDRP Shader Graph shaders now support 4-channel UVs.

### Fixed
- Fixed an issue where sometimes the deferred shadow texture would not be valid, causing wrong rendering.
- Stencil test during decals normal buffer update is now properly applied
- Decals corectly update normal buffer in forward
- Fixed a normalization problem in reflection probe face fading causing artefacts in some cases
- Fix multi-selection behavior of Density Volumes overwriting the albedo value
- Fixed support of depth texture for RenderTexture. HDRP now correctly output depth to user depth buffer if RenderTexture request it.
- Fixed multi-selection behavior of Density Volumes overwriting the albedo value
- Fixed support of depth for RenderTexture. HDRP now correctly output depth to user depth buffer if RenderTexture request it.
- Fixed support of Gizmo in game view in the editor
- Fixed gizmo for spot light type
- Fixed issue with TileViewDebug mode being inversed in gameview
- Fixed an issue with SAMPLE_TEXTURECUBE_SHADOW macro
- Fixed issue with color picker not display correctly when game and scene view are visible at the same time
- Fixed an issue with reflection probe face fading
- Fixed camera motion vectors shader and associated matrices to update correctly for single-pass double-wide stereo rendering
- Fixed light attenuation functions when range attenuation is disabled
- Fixed shadow component algorithm fixup not dirtying the scene, so changes can be saved to disk.
- Fixed some GC leaks for HDRP
- Fixed contact shadow not affected by shadow dimmer
- Fixed GGX that works correctly for the roughness value of 0 (mean specular highlgiht will disappeard for perfect mirror, we rely on maxSmoothness instead to always have a highlight even on mirror surface)
- Add stereo support to ShaderPassForward.hlsl. Forward rendering now seems passable in limited test scenes with camera-relative rendering disabled.
- Add stereo support to ProceduralSky.shader and OpaqueAtmosphericScattering.shader.
- Added CullingGroupManager to fix more GC.Alloc's in HDRP
- Fixed rendering when multiple cameras render into the same render texture

### Changed
- Changed the way depth & color pyramids are built to be faster and better quality, thus improving the look of distortion and refraction.
- Stabilize the dithered LOD transition mask with respect to the camera rotation.
- Avoid multiple depth buffer copies when decals are present
- Refactor code related to the RT handle system (No more normal buffer manager)
- Remove deferred directional shadow and move evaluation before lightloop
- Add a function GetNormalForShadowBias() that material need to implement to return the normal used for normal shadow biasing
- Remove Jimenez Subsurface scattering code (This code was disabled by default, now remove to ease maintenance)
- Change Decal API, decal contribution is now done in Material. Require update of material using decal
- Move a lot of files from CoreRP to HDRP/CoreRP. All moved files weren't used by Ligthweight pipeline. Long term they could move back to CoreRP after CoreRP become out of preview
- Updated camera inspector UI
- Updated decal gizmo
- Optimization: The objects that are rendered in the Motion Vector Pass are not rendered in the prepass anymore
- Removed setting shader inclue path via old API, use package shader include paths
- The default value of 'maxSmoothness' for punctual lights has been changed to 0.99
- Modified deferred compute and vert/frag shaders for first steps towards stereo support
- Moved material specific Shader Graph files into corresponding material folders.
- Hide environment lighting settings when enabling HDRP (Settings are control from sceneSettings)
- Update all shader includes to use absolute path (allow users to create material in their Asset folder)
- Done a reorganization of the files (Move ShaderPass to RenderPipeline folder, Move all shadow related files to Lighting/Shadow and others)
- Improved performance and quality of Screen Space Shadows

## [3.3.0-preview] - 2018-01-01

### Added
- Added an error message to say to use Metal or Vulkan when trying to use OpenGL API
- Added a new Fabric shader model that supports Silk and Cotton/Wool
- Added a new HDRP Lighting Debug mode to visualize Light Volumes for Point, Spot, Line, Rectangular and Reflection Probes
- Add support for reflection probe light layers
- Improve quality of anisotropic on IBL

### Fixed
- Fix an issue where the screen where darken when rendering camera preview
- Fix display correct target platform when showing message to inform user that a platform is not supported
- Remove workaround for metal and vulkan in normal buffer encoding/decoding
- Fixed an issue with color picker not working in forward
- Fixed an issue where reseting HDLight do not reset all of its parameters
- Fixed shader compile warning in DebugLightVolumes.shader

### Changed
- Changed default reflection probe to be 256x256x6 and array size to be 64
- Removed dependence on the NdotL for thickness evaluation for translucency (based on artist's input)
- Increased the precision when comparing Planar or HD reflection probe volumes
- Remove various GC alloc in C#. Slightly better performance

## [3.2.0-preview] - 2018-01-01

### Added
- Added a luminance meter in the debug menu
- Added support of Light, reflection probe, emissive material, volume settings related to lighting to Lighting explorer
- Added support for 16bit shadows

### Fixed
- Fix issue with package upgrading (HDRP resources asset is now versionned to worarkound package manager limitation)
- Fix HDReflectionProbe offset displayed in gizmo different than what is affected.
- Fix decals getting into a state where they could not be removed or disabled.
- Fix lux meter mode - The lux meter isn't affected by the sky anymore
- Fix area light size reset when multi-selected
- Fix filter pass number in HDUtils.BlitQuad
- Fix Lux meter mode that was applying SSS
- Fix planar reflections that were not working with tile/cluster (olbique matrix)
- Fix debug menu at runtime not working after nested prefab PR come to trunk
- Fix scrolling issue in density volume

### Changed
- Shader code refactor: Split MaterialUtilities file in two parts BuiltinUtilities (independent of FragInputs) and MaterialUtilities (Dependent of FragInputs)
- Change screen space shadow rendertarget format from ARGB32 to RG16

## [3.1.0-preview] - 2018-01-01

### Added
- Decal now support per channel selection mask. There is now two mode. One with BaseColor, Normal and Smoothness and another one more expensive with BaseColor, Normal, Smoothness, Metal and AO. Control is on HDRP Asset. This may require to launch an update script for old scene: 'Edit/Render Pipeline/Single step upgrade script/Upgrade all DecalMaterial MaskBlendMode'.
- Decal now supports depth bias for decal mesh, to prevent z-fighting
- Decal material now supports draw order for decal projectors
- Added LightLayers support (Base on mask from renderers name RenderingLayers and mask from light name LightLayers - if they match, the light apply) - cost an extra GBuffer in deferred (more bandwidth)
- When LightLayers is enabled, the AmbientOclusion is store in the GBuffer in deferred path allowing to avoid double occlusion with SSAO. In forward the double occlusion is now always avoided.
- Added the possibility to add an override transform on the camera for volume interpolation
- Added desired lux intensity and auto multiplier for HDRI sky
- Added an option to disable light by type in the debug menu
- Added gradient sky
- Split EmissiveColor and bakeDiffuseLighting in forward avoiding the emissiveColor to be affect by SSAO
- Added a volume to control indirect light intensity
- Added EV 100 intensity unit for area lights
- Added support for RendererPriority on Renderer. This allow to control order of transparent rendering manually. HDRP have now two stage of sorting for transparent in addition to bact to front. Material have a priority then Renderer have a priority.
- Add Coupling of (HD)Camera and HDAdditionalCameraData for reset and remove in inspector contextual menu of Camera
- Add Coupling of (HD)ReflectionProbe and HDAdditionalReflectionData for reset and remove in inspector contextual menu of ReflectoinProbe
- Add macro to forbid unity_ObjectToWorld/unity_WorldToObject to be use as it doesn't handle camera relative rendering
- Add opacity control on contact shadow

### Fixed
- Fixed an issue with PreIntegratedFGD texture being sometimes destroyed and not regenerated causing rendering to break
- PostProcess input buffers are not copied anymore on PC if the viewport size matches the final render target size
- Fixed an issue when manipulating a lot of decals, it was displaying a lot of errors in the inspector
- Fixed capture material with reflection probe
- Refactored Constant Buffers to avoid hitting the maximum number of bound CBs in some cases.
- Fixed the light range affecting the transform scale when changed.
- Snap to grid now works for Decal projector resizing.
- Added a warning for 128x128 cookie texture without mipmaps
- Replace the sampler used for density volumes for correct wrap mode handling

### Changed
- Move Render Pipeline Debug "Windows from Windows->General-> Render Pipeline debug windows" to "Windows from Windows->Analysis-> Render Pipeline debug windows"
- Update detail map formula for smoothness and albedo, goal it to bright and dark perceptually and scale factor is use to control gradient speed
- Refactor the Upgrade material system. Now a material can be update from older version at any time. Call Edit/Render Pipeline/Upgrade all Materials to newer version
- Change name EnableDBuffer to EnableDecals at several place (shader, hdrp asset...), this require a call to Edit/Render Pipeline/Upgrade all Materials to newer version to have up to date material.
- Refactor shader code: BakeLightingData structure have been replace by BuiltinData. Lot of shader code have been remove/change.
- Refactor shader code: All GBuffer are now handled by the deferred material. Mean ShadowMask and LightLayers are control by lit material in lit.hlsl and not outside anymore. Lot of shader code have been remove/change.
- Refactor shader code: Rename GetBakedDiffuseLighting to ModifyBakedDiffuseLighting. This function now handle lighting model for transmission too. Lux meter debug mode is factor outisde.
- Refactor shader code: GetBakedDiffuseLighting is not call anymore in GBuffer or forward pass, including the ConvertSurfaceDataToBSDFData and GetPreLightData, this is done in ModifyBakedDiffuseLighting now
- Refactor shader code: Added a backBakeDiffuseLighting to BuiltinData to handle lighting for transmission
- Refactor shader code: Material must now call InitBuiltinData (Init all to zero + init bakeDiffuseLighting and backBakeDiffuseLighting ) and PostInitBuiltinData

## [3.0.0-preview] - 2018-01-01

### Fixed
- Fixed an issue with distortion that was using previous frame instead of current frame
- Fixed an issue where disabled light where not upgrade correctly to the new physical light unit system introduce in 2.0.5-preview

### Changed
- Update assembly definitions to output assemblies that match Unity naming convention (Unity.*).

## [2.0.5-preview] - 2018-01-01

### Added
- Add option supportDitheringCrossFade on HDRP Asset to allow to remove shader variant during player build if needed
- Add contact shadows for punctual lights (in additional shadow settings), only one light is allowed to cast contact shadows at the same time and so at each frame a dominant light is choosed among all light with contact shadows enabled.
- Add PCSS shadow filter support (from SRP Core)
- Exposed shadow budget parameters in HDRP asset
- Add an option to generate an emissive mesh for area lights (currently rectangle light only). The mesh fits the size, intensity and color of the light.
- Add an option to the HDRP asset to increase the resolution of volumetric lighting.
- Add additional ligth unit support for punctual light (Lumens, Candela) and area lights (Lumens, Luminance)
- Add dedicated Gizmo for the box Influence volume of HDReflectionProbe / PlanarReflectionProbe

### Changed
- Re-enable shadow mask mode in debug view
- SSS and Transmission code have been refactored to be able to share it between various material. Guidelines are in SubsurfaceScattering.hlsl
- Change code in area light with LTC for Lit shader. Magnitude is now take from FGD texture instead of a separate texture
- Improve camera relative rendering: We now apply camera translation on the model matrix, so before the TransformObjectToWorld(). Note: unity_WorldToObject and unity_ObjectToWorld must never be used directly.
- Rename positionWS to positionRWS (Camera relative world position) at a lot of places (mainly in interpolator and FragInputs). In case of custom shader user will be required to update their code.
- Rename positionWS, capturePositionWS, proxyPositionWS, influencePositionWS to positionRWS, capturePositionRWS, proxyPositionRWS, influencePositionRWS (Camera relative world position) in LightDefinition struct.
- Improve the quality of trilinear filtering of density volume textures.
- Improve UI for HDReflectionProbe / PlanarReflectionProbe

### Fixed
- Fixed a shader preprocessor issue when compiling DebugViewMaterialGBuffer.shader against Metal target
- Added a temporary workaround to Lit.hlsl to avoid broken lighting code with Metal/AMD
- Fixed issue when using more than one volume texture mask with density volumes.
- Fixed an error which prevented volumetric lighting from working if no density volumes with 3D textures were present.
- Fix contact shadows applied on transmission
- Fix issue with forward opaque lit shader variant being removed by the shader preprocessor
- Fixed compilation errors on Nintendo Switch (limited XRSetting support).
- Fixed apply range attenuation option on punctual light
- Fixed issue with color temperature not take correctly into account with static lighting
- Don't display fog when diffuse lighting, specular lighting, or lux meter debug mode are enabled.

## [2.0.4-preview] - 2018-01-01

### Fixed
- Fix issue when disabling rough refraction and building a player. Was causing a crash.

## [2.0.3-preview] - 2018-01-01

### Added
- Increased debug color picker limit up to 260k lux

## [2.0.2-preview] - 2018-01-01

### Added
- Add Light -> Planar Reflection Probe command
- Added a false color mode in rendering debug
- Add support for mesh decals
- Add flag to disable projector decals on transparent geometry to save performance and decal texture atlas space
- Add ability to use decal diffuse map as mask only
- Add visualize all shadow masks in lighting debug
- Add export of normal and roughness buffer for forwardOnly and when in supportOnlyForward mode for forward
- Provide a define in lit.hlsl (FORWARD_MATERIAL_READ_FROM_WRITTEN_NORMAL_BUFFER) when output buffer normal is used to read the normal and roughness instead of caclulating it (can save performance, but lower quality due to compression)
- Add color swatch to decal material

### Changed
- Change Render -> Planar Reflection creation to 3D Object -> Mirror
- Change "Enable Reflector" name on SpotLight to "Angle Affect Intensity"
- Change prototype of BSDFData ConvertSurfaceDataToBSDFData(SurfaceData surfaceData) to BSDFData ConvertSurfaceDataToBSDFData(uint2 positionSS, SurfaceData surfaceData)

### Fixed
- Fix issue with StackLit in deferred mode with deferredDirectionalShadow due to GBuffer not being cleared. Gbuffer is still not clear and issue was fix with the new Output of normal buffer.
- Fixed an issue where interpolation volumes were not updated correctly for reflection captures.
- Fixed an exception in Light Loop settings UI

## [2.0.1-preview] - 2018-01-01

### Added
- Add stripper of shader variant when building a player. Save shader compile time.
- Disable per-object culling that was executed in C++ in HD whereas it was not used (Optimization)
- Enable texture streaming debugging (was not working before 2018.2)
- Added Screen Space Reflection with Proxy Projection Model
- Support correctly scene selection for alpha tested object
- Add per light shadow mask mode control (i.e shadow mask distance and shadow mask). It use the option NonLightmappedOnly
- Add geometric filtering to Lit shader (allow to reduce specular aliasing)
- Add shortcut to create DensityVolume and PlanarReflection in hierarchy
- Add a DefaultHDMirrorMaterial material for PlanarReflection
- Added a script to be able to upgrade material to newer version of HDRP
- Removed useless duplication of ForwardError passes.
- Add option to not compile any DEBUG_DISPLAY shader in the player (Faster build) call Support Runtime Debug display

### Changed
- Changed SupportForwardOnly to SupportOnlyForward in render pipeline settings
- Changed versioning variable name in HDAdditionalXXXData from m_version to version
- Create unique name when creating a game object in the rendering menu (i.e Density Volume(2))
- Re-organize various files and folder location to clean the repository
- Change Debug windows name and location. Now located at:  Windows -> General -> Render Pipeline Debug

### Removed
- Removed GlobalLightLoopSettings.maxPlanarReflectionProbes and instead use value of GlobalLightLoopSettings.planarReflectionProbeCacheSize
- Remove EmissiveIntensity parameter and change EmissiveColor to be HDR (Matching Builtin Unity behavior) - Data need to be updated - Launch Edit -> Single Step Upgrade Script -> Upgrade all Materials emissionColor

### Fixed
- Fix issue with LOD transition and instancing
- Fix discrepency between object motion vector and camera motion vector
- Fix issue with spot and dir light gizmo axis not highlighted correctly
- Fix potential crash while register debug windows inputs at startup
- Fix warning when creating Planar reflection
- Fix specular lighting debug mode (was rendering black)
- Allow projector decal with null material to allow to configure decal when HDRP is not set
- Decal atlas texture offset/scale is updated after allocations (used to be before so it was using date from previous frame)

## [0.0.0-preview] - 2018-01-01

### Added
- Configure the VolumetricLightingSystem code path to be on by default
- Trigger a build exception when trying to build an unsupported platform
- Introduce the VolumetricLightingController component, which can (and should) be placed on the camera, and allows one to control the near and the far plane of the V-Buffer (volumetric "froxel" buffer) along with the depth distribution (from logarithmic to linear)
- Add 3D texture support for DensityVolumes
- Add a better mapping of roughness to mipmap for planar reflection
- The VolumetricLightingSystem now uses RTHandles, which allows to save memory by sharing buffers between different cameras (history buffers are not shared), and reduce reallocation frequency by reallocating buffers only if the rendering resolution increases (and suballocating within existing buffers if the rendering resolution decreases)
- Add a Volumetric Dimmer slider to lights to control the intensity of the scattered volumetric lighting
- Add UV tiling and offset support for decals.
- Add mipmapping support for volume 3D mask textures

### Changed
- Default number of planar reflection change from 4 to 2
- Rename _MainDepthTexture to _CameraDepthTexture
- The VolumetricLightingController has been moved to the Interpolation Volume framework and now functions similarly to the VolumetricFog settings
- Update of UI of cookie, CubeCookie, Reflection probe and planar reflection probe to combo box
- Allow enabling/disabling shadows for area lights when they are set to baked.
- Hide applyRangeAttenuation and FadeDistance for directional shadow as they are not used

### Removed
- Remove Resource folder of PreIntegratedFGD and add the resource to RenderPipeline Asset

### Fixed
- Fix ConvertPhysicalLightIntensityToLightIntensity() function used when creating light from script to match HDLightEditor behavior
- Fix numerical issues with the default value of mean free path of volumetric fog
- Fix the bug preventing decals from coexisting with density volumes
- Fix issue with alpha tested geometry using planar/triplanar mapping not render correctly or flickering (due to being wrongly alpha tested in depth prepass)
- Fix meta pass with triplanar (was not handling correctly the normal)
- Fix preview when a planar reflection is present
- Fix Camera preview, it is now a Preview cameraType (was a SceneView)
- Fix handling unknown GPUShadowTypes in the shadow manager.
- Fix area light shapes sent as point lights to the baking backends when they are set to baked.
- Fix unnecessary division by PI for baked area lights.
- Fix line lights sent to the lightmappers. The backends don't support this light type.
- Fix issue with shadow mask framesettings not correctly taken into account when shadow mask is enabled for lighting.
- Fix directional light and shadow mask transition, they are now matching making smooth transition
- Fix banding issues caused by high intensity volumetric lighting
- Fix the debug window being emptied on SRP asset reload
- Fix issue with debug mode not correctly clearing the GBuffer in editor after a resize
- Fix issue with ResetMaterialKeyword not resetting correctly ToggleOff/Roggle Keyword
- Fix issue with motion vector not render correctly if there is no depth prepass in deferred

## [0.0.0-preview] - 2018-01-01

### Added
- Screen Space Refraction projection model (Proxy raycasting, HiZ raymarching)
- Screen Space Refraction settings as volume component
- Added buffered frame history per camera
- Port Global Density Volumes to the Interpolation Volume System.
- Optimize ImportanceSampleLambert() to not require the tangent frame.
- Generalize SampleVBuffer() to handle different sampling and reconstruction methods.
- Improve the quality of volumetric lighting reprojection.
- Optimize Morton Order code in the Subsurface Scattering pass.
- Planar Reflection Probe support roughness (gaussian convolution of captured probe)
- Use an atlas instead of a texture array for cluster transparent decals
- Add a debug view to visualize the decal atlas
- Only store decal textures to atlas if decal is visible, debounce out of memory decal atlas warning.
- Add manipulator gizmo on decal to improve authoring workflow
- Add a minimal StackLit material (work in progress, this version can be used as template to add new material)

### Changed
- EnableShadowMask in FrameSettings (But shadowMaskSupport still disable by default)
- Forced Planar Probe update modes to (Realtime, Every Update, Mirror Camera)
- Screen Space Refraction proxy model uses the proxy of the first environment light (Reflection probe/Planar probe) or the sky
- Moved RTHandle static methods to RTHandles
- Renamed RTHandle to RTHandleSystem.RTHandle
- Move code for PreIntegratedFDG (Lit.shader) into its dedicated folder to be share with other material
- Move code for LTCArea (Lit.shader) into its dedicated folder to be share with other material

### Removed
- Removed Planar Probe mirror plane position and normal fields in inspector, always display mirror plane and normal gizmos

### Fixed
- Fix fog flags in scene view is now taken into account
- Fix sky in preview windows that were disappearing after a load of a new level
- Fix numerical issues in IntersectRayAABB().
- Fix alpha blending of volumetric lighting with transparent objects.
- Fix the near plane of the V-Buffer causing out-of-bounds look-ups in the clustered data structure.
- Depth and color pyramid are properly computed and sampled when the camera renders inside a viewport of a RTHandle.
- Fix decal atlas debug view to work correctly when shadow atlas view is also enabled
- Fix TransparentSSR with non-rendergraph.
- Fix shader compilation warning on SSR compute shader.<|MERGE_RESOLUTION|>--- conflicted
+++ resolved
@@ -49,12 +49,8 @@
 - Fixed missing BeginCameraRendering call for custom render mode of a Camera.
 - Fixed LayerMask editor for volume parameters.
 - Fixed the condition on temporal accumulation in the reflection denoiser (case 1303504).
-<<<<<<< HEAD
-- Fixed resize IES when already baked in the Atlas 1299233
-=======
 - Fixed box light attenuation.
 - Fixed tesselation culling, big triangles using lit tesselation shader would dissapear when camera is too close to them (case 1299116)
->>>>>>> b9da5fa4
 
 ### Changed
 - Removed the material pass probe volumes evaluation mode.
