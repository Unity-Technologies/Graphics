# Changelog
All notable changes to this package will be documented in this file.

The format is based on [Keep a Changelog](http://keepachangelog.com/en/1.0.0/)
and this project adheres to [Semantic Versioning](http://semver.org/spec/v2.0.0.html).

## [Unreleased]

### Added
- Ray tracing support for VR single-pass
- Added sharpen filter shader parameter and UI for TemporalAA to control image quality instead of hardcoded value
- Added frame settings option for custom post process and custom passes as well as custom color buffer format option.
- Add check in wizard on SRP Batcher enabled.
- Added default implementations of OnPreprocessMaterialDescription for FBX, Obj, Sketchup and 3DS file formats.
- Added custom pass fade radius
- Added after post process injection point for custom passes
- Added basic alpha compositing support - Alpha is available afterpostprocess when using FP16 buffer format.
- Added falloff distance on Reflection Probe and Planar Reflection Probe
- Added Backplate projection from the HDRISky
- Added Shadow Matte in UnlitMasterNode, which only received shadow without lighting
- Added hability to name LightLayers in HDRenderPipelineAsset
- Added a range compression factor for Reflection Probe and Planar Reflection Probe to avoid saturation of colors.
- Added path tracing support for directional, point and spot lights, as well as emission from Lit and Unlit.
- Added non temporal version of SSAO.
- Added more detailed ray tracing stats in the debug window
- Added Disc area light (bake only)
- Added a warning in the material UI to prevent transparent + subsurface-scattering combination.
- Added XR single-pass setting into HDRP asset
- Added a penumbra tint option for lights
- Added support for depth copy with XR SDK
- Added debug setting to Render Pipeline Debug Window to list the active XR views
- Added an option to filter the result of the volumetric lighting (off by default).
- Added a transmission multiplier for directional lights
- Added XR single-pass test mode to Render Pipeline Debug Window
- Added debug setting to Render Pipeline Window to list the active XR views
- Added a new refraction mode for the Lit shader (thin). Which is a box refraction with small thickness values
- Added the code to support Barn Doors for Area Lights based on a shaderconfig option.
- Added HDRPCameraBinder property binder for Visual Effect Graph
- Added "Celestial Body" controls to the Directional Light
- Added new parameters to the Physically Based Sky
- Added Reflections to the DXR Wizard
- Added the possibility to have ray traced colored and semi-transparent shadows on directional lights.
- Added a check in the custom post process template to throw an error if the default shader is not found.
- Exposed the debug overlay ratio in the debug menu.
- Added a separate frame settings for tonemapping alongside color grading.
- Added the receive fog option in the material UI for ShaderGraphs.
- Added a public virtual bool in the custom post processes API to specify if a post processes should be executed in the scene view.
- Added a menu option that checks scene issues with ray tracing. Also removed the previously existing warning at runtime.
- Added Contrast Adaptive Sharpen (CAS) Upscaling effect.
- Added APIs to update probe settings at runtime.
- Added documentation for the rayTracingSupported method in HDRP
- Added user-selectable format for the post processing passes.
- Added support for alpha channel in some post-processing passes (DoF, TAA, Uber).
- Added warnings in FrameSettings inspector when using DXR and atempting to use Asynchronous Execution.
- Exposed Stencil bits that can be used by the user.
- Added history rejection based on velocity of intersected objects for directional, point and spot lights.
- Added a affectsVolumetric field to the HDAdditionalLightData API to know if light affects volumetric fog.
- Add OS and Hardware check in the Wizard fixes for DXR.
- Added option to exclude camera motion from motion blur.
- Added semi-transparent shadows for point and spot lights.
- Added support for semi-transparent shadow for unlit shader and unlit shader graph.
- Added the alpha clip enabled toggle to the material UI for all HDRP shader graphs.
- Added Material Samples to explain how to use the lit shader features
- Added an initial implementation of ray traced sub surface scattering
- Added AssetPostprocessors and Shadergraphs to handle Arnold Standard Surface and 3DsMax Physical material import from FBX.
- Added support for Smoothness Fade start work when enabling ray traced reflections.
- Added Contact shadow, Micro shadows and Screen space refraction API documentation.
- Added script documentation for SSR, SSAO (ray tracing), GI, Light Cluster, RayTracingSettings, Ray Counters, etc.
- Added path tracing support for refraction and internal reflections.
- Added support for Thin Refraction Model and Lit's Clear Coat in Path Tracing.
- Added the Tint parameter to Sky Colored Fog.
- Added of Screen Space Reflections for Transparent materials
- Added a fallback for ray traced area light shadows in case the material is forward or the lit mode is forward.
- Added a new debug mode for light layers.
- Added an "enable" toggle to the SSR volume component.
- Added support for anisotropic specular lobes in path tracing.
- Added support for alpha clipping in path tracing.
- Added support for light cookies in path tracing.
- Added support for transparent shadows in path tracing.
- Added support for iridescence in path tracing.
- Added support for background color in path tracing.
- Added a path tracing test to the test suite.
- Added a warning and workaround instructions that appear when you enable XR single-pass after the first frame with the XR SDK.
- Added the exposure sliders to the planar reflection probe preview
- Added support for subsurface scattering in path tracing.
- Added a new mode that improves the filtering of ray traced shadows (directional, point and spot) based on the distance to the occluder.
- Added support of cookie baking and add support on Disc light.
- Added support for fog attenuation in path tracing.
- Added a new debug panel for volumes
- Added XR setting to control camera jitter for temporal effects
- Added an error message in the DrawRenderers custom pass when rendering opaque objects with an HDRP asset in DeferredOnly mode.
- Added API to enable proper recording of path traced scenes (with the Unity recorder or other tools).
- Added support for fog in Recursive rendering, ray traced reflections and ray traced indirect diffuse.
- Added an alpha blend option for recursive rendering
- Added support for stack lit for ray tracing effects.
- Added support for hair for ray tracing effects.
- Added support for alpha to coverage for HDRP shaders and shader graph
- Added support for Quality Levels to Subsurface Scattering.
- Added option to disable XR rendering on the camera settings.
- Added support for specular AA from geometric curvature in AxF
- Added support for baked AO (no input for now) in AxF
- Added an info box to warn about depth test artifacts when rendering object twice in custom passes with MSAA.
- Added a frame setting for alpha to mask.
- Added support for custom passes in the AOV API
- Added Light decomposition lighting debugging modes and support in AOV
- Added exposure compensation to Fixed exposure mode
- Added support for rasterized area light shadows in StackLit
- Added support for texture-weighted automatic exposure
- Added support for POM for emissive map
- Added alpha channel support in motion blur pass.
- Added the HDRP Compositor Tool (in Preview).
- Added a ray tracing mode option in the HDRP asset that allows to override and shader stripping.
- Added support for arbitrary resolution scaling of Volumetric Lighting to the Fog volume component.
- Added range attenuation for box-shaped spotlights.
- Added scenes for hair and fabric and decals with material samples
- Added fabric materials and textures
- Added information for fabric materials in fabric scene
- Added a DisplayInfo attribute to specify a name override and a display order for Volume Component fields (used only in default inspector for now).
- Added Min distance to contact shadows.
- Added support for Depth of Field in path tracing (by sampling the lens aperture).
- Added an API in HDRP to override the camera within the rendering of a frame (mainly for custom pass).
<<<<<<< HEAD
- Added CustomPassUtils API to simplify Blur, Copy and DrawRenderers custom passes.
=======
- Added a function (HDRenderPipeline.ResetRTHandleReferenceSize) to reset the reference size of RTHandle systems.
>>>>>>> 579f0091

### Fixed
- Fix when rescale probe all direction below zero (1219246)
- Update documentation of HDRISky-Backplate, precise how to have Ambient Occlusion on the Backplate
- Sorting, undo, labels, layout in the Lighting Explorer.
- Fixed sky settings and materials in Shader Graph Samples package
- Fix/workaround a probable graphics driver bug in the GTAO shader.
- Fixed Hair and PBR shader graphs double sided modes
- Fixed an issue where updating an HDRP asset in the Quality setting panel would not recreate the pipeline.
- Fixed issue with point lights being considered even when occupying less than a pixel on screen (case 1183196)
- Fix a potential NaN source with iridescence (case 1183216)
- Fixed issue of spotlight breaking when minimizing the cone angle via the gizmo (case 1178279)
- Fixed issue that caused decals not to modify the roughness in the normal buffer, causing SSR to not behave correctly (case 1178336)
- Fixed lit transparent refraction with XR single-pass rendering
- Removed extra jitter for TemporalAA in VR
- Fixed ShaderGraph time in main preview
- Fixed issue on some UI elements in HDRP asset not expanding when clicking the arrow (case 1178369)
- Fixed alpha blending in custom post process
- Fixed the modification of the _AlphaCutoff property in the material UI when exposed with a ShaderGraph parameter.
- Fixed HDRP test `1218_Lit_DiffusionProfiles` on Vulkan.
- Fixed an issue where building a player in non-dev mode would generate render target error logs every frame
- Fixed crash when upgrading version of HDRP
- Fixed rendering issues with material previews
- Fixed NPE when using light module in Shuriken particle systems (1173348).
- Refresh cached shadow on editor changes
- Fixed light supported units caching (1182266)
- Fixed an issue where SSAO (that needs temporal reprojection) was still being rendered when Motion Vectors were not available (case 1184998)
- Fixed a nullref when modifying the height parameters inside the layered lit shader UI.
- Fixed Decal gizmo that become white after exiting play mode
- Fixed Decal pivot position to behave like a spotlight
- Fixed an issue where using the LightingOverrideMask would break sky reflection for regular cameras
- Fix DebugMenu FrameSettingsHistory persistency on close
- Fix DensityVolume, ReflectionProbe aned PlanarReflectionProbe advancedControl display
- Fix DXR scene serialization in wizard
- Fixed an issue where Previews would reallocate History Buffers every frame
- Fixed the SetLightLayer function in HDAdditionalLightData setting the wrong light layer
- Fix error first time a preview is created for planar
- Fixed an issue where SSR would use an incorrect roughness value on ForwardOnly (StackLit, AxF, Fabric, etc.) materials when the pipeline is configured to also allow deferred Lit.
- Fixed issues with light explorer (cases 1183468, 1183269)
- Fix dot colors in LayeredLit material inspector
- Fix undo not resetting all value when undoing the material affectation in LayerLit material
- Fix for issue that caused gizmos to render in render textures (case 1174395)
- Fixed the light emissive mesh not updated when the light was disabled/enabled
- Fixed light and shadow layer sync when setting the HDAdditionalLightData.lightlayersMask property
- Fixed a nullref when a custom post process component that was in the HDRP PP list is removed from the project
- Fixed issue that prevented decals from modifying specular occlusion (case 1178272).
- Fixed exposure of volumetric reprojection
- Fixed multi selection support for Scalable Settings in lights
- Fixed font shaders in test projects for VR by using a Shader Graph version
- Fixed refresh of baked cubemap by incrementing updateCount at the end of the bake (case 1158677).
- Fixed issue with rectangular area light when seen from the back
- Fixed decals not affecting lightmap/lightprobe
- Fixed zBufferParams with XR single-pass rendering
- Fixed moving objects not rendered in custom passes
- Fixed abstract classes listed in the + menu of the custom pass list
- Fixed custom pass that was rendered in previews
- Fixed precision error in zero value normals when applying decals (case 1181639)
- Fixed issue that triggered No Scene Lighting view in game view as well (case 1156102)
- Assign default volume profile when creating a new HDRP Asset
- Fixed fov to 0 in planar probe breaking the projection matrix (case 1182014)
- Fixed bugs with shadow caching
- Reassign the same camera for a realtime probe face render request to have appropriate history buffer during realtime probe rendering.
- Fixed issue causing wrong shading when normal map mode is Object space, no normal map is set, but a detail map is present (case 1143352)
- Fixed issue with decal and htile optimization
- Fixed TerrainLit shader compilation error regarding `_Control0_TexelSize` redefinition (case 1178480).
- Fixed warning about duplicate HDRuntimeReflectionSystem when configuring play mode without domain reload.
- Fixed an editor crash when multiple decal projectors were selected and some had null material
- Added all relevant fix actions to FixAll button in Wizard
- Moved FixAll button on top of the Wizard
- Fixed an issue where fog color was not pre-exposed correctly
- Fix priority order when custom passes are overlapping
- Fix cleanup not called when the custom pass GameObject is destroyed
- Replaced most instances of GraphicsSettings.renderPipelineAsset by GraphicsSettings.currentRenderPipeline. This should fix some parameters not working on Quality Settings overrides.
- Fixed an issue with Realtime GI not working on upgraded projects.
- Fixed issue with screen space shadows fallback texture was not set as a texture array.
- Fixed Pyramid Lights bounding box
- Fixed terrain heightmap default/null values and epsilons
- Fixed custom post-processing effects breaking when an abstract class inherited from `CustomPostProcessVolumeComponent`
- Fixed XR single-pass rendering in Editor by using ShaderConfig.s_XrMaxViews to allocate matrix array
- Multiple different skies rendered at the same time by different cameras are now handled correctly without flickering
- Fixed flickering issue happening when different volumes have shadow settings and multiple cameras are present.
- Fixed issue causing planar probes to disappear if there is no light in the scene.
- Fixed a number of issues with the prefab isolation mode (Volumes leaking from the main scene and reflection not working properly)
- Fixed an issue with fog volume component upgrade not working properly
- Fixed Spot light Pyramid Shape has shadow artifacts on aspect ratio values lower than 1
- Fixed issue with AO upsampling in XR
- Fixed camera without HDAdditionalCameraData component not rendering
- Removed the macro ENABLE_RAYTRACING for most of the ray tracing code
- Fixed prefab containing camera reloading in loop while selected in the Project view
- Fixed issue causing NaN wheh the Z scale of an object is set to 0.
- Fixed DXR shader passes attempting to render before pipeline loaded
- Fixed black ambient sky issue when importing a project after deleting Library.
- Fixed issue when upgrading a Standard transparent material (case 1186874)
- Fixed area light cookies not working properly with stack lit
- Fixed material render queue not updated when the shader is changed in the material inspector.
- Fixed a number of issues with full screen debug modes not reseting correctly when setting another mutually exclusive mode
- Fixed compile errors for platforms with no VR support
- Fixed an issue with volumetrics and RTHandle scaling (case 1155236)
- Fixed an issue where sky lighting might be updated uselessly
- Fixed issue preventing to allow setting decal material to none (case 1196129)
- Fixed XR multi-pass decals rendering
- Fixed several fields on Light Inspector that not supported Prefab overrides
- Fixed EOL for some files
- Fixed scene view rendering with volumetrics and XR enabled
- Fixed decals to work with multiple cameras
- Fixed optional clear of GBuffer (Was always on)
- Fixed render target clears with XR single-pass rendering
- Fixed HDRP samples file hierarchy
- Fixed Light units not matching light type
- Fixed QualitySettings panel not displaying HDRP Asset
- Fixed black reflection probes the first time loading a project
- Fixed y-flip in scene view with XR SDK
- Fixed Decal projectors do not immediately respond when parent object layer mask is changed in editor.
- Fixed y-flip in scene view with XR SDK
- Fixed a number of issues with Material Quality setting
- Fixed the transparent Cull Mode option in HD unlit master node settings only visible if double sided is ticked.
- Fixed an issue causing shadowed areas by contact shadows at the edge of far clip plane if contact shadow length is very close to far clip plane.
- Fixed editing a scalable settings will edit all loaded asset in memory instead of targetted asset.
- Fixed Planar reflection default viewer FOV
- Fixed flickering issues when moving the mouse in the editor with ray tracing on.
- Fixed the ShaderGraph main preview being black after switching to SSS in the master node settings
- Fixed custom fullscreen passes in VR
- Fixed camera culling masks not taken in account in custom pass volumes
- Fixed object not drawn in custom pass when using a DrawRenderers with an HDRP shader in a build.
- Fixed injection points for Custom Passes (AfterDepthAndNormal and BeforePreRefraction were missing)
- Fixed a enum to choose shader tags used for drawing objects (DepthPrepass or Forward) when there is no override material.
- Fixed lit objects in the BeforePreRefraction, BeforeTransparent and BeforePostProcess.
- Fixed the None option when binding custom pass render targets to allow binding only depth or color.
- Fixed custom pass buffers allocation so they are not allocated if they're not used.
- Fixed the Custom Pass entry in the volume create asset menu items.
- Fixed Prefab Overrides workflow on Camera.
- Fixed alignment issue in Preset for Camera.
- Fixed alignment issue in Physical part for Camera.
- Fixed FrameSettings multi-edition.
- Fixed a bug happening when denoising multiple ray traced light shadows
- Fixed minor naming issues in ShaderGraph settings
- VFX: Removed z-fight glitches that could appear when using deferred depth prepass and lit quad primitives
- VFX: Preserve specular option for lit outputs (matches HDRP lit shader)
- Fixed an issue with Metal Shader Compiler and GTAO shader for metal
- Fixed resources load issue while upgrading HDRP package.
- Fix LOD fade mask by accounting for field of view
- Fixed spot light missing from ray tracing indirect effects.
- Fixed a UI bug in the diffusion profile list after fixing them from the wizard.
- Fixed the hash collision when creating new diffusion profile assets.
- Fixed a light leaking issue with box light casting shadows (case 1184475)
- Fixed Cookie texture type in the cookie slot of lights (Now displays a warning because it is not supported).
- Fixed a nullref that happens when using the Shuriken particle light module
- Fixed alignment in Wizard
- Fixed text overflow in Wizard's helpbox
- Fixed Wizard button fix all that was not automatically grab all required fixes
- Fixed VR tab for MacOS in Wizard
- Fixed local config package workflow in Wizard
- Fixed issue with contact shadows shifting when MSAA is enabled.
- Fixed EV100 in the PBR sky
- Fixed an issue In URP where sometime the camera is not passed to the volume system and causes a null ref exception (case 1199388)
- Fixed nullref when releasing HDRP with custom pass disabled
- Fixed performance issue derived from copying stencil buffer.
- Fixed an editor freeze when importing a diffusion profile asset from a unity package.
- Fixed an exception when trying to reload a builtin resource.
- Fixed the light type intensity unit reset when switching the light type.
- Fixed compilation error related to define guards and CreateLayoutFromXrSdk()
- Fixed documentation link on CustomPassVolume.
- Fixed player build when HDRP is in the project but not assigned in the graphic settings.
- Fixed an issue where ambient probe would be black for the first face of a baked reflection probe
- VFX: Fixed Missing Reference to Visual Effect Graph Runtime Assembly
- Fixed an issue where rendering done by users in EndCameraRendering would be executed before the main render loop.
- Fixed Prefab Override in main scope of Volume.
- Fixed alignment issue in Presset of main scope of Volume.
- Fixed persistence of ShowChromeGizmo and moved it to toolbar for coherency in ReflectionProbe and PlanarReflectionProbe.
- Fixed Alignement issue in ReflectionProbe and PlanarReflectionProbe.
- Fixed Prefab override workflow issue in ReflectionProbe and PlanarReflectionProbe.
- Fixed empty MoreOptions and moved AdvancedManipulation in a dedicated location for coherency in ReflectionProbe and PlanarReflectionProbe.
- Fixed Prefab override workflow issue in DensityVolume.
- Fixed empty MoreOptions and moved AdvancedManipulation in a dedicated location for coherency in DensityVolume.
- Fix light limit counts specified on the HDRP asset
- Fixed Quality Settings for SSR, Contact Shadows and Ambient Occlusion volume components
- Fixed decalui deriving from hdshaderui instead of just shaderui
- Use DelayedIntField instead of IntField for scalable settings
- Fixed init of debug for FrameSettingsHistory on SceneView camera
- Added a fix script to handle the warning 'referenced script in (GameObject 'SceneIDMap') is missing'
- Fix Wizard load when none selected for RenderPipelineAsset
- Fixed TerrainLitGUI when per-pixel normal property is not present.
- Fixed rendering errors when enabling debug modes with custom passes
- Fix an issue that made PCSS dependent on Atlas resolution (not shadow map res)
- Fixing a bug whith histories when n>4 for ray traced shadows
- Fixing wrong behavior in ray traced shadows for mesh renderers if their cast shadow is shadow only or double sided
- Only tracing rays for shadow if the point is inside the code for spotlight shadows
- Only tracing rays if the point is inside the range for point lights
- Fixing ghosting issues when the screen space shadow  indexes change for a light with ray traced shadows
- Fixed an issue with stencil management and Xbox One build that caused corrupted output in deferred mode.
- Fixed a mismatch in behavior between the culling of shadow maps and ray traced point and spot light shadows
- Fixed recursive ray tracing not working anymore after intermediate buffer refactor.
- Fixed ray traced shadow denoising not working (history rejected all the time).
- Fixed shader warning on xbox one
- Fixed cookies not working for spot lights in ray traced reflections, ray traced GI and recursive rendering
- Fixed an inverted handling of CoatSmoothness for SSR in StackLit.
- Fixed missing distortion inputs in Lit and Unlit material UI.
- Fixed issue that propagated NaNs across multiple frames through the exposure texture.
- Fixed issue with Exclude from TAA stencil ignored.
- Fixed ray traced reflection exposure issue.
- Fixed issue with TAA history not initialising corretly scale factor for first frame
- Fixed issue with stencil test of material classification not using the correct Mask (causing false positive and bad performance with forward material in deferred)
- Fixed issue with History not reset when chaning antialiasing mode on camera
- Fixed issue with volumetric data not being initialized if default settings have volumetric and reprojection off.
- Fixed ray tracing reflection denoiser not applied in tier 1
- Fixed the vibility of ray tracing related methods.
- Fixed the diffusion profile list not saved when clicking the fix button in the material UI.
- Fixed crash when pushing bounce count higher than 1 for ray traced GI or reflections
- Fixed PCSS softness scale so that it better match ray traced reference for punctual lights.
- Fixed exposure management for the path tracer
- Fixed AxF material UI containing two advanced options settings.
- Fixed an issue where cached sky contexts were being destroyed wrongly, breaking lighting in the LookDev
- Fixed issue that clamped PCSS softness too early and not after distance scale.
- Fixed fog affect transparent on HD unlit master node
- Fixed custom post processes re-ordering not saved.
- Fixed NPE when using scalable settings
- Fixed an issue where PBR sky precomputation was reset incorrectly in some cases causing bad performance.
- Fixed a bug due to depth history begin overriden too soon
- Fixed CustomPassSampleCameraColor scale issue when called from Before Transparent injection point.
- Fixed corruption of AO in baked probes.
- Fixed issue with upgrade of projects that still had Very High as shadow filtering quality.
- Fixed issue that caused Distortion UI to appear in Lit.
- Fixed several issues with decal duplicating when editing them.
- Fixed initialization of volumetric buffer params (1204159)
- Fixed an issue where frame count was incorrectly reset for the game view, causing temporal processes to fail.
- Fixed Culling group was not disposed error.
- Fixed issues on some GPU that do not support gathers on integer textures.
- Fixed an issue with ambient probe not being initialized for the first frame after a domain reload for volumetric fog.
- Fixed the scene visibility of decal projectors and density volumes
- Fixed a leak in sky manager.
- Fixed an issue where entering playmode while the light editor is opened would produce null reference exceptions.
- Fixed the debug overlay overlapping the debug menu at runtime.
- Fixed an issue with the framecount when changing scene.
- Fixed errors that occurred when using invalid near and far clip plane values for planar reflections.
- Fixed issue with motion blur sample weighting function.
- Fixed motion vectors in MSAA.
- Fixed sun flare blending (case 1205862).
- Fixed a lot of issues related to ray traced screen space shadows.
- Fixed memory leak caused by apply distortion material not being disposed.
- Fixed Reflection probe incorrectly culled when moving its parent (case 1207660)
- Fixed a nullref when upgrading the Fog volume components while the volume is opened in the inspector.
- Fix issues where decals on PS4 would not correctly write out the tile mask causing bits of the decal to go missing.
- Use appropriate label width and text content so the label is completely visible
- Fixed an issue where final post process pass would not output the default alpha value of 1.0 when using 11_11_10 color buffer format.
- Fixed SSR issue after the MSAA Motion Vector fix.
- Fixed an issue with PCSS on directional light if punctual shadow atlas was not allocated.
- Fixed an issue where shadow resolution would be wrong on the first face of a baked reflection probe.
- Fixed issue with PCSS softness being incorrect for cascades different than the first one.
- Fixed custom post process not rendering when using multiple HDRP asset in quality settings
- Fixed probe gizmo missing id (case 1208975)
- Fixed a warning in raytracingshadowfilter.compute
- Fixed issue with AO breaking with small near plane values.
- Fixed custom post process Cleanup function not called in some cases.
- Fixed shader warning in AO code.
- Fixed a warning in simpledenoiser.compute
- Fixed tube and rectangle light culling to use their shape instead of their range as a bounding box.
- Fixed caused by using gather on a UINT texture in motion blur.
- Fix issue with ambient occlusion breaking when dynamic resolution is active.
- Fixed some possible NaN causes in Depth of Field.
- Fixed Custom Pass nullref due to the new Profiling Sample API changes
- Fixed the black/grey screen issue on after post process Custom Passes in non dev builds.
- Fixed particle lights.
- Improved behavior of lights and probe going over the HDRP asset limits.
- Fixed issue triggered when last punctual light is disabled and more than one camera is used.
- Fixed Custom Pass nullref due to the new Profiling Sample API changes
- Fixed the black/grey screen issue on after post process Custom Passes in non dev builds.
- Fixed XR rendering locked to vsync of main display with Standalone Player.
- Fixed custom pass cleanup not called at the right time when using multiple volumes.
- Fixed an issue on metal with edge of decal having artifact by delaying discard of fragments during decal projection
- Fixed various shader warning
- Fixing unnecessary memory allocations in the ray tracing cluster build
- Fixed duplicate column labels in LightEditor's light tab
- Fixed white and dark flashes on scenes with very high or very low exposure when Automatic Exposure is being used.
- Fixed an issue where passing a null ProfilingSampler would cause a null ref exception.
- Fixed memory leak in Sky when in matcap mode.
- Fixed compilation issues on platform that don't support VR.
- Fixed migration code called when we create a new HDRP asset.
- Fixed RemoveComponent on Camera contextual menu to not remove Camera while a component depend on it.
- Fixed an issue where ambient occlusion and screen space reflections editors would generate null ref exceptions when HDRP was not set as the current pipeline.
- Fixed a null reference exception in the probe UI when no HDRP asset is present.
- Fixed the outline example in the doc (sampling range was dependent on screen resolution)
- Fixed a null reference exception in the HDRI Sky editor when no HDRP asset is present.
- Fixed an issue where Decal Projectors created from script where rotated around the X axis by 90°.
- Fixed frustum used to compute Density Volumes visibility when projection matrix is oblique.
- Fixed a null reference exception in Path Tracing, Recursive Rendering and raytraced Global Illumination editors when no HDRP asset is present.
- Fix for NaNs on certain geometry with Lit shader -- [case 1210058](https://fogbugz.unity3d.com/f/cases/1210058/)
- Fixed an issue where ambient occlusion and screen space reflections editors would generate null ref exceptions when HDRP was not set as the current pipeline.
- Fixed a null reference exception in the probe UI when no HDRP asset is present.
- Fixed the outline example in the doc (sampling range was dependent on screen resolution)
- Fixed a null reference exception in the HDRI Sky editor when no HDRP asset is present.
- Fixed an issue where materials newly created from the contextual menu would have an invalid state, causing various problems until it was edited.
- Fixed transparent material created with ZWrite enabled (now it is disabled by default for new transparent materials)
- Fixed mouseover on Move and Rotate tool while DecalProjector is selected.
- Fixed wrong stencil state on some of the pixel shader versions of deferred shader.
- Fixed an issue where creating decals at runtime could cause a null reference exception.
- Fixed issue that displayed material migration dialog on the creation of new project.
- Fixed various issues with time and animated materials (cases 1210068, 1210064).
- Updated light explorer with latest changes to the Fog and fixed issues when no visual environment was present.
- Fixed not handleling properly the recieve SSR feature with ray traced reflections
- Shadow Atlas is no longer allocated for area lights when they are disabled in the shader config file.
- Avoid MRT Clear on PS4 as it is not implemented yet.
- Fixed runtime debug menu BitField control.
- Fixed the radius value used for ray traced directional light.
- Fixed compilation issues with the layered lit in ray tracing shaders.
- Fixed XR autotests viewport size rounding
- Fixed mip map slider knob displayed when cubemap have no mipmap
- Remove unnecessary skip of material upgrade dialog box.
- Fixed the profiling sample mismatch errors when enabling the profiler in play mode
- Fixed issue that caused NaNs in reflection probes on consoles.
- Fixed adjusting positive axis of Blend Distance slides the negative axis in the density volume component.
- Fixed the blend of reflections based on the weight.
- Fixed fallback for ray traced reflections when denoising is enabled.
- Fixed error spam issue with terrain detail terrainDetailUnsupported (cases 1211848)
- Fixed hardware dynamic resolution causing cropping/scaling issues in scene view (case 1158661)
- Fixed Wizard check order for `Hardware and OS` and `Direct3D12`
- Fix AO issue turning black when Far/Near plane distance is big.
- Fixed issue when opening lookdev and the lookdev volume have not been assigned yet.
- Improved memory usage of the sky system.
- Updated label in HDRP quality preference settings (case 1215100)
- Fixed Decal Projector gizmo not undoing properly (case 1216629)
- Fix a leak in the denoising of ray traced reflections.
- Fixed Alignment issue in Light Preset
- Fixed Environment Header in LightingWindow
- Fixed an issue where hair shader could write garbage in the diffuse lighting buffer, causing NaNs.
- Fixed an exposure issue with ray traced sub-surface scattering.
- Fixed runtime debug menu light hierarchy None not doing anything.
- Fixed the broken ShaderGraph preview when creating a new Lit graph.
- Fix indentation issue in preset of LayeredLit material.
- Fixed minor issues with cubemap preview in the inspector.
- Fixed wrong build error message when building for android on mac.
- Fixed an issue related to denoising ray trace area shadows.
- Fixed wrong build error message when building for android on mac.
- Fixed Wizard persistency of Direct3D12 change on domain reload.
- Fixed Wizard persistency of FixAll on domain reload.
- Fixed Wizard behaviour on domain reload.
- Fixed a potential source of NaN in planar reflection probe atlas.
- Fixed an issue with MipRatio debug mode showing _DebugMatCapTexture not being set.
- Fixed missing initialization of input params in Blit for VR.
- Fix Inf source in LTC for area lights.
- Fix issue with AO being misaligned when multiple view are visible.
- Fix issue that caused the clamp of camera rotation motion for motion blur to be ineffective.
- Fixed issue with AssetPostprocessors dependencies causing models to be imported twice when upgrading the package version.
- Fixed culling of lights with XR SDK
- Fixed memory stomp in shadow caching code, leading to overflow of Shadow request array and runtime errors.
- Fixed an issue related to transparent objects reading the ray traced indirect diffuse buffer
- Fixed an issue with filtering ray traced area lights when the intensity is high or there is an exposure.
- Fixed ill-formed include path in Depth Of Field shader.
- Fixed shader graph and ray tracing after the shader target PR.
- Fixed a bug in semi-transparent shadows (object further than the light casting shadows)
- Fix state enabled of default volume profile when in package.
- Fixed removal of MeshRenderer and MeshFilter on adding Light component.
- Fixed Ray Traced SubSurface Scattering not working with ray traced area lights
- Fixed Ray Traced SubSurface Scattering not working in forward mode.
- Fixed a bug in debug light volumes.
- Fixed a bug related to ray traced area light shadow history.
- Fixed an issue where fog sky color mode could sample NaNs in the sky cubemap.
- Fixed a leak in the PBR sky renderer.
- Added a tooltip to the Ambient Mode parameter in the Visual Envionment volume component.
- Static lighting sky now takes the default volume into account (this fixes discrepancies between baked and realtime lighting).
- Fixed a leak in the sky system.
- Removed MSAA Buffers allocation when lit shader mode is set to "deferred only".
- Fixed invalid cast for realtime reflection probes (case 1220504)
- Fixed invalid game view rendering when disabling all cameras in the scene (case 1105163)
- Hide reflection probes in the renderer components.
- Fixed infinite reload loop while displaying Light's Shadow's Link Light Layer in Inspector of Prefab Asset.
- Fixed the culling was not disposed error in build log.
- Fixed the cookie atlas size and planar atlas size being too big after an upgrade of the HDRP asset.
- Fixed transparent SSR for shader graph.
- Fixed an issue with emissive light meshes not being in the RAS.
- Fixed DXR player build
- Fixed the HDRP asset migration code not being called after an upgrade of the package
- Fixed draw renderers custom pass out of bound exception
- Fixed the PBR shader rendering in deferred
- Fixed some typos in debug menu (case 1224594)
- Fixed ray traced point and spot lights shadows not rejecting istory when semi-transparent or colored.
- Fixed a warning due to StaticLightingSky when reloading domain in some cases.
- Fixed the MaxLightCount being displayed when the light volume debug menu is on ColorAndEdge.
- Fixed issue with unclear naming of debug menu for decals.
- Fixed z-fighting in scene view when scene lighting is off (case 1203927)
- Fixed issue that prevented cubemap thumbnails from rendering.
- Fixed ray tracing with VR single-pass
- Fix an exception in ray tracing that happens if two LOD levels are using the same mesh renderer.
- Fixed error in the console when switching shader to decal in the material UI.
- Fixed an issue with refraction model and ray traced recursive rendering (case 1198578).
- Fixed an issue where a dynamic sky changing any frame may not update the ambient probe.
- Fixed cubemap thumbnail generation at project load time.
- Fixed cubemap thumbnail generation at project load time. 
- Fixed XR culling with multiple cameras
- Fixed XR single-pass with Mock HMD plugin
- Fixed sRGB mismatch with XR SDK
- Fixed an issue where default volume would not update when switching profile.
- Fixed issue with uncached reflection probe cameras reseting the debug mode (case 1224601) 
- Fixed an issue where AO override would not override specular occlusion.
- Fixed an issue where Volume inspector might not refresh correctly in some cases.
- Fixed render texture with XR
- Fixed issue with resources being accessed before initialization process has been performed completely. 
- Half fixed shuriken particle light that cast shadows (only the first one will be correct)
- Fixed issue with atmospheric fog turning black if a planar reflection probe is placed below ground level. (case 1226588)
- Fixed custom pass GC alloc issue in CustomPassVolume.GetActiveVolumes().
- Fixed a bug where instanced shadergraph shaders wouldn't compile on PS4.
- Fixed an issue related to the envlightdatasrt not being bound in recursive rendering.
- Fixed shadow cascade tooltip when using the metric mode (case 1229232)
- Fixed how the area light influence volume is computed to match rasterization.
- Focus on Decal uses the extends of the projectors
- Fixed usage of light size data that are not available at runtime.
- Fixed the depth buffer copy made before custom pass after opaque and normal injection point.
- Fix for issue that prevented scene from being completely saved when baked reflection probes are present and lighting is set to auto generate.
- Fixed drag area width at left of Light's intensity field in Inspector.
- Fixed light type resolution when performing a reset on HDAdditionalLightData (case 1220931)
- Fixed reliance on atan2 undefined behavior in motion vector debug shader.
- Fixed an usage of a a compute buffer not bound (1229964)
- Fixed an issue where changing the default volume profile from another inspector would not update the default volume editor.
- Fix issues in the post process system with RenderTexture being invalid in some cases, causing rendering problems.
- Fixed an issue where unncessarily serialized members in StaticLightingSky component would change each time the scene is changed.
- Fixed a weird behavior in the scalable settings drawing when the space becomes tiny (1212045).
- Fixed a regression in the ray traced indirect diffuse due to the new probe system.
- Fix for range compression factor for probes going negative (now clamped to positive values).
- Fixed path validation when creating new volume profile (case 1229933)
- Fixed a bug where Decal Shader Graphs would not recieve reprojected Position, Normal, or Bitangent data. (1239921)
- Fix reflection hierarchy for CARPAINT in AxF.
- Fix precise fresnel for delta lights for SVBRDF in AxF.
- Fixed the debug exposure mode for display sky reflection and debug view baked lighting
- Fixed MSAA depth resolve when there is no motion vectors
- Fixed various object leaks in HDRP.
- Fixed compile error with XR SubsystemManager.
- Fix for assertion triggering sometimes when saving a newly created lit shader graph (case 1230996)
- Fixed culling of planar reflection probes that change position (case 1218651)
- Fixed null reference when processing lightprobe (case 1235285)
- Fix issue causing wrong planar reflection rendering when more than one camera is present.
- Fix black screen in XR when HDRP package is present but not used.
- Fixed an issue with the specularFGD term being used when the material has a clear coat (lit shader).
- Fixed white flash happening with auto-exposure in some cases (case 1223774)
- Fixed NaN which can appear with real time reflection and inf value
- Fixed an issue that was collapsing the volume components in the HDRP default settings
- Fixed warning about missing bound decal buffer
- Fixed shader warning on Xbox for ResolveStencilBuffer.compute. 
- Fixed PBR shader ZTest rendering in deferred.
- Replaced commands incompatible with async compute in light list build process.
- Diffusion Profile and Material references in HDRP materials are now correctly exported to unity packages. Note that the diffusion profile or the material references need to be edited once before this can work properly.
- Fix MaterialBalls having same guid issue
- Fix spelling and grammatical errors in material samples
- Fixed unneeded cookie texture allocation for cone stop lights.
- Fixed scalarization code for contact shadows.
- Fixed volume debug in playmode
- Fixed issue when toggling anything in HDRP asset that will produce an error (case 1238155)
- Fixed shader warning in PCSS code when using Vulkan.
- Fixed decal that aren't working without Metal and Ambient Occlusion option enabled.
- Fixed an error about procedural sky being logged by mistake.
- Fixed shadowmask UI now correctly showing shadowmask disable
- Made more explicit the warning about raytracing and asynchronous compute. Also fixed the condition in which it appears.
- Fixed a null ref exception in static sky when the default volume profile is invalid.
- DXR: Fixed shader compilation error with shader graph and pathtracer
- Fixed SceneView Draw Modes not being properly updated after opening new scene view panels or changing the editor layout.
- Fixed issue with screen-space shadows not enabled properly when RT is disabled (case 1235821)
- Fixed a performance issue with stochastic ray traced area shadows.
- Fixed cookie texture not updated when changing an import settings (srgb for example).
- Fixed flickering of the game/scene view when lookdev is running.
- Fixed issue with reflection probes in realtime time mode with OnEnable baking having wrong lighting with sky set to dynamic (case 1238047).
- Fixed transparent motion vectors not working when in MSAA.

### Changed
- Improve MIP selection for decals on Transparents
- Color buffer pyramid is not allocated anymore if neither refraction nor distortion are enabled
- Rename Emission Radius to Radius in UI in Point, Spot
- Angular Diameter parameter for directional light is no longuer an advanced property
- DXR: Remove Light Radius and Angular Diamater of Raytrace shadow. Angular Diameter and Radius are used instead.
- Remove MaxSmoothness parameters from UI for point, spot and directional light. The MaxSmoothness is now deduce from Radius Parameters
- DXR: Remove the Ray Tracing Environement Component. Add a Layer Mask to the ray Tracing volume components to define which objects are taken into account for each effect.
- Removed second cubemaps used for shadowing in lookdev
- Disable Physically Based Sky below ground
- Increase max limit of area light and reflection probe to 128
- Change default texture for detailmap to grey
- Optimize Shadow RT load on Tile based architecture platforms.
- Improved quality of SSAO.
- Moved RequestShadowMapRendering() back to public API.
- Update HDRP DXR Wizard with an option to automatically clone the hdrp config package and setup raytracing to 1 in shaders file.
- Added SceneSelection pass for TerrainLit shader.
- Simplified Light's type API regrouping the logic in one place (Check type in HDAdditionalLightData)
- The support of LOD CrossFade (Dithering transition) in master nodes now required to enable it in the master node settings (Save variant)
- Improved shadow bias, by removing constant depth bias and substituting it with slope-scale bias.
- Fix the default stencil values when a material is created from a SSS ShaderGraph.
- Tweak test asset to be compatible with XR: unlit SG material for canvas and double-side font material
- Slightly tweaked the behaviour of bloom when resolution is low to reduce artifacts.
- Hidden fields in Light Inspector that is not relevant while in BakingOnly mode.
- Changed parametrization of PCSS, now softness is derived from angular diameter (for directional lights) or shape radius (for point/spot lights) and min filter size is now in the [0..1] range.
- Moved the copy of the geometry history buffers to right after the depth mip chain generation.
- Rename "Luminance" to "Nits" in UX for physical light unit
- Rename FrameSettings "SkyLighting" to "SkyReflection"
- Reworked XR automated tests
- The ray traced screen space shadow history for directional, spot and point lights is discarded if the light transform has changed.
- Changed the behavior for ray tracing in case a mesh renderer has both transparent and opaque submeshes.
- Improve history buffer management
- Replaced PlayerSettings.virtualRealitySupported with XRGraphics.tryEnable.
- Remove redundant FrameSettings RealTimePlanarReflection
- Improved a bit the GC calls generated during the rendering.
- Material update is now only triggered when the relevant settings are touched in the shader graph master nodes
- Changed the way Sky Intensity (on Sky volume components) is handled. It's now a combo box where users can choose between Exposure, Multiplier or Lux (for HDRI sky only) instead of both multiplier and exposure being applied all the time. Added a new menu item to convert old profiles.
- Change how method for specular occlusions is decided on inspector shader (Lit, LitTesselation, LayeredLit, LayeredLitTessellation)
- Unlocked SSS, SSR, Motion Vectors and Distortion frame settings for reflections probes.
- Hide unused LOD settings in Quality Settings legacy window.
- Reduced the constrained distance for temporal reprojection of ray tracing denoising
- Removed shadow near plane from the Directional Light Shadow UI.
- Improved the performances of custom pass culling.
- The scene view camera now replicates the physical parameters from the camera tagged as "MainCamera".
- Reduced the number of GC.Alloc calls, one simple scene without plarnar / probes, it should be 0B.
- Renamed ProfilingSample to ProfilingScope and unified API. Added GPU Timings.
- Updated macros to be compatible with the new shader preprocessor.
- Ray tracing reflection temporal filtering is now done in pre-exposed space
- Search field selects the appropriate fields in both project settings panels 'HDRP Default Settings' and 'Quality/HDRP'
- Disabled the refraction and transmission map keywords if the material is opaque.
- Keep celestial bodies outside the atmosphere.
- Updated the MSAA documentation to specify what features HDRP supports MSAA for and what features it does not.
- Shader use for Runtime Debug Display are now correctly stripper when doing a release build
- Now each camera has its own Volume Stack. This allows Volume Parameters to be updated as early as possible and be ready for the whole frame without conflicts between cameras.
- Disable Async for SSR, SSAO and Contact shadow when aggregated ray tracing frame setting is on.
- Improved performance when entering play mode without domain reload by a factor of ~25
- Renamed the camera profiling sample to include the camera name
- Discarding the ray tracing history for AO, reflection, diffuse shadows and GI when the viewport size changes.
- Renamed the camera profiling sample to include the camera name
- Renamed the post processing graphic formats to match the new convention.
- The restart in Wizard for DXR will always be last fix from now on
- Refactoring pre-existing materials to share more shader code between rasterization and ray tracing.
- Setting a material's Refraction Model to Thin does not overwrite the Thickness and Transmission Absorption Distance anymore.
- Removed Wind textures from runtime as wind is no longer built into the pipeline
- Changed Shader Graph titles of master nodes to be more easily searchable ("HDRP/x" -> "x (HDRP)")
- Expose StartSinglePass() and StopSinglePass() as public interface for XRPass
- Replaced the Texture array for 2D cookies (spot, area and directional lights) and for planar reflections by an atlas.
- Moved the tier defining from the asset to the concerned volume components.
- Changing from a tier management to a "mode" management for reflection and GI and removing the ability to enable/disable deferred and ray bining (they are now implied by performance mode)
- The default FrameSettings for ScreenSpaceShadows is set to true for Camera in order to give a better workflow for DXR.
- Refactor internal usage of Stencil bits.
- Changed how the material upgrader works and added documentation for it.
- Custom passes now disable the stencil when overwriting the depth and not writing into it.
- Renamed the camera profiling sample to include the camera name
- Changed the way the shadow casting property of transparent and tranmissive materials is handeled for ray tracing.
- Changed inspector materials stencil setting code to have more sharing.
- Updated the default scene and default DXR scene and DefaultVolumeProfile.
- Changed the way the length parameter is used for ray traced contact shadows.
- Improved the coherency of PCSS blur between cascades.
- Updated VR checks in Wizard to reflect new XR System.
- Removing unused alpha threshold depth prepass and post pass for fabric shader graph.
- Transform result from CIE XYZ to sRGB color space in EvalSensitivity for iridescence.
- Moved BeginCameraRendering callback right before culling.
- Changed the visibility of the Indirect Lighting Controller component to public.
- Renamed the cubemap used for diffuse convolution to a more explicit name for the memory profiler.
- Improved behaviour of transmission color on transparent surfaces in path tracing.
- Light dimmer can now get values higher than one and was renamed to multiplier in the UI.
- Removed info box requesting volume component for Visual Environment and updated the documentation with the relevant information.
- Improved light selection oracle for light sampling in path tracing.
- Stripped ray tracing subsurface passes with ray tracing is not enabled.
- Remove LOD cross fade code for ray tracing shaders
- Removed legacy VR code
- Add range-based clipping to box lights (case 1178780)
- Improve area light culling (case 1085873)
- Light Hierarchy debug mode can now adjust Debug Exposure for visualizing high exposure scenes.
- Rejecting history for ray traced reflections based on a threshold evaluated on the neighborhood of the sampled history.
- Renamed "Environment" to "Reflection Probes" in tile/cluster debug menu.
- Utilities namespace is obsolete, moved its content to UnityEngine.Rendering (case 1204677)
- Obsolete Utilities namespace was removed, instead use UnityEngine.Rendering (case 1204677)
- Moved most of the compute shaders to the multi_compile API instead of multiple kernels.
- Use multi_compile API for deferred compute shader with shadow mask.
- Remove the raytracing rendering queue system to make recursive raytraced material work when raytracing is disabled
- Changed a few resources used by ray tracing shaders to be global resources (using register space1) for improved CPU performance.
- All custom pass volumes are now executed for one injection point instead of the first one.
- Hidden unsupported choice in emission in Materials
- Temporal Anti aliasing improvements.
- Optimized PrepareLightsForGPU (cost reduced by over 25%) and PrepareGPULightData (around twice as fast now).
- Moved scene view camera settings for HDRP from the preferences window to the scene view camera settings window.
- Updated shaders to be compatible with Microsoft's DXC.
- Debug exposure in debug menu have been replace to debug exposure compensation in EV100 space and is always visible.
- Further optimized PrepareLightsForGPU (3x faster with few shadows, 1.4x faster with a lot of shadows or equivalently cost reduced by 68% to 37%).
- Raytracing: Replaced the DIFFUSE_LIGHTING_ONLY multicompile by a uniform.
- Raytracing: Removed the dynamic lightmap multicompile.
- Raytracing: Remove the LOD cross fade multi compile for ray tracing.
- Cookie are now supported in lightmaper. All lights casting cookie and baked will now include cookie influence.
- Avoid building the mip chain a second time for SSR for transparent objects.
- Replaced "High Quality" Subsurface Scattering with a set of Quality Levels.
- Replaced "High Quality" Volumetric Lighting with "Screen Resolution Percentage" and "Volume Slice Count" on the Fog volume component.
- Merged material samples and shader samples
- Update material samples scene visuals
- Use multi_compile API for deferred compute shader with shadow mask.
- Made the StaticLightingSky class public so that users can change it by script for baking purpose.
- Shadowmask and realtime reflectoin probe property are hide in Quality settings

## [7.1.1] - 2019-09-05

### Added
- Transparency Overdraw debug mode. Allows to visualize transparent objects draw calls as an "heat map".
- Enabled single-pass instancing support for XR SDK with new API cmd.SetInstanceMultiplier()
- XR settings are now available in the HDRP asset
- Support for Material Quality in Shader Graph
- Material Quality support selection in HDRP Asset
- Renamed XR shader macro from UNITY_STEREO_ASSIGN_COMPUTE_EYE_INDEX to UNITY_XR_ASSIGN_VIEW_INDEX
- Raytracing ShaderGraph node for HDRP shaders
- Custom passes volume component with 3 injection points: Before Rendering, Before Transparent and Before Post Process
- Alpha channel is now properly exported to camera render textures when using FP16 color buffer format
- Support for XR SDK mirror view modes
- HD Master nodes in Shader Graph now support Normal and Tangent modification in vertex stage.
- DepthOfFieldCoC option in the fullscreen debug modes.
- Added override Ambient Occlusion option on debug windows
- Added Custom Post Processes with 3 injection points: Before Transparent, Before Post Process and After Post Process
- Added draft of minimal interactive path tracing (experimental) based on DXR API - Support only 4 area light, lit and unlit shader (non-shadergraph)
- Small adjustments to TAA anti flicker (more aggressive on high values).

### Fixed
- Fixed wizard infinite loop on cancellation
- Fixed with compute shader error about too many threads in threadgroup on low GPU
- Fixed invalid contact shadow shaders being created on metal
- Fixed a bug where if Assembly.GetTypes throws an exception due to mis-versioned dlls, then no preprocessors are used in the shader stripper
- Fixed typo in AXF decal property preventing to compile
- Fixed reflection probe with XR single-pass and FPTL
- Fixed force gizmo shown when selecting camera in hierarchy
- Fixed issue with XR occlusion mesh and dynamic resolution
- Fixed an issue where lighting compute buffers were re-created with the wrong size when resizing the window, causing tile artefacts at the top of the screen.
- Fix FrameSettings names and tooltips
- Fixed error with XR SDK when the Editor is not in focus
- Fixed errors with RenderGraph, XR SDK and occlusion mesh
- Fixed shadow routines compilation errors when "real" type is a typedef on "half".
- Fixed toggle volumetric lighting in the light UI
- Fixed post-processing history reset handling rt-scale incorrectly
- Fixed crash with terrain and XR multi-pass
- Fixed ShaderGraph material synchronization issues
- Fixed a null reference exception when using an Emissive texture with Unlit shader (case 1181335)
- Fixed an issue where area lights and point lights where not counted separately with regards to max lights on screen (case 1183196)
- Fixed an SSR and Subsurface Scattering issue (appearing black) when using XR.

### Changed
- Update Wizard layout.
- Remove almost all Garbage collection call within a frame.
- Rename property AdditionalVeclocityChange to AddPrecomputeVelocity
- Call the End/Begin camera rendering callbacks for camera with customRender enabled
- Changeg framesettings migration order of postprocess flags as a pr for reflection settings flags have been backported to 2019.2
- Replaced usage of ENABLE_VR in XRSystem.cs by version defines based on the presence of the built-in VR and XR modules
- Added an update virtual function to the SkyRenderer class. This is called once per frame. This allows a given renderer to amortize heavy computation at the rate it chooses. Currently only the physically based sky implements this.
- Removed mandatory XRPass argument in HDCamera.GetOrCreate()
- Restored the HDCamera parameter to the sky rendering builtin parameters.
- Removed usage of StructuredBuffer for XR View Constants
- Expose Direct Specular Lighting control in FrameSettings
- Deprecated ExponentialFog and VolumetricFog volume components. Now there is only one exponential fog component (Fog) which can add Volumetric Fog as an option. Added a script in Edit -> Render Pipeline -> Upgrade Fog Volume Components.

## [7.0.1] - 2019-07-25

### Added
- Added option in the config package to disable globally Area Lights and to select shadow quality settings for the deferred pipeline.
- When shader log stripping is enabled, shader stripper statistics will be written at `Temp/shader-strip.json`
- Occlusion mesh support from XR SDK

### Fixed
- Fixed XR SDK mirror view blit, cleanup some XRTODO and removed XRDebug.cs
- Fixed culling for volumetrics with XR single-pass rendering
- Fix shadergraph material pass setup not called
- Fixed documentation links in component's Inspector header bar
- Cookies using the render texture output from a camera are now properly updated
- Allow in ShaderGraph to enable pre/post pass when the alpha clip is disabled

### Changed
- RenderQueue for Opaque now start at Background instead of Geometry.
- Clamp the area light size for scripting API when we change the light type
- Added a warning in the material UI when the diffusion profile assigned is not in the HDRP asset


## [7.0.0] - 2019-07-17

### Added
- `Fixed`, `Viewer`, and `Automatic` modes to compute the FOV used when rendering a `PlanarReflectionProbe`
- A checkbox to toggle the chrome gizmo of `ReflectionProbe`and `PlanarReflectionProbe`
- Added a Light layer in shadows that allow for objects to cast shadows without being affected by light (and vice versa).
- You can now access ShaderGraph blend states from the Material UI (for example, **Surface Type**, **Sorting Priority**, and **Blending Mode**). This change may break Materials that use a ShaderGraph, to fix them, select **Edit > Render Pipeline > Reset all ShaderGraph Scene Materials BlendStates**. This syncs the blendstates of you ShaderGraph master nodes with the Material properties.
- You can now control ZTest, ZWrite, and CullMode for transparent Materials.
- Materials that use Unlit Shaders or Unlit Master Node Shaders now cast shadows.
- Added an option to enable the ztest on **After Post Process** materials when TAA is disabled.
- Added a new SSAO (based on Ground Truth Ambient Occlusion algorithm) to replace the previous one.
- Added support for shadow tint on light
- BeginCameraRendering and EndCameraRendering callbacks are now called with probes
- Adding option to update shadow maps only On Enable and On Demand.
- Shader Graphs that use time-dependent vertex modification now generate correct motion vectors.
- Added option to allow a custom spot angle for spot light shadow maps.
- Added frame settings for individual post-processing effects
- Added dither transition between cascades for Low and Medium quality settings
- Added single-pass instancing support with XR SDK
- Added occlusion mesh support with XR SDK
- Added support of Alembic velocity to various shaders
- Added support for more than 2 views for single-pass instancing
- Added support for per punctual/directional light min roughness in StackLit
- Added mirror view support with XR SDK
- Added VR verification in HDRPWizard
- Added DXR verification in HDRPWizard
- Added feedbacks in UI of Volume regarding skies
- Cube LUT support in Tonemapping. Cube LUT helpers for external grading are available in the Post-processing Sample package.

### Fixed
- Fixed an issue with history buffers causing effects like TAA or auto exposure to flicker when more than one camera was visible in the editor
- The correct preview is displayed when selecting multiple `PlanarReflectionProbe`s
- Fixed volumetric rendering with camera-relative code and XR stereo instancing
- Fixed issue with flashing cyan due to async compilation of shader when selecting a mesh
- Fix texture type mismatch when the contact shadow are disabled (causing errors on IOS devices)
- Fixed Generate Shader Includes while in package
- Fixed issue when texture where deleted in ShadowCascadeGUI
- Fixed issue in FrameSettingsHistory when disabling a camera several time without enabling it in between.
- Fixed volumetric reprojection with camera-relative code and XR stereo instancing
- Added custom BaseShaderPreprocessor in HDEditorUtils.GetBaseShaderPreprocessorList()
- Fixed compile issue when USE_XR_SDK is not defined
- Fixed procedural sky sun disk intensity for high directional light intensities
- Fixed Decal mip level when using texture mip map streaming to avoid dropping to lowest permitted mip (now loading all mips)
- Fixed deferred shading for XR single-pass instancing after lightloop refactor
- Fixed cluster and material classification debug (material classification now works with compute as pixel shader lighting)
- Fixed IOS Nan by adding a maximun epsilon definition REAL_EPS that uses HALF_EPS when fp16 are used
- Removed unnecessary GC allocation in motion blur code
- Fixed locked UI with advanded influence volume inspector for probes
- Fixed invalid capture direction when rendering planar reflection probes
- Fixed Decal HTILE optimization with platform not supporting texture atomatic (Disable it)
- Fixed a crash in the build when the contact shadows are disabled
- Fixed camera rendering callbacks order (endCameraRendering was being called before the actual rendering)
- Fixed issue with wrong opaque blending settings for After Postprocess
- Fixed issue with Low resolution transparency on PS4
- Fixed a memory leak on volume profiles
- Fixed The Parallax Occlusion Mappping node in shader graph and it's UV input slot
- Fixed lighting with XR single-pass instancing by disabling deferred tiles
- Fixed the Bloom prefiltering pass
- Fixed post-processing effect relying on Unity's random number generator
- Fixed camera flickering when using TAA and selecting the camera in the editor
- Fixed issue with single shadow debug view and volumetrics
- Fixed most of the problems with light animation and timeline
- Fixed indirect deferred compute with XR single-pass instancing
- Fixed a slight omission in anisotropy calculations derived from HazeMapping in StackLit
- Improved stack computation numerical stability in StackLit
- Fix PBR master node always opaque (wrong blend modes for forward pass)
- Fixed TAA with XR single-pass instancing (missing macros)
- Fixed an issue causing Scene View selection wire gizmo to not appear when using HDRP Shader Graphs.
- Fixed wireframe rendering mode (case 1083989)
- Fixed the renderqueue not updated when the alpha clip is modified in the material UI.
- Fixed the PBR master node preview
- Remove the ReadOnly flag on Reflection Probe's cubemap assets during bake when there are no VCS active.
- Fixed an issue where setting a material debug view would not reset the other exclusive modes
- Spot light shapes are now correctly taken into account when baking
- Now the static lighting sky will correctly take the default values for non-overridden properties
- Fixed material albedo affecting the lux meter
- Extra test in deferred compute shading to avoid shading pixels that were not rendered by the current camera (for camera stacking)

### Changed
- Optimization: Reduce the group size of the deferred lighting pass from 16x16 to 8x8
- Replaced HDCamera.computePassCount by viewCount
- Removed xrInstancing flag in RTHandles (replaced by TextureXR.slices and TextureXR.dimensions)
- Refactor the HDRenderPipeline and lightloop code to preprare for high level rendergraph
- Removed the **Back Then Front Rendering** option in the fabric Master Node settings. Enabling this option previously did nothing.
- Shader type Real translates to FP16 precision on Nintendo Switch.
- Shader framework refactor: Introduce CBSDF, EvaluateBSDF, IsNonZeroBSDF to replace BSDF functions
- Shader framework refactor:  GetBSDFAngles, LightEvaluation and SurfaceShading functions
- Replace ComputeMicroShadowing by GetAmbientOcclusionForMicroShadowing
- Rename WorldToTangent to TangentToWorld as it was incorrectly named
- Remove SunDisk and Sun Halo size from directional light
- Remove all obsolete wind code from shader
- Renamed DecalProjectorComponent into DecalProjector for API alignment.
- Improved the Volume UI and made them Global by default
- Remove very high quality shadow option
- Change default for shadow quality in Deferred to Medium
- Enlighten now use inverse squared falloff (before was using builtin falloff)
- Enlighten is now deprecated. Please use CPU or GPU lightmaper instead.
- Remove the name in the diffusion profile UI
- Changed how shadow map resolution scaling with distance is computed. Now it uses screen space area rather than light range.
- Updated MoreOptions display in UI
- Moved Display Area Light Emissive Mesh script API functions in the editor namespace
- direct strenght properties in ambient occlusion now affect direct specular as well
- Removed advanced Specular Occlusion control in StackLit: SSAO based SO control is hidden and fixed to behave like Lit, SPTD is the only HQ technique shown for baked SO.
- Shader framework refactor: Changed ClampRoughness signature to include PreLightData access.
- HDRPWizard window is now in Window > General > HD Render Pipeline Wizard
- Moved StaticLightingSky to LightingWindow
- Removes the current "Scene Settings" and replace them with "Sky & Fog Settings" (with Physically Based Sky and Volumetric Fog).
- Changed how cached shadow maps are placed inside the atlas to minimize re-rendering of them.

## [6.7.0-preview] - 2019-05-16

### Added
- Added ViewConstants StructuredBuffer to simplify XR rendering
- Added API to render specific settings during a frame
- Added stadia to the supported platforms (2019.3)
- Enabled cascade blends settings in the HD Shadow component
- Added Hardware Dynamic Resolution support.
- Added MatCap debug view to replace the no scene lighting debug view.
- Added clear GBuffer option in FrameSettings (default to false)
- Added preview for decal shader graph (Only albedo, normal and emission)
- Added exposure weight control for decal
- Screen Space Directional Shadow under a define option. Activated for ray tracing
- Added a new abstraction for RendererList that will help transition to Render Graph and future RendererList API
- Added multipass support for VR
- Added XR SDK integration (multipass only)
- Added Shader Graph samples for Hair, Fabric and Decal master nodes.
- Add fade distance, shadow fade distance and light layers to light explorer
- Add method to draw light layer drawer in a rect to HDEditorUtils

### Fixed
- Fixed deserialization crash at runtime
- Fixed for ShaderGraph Unlit masternode not writing velocity
- Fixed a crash when assiging a new HDRP asset with the 'Verify Saving Assets' option enabled
- Fixed exposure to properly support TEXTURE2D_X
- Fixed TerrainLit basemap texture generation
- Fixed a bug that caused nans when material classification was enabled and a tile contained one standard material + a material with transmission.
- Fixed gradient sky hash that was not using the exposure hash
- Fixed displayed default FrameSettings in HDRenderPipelineAsset wrongly updated on scripts reload.
- Fixed gradient sky hash that was not using the exposure hash.
- Fixed visualize cascade mode with exposure.
- Fixed (enabled) exposure on override lighting debug modes.
- Fixed issue with LightExplorer when volume have no profile
- Fixed issue with SSR for negative, infinite and NaN history values
- Fixed LightLayer in HDReflectionProbe and PlanarReflectionProbe inspector that was not displayed as a mask.
- Fixed NaN in transmission when the thickness and a color component of the scattering distance was to 0
- Fixed Light's ShadowMask multi-edition.
- Fixed motion blur and SMAA with VR single-pass instancing
- Fixed NaNs generated by phase functionsin volumetric lighting
- Fixed NaN issue with refraction effect and IOR of 1 at extreme grazing angle
- Fixed nan tracker not using the exposure
- Fixed sorting priority on lit and unlit materials
- Fixed null pointer exception when there are no AOVRequests defined on a camera
- Fixed dirty state of prefab using disabled ReflectionProbes
- Fixed an issue where gizmos and editor grid were not correctly depth tested
- Fixed created default scene prefab non editable due to wrong file extension.
- Fixed an issue where sky convolution was recomputed for nothing when a preview was visible (causing extreme slowness when fabric convolution is enabled)
- Fixed issue with decal that wheren't working currently in player
- Fixed missing stereo rendering macros in some fragment shaders
- Fixed exposure for ReflectionProbe and PlanarReflectionProbe gizmos
- Fixed single-pass instancing on PSVR
- Fixed Vulkan shader issue with Texture2DArray in ScreenSpaceShadow.compute by re-arranging code (workaround)
- Fixed camera-relative issue with lights and XR single-pass instancing
- Fixed single-pass instancing on Vulkan
- Fixed htile synchronization issue with shader graph decal
- Fixed Gizmos are not drawn in Camera preview
- Fixed pre-exposure for emissive decal
- Fixed wrong values computed in PreIntegrateFGD and in the generation of volumetric lighting data by forcing the use of fp32.
- Fixed NaNs arising during the hair lighting pass
- Fixed synchronization issue in decal HTile that occasionally caused rendering artifacts around decal borders
- Fixed QualitySettings getting marked as modified by HDRP (and thus checked out in Perforce)
- Fixed a bug with uninitialized values in light explorer
- Fixed issue with LOD transition
- Fixed shader warnings related to raytracing and TEXTURE2D_X

### Changed
- Refactor PixelCoordToViewDirWS to be VR compatible and to compute it only once per frame
- Modified the variants stripper to take in account multiple HDRP assets used in the build.
- Improve the ray biasing code to avoid self-intersections during the SSR traversal
- Update Pyramid Spot Light to better match emitted light volume.
- Moved _XRViewConstants out of UnityPerPassStereo constant buffer to fix issues with PSSL
- Removed GetPositionInput_Stereo() and single-pass (double-wide) rendering mode
- Changed label width of the frame settings to accommodate better existing options.
- SSR's Default FrameSettings for camera is now enable.
- Re-enabled the sharpening filter on Temporal Anti-aliasing
- Exposed HDEditorUtils.LightLayerMaskDrawer for integration in other packages and user scripting.
- Rename atmospheric scattering in FrameSettings to Fog
- The size modifier in the override for the culling sphere in Shadow Cascades now defaults to 0.6, which is the same as the formerly hardcoded value.
- Moved LOD Bias and Maximum LOD Level from Frame Setting section `Other` to `Rendering`
- ShaderGraph Decal that affect only emissive, only draw in emissive pass (was drawing in dbuffer pass too)
- Apply decal projector fade factor correctly on all attribut and for shader graph decal
- Move RenderTransparentDepthPostpass after all transparent
- Update exposure prepass to interleave XR single-pass instancing views in a checkerboard pattern
- Removed ScriptRuntimeVersion check in wizard.

## [6.6.0-preview] - 2019-04-01

### Added
- Added preliminary changes for XR deferred shading
- Added support of 111110 color buffer
- Added proper support for Recorder in HDRP
- Added depth offset input in shader graph master nodes
- Added a Parallax Occlusion Mapping node
- Added SMAA support
- Added Homothety and Symetry quick edition modifier on volume used in ReflectionProbe, PlanarReflectionProbe and DensityVolume
- Added multi-edition support for DecalProjectorComponent
- Improve hair shader
- Added the _ScreenToTargetScaleHistory uniform variable to be used when sampling HDRP RTHandle history buffers.
- Added settings in `FrameSettings` to change `QualitySettings.lodBias` and `QualitySettings.maximumLODLevel` during a rendering
- Added an exposure node to retrieve the current, inverse and previous frame exposure value.
- Added an HD scene color node which allow to sample the scene color with mips and a toggle to remove the exposure.
- Added safeguard on HD scene creation if default scene not set in the wizard
- Added Low res transparency rendering pass.

### Fixed
- Fixed HDRI sky intensity lux mode
- Fixed dynamic resolution for XR
- Fixed instance identifier semantic string used by Shader Graph
- Fixed null culling result occuring when changing scene that was causing crashes
- Fixed multi-edition light handles and inspector shapes
- Fixed light's LightLayer field when multi-editing
- Fixed normal blend edition handles on DensityVolume
- Fixed an issue with layered lit shader and height based blend where inactive layers would still have influence over the result
- Fixed multi-selection handles color for DensityVolume
- Fixed multi-edition inspector's blend distances for HDReflectionProbe, PlanarReflectionProbe and DensityVolume
- Fixed metric distance that changed along size in DensityVolume
- Fixed DensityVolume shape handles that have not same behaviour in advance and normal edition mode
- Fixed normal map blending in TerrainLit by only blending the derivatives
- Fixed Xbox One rendering just a grey screen instead of the scene
- Fixed probe handles for multiselection
- Fixed baked cubemap import settings for convolution
- Fixed regression causing crash when attempting to open HDRenderPipelineWizard without an HDRenderPipelineAsset setted
- Fixed FullScreenDebug modes: SSAO, SSR, Contact shadow, Prerefraction Color Pyramid, Final Color Pyramid
- Fixed volumetric rendering with stereo instancing
- Fixed shader warning
- Fixed missing resources in existing asset when updating package
- Fixed PBR master node preview in forward rendering or transparent surface
- Fixed deferred shading with stereo instancing
- Fixed "look at" edition mode of Rotation tool for DecalProjectorComponent
- Fixed issue when switching mode in ReflectionProbe and PlanarReflectionProbe
- Fixed issue where migratable component version where not always serialized when part of prefab's instance
- Fixed an issue where shadow would not be rendered properly when light layer are not enabled
- Fixed exposure weight on unlit materials
- Fixed Light intensity not played in the player when recorded with animation/timeline
- Fixed some issues when multi editing HDRenderPipelineAsset
- Fixed emission node breaking the main shader graph preview in certain conditions.
- Fixed checkout of baked probe asset when baking probes.
- Fixed invalid gizmo position for rotated ReflectionProbe
- Fixed multi-edition of material's SurfaceType and RenderingPath
- Fixed whole pipeline reconstruction on selecting for the first time or modifying other than the currently used HDRenderPipelineAsset
- Fixed single shadow debug mode
- Fixed global scale factor debug mode when scale > 1
- Fixed debug menu material overrides not getting applied to the Terrain Lit shader
- Fixed typo in computeLightVariants
- Fixed deferred pass with XR instancing by disabling ComputeLightEvaluation
- Fixed bloom resolution independence
- Fixed lens dirt intensity not behaving properly
- Fixed the Stop NaN feature
- Fixed some resources to handle more than 2 instanced views for XR
- Fixed issue with black screen (NaN) produced on old GPU hardware or intel GPU hardware with gaussian pyramid
- Fixed issue with disabled punctual light would still render when only directional light is present

### Changed
- DensityVolume scripting API will no longuer allow to change between advance and normal edition mode
- Disabled depth of field, lens distortion and panini projection in the scene view
- TerrainLit shaders and includes are reorganized and made simpler.
- TerrainLit shader GUI now allows custom properties to be displayed in the Terrain fold-out section.
- Optimize distortion pass with stencil
- Disable SceneSelectionPass in shader graph preview
- Control punctual light and area light shadow atlas separately
- Move SMAA anti-aliasing option to after Temporal Anti Aliasing one, to avoid problem with previously serialized project settings
- Optimize rendering with static only lighting and when no cullable lights/decals/density volumes are present.
- Updated handles for DecalProjectorComponent for enhanced spacial position readability and have edition mode for better SceneView management
- DecalProjectorComponent are now scale independent in order to have reliable metric unit (see new Size field for changing the size of the volume)
- Restructure code from HDCamera.Update() by adding UpdateAntialiasing() and UpdateViewConstants()
- Renamed velocity to motion vectors
- Objects rendered during the After Post Process pass while TAA is enabled will not benefit from existing depth buffer anymore. This is done to fix an issue where those object would wobble otherwise
- Removed usage of builtin unity matrix for shadow, shadow now use same constant than other view
- The default volume layer mask for cameras & probes is now `Default` instead of `Everything`

## [6.5.0-preview] - 2019-03-07

### Added
- Added depth-of-field support with stereo instancing
- Adding real time area light shadow support
- Added a new FrameSettings: Specular Lighting to toggle the specular during the rendering

### Fixed
- Fixed diffusion profile upgrade breaking package when upgrading to a new version
- Fixed decals cropped by gizmo not updating correctly if prefab
- Fixed an issue when enabling SSR on multiple view
- Fixed edition of the intensity's unit field while selecting multiple lights
- Fixed wrong calculation in soft voxelization for density volume
- Fixed gizmo not working correctly with pre-exposure
- Fixed issue with setting a not available RT when disabling motion vectors
- Fixed planar reflection when looking at mirror normal
- Fixed mutiselection issue with HDLight Inspector
- Fixed HDAdditionalCameraData data migration
- Fixed failing builds when light explorer window is open
- Fixed cascade shadows border sometime causing artefacts between cascades
- Restored shadows in the Cascade Shadow debug visualization
- `camera.RenderToCubemap` use proper face culling

### Changed
- When rendering reflection probe disable all specular lighting and for metals use fresnelF0 as diffuse color for bake lighting.

## [6.4.0-preview] - 2019-02-21

### Added
- VR: Added TextureXR system to selectively expand TEXTURE2D macros to texture array for single-pass stereo instancing + Convert textures call to these macros
- Added an unit selection dropdown next to shutter speed (camera)
- Added error helpbox when trying to use a sub volume component that require the current HDRenderPipelineAsset to support a feature that it is not supporting.
- Add mesh for tube light when display emissive mesh is enabled

### Fixed
- Fixed Light explorer. The volume explorer used `profile` instead of `sharedProfile` which instantiate a custom volume profile instead of editing the asset itself.
- Fixed UI issue where all is displayed using metric unit in shadow cascade and Percent is set in the unit field (happening when opening the inspector).
- Fixed inspector event error when double clicking on an asset (diffusion profile/material).
- Fixed nullref on layered material UI when the material is not an asset.
- Fixed nullref exception when undo/redo a light property.
- Fixed visual bug when area light handle size is 0.

### Changed
- Update UI for 32bit/16bit shadow precision settings in HDRP asset
- Object motion vectors have been disabled in all but the game view. Camera motion vectors are still enabled everywhere, allowing TAA and Motion Blur to work on static objects.
- Enable texture array by default for most rendering code on DX11 and unlock stereo instancing (DX11 only for now)

## [6.3.0-preview] - 2019-02-18

### Added
- Added emissive property for shader graph decals
- Added a diffusion profile override volume so the list of diffusion profile assets to use can be chanaged without affecting the HDRP asset
- Added a "Stop NaNs" option on cameras and in the Scene View preferences.
- Added metric display option in HDShadowSettings and improve clamping
- Added shader parameter mapping in DebugMenu
- Added scripting API to configure DebugData for DebugMenu

### Fixed
- Fixed decals in forward
- Fixed issue with stencil not correctly setup for various master node and shader for the depth pass, motion vector pass and GBuffer/Forward pass
- Fixed SRP batcher and metal
- Fixed culling and shadows for Pyramid, Box, Rectangle and Tube lights
- Fixed an issue where scissor render state leaking from the editor code caused partially black rendering

### Changed
- When a lit material has a clear coat mask that is not null, we now use the clear coat roughness to compute the screen space reflection.
- Diffusion profiles are now limited to one per asset and can be referenced in materials, shader graphs and vfx graphs. Materials will be upgraded automatically except if they are using a shader graph, in this case it will display an error message.

## [6.2.0-preview] - 2019-02-15

### Added
- Added help box listing feature supported in a given HDRenderPipelineAsset alongs with the drawbacks implied.
- Added cascade visualizer, supporting disabled handles when not overriding.

### Fixed
- Fixed post processing with stereo double-wide
- Fixed issue with Metal: Use sign bit to find the cache type instead of lowest bit.
- Fixed invalid state when creating a planar reflection for the first time
- Fix FrameSettings's LitShaderMode not restrained by supported LitShaderMode regression.

### Changed
- The default value roughness value for the clearcoat has been changed from 0.03 to 0.01
- Update default value of based color for master node
- Update Fabric Charlie Sheen lighting model - Remove Fresnel component that wasn't part of initial model + Remap smoothness to [0.0 - 0.6] range for more artist friendly parameter

### Changed
- Code refactor: all macros with ARGS have been swapped with macros with PARAM. This is because the ARGS macros were incorrectly named.

## [6.1.0-preview] - 2019-02-13

### Added
- Added support for post-processing anti-aliasing in the Scene View (FXAA and TAA). These can be set in Preferences.
- Added emissive property for decal material (non-shader graph)

### Fixed
- Fixed a few UI bugs with the color grading curves.
- Fixed "Post Processing" in the scene view not toggling post-processing effects
- Fixed bake only object with flag `ReflectionProbeStaticFlag` when baking a `ReflectionProbe`

### Changed
- Removed unsupported Clear Depth checkbox in Camera inspector
- Updated the toggle for advanced mode in inspectors.

## [6.0.0-preview] - 2019-02-23

### Added
- Added new API to perform a camera rendering
- Added support for hair master node (Double kajiya kay - Lambert)
- Added Reset behaviour in DebugMenu (ingame mapping is right joystick + B)
- Added Default HD scene at new scene creation while in HDRP
- Added Wizard helping to configure HDRP project
- Added new UI for decal material to allow remapping and scaling of some properties
- Added cascade shadow visualisation toggle in HD shadow settings
- Added icons for assets
- Added replace blending mode for distortion
- Added basic distance fade for density volumes
- Added decal master node for shader graph
- Added HD unlit master node (Cross Pipeline version is name Unlit)
- Added new Rendering Queue in materials
- Added post-processing V3 framework embed in HDRP, remove postprocess V2 framework
- Post-processing now uses the generic volume framework
-   New depth-of-field, bloom, panini projection effects, motion blur
-   Exposure is now done as a pre-exposition pass, the whole system has been revamped
-   Exposure now use EV100 everywhere in the UI (Sky, Emissive Light)
- Added emissive intensity (Luminance and EV100 control) control for Emissive
- Added pre-exposure weigth for Emissive
- Added an emissive color node and a slider to control the pre-exposure percentage of emission color
- Added physical camera support where applicable
- Added more color grading tools
- Added changelog level for Shader Variant stripping
- Added Debug mode for validation of material albedo and metalness/specularColor values
- Added a new dynamic mode for ambient probe and renamed BakingSky to StaticLightingSky
- Added command buffer parameter to all Bind() method of material
- Added Material validator in Render Pipeline Debug
- Added code to future support of DXR (not enabled)
- Added support of multiviewport
- Added HDRenderPipeline.RequestSkyEnvironmentUpdate function to force an update from script when sky is set to OnDemand
- Added a Lighting and BackLighting slots in Lit, StackLit, Fabric and Hair master nodes
- Added support for overriding terrain detail rendering shaders, via the render pipeline editor resources asset
- Added xrInstancing flag support to RTHandle
- Added support for cullmask for decal projectors
- Added software dynamic resolution support
- Added support for "After Post-Process" render pass for unlit shader
- Added support for textured rectangular area lights
- Added stereo instancing macros to MSAA shaders
- Added support for Quarter Res Raytraced Reflections (not enabled)
- Added fade factor for decal projectors.
- Added stereo instancing macros to most shaders used in VR
- Added multi edition support for HDRenderPipelineAsset

### Fixed
- Fixed logic to disable FPTL with stereo rendering
- Fixed stacklit transmission and sun highlight
- Fixed decals with stereo rendering
- Fixed sky with stereo rendering
- Fixed flip logic for postprocessing + VR
- Fixed copyStencilBuffer pass for Switch
- Fixed point light shadow map culling that wasn't taking into account far plane
- Fixed usage of SSR with transparent on all master node
- Fixed SSR and microshadowing on fabric material
- Fixed blit pass for stereo rendering
- Fixed lightlist bounds for stereo rendering
- Fixed windows and in-game DebugMenu sync.
- Fixed FrameSettings' LitShaderMode sync when opening DebugMenu.
- Fixed Metal specific issues with decals, hitting a sampler limit and compiling AxF shader
- Fixed an issue with flipped depth buffer during postprocessing
- Fixed normal map use for shadow bias with forward lit - now use geometric normal
- Fixed transparent depth prepass and postpass access so they can be use without alpha clipping for lit shader
- Fixed support of alpha clip shadow for lit master node
- Fixed unlit master node not compiling
- Fixed issue with debug display of reflection probe
- Fixed issue with phong tessellations not working with lit shader
- Fixed issue with vertex displacement being affected by heightmap setting even if not heightmap where assign
- Fixed issue with density mode on Lit terrain producing NaN
- Fixed issue when going back and forth from Lit to LitTesselation for displacement mode
- Fixed issue with ambient occlusion incorrectly applied to emissiveColor with light layers in deferred
- Fixed issue with fabric convolution not using the correct convolved texture when fabric convolution is enabled
- Fixed issue with Thick mode for Transmission that was disabling transmission with directional light
- Fixed shutdown edge cases with HDRP tests
- Fixed slowdow when enabling Fabric convolution in HDRP asset
- Fixed specularAA not compiling in StackLit Master node
- Fixed material debug view with stereo rendering
- Fixed material's RenderQueue edition in default view.
- Fixed banding issues within volumetric density buffer
- Fixed missing multicompile for MSAA for AxF
- Fixed camera-relative support for stereo rendering
- Fixed remove sync with render thread when updating decal texture atlas.
- Fixed max number of keyword reach [256] issue. Several shader feature are now local
- Fixed Scene Color and Depth nodes
- Fixed SSR in forward
- Fixed custom editor of Unlit, HD Unlit and PBR shader graph master node
- Fixed issue with NewFrame not correctly calculated in Editor when switching scene
- Fixed issue with TerrainLit not compiling with depth only pass and normal buffer
- Fixed geometric normal use for shadow bias with PBR master node in forward
- Fixed instancing macro usage for decals
- Fixed error message when having more than one directional light casting shadow
- Fixed error when trying to display preview of Camera or PlanarReflectionProbe
- Fixed LOAD_TEXTURE2D_ARRAY_MSAA macro
- Fixed min-max and amplitude clamping value in inspector of vertex displacement materials
- Fixed issue with alpha shadow clip (was incorrectly clipping object shadow)
- Fixed an issue where sky cubemap would not be cleared correctly when setting the current sky to None
- Fixed a typo in Static Lighting Sky component UI
- Fixed issue with incorrect reset of RenderQueue when switching shader in inspector GUI
- Fixed issue with variant stripper stripping incorrectly some variants
- Fixed a case of ambient lighting flickering because of previews
- Fixed Decals when rendering multiple camera in a single frame
- Fixed cascade shadow count in shader
- Fixed issue with Stacklit shader with Haze effect
- Fixed an issue with the max sample count for the TAA
- Fixed post-process guard band for XR
- Fixed exposure of emissive of Unlit
- Fixed depth only and motion vector pass for Unlit not working correctly with MSAA
- Fixed an issue with stencil buffer copy causing unnecessary compute dispatches for lighting
- Fixed multi edition issue in FrameSettings
- Fixed issue with SRP batcher and DebugDisplay variant of lit shader
- Fixed issue with debug material mode not doing alpha test
- Fixed "Attempting to draw with missing UAV bindings" errors on Vulkan
- Fixed pre-exposure incorrectly apply to preview
- Fixed issue with duplicate 3D texture in 3D texture altas of volumetric?
- Fixed Camera rendering order (base on the depth parameter)
- Fixed shader graph decals not being cropped by gizmo
- Fixed "Attempting to draw with missing UAV bindings" errors on Vulkan.


### Changed
- ColorPyramid compute shader passes is swapped to pixel shader passes on platforms where the later is faster (Nintendo Switch).
- Removing the simple lightloop used by the simple lit shader
- Whole refactor of reflection system: Planar and reflection probe
- Separated Passthrough from other RenderingPath
- Update several properties naming and caption based on feedback from documentation team
- Remove tile shader variant for transparent backface pass of lit shader
- Rename all HDRenderPipeline to HDRP folder for shaders
- Rename decal property label (based on doc team feedback)
- Lit shader mode now default to Deferred to reduce build time
- Update UI of Emission parameters in shaders
- Improve shader variant stripping including shader graph variant
- Refactored render loop to render realtime probes visible per camera
- Enable SRP batcher by default
- Shader code refactor: Rename LIGHTLOOP_SINGLE_PASS => LIGHTLOOP_DISABLE_TILE_AND_CLUSTER and clean all usage of LIGHTLOOP_TILE_PASS
- Shader code refactor: Move pragma definition of vertex and pixel shader inside pass + Move SURFACE_GRADIENT definition in XXXData.hlsl
- Micro-shadowing in Lit forward now use ambientOcclusion instead of SpecularOcclusion
- Upgraded FrameSettings workflow, DebugMenu and Inspector part relative to it
- Update build light list shader code to support 32 threads in wavefronts on Switch
- LayeredLit layers' foldout are now grouped in one main foldout per layer
- Shadow alpha clip can now be enabled on lit shader and haor shader enven for opaque
- Temporal Antialiasing optimization for Xbox One X
- Parameter depthSlice on SetRenderTarget functions now defaults to -1 to bind the entire resource
- Rename SampleCameraDepth() functions to LoadCameraDepth() and SampleCameraDepth(), same for SampleCameraColor() functions
- Improved Motion Blur quality.
- Update stereo frame settings values for single-pass instancing and double-wide
- Rearrange FetchDepth functions to prepare for stereo-instancing
- Remove unused _ComputeEyeIndex
- Updated HDRenderPipelineAsset inspector
- Re-enable SRP batcher for metal

## [5.2.0-preview] - 2018-11-27

### Added
- Added option to run Contact Shadows and Volumetrics Voxelization stage in Async Compute
- Added camera freeze debug mode - Allow to visually see culling result for a camera
- Added support of Gizmo rendering before and after postprocess in Editor
- Added support of LuxAtDistance for punctual lights

### Fixed
- Fixed Debug.DrawLine and Debug.Ray call to work in game view
- Fixed DebugMenu's enum resetted on change
- Fixed divide by 0 in refraction causing NaN
- Fixed disable rough refraction support
- Fixed refraction, SSS and atmospheric scattering for VR
- Fixed forward clustered lighting for VR (double-wide).
- Fixed Light's UX to not allow negative intensity
- Fixed HDRenderPipelineAsset inspector broken when displaying its FrameSettings from project windows.
- Fixed forward clustered lighting for VR (double-wide).
- Fixed HDRenderPipelineAsset inspector broken when displaying its FrameSettings from project windows.
- Fixed Decals and SSR diable flags for all shader graph master node (Lit, Fabric, StackLit, PBR)
- Fixed Distortion blend mode for shader graph master node (Lit, StackLit)
- Fixed bent Normal for Fabric master node in shader graph
- Fixed PBR master node lightlayers
- Fixed shader stripping for built-in lit shaders.

### Changed
- Rename "Regular" in Diffusion profile UI "Thick Object"
- Changed VBuffer depth parametrization for volumetric from distanceRange to depthExtent - Require update of volumetric settings - Fog start at near plan
- SpotLight with box shape use Lux unit only

## [5.1.0-preview] - 2018-11-19

### Added

- Added a separate Editor resources file for resources Unity does not take when it builds a Player.
- You can now disable SSR on Materials in Shader Graph.
- Added support for MSAA when the Supported Lit Shader Mode is set to Both. Previously HDRP only supported MSAA for Forward mode.
- You can now override the emissive color of a Material when in debug mode.
- Exposed max light for Light Loop Settings in HDRP asset UI.
- HDRP no longer performs a NormalDBuffer pass update if there are no decals in the Scene.
- Added distant (fall-back) volumetric fog and improved the fog evaluation precision.
- Added an option to reflect sky in SSR.
- Added a y-axis offset for the PlanarReflectionProbe and offset tool.
- Exposed the option to run SSR and SSAO on async compute.
- Added support for the _GlossMapScale parameter in the Legacy to HDRP Material converter.
- Added wave intrinsic instructions for use in Shaders (for AMD GCN).


### Fixed
- Fixed sphere shaped influence handles clamping in Reflection Probes.
- Fixed Reflection Probe data migration for projects created before using HDRP.
- Fixed UI of Layered Material where Unity previously rendered the scrollbar above the Copy button.
- Fixed Material tessellations parameters Start fade distance and End fade distance. Originally, Unity clamped these values when you modified them.
- Fixed various distortion and refraction issues - handle a better fall-back.
- Fixed SSR for multiple views.
- Fixed SSR issues related to self-intersections.
- Fixed shape density volume handle speed.
- Fixed density volume shape handle moving too fast.
- Fixed the Camera velocity pass that we removed by mistake.
- Fixed some null pointer exceptions when disabling motion vectors support.
- Fixed viewports for both the Subsurface Scattering combine pass and the transparent depth prepass.
- Fixed the blend mode pop-up in the UI. It previously did not appear when you enabled pre-refraction.
- Fixed some null pointer exceptions that previously occurred when you disabled motion vectors support.
- Fixed Layered Lit UI issue with scrollbar.
- Fixed cubemap assignation on custom ReflectionProbe.
- Fixed Reflection Probes’ capture settings' shadow distance.
- Fixed an issue with the SRP batcher and Shader variables declaration.
- Fixed thickness and subsurface slots for fabric Shader master node that wasn't appearing with the right combination of flags.
- Fixed d3d debug layer warning.
- Fixed PCSS sampling quality.
- Fixed the Subsurface and transmission Material feature enabling for fabric Shader.
- Fixed the Shader Graph UV node’s dimensions when using it in a vertex Shader.
- Fixed the planar reflection mirror gizmo's rotation.
- Fixed HDRenderPipelineAsset's FrameSettings not showing the selected enum in the Inspector drop-down.
- Fixed an error with async compute.
- MSAA now supports transparency.
- The HDRP Material upgrader tool now converts metallic values correctly.
- Volumetrics now render in Reflection Probes.
- Fixed a crash that occurred whenever you set a viewport size to 0.
- Fixed the Camera physic parameter that the UI previously did not display.
- Fixed issue in pyramid shaped spotlight handles manipulation

### Changed

- Renamed Line shaped Lights to Tube Lights.
- HDRP now uses mean height fog parametrization.
- Shadow quality settings are set to All when you use HDRP (This setting is not visible in the UI when using SRP). This avoids Legacy Graphics Quality Settings disabling the shadows and give SRP full control over the Shadows instead.
- HDRP now internally uses premultiplied alpha for all fog.
- Updated default FrameSettings used for realtime Reflection Probes when you create a new HDRenderPipelineAsset.
- Remove multi-camera support. LWRP and HDRP will not support multi-camera layered rendering.
- Updated Shader Graph subshaders to use the new instancing define.
- Changed fog distance calculation from distance to plane to distance to sphere.
- Optimized forward rendering using AMD GCN by scalarizing the light loop.
- Changed the UI of the Light Editor.
- Change ordering of includes in HDRP Materials in order to reduce iteration time for faster compilation.
- Added a StackLit master node replacing the InspectorUI version. IMPORTANT: All previously authored StackLit Materials will be lost. You need to recreate them with the master node.

## [5.0.0-preview] - 2018-09-28

### Added
- Added occlusion mesh to depth prepass for VR (VR still disabled for now)
- Added a debug mode to display only one shadow at once
- Added controls for the highlight created by directional lights
- Added a light radius setting to punctual lights to soften light attenuation and simulate fill lighting
- Added a 'minRoughness' parameter to all non-area lights (was previously only available for certain light types)
- Added separate volumetric light/shadow dimmers
- Added per-pixel jitter to volumetrics to reduce aliasing artifacts
- Added a SurfaceShading.hlsl file, which implements material-agnostic shading functionality in an efficient manner
- Added support for shadow bias for thin object transmission
- Added FrameSettings to control realtime planar reflection
- Added control for SRPBatcher on HDRP Asset
- Added an option to clear the shadow atlases in the debug menu
- Added a color visualization of the shadow atlas rescale in debug mode
- Added support for disabling SSR on materials
- Added intrinsic for XBone
- Added new light volume debugging tool
- Added a new SSR debug view mode
- Added translaction's scale invariance on DensityVolume
- Added multiple supported LitShadermode and per renderer choice in case of both Forward and Deferred supported
- Added custom specular occlusion mode to Lit Shader Graph Master node

### Fixed
- Fixed a normal bias issue with Stacklit (Was causing light leaking)
- Fixed camera preview outputing an error when both scene and game view where display and play and exit was call
- Fixed override debug mode not apply correctly on static GI
- Fixed issue where XRGraphicsConfig values set in the asset inspector GUI weren't propagating correctly (VR still disabled for now)
- Fixed issue with tangent that was using SurfaceGradient instead of regular normal decoding
- Fixed wrong error message display when switching to unsupported target like IOS
- Fixed an issue with ambient occlusion texture sometimes not being created properly causing broken rendering
- Shadow near plane is no longer limited at 0.1
- Fixed decal draw order on transparent material
- Fixed an issue where sometime the lookup texture used for GGX convolution was broken, causing broken rendering
- Fixed an issue where you wouldn't see any fog for certain pipeline/scene configurations
- Fixed an issue with volumetric lighting where the anisotropy value of 0 would not result in perfectly isotropic lighting
- Fixed shadow bias when the atlas is rescaled
- Fixed shadow cascade sampling outside of the atlas when cascade count is inferior to 4
- Fixed shadow filter width in deferred rendering not matching shader config
- Fixed stereo sampling of depth texture in MSAA DepthValues.shader
- Fixed box light UI which allowed negative and zero sizes, thus causing NaNs
- Fixed stereo rendering in HDRISky.shader (VR)
- Fixed normal blend and blend sphere influence for reflection probe
- Fixed distortion filtering (was point filtering, now trilinear)
- Fixed contact shadow for large distance
- Fixed depth pyramid debug view mode
- Fixed sphere shaped influence handles clamping in reflection probes
- Fixed reflection probes data migration for project created before using hdrp
- Fixed ambient occlusion for Lit Master Node when slot is connected

### Changed
- Use samplerunity_ShadowMask instead of samplerunity_samplerLightmap for shadow mask
- Allow to resize reflection probe gizmo's size
- Improve quality of screen space shadow
- Remove support of projection model for ScreenSpaceLighting (SSR always use HiZ and refraction always Proxy)
- Remove all the debug mode from SSR that are obsolete now
- Expose frameSettings and Capture settings for reflection and planar probe
- Update UI for reflection probe, planar probe, camera and HDRP Asset
- Implement proper linear blending for volumetric lighting via deep compositing as described in the paper "Deep Compositing Using Lie Algebras"
- Changed  planar mapping to match terrain convention (XZ instead of ZX)
- XRGraphicsConfig is no longer Read/Write. Instead, it's read-only. This improves consistency of XR behavior between the legacy render pipeline and SRP
- Change reflection probe data migration code (to update old reflection probe to new one)
- Updated gizmo for ReflectionProbes
- Updated UI and Gizmo of DensityVolume

## [4.0.0-preview] - 2018-09-28

### Added
- Added a new TerrainLit shader that supports rendering of Unity terrains.
- Added controls for linear fade at the boundary of density volumes
- Added new API to control decals without monobehaviour object
- Improve Decal Gizmo
- Implement Screen Space Reflections (SSR) (alpha version, highly experimental)
- Add an option to invert the fade parameter on a Density Volume
- Added a Fabric shader (experimental) handling cotton and silk
- Added support for MSAA in forward only for opaque only
- Implement smoothness fade for SSR
- Added support for AxF shader (X-rite format - require special AxF importer from Unity not part of HDRP)
- Added control for sundisc on directional light (hack)
- Added a new HD Lit Master node that implements Lit shader support for Shader Graph
- Added Micro shadowing support (hack)
- Added an event on HDAdditionalCameraData for custom rendering
- HDRP Shader Graph shaders now support 4-channel UVs.

### Fixed
- Fixed an issue where sometimes the deferred shadow texture would not be valid, causing wrong rendering.
- Stencil test during decals normal buffer update is now properly applied
- Decals corectly update normal buffer in forward
- Fixed a normalization problem in reflection probe face fading causing artefacts in some cases
- Fix multi-selection behavior of Density Volumes overwriting the albedo value
- Fixed support of depth texture for RenderTexture. HDRP now correctly output depth to user depth buffer if RenderTexture request it.
- Fixed multi-selection behavior of Density Volumes overwriting the albedo value
- Fixed support of depth for RenderTexture. HDRP now correctly output depth to user depth buffer if RenderTexture request it.
- Fixed support of Gizmo in game view in the editor
- Fixed gizmo for spot light type
- Fixed issue with TileViewDebug mode being inversed in gameview
- Fixed an issue with SAMPLE_TEXTURECUBE_SHADOW macro
- Fixed issue with color picker not display correctly when game and scene view are visible at the same time
- Fixed an issue with reflection probe face fading
- Fixed camera motion vectors shader and associated matrices to update correctly for single-pass double-wide stereo rendering
- Fixed light attenuation functions when range attenuation is disabled
- Fixed shadow component algorithm fixup not dirtying the scene, so changes can be saved to disk.
- Fixed some GC leaks for HDRP
- Fixed contact shadow not affected by shadow dimmer
- Fixed GGX that works correctly for the roughness value of 0 (mean specular highlgiht will disappeard for perfect mirror, we rely on maxSmoothness instead to always have a highlight even on mirror surface)
- Add stereo support to ShaderPassForward.hlsl. Forward rendering now seems passable in limited test scenes with camera-relative rendering disabled.
- Add stereo support to ProceduralSky.shader and OpaqueAtmosphericScattering.shader.
- Added CullingGroupManager to fix more GC.Alloc's in HDRP
- Fixed rendering when multiple cameras render into the same render texture

### Changed
- Changed the way depth & color pyramids are built to be faster and better quality, thus improving the look of distortion and refraction.
- Stabilize the dithered LOD transition mask with respect to the camera rotation.
- Avoid multiple depth buffer copies when decals are present
- Refactor code related to the RT handle system (No more normal buffer manager)
- Remove deferred directional shadow and move evaluation before lightloop
- Add a function GetNormalForShadowBias() that material need to implement to return the normal used for normal shadow biasing
- Remove Jimenez Subsurface scattering code (This code was disabled by default, now remove to ease maintenance)
- Change Decal API, decal contribution is now done in Material. Require update of material using decal
- Move a lot of files from CoreRP to HDRP/CoreRP. All moved files weren't used by Ligthweight pipeline. Long term they could move back to CoreRP after CoreRP become out of preview
- Updated camera inspector UI
- Updated decal gizmo
- Optimization: The objects that are rendered in the Motion Vector Pass are not rendered in the prepass anymore
- Removed setting shader inclue path via old API, use package shader include paths
- The default value of 'maxSmoothness' for punctual lights has been changed to 0.99
- Modified deferred compute and vert/frag shaders for first steps towards stereo support
- Moved material specific Shader Graph files into corresponding material folders.
- Hide environment lighting settings when enabling HDRP (Settings are control from sceneSettings)
- Update all shader includes to use absolute path (allow users to create material in their Asset folder)
- Done a reorganization of the files (Move ShaderPass to RenderPipeline folder, Move all shadow related files to Lighting/Shadow and others)
- Improved performance and quality of Screen Space Shadows

## [3.3.0-preview] - 2018-01-01

### Added
- Added an error message to say to use Metal or Vulkan when trying to use OpenGL API
- Added a new Fabric shader model that supports Silk and Cotton/Wool
- Added a new HDRP Lighting Debug mode to visualize Light Volumes for Point, Spot, Line, Rectangular and Reflection Probes
- Add support for reflection probe light layers
- Improve quality of anisotropic on IBL

### Fixed
- Fix an issue where the screen where darken when rendering camera preview
- Fix display correct target platform when showing message to inform user that a platform is not supported
- Remove workaround for metal and vulkan in normal buffer encoding/decoding
- Fixed an issue with color picker not working in forward
- Fixed an issue where reseting HDLight do not reset all of its parameters
- Fixed shader compile warning in DebugLightVolumes.shader

### Changed
- Changed default reflection probe to be 256x256x6 and array size to be 64
- Removed dependence on the NdotL for thickness evaluation for translucency (based on artist's input)
- Increased the precision when comparing Planar or HD reflection probe volumes
- Remove various GC alloc in C#. Slightly better performance

## [3.2.0-preview] - 2018-01-01

### Added
- Added a luminance meter in the debug menu
- Added support of Light, reflection probe, emissive material, volume settings related to lighting to Lighting explorer
- Added support for 16bit shadows

### Fixed
- Fix issue with package upgrading (HDRP resources asset is now versionned to worarkound package manager limitation)
- Fix HDReflectionProbe offset displayed in gizmo different than what is affected.
- Fix decals getting into a state where they could not be removed or disabled.
- Fix lux meter mode - The lux meter isn't affected by the sky anymore
- Fix area light size reset when multi-selected
- Fix filter pass number in HDUtils.BlitQuad
- Fix Lux meter mode that was applying SSS
- Fix planar reflections that were not working with tile/cluster (olbique matrix)
- Fix debug menu at runtime not working after nested prefab PR come to trunk
- Fix scrolling issue in density volume

### Changed
- Shader code refactor: Split MaterialUtilities file in two parts BuiltinUtilities (independent of FragInputs) and MaterialUtilities (Dependent of FragInputs)
- Change screen space shadow rendertarget format from ARGB32 to RG16

## [3.1.0-preview] - 2018-01-01

### Added
- Decal now support per channel selection mask. There is now two mode. One with BaseColor, Normal and Smoothness and another one more expensive with BaseColor, Normal, Smoothness, Metal and AO. Control is on HDRP Asset. This may require to launch an update script for old scene: 'Edit/Render Pipeline/Single step upgrade script/Upgrade all DecalMaterial MaskBlendMode'.
- Decal now supports depth bias for decal mesh, to prevent z-fighting
- Decal material now supports draw order for decal projectors
- Added LightLayers support (Base on mask from renderers name RenderingLayers and mask from light name LightLayers - if they match, the light apply) - cost an extra GBuffer in deferred (more bandwidth)
- When LightLayers is enabled, the AmbientOclusion is store in the GBuffer in deferred path allowing to avoid double occlusion with SSAO. In forward the double occlusion is now always avoided.
- Added the possibility to add an override transform on the camera for volume interpolation
- Added desired lux intensity and auto multiplier for HDRI sky
- Added an option to disable light by type in the debug menu
- Added gradient sky
- Split EmissiveColor and bakeDiffuseLighting in forward avoiding the emissiveColor to be affect by SSAO
- Added a volume to control indirect light intensity
- Added EV 100 intensity unit for area lights
- Added support for RendererPriority on Renderer. This allow to control order of transparent rendering manually. HDRP have now two stage of sorting for transparent in addition to bact to front. Material have a priority then Renderer have a priority.
- Add Coupling of (HD)Camera and HDAdditionalCameraData for reset and remove in inspector contextual menu of Camera
- Add Coupling of (HD)ReflectionProbe and HDAdditionalReflectionData for reset and remove in inspector contextual menu of ReflectoinProbe
- Add macro to forbid unity_ObjectToWorld/unity_WorldToObject to be use as it doesn't handle camera relative rendering
- Add opacity control on contact shadow

### Fixed
- Fixed an issue with PreIntegratedFGD texture being sometimes destroyed and not regenerated causing rendering to break
- PostProcess input buffers are not copied anymore on PC if the viewport size matches the final render target size
- Fixed an issue when manipulating a lot of decals, it was displaying a lot of errors in the inspector
- Fixed capture material with reflection probe
- Refactored Constant Buffers to avoid hitting the maximum number of bound CBs in some cases.
- Fixed the light range affecting the transform scale when changed.
- Snap to grid now works for Decal projector resizing.
- Added a warning for 128x128 cookie texture without mipmaps
- Replace the sampler used for density volumes for correct wrap mode handling

### Changed
- Move Render Pipeline Debug "Windows from Windows->General-> Render Pipeline debug windows" to "Windows from Windows->Analysis-> Render Pipeline debug windows"
- Update detail map formula for smoothness and albedo, goal it to bright and dark perceptually and scale factor is use to control gradient speed
- Refactor the Upgrade material system. Now a material can be update from older version at any time. Call Edit/Render Pipeline/Upgrade all Materials to newer version
- Change name EnableDBuffer to EnableDecals at several place (shader, hdrp asset...), this require a call to Edit/Render Pipeline/Upgrade all Materials to newer version to have up to date material.
- Refactor shader code: BakeLightingData structure have been replace by BuiltinData. Lot of shader code have been remove/change.
- Refactor shader code: All GBuffer are now handled by the deferred material. Mean ShadowMask and LightLayers are control by lit material in lit.hlsl and not outside anymore. Lot of shader code have been remove/change.
- Refactor shader code: Rename GetBakedDiffuseLighting to ModifyBakedDiffuseLighting. This function now handle lighting model for transmission too. Lux meter debug mode is factor outisde.
- Refactor shader code: GetBakedDiffuseLighting is not call anymore in GBuffer or forward pass, including the ConvertSurfaceDataToBSDFData and GetPreLightData, this is done in ModifyBakedDiffuseLighting now
- Refactor shader code: Added a backBakeDiffuseLighting to BuiltinData to handle lighting for transmission
- Refactor shader code: Material must now call InitBuiltinData (Init all to zero + init bakeDiffuseLighting and backBakeDiffuseLighting ) and PostInitBuiltinData

## [3.0.0-preview] - 2018-01-01

### Fixed
- Fixed an issue with distortion that was using previous frame instead of current frame
- Fixed an issue where disabled light where not upgrade correctly to the new physical light unit system introduce in 2.0.5-preview

### Changed
- Update assembly definitions to output assemblies that match Unity naming convention (Unity.*).

## [2.0.5-preview] - 2018-01-01

### Added
- Add option supportDitheringCrossFade on HDRP Asset to allow to remove shader variant during player build if needed
- Add contact shadows for punctual lights (in additional shadow settings), only one light is allowed to cast contact shadows at the same time and so at each frame a dominant light is choosed among all light with contact shadows enabled.
- Add PCSS shadow filter support (from SRP Core)
- Exposed shadow budget parameters in HDRP asset
- Add an option to generate an emissive mesh for area lights (currently rectangle light only). The mesh fits the size, intensity and color of the light.
- Add an option to the HDRP asset to increase the resolution of volumetric lighting.
- Add additional ligth unit support for punctual light (Lumens, Candela) and area lights (Lumens, Luminance)
- Add dedicated Gizmo for the box Influence volume of HDReflectionProbe / PlanarReflectionProbe

### Changed
- Re-enable shadow mask mode in debug view
- SSS and Transmission code have been refactored to be able to share it between various material. Guidelines are in SubsurfaceScattering.hlsl
- Change code in area light with LTC for Lit shader. Magnitude is now take from FGD texture instead of a separate texture
- Improve camera relative rendering: We now apply camera translation on the model matrix, so before the TransformObjectToWorld(). Note: unity_WorldToObject and unity_ObjectToWorld must never be used directly.
- Rename positionWS to positionRWS (Camera relative world position) at a lot of places (mainly in interpolator and FragInputs). In case of custom shader user will be required to update their code.
- Rename positionWS, capturePositionWS, proxyPositionWS, influencePositionWS to positionRWS, capturePositionRWS, proxyPositionRWS, influencePositionRWS (Camera relative world position) in LightDefinition struct.
- Improve the quality of trilinear filtering of density volume textures.
- Improve UI for HDReflectionProbe / PlanarReflectionProbe

### Fixed
- Fixed a shader preprocessor issue when compiling DebugViewMaterialGBuffer.shader against Metal target
- Added a temporary workaround to Lit.hlsl to avoid broken lighting code with Metal/AMD
- Fixed issue when using more than one volume texture mask with density volumes.
- Fixed an error which prevented volumetric lighting from working if no density volumes with 3D textures were present.
- Fix contact shadows applied on transmission
- Fix issue with forward opaque lit shader variant being removed by the shader preprocessor
- Fixed compilation errors on Nintendo Switch (limited XRSetting support).
- Fixed apply range attenuation option on punctual light
- Fixed issue with color temperature not take correctly into account with static lighting
- Don't display fog when diffuse lighting, specular lighting, or lux meter debug mode are enabled.

## [2.0.4-preview] - 2018-01-01

### Fixed
- Fix issue when disabling rough refraction and building a player. Was causing a crash.

## [2.0.3-preview] - 2018-01-01

### Added
- Increased debug color picker limit up to 260k lux

## [2.0.2-preview] - 2018-01-01

### Added
- Add Light -> Planar Reflection Probe command
- Added a false color mode in rendering debug
- Add support for mesh decals
- Add flag to disable projector decals on transparent geometry to save performance and decal texture atlas space
- Add ability to use decal diffuse map as mask only
- Add visualize all shadow masks in lighting debug
- Add export of normal and roughness buffer for forwardOnly and when in supportOnlyForward mode for forward
- Provide a define in lit.hlsl (FORWARD_MATERIAL_READ_FROM_WRITTEN_NORMAL_BUFFER) when output buffer normal is used to read the normal and roughness instead of caclulating it (can save performance, but lower quality due to compression)
- Add color swatch to decal material

### Changed
- Change Render -> Planar Reflection creation to 3D Object -> Mirror
- Change "Enable Reflector" name on SpotLight to "Angle Affect Intensity"
- Change prototype of BSDFData ConvertSurfaceDataToBSDFData(SurfaceData surfaceData) to BSDFData ConvertSurfaceDataToBSDFData(uint2 positionSS, SurfaceData surfaceData)

### Fixed
- Fix issue with StackLit in deferred mode with deferredDirectionalShadow due to GBuffer not being cleared. Gbuffer is still not clear and issue was fix with the new Output of normal buffer.
- Fixed an issue where interpolation volumes were not updated correctly for reflection captures.
- Fixed an exception in Light Loop settings UI

## [2.0.1-preview] - 2018-01-01

### Added
- Add stripper of shader variant when building a player. Save shader compile time.
- Disable per-object culling that was executed in C++ in HD whereas it was not used (Optimization)
- Enable texture streaming debugging (was not working before 2018.2)
- Added Screen Space Reflection with Proxy Projection Model
- Support correctly scene selection for alpha tested object
- Add per light shadow mask mode control (i.e shadow mask distance and shadow mask). It use the option NonLightmappedOnly
- Add geometric filtering to Lit shader (allow to reduce specular aliasing)
- Add shortcut to create DensityVolume and PlanarReflection in hierarchy
- Add a DefaultHDMirrorMaterial material for PlanarReflection
- Added a script to be able to upgrade material to newer version of HDRP
- Removed useless duplication of ForwardError passes.
- Add option to not compile any DEBUG_DISPLAY shader in the player (Faster build) call Support Runtime Debug display

### Changed
- Changed SupportForwardOnly to SupportOnlyForward in render pipeline settings
- Changed versioning variable name in HDAdditionalXXXData from m_version to version
- Create unique name when creating a game object in the rendering menu (i.e Density Volume(2))
- Re-organize various files and folder location to clean the repository
- Change Debug windows name and location. Now located at:  Windows -> General -> Render Pipeline Debug

### Removed
- Removed GlobalLightLoopSettings.maxPlanarReflectionProbes and instead use value of GlobalLightLoopSettings.planarReflectionProbeCacheSize
- Remove EmissiveIntensity parameter and change EmissiveColor to be HDR (Matching Builtin Unity behavior) - Data need to be updated - Launch Edit -> Single Step Upgrade Script -> Upgrade all Materials emissionColor

### Fixed
- Fix issue with LOD transition and instancing
- Fix discrepency between object motion vector and camera motion vector
- Fix issue with spot and dir light gizmo axis not highlighted correctly
- Fix potential crash while register debug windows inputs at startup
- Fix warning when creating Planar reflection
- Fix specular lighting debug mode (was rendering black)
- Allow projector decal with null material to allow to configure decal when HDRP is not set
- Decal atlas texture offset/scale is updated after allocations (used to be before so it was using date from previous frame)

## [0.0.0-preview] - 2018-01-01

### Added
- Configure the VolumetricLightingSystem code path to be on by default
- Trigger a build exception when trying to build an unsupported platform
- Introduce the VolumetricLightingController component, which can (and should) be placed on the camera, and allows one to control the near and the far plane of the V-Buffer (volumetric "froxel" buffer) along with the depth distribution (from logarithmic to linear)
- Add 3D texture support for DensityVolumes
- Add a better mapping of roughness to mipmap for planar reflection
- The VolumetricLightingSystem now uses RTHandles, which allows to save memory by sharing buffers between different cameras (history buffers are not shared), and reduce reallocation frequency by reallocating buffers only if the rendering resolution increases (and suballocating within existing buffers if the rendering resolution decreases)
- Add a Volumetric Dimmer slider to lights to control the intensity of the scattered volumetric lighting
- Add UV tiling and offset support for decals.
- Add mipmapping support for volume 3D mask textures

### Changed
- Default number of planar reflection change from 4 to 2
- Rename _MainDepthTexture to _CameraDepthTexture
- The VolumetricLightingController has been moved to the Interpolation Volume framework and now functions similarly to the VolumetricFog settings
- Update of UI of cookie, CubeCookie, Reflection probe and planar reflection probe to combo box
- Allow enabling/disabling shadows for area lights when they are set to baked.
- Hide applyRangeAttenuation and FadeDistance for directional shadow as they are not used

### Removed
- Remove Resource folder of PreIntegratedFGD and add the resource to RenderPipeline Asset

### Fixed
- Fix ConvertPhysicalLightIntensityToLightIntensity() function used when creating light from script to match HDLightEditor behavior
- Fix numerical issues with the default value of mean free path of volumetric fog
- Fix the bug preventing decals from coexisting with density volumes
- Fix issue with alpha tested geometry using planar/triplanar mapping not render correctly or flickering (due to being wrongly alpha tested in depth prepass)
- Fix meta pass with triplanar (was not handling correctly the normal)
- Fix preview when a planar reflection is present
- Fix Camera preview, it is now a Preview cameraType (was a SceneView)
- Fix handling unknown GPUShadowTypes in the shadow manager.
- Fix area light shapes sent as point lights to the baking backends when they are set to baked.
- Fix unnecessary division by PI for baked area lights.
- Fix line lights sent to the lightmappers. The backends don't support this light type.
- Fix issue with shadow mask framesettings not correctly taken into account when shadow mask is enabled for lighting.
- Fix directional light and shadow mask transition, they are now matching making smooth transition
- Fix banding issues caused by high intensity volumetric lighting
- Fix the debug window being emptied on SRP asset reload
- Fix issue with debug mode not correctly clearing the GBuffer in editor after a resize
- Fix issue with ResetMaterialKeyword not resetting correctly ToggleOff/Roggle Keyword
- Fix issue with motion vector not render correctly if there is no depth prepass in deferred

## [0.0.0-preview] - 2018-01-01

### Added
- Screen Space Refraction projection model (Proxy raycasting, HiZ raymarching)
- Screen Space Refraction settings as volume component
- Added buffered frame history per camera
- Port Global Density Volumes to the Interpolation Volume System.
- Optimize ImportanceSampleLambert() to not require the tangent frame.
- Generalize SampleVBuffer() to handle different sampling and reconstruction methods.
- Improve the quality of volumetric lighting reprojection.
- Optimize Morton Order code in the Subsurface Scattering pass.
- Planar Reflection Probe support roughness (gaussian convolution of captured probe)
- Use an atlas instead of a texture array for cluster transparent decals
- Add a debug view to visualize the decal atlas
- Only store decal textures to atlas if decal is visible, debounce out of memory decal atlas warning.
- Add manipulator gizmo on decal to improve authoring workflow
- Add a minimal StackLit material (work in progress, this version can be used as template to add new material)

### Changed
- EnableShadowMask in FrameSettings (But shadowMaskSupport still disable by default)
- Forced Planar Probe update modes to (Realtime, Every Update, Mirror Camera)
- Screen Space Refraction proxy model uses the proxy of the first environment light (Reflection probe/Planar probe) or the sky
- Moved RTHandle static methods to RTHandles
- Renamed RTHandle to RTHandleSystem.RTHandle
- Move code for PreIntegratedFDG (Lit.shader) into its dedicated folder to be share with other material
- Move code for LTCArea (Lit.shader) into its dedicated folder to be share with other material

### Removed
- Removed Planar Probe mirror plane position and normal fields in inspector, always display mirror plane and normal gizmos

### Fixed
- Fix fog flags in scene view is now taken into account
- Fix sky in preview windows that were disappearing after a load of a new level
- Fix numerical issues in IntersectRayAABB().
- Fix alpha blending of volumetric lighting with transparent objects.
- Fix the near plane of the V-Buffer causing out-of-bounds look-ups in the clustered data structure.
- Depth and color pyramid are properly computed and sampled when the camera renders inside a viewport of a RTHandle.
- Fix decal atlas debug view to work correctly when shadow atlas view is also enabled<|MERGE_RESOLUTION|>--- conflicted
+++ resolved
@@ -119,11 +119,8 @@
 - Added Min distance to contact shadows.
 - Added support for Depth of Field in path tracing (by sampling the lens aperture).
 - Added an API in HDRP to override the camera within the rendering of a frame (mainly for custom pass).
-<<<<<<< HEAD
+- Added a function (HDRenderPipeline.ResetRTHandleReferenceSize) to reset the reference size of RTHandle systems.
 - Added CustomPassUtils API to simplify Blur, Copy and DrawRenderers custom passes.
-=======
-- Added a function (HDRenderPipeline.ResetRTHandleReferenceSize) to reset the reference size of RTHandle systems.
->>>>>>> 579f0091
 
 ### Fixed
 - Fix when rescale probe all direction below zero (1219246)
