--- conflicted
+++ resolved
@@ -756,9 +756,6 @@
 - Improved performance of reflection probe management when using a lot of probes.
 - Ignoring the disable SSR flags for recursive rendering.
 - Removed logic in the UI to disable parameters for contact shadows and fog volume components as it was going against the concept of the volume system.
-<<<<<<< HEAD
-- Lit and LayeredLit tessellation cross lod fade don't used dithering anymore between LOD but fade the tessellation height instead. Allow a smoother transition
-=======
 - Fixed the sub surface mask not being taken into account when computing ray traced sub surface scattering.
 - MSAA Within Forward Frame Setting is now enabled by default on Cameras when new Render Pipeline Asset is created
 - Slightly changed the TAA anti-flicker mechanism so that it is more aggressive on almost static images (only on High preset for now).
@@ -766,7 +763,7 @@
 - Refactored shadow caching system.
 - Removed experimental namespace for ray tracing code.
 - Increase limit for max numbers of lights in UX
->>>>>>> 4f9d66e6
+- Lit and LayeredLit tessellation cross lod fade don't used dithering anymore between LOD but fade the tessellation height instead. Allow a smoother transition
 
 ## [7.1.1] - 2019-09-05
 
