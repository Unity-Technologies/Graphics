--- conflicted
+++ resolved
@@ -11,11 +11,8 @@
 - Added UV manipulation for Decals (edit mode).
 - Added color and intensity customization for Decals.
 - Added a history rejection criterion based on if the pixel was moving in world space (case 1302392).
-<<<<<<< HEAD
+- Added the default quality settings to the HDRP asset for RTAO, RTR and RTGI (case 1304370).
 - Added SpeedTree8 shaders and material upgrader. Added these shaders to renderpipelineresources so that importer works correctly.
-=======
-- Added the default quality settings to the HDRP asset for RTAO, RTR and RTGI (case 1304370).
->>>>>>> 3ccf300f
 
 ### Fixed
 - Fixed an exception when opening the color picker in the material UI (case 1307143).
