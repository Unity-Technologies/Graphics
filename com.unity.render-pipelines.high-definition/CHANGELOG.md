--- conflicted
+++ resolved
@@ -33,12 +33,9 @@
 - Added support for 'Pyramid' and 'Box' spot light shapes in path tracing.
 - Added high quality prefiltering option for Bloom.
 - Added support for camera relative ray tracing (and keeping non-camera relative ray tracing working)
-<<<<<<< HEAD
-- Added new algorithm for SSR with temporal accumulation
-=======
 - Added a rough refraction option on planar reflections.
 - Added scalability settings for the planar reflection resolution.
->>>>>>> 6fb6d445
+- Added new algorithm for SSR with temporal accumulation
 
 ### Fixed
 - Fixed several issues with physically-based DoF (TAA ghosting of the CoC buffer, smooth layer transitions, etc)
