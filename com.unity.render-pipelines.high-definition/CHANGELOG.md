# Changelog
All notable changes to this package will be documented in this file.

The format is based on [Keep a Changelog](http://keepachangelog.com/en/1.0.0/)
and this project adheres to [Semantic Versioning](http://semver.org/spec/v2.0.0.html).

## [Unreleased]

### Added
- Ray tracing support for VR single-pass
- Added sharpen filter shader parameter and UI for TemporalAA to control image quality instead of hardcoded value
- Added frame settings option for custom post process and custom passes as well as custom color buffer format option.
- Add check in wizard on SRP Batcher enabled.
- Added default implementations of OnPreprocessMaterialDescription for FBX, Obj, Sketchup and 3DS file formats.
- Added custom pass fade radius
- Added after post process injection point for custom passes
- Added basic alpha compositing support - Alpha is available afterpostprocess when using FP16 buffer format.
- Added falloff distance on Reflection Probe and Planar Reflection Probe
- Added Backplate projection from the HDRISky
- Added Shadow Matte in UnlitMasterNode, which only received shadow without lighting
- Added hability to name LightLayers in HDRenderPipelineAsset
- Added a range compression factor for Reflection Probe and Planar Reflection Probe to avoid saturation of colors.
- Added path tracing support for directional, point and spot lights, as well as emission from Lit and Unlit.
- Added non temporal version of SSAO.
- Added more detailed ray tracing stats in the debug window
- Added Disc area light (bake only)
- Added a warning in the material UI to prevent transparent + subsurface-scattering combination.
- Added XR single-pass setting into HDRP asset
- Added a penumbra tint option for lights
- Added support for depth copy with XR SDK
- Added debug setting to Render Pipeline Debug Window to list the active XR views
- Added an option to filter the result of the volumetric lighting (off by default).
- Added a transmission multiplier for directional lights
- Added XR single-pass test mode to Render Pipeline Debug Window
- Added debug setting to Render Pipeline Window to list the active XR views
- Added a new refraction mode for the Lit shader (thin). Which is a box refraction with small thickness values
- Added the code to support Barn Doors for Area Lights based on a shaderconfig option.
- Added HDRPCameraBinder property binder for Visual Effect Graph
- Added "Celestial Body" controls to the Directional Light
- Added new parameters to the Physically Based Sky
- Added Reflections to the DXR Wizard
- Added the possibility to have ray traced colored and semi-transparent shadows on directional lights.
- Added a check in the custom post process template to throw an error if the default shader is not found.
- Exposed the debug overlay ratio in the debug menu.
- Added a separate frame settings for tonemapping alongside color grading.
- Added the receive fog option in the material UI for ShaderGraphs.
- Added a public virtual bool in the custom post processes API to specify if a post processes should be executed in the scene view.
- Added a menu option that checks scene issues with ray tracing. Also removed the previously existing warning at runtime.
- Added Contrast Adaptive Sharpen (CAS) Upscaling effect.
- Added APIs to update probe settings at runtime.
- Added documentation for the rayTracingSupported method in HDRP
- Added user-selectable format for the post processing passes.
- Added support for alpha channel in some post-processing passes (DoF, TAA, Uber).
- Added warnings in FrameSettings inspector when using DXR and atempting to use Asynchronous Execution.
- Exposed Stencil bits that can be used by the user.
- Added history rejection based on velocity of intersected objects for directional, point and spot lights.
- Added a affectsVolumetric field to the HDAdditionalLightData API to know if light affects volumetric fog.
- Add OS and Hardware check in the Wizard fixes for DXR.
- Added option to exclude camera motion from motion blur.
- Added semi-transparent shadows for point and spot lights.
- Added support for semi-transparent shadow for unlit shader and unlit shader graph.
- Added the alpha clip enabled toggle to the material UI for all HDRP shader graphs.
- Added Material Samples to explain how to use the lit shader features
- Added an initial implementation of ray traced sub surface scattering
- Added AssetPostprocessors and Shadergraphs to handle Arnold Standard Surface and 3DsMax Physical material import from FBX.
- Added support for Smoothness Fade start work when enabling ray traced reflections.
- Added Contact shadow, Micro shadows and Screen space refraction API documentation.
- Added script documentation for SSR, SSAO (ray tracing), GI, Light Cluster, RayTracingSettings, Ray Counters, etc.
- Added path tracing support for refraction and internal reflections.
- Added support for Thin Refraction Model and Lit's Clear Coat in Path Tracing.
- Added the Tint parameter to Sky Colored Fog.
- Added of Screen Space Reflections for Transparent materials
- Added a fallback for ray traced area light shadows in case the material is forward or the lit mode is forward.
- Added a new debug mode for light layers.
- Added an "enable" toggle to the SSR volume component.
- Added support for anisotropic specular lobes in path tracing.
- Added support for alpha clipping in path tracing.
- Added support for light cookies in path tracing.
- Added support for transparent shadows in path tracing.
- Added support for iridescence in path tracing.
- Added support for background color in path tracing.
- Added a path tracing test to the test suite.
- Added a warning and workaround instructions that appear when you enable XR single-pass after the first frame with the XR SDK.
- Added the exposure sliders to the planar reflection probe preview
- Added support for subsurface scattering in path tracing.
- Added a new mode that improves the filtering of ray traced shadows (directional, point and spot) based on the distance to the occluder.
- Added support of cookie baking and add support on Disc light.
- Added support for fog attenuation in path tracing.
- Added a new debug panel for volumes
- Added XR setting to control camera jitter for temporal effects
- Added an error message in the DrawRenderers custom pass when rendering opaque objects with an HDRP asset in DeferredOnly mode.
- Added API to enable proper recording of path traced scenes (with the Unity recorder or other tools).
- Added support for fog in Recursive rendering, ray traced reflections and ray traced indirect diffuse.
- Added an alpha blend option for recursive rendering
- Added support for stack lit for ray tracing effects.
- Added support for hair for ray tracing effects.
- Added support for alpha to coverage for HDRP shaders and shader graph
- Added support for Quality Levels to Subsurface Scattering.
- Added option to disable XR rendering on the camera settings.
- Added support for specular AA from geometric curvature in AxF
- Added support for baked AO (no input for now) in AxF
- Added an info box to warn about depth test artifacts when rendering object twice in custom passes with MSAA.
- Added a frame setting for alpha to mask.
- Added support for custom passes in the AOV API
- Added Light decomposition lighting debugging modes and support in AOV
- Added exposure compensation to Fixed exposure mode
- Added support for rasterized area light shadows in StackLit
- Added support for texture-weighted automatic exposure
- Added support for POM for emissive map
- Added alpha channel support in motion blur pass.
- Added the HDRP Compositor Tool (in Preview).
- Added a ray tracing mode option in the HDRP asset that allows to override and shader stripping.
- Added support for arbitrary resolution scaling of Volumetric Lighting to the Fog volume component.
- Added range attenuation for box-shaped spotlights.
- Added scenes for hair and fabric and decals with material samples
- Added fabric materials and textures
- Added information for fabric materials in fabric scene
- Added a DisplayInfo attribute to specify a name override and a display order for Volume Component fields (used only in default inspector for now).
- Added Min distance to contact shadows.
- Added support for Depth of Field in path tracing (by sampling the lens aperture).
- Added an API in HDRP to override the camera within the rendering of a frame (mainly for custom pass).
- Added a function (HDRenderPipeline.ResetRTHandleReferenceSize) to reset the reference size of RTHandle systems.
- Added support for AxF measurements importing into texture resources tilings.
- Added Layer parameter on Area Light to modify Layer of generated Emissive Mesh
- Added a flow map parameter to HDRI Sky
- Implemented ray traced reflections for transparent objects.
- Add a new parameter to control reflections in recursive rendering.
- Added an initial version of SSGI.
- Added back-compatibility with builtin stereo matrices.

### Fixed
- Fix when rescale probe all direction below zero (1219246)
- Update documentation of HDRISky-Backplate, precise how to have Ambient Occlusion on the Backplate
- Sorting, undo, labels, layout in the Lighting Explorer.
- Fixed sky settings and materials in Shader Graph Samples package
- Fix/workaround a probable graphics driver bug in the GTAO shader.
- Fixed Hair and PBR shader graphs double sided modes
- Fixed an issue where updating an HDRP asset in the Quality setting panel would not recreate the pipeline.
- Fixed issue with point lights being considered even when occupying less than a pixel on screen (case 1183196)
- Fix a potential NaN source with iridescence (case 1183216)
- Fixed issue of spotlight breaking when minimizing the cone angle via the gizmo (case 1178279)
- Fixed issue that caused decals not to modify the roughness in the normal buffer, causing SSR to not behave correctly (case 1178336)
- Fixed lit transparent refraction with XR single-pass rendering
- Removed extra jitter for TemporalAA in VR
- Fixed ShaderGraph time in main preview
- Fixed issue on some UI elements in HDRP asset not expanding when clicking the arrow (case 1178369)
- Fixed alpha blending in custom post process
- Fixed the modification of the _AlphaCutoff property in the material UI when exposed with a ShaderGraph parameter.
- Fixed HDRP test `1218_Lit_DiffusionProfiles` on Vulkan.
- Fixed an issue where building a player in non-dev mode would generate render target error logs every frame
- Fixed crash when upgrading version of HDRP
- Fixed rendering issues with material previews
- Fixed NPE when using light module in Shuriken particle systems (1173348).
- Refresh cached shadow on editor changes
- Fixed light supported units caching (1182266)
- Fixed an issue where SSAO (that needs temporal reprojection) was still being rendered when Motion Vectors were not available (case 1184998)
- Fixed a nullref when modifying the height parameters inside the layered lit shader UI.
- Fixed Decal gizmo that become white after exiting play mode
- Fixed Decal pivot position to behave like a spotlight
- Fixed an issue where using the LightingOverrideMask would break sky reflection for regular cameras
- Fix DebugMenu FrameSettingsHistory persistency on close
- Fix DensityVolume, ReflectionProbe aned PlanarReflectionProbe advancedControl display
- Fix DXR scene serialization in wizard
- Fixed an issue where Previews would reallocate History Buffers every frame
- Fixed the SetLightLayer function in HDAdditionalLightData setting the wrong light layer
- Fix error first time a preview is created for planar
- Fixed an issue where SSR would use an incorrect roughness value on ForwardOnly (StackLit, AxF, Fabric, etc.) materials when the pipeline is configured to also allow deferred Lit.
- Fixed issues with light explorer (cases 1183468, 1183269)
- Fix dot colors in LayeredLit material inspector
- Fix undo not resetting all value when undoing the material affectation in LayerLit material
- Fix for issue that caused gizmos to render in render textures (case 1174395)
- Fixed the light emissive mesh not updated when the light was disabled/enabled
- Fixed light and shadow layer sync when setting the HDAdditionalLightData.lightlayersMask property
- Fixed a nullref when a custom post process component that was in the HDRP PP list is removed from the project
- Fixed issue that prevented decals from modifying specular occlusion (case 1178272).
- Fixed exposure of volumetric reprojection
- Fixed multi selection support for Scalable Settings in lights
- Fixed font shaders in test projects for VR by using a Shader Graph version
- Fixed refresh of baked cubemap by incrementing updateCount at the end of the bake (case 1158677).
- Fixed issue with rectangular area light when seen from the back
- Fixed decals not affecting lightmap/lightprobe
- Fixed zBufferParams with XR single-pass rendering
- Fixed moving objects not rendered in custom passes
- Fixed abstract classes listed in the + menu of the custom pass list
- Fixed custom pass that was rendered in previews
- Fixed precision error in zero value normals when applying decals (case 1181639)
- Fixed issue that triggered No Scene Lighting view in game view as well (case 1156102)
- Assign default volume profile when creating a new HDRP Asset
- Fixed fov to 0 in planar probe breaking the projection matrix (case 1182014)
- Fixed bugs with shadow caching
- Reassign the same camera for a realtime probe face render request to have appropriate history buffer during realtime probe rendering.
- Fixed issue causing wrong shading when normal map mode is Object space, no normal map is set, but a detail map is present (case 1143352)
- Fixed issue with decal and htile optimization
- Fixed TerrainLit shader compilation error regarding `_Control0_TexelSize` redefinition (case 1178480).
- Fixed warning about duplicate HDRuntimeReflectionSystem when configuring play mode without domain reload.
- Fixed an editor crash when multiple decal projectors were selected and some had null material
- Added all relevant fix actions to FixAll button in Wizard
- Moved FixAll button on top of the Wizard
- Fixed an issue where fog color was not pre-exposed correctly
- Fix priority order when custom passes are overlapping
- Fix cleanup not called when the custom pass GameObject is destroyed
- Replaced most instances of GraphicsSettings.renderPipelineAsset by GraphicsSettings.currentRenderPipeline. This should fix some parameters not working on Quality Settings overrides.
- Fixed an issue with Realtime GI not working on upgraded projects.
- Fixed issue with screen space shadows fallback texture was not set as a texture array.
- Fixed Pyramid Lights bounding box
- Fixed terrain heightmap default/null values and epsilons
- Fixed custom post-processing effects breaking when an abstract class inherited from `CustomPostProcessVolumeComponent`
- Fixed XR single-pass rendering in Editor by using ShaderConfig.s_XrMaxViews to allocate matrix array
- Multiple different skies rendered at the same time by different cameras are now handled correctly without flickering
- Fixed flickering issue happening when different volumes have shadow settings and multiple cameras are present.
- Fixed issue causing planar probes to disappear if there is no light in the scene.
- Fixed a number of issues with the prefab isolation mode (Volumes leaking from the main scene and reflection not working properly)
- Fixed an issue with fog volume component upgrade not working properly
- Fixed Spot light Pyramid Shape has shadow artifacts on aspect ratio values lower than 1
- Fixed issue with AO upsampling in XR
- Fixed camera without HDAdditionalCameraData component not rendering
- Removed the macro ENABLE_RAYTRACING for most of the ray tracing code
- Fixed prefab containing camera reloading in loop while selected in the Project view
- Fixed issue causing NaN wheh the Z scale of an object is set to 0.
- Fixed DXR shader passes attempting to render before pipeline loaded
- Fixed black ambient sky issue when importing a project after deleting Library.
- Fixed issue when upgrading a Standard transparent material (case 1186874)
- Fixed area light cookies not working properly with stack lit
- Fixed material render queue not updated when the shader is changed in the material inspector.
- Fixed a number of issues with full screen debug modes not reseting correctly when setting another mutually exclusive mode
- Fixed compile errors for platforms with no VR support
- Fixed an issue with volumetrics and RTHandle scaling (case 1155236)
- Fixed an issue where sky lighting might be updated uselessly
- Fixed issue preventing to allow setting decal material to none (case 1196129)
- Fixed XR multi-pass decals rendering
- Fixed several fields on Light Inspector that not supported Prefab overrides
- Fixed EOL for some files
- Fixed scene view rendering with volumetrics and XR enabled
- Fixed decals to work with multiple cameras
- Fixed optional clear of GBuffer (Was always on)
- Fixed render target clears with XR single-pass rendering
- Fixed HDRP samples file hierarchy
- Fixed Light units not matching light type
- Fixed QualitySettings panel not displaying HDRP Asset
- Fixed black reflection probes the first time loading a project
- Fixed y-flip in scene view with XR SDK
- Fixed Decal projectors do not immediately respond when parent object layer mask is changed in editor.
- Fixed y-flip in scene view with XR SDK
- Fixed a number of issues with Material Quality setting
- Fixed the transparent Cull Mode option in HD unlit master node settings only visible if double sided is ticked.
- Fixed an issue causing shadowed areas by contact shadows at the edge of far clip plane if contact shadow length is very close to far clip plane.
- Fixed editing a scalable settings will edit all loaded asset in memory instead of targetted asset.
- Fixed Planar reflection default viewer FOV
- Fixed flickering issues when moving the mouse in the editor with ray tracing on.
- Fixed the ShaderGraph main preview being black after switching to SSS in the master node settings
- Fixed custom fullscreen passes in VR
- Fixed camera culling masks not taken in account in custom pass volumes
- Fixed object not drawn in custom pass when using a DrawRenderers with an HDRP shader in a build.
- Fixed injection points for Custom Passes (AfterDepthAndNormal and BeforePreRefraction were missing)
- Fixed a enum to choose shader tags used for drawing objects (DepthPrepass or Forward) when there is no override material.
- Fixed lit objects in the BeforePreRefraction, BeforeTransparent and BeforePostProcess.
- Fixed the None option when binding custom pass render targets to allow binding only depth or color.
- Fixed custom pass buffers allocation so they are not allocated if they're not used.
- Fixed the Custom Pass entry in the volume create asset menu items.
- Fixed Prefab Overrides workflow on Camera.
- Fixed alignment issue in Preset for Camera.
- Fixed alignment issue in Physical part for Camera.
- Fixed FrameSettings multi-edition.
- Fixed a bug happening when denoising multiple ray traced light shadows
- Fixed minor naming issues in ShaderGraph settings
- VFX: Removed z-fight glitches that could appear when using deferred depth prepass and lit quad primitives
- VFX: Preserve specular option for lit outputs (matches HDRP lit shader)
- Fixed an issue with Metal Shader Compiler and GTAO shader for metal
- Fixed resources load issue while upgrading HDRP package.
- Fix LOD fade mask by accounting for field of view
- Fixed spot light missing from ray tracing indirect effects.
- Fixed a UI bug in the diffusion profile list after fixing them from the wizard.
- Fixed the hash collision when creating new diffusion profile assets.
- Fixed a light leaking issue with box light casting shadows (case 1184475)
- Fixed Cookie texture type in the cookie slot of lights (Now displays a warning because it is not supported).
- Fixed a nullref that happens when using the Shuriken particle light module
- Fixed alignment in Wizard
- Fixed text overflow in Wizard's helpbox
- Fixed Wizard button fix all that was not automatically grab all required fixes
- Fixed VR tab for MacOS in Wizard
- Fixed local config package workflow in Wizard
- Fixed issue with contact shadows shifting when MSAA is enabled.
- Fixed EV100 in the PBR sky
- Fixed an issue In URP where sometime the camera is not passed to the volume system and causes a null ref exception (case 1199388)
- Fixed nullref when releasing HDRP with custom pass disabled
- Fixed performance issue derived from copying stencil buffer.
- Fixed an editor freeze when importing a diffusion profile asset from a unity package.
- Fixed an exception when trying to reload a builtin resource.
- Fixed the light type intensity unit reset when switching the light type.
- Fixed compilation error related to define guards and CreateLayoutFromXrSdk()
- Fixed documentation link on CustomPassVolume.
- Fixed player build when HDRP is in the project but not assigned in the graphic settings.
- Fixed an issue where ambient probe would be black for the first face of a baked reflection probe
- VFX: Fixed Missing Reference to Visual Effect Graph Runtime Assembly
- Fixed an issue where rendering done by users in EndCameraRendering would be executed before the main render loop.
- Fixed Prefab Override in main scope of Volume.
- Fixed alignment issue in Presset of main scope of Volume.
- Fixed persistence of ShowChromeGizmo and moved it to toolbar for coherency in ReflectionProbe and PlanarReflectionProbe.
- Fixed Alignement issue in ReflectionProbe and PlanarReflectionProbe.
- Fixed Prefab override workflow issue in ReflectionProbe and PlanarReflectionProbe.
- Fixed empty MoreOptions and moved AdvancedManipulation in a dedicated location for coherency in ReflectionProbe and PlanarReflectionProbe.
- Fixed Prefab override workflow issue in DensityVolume.
- Fixed empty MoreOptions and moved AdvancedManipulation in a dedicated location for coherency in DensityVolume.
- Fix light limit counts specified on the HDRP asset
- Fixed Quality Settings for SSR, Contact Shadows and Ambient Occlusion volume components
- Fixed decalui deriving from hdshaderui instead of just shaderui
- Use DelayedIntField instead of IntField for scalable settings
- Fixed init of debug for FrameSettingsHistory on SceneView camera
- Added a fix script to handle the warning 'referenced script in (GameObject 'SceneIDMap') is missing'
- Fix Wizard load when none selected for RenderPipelineAsset
- Fixed TerrainLitGUI when per-pixel normal property is not present.
- Fixed rendering errors when enabling debug modes with custom passes
- Fix an issue that made PCSS dependent on Atlas resolution (not shadow map res)
- Fixing a bug whith histories when n>4 for ray traced shadows
- Fixing wrong behavior in ray traced shadows for mesh renderers if their cast shadow is shadow only or double sided
- Only tracing rays for shadow if the point is inside the code for spotlight shadows
- Only tracing rays if the point is inside the range for point lights
- Fixing ghosting issues when the screen space shadow  indexes change for a light with ray traced shadows
- Fixed an issue with stencil management and Xbox One build that caused corrupted output in deferred mode.
- Fixed a mismatch in behavior between the culling of shadow maps and ray traced point and spot light shadows
- Fixed recursive ray tracing not working anymore after intermediate buffer refactor.
- Fixed ray traced shadow denoising not working (history rejected all the time).
- Fixed shader warning on xbox one
- Fixed cookies not working for spot lights in ray traced reflections, ray traced GI and recursive rendering
- Fixed an inverted handling of CoatSmoothness for SSR in StackLit.
- Fixed missing distortion inputs in Lit and Unlit material UI.
- Fixed issue that propagated NaNs across multiple frames through the exposure texture.
- Fixed issue with Exclude from TAA stencil ignored.
- Fixed ray traced reflection exposure issue.
- Fixed issue with TAA history not initialising corretly scale factor for first frame
- Fixed issue with stencil test of material classification not using the correct Mask (causing false positive and bad performance with forward material in deferred)
- Fixed issue with History not reset when chaning antialiasing mode on camera
- Fixed issue with volumetric data not being initialized if default settings have volumetric and reprojection off.
- Fixed ray tracing reflection denoiser not applied in tier 1
- Fixed the vibility of ray tracing related methods.
- Fixed the diffusion profile list not saved when clicking the fix button in the material UI.
- Fixed crash when pushing bounce count higher than 1 for ray traced GI or reflections
- Fixed PCSS softness scale so that it better match ray traced reference for punctual lights.
- Fixed exposure management for the path tracer
- Fixed AxF material UI containing two advanced options settings.
- Fixed an issue where cached sky contexts were being destroyed wrongly, breaking lighting in the LookDev
- Fixed issue that clamped PCSS softness too early and not after distance scale.
- Fixed fog affect transparent on HD unlit master node
- Fixed custom post processes re-ordering not saved.
- Fixed NPE when using scalable settings
- Fixed an issue where PBR sky precomputation was reset incorrectly in some cases causing bad performance.
- Fixed a bug due to depth history begin overriden too soon
- Fixed CustomPassSampleCameraColor scale issue when called from Before Transparent injection point.
- Fixed corruption of AO in baked probes.
- Fixed issue with upgrade of projects that still had Very High as shadow filtering quality.
- Fixed issue that caused Distortion UI to appear in Lit.
- Fixed several issues with decal duplicating when editing them.
- Fixed initialization of volumetric buffer params (1204159)
- Fixed an issue where frame count was incorrectly reset for the game view, causing temporal processes to fail.
- Fixed Culling group was not disposed error.
- Fixed issues on some GPU that do not support gathers on integer textures.
- Fixed an issue with ambient probe not being initialized for the first frame after a domain reload for volumetric fog.
- Fixed the scene visibility of decal projectors and density volumes
- Fixed a leak in sky manager.
- Fixed an issue where entering playmode while the light editor is opened would produce null reference exceptions.
- Fixed the debug overlay overlapping the debug menu at runtime.
- Fixed an issue with the framecount when changing scene.
- Fixed errors that occurred when using invalid near and far clip plane values for planar reflections.
- Fixed issue with motion blur sample weighting function.
- Fixed motion vectors in MSAA.
- Fixed sun flare blending (case 1205862).
- Fixed a lot of issues related to ray traced screen space shadows.
- Fixed memory leak caused by apply distortion material not being disposed.
- Fixed Reflection probe incorrectly culled when moving its parent (case 1207660)
- Fixed a nullref when upgrading the Fog volume components while the volume is opened in the inspector.
- Fix issues where decals on PS4 would not correctly write out the tile mask causing bits of the decal to go missing.
- Use appropriate label width and text content so the label is completely visible
- Fixed an issue where final post process pass would not output the default alpha value of 1.0 when using 11_11_10 color buffer format.
- Fixed SSR issue after the MSAA Motion Vector fix.
- Fixed an issue with PCSS on directional light if punctual shadow atlas was not allocated.
- Fixed an issue where shadow resolution would be wrong on the first face of a baked reflection probe.
- Fixed issue with PCSS softness being incorrect for cascades different than the first one.
- Fixed custom post process not rendering when using multiple HDRP asset in quality settings
- Fixed probe gizmo missing id (case 1208975)
- Fixed a warning in raytracingshadowfilter.compute
- Fixed issue with AO breaking with small near plane values.
- Fixed custom post process Cleanup function not called in some cases.
- Fixed shader warning in AO code.
- Fixed a warning in simpledenoiser.compute
- Fixed tube and rectangle light culling to use their shape instead of their range as a bounding box.
- Fixed caused by using gather on a UINT texture in motion blur.
- Fix issue with ambient occlusion breaking when dynamic resolution is active.
- Fixed some possible NaN causes in Depth of Field.
- Fixed Custom Pass nullref due to the new Profiling Sample API changes
- Fixed the black/grey screen issue on after post process Custom Passes in non dev builds.
- Fixed particle lights.
- Improved behavior of lights and probe going over the HDRP asset limits.
- Fixed issue triggered when last punctual light is disabled and more than one camera is used.
- Fixed Custom Pass nullref due to the new Profiling Sample API changes
- Fixed the black/grey screen issue on after post process Custom Passes in non dev builds.
- Fixed XR rendering locked to vsync of main display with Standalone Player.
- Fixed custom pass cleanup not called at the right time when using multiple volumes.
- Fixed an issue on metal with edge of decal having artifact by delaying discard of fragments during decal projection
- Fixed various shader warning
- Fixing unnecessary memory allocations in the ray tracing cluster build
- Fixed duplicate column labels in LightEditor's light tab
- Fixed white and dark flashes on scenes with very high or very low exposure when Automatic Exposure is being used.
- Fixed an issue where passing a null ProfilingSampler would cause a null ref exception.
- Fixed memory leak in Sky when in matcap mode.
- Fixed compilation issues on platform that don't support VR.
- Fixed migration code called when we create a new HDRP asset.
- Fixed RemoveComponent on Camera contextual menu to not remove Camera while a component depend on it.
- Fixed an issue where ambient occlusion and screen space reflections editors would generate null ref exceptions when HDRP was not set as the current pipeline.
- Fixed a null reference exception in the probe UI when no HDRP asset is present.
- Fixed the outline example in the doc (sampling range was dependent on screen resolution)
- Fixed a null reference exception in the HDRI Sky editor when no HDRP asset is present.
- Fixed an issue where Decal Projectors created from script where rotated around the X axis by 90°.
- Fixed frustum used to compute Density Volumes visibility when projection matrix is oblique.
- Fixed a null reference exception in Path Tracing, Recursive Rendering and raytraced Global Illumination editors when no HDRP asset is present.
- Fix for NaNs on certain geometry with Lit shader -- [case 1210058](https://fogbugz.unity3d.com/f/cases/1210058/)
- Fixed an issue where ambient occlusion and screen space reflections editors would generate null ref exceptions when HDRP was not set as the current pipeline.
- Fixed a null reference exception in the probe UI when no HDRP asset is present.
- Fixed the outline example in the doc (sampling range was dependent on screen resolution)
- Fixed a null reference exception in the HDRI Sky editor when no HDRP asset is present.
- Fixed an issue where materials newly created from the contextual menu would have an invalid state, causing various problems until it was edited.
- Fixed transparent material created with ZWrite enabled (now it is disabled by default for new transparent materials)
- Fixed mouseover on Move and Rotate tool while DecalProjector is selected.
- Fixed wrong stencil state on some of the pixel shader versions of deferred shader.
- Fixed an issue where creating decals at runtime could cause a null reference exception.
- Fixed issue that displayed material migration dialog on the creation of new project.
- Fixed various issues with time and animated materials (cases 1210068, 1210064).
- Updated light explorer with latest changes to the Fog and fixed issues when no visual environment was present.
- Fixed not handleling properly the recieve SSR feature with ray traced reflections
- Shadow Atlas is no longer allocated for area lights when they are disabled in the shader config file.
- Avoid MRT Clear on PS4 as it is not implemented yet.
- Fixed runtime debug menu BitField control.
- Fixed the radius value used for ray traced directional light.
- Fixed compilation issues with the layered lit in ray tracing shaders.
- Fixed XR autotests viewport size rounding
- Fixed mip map slider knob displayed when cubemap have no mipmap
- Remove unnecessary skip of material upgrade dialog box.
- Fixed the profiling sample mismatch errors when enabling the profiler in play mode
- Fixed issue that caused NaNs in reflection probes on consoles.
- Fixed adjusting positive axis of Blend Distance slides the negative axis in the density volume component.
- Fixed the blend of reflections based on the weight.
- Fixed fallback for ray traced reflections when denoising is enabled.
- Fixed error spam issue with terrain detail terrainDetailUnsupported (cases 1211848)
- Fixed hardware dynamic resolution causing cropping/scaling issues in scene view (case 1158661)
- Fixed Wizard check order for `Hardware and OS` and `Direct3D12`
- Fix AO issue turning black when Far/Near plane distance is big.
- Fixed issue when opening lookdev and the lookdev volume have not been assigned yet.
- Improved memory usage of the sky system.
- Updated label in HDRP quality preference settings (case 1215100)
- Fixed Decal Projector gizmo not undoing properly (case 1216629)
- Fix a leak in the denoising of ray traced reflections.
- Fixed Alignment issue in Light Preset
- Fixed Environment Header in LightingWindow
- Fixed an issue where hair shader could write garbage in the diffuse lighting buffer, causing NaNs.
- Fixed an exposure issue with ray traced sub-surface scattering.
- Fixed runtime debug menu light hierarchy None not doing anything.
- Fixed the broken ShaderGraph preview when creating a new Lit graph.
- Fix indentation issue in preset of LayeredLit material.
- Fixed minor issues with cubemap preview in the inspector.
- Fixed wrong build error message when building for android on mac.
- Fixed an issue related to denoising ray trace area shadows.
- Fixed wrong build error message when building for android on mac.
- Fixed Wizard persistency of Direct3D12 change on domain reload.
- Fixed Wizard persistency of FixAll on domain reload.
- Fixed Wizard behaviour on domain reload.
- Fixed a potential source of NaN in planar reflection probe atlas.
- Fixed an issue with MipRatio debug mode showing _DebugMatCapTexture not being set.
- Fixed missing initialization of input params in Blit for VR.
- Fix Inf source in LTC for area lights.
- Fix issue with AO being misaligned when multiple view are visible.
- Fix issue that caused the clamp of camera rotation motion for motion blur to be ineffective.
- Fixed issue with AssetPostprocessors dependencies causing models to be imported twice when upgrading the package version.
- Fixed culling of lights with XR SDK
- Fixed memory stomp in shadow caching code, leading to overflow of Shadow request array and runtime errors.
- Fixed an issue related to transparent objects reading the ray traced indirect diffuse buffer
- Fixed an issue with filtering ray traced area lights when the intensity is high or there is an exposure.
- Fixed ill-formed include path in Depth Of Field shader.
- Fixed shader graph and ray tracing after the shader target PR.
- Fixed a bug in semi-transparent shadows (object further than the light casting shadows)
- Fix state enabled of default volume profile when in package.
- Fixed removal of MeshRenderer and MeshFilter on adding Light component.
- Fixed Ray Traced SubSurface Scattering not working with ray traced area lights
- Fixed Ray Traced SubSurface Scattering not working in forward mode.
- Fixed a bug in debug light volumes.
- Fixed a bug related to ray traced area light shadow history.
- Fixed an issue where fog sky color mode could sample NaNs in the sky cubemap.
- Fixed a leak in the PBR sky renderer.
- Added a tooltip to the Ambient Mode parameter in the Visual Envionment volume component.
- Static lighting sky now takes the default volume into account (this fixes discrepancies between baked and realtime lighting).
- Fixed a leak in the sky system.
- Removed MSAA Buffers allocation when lit shader mode is set to "deferred only".
- Fixed invalid cast for realtime reflection probes (case 1220504)
- Fixed invalid game view rendering when disabling all cameras in the scene (case 1105163)
- Hide reflection probes in the renderer components.
- Fixed infinite reload loop while displaying Light's Shadow's Link Light Layer in Inspector of Prefab Asset.
- Fixed the culling was not disposed error in build log.
- Fixed the cookie atlas size and planar atlas size being too big after an upgrade of the HDRP asset.
- Fixed transparent SSR for shader graph.
- Fixed an issue with emissive light meshes not being in the RAS.
- Fixed DXR player build
- Fixed the HDRP asset migration code not being called after an upgrade of the package
- Fixed draw renderers custom pass out of bound exception
- Fixed the PBR shader rendering in deferred
- Fixed some typos in debug menu (case 1224594)
- Fixed ray traced point and spot lights shadows not rejecting istory when semi-transparent or colored.
- Fixed a warning due to StaticLightingSky when reloading domain in some cases.
- Fixed the MaxLightCount being displayed when the light volume debug menu is on ColorAndEdge.
- Fixed issue with unclear naming of debug menu for decals.
- Fixed z-fighting in scene view when scene lighting is off (case 1203927)
- Fixed issue that prevented cubemap thumbnails from rendering (only on D3D11 and Metal).
- Fixed ray tracing with VR single-pass
- Fix an exception in ray tracing that happens if two LOD levels are using the same mesh renderer.
- Fixed error in the console when switching shader to decal in the material UI.
- Fixed an issue with refraction model and ray traced recursive rendering (case 1198578).
- Fixed an issue where a dynamic sky changing any frame may not update the ambient probe.
- Fixed cubemap thumbnail generation at project load time.
- Fixed cubemap thumbnail generation at project load time. 
- Fixed XR culling with multiple cameras
- Fixed XR single-pass with Mock HMD plugin
- Fixed sRGB mismatch with XR SDK
- Fixed an issue where default volume would not update when switching profile.
- Fixed issue with uncached reflection probe cameras reseting the debug mode (case 1224601) 
- Fixed an issue where AO override would not override specular occlusion.
- Fixed an issue where Volume inspector might not refresh correctly in some cases.
- Fixed render texture with XR
- Fixed issue with resources being accessed before initialization process has been performed completely. 
- Half fixed shuriken particle light that cast shadows (only the first one will be correct)
- Fixed issue with atmospheric fog turning black if a planar reflection probe is placed below ground level. (case 1226588)
- Fixed custom pass GC alloc issue in CustomPassVolume.GetActiveVolumes().
- Fixed a bug where instanced shadergraph shaders wouldn't compile on PS4.
- Fixed an issue related to the envlightdatasrt not being bound in recursive rendering.
- Fixed shadow cascade tooltip when using the metric mode (case 1229232)
- Fixed how the area light influence volume is computed to match rasterization.
- Focus on Decal uses the extends of the projectors
- Fixed usage of light size data that are not available at runtime.
- Fixed the depth buffer copy made before custom pass after opaque and normal injection point.
- Fix for issue that prevented scene from being completely saved when baked reflection probes are present and lighting is set to auto generate.
- Fixed drag area width at left of Light's intensity field in Inspector.
- Fixed light type resolution when performing a reset on HDAdditionalLightData (case 1220931)
- Fixed reliance on atan2 undefined behavior in motion vector debug shader.
- Fixed an usage of a a compute buffer not bound (1229964)
- Fixed an issue where changing the default volume profile from another inspector would not update the default volume editor.
- Fix issues in the post process system with RenderTexture being invalid in some cases, causing rendering problems.
- Fixed an issue where unncessarily serialized members in StaticLightingSky component would change each time the scene is changed.
- Fixed a weird behavior in the scalable settings drawing when the space becomes tiny (1212045).
- Fixed a regression in the ray traced indirect diffuse due to the new probe system.
- Fix for range compression factor for probes going negative (now clamped to positive values).
- Fixed path validation when creating new volume profile (case 1229933)
- Fixed a bug where Decal Shader Graphs would not recieve reprojected Position, Normal, or Bitangent data. (1239921)
- Fix reflection hierarchy for CARPAINT in AxF.
- Fix precise fresnel for delta lights for SVBRDF in AxF.
- Fixed the debug exposure mode for display sky reflection and debug view baked lighting
- Fixed MSAA depth resolve when there is no motion vectors
- Fixed various object leaks in HDRP.
- Fixed compile error with XR SubsystemManager.
- Fix for assertion triggering sometimes when saving a newly created lit shader graph (case 1230996)
- Fixed culling of planar reflection probes that change position (case 1218651)
- Fixed null reference when processing lightprobe (case 1235285)
- Fix issue causing wrong planar reflection rendering when more than one camera is present.
- Fix black screen in XR when HDRP package is present but not used.
- Fixed an issue with the specularFGD term being used when the material has a clear coat (lit shader).
- Fixed white flash happening with auto-exposure in some cases (case 1223774)
- Fixed NaN which can appear with real time reflection and inf value
- Fixed an issue that was collapsing the volume components in the HDRP default settings
- Fixed warning about missing bound decal buffer
- Fixed shader warning on Xbox for ResolveStencilBuffer.compute. 
- Fixed PBR shader ZTest rendering in deferred.
- Replaced commands incompatible with async compute in light list build process.
- Diffusion Profile and Material references in HDRP materials are now correctly exported to unity packages. Note that the diffusion profile or the material references need to be edited once before this can work properly.
- Fix MaterialBalls having same guid issue
- Fix spelling and grammatical errors in material samples
- Fixed unneeded cookie texture allocation for cone stop lights.
- Fixed scalarization code for contact shadows.
- Fixed volume debug in playmode
- Fixed issue when toggling anything in HDRP asset that will produce an error (case 1238155)
- Fixed shader warning in PCSS code when using Vulkan.
- Fixed decal that aren't working without Metal and Ambient Occlusion option enabled.
- Fixed an error about procedural sky being logged by mistake.
- Fixed shadowmask UI now correctly showing shadowmask disable
- Made more explicit the warning about raytracing and asynchronous compute. Also fixed the condition in which it appears.
- Fixed a null ref exception in static sky when the default volume profile is invalid.
- DXR: Fixed shader compilation error with shader graph and pathtracer
- Fixed SceneView Draw Modes not being properly updated after opening new scene view panels or changing the editor layout.
- VFX: Removed irrelevant queues in render queue selection from HDRP outputs
- VFX: Motion Vector are correctly renderered with MSAA [Case 1240754](https://issuetracker.unity3d.com/product/unity/issues/guid/1240754/)
- Fixed a cause of NaN when a normal of 0-length is generated (usually via shadergraph). 
- Fixed issue with screen-space shadows not enabled properly when RT is disabled (case 1235821)
- Fixed a performance issue with stochastic ray traced area shadows.
- Fixed cookie texture not updated when changing an import settings (srgb for example).
- Fixed flickering of the game/scene view when lookdev is running.
- Fixed issue with reflection probes in realtime time mode with OnEnable baking having wrong lighting with sky set to dynamic (case 1238047).
- Fixed transparent motion vectors not working when in MSAA.
- Fix error when removing DecalProjector from component contextual menu (case 1243960)
- Fixed issue with post process when running in RGBA16 and an object with additive blending is in the scene.
- Fixed corrupted values on LayeredLit when using Vertex Color multiply mode to multiply and MSAA is activated. 
- Fix conflicts with Handles manipulation when performing a Reset in DecalComponent (case 1238833)
- Fixed depth prepass and postpass being disabled after changing the shader in the material UI.
- Fixed issue with sceneview camera settings not being saved after Editor restart.
- Fixed issue when switching back to custom sensor type in physical camera settings (case 1244350).
- Fixed a null ref exception when running playmode tests with the render pipeline debug window opened.
- Fixed some GCAlloc in the debug window.
- Fixed shader graphs not casting semi-transparent and color shadows (case 1242617)
- Fixed thin refraction mode not working properly.
- Fixed assert on tests caused by probe culling results being requested when culling did not happen. (case 1246169) 
- Fixed over consumption of GPU memory by the Physically Based Sky.
- Fixed an invalid rotation in Planar Reflection Probe editor display, that was causing an error message (case 1182022)
- Put more information in Camera background type tooltip and fixed inconsistent exposure behavior when changing bg type.
- Fixed issue that caused not all baked reflection to be deleted upon clicking "Clear Baked Data" in the lighting menu (case 1136080)
- Fixed an issue where asset preview could be rendered white because of static lighting sky.
- Fixed an issue where static lighting was not updated when removing the static lighting sky profile.
- Fixed the show cookie atlas debug mode not displaying correctly when enabling the clear cookie atlas option.
- Fixed various multi-editing issues when changing Emission parameters.
- Fixed error when undo a Reflection Probe removal in a prefab instance. (case 1244047)
<<<<<<< HEAD
- Cloned volume profile from read only assets are created in the root of the project. (case 1154961)
=======
- Fixed Microshadow not working correctly in deferred with LightLayers
- Tentative fix for missing include in depth of field shaders.
- Fixed the light overlap scene view draw mode (wasn't working at all).
- Fixed taaFrameIndex and XR tests 4052 and 4053
- Fixed the prefab integration of custom passes (Prefab Override Highlight not working as expected).
>>>>>>> 30976604

### Changed
- Improve MIP selection for decals on Transparents
- Color buffer pyramid is not allocated anymore if neither refraction nor distortion are enabled
- Rename Emission Radius to Radius in UI in Point, Spot
- Angular Diameter parameter for directional light is no longuer an advanced property
- DXR: Remove Light Radius and Angular Diamater of Raytrace shadow. Angular Diameter and Radius are used instead.
- Remove MaxSmoothness parameters from UI for point, spot and directional light. The MaxSmoothness is now deduce from Radius Parameters
- DXR: Remove the Ray Tracing Environement Component. Add a Layer Mask to the ray Tracing volume components to define which objects are taken into account for each effect.
- Removed second cubemaps used for shadowing in lookdev
- Disable Physically Based Sky below ground
- Increase max limit of area light and reflection probe to 128
- Change default texture for detailmap to grey
- Optimize Shadow RT load on Tile based architecture platforms.
- Improved quality of SSAO.
- Moved RequestShadowMapRendering() back to public API.
- Update HDRP DXR Wizard with an option to automatically clone the hdrp config package and setup raytracing to 1 in shaders file.
- Added SceneSelection pass for TerrainLit shader.
- Simplified Light's type API regrouping the logic in one place (Check type in HDAdditionalLightData)
- The support of LOD CrossFade (Dithering transition) in master nodes now required to enable it in the master node settings (Save variant)
- Improved shadow bias, by removing constant depth bias and substituting it with slope-scale bias.
- Fix the default stencil values when a material is created from a SSS ShaderGraph.
- Tweak test asset to be compatible with XR: unlit SG material for canvas and double-side font material
- Slightly tweaked the behaviour of bloom when resolution is low to reduce artifacts.
- Hidden fields in Light Inspector that is not relevant while in BakingOnly mode.
- Changed parametrization of PCSS, now softness is derived from angular diameter (for directional lights) or shape radius (for point/spot lights) and min filter size is now in the [0..1] range.
- Moved the copy of the geometry history buffers to right after the depth mip chain generation.
- Rename "Luminance" to "Nits" in UX for physical light unit
- Rename FrameSettings "SkyLighting" to "SkyReflection"
- Reworked XR automated tests
- The ray traced screen space shadow history for directional, spot and point lights is discarded if the light transform has changed.
- Changed the behavior for ray tracing in case a mesh renderer has both transparent and opaque submeshes.
- Improve history buffer management
- Replaced PlayerSettings.virtualRealitySupported with XRGraphics.tryEnable.
- Remove redundant FrameSettings RealTimePlanarReflection
- Improved a bit the GC calls generated during the rendering.
- Material update is now only triggered when the relevant settings are touched in the shader graph master nodes
- Changed the way Sky Intensity (on Sky volume components) is handled. It's now a combo box where users can choose between Exposure, Multiplier or Lux (for HDRI sky only) instead of both multiplier and exposure being applied all the time. Added a new menu item to convert old profiles.
- Change how method for specular occlusions is decided on inspector shader (Lit, LitTesselation, LayeredLit, LayeredLitTessellation)
- Unlocked SSS, SSR, Motion Vectors and Distortion frame settings for reflections probes.
- Hide unused LOD settings in Quality Settings legacy window.
- Reduced the constrained distance for temporal reprojection of ray tracing denoising
- Removed shadow near plane from the Directional Light Shadow UI.
- Improved the performances of custom pass culling.
- The scene view camera now replicates the physical parameters from the camera tagged as "MainCamera".
- Reduced the number of GC.Alloc calls, one simple scene without plarnar / probes, it should be 0B.
- Renamed ProfilingSample to ProfilingScope and unified API. Added GPU Timings.
- Updated macros to be compatible with the new shader preprocessor.
- Ray tracing reflection temporal filtering is now done in pre-exposed space
- Search field selects the appropriate fields in both project settings panels 'HDRP Default Settings' and 'Quality/HDRP'
- Disabled the refraction and transmission map keywords if the material is opaque.
- Keep celestial bodies outside the atmosphere.
- Updated the MSAA documentation to specify what features HDRP supports MSAA for and what features it does not.
- Shader use for Runtime Debug Display are now correctly stripper when doing a release build
- Now each camera has its own Volume Stack. This allows Volume Parameters to be updated as early as possible and be ready for the whole frame without conflicts between cameras.
- Disable Async for SSR, SSAO and Contact shadow when aggregated ray tracing frame setting is on.
- Improved performance when entering play mode without domain reload by a factor of ~25
- Renamed the camera profiling sample to include the camera name
- Discarding the ray tracing history for AO, reflection, diffuse shadows and GI when the viewport size changes.
- Renamed the camera profiling sample to include the camera name
- Renamed the post processing graphic formats to match the new convention.
- The restart in Wizard for DXR will always be last fix from now on
- Refactoring pre-existing materials to share more shader code between rasterization and ray tracing.
- Setting a material's Refraction Model to Thin does not overwrite the Thickness and Transmission Absorption Distance anymore.
- Removed Wind textures from runtime as wind is no longer built into the pipeline
- Changed Shader Graph titles of master nodes to be more easily searchable ("HDRP/x" -> "x (HDRP)")
- Expose StartSinglePass() and StopSinglePass() as public interface for XRPass
- Replaced the Texture array for 2D cookies (spot, area and directional lights) and for planar reflections by an atlas.
- Moved the tier defining from the asset to the concerned volume components.
- Changing from a tier management to a "mode" management for reflection and GI and removing the ability to enable/disable deferred and ray bining (they are now implied by performance mode)
- The default FrameSettings for ScreenSpaceShadows is set to true for Camera in order to give a better workflow for DXR.
- Refactor internal usage of Stencil bits.
- Changed how the material upgrader works and added documentation for it.
- Custom passes now disable the stencil when overwriting the depth and not writing into it.
- Renamed the camera profiling sample to include the camera name
- Changed the way the shadow casting property of transparent and tranmissive materials is handeled for ray tracing.
- Changed inspector materials stencil setting code to have more sharing.
- Updated the default scene and default DXR scene and DefaultVolumeProfile.
- Changed the way the length parameter is used for ray traced contact shadows.
- Improved the coherency of PCSS blur between cascades.
- Updated VR checks in Wizard to reflect new XR System.
- Removing unused alpha threshold depth prepass and post pass for fabric shader graph.
- Transform result from CIE XYZ to sRGB color space in EvalSensitivity for iridescence.
- Moved BeginCameraRendering callback right before culling.
- Changed the visibility of the Indirect Lighting Controller component to public.
- Renamed the cubemap used for diffuse convolution to a more explicit name for the memory profiler.
- Improved behaviour of transmission color on transparent surfaces in path tracing.
- Light dimmer can now get values higher than one and was renamed to multiplier in the UI.
- Removed info box requesting volume component for Visual Environment and updated the documentation with the relevant information.
- Improved light selection oracle for light sampling in path tracing.
- Stripped ray tracing subsurface passes with ray tracing is not enabled.
- Remove LOD cross fade code for ray tracing shaders
- Removed legacy VR code
- Add range-based clipping to box lights (case 1178780)
- Improve area light culling (case 1085873)
- Light Hierarchy debug mode can now adjust Debug Exposure for visualizing high exposure scenes.
- Rejecting history for ray traced reflections based on a threshold evaluated on the neighborhood of the sampled history.
- Renamed "Environment" to "Reflection Probes" in tile/cluster debug menu.
- Utilities namespace is obsolete, moved its content to UnityEngine.Rendering (case 1204677)
- Obsolete Utilities namespace was removed, instead use UnityEngine.Rendering (case 1204677)
- Moved most of the compute shaders to the multi_compile API instead of multiple kernels.
- Use multi_compile API for deferred compute shader with shadow mask.
- Remove the raytracing rendering queue system to make recursive raytraced material work when raytracing is disabled
- Changed a few resources used by ray tracing shaders to be global resources (using register space1) for improved CPU performance.
- All custom pass volumes are now executed for one injection point instead of the first one.
- Hidden unsupported choice in emission in Materials
- Temporal Anti aliasing improvements.
- Optimized PrepareLightsForGPU (cost reduced by over 25%) and PrepareGPULightData (around twice as fast now).
- Moved scene view camera settings for HDRP from the preferences window to the scene view camera settings window.
- Updated shaders to be compatible with Microsoft's DXC.
- Debug exposure in debug menu have been replace to debug exposure compensation in EV100 space and is always visible.
- Further optimized PrepareLightsForGPU (3x faster with few shadows, 1.4x faster with a lot of shadows or equivalently cost reduced by 68% to 37%).
- Raytracing: Replaced the DIFFUSE_LIGHTING_ONLY multicompile by a uniform.
- Raytracing: Removed the dynamic lightmap multicompile.
- Raytracing: Remove the LOD cross fade multi compile for ray tracing.
- Cookie are now supported in lightmaper. All lights casting cookie and baked will now include cookie influence.
- Avoid building the mip chain a second time for SSR for transparent objects.
- Replaced "High Quality" Subsurface Scattering with a set of Quality Levels.
- Replaced "High Quality" Volumetric Lighting with "Screen Resolution Percentage" and "Volume Slice Count" on the Fog volume component.
- Merged material samples and shader samples
- Update material samples scene visuals
- Use multi_compile API for deferred compute shader with shadow mask.
- Made the StaticLightingSky class public so that users can change it by script for baking purpose.
- Shadowmask and realtime reflectoin probe property are hide in Quality settings
- Improved performance of reflection probe management when using a lot of probes.
- Ignoring the disable SSR flags for recursive rendering.
- Removed logic in the UI to disable parameters for contact shadows and fog volume components as it was going against the concept of the volume system.
- Fixed the sub surface mask not being taken into account when computing ray traced sub surface scattering.

## [7.1.1] - 2019-09-05

### Added
- Transparency Overdraw debug mode. Allows to visualize transparent objects draw calls as an "heat map".
- Enabled single-pass instancing support for XR SDK with new API cmd.SetInstanceMultiplier()
- XR settings are now available in the HDRP asset
- Support for Material Quality in Shader Graph
- Material Quality support selection in HDRP Asset
- Renamed XR shader macro from UNITY_STEREO_ASSIGN_COMPUTE_EYE_INDEX to UNITY_XR_ASSIGN_VIEW_INDEX
- Raytracing ShaderGraph node for HDRP shaders
- Custom passes volume component with 3 injection points: Before Rendering, Before Transparent and Before Post Process
- Alpha channel is now properly exported to camera render textures when using FP16 color buffer format
- Support for XR SDK mirror view modes
- HD Master nodes in Shader Graph now support Normal and Tangent modification in vertex stage.
- DepthOfFieldCoC option in the fullscreen debug modes.
- Added override Ambient Occlusion option on debug windows
- Added Custom Post Processes with 3 injection points: Before Transparent, Before Post Process and After Post Process
- Added draft of minimal interactive path tracing (experimental) based on DXR API - Support only 4 area light, lit and unlit shader (non-shadergraph)
- Small adjustments to TAA anti flicker (more aggressive on high values).

### Fixed
- Fixed wizard infinite loop on cancellation
- Fixed with compute shader error about too many threads in threadgroup on low GPU
- Fixed invalid contact shadow shaders being created on metal
- Fixed a bug where if Assembly.GetTypes throws an exception due to mis-versioned dlls, then no preprocessors are used in the shader stripper
- Fixed typo in AXF decal property preventing to compile
- Fixed reflection probe with XR single-pass and FPTL
- Fixed force gizmo shown when selecting camera in hierarchy
- Fixed issue with XR occlusion mesh and dynamic resolution
- Fixed an issue where lighting compute buffers were re-created with the wrong size when resizing the window, causing tile artefacts at the top of the screen.
- Fix FrameSettings names and tooltips
- Fixed error with XR SDK when the Editor is not in focus
- Fixed errors with RenderGraph, XR SDK and occlusion mesh
- Fixed shadow routines compilation errors when "real" type is a typedef on "half".
- Fixed toggle volumetric lighting in the light UI
- Fixed post-processing history reset handling rt-scale incorrectly
- Fixed crash with terrain and XR multi-pass
- Fixed ShaderGraph material synchronization issues
- Fixed a null reference exception when using an Emissive texture with Unlit shader (case 1181335)
- Fixed an issue where area lights and point lights where not counted separately with regards to max lights on screen (case 1183196)
- Fixed an SSR and Subsurface Scattering issue (appearing black) when using XR.

### Changed
- Update Wizard layout.
- Remove almost all Garbage collection call within a frame.
- Rename property AdditionalVeclocityChange to AddPrecomputeVelocity
- Call the End/Begin camera rendering callbacks for camera with customRender enabled
- Changeg framesettings migration order of postprocess flags as a pr for reflection settings flags have been backported to 2019.2
- Replaced usage of ENABLE_VR in XRSystem.cs by version defines based on the presence of the built-in VR and XR modules
- Added an update virtual function to the SkyRenderer class. This is called once per frame. This allows a given renderer to amortize heavy computation at the rate it chooses. Currently only the physically based sky implements this.
- Removed mandatory XRPass argument in HDCamera.GetOrCreate()
- Restored the HDCamera parameter to the sky rendering builtin parameters.
- Removed usage of StructuredBuffer for XR View Constants
- Expose Direct Specular Lighting control in FrameSettings
- Deprecated ExponentialFog and VolumetricFog volume components. Now there is only one exponential fog component (Fog) which can add Volumetric Fog as an option. Added a script in Edit -> Render Pipeline -> Upgrade Fog Volume Components.

## [7.0.1] - 2019-07-25

### Added
- Added option in the config package to disable globally Area Lights and to select shadow quality settings for the deferred pipeline.
- When shader log stripping is enabled, shader stripper statistics will be written at `Temp/shader-strip.json`
- Occlusion mesh support from XR SDK

### Fixed
- Fixed XR SDK mirror view blit, cleanup some XRTODO and removed XRDebug.cs
- Fixed culling for volumetrics with XR single-pass rendering
- Fix shadergraph material pass setup not called
- Fixed documentation links in component's Inspector header bar
- Cookies using the render texture output from a camera are now properly updated
- Allow in ShaderGraph to enable pre/post pass when the alpha clip is disabled

### Changed
- RenderQueue for Opaque now start at Background instead of Geometry.
- Clamp the area light size for scripting API when we change the light type
- Added a warning in the material UI when the diffusion profile assigned is not in the HDRP asset


## [7.0.0] - 2019-07-17

### Added
- `Fixed`, `Viewer`, and `Automatic` modes to compute the FOV used when rendering a `PlanarReflectionProbe`
- A checkbox to toggle the chrome gizmo of `ReflectionProbe`and `PlanarReflectionProbe`
- Added a Light layer in shadows that allow for objects to cast shadows without being affected by light (and vice versa).
- You can now access ShaderGraph blend states from the Material UI (for example, **Surface Type**, **Sorting Priority**, and **Blending Mode**). This change may break Materials that use a ShaderGraph, to fix them, select **Edit > Render Pipeline > Reset all ShaderGraph Scene Materials BlendStates**. This syncs the blendstates of you ShaderGraph master nodes with the Material properties.
- You can now control ZTest, ZWrite, and CullMode for transparent Materials.
- Materials that use Unlit Shaders or Unlit Master Node Shaders now cast shadows.
- Added an option to enable the ztest on **After Post Process** materials when TAA is disabled.
- Added a new SSAO (based on Ground Truth Ambient Occlusion algorithm) to replace the previous one.
- Added support for shadow tint on light
- BeginCameraRendering and EndCameraRendering callbacks are now called with probes
- Adding option to update shadow maps only On Enable and On Demand.
- Shader Graphs that use time-dependent vertex modification now generate correct motion vectors.
- Added option to allow a custom spot angle for spot light shadow maps.
- Added frame settings for individual post-processing effects
- Added dither transition between cascades for Low and Medium quality settings
- Added single-pass instancing support with XR SDK
- Added occlusion mesh support with XR SDK
- Added support of Alembic velocity to various shaders
- Added support for more than 2 views for single-pass instancing
- Added support for per punctual/directional light min roughness in StackLit
- Added mirror view support with XR SDK
- Added VR verification in HDRPWizard
- Added DXR verification in HDRPWizard
- Added feedbacks in UI of Volume regarding skies
- Cube LUT support in Tonemapping. Cube LUT helpers for external grading are available in the Post-processing Sample package.

### Fixed
- Fixed an issue with history buffers causing effects like TAA or auto exposure to flicker when more than one camera was visible in the editor
- The correct preview is displayed when selecting multiple `PlanarReflectionProbe`s
- Fixed volumetric rendering with camera-relative code and XR stereo instancing
- Fixed issue with flashing cyan due to async compilation of shader when selecting a mesh
- Fix texture type mismatch when the contact shadow are disabled (causing errors on IOS devices)
- Fixed Generate Shader Includes while in package
- Fixed issue when texture where deleted in ShadowCascadeGUI
- Fixed issue in FrameSettingsHistory when disabling a camera several time without enabling it in between.
- Fixed volumetric reprojection with camera-relative code and XR stereo instancing
- Added custom BaseShaderPreprocessor in HDEditorUtils.GetBaseShaderPreprocessorList()
- Fixed compile issue when USE_XR_SDK is not defined
- Fixed procedural sky sun disk intensity for high directional light intensities
- Fixed Decal mip level when using texture mip map streaming to avoid dropping to lowest permitted mip (now loading all mips)
- Fixed deferred shading for XR single-pass instancing after lightloop refactor
- Fixed cluster and material classification debug (material classification now works with compute as pixel shader lighting)
- Fixed IOS Nan by adding a maximun epsilon definition REAL_EPS that uses HALF_EPS when fp16 are used
- Removed unnecessary GC allocation in motion blur code
- Fixed locked UI with advanded influence volume inspector for probes
- Fixed invalid capture direction when rendering planar reflection probes
- Fixed Decal HTILE optimization with platform not supporting texture atomatic (Disable it)
- Fixed a crash in the build when the contact shadows are disabled
- Fixed camera rendering callbacks order (endCameraRendering was being called before the actual rendering)
- Fixed issue with wrong opaque blending settings for After Postprocess
- Fixed issue with Low resolution transparency on PS4
- Fixed a memory leak on volume profiles
- Fixed The Parallax Occlusion Mappping node in shader graph and it's UV input slot
- Fixed lighting with XR single-pass instancing by disabling deferred tiles
- Fixed the Bloom prefiltering pass
- Fixed post-processing effect relying on Unity's random number generator
- Fixed camera flickering when using TAA and selecting the camera in the editor
- Fixed issue with single shadow debug view and volumetrics
- Fixed most of the problems with light animation and timeline
- Fixed indirect deferred compute with XR single-pass instancing
- Fixed a slight omission in anisotropy calculations derived from HazeMapping in StackLit
- Improved stack computation numerical stability in StackLit
- Fix PBR master node always opaque (wrong blend modes for forward pass)
- Fixed TAA with XR single-pass instancing (missing macros)
- Fixed an issue causing Scene View selection wire gizmo to not appear when using HDRP Shader Graphs.
- Fixed wireframe rendering mode (case 1083989)
- Fixed the renderqueue not updated when the alpha clip is modified in the material UI.
- Fixed the PBR master node preview
- Remove the ReadOnly flag on Reflection Probe's cubemap assets during bake when there are no VCS active.
- Fixed an issue where setting a material debug view would not reset the other exclusive modes
- Spot light shapes are now correctly taken into account when baking
- Now the static lighting sky will correctly take the default values for non-overridden properties
- Fixed material albedo affecting the lux meter
- Extra test in deferred compute shading to avoid shading pixels that were not rendered by the current camera (for camera stacking)

### Changed
- Optimization: Reduce the group size of the deferred lighting pass from 16x16 to 8x8
- Replaced HDCamera.computePassCount by viewCount
- Removed xrInstancing flag in RTHandles (replaced by TextureXR.slices and TextureXR.dimensions)
- Refactor the HDRenderPipeline and lightloop code to preprare for high level rendergraph
- Removed the **Back Then Front Rendering** option in the fabric Master Node settings. Enabling this option previously did nothing.
- Shader type Real translates to FP16 precision on Nintendo Switch.
- Shader framework refactor: Introduce CBSDF, EvaluateBSDF, IsNonZeroBSDF to replace BSDF functions
- Shader framework refactor:  GetBSDFAngles, LightEvaluation and SurfaceShading functions
- Replace ComputeMicroShadowing by GetAmbientOcclusionForMicroShadowing
- Rename WorldToTangent to TangentToWorld as it was incorrectly named
- Remove SunDisk and Sun Halo size from directional light
- Remove all obsolete wind code from shader
- Renamed DecalProjectorComponent into DecalProjector for API alignment.
- Improved the Volume UI and made them Global by default
- Remove very high quality shadow option
- Change default for shadow quality in Deferred to Medium
- Enlighten now use inverse squared falloff (before was using builtin falloff)
- Enlighten is now deprecated. Please use CPU or GPU lightmaper instead.
- Remove the name in the diffusion profile UI
- Changed how shadow map resolution scaling with distance is computed. Now it uses screen space area rather than light range.
- Updated MoreOptions display in UI
- Moved Display Area Light Emissive Mesh script API functions in the editor namespace
- direct strenght properties in ambient occlusion now affect direct specular as well
- Removed advanced Specular Occlusion control in StackLit: SSAO based SO control is hidden and fixed to behave like Lit, SPTD is the only HQ technique shown for baked SO.
- Shader framework refactor: Changed ClampRoughness signature to include PreLightData access.
- HDRPWizard window is now in Window > General > HD Render Pipeline Wizard
- Moved StaticLightingSky to LightingWindow
- Removes the current "Scene Settings" and replace them with "Sky & Fog Settings" (with Physically Based Sky and Volumetric Fog).
- Changed how cached shadow maps are placed inside the atlas to minimize re-rendering of them.

## [6.7.0-preview] - 2019-05-16

### Added
- Added ViewConstants StructuredBuffer to simplify XR rendering
- Added API to render specific settings during a frame
- Added stadia to the supported platforms (2019.3)
- Enabled cascade blends settings in the HD Shadow component
- Added Hardware Dynamic Resolution support.
- Added MatCap debug view to replace the no scene lighting debug view.
- Added clear GBuffer option in FrameSettings (default to false)
- Added preview for decal shader graph (Only albedo, normal and emission)
- Added exposure weight control for decal
- Screen Space Directional Shadow under a define option. Activated for ray tracing
- Added a new abstraction for RendererList that will help transition to Render Graph and future RendererList API
- Added multipass support for VR
- Added XR SDK integration (multipass only)
- Added Shader Graph samples for Hair, Fabric and Decal master nodes.
- Add fade distance, shadow fade distance and light layers to light explorer
- Add method to draw light layer drawer in a rect to HDEditorUtils

### Fixed
- Fixed deserialization crash at runtime
- Fixed for ShaderGraph Unlit masternode not writing velocity
- Fixed a crash when assiging a new HDRP asset with the 'Verify Saving Assets' option enabled
- Fixed exposure to properly support TEXTURE2D_X
- Fixed TerrainLit basemap texture generation
- Fixed a bug that caused nans when material classification was enabled and a tile contained one standard material + a material with transmission.
- Fixed gradient sky hash that was not using the exposure hash
- Fixed displayed default FrameSettings in HDRenderPipelineAsset wrongly updated on scripts reload.
- Fixed gradient sky hash that was not using the exposure hash.
- Fixed visualize cascade mode with exposure.
- Fixed (enabled) exposure on override lighting debug modes.
- Fixed issue with LightExplorer when volume have no profile
- Fixed issue with SSR for negative, infinite and NaN history values
- Fixed LightLayer in HDReflectionProbe and PlanarReflectionProbe inspector that was not displayed as a mask.
- Fixed NaN in transmission when the thickness and a color component of the scattering distance was to 0
- Fixed Light's ShadowMask multi-edition.
- Fixed motion blur and SMAA with VR single-pass instancing
- Fixed NaNs generated by phase functionsin volumetric lighting
- Fixed NaN issue with refraction effect and IOR of 1 at extreme grazing angle
- Fixed nan tracker not using the exposure
- Fixed sorting priority on lit and unlit materials
- Fixed null pointer exception when there are no AOVRequests defined on a camera
- Fixed dirty state of prefab using disabled ReflectionProbes
- Fixed an issue where gizmos and editor grid were not correctly depth tested
- Fixed created default scene prefab non editable due to wrong file extension.
- Fixed an issue where sky convolution was recomputed for nothing when a preview was visible (causing extreme slowness when fabric convolution is enabled)
- Fixed issue with decal that wheren't working currently in player
- Fixed missing stereo rendering macros in some fragment shaders
- Fixed exposure for ReflectionProbe and PlanarReflectionProbe gizmos
- Fixed single-pass instancing on PSVR
- Fixed Vulkan shader issue with Texture2DArray in ScreenSpaceShadow.compute by re-arranging code (workaround)
- Fixed camera-relative issue with lights and XR single-pass instancing
- Fixed single-pass instancing on Vulkan
- Fixed htile synchronization issue with shader graph decal
- Fixed Gizmos are not drawn in Camera preview
- Fixed pre-exposure for emissive decal
- Fixed wrong values computed in PreIntegrateFGD and in the generation of volumetric lighting data by forcing the use of fp32.
- Fixed NaNs arising during the hair lighting pass
- Fixed synchronization issue in decal HTile that occasionally caused rendering artifacts around decal borders
- Fixed QualitySettings getting marked as modified by HDRP (and thus checked out in Perforce)
- Fixed a bug with uninitialized values in light explorer
- Fixed issue with LOD transition
- Fixed shader warnings related to raytracing and TEXTURE2D_X

### Changed
- Refactor PixelCoordToViewDirWS to be VR compatible and to compute it only once per frame
- Modified the variants stripper to take in account multiple HDRP assets used in the build.
- Improve the ray biasing code to avoid self-intersections during the SSR traversal
- Update Pyramid Spot Light to better match emitted light volume.
- Moved _XRViewConstants out of UnityPerPassStereo constant buffer to fix issues with PSSL
- Removed GetPositionInput_Stereo() and single-pass (double-wide) rendering mode
- Changed label width of the frame settings to accommodate better existing options.
- SSR's Default FrameSettings for camera is now enable.
- Re-enabled the sharpening filter on Temporal Anti-aliasing
- Exposed HDEditorUtils.LightLayerMaskDrawer for integration in other packages and user scripting.
- Rename atmospheric scattering in FrameSettings to Fog
- The size modifier in the override for the culling sphere in Shadow Cascades now defaults to 0.6, which is the same as the formerly hardcoded value.
- Moved LOD Bias and Maximum LOD Level from Frame Setting section `Other` to `Rendering`
- ShaderGraph Decal that affect only emissive, only draw in emissive pass (was drawing in dbuffer pass too)
- Apply decal projector fade factor correctly on all attribut and for shader graph decal
- Move RenderTransparentDepthPostpass after all transparent
- Update exposure prepass to interleave XR single-pass instancing views in a checkerboard pattern
- Removed ScriptRuntimeVersion check in wizard.

## [6.6.0-preview] - 2019-04-01

### Added
- Added preliminary changes for XR deferred shading
- Added support of 111110 color buffer
- Added proper support for Recorder in HDRP
- Added depth offset input in shader graph master nodes
- Added a Parallax Occlusion Mapping node
- Added SMAA support
- Added Homothety and Symetry quick edition modifier on volume used in ReflectionProbe, PlanarReflectionProbe and DensityVolume
- Added multi-edition support for DecalProjectorComponent
- Improve hair shader
- Added the _ScreenToTargetScaleHistory uniform variable to be used when sampling HDRP RTHandle history buffers.
- Added settings in `FrameSettings` to change `QualitySettings.lodBias` and `QualitySettings.maximumLODLevel` during a rendering
- Added an exposure node to retrieve the current, inverse and previous frame exposure value.
- Added an HD scene color node which allow to sample the scene color with mips and a toggle to remove the exposure.
- Added safeguard on HD scene creation if default scene not set in the wizard
- Added Low res transparency rendering pass.

### Fixed
- Fixed HDRI sky intensity lux mode
- Fixed dynamic resolution for XR
- Fixed instance identifier semantic string used by Shader Graph
- Fixed null culling result occuring when changing scene that was causing crashes
- Fixed multi-edition light handles and inspector shapes
- Fixed light's LightLayer field when multi-editing
- Fixed normal blend edition handles on DensityVolume
- Fixed an issue with layered lit shader and height based blend where inactive layers would still have influence over the result
- Fixed multi-selection handles color for DensityVolume
- Fixed multi-edition inspector's blend distances for HDReflectionProbe, PlanarReflectionProbe and DensityVolume
- Fixed metric distance that changed along size in DensityVolume
- Fixed DensityVolume shape handles that have not same behaviour in advance and normal edition mode
- Fixed normal map blending in TerrainLit by only blending the derivatives
- Fixed Xbox One rendering just a grey screen instead of the scene
- Fixed probe handles for multiselection
- Fixed baked cubemap import settings for convolution
- Fixed regression causing crash when attempting to open HDRenderPipelineWizard without an HDRenderPipelineAsset setted
- Fixed FullScreenDebug modes: SSAO, SSR, Contact shadow, Prerefraction Color Pyramid, Final Color Pyramid
- Fixed volumetric rendering with stereo instancing
- Fixed shader warning
- Fixed missing resources in existing asset when updating package
- Fixed PBR master node preview in forward rendering or transparent surface
- Fixed deferred shading with stereo instancing
- Fixed "look at" edition mode of Rotation tool for DecalProjectorComponent
- Fixed issue when switching mode in ReflectionProbe and PlanarReflectionProbe
- Fixed issue where migratable component version where not always serialized when part of prefab's instance
- Fixed an issue where shadow would not be rendered properly when light layer are not enabled
- Fixed exposure weight on unlit materials
- Fixed Light intensity not played in the player when recorded with animation/timeline
- Fixed some issues when multi editing HDRenderPipelineAsset
- Fixed emission node breaking the main shader graph preview in certain conditions.
- Fixed checkout of baked probe asset when baking probes.
- Fixed invalid gizmo position for rotated ReflectionProbe
- Fixed multi-edition of material's SurfaceType and RenderingPath
- Fixed whole pipeline reconstruction on selecting for the first time or modifying other than the currently used HDRenderPipelineAsset
- Fixed single shadow debug mode
- Fixed global scale factor debug mode when scale > 1
- Fixed debug menu material overrides not getting applied to the Terrain Lit shader
- Fixed typo in computeLightVariants
- Fixed deferred pass with XR instancing by disabling ComputeLightEvaluation
- Fixed bloom resolution independence
- Fixed lens dirt intensity not behaving properly
- Fixed the Stop NaN feature
- Fixed some resources to handle more than 2 instanced views for XR
- Fixed issue with black screen (NaN) produced on old GPU hardware or intel GPU hardware with gaussian pyramid
- Fixed issue with disabled punctual light would still render when only directional light is present

### Changed
- DensityVolume scripting API will no longuer allow to change between advance and normal edition mode
- Disabled depth of field, lens distortion and panini projection in the scene view
- TerrainLit shaders and includes are reorganized and made simpler.
- TerrainLit shader GUI now allows custom properties to be displayed in the Terrain fold-out section.
- Optimize distortion pass with stencil
- Disable SceneSelectionPass in shader graph preview
- Control punctual light and area light shadow atlas separately
- Move SMAA anti-aliasing option to after Temporal Anti Aliasing one, to avoid problem with previously serialized project settings
- Optimize rendering with static only lighting and when no cullable lights/decals/density volumes are present.
- Updated handles for DecalProjectorComponent for enhanced spacial position readability and have edition mode for better SceneView management
- DecalProjectorComponent are now scale independent in order to have reliable metric unit (see new Size field for changing the size of the volume)
- Restructure code from HDCamera.Update() by adding UpdateAntialiasing() and UpdateViewConstants()
- Renamed velocity to motion vectors
- Objects rendered during the After Post Process pass while TAA is enabled will not benefit from existing depth buffer anymore. This is done to fix an issue where those object would wobble otherwise
- Removed usage of builtin unity matrix for shadow, shadow now use same constant than other view
- The default volume layer mask for cameras & probes is now `Default` instead of `Everything`

## [6.5.0-preview] - 2019-03-07

### Added
- Added depth-of-field support with stereo instancing
- Adding real time area light shadow support
- Added a new FrameSettings: Specular Lighting to toggle the specular during the rendering

### Fixed
- Fixed diffusion profile upgrade breaking package when upgrading to a new version
- Fixed decals cropped by gizmo not updating correctly if prefab
- Fixed an issue when enabling SSR on multiple view
- Fixed edition of the intensity's unit field while selecting multiple lights
- Fixed wrong calculation in soft voxelization for density volume
- Fixed gizmo not working correctly with pre-exposure
- Fixed issue with setting a not available RT when disabling motion vectors
- Fixed planar reflection when looking at mirror normal
- Fixed mutiselection issue with HDLight Inspector
- Fixed HDAdditionalCameraData data migration
- Fixed failing builds when light explorer window is open
- Fixed cascade shadows border sometime causing artefacts between cascades
- Restored shadows in the Cascade Shadow debug visualization
- `camera.RenderToCubemap` use proper face culling

### Changed
- When rendering reflection probe disable all specular lighting and for metals use fresnelF0 as diffuse color for bake lighting.

## [6.4.0-preview] - 2019-02-21

### Added
- VR: Added TextureXR system to selectively expand TEXTURE2D macros to texture array for single-pass stereo instancing + Convert textures call to these macros
- Added an unit selection dropdown next to shutter speed (camera)
- Added error helpbox when trying to use a sub volume component that require the current HDRenderPipelineAsset to support a feature that it is not supporting.
- Add mesh for tube light when display emissive mesh is enabled

### Fixed
- Fixed Light explorer. The volume explorer used `profile` instead of `sharedProfile` which instantiate a custom volume profile instead of editing the asset itself.
- Fixed UI issue where all is displayed using metric unit in shadow cascade and Percent is set in the unit field (happening when opening the inspector).
- Fixed inspector event error when double clicking on an asset (diffusion profile/material).
- Fixed nullref on layered material UI when the material is not an asset.
- Fixed nullref exception when undo/redo a light property.
- Fixed visual bug when area light handle size is 0.

### Changed
- Update UI for 32bit/16bit shadow precision settings in HDRP asset
- Object motion vectors have been disabled in all but the game view. Camera motion vectors are still enabled everywhere, allowing TAA and Motion Blur to work on static objects.
- Enable texture array by default for most rendering code on DX11 and unlock stereo instancing (DX11 only for now)

## [6.3.0-preview] - 2019-02-18

### Added
- Added emissive property for shader graph decals
- Added a diffusion profile override volume so the list of diffusion profile assets to use can be chanaged without affecting the HDRP asset
- Added a "Stop NaNs" option on cameras and in the Scene View preferences.
- Added metric display option in HDShadowSettings and improve clamping
- Added shader parameter mapping in DebugMenu
- Added scripting API to configure DebugData for DebugMenu

### Fixed
- Fixed decals in forward
- Fixed issue with stencil not correctly setup for various master node and shader for the depth pass, motion vector pass and GBuffer/Forward pass
- Fixed SRP batcher and metal
- Fixed culling and shadows for Pyramid, Box, Rectangle and Tube lights
- Fixed an issue where scissor render state leaking from the editor code caused partially black rendering

### Changed
- When a lit material has a clear coat mask that is not null, we now use the clear coat roughness to compute the screen space reflection.
- Diffusion profiles are now limited to one per asset and can be referenced in materials, shader graphs and vfx graphs. Materials will be upgraded automatically except if they are using a shader graph, in this case it will display an error message.

## [6.2.0-preview] - 2019-02-15

### Added
- Added help box listing feature supported in a given HDRenderPipelineAsset alongs with the drawbacks implied.
- Added cascade visualizer, supporting disabled handles when not overriding.

### Fixed
- Fixed post processing with stereo double-wide
- Fixed issue with Metal: Use sign bit to find the cache type instead of lowest bit.
- Fixed invalid state when creating a planar reflection for the first time
- Fix FrameSettings's LitShaderMode not restrained by supported LitShaderMode regression.

### Changed
- The default value roughness value for the clearcoat has been changed from 0.03 to 0.01
- Update default value of based color for master node
- Update Fabric Charlie Sheen lighting model - Remove Fresnel component that wasn't part of initial model + Remap smoothness to [0.0 - 0.6] range for more artist friendly parameter

### Changed
- Code refactor: all macros with ARGS have been swapped with macros with PARAM. This is because the ARGS macros were incorrectly named.

## [6.1.0-preview] - 2019-02-13

### Added
- Added support for post-processing anti-aliasing in the Scene View (FXAA and TAA). These can be set in Preferences.
- Added emissive property for decal material (non-shader graph)

### Fixed
- Fixed a few UI bugs with the color grading curves.
- Fixed "Post Processing" in the scene view not toggling post-processing effects
- Fixed bake only object with flag `ReflectionProbeStaticFlag` when baking a `ReflectionProbe`

### Changed
- Removed unsupported Clear Depth checkbox in Camera inspector
- Updated the toggle for advanced mode in inspectors.

## [6.0.0-preview] - 2019-02-23

### Added
- Added new API to perform a camera rendering
- Added support for hair master node (Double kajiya kay - Lambert)
- Added Reset behaviour in DebugMenu (ingame mapping is right joystick + B)
- Added Default HD scene at new scene creation while in HDRP
- Added Wizard helping to configure HDRP project
- Added new UI for decal material to allow remapping and scaling of some properties
- Added cascade shadow visualisation toggle in HD shadow settings
- Added icons for assets
- Added replace blending mode for distortion
- Added basic distance fade for density volumes
- Added decal master node for shader graph
- Added HD unlit master node (Cross Pipeline version is name Unlit)
- Added new Rendering Queue in materials
- Added post-processing V3 framework embed in HDRP, remove postprocess V2 framework
- Post-processing now uses the generic volume framework
-   New depth-of-field, bloom, panini projection effects, motion blur
-   Exposure is now done as a pre-exposition pass, the whole system has been revamped
-   Exposure now use EV100 everywhere in the UI (Sky, Emissive Light)
- Added emissive intensity (Luminance and EV100 control) control for Emissive
- Added pre-exposure weigth for Emissive
- Added an emissive color node and a slider to control the pre-exposure percentage of emission color
- Added physical camera support where applicable
- Added more color grading tools
- Added changelog level for Shader Variant stripping
- Added Debug mode for validation of material albedo and metalness/specularColor values
- Added a new dynamic mode for ambient probe and renamed BakingSky to StaticLightingSky
- Added command buffer parameter to all Bind() method of material
- Added Material validator in Render Pipeline Debug
- Added code to future support of DXR (not enabled)
- Added support of multiviewport
- Added HDRenderPipeline.RequestSkyEnvironmentUpdate function to force an update from script when sky is set to OnDemand
- Added a Lighting and BackLighting slots in Lit, StackLit, Fabric and Hair master nodes
- Added support for overriding terrain detail rendering shaders, via the render pipeline editor resources asset
- Added xrInstancing flag support to RTHandle
- Added support for cullmask for decal projectors
- Added software dynamic resolution support
- Added support for "After Post-Process" render pass for unlit shader
- Added support for textured rectangular area lights
- Added stereo instancing macros to MSAA shaders
- Added support for Quarter Res Raytraced Reflections (not enabled)
- Added fade factor for decal projectors.
- Added stereo instancing macros to most shaders used in VR
- Added multi edition support for HDRenderPipelineAsset

### Fixed
- Fixed logic to disable FPTL with stereo rendering
- Fixed stacklit transmission and sun highlight
- Fixed decals with stereo rendering
- Fixed sky with stereo rendering
- Fixed flip logic for postprocessing + VR
- Fixed copyStencilBuffer pass for Switch
- Fixed point light shadow map culling that wasn't taking into account far plane
- Fixed usage of SSR with transparent on all master node
- Fixed SSR and microshadowing on fabric material
- Fixed blit pass for stereo rendering
- Fixed lightlist bounds for stereo rendering
- Fixed windows and in-game DebugMenu sync.
- Fixed FrameSettings' LitShaderMode sync when opening DebugMenu.
- Fixed Metal specific issues with decals, hitting a sampler limit and compiling AxF shader
- Fixed an issue with flipped depth buffer during postprocessing
- Fixed normal map use for shadow bias with forward lit - now use geometric normal
- Fixed transparent depth prepass and postpass access so they can be use without alpha clipping for lit shader
- Fixed support of alpha clip shadow for lit master node
- Fixed unlit master node not compiling
- Fixed issue with debug display of reflection probe
- Fixed issue with phong tessellations not working with lit shader
- Fixed issue with vertex displacement being affected by heightmap setting even if not heightmap where assign
- Fixed issue with density mode on Lit terrain producing NaN
- Fixed issue when going back and forth from Lit to LitTesselation for displacement mode
- Fixed issue with ambient occlusion incorrectly applied to emissiveColor with light layers in deferred
- Fixed issue with fabric convolution not using the correct convolved texture when fabric convolution is enabled
- Fixed issue with Thick mode for Transmission that was disabling transmission with directional light
- Fixed shutdown edge cases with HDRP tests
- Fixed slowdow when enabling Fabric convolution in HDRP asset
- Fixed specularAA not compiling in StackLit Master node
- Fixed material debug view with stereo rendering
- Fixed material's RenderQueue edition in default view.
- Fixed banding issues within volumetric density buffer
- Fixed missing multicompile for MSAA for AxF
- Fixed camera-relative support for stereo rendering
- Fixed remove sync with render thread when updating decal texture atlas.
- Fixed max number of keyword reach [256] issue. Several shader feature are now local
- Fixed Scene Color and Depth nodes
- Fixed SSR in forward
- Fixed custom editor of Unlit, HD Unlit and PBR shader graph master node
- Fixed issue with NewFrame not correctly calculated in Editor when switching scene
- Fixed issue with TerrainLit not compiling with depth only pass and normal buffer
- Fixed geometric normal use for shadow bias with PBR master node in forward
- Fixed instancing macro usage for decals
- Fixed error message when having more than one directional light casting shadow
- Fixed error when trying to display preview of Camera or PlanarReflectionProbe
- Fixed LOAD_TEXTURE2D_ARRAY_MSAA macro
- Fixed min-max and amplitude clamping value in inspector of vertex displacement materials
- Fixed issue with alpha shadow clip (was incorrectly clipping object shadow)
- Fixed an issue where sky cubemap would not be cleared correctly when setting the current sky to None
- Fixed a typo in Static Lighting Sky component UI
- Fixed issue with incorrect reset of RenderQueue when switching shader in inspector GUI
- Fixed issue with variant stripper stripping incorrectly some variants
- Fixed a case of ambient lighting flickering because of previews
- Fixed Decals when rendering multiple camera in a single frame
- Fixed cascade shadow count in shader
- Fixed issue with Stacklit shader with Haze effect
- Fixed an issue with the max sample count for the TAA
- Fixed post-process guard band for XR
- Fixed exposure of emissive of Unlit
- Fixed depth only and motion vector pass for Unlit not working correctly with MSAA
- Fixed an issue with stencil buffer copy causing unnecessary compute dispatches for lighting
- Fixed multi edition issue in FrameSettings
- Fixed issue with SRP batcher and DebugDisplay variant of lit shader
- Fixed issue with debug material mode not doing alpha test
- Fixed "Attempting to draw with missing UAV bindings" errors on Vulkan
- Fixed pre-exposure incorrectly apply to preview
- Fixed issue with duplicate 3D texture in 3D texture altas of volumetric?
- Fixed Camera rendering order (base on the depth parameter)
- Fixed shader graph decals not being cropped by gizmo
- Fixed "Attempting to draw with missing UAV bindings" errors on Vulkan.


### Changed
- ColorPyramid compute shader passes is swapped to pixel shader passes on platforms where the later is faster (Nintendo Switch).
- Removing the simple lightloop used by the simple lit shader
- Whole refactor of reflection system: Planar and reflection probe
- Separated Passthrough from other RenderingPath
- Update several properties naming and caption based on feedback from documentation team
- Remove tile shader variant for transparent backface pass of lit shader
- Rename all HDRenderPipeline to HDRP folder for shaders
- Rename decal property label (based on doc team feedback)
- Lit shader mode now default to Deferred to reduce build time
- Update UI of Emission parameters in shaders
- Improve shader variant stripping including shader graph variant
- Refactored render loop to render realtime probes visible per camera
- Enable SRP batcher by default
- Shader code refactor: Rename LIGHTLOOP_SINGLE_PASS => LIGHTLOOP_DISABLE_TILE_AND_CLUSTER and clean all usage of LIGHTLOOP_TILE_PASS
- Shader code refactor: Move pragma definition of vertex and pixel shader inside pass + Move SURFACE_GRADIENT definition in XXXData.hlsl
- Micro-shadowing in Lit forward now use ambientOcclusion instead of SpecularOcclusion
- Upgraded FrameSettings workflow, DebugMenu and Inspector part relative to it
- Update build light list shader code to support 32 threads in wavefronts on Switch
- LayeredLit layers' foldout are now grouped in one main foldout per layer
- Shadow alpha clip can now be enabled on lit shader and haor shader enven for opaque
- Temporal Antialiasing optimization for Xbox One X
- Parameter depthSlice on SetRenderTarget functions now defaults to -1 to bind the entire resource
- Rename SampleCameraDepth() functions to LoadCameraDepth() and SampleCameraDepth(), same for SampleCameraColor() functions
- Improved Motion Blur quality.
- Update stereo frame settings values for single-pass instancing and double-wide
- Rearrange FetchDepth functions to prepare for stereo-instancing
- Remove unused _ComputeEyeIndex
- Updated HDRenderPipelineAsset inspector
- Re-enable SRP batcher for metal

## [5.2.0-preview] - 2018-11-27

### Added
- Added option to run Contact Shadows and Volumetrics Voxelization stage in Async Compute
- Added camera freeze debug mode - Allow to visually see culling result for a camera
- Added support of Gizmo rendering before and after postprocess in Editor
- Added support of LuxAtDistance for punctual lights

### Fixed
- Fixed Debug.DrawLine and Debug.Ray call to work in game view
- Fixed DebugMenu's enum resetted on change
- Fixed divide by 0 in refraction causing NaN
- Fixed disable rough refraction support
- Fixed refraction, SSS and atmospheric scattering for VR
- Fixed forward clustered lighting for VR (double-wide).
- Fixed Light's UX to not allow negative intensity
- Fixed HDRenderPipelineAsset inspector broken when displaying its FrameSettings from project windows.
- Fixed forward clustered lighting for VR (double-wide).
- Fixed HDRenderPipelineAsset inspector broken when displaying its FrameSettings from project windows.
- Fixed Decals and SSR diable flags for all shader graph master node (Lit, Fabric, StackLit, PBR)
- Fixed Distortion blend mode for shader graph master node (Lit, StackLit)
- Fixed bent Normal for Fabric master node in shader graph
- Fixed PBR master node lightlayers
- Fixed shader stripping for built-in lit shaders.

### Changed
- Rename "Regular" in Diffusion profile UI "Thick Object"
- Changed VBuffer depth parametrization for volumetric from distanceRange to depthExtent - Require update of volumetric settings - Fog start at near plan
- SpotLight with box shape use Lux unit only

## [5.1.0-preview] - 2018-11-19

### Added

- Added a separate Editor resources file for resources Unity does not take when it builds a Player.
- You can now disable SSR on Materials in Shader Graph.
- Added support for MSAA when the Supported Lit Shader Mode is set to Both. Previously HDRP only supported MSAA for Forward mode.
- You can now override the emissive color of a Material when in debug mode.
- Exposed max light for Light Loop Settings in HDRP asset UI.
- HDRP no longer performs a NormalDBuffer pass update if there are no decals in the Scene.
- Added distant (fall-back) volumetric fog and improved the fog evaluation precision.
- Added an option to reflect sky in SSR.
- Added a y-axis offset for the PlanarReflectionProbe and offset tool.
- Exposed the option to run SSR and SSAO on async compute.
- Added support for the _GlossMapScale parameter in the Legacy to HDRP Material converter.
- Added wave intrinsic instructions for use in Shaders (for AMD GCN).


### Fixed
- Fixed sphere shaped influence handles clamping in Reflection Probes.
- Fixed Reflection Probe data migration for projects created before using HDRP.
- Fixed UI of Layered Material where Unity previously rendered the scrollbar above the Copy button.
- Fixed Material tessellations parameters Start fade distance and End fade distance. Originally, Unity clamped these values when you modified them.
- Fixed various distortion and refraction issues - handle a better fall-back.
- Fixed SSR for multiple views.
- Fixed SSR issues related to self-intersections.
- Fixed shape density volume handle speed.
- Fixed density volume shape handle moving too fast.
- Fixed the Camera velocity pass that we removed by mistake.
- Fixed some null pointer exceptions when disabling motion vectors support.
- Fixed viewports for both the Subsurface Scattering combine pass and the transparent depth prepass.
- Fixed the blend mode pop-up in the UI. It previously did not appear when you enabled pre-refraction.
- Fixed some null pointer exceptions that previously occurred when you disabled motion vectors support.
- Fixed Layered Lit UI issue with scrollbar.
- Fixed cubemap assignation on custom ReflectionProbe.
- Fixed Reflection Probes’ capture settings' shadow distance.
- Fixed an issue with the SRP batcher and Shader variables declaration.
- Fixed thickness and subsurface slots for fabric Shader master node that wasn't appearing with the right combination of flags.
- Fixed d3d debug layer warning.
- Fixed PCSS sampling quality.
- Fixed the Subsurface and transmission Material feature enabling for fabric Shader.
- Fixed the Shader Graph UV node’s dimensions when using it in a vertex Shader.
- Fixed the planar reflection mirror gizmo's rotation.
- Fixed HDRenderPipelineAsset's FrameSettings not showing the selected enum in the Inspector drop-down.
- Fixed an error with async compute.
- MSAA now supports transparency.
- The HDRP Material upgrader tool now converts metallic values correctly.
- Volumetrics now render in Reflection Probes.
- Fixed a crash that occurred whenever you set a viewport size to 0.
- Fixed the Camera physic parameter that the UI previously did not display.
- Fixed issue in pyramid shaped spotlight handles manipulation

### Changed

- Renamed Line shaped Lights to Tube Lights.
- HDRP now uses mean height fog parametrization.
- Shadow quality settings are set to All when you use HDRP (This setting is not visible in the UI when using SRP). This avoids Legacy Graphics Quality Settings disabling the shadows and give SRP full control over the Shadows instead.
- HDRP now internally uses premultiplied alpha for all fog.
- Updated default FrameSettings used for realtime Reflection Probes when you create a new HDRenderPipelineAsset.
- Remove multi-camera support. LWRP and HDRP will not support multi-camera layered rendering.
- Updated Shader Graph subshaders to use the new instancing define.
- Changed fog distance calculation from distance to plane to distance to sphere.
- Optimized forward rendering using AMD GCN by scalarizing the light loop.
- Changed the UI of the Light Editor.
- Change ordering of includes in HDRP Materials in order to reduce iteration time for faster compilation.
- Added a StackLit master node replacing the InspectorUI version. IMPORTANT: All previously authored StackLit Materials will be lost. You need to recreate them with the master node.

## [5.0.0-preview] - 2018-09-28

### Added
- Added occlusion mesh to depth prepass for VR (VR still disabled for now)
- Added a debug mode to display only one shadow at once
- Added controls for the highlight created by directional lights
- Added a light radius setting to punctual lights to soften light attenuation and simulate fill lighting
- Added a 'minRoughness' parameter to all non-area lights (was previously only available for certain light types)
- Added separate volumetric light/shadow dimmers
- Added per-pixel jitter to volumetrics to reduce aliasing artifacts
- Added a SurfaceShading.hlsl file, which implements material-agnostic shading functionality in an efficient manner
- Added support for shadow bias for thin object transmission
- Added FrameSettings to control realtime planar reflection
- Added control for SRPBatcher on HDRP Asset
- Added an option to clear the shadow atlases in the debug menu
- Added a color visualization of the shadow atlas rescale in debug mode
- Added support for disabling SSR on materials
- Added intrinsic for XBone
- Added new light volume debugging tool
- Added a new SSR debug view mode
- Added translaction's scale invariance on DensityVolume
- Added multiple supported LitShadermode and per renderer choice in case of both Forward and Deferred supported
- Added custom specular occlusion mode to Lit Shader Graph Master node

### Fixed
- Fixed a normal bias issue with Stacklit (Was causing light leaking)
- Fixed camera preview outputing an error when both scene and game view where display and play and exit was call
- Fixed override debug mode not apply correctly on static GI
- Fixed issue where XRGraphicsConfig values set in the asset inspector GUI weren't propagating correctly (VR still disabled for now)
- Fixed issue with tangent that was using SurfaceGradient instead of regular normal decoding
- Fixed wrong error message display when switching to unsupported target like IOS
- Fixed an issue with ambient occlusion texture sometimes not being created properly causing broken rendering
- Shadow near plane is no longer limited at 0.1
- Fixed decal draw order on transparent material
- Fixed an issue where sometime the lookup texture used for GGX convolution was broken, causing broken rendering
- Fixed an issue where you wouldn't see any fog for certain pipeline/scene configurations
- Fixed an issue with volumetric lighting where the anisotropy value of 0 would not result in perfectly isotropic lighting
- Fixed shadow bias when the atlas is rescaled
- Fixed shadow cascade sampling outside of the atlas when cascade count is inferior to 4
- Fixed shadow filter width in deferred rendering not matching shader config
- Fixed stereo sampling of depth texture in MSAA DepthValues.shader
- Fixed box light UI which allowed negative and zero sizes, thus causing NaNs
- Fixed stereo rendering in HDRISky.shader (VR)
- Fixed normal blend and blend sphere influence for reflection probe
- Fixed distortion filtering (was point filtering, now trilinear)
- Fixed contact shadow for large distance
- Fixed depth pyramid debug view mode
- Fixed sphere shaped influence handles clamping in reflection probes
- Fixed reflection probes data migration for project created before using hdrp
- Fixed ambient occlusion for Lit Master Node when slot is connected

### Changed
- Use samplerunity_ShadowMask instead of samplerunity_samplerLightmap for shadow mask
- Allow to resize reflection probe gizmo's size
- Improve quality of screen space shadow
- Remove support of projection model for ScreenSpaceLighting (SSR always use HiZ and refraction always Proxy)
- Remove all the debug mode from SSR that are obsolete now
- Expose frameSettings and Capture settings for reflection and planar probe
- Update UI for reflection probe, planar probe, camera and HDRP Asset
- Implement proper linear blending for volumetric lighting via deep compositing as described in the paper "Deep Compositing Using Lie Algebras"
- Changed  planar mapping to match terrain convention (XZ instead of ZX)
- XRGraphicsConfig is no longer Read/Write. Instead, it's read-only. This improves consistency of XR behavior between the legacy render pipeline and SRP
- Change reflection probe data migration code (to update old reflection probe to new one)
- Updated gizmo for ReflectionProbes
- Updated UI and Gizmo of DensityVolume

## [4.0.0-preview] - 2018-09-28

### Added
- Added a new TerrainLit shader that supports rendering of Unity terrains.
- Added controls for linear fade at the boundary of density volumes
- Added new API to control decals without monobehaviour object
- Improve Decal Gizmo
- Implement Screen Space Reflections (SSR) (alpha version, highly experimental)
- Add an option to invert the fade parameter on a Density Volume
- Added a Fabric shader (experimental) handling cotton and silk
- Added support for MSAA in forward only for opaque only
- Implement smoothness fade for SSR
- Added support for AxF shader (X-rite format - require special AxF importer from Unity not part of HDRP)
- Added control for sundisc on directional light (hack)
- Added a new HD Lit Master node that implements Lit shader support for Shader Graph
- Added Micro shadowing support (hack)
- Added an event on HDAdditionalCameraData for custom rendering
- HDRP Shader Graph shaders now support 4-channel UVs.

### Fixed
- Fixed an issue where sometimes the deferred shadow texture would not be valid, causing wrong rendering.
- Stencil test during decals normal buffer update is now properly applied
- Decals corectly update normal buffer in forward
- Fixed a normalization problem in reflection probe face fading causing artefacts in some cases
- Fix multi-selection behavior of Density Volumes overwriting the albedo value
- Fixed support of depth texture for RenderTexture. HDRP now correctly output depth to user depth buffer if RenderTexture request it.
- Fixed multi-selection behavior of Density Volumes overwriting the albedo value
- Fixed support of depth for RenderTexture. HDRP now correctly output depth to user depth buffer if RenderTexture request it.
- Fixed support of Gizmo in game view in the editor
- Fixed gizmo for spot light type
- Fixed issue with TileViewDebug mode being inversed in gameview
- Fixed an issue with SAMPLE_TEXTURECUBE_SHADOW macro
- Fixed issue with color picker not display correctly when game and scene view are visible at the same time
- Fixed an issue with reflection probe face fading
- Fixed camera motion vectors shader and associated matrices to update correctly for single-pass double-wide stereo rendering
- Fixed light attenuation functions when range attenuation is disabled
- Fixed shadow component algorithm fixup not dirtying the scene, so changes can be saved to disk.
- Fixed some GC leaks for HDRP
- Fixed contact shadow not affected by shadow dimmer
- Fixed GGX that works correctly for the roughness value of 0 (mean specular highlgiht will disappeard for perfect mirror, we rely on maxSmoothness instead to always have a highlight even on mirror surface)
- Add stereo support to ShaderPassForward.hlsl. Forward rendering now seems passable in limited test scenes with camera-relative rendering disabled.
- Add stereo support to ProceduralSky.shader and OpaqueAtmosphericScattering.shader.
- Added CullingGroupManager to fix more GC.Alloc's in HDRP
- Fixed rendering when multiple cameras render into the same render texture

### Changed
- Changed the way depth & color pyramids are built to be faster and better quality, thus improving the look of distortion and refraction.
- Stabilize the dithered LOD transition mask with respect to the camera rotation.
- Avoid multiple depth buffer copies when decals are present
- Refactor code related to the RT handle system (No more normal buffer manager)
- Remove deferred directional shadow and move evaluation before lightloop
- Add a function GetNormalForShadowBias() that material need to implement to return the normal used for normal shadow biasing
- Remove Jimenez Subsurface scattering code (This code was disabled by default, now remove to ease maintenance)
- Change Decal API, decal contribution is now done in Material. Require update of material using decal
- Move a lot of files from CoreRP to HDRP/CoreRP. All moved files weren't used by Ligthweight pipeline. Long term they could move back to CoreRP after CoreRP become out of preview
- Updated camera inspector UI
- Updated decal gizmo
- Optimization: The objects that are rendered in the Motion Vector Pass are not rendered in the prepass anymore
- Removed setting shader inclue path via old API, use package shader include paths
- The default value of 'maxSmoothness' for punctual lights has been changed to 0.99
- Modified deferred compute and vert/frag shaders for first steps towards stereo support
- Moved material specific Shader Graph files into corresponding material folders.
- Hide environment lighting settings when enabling HDRP (Settings are control from sceneSettings)
- Update all shader includes to use absolute path (allow users to create material in their Asset folder)
- Done a reorganization of the files (Move ShaderPass to RenderPipeline folder, Move all shadow related files to Lighting/Shadow and others)
- Improved performance and quality of Screen Space Shadows

## [3.3.0-preview] - 2018-01-01

### Added
- Added an error message to say to use Metal or Vulkan when trying to use OpenGL API
- Added a new Fabric shader model that supports Silk and Cotton/Wool
- Added a new HDRP Lighting Debug mode to visualize Light Volumes for Point, Spot, Line, Rectangular and Reflection Probes
- Add support for reflection probe light layers
- Improve quality of anisotropic on IBL

### Fixed
- Fix an issue where the screen where darken when rendering camera preview
- Fix display correct target platform when showing message to inform user that a platform is not supported
- Remove workaround for metal and vulkan in normal buffer encoding/decoding
- Fixed an issue with color picker not working in forward
- Fixed an issue where reseting HDLight do not reset all of its parameters
- Fixed shader compile warning in DebugLightVolumes.shader

### Changed
- Changed default reflection probe to be 256x256x6 and array size to be 64
- Removed dependence on the NdotL for thickness evaluation for translucency (based on artist's input)
- Increased the precision when comparing Planar or HD reflection probe volumes
- Remove various GC alloc in C#. Slightly better performance

## [3.2.0-preview] - 2018-01-01

### Added
- Added a luminance meter in the debug menu
- Added support of Light, reflection probe, emissive material, volume settings related to lighting to Lighting explorer
- Added support for 16bit shadows

### Fixed
- Fix issue with package upgrading (HDRP resources asset is now versionned to worarkound package manager limitation)
- Fix HDReflectionProbe offset displayed in gizmo different than what is affected.
- Fix decals getting into a state where they could not be removed or disabled.
- Fix lux meter mode - The lux meter isn't affected by the sky anymore
- Fix area light size reset when multi-selected
- Fix filter pass number in HDUtils.BlitQuad
- Fix Lux meter mode that was applying SSS
- Fix planar reflections that were not working with tile/cluster (olbique matrix)
- Fix debug menu at runtime not working after nested prefab PR come to trunk
- Fix scrolling issue in density volume

### Changed
- Shader code refactor: Split MaterialUtilities file in two parts BuiltinUtilities (independent of FragInputs) and MaterialUtilities (Dependent of FragInputs)
- Change screen space shadow rendertarget format from ARGB32 to RG16

## [3.1.0-preview] - 2018-01-01

### Added
- Decal now support per channel selection mask. There is now two mode. One with BaseColor, Normal and Smoothness and another one more expensive with BaseColor, Normal, Smoothness, Metal and AO. Control is on HDRP Asset. This may require to launch an update script for old scene: 'Edit/Render Pipeline/Single step upgrade script/Upgrade all DecalMaterial MaskBlendMode'.
- Decal now supports depth bias for decal mesh, to prevent z-fighting
- Decal material now supports draw order for decal projectors
- Added LightLayers support (Base on mask from renderers name RenderingLayers and mask from light name LightLayers - if they match, the light apply) - cost an extra GBuffer in deferred (more bandwidth)
- When LightLayers is enabled, the AmbientOclusion is store in the GBuffer in deferred path allowing to avoid double occlusion with SSAO. In forward the double occlusion is now always avoided.
- Added the possibility to add an override transform on the camera for volume interpolation
- Added desired lux intensity and auto multiplier for HDRI sky
- Added an option to disable light by type in the debug menu
- Added gradient sky
- Split EmissiveColor and bakeDiffuseLighting in forward avoiding the emissiveColor to be affect by SSAO
- Added a volume to control indirect light intensity
- Added EV 100 intensity unit for area lights
- Added support for RendererPriority on Renderer. This allow to control order of transparent rendering manually. HDRP have now two stage of sorting for transparent in addition to bact to front. Material have a priority then Renderer have a priority.
- Add Coupling of (HD)Camera and HDAdditionalCameraData for reset and remove in inspector contextual menu of Camera
- Add Coupling of (HD)ReflectionProbe and HDAdditionalReflectionData for reset and remove in inspector contextual menu of ReflectoinProbe
- Add macro to forbid unity_ObjectToWorld/unity_WorldToObject to be use as it doesn't handle camera relative rendering
- Add opacity control on contact shadow

### Fixed
- Fixed an issue with PreIntegratedFGD texture being sometimes destroyed and not regenerated causing rendering to break
- PostProcess input buffers are not copied anymore on PC if the viewport size matches the final render target size
- Fixed an issue when manipulating a lot of decals, it was displaying a lot of errors in the inspector
- Fixed capture material with reflection probe
- Refactored Constant Buffers to avoid hitting the maximum number of bound CBs in some cases.
- Fixed the light range affecting the transform scale when changed.
- Snap to grid now works for Decal projector resizing.
- Added a warning for 128x128 cookie texture without mipmaps
- Replace the sampler used for density volumes for correct wrap mode handling

### Changed
- Move Render Pipeline Debug "Windows from Windows->General-> Render Pipeline debug windows" to "Windows from Windows->Analysis-> Render Pipeline debug windows"
- Update detail map formula for smoothness and albedo, goal it to bright and dark perceptually and scale factor is use to control gradient speed
- Refactor the Upgrade material system. Now a material can be update from older version at any time. Call Edit/Render Pipeline/Upgrade all Materials to newer version
- Change name EnableDBuffer to EnableDecals at several place (shader, hdrp asset...), this require a call to Edit/Render Pipeline/Upgrade all Materials to newer version to have up to date material.
- Refactor shader code: BakeLightingData structure have been replace by BuiltinData. Lot of shader code have been remove/change.
- Refactor shader code: All GBuffer are now handled by the deferred material. Mean ShadowMask and LightLayers are control by lit material in lit.hlsl and not outside anymore. Lot of shader code have been remove/change.
- Refactor shader code: Rename GetBakedDiffuseLighting to ModifyBakedDiffuseLighting. This function now handle lighting model for transmission too. Lux meter debug mode is factor outisde.
- Refactor shader code: GetBakedDiffuseLighting is not call anymore in GBuffer or forward pass, including the ConvertSurfaceDataToBSDFData and GetPreLightData, this is done in ModifyBakedDiffuseLighting now
- Refactor shader code: Added a backBakeDiffuseLighting to BuiltinData to handle lighting for transmission
- Refactor shader code: Material must now call InitBuiltinData (Init all to zero + init bakeDiffuseLighting and backBakeDiffuseLighting ) and PostInitBuiltinData

## [3.0.0-preview] - 2018-01-01

### Fixed
- Fixed an issue with distortion that was using previous frame instead of current frame
- Fixed an issue where disabled light where not upgrade correctly to the new physical light unit system introduce in 2.0.5-preview

### Changed
- Update assembly definitions to output assemblies that match Unity naming convention (Unity.*).

## [2.0.5-preview] - 2018-01-01

### Added
- Add option supportDitheringCrossFade on HDRP Asset to allow to remove shader variant during player build if needed
- Add contact shadows for punctual lights (in additional shadow settings), only one light is allowed to cast contact shadows at the same time and so at each frame a dominant light is choosed among all light with contact shadows enabled.
- Add PCSS shadow filter support (from SRP Core)
- Exposed shadow budget parameters in HDRP asset
- Add an option to generate an emissive mesh for area lights (currently rectangle light only). The mesh fits the size, intensity and color of the light.
- Add an option to the HDRP asset to increase the resolution of volumetric lighting.
- Add additional ligth unit support for punctual light (Lumens, Candela) and area lights (Lumens, Luminance)
- Add dedicated Gizmo for the box Influence volume of HDReflectionProbe / PlanarReflectionProbe

### Changed
- Re-enable shadow mask mode in debug view
- SSS and Transmission code have been refactored to be able to share it between various material. Guidelines are in SubsurfaceScattering.hlsl
- Change code in area light with LTC for Lit shader. Magnitude is now take from FGD texture instead of a separate texture
- Improve camera relative rendering: We now apply camera translation on the model matrix, so before the TransformObjectToWorld(). Note: unity_WorldToObject and unity_ObjectToWorld must never be used directly.
- Rename positionWS to positionRWS (Camera relative world position) at a lot of places (mainly in interpolator and FragInputs). In case of custom shader user will be required to update their code.
- Rename positionWS, capturePositionWS, proxyPositionWS, influencePositionWS to positionRWS, capturePositionRWS, proxyPositionRWS, influencePositionRWS (Camera relative world position) in LightDefinition struct.
- Improve the quality of trilinear filtering of density volume textures.
- Improve UI for HDReflectionProbe / PlanarReflectionProbe

### Fixed
- Fixed a shader preprocessor issue when compiling DebugViewMaterialGBuffer.shader against Metal target
- Added a temporary workaround to Lit.hlsl to avoid broken lighting code with Metal/AMD
- Fixed issue when using more than one volume texture mask with density volumes.
- Fixed an error which prevented volumetric lighting from working if no density volumes with 3D textures were present.
- Fix contact shadows applied on transmission
- Fix issue with forward opaque lit shader variant being removed by the shader preprocessor
- Fixed compilation errors on Nintendo Switch (limited XRSetting support).
- Fixed apply range attenuation option on punctual light
- Fixed issue with color temperature not take correctly into account with static lighting
- Don't display fog when diffuse lighting, specular lighting, or lux meter debug mode are enabled.

## [2.0.4-preview] - 2018-01-01

### Fixed
- Fix issue when disabling rough refraction and building a player. Was causing a crash.

## [2.0.3-preview] - 2018-01-01

### Added
- Increased debug color picker limit up to 260k lux

## [2.0.2-preview] - 2018-01-01

### Added
- Add Light -> Planar Reflection Probe command
- Added a false color mode in rendering debug
- Add support for mesh decals
- Add flag to disable projector decals on transparent geometry to save performance and decal texture atlas space
- Add ability to use decal diffuse map as mask only
- Add visualize all shadow masks in lighting debug
- Add export of normal and roughness buffer for forwardOnly and when in supportOnlyForward mode for forward
- Provide a define in lit.hlsl (FORWARD_MATERIAL_READ_FROM_WRITTEN_NORMAL_BUFFER) when output buffer normal is used to read the normal and roughness instead of caclulating it (can save performance, but lower quality due to compression)
- Add color swatch to decal material

### Changed
- Change Render -> Planar Reflection creation to 3D Object -> Mirror
- Change "Enable Reflector" name on SpotLight to "Angle Affect Intensity"
- Change prototype of BSDFData ConvertSurfaceDataToBSDFData(SurfaceData surfaceData) to BSDFData ConvertSurfaceDataToBSDFData(uint2 positionSS, SurfaceData surfaceData)

### Fixed
- Fix issue with StackLit in deferred mode with deferredDirectionalShadow due to GBuffer not being cleared. Gbuffer is still not clear and issue was fix with the new Output of normal buffer.
- Fixed an issue where interpolation volumes were not updated correctly for reflection captures.
- Fixed an exception in Light Loop settings UI

## [2.0.1-preview] - 2018-01-01

### Added
- Add stripper of shader variant when building a player. Save shader compile time.
- Disable per-object culling that was executed in C++ in HD whereas it was not used (Optimization)
- Enable texture streaming debugging (was not working before 2018.2)
- Added Screen Space Reflection with Proxy Projection Model
- Support correctly scene selection for alpha tested object
- Add per light shadow mask mode control (i.e shadow mask distance and shadow mask). It use the option NonLightmappedOnly
- Add geometric filtering to Lit shader (allow to reduce specular aliasing)
- Add shortcut to create DensityVolume and PlanarReflection in hierarchy
- Add a DefaultHDMirrorMaterial material for PlanarReflection
- Added a script to be able to upgrade material to newer version of HDRP
- Removed useless duplication of ForwardError passes.
- Add option to not compile any DEBUG_DISPLAY shader in the player (Faster build) call Support Runtime Debug display

### Changed
- Changed SupportForwardOnly to SupportOnlyForward in render pipeline settings
- Changed versioning variable name in HDAdditionalXXXData from m_version to version
- Create unique name when creating a game object in the rendering menu (i.e Density Volume(2))
- Re-organize various files and folder location to clean the repository
- Change Debug windows name and location. Now located at:  Windows -> General -> Render Pipeline Debug

### Removed
- Removed GlobalLightLoopSettings.maxPlanarReflectionProbes and instead use value of GlobalLightLoopSettings.planarReflectionProbeCacheSize
- Remove EmissiveIntensity parameter and change EmissiveColor to be HDR (Matching Builtin Unity behavior) - Data need to be updated - Launch Edit -> Single Step Upgrade Script -> Upgrade all Materials emissionColor

### Fixed
- Fix issue with LOD transition and instancing
- Fix discrepency between object motion vector and camera motion vector
- Fix issue with spot and dir light gizmo axis not highlighted correctly
- Fix potential crash while register debug windows inputs at startup
- Fix warning when creating Planar reflection
- Fix specular lighting debug mode (was rendering black)
- Allow projector decal with null material to allow to configure decal when HDRP is not set
- Decal atlas texture offset/scale is updated after allocations (used to be before so it was using date from previous frame)

## [0.0.0-preview] - 2018-01-01

### Added
- Configure the VolumetricLightingSystem code path to be on by default
- Trigger a build exception when trying to build an unsupported platform
- Introduce the VolumetricLightingController component, which can (and should) be placed on the camera, and allows one to control the near and the far plane of the V-Buffer (volumetric "froxel" buffer) along with the depth distribution (from logarithmic to linear)
- Add 3D texture support for DensityVolumes
- Add a better mapping of roughness to mipmap for planar reflection
- The VolumetricLightingSystem now uses RTHandles, which allows to save memory by sharing buffers between different cameras (history buffers are not shared), and reduce reallocation frequency by reallocating buffers only if the rendering resolution increases (and suballocating within existing buffers if the rendering resolution decreases)
- Add a Volumetric Dimmer slider to lights to control the intensity of the scattered volumetric lighting
- Add UV tiling and offset support for decals.
- Add mipmapping support for volume 3D mask textures

### Changed
- Default number of planar reflection change from 4 to 2
- Rename _MainDepthTexture to _CameraDepthTexture
- The VolumetricLightingController has been moved to the Interpolation Volume framework and now functions similarly to the VolumetricFog settings
- Update of UI of cookie, CubeCookie, Reflection probe and planar reflection probe to combo box
- Allow enabling/disabling shadows for area lights when they are set to baked.
- Hide applyRangeAttenuation and FadeDistance for directional shadow as they are not used

### Removed
- Remove Resource folder of PreIntegratedFGD and add the resource to RenderPipeline Asset

### Fixed
- Fix ConvertPhysicalLightIntensityToLightIntensity() function used when creating light from script to match HDLightEditor behavior
- Fix numerical issues with the default value of mean free path of volumetric fog
- Fix the bug preventing decals from coexisting with density volumes
- Fix issue with alpha tested geometry using planar/triplanar mapping not render correctly or flickering (due to being wrongly alpha tested in depth prepass)
- Fix meta pass with triplanar (was not handling correctly the normal)
- Fix preview when a planar reflection is present
- Fix Camera preview, it is now a Preview cameraType (was a SceneView)
- Fix handling unknown GPUShadowTypes in the shadow manager.
- Fix area light shapes sent as point lights to the baking backends when they are set to baked.
- Fix unnecessary division by PI for baked area lights.
- Fix line lights sent to the lightmappers. The backends don't support this light type.
- Fix issue with shadow mask framesettings not correctly taken into account when shadow mask is enabled for lighting.
- Fix directional light and shadow mask transition, they are now matching making smooth transition
- Fix banding issues caused by high intensity volumetric lighting
- Fix the debug window being emptied on SRP asset reload
- Fix issue with debug mode not correctly clearing the GBuffer in editor after a resize
- Fix issue with ResetMaterialKeyword not resetting correctly ToggleOff/Roggle Keyword
- Fix issue with motion vector not render correctly if there is no depth prepass in deferred

## [0.0.0-preview] - 2018-01-01

### Added
- Screen Space Refraction projection model (Proxy raycasting, HiZ raymarching)
- Screen Space Refraction settings as volume component
- Added buffered frame history per camera
- Port Global Density Volumes to the Interpolation Volume System.
- Optimize ImportanceSampleLambert() to not require the tangent frame.
- Generalize SampleVBuffer() to handle different sampling and reconstruction methods.
- Improve the quality of volumetric lighting reprojection.
- Optimize Morton Order code in the Subsurface Scattering pass.
- Planar Reflection Probe support roughness (gaussian convolution of captured probe)
- Use an atlas instead of a texture array for cluster transparent decals
- Add a debug view to visualize the decal atlas
- Only store decal textures to atlas if decal is visible, debounce out of memory decal atlas warning.
- Add manipulator gizmo on decal to improve authoring workflow
- Add a minimal StackLit material (work in progress, this version can be used as template to add new material)

### Changed
- EnableShadowMask in FrameSettings (But shadowMaskSupport still disable by default)
- Forced Planar Probe update modes to (Realtime, Every Update, Mirror Camera)
- Screen Space Refraction proxy model uses the proxy of the first environment light (Reflection probe/Planar probe) or the sky
- Moved RTHandle static methods to RTHandles
- Renamed RTHandle to RTHandleSystem.RTHandle
- Move code for PreIntegratedFDG (Lit.shader) into its dedicated folder to be share with other material
- Move code for LTCArea (Lit.shader) into its dedicated folder to be share with other material

### Removed
- Removed Planar Probe mirror plane position and normal fields in inspector, always display mirror plane and normal gizmos

### Fixed
- Fix fog flags in scene view is now taken into account
- Fix sky in preview windows that were disappearing after a load of a new level
- Fix numerical issues in IntersectRayAABB().
- Fix alpha blending of volumetric lighting with transparent objects.
- Fix the near plane of the V-Buffer causing out-of-bounds look-ups in the clustered data structure.
- Depth and color pyramid are properly computed and sampled when the camera renders inside a viewport of a RTHandle.
- Fix decal atlas debug view to work correctly when shadow atlas view is also enabled<|MERGE_RESOLUTION|>--- conflicted
+++ resolved
@@ -610,15 +610,12 @@
 - Fixed the show cookie atlas debug mode not displaying correctly when enabling the clear cookie atlas option.
 - Fixed various multi-editing issues when changing Emission parameters.
 - Fixed error when undo a Reflection Probe removal in a prefab instance. (case 1244047)
-<<<<<<< HEAD
-- Cloned volume profile from read only assets are created in the root of the project. (case 1154961)
-=======
 - Fixed Microshadow not working correctly in deferred with LightLayers
 - Tentative fix for missing include in depth of field shaders.
 - Fixed the light overlap scene view draw mode (wasn't working at all).
 - Fixed taaFrameIndex and XR tests 4052 and 4053
 - Fixed the prefab integration of custom passes (Prefab Override Highlight not working as expected).
->>>>>>> 30976604
+- Cloned volume profile from read only assets are created in the root of the project. (case 1154961)
 
 ### Changed
 - Improve MIP selection for decals on Transparents
