--- conflicted
+++ resolved
@@ -198,13 +198,10 @@
 - Removed BLEND shader keywords.
 - Remove a rendergraph debug option to clear resources on release from UI.
 - added SV_PrimitiveID in the VaryingMesh structure for fulldebugscreenpass as well as primitiveID in FragInputs
-<<<<<<< HEAD
-- Various improvements for the Volumetric Fog.
-=======
 - Changed which local frame is used for multi-bounce RTReflections.
 - Move System Generated Values semantics out of VaryingsMesh structure.
 - Other forms of FSAA are silently deactivated, when path tracing is on.
->>>>>>> 092d1f86
+- Various improvements for the Volumetric Fog.
 
 ## [10.0.0] - 2019-06-10
 
