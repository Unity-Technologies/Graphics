# Changelog
All notable changes to this package will be documented in this file.

The format is based on [Keep a Changelog](http://keepachangelog.com/en/1.0.0/)
and this project adheres to [Semantic Versioning](http://semver.org/spec/v2.0.0.html).

## [12.0.0] - 2021-01-11

### Added
- Added support for XboxSeries platform.
- Added pivot point manipulation for Decals (inspector and edit mode).
- Added UV manipulation for Decals (edit mode).
- Added color and intensity customization for Decals.
- Added a history rejection criterion based on if the pixel was moving in world space (case 1302392).
- Added the default quality settings to the HDRP asset for RTAO, RTR and RTGI (case 1304370).
- Added TargetMidGrayParameterDrawer
- Added an option to have double sided GI be controlled separately from material double-sided option.
- Added new AOV APIs for overriding the internal rendering format, and for outputing the world space position.
- Added browsing of the documentation of Compositor Window
- Added a complete solution for volumetric clouds for HDRP including a cloud map generation tool.
- Added a Force Forward Emissive option for Lit Material that forces the Emissive contribution to render in a separate forward pass when the Lit Material is in Deferred Lit shader Mode.
- Added new API in CachedShadowManager
- Added an additional check in the "check scene for ray tracing" (case 1314963).
- Added shader graph unit test for IsFrontFace node
- API to allow OnDemand shadows to not render upon placement in the Cached Shadow Atlas.
- Exposed update upon light movement for directional light shadows in UI.
- Added a setting in the HDRP asset to change the Density Volume mask resolution of being locked at 32x32x32 (HDRP Asset > Lighting > Volumetrics > Max Density Volume Size).
- Added a Falloff Mode (Linear or Exponential) in the Density Volume for volume blending with Blend Distance.
- Added support for screen space shadows (directional and point, no area) for shadow matte unlit shader graph.
- Added support for volumetric clouds in planar reflections.
- Added deferred shading debug visualization
- Added a new control slider on RTR and RTGI to force the LOD Bias on both effects.

### Fixed
- Fixed Intensity Multiplier not affecting realtime global illumination.
- Fixed an exception when opening the color picker in the material UI (case 1307143).
- Fixed lights shadow frustum near and far planes.
- Fixed various issues with non-temporal SSAO and rendergraph.
- Fixed white flashes on camera cuts on volumetric fog.
- Fixed light layer issue when performing editing on multiple lights.
- Fixed an issue where selection in a debug panel would reset when cycling through enum items.
- Fixed material keywords with fbx importer.
- Fixed lightmaps not working properly with shader graphs in ray traced reflections (case 1305335).
- Fixed skybox for ortho cameras.
- Fixed model import by adding additional data if needed.
- Fix screen being over-exposed when changing very different skies.
- Fixed pixelated appearance of Contrast Adaptive Sharpen upscaler and several other issues when Hardware DRS is on
- VFX: Debug material view were rendering pink for albedo. (case 1290752)
- VFX: Debug material view incorrect depth test. (case 1293291)
- VFX: Fixed LPPV with lit particles in deferred (case 1293608)
- Fixed incorrect debug wireframe overlay on tessellated geometry (using littessellation), caused by the picking pass using an incorrect camera matrix.
- Fixed nullref in layered lit shader editor.
- Fix issue with Depth of Field CoC debug view.
- Fixed an issue where first frame of SSAO could exhibit ghosting artefacts.
- Fixed an issue with the mipmap generation internal format after rendering format change.
- Fixed multiple any hit occuring on transparent objects (case 1294927).
- Cleanup Shader UI.
- Spacing on LayerListMaterialUIBlock
- Generating a GUIContent with an Icon instead of making MaterialHeaderScopes drawing a Rect every time
- Fixed sub-shadow rendering for cached shadow maps.
- Fixed PCSS filtering issues with cached shadow maps.
- Fixed performance issue with ShaderGraph and Alpha Test
- Fixed error when increasing the maximum planar reflection limit (case 1306530).
- Fixed alpha output in debug view and AOVs when using shadow matte (case 1311830).
- Fixed an issue with transparent meshes writing their depths and recursive rendering (case 1314409).
- Fixed issue with compositor custom pass hooks added/removed repeatedly (case 1315971).
- Fixed: SSR with transparent (case 1311088)
- Fixed decals in material debug display.
- Fix crash on VolumeComponentWithQualityEditor when the current Pipeline is not HDRP
- Fixed WouldFitInAtlas that would previously return wrong results if any one face of a point light would fit (it used to return true even though the light in entirety wouldn't fit).
- Fixed issue with NaNs in Volumetric Clouds on some platforms.
- Fixed update upon light movement for directional light rotation.
- Fixed issue that caused a rebake of Probe Volume Data to see effect of changed normal bias.
- Fixed loss of persistency of ratio between pivot position and size when sliding by 0 in DecalProjector inspector (case 1308338)
- Fixed nullref when adding a volume component in a Volume profile asset (case 1317156).
- Fixed decal normal for double sided materials (case 1312065).
- Fixed multiple HDRP Frame Settings panel issues: missing "Refraction" Frame Setting. Fixing ordering of Rough Distortion, it should now be under the Distortion setting.
- Fixed Rough Distortion frame setting not greyed out when Distortion is disabled in HDRP Asset
- Fixed issue with automatic exposure settings not updating scene view.
- Fixed issue with velocity rejection in post-DoF TAA. Fixing this reduces ghosting (case 1304381).
- Fixed missing option to use POM on emissive for tessellated shaders.
- Fixed an issue in the planar reflection probe convolution.
- Fixed an issue with debug overriding emissive material color for deferred path (case 1313123).
- Fixed a limit case when the camera is exactly at the lower cloud level (case 1316988).
- Fixed the various history buffers being discarded when the fog was enabled/disabled (case 1316072).
- Fixed resize IES when already baked in the Atlas 1299233
- Fixed ability to override AlphaToMask FrameSetting while camera in deferred lit shader mode
- Fixed issue with physically-based DoF computation and transparent materials with depth-writes ON.
- Fixed issue of accessing default frame setting stored in current HDRPAsset instead fo the default HDRPAsset
- Fixed SSGI frame setting not greyed out while SSGI is disabled in HDRP Asset
- Fixed ability to override AlphaToMask FrameSetting while camera in deferred lit shader mode
- Fixed Missing lighting quality settings for SSGI (case 1312067).
- Fixed HDRP material being constantly dirty.
- Fixed wizard checking FrameSettings not in HDRP Default Settings
- Fixed error when opening the default composition graph in the Graphics Compositor (case 1318933).
- Fixed gizmo rendering when wireframe mode is selected.
- Fixed issue in path tracing, where objects would cast shadows even if not present in the path traced layers (case 1318857).
- Fixed SRP batcher not compatible with Decal (case 1311586)
<<<<<<< HEAD
- Fixed preview camera updating the skybox material triggering GI baking (case 1314361/1314373).
=======
- Fixed wrong color buffer being bound to pre refraction custom passes.
>>>>>>> 5f9882fc

### Changed
- Changed Window/Render Pipeline/HD Render Pipeline Wizard to Window/Rendering/HDRP Wizard
- Removed the material pass probe volumes evaluation mode.
- Changed GameObject/Rendering/Density Volume to GameObject/Volume/Density Volume
- Changed GameObject/Rendering/Decal Projector to GameObject/Decal Projector
- Changed GameObject/Volume/Sky and Fog Volume to GameObject/Volume/Sky and Fog Global Volume
- Move the Decal Gizmo Color initialization to preferences
- Unifying the history validation pass so that it is only done once for the whole frame and not per effect.
- Moved Edit/Render Pipeline/HD Render Pipeline/Render Selected Camera to log Exr to Edit/Rendering/Render Selected HDRP Camera to log Exr
- Moved Edit/Render Pipeline/HD Render Pipeline/Export Sky to Image to Edit/Rendering/Export HDRP Sky to Image
- Moved Edit/Render Pipeline/HD Render Pipeline/Check Scene Content for Ray Tracing to Edit/Rendering/Check Scene Content for HDRP Ray Tracing
- Moved Edit/Render Pipeline/HD Render Pipeline/Upgrade from Builtin pipeline/Upgrade Project Materials to High Definition Materials to Edit/Rendering/Materials/Convert All Built-in Materials to HDRP"
- Moved Edit/Render Pipeline/HD Render Pipeline/Upgrade from Builtin pipeline/Upgrade Selected Materials to High Definition Materials to Edit/Rendering/Materials/Convert Selected Built-in Materials to HDRP
- Moved Edit/Render Pipeline/HD Render Pipeline/Upgrade from Builtin pipeline/Upgrade Scene Terrains to High Definition Terrains to Edit/Rendering/Materials/Convert Scene Terrains to HDRP Terrains
- Updated the tooltip for the Decal Angle Fade property (requires to enable Decal Layers in both HDRP asset and Frame settings) (case 1308048).
- The RTAO's history is now discarded if the occlusion caster was moving (case 1303418).
- Change Asset/Create/Shader/HD Render Pipeline/Decal Shader Graph to Asset/Create/Shader Graph/HDRP/Decal Shader Graph
- Change Asset/Create/Shader/HD Render Pipeline/Eye Shader Graph to Asset/Create/Shader Graph/HDRP/Eye Shader Graph
- Change Asset/Create/Shader/HD Render Pipeline/Fabric Shader Graph to Asset/Create/Shader Graph/HDRP/Decal Fabric Shader Graph
- Change Asset/Create/Shader/HD Render Pipeline/Eye Shader Graph to Asset/Create/Shader Graph/HDRP/Hair Shader Graph
- Change Asset/Create/Shader/HD Render Pipeline/Lit Shader Graph to Asset/Create/Shader Graph/HDRP/Lit
- Change Asset/Create/Shader/HD Render Pipeline/StackLit Shader Graph to Asset/Create/Shader Graph/HDRP/StackLit Shader GraphShader Graph
- Change Asset/Create/Shader/HD Render Pipeline/Unlit Shader Graph to Asset/Create/Shader Graph/HDRP/Unlit Shader Graph
- Change Asset/Create/Shader/HD Render Pipeline/Custom FullScreen Pass to Asset/Create/Shader/HDRP Custom FullScreen Pass
- Change Asset/Create/Shader/HD Render Pipeline/Custom Renderers Pass to Asset/Create/Shader/HDRP Custom Renderers Pass
- Change Asset/Create/Shader/HD Render Pipeline/Post Process Pass to Asset/Create/Shader/HDRP Post Process
- Change Assets/Create/Rendering/High Definition Render Pipeline Asset to Assets/Create/Rendering/HDRP Asset
- Change Assets/Create/Rendering/Diffusion Profile to Assets/Create/Rendering/HDRP Diffusion Profile
- Change Assets/Create/Rendering/C# Custom Pass to Assets/Create/Rendering/HDRP C# Custom Pass
- Change Assets/Create/Rendering/C# Post Process Volume to Assets/Create/Rendering/HDRP C# Post Process Volume
- Change labels about scroll direction and cloud type.
- Change the handling of additional properties to base class
- Improved shadow cascade GUI drawing with pixel perfect, hover and focus functionalities.
- Improving the screen space global illumination.
- ClearFlag.Depth does not implicitely clear stencil anymore. ClearFlag.Stencil added.
- Improved the Camera Inspector, new sections and better grouping of fields
- Moving MaterialHeaderScopes to Core
- Changed resolution (to match the render buffer) of the sky used for camera misses in Path Tracing. (case 1304114).
- Tidy up of platform abstraction code for shader optimization.
- Display a warning help box when decal atlas is out of size.
- Moved the HDRP render graph debug panel content to the Rendering debug panel.
- Changed Path Tracing's maximum intensity from clamped (0 to 100) to positive value (case 1310514).
- Avoid unnecessary RenderGraphBuilder.ReadTexture in the "Set Final Target" pass
- Density Volumes can now take a 3D RenderTexture as mask, the mask can use RGBA format for RGB fog.
- Decreased the minimal Fog Distance value in the Density Volume to 0.05.
- Virtual Texturing Resolver now performs RTHandle resize logic in HDRP instead of in core Unity
- Cached the base types of Volume Manager to improve memory and cpu usage.

## [11.0.0] - 2020-10-21

### Added
- Added a new API to bake HDRP probes from C# (case 1276360)
- Added support for pre-exposure for planar reflections.
- Added support for nested volume components to volume system.
- Added a cameraCullingResult field in Custom Pass Context to give access to both custom pass and camera culling result.
- Added a toggle to allow to include or exclude smooth surfaces from ray traced reflection denoising.
- Added support for raytracing for AxF material
- Added rasterized area light shadows for AxF material
- Added a cloud system and the CloudLayer volume override.
- Added per-stage shader keywords.

### Fixed
- Fixed probe volumes debug views.
- Fixed ShaderGraph Decal material not showing exposed properties.
- Fixed couple samplers that had the wrong name in raytracing code
- VFX: Fixed LPPV with lit particles in deferred (case 1293608)
- Fixed the default background color for previews to use the original color.
- Fixed compilation issues on platforms that don't support XR.
- Fixed issue with compute shader stripping for probe volumes variants.
- Fixed issue with an empty index buffer not being released.
- Fixed issue when debug full screen 'Transparent Screen Space Reflection' do not take in consideration debug exposure

### Changed
- Removed the material pass probe volumes evaluation mode.
- Volume parameter of type Cubemap can now accept Cubemap render textures and custom render textures.
- Removed the superior clamping value for the recursive rendering max ray length.
- Removed the superior clamping value for the ray tracing light cluster size.
- Removed the readonly keyword on the cullingResults of the CustomPassContext to allow users to overwrite.
- The DrawRenderers function of CustomPassUtils class now takes a sortingCriteria in parameter.
- When in half res, RTR denoising is executed at half resolution and the upscale happens at the end.
- Removed the upscale radius from the RTR.

## [10.3.0] - 2020-12-01

### Added
- Added a slider to control the fallback value of the directional shadow when the cascade have no coverage.
- Added light unit slider for automatic and automatic histrogram exposure limits.
- Added View Bias for mesh decals.
- Added support for the PlayStation 5 platform.

### Fixed
- Fixed computation of geometric normal in path tracing (case 1293029).
- Fixed issues with path-traced volumetric scattering (cases 1295222, 1295234).
- Fixed issue with faulty shadow transition when view is close to an object under some aspect ratio conditions
- Fixed issue where some ShaderGraph generated shaders were not SRP compatible because of UnityPerMaterial cbuffer layout mismatches [1292501] (https://issuetracker.unity3d.com/issues/a2-some-translucent-plus-alphaclipping-shadergraphs-are-not-srp-batcher-compatible)
- Fixed issues with path-traced volumetric scattering (cases 1295222, 1295234)
- Fixed Rendergraph issue with virtual texturing and debug mode while in forward.
- Fixed wrong coat normal space in shader graph
- Fixed NullPointerException when baking probes from the lighting window (case 1289680)
- Fixed volumetric fog with XR single-pass rendering.
- Fixed issues with first frame rendering when RenderGraph is used (auto exposure, AO)
- Fixed AOV api in render graph (case 1296605)
- Fixed a small discrepancy in the marker placement in light intensity sliders (case 1299750)
- Fixed issue with VT resolve pass rendergraph errors when opaque and transparent are disabled in frame settings.
- Fixed a bug in the sphere-aabb light cluster (case 1294767).
- Fixed issue when submitting SRPContext during EndCameraRendering.
- Fixed baked light being included into the ray tracing light cluster (case 1296203).
- Fixed enums UI for the shadergraph nodes.
- Fixed ShaderGraph stack blocks appearing when opening the settings in Hair and Eye ShaderGraphs.
- Fixed white screen when undoing in the editor.
- Fixed display of LOD Bias and maximum level in frame settings when using Quality Levels
- Fixed an issue when trying to open a look dev env library when Look Dev is not supported.
- Fixed shader graph not supporting indirectdxr multibounce (case 1294694).
- Fixed the planar depth texture not being properly created and rendered to (case 1299617).
- Fixed C# 8 compilation issue with turning on nullable checks (case 1300167)
- Fixed affects AO for deacl materials.
- Fixed case where material keywords would not get setup before usage.
- Fixed an issue with material using distortion from ShaderGraph init after Material creation (case 1294026)
- Fixed Clearcoat on Stacklit or Lit breaks when URP is imported into the project (case 1297806)
- VFX : Debug material view were rendering pink for albedo. (case 1290752)
- Fixed XR depth copy when using MSAA.
- Fixed GC allocations from XR occlusion mesh when using multipass.
- Fixed an issue with the frame count management for the volumetric fog (case 1299251).
- Fixed an issue with half res ssgi upscale.
- Fixed timing issues with accumulation motion blur
- Fixed register spilling on  FXC in light list shaders.
- Fixed issue with shadow mask and area lights.
- Fixed an issue with the capture callback (now includes post processing results).
- Fixed decal draw order for ShaderGraph decal materials.
- Fixed StackLit ShaderGraph surface option property block to only display energy conserving specular color option for the specular parametrization (case 1257050)
- Fixed missing BeginCameraRendering call for custom render mode of a Camera.
- Fixed LayerMask editor for volume parameters.
- Fixed the condition on temporal accumulation in the reflection denoiser (case 1303504).
- Fixed box light attenuation.
- Fixed after post process custom pass scale issue when dynamic resolution is enabled (case 1299194).
- Fixed an issue with light intensity prefab override application not visible in the inspector (case 1299563).
- Fixed Undo/Redo instability of light temperature.
- Fixed label style in pbr sky editor.
- Fixed side effect on styles during compositor rendering.
- Fixed size and spacing of compositor info boxes (case 1305652).
- Fixed spacing of UI widgets in the Graphics Compositor (case 1305638).
- Fixed undo-redo on layered lit editor.
- Fixed tesselation culling, big triangles using lit tesselation shader would dissapear when camera is too close to them (case 1299116)
- Fixed issue with compositor related custom passes still active after disabling the compositor (case 1305330)
- Fixed regression in Wizard that not fix runtime ressource anymore (case 1287627)
- Fixed error in Depth Of Field near radius blur calculation (case 1306228).
- Fixed a reload bug when using objects from the scene in the lookdev (case 1300916).
- Fixed some render texture leaks.
- Fixed light gizmo showing shadow near plane when shadows are disabled.
- Fixed path tracing alpha channel support (case 1304187).
- Fixed shadow matte not working with ambient occlusion when MSAA is enabled
- Fixed issues with compositor's undo (cases 1305633, 1307170).
- VFX : Debug material view incorrect depth test. (case 1293291)
- Fixed wrong shader / properties assignement to materials created from 3DsMax 2021 Physical Material. (case 1293576)
- Fixed Emissive color property from Autodesk Interactive materials not editable in Inspector. (case 1307234)
- Fixed exception when changing the current render pipeline to from HDRP to universal (case 1306291).
- Fixed an issue in shadergraph when switch from a RenderingPass (case 1307653)
- Fixed LookDev environment library assignement after leaving playmode.
- Fixed a locale issue with the diffusion profile property values in ShaderGraph on PC where comma is the decimal separator.
- Fixed error in the RTHandle scale of Depth Of Field when TAA is enabled.
- Fixed Quality Level set to the last one of the list after a Build (case 1307450)
- Fixed XR depth copy (case 1286908).
- Fixed Warnings about "SceneIdMap" missing script in eye material sample scene

### Changed
- Now reflection probes cannot have SSAO, SSGI, SSR, ray tracing effects or volumetric reprojection.
- Rename HDRP sub menu in Assets/Create/Shader to HD Render Pipeline for consistency.
- Improved robustness of volumetric sampling in path tracing (case 1295187).
- Changed the message when the graphics device doesn't support ray tracing (case 1287355).
- When a Custom Pass Volume is disabled, the custom pass Cleanup() function is called, it allows to release resources when the volume isn't used anymore.
- Enable Reflector for Spotlight by default
- Changed the convergence time of ssgi to 16 frames and the preset value
- Changed the clamping approach for RTR and RTGI (in both perf and quality) to improve visual quality.
- Changed the warning message for ray traced area shadows (case 1303410).
- Disabled specular occlusion for what we consider medium and larger scale ao > 1.25 with a 25cm falloff interval.
- Change the source value for the ray tracing frame index iterator from m_FrameCount to the camera frame count (case 1301356).
- Removed backplate from rendering of lighting cubemap as it did not really work conceptually and caused artefacts.
- Transparent materials created by the Model Importer are set to not cast shadows. ( case 1295747)
- Change some light unit slider value ranges to better reflect the lighting scenario.
- Change the tooltip for color shadows and semi-transparent shadows (case 1307704).

## [10.2.1] - 2020-11-30

### Added
- Added a warning when trying to bake with static lighting being in an invalid state.

### Fixed
- Fixed stylesheet reloading for LookDev window and Wizard window.
- Fixed XR single-pass rendering with legacy shaders using unity_StereoWorldSpaceCameraPos.
- Fixed issue displaying wrong debug mode in runtime debug menu UI.
- Fixed useless editor repaint when using lod bias.
- Fixed multi-editing with new light intensity slider.
- Fixed issue with density volumes flickering when editing shape box.
- Fixed issue with image layers in the graphics compositor (case 1289936).
- Fixed issue with angle fading when rotating decal projector.
- Fixed issue with gameview repaint in the graphics compositor (case 1290622).
- Fixed some labels being clipped in the Render Graph Viewer
- Fixed issue when decal projector material is none.
- Fixed the sampling of the normal buffer in the the forward transparent pass.
- Fixed bloom prefiltering tooltip.
- Fixed NullReferenceException when loading multipel scene async
- Fixed missing alpha blend state properties in Axf shader and update default stencil properties
- Fixed normal buffer not bound to custom pass anymore.
- Fixed issues with camera management in the graphics compositor (cases 1292548, 1292549).
- Fixed an issue where a warning about the static sky not being ready was wrongly displayed.
- Fixed the clear coat not being handled properly for SSR and RTR (case 1291654).
- Fixed ghosting in RTGI and RTAO when denoising is enabled and the RTHandle size is not equal to the Viewport size (case 1291654).
- Fixed alpha output when atmospheric scattering is enabled.
- Fixed issue with TAA history sharpening when view is downsampled.
- Fixed lookdev movement.
- Fixed volume component tooltips using the same parameter name.
- Fixed issue with saving some quality settings in volume overrides  (case 1293747)
- Fixed NullReferenceException in HDRenderPipeline.UpgradeResourcesIfNeeded (case 1292524)
- Fixed SSGI texture allocation when not using the RenderGraph.
- Fixed NullReference Exception when setting Max Shadows On Screen to 0 in the HDRP asset.
- Fixed path tracing accumulation not being reset when changing to a different frame of an animation.
- Fixed issue with saving some quality settings in volume overrides  (case 1293747)

### Changed
- Volume Manager now always tests scene culling masks. This was required to fix hybrid workflow.
- Now the screen space shadow is only used if the analytic value is valid.
- Distance based roughness is disabled by default and have a control
- Changed the name from the Depth Buffer Thickness to Depth Tolerance for SSGI (case 1301352).

## [10.2.0] - 2020-10-19

### Added
- Added a rough distortion frame setting and and info box on distortion materials.
- Adding support of 4 channel tex coords for ray tracing (case 1265309).
- Added a help button on the volume component toolbar for documentation.
- Added range remapping to metallic property for Lit and Decal shaders.
- Exposed the API to access HDRP shader pass names.
- Added the status check of default camera frame settings in the DXR wizard.
- Added frame setting for Virtual Texturing.
- Added a fade distance for light influencing volumetric lighting.
- Adding an "Include For Ray Tracing" toggle on lights to allow the user to exclude them when ray tracing is enabled in the frame settings of a camera.
- Added fog volumetric scattering support for path tracing.
- Added new algorithm for SSR with temporal accumulation
- Added quality preset of the new volumetric fog parameters.
- Added missing documentation for unsupported SG RT nodes and light's include for raytracing attrbute.
- Added documentation for LODs not being supported by ray tracing.
- Added more options to control how the component of motion vectors coming from the camera transform will affect the motion blur with new clamping modes.
- Added anamorphism support for phsyical DoF, switched to blue noise sampling and fixed tiling artifacts.

### Fixed
- Fixed an issue where the Exposure Shader Graph node had clipped text. (case 1265057)
- Fixed an issue when rendering into texture where alpha would not default to 1.0 when using 11_11_10 color buffer in non-dev builds.
- Fixed issues with reordering and hiding graphics compositor layers (cases 1283903, 1285282, 1283886).
- Fixed the possibility to have a shader with a pre-refraction render queue and refraction enabled at the same time.
- Fixed a migration issue with the rendering queue in ShaderGraph when upgrading to 10.x;
- Fixed the object space matrices in shader graph for ray tracing.
- Changed the cornea refraction function to take a view dir in object space.
- Fixed upside down XR occlusion mesh.
- Fixed precision issue with the atmospheric fog.
- Fixed issue with TAA and no motion vectors.
- Fixed the stripping not working the terrain alphatest feature required for terrain holes (case 1205902).
- Fixed bounding box generation that resulted in incorrect light culling (case 3875925).
- VFX : Fix Emissive writing in Opaque Lit Output with PSSL platforms (case 273378).
- Fixed issue where pivot of DecalProjector was not aligned anymore on Transform position when manipulating the size of the projector from the Inspector.
- Fixed a null reference exception when creating a diffusion profile asset.
- Fixed the diffusion profile not being registered as a dependency of the ShaderGraph.
- Fixing exceptions in the console when putting the SSGI in low quality mode (render graph).
- Fixed NullRef Exception when decals are in the scene, no asset is set and HDRP wizard is run.
- Fixed issue with TAA causing bleeding of a view into another when multiple views are visible.
- Fix an issue that caused issues of usability of editor if a very high resolution is set by mistake and then reverted back to a smaller resolution.
- Fixed issue where Default Volume Profile Asset change in project settings was not added to the undo stack (case 1285268).
- Fixed undo after enabling compositor.
- Fixed the ray tracing shadow UI being displayed while it shouldn't (case 1286391).
- Fixed issues with physically-based DoF, improved speed and robustness
- Fixed a warning happening when putting the range of lights to 0.
- Fixed issue when null parameters in a volume component would spam null reference errors. Produce a warning instead.
- Fixed volument component creation via script.
- Fixed GC allocs in render graph.
- Fixed scene picking passes.
- Fixed broken ray tracing light cluster full screen debug.
- Fixed dead code causing error.
- Fixed issue when dragging slider in inspector for ProjectionDepth.
- Fixed issue when resizing Inspector window that make the DecalProjector editor flickers.
- Fixed issue in DecalProjector editor when the Inspector window have a too small width: the size appears on 2 lines but the editor not let place for the second one.
- Fixed issue (null reference in console) when selecting a DensityVolume with rectangle selection.
- Fixed issue when linking the field of view with the focal length in physical camera
- Fixed supported platform build and error message.
- Fixed exceptions occuring when selecting mulitple decal projectors without materials assigned (case 1283659).
- Fixed LookDev error message when pipeline is not loaded.
- Properly reject history when enabling seond denoiser for RTGI.
- Fixed an issue that could cause objects to not be rendered when using Vulkan API.
- Fixed issue with lookdev shadows looking wrong upon exiting playmode.
- Fixed temporary Editor freeze when selecting AOV output in graphics compositor (case 1288744).
- Fixed normal flip with double sided materials.
- Fixed shadow resolution settings level in the light explorer.
- Fixed the ShaderGraph being dirty after the first save.
- Fixed XR shadows culling
- Fixed Nans happening when upscaling the RTGI.
- Fixed the adjust weight operation not being done for the non-rendergraph pipeline.
- Fixed overlap with SSR Transparent default frame settings message on DXR Wizard.
- Fixed alpha channel in the stop NaNs and motion blur shaders.
- Fixed undo of duplicate environments in the look dev environment library.
- Fixed a ghosting issue with RTShadows (Sun, Point and Spot), RTAO and RTGI when the camera is moving fast.
- Fixed a SSGI denoiser bug for large scenes.
- Fixed a Nan issue with SSGI.
- Fixed an issue with IsFrontFace node in Shader Graph not working properly
- Fixed CustomPassUtils.RenderFrom* functions and CustomPassUtils.DisableSinglePassRendering struct in VR.
- Fixed custom pass markers not recorded when render graph was enabled.
- Fixed exceptions when unchecking "Big Tile Prepass" on the frame settings with render-graph.
- Fixed an issue causing errors in GenerateMaxZ when opaque objects or decals are disabled.
- Fixed an issue with Bake button of Reflection Probe when in custom mode
- Fixed exceptions related to the debug display settings when changing the default frame settings.
- Fixed picking for materials with depth offset.
- Fixed issue with exposure history being uninitialized on second frame.
- Fixed issue when changing FoV with the physical camera fold-out closed.
- Fixed some labels being clipped in the Render Graph Viewer

### Changed
- Combined occlusion meshes into one to reduce draw calls and state changes with XR single-pass.
- Claryfied doc for the LayeredLit material.
- Various improvements for the Volumetric Fog.
- Use draggable fields for float scalable settings
- Migrated the fabric & hair shadergraph samples directly into the renderpipeline resources.
- Removed green coloration of the UV on the DecalProjector gizmo.
- Removed _BLENDMODE_PRESERVE_SPECULAR_LIGHTING keyword from shaders.
- Now the DXR wizard displays the name of the target asset that needs to be changed.
- Standardized naming for the option regarding Transparent objects being able to receive Screen Space Reflections.
- Making the reflection and refractions of cubemaps distance based.
- Changed Receive SSR to also controls Receive SSGI on opaque objects.
- Improved the punctual light shadow rescale algorithm.
- Changed the names of some of the parameters for the Eye Utils SG Nodes.
- Restored frame setting for async compute of contact shadows.
- Removed the possibility to have MSAA (through the frame settings) when ray tracing is active.
- Range handles for decal projector angle fading.
- Smoother angle fading for decal projector.

## [10.1.0] - 2020-10-12

### Added
- Added an option to have only the metering mask displayed in the debug mode.
- Added a new mode to cluster visualization debug where users can see a slice instead of the cluster on opaque objects.
- Added ray traced reflection support for the render graph version of the pipeline.
- Added render graph support of RTAO and required denoisers.
- Added render graph support of RTGI.
- Added support of RTSSS and Recursive Rendering in the render graph mode.
- Added support of RT and screen space shadow for render graph.
- Added tooltips with the full name of the (graphics) compositor properties to properly show large names that otherwise are clipped by the UI (case 1263590)
- Added error message if a callback AOV allocation fail
- Added marker for all AOV request operation on GPU
- Added remapping options for Depth Pyramid debug view mode
- Added an option to support AOV shader at runtime in HDRP settings (case 1265070)
- Added support of SSGI in the render graph mode.
- Added option for 11-11-10 format for cube reflection probes.
- Added an optional check in the HDRP DXR Wizard to verify 64 bits target architecture
- Added option to display timing stats in the debug menu as an average over 1 second.
- Added a light unit slider to provide users more context when authoring physically based values.
- Added a way to check the normals through the material views.
- Added Simple mode to Earth Preset for PBR Sky
- Added the export of normals during the prepass for shadow matte for proper SSAO calculation.
- Added the usage of SSAO for shadow matte unlit shader graph.
- Added the support of input system V2
- Added a new volume component parameter to control the max ray length of directional lights(case 1279849).
- Added support for 'Pyramid' and 'Box' spot light shapes in path tracing.
- Added high quality prefiltering option for Bloom.
- Added support for camera relative ray tracing (and keeping non-camera relative ray tracing working)
- Added a rough refraction option on planar reflections.
- Added scalability settings for the planar reflection resolution.
- Added tests for AOV stacking and UI rendering in the graphics compositor.
- Added a new ray tracing only function that samples the specular part of the materials.
- Adding missing marker for ray tracing profiling (RaytracingDeferredLighting)
- Added the support of eye shader for ray tracing.
- Exposed Refraction Model to the material UI when using a Lit ShaderGraph.
- Added bounding sphere support to screen-space axis-aligned bounding box generation pass.

### Fixed
- Fixed several issues with physically-based DoF (TAA ghosting of the CoC buffer, smooth layer transitions, etc)
- Fixed GPU hang on D3D12 on xbox.
- Fixed game view artifacts on resizing when hardware dynamic resolution was enabled
- Fixed black line artifacts occurring when Lanczos upsampling was set for dynamic resolution
- Fixed Amplitude -> Min/Max parametrization conversion
- Fixed CoatMask block appearing when creating lit master node (case 1264632)
- Fixed issue with SceneEV100 debug mode indicator when rescaling the window.
- Fixed issue with PCSS filter being wrong on first frame.
- Fixed issue with emissive mesh for area light not appearing in playmode if Reload Scene option is disabled in Enter Playmode Settings.
- Fixed issue when Reflection Probes are set to OnEnable and are never rendered if the probe is enabled when the camera is farther than the probe fade distance.
- Fixed issue with sun icon being clipped in the look dev window.
- Fixed error about layers when disabling emissive mesh for area lights.
- Fixed issue when the user deletes the composition graph or .asset in runtime (case 1263319)
- Fixed assertion failure when changing resolution to compositor layers after using AOVs (case 1265023)
- Fixed flickering layers in graphics compositor (case 1264552)
- Fixed issue causing the editor field not updating the disc area light radius.
- Fixed issues that lead to cookie atlas to be updated every frame even if cached data was valid.
- Fixed an issue where world space UI was not emitted for reflection cameras in HDRP
- Fixed an issue with cookie texture atlas that would cause realtime textures to always update in the atlas even when the content did not change.
- Fixed an issue where only one of the two lookdev views would update when changing the default lookdev volume profile.
- Fixed a bug related to light cluster invalidation.
- Fixed shader warning in DofGather (case 1272931)
- Fixed AOV export of depth buffer which now correctly export linear depth (case 1265001)
- Fixed issue that caused the decal atlas to not be updated upon changing of the decal textures content.
- Fixed "Screen position out of view frustum" error when camera is at exactly the planar reflection probe location.
- Fixed Amplitude -> Min/Max parametrization conversion
- Fixed issue that allocated a small cookie for normal spot lights.
- Fixed issue when undoing a change in diffuse profile list after deleting the volume profile.
- Fixed custom pass re-ordering and removing.
- Fixed TAA issue and hardware dynamic resolution.
- Fixed a static lighting flickering issue caused by having an active planar probe in the scene while rendering inspector preview.
- Fixed an issue where even when set to OnDemand, the sky lighting would still be updated when changing sky parameters.
- Fixed an error message trigerred when a mesh has more than 32 sub-meshes (case 1274508).
- Fixed RTGI getting noisy for grazying angle geometry (case 1266462).
- Fixed an issue with TAA history management on pssl.
- Fixed the global illumination volume override having an unwanted advanced mode (case 1270459).
- Fixed screen space shadow option displayed on directional shadows while they shouldn't (case 1270537).
- Fixed the handling of undo and redo actions in the graphics compositor (cases 1268149, 1266212, 1265028)
- Fixed issue with composition graphs that include virtual textures, cubemaps and other non-2D textures (cases 1263347, 1265638).
- Fixed issues when selecting a new composition graph or setting it to None (cases 1263350, 1266202)
- Fixed ArgumentNullException when saving shader graphs after removing the compositor from the scene (case 1268658)
- Fixed issue with updating the compositor output when not in play mode (case 1266216)
- Fixed warning with area mesh (case 1268379)
- Fixed issue with diffusion profile not being updated upon reset of the editor.
- Fixed an issue that lead to corrupted refraction in some scenarios on xbox.
- Fixed for light loop scalarization not happening.
- Fixed issue with stencil not being set in rendergraph mode.
- Fixed for post process being overridable in reflection probes even though it is not supported.
- Fixed RTGI in performance mode when light layers are enabled on the asset.
- Fixed SSS materials appearing black in matcap mode.
- Fixed a collision in the interaction of RTR and RTGI.
- Fix for lookdev toggling renderers that are set to non editable or are hidden in the inspector.
- Fixed issue with mipmap debug mode not properly resetting full screen mode (and viceversa).
- Added unsupported message when using tile debug mode with MSAA.
- Fixed SSGI compilation issues on PS4.
- Fixed "Screen position out of view frustum" error when camera is on exactly the planar reflection probe plane.
- Workaround issue that caused objects using eye shader to not be rendered on xbox.
- Fixed GC allocation when using XR single-pass test mode.
- Fixed text in cascades shadow split being truncated.
- Fixed rendering of custom passes in the Custom Pass Volume inspector
- Force probe to render again if first time was during async shader compilation to avoid having cyan objects.
- Fixed for lookdev library field not being refreshed upon opening a library from the environment library inspector.
- Fixed serialization issue with matcap scale intensity.
- Close Add Override popup of Volume Inspector when the popup looses focus (case 1258571)
- Light quality setting for contact shadow set to on for High quality by default.
- Fixed an exception thrown when closing the look dev because there is no active SRP anymore.
- Fixed alignment of framesettings in HDRP Default Settings
- Fixed an exception thrown when closing the look dev because there is no active SRP anymore.
- Fixed an issue where entering playmode would close the LookDev window.
- Fixed issue with rendergraph on console failing on SSS pass.
- Fixed Cutoff not working properly with ray tracing shaders default and SG (case 1261292).
- Fixed shader compilation issue with Hair shader and debug display mode
- Fixed cubemap static preview not updated when the asset is imported.
- Fixed wizard DXR setup on non-DXR compatible devices.
- Fixed Custom Post Processes affecting preview cameras.
- Fixed issue with lens distortion breaking rendering.
- Fixed save popup appearing twice due to HDRP wizard.
- Fixed error when changing planar probe resolution.
- Fixed the dependecy of FrameSettings (MSAA, ClearGBuffer, DepthPrepassWithDeferred) (case 1277620).
- Fixed the usage of GUIEnable for volume components (case 1280018).
- Fixed the diffusion profile becoming invalid when hitting the reset (case 1269462).
- Fixed issue with MSAA resolve killing the alpha channel.
- Fixed a warning in materialevalulation
- Fixed an error when building the player.
- Fixed issue with box light not visible if range is below one and range attenuation is off.
- Fixed an issue that caused a null reference when deleting camera component in a prefab. (case 1244430)
- Fixed issue with bloom showing a thin black line after rescaling window.
- Fixed rendergraph motion vector resolve.
- Fixed the Ray-Tracing related Debug Display not working in render graph mode.
- Fix nan in pbr sky
- Fixed Light skin not properly applied on the LookDev when switching from Dark Skin (case 1278802)
- Fixed accumulation on DX11
- Fixed issue with screen space UI not drawing on the graphics compositor (case 1279272).
- Fixed error Maximum allowed thread group count is 65535 when resolution is very high.
- LOD meshes are now properly stripped based on the maximum lod value parameters contained in the HDRP asset.
- Fixed an inconsistency in the LOD group UI where LOD bias was not the right one.
- Fixed outlines in transitions between post-processed and plain regions in the graphics compositor (case 1278775).
- Fix decal being applied twice with LOD Crossfade.
- Fixed camera stacking for AOVs in the graphics compositor (case 1273223).
- Fixed backface selection on some shader not ignore correctly.
- Disable quad overdraw on ps4.
- Fixed error when resizing the graphics compositor's output and when re-adding a compositor in the scene
- Fixed issues with bloom, alpha and HDR layers in the compositor (case 1272621).
- Fixed alpha not having TAA applied to it.
- Fix issue with alpha output in forward.
- Fix compilation issue on Vulkan for shaders using high quality shadows in XR mode.
- Fixed wrong error message when fixing DXR resources from Wizard.
- Fixed compilation error of quad overdraw with double sided materials
- Fixed screen corruption on xbox when using TAA and Motion Blur with rendergraph.
- Fixed UX issue in the graphics compositor related to clear depth and the defaults for new layers, add better tooltips and fix minor bugs (case 1283904)
- Fixed scene visibility not working for custom pass volumes.
- Fixed issue with several override entries in the runtime debug menu.
- Fixed issue with rendergraph failing to execute every 30 minutes.
- Fixed Lit ShaderGraph surface option property block to only display transmission and energy conserving specular color options for their proper material mode (case 1257050)
- Fixed nan in reflection probe when volumetric fog filtering is enabled, causing the whole probe to be invalid.
- Fixed Debug Color pixel became grey
- Fixed TAA flickering on the very edge of screen.
- Fixed profiling scope for quality RTGI.
- Fixed the denoising and multi-sample not being used for smooth multibounce RTReflections.
- Fixed issue where multiple cameras would cause GC each frame.
- Fixed after post process rendering pass options not showing for unlit ShaderGraphs.
- Fixed null reference in the Undo callback of the graphics compositor
- Fixed cullmode for SceneSelectionPass.
- Fixed issue that caused non-static object to not render at times in OnEnable reflection probes.
- Baked reflection probes now correctly use static sky for ambient lighting.

### Changed
- Preparation pass for RTSSShadows to be supported by render graph.
- Add tooltips with the full name of the (graphics) compositor properties to properly show large names that otherwise are clipped by the UI (case 1263590)
- Composition profile .asset files cannot be manually edited/reset by users (to avoid breaking things - case 1265631)
- Preparation pass for RTSSShadows to be supported by render graph.
- Changed the way the ray tracing property is displayed on the material (QOL 1265297).
- Exposed lens attenuation mode in default settings and remove it as a debug mode.
- Composition layers without any sub layers are now cleared to black to avoid confusion (case 1265061).
- Slight reduction of VGPR used by area light code.
- Changed thread group size for contact shadows (save 1.1ms on PS4)
- Make sure distortion stencil test happens before pixel shader is run.
- Small optimization that allows to skip motion vector prepping when the whole wave as velocity of 0.
- Improved performance to avoid generating coarse stencil buffer when not needed.
- Remove HTile generation for decals (faster without).
- Improving SSGI Filtering and fixing a blend issue with RTGI.
- Changed the Trackball UI so that it allows explicit numeric values.
- Reduce the G-buffer footprint of anisotropic materials
- Moved SSGI out of preview.
- Skip an unneeded depth buffer copy on consoles.
- Replaced the Density Volume Texture Tool with the new 3D Texture Importer.
- Rename Raytracing Node to Raytracing Quality Keyword and rename high and low inputs as default and raytraced. All raytracing effects now use the raytraced mode but path tracing.
- Moved diffusion profile list to the HDRP default settings panel.
- Skip biquadratic resampling of vbuffer when volumetric fog filtering is enabled.
- Optimized Grain and sRGB Dithering.
- On platforms that allow it skip the first mip of the depth pyramid and compute it alongside the depth buffer used for low res transparents.
- When trying to install the local configuration package, if another one is already present the user is now asked whether they want to keep it or not.
- Improved MSAA color resolve to fix issues when very bright and very dark samples are resolved together.
- Improve performance of GPU light AABB generation
- Removed the max clamp value for the RTR, RTAO and RTGI's ray length (case 1279849).
- Meshes assigned with a decal material are not visible anymore in ray-tracing or path-tracing.
- Removed BLEND shader keywords.
- Remove a rendergraph debug option to clear resources on release from UI.
- added SV_PrimitiveID in the VaryingMesh structure for fulldebugscreenpass as well as primitiveID in FragInputs
- Changed which local frame is used for multi-bounce RTReflections.
- Move System Generated Values semantics out of VaryingsMesh structure.
- Other forms of FSAA are silently deactivated, when path tracing is on.
- Removed XRSystemTests. The GC verification is now done during playmode tests (case 1285012).
- SSR now uses the pre-refraction color pyramid.
- Various improvements for the Volumetric Fog.
- Optimizations for volumetric fog.

## [10.0.0] - 2019-06-10

### Added
- Ray tracing support for VR single-pass
- Added sharpen filter shader parameter and UI for TemporalAA to control image quality instead of hardcoded value
- Added frame settings option for custom post process and custom passes as well as custom color buffer format option.
- Add check in wizard on SRP Batcher enabled.
- Added default implementations of OnPreprocessMaterialDescription for FBX, Obj, Sketchup and 3DS file formats.
- Added custom pass fade radius
- Added after post process injection point for custom passes
- Added basic alpha compositing support - Alpha is available afterpostprocess when using FP16 buffer format.
- Added falloff distance on Reflection Probe and Planar Reflection Probe
- Added Backplate projection from the HDRISky
- Added Shadow Matte in UnlitMasterNode, which only received shadow without lighting
- Added hability to name LightLayers in HDRenderPipelineAsset
- Added a range compression factor for Reflection Probe and Planar Reflection Probe to avoid saturation of colors.
- Added path tracing support for directional, point and spot lights, as well as emission from Lit and Unlit.
- Added non temporal version of SSAO.
- Added more detailed ray tracing stats in the debug window
- Added Disc area light (bake only)
- Added a warning in the material UI to prevent transparent + subsurface-scattering combination.
- Added XR single-pass setting into HDRP asset
- Added a penumbra tint option for lights
- Added support for depth copy with XR SDK
- Added debug setting to Render Pipeline Debug Window to list the active XR views
- Added an option to filter the result of the volumetric lighting (off by default).
- Added a transmission multiplier for directional lights
- Added XR single-pass test mode to Render Pipeline Debug Window
- Added debug setting to Render Pipeline Window to list the active XR views
- Added a new refraction mode for the Lit shader (thin). Which is a box refraction with small thickness values
- Added the code to support Barn Doors for Area Lights based on a shaderconfig option.
- Added HDRPCameraBinder property binder for Visual Effect Graph
- Added "Celestial Body" controls to the Directional Light
- Added new parameters to the Physically Based Sky
- Added Reflections to the DXR Wizard
- Added the possibility to have ray traced colored and semi-transparent shadows on directional lights.
- Added a check in the custom post process template to throw an error if the default shader is not found.
- Exposed the debug overlay ratio in the debug menu.
- Added a separate frame settings for tonemapping alongside color grading.
- Added the receive fog option in the material UI for ShaderGraphs.
- Added a public virtual bool in the custom post processes API to specify if a post processes should be executed in the scene view.
- Added a menu option that checks scene issues with ray tracing. Also removed the previously existing warning at runtime.
- Added Contrast Adaptive Sharpen (CAS) Upscaling effect.
- Added APIs to update probe settings at runtime.
- Added documentation for the rayTracingSupported method in HDRP
- Added user-selectable format for the post processing passes.
- Added support for alpha channel in some post-processing passes (DoF, TAA, Uber).
- Added warnings in FrameSettings inspector when using DXR and atempting to use Asynchronous Execution.
- Exposed Stencil bits that can be used by the user.
- Added history rejection based on velocity of intersected objects for directional, point and spot lights.
- Added a affectsVolumetric field to the HDAdditionalLightData API to know if light affects volumetric fog.
- Add OS and Hardware check in the Wizard fixes for DXR.
- Added option to exclude camera motion from motion blur.
- Added semi-transparent shadows for point and spot lights.
- Added support for semi-transparent shadow for unlit shader and unlit shader graph.
- Added the alpha clip enabled toggle to the material UI for all HDRP shader graphs.
- Added Material Samples to explain how to use the lit shader features
- Added an initial implementation of ray traced sub surface scattering
- Added AssetPostprocessors and Shadergraphs to handle Arnold Standard Surface and 3DsMax Physical material import from FBX.
- Added support for Smoothness Fade start work when enabling ray traced reflections.
- Added Contact shadow, Micro shadows and Screen space refraction API documentation.
- Added script documentation for SSR, SSAO (ray tracing), GI, Light Cluster, RayTracingSettings, Ray Counters, etc.
- Added path tracing support for refraction and internal reflections.
- Added support for Thin Refraction Model and Lit's Clear Coat in Path Tracing.
- Added the Tint parameter to Sky Colored Fog.
- Added of Screen Space Reflections for Transparent materials
- Added a fallback for ray traced area light shadows in case the material is forward or the lit mode is forward.
- Added a new debug mode for light layers.
- Added an "enable" toggle to the SSR volume component.
- Added support for anisotropic specular lobes in path tracing.
- Added support for alpha clipping in path tracing.
- Added support for light cookies in path tracing.
- Added support for transparent shadows in path tracing.
- Added support for iridescence in path tracing.
- Added support for background color in path tracing.
- Added a path tracing test to the test suite.
- Added a warning and workaround instructions that appear when you enable XR single-pass after the first frame with the XR SDK.
- Added the exposure sliders to the planar reflection probe preview
- Added support for subsurface scattering in path tracing.
- Added a new mode that improves the filtering of ray traced shadows (directional, point and spot) based on the distance to the occluder.
- Added support of cookie baking and add support on Disc light.
- Added support for fog attenuation in path tracing.
- Added a new debug panel for volumes
- Added XR setting to control camera jitter for temporal effects
- Added an error message in the DrawRenderers custom pass when rendering opaque objects with an HDRP asset in DeferredOnly mode.
- Added API to enable proper recording of path traced scenes (with the Unity recorder or other tools).
- Added support for fog in Recursive rendering, ray traced reflections and ray traced indirect diffuse.
- Added an alpha blend option for recursive rendering
- Added support for stack lit for ray tracing effects.
- Added support for hair for ray tracing effects.
- Added support for alpha to coverage for HDRP shaders and shader graph
- Added support for Quality Levels to Subsurface Scattering.
- Added option to disable XR rendering on the camera settings.
- Added support for specular AA from geometric curvature in AxF
- Added support for baked AO (no input for now) in AxF
- Added an info box to warn about depth test artifacts when rendering object twice in custom passes with MSAA.
- Added a frame setting for alpha to mask.
- Added support for custom passes in the AOV API
- Added Light decomposition lighting debugging modes and support in AOV
- Added exposure compensation to Fixed exposure mode
- Added support for rasterized area light shadows in StackLit
- Added support for texture-weighted automatic exposure
- Added support for POM for emissive map
- Added alpha channel support in motion blur pass.
- Added the HDRP Compositor Tool (in Preview).
- Added a ray tracing mode option in the HDRP asset that allows to override and shader stripping.
- Added support for arbitrary resolution scaling of Volumetric Lighting to the Fog volume component.
- Added range attenuation for box-shaped spotlights.
- Added scenes for hair and fabric and decals with material samples
- Added fabric materials and textures
- Added information for fabric materials in fabric scene
- Added a DisplayInfo attribute to specify a name override and a display order for Volume Component fields (used only in default inspector for now).
- Added Min distance to contact shadows.
- Added support for Depth of Field in path tracing (by sampling the lens aperture).
- Added an API in HDRP to override the camera within the rendering of a frame (mainly for custom pass).
- Added a function (HDRenderPipeline.ResetRTHandleReferenceSize) to reset the reference size of RTHandle systems.
- Added support for AxF measurements importing into texture resources tilings.
- Added Layer parameter on Area Light to modify Layer of generated Emissive Mesh
- Added a flow map parameter to HDRI Sky
- Implemented ray traced reflections for transparent objects.
- Add a new parameter to control reflections in recursive rendering.
- Added an initial version of SSGI.
- Added Virtual Texturing cache settings to control the size of the Streaming Virtual Texturing caches.
- Added back-compatibility with builtin stereo matrices.
- Added CustomPassUtils API to simplify Blur, Copy and DrawRenderers custom passes.
- Added Histogram guided automatic exposure.
- Added few exposure debug modes.
- Added support for multiple path-traced views at once (e.g., scene and game views).
- Added support for 3DsMax's 2021 Simplified Physical Material from FBX files in the Model Importer.
- Added custom target mid grey for auto exposure.
- Added CustomPassUtils API to simplify Blur, Copy and DrawRenderers custom passes.
- Added an API in HDRP to override the camera within the rendering of a frame (mainly for custom pass).
- Added more custom pass API functions, mainly to render objects from another camera.
- Added support for transparent Unlit in path tracing.
- Added a minimal lit used for RTGI in peformance mode.
- Added procedural metering mask that can follow an object
- Added presets quality settings for RTAO and RTGI.
- Added an override for the shadow culling that allows better directional shadow maps in ray tracing effects (RTR, RTGI, RTSSS and RR).
- Added a Cloud Layer volume override.
- Added Fast Memory support for platform that support it.
- Added CPU and GPU timings for ray tracing effects.
- Added support to combine RTSSS and RTGI (1248733).
- Added IES Profile support for Point, Spot and Rectangular-Area lights
- Added support for multiple mapping modes in AxF.
- Add support of lightlayers on indirect lighting controller
- Added compute shader stripping.
- Added Cull Mode option for opaque materials and ShaderGraphs.
- Added scene view exposure override.
- Added support for exposure curve remapping for min/max limits.
- Added presets for ray traced reflections.
- Added final image histogram debug view (both luminance and RGB).
- Added an example texture and rotation to the Cloud Layer volume override.
- Added an option to extend the camera culling for skinned mesh animation in ray tracing effects (1258547).
- Added decal layer system similar to light layer. Mesh will receive a decal when both decal layer mask matches.
- Added shader graph nodes for rendering a complex eye shader.
- Added more controls to contact shadows and increased quality in some parts.
- Added a physically based option in DoF volume.
- Added API to check if a Camera, Light or ReflectionProbe is compatible with HDRP.
- Added path tracing test scene for normal mapping.
- Added missing API documentation.
- Remove CloudLayer
- Added quad overdraw and vertex density debug modes.

### Fixed
- fix when saved HDWizard window tab index out of range (1260273)
- Fix when rescale probe all direction below zero (1219246)
- Update documentation of HDRISky-Backplate, precise how to have Ambient Occlusion on the Backplate
- Sorting, undo, labels, layout in the Lighting Explorer.
- Fixed sky settings and materials in Shader Graph Samples package
- Fix/workaround a probable graphics driver bug in the GTAO shader.
- Fixed Hair and PBR shader graphs double sided modes
- Fixed an issue where updating an HDRP asset in the Quality setting panel would not recreate the pipeline.
- Fixed issue with point lights being considered even when occupying less than a pixel on screen (case 1183196)
- Fix a potential NaN source with iridescence (case 1183216)
- Fixed issue of spotlight breaking when minimizing the cone angle via the gizmo (case 1178279)
- Fixed issue that caused decals not to modify the roughness in the normal buffer, causing SSR to not behave correctly (case 1178336)
- Fixed lit transparent refraction with XR single-pass rendering
- Removed extra jitter for TemporalAA in VR
- Fixed ShaderGraph time in main preview
- Fixed issue on some UI elements in HDRP asset not expanding when clicking the arrow (case 1178369)
- Fixed alpha blending in custom post process
- Fixed the modification of the _AlphaCutoff property in the material UI when exposed with a ShaderGraph parameter.
- Fixed HDRP test `1218_Lit_DiffusionProfiles` on Vulkan.
- Fixed an issue where building a player in non-dev mode would generate render target error logs every frame
- Fixed crash when upgrading version of HDRP
- Fixed rendering issues with material previews
- Fixed NPE when using light module in Shuriken particle systems (1173348).
- Refresh cached shadow on editor changes
- Fixed light supported units caching (1182266)
- Fixed an issue where SSAO (that needs temporal reprojection) was still being rendered when Motion Vectors were not available (case 1184998)
- Fixed a nullref when modifying the height parameters inside the layered lit shader UI.
- Fixed Decal gizmo that become white after exiting play mode
- Fixed Decal pivot position to behave like a spotlight
- Fixed an issue where using the LightingOverrideMask would break sky reflection for regular cameras
- Fix DebugMenu FrameSettingsHistory persistency on close
- Fix DensityVolume, ReflectionProbe aned PlanarReflectionProbe advancedControl display
- Fix DXR scene serialization in wizard
- Fixed an issue where Previews would reallocate History Buffers every frame
- Fixed the SetLightLayer function in HDAdditionalLightData setting the wrong light layer
- Fix error first time a preview is created for planar
- Fixed an issue where SSR would use an incorrect roughness value on ForwardOnly (StackLit, AxF, Fabric, etc.) materials when the pipeline is configured to also allow deferred Lit.
- Fixed issues with light explorer (cases 1183468, 1183269)
- Fix dot colors in LayeredLit material inspector
- Fix undo not resetting all value when undoing the material affectation in LayerLit material
- Fix for issue that caused gizmos to render in render textures (case 1174395)
- Fixed the light emissive mesh not updated when the light was disabled/enabled
- Fixed light and shadow layer sync when setting the HDAdditionalLightData.lightlayersMask property
- Fixed a nullref when a custom post process component that was in the HDRP PP list is removed from the project
- Fixed issue that prevented decals from modifying specular occlusion (case 1178272).
- Fixed exposure of volumetric reprojection
- Fixed multi selection support for Scalable Settings in lights
- Fixed font shaders in test projects for VR by using a Shader Graph version
- Fixed refresh of baked cubemap by incrementing updateCount at the end of the bake (case 1158677).
- Fixed issue with rectangular area light when seen from the back
- Fixed decals not affecting lightmap/lightprobe
- Fixed zBufferParams with XR single-pass rendering
- Fixed moving objects not rendered in custom passes
- Fixed abstract classes listed in the + menu of the custom pass list
- Fixed custom pass that was rendered in previews
- Fixed precision error in zero value normals when applying decals (case 1181639)
- Fixed issue that triggered No Scene Lighting view in game view as well (case 1156102)
- Assign default volume profile when creating a new HDRP Asset
- Fixed fov to 0 in planar probe breaking the projection matrix (case 1182014)
- Fixed bugs with shadow caching
- Reassign the same camera for a realtime probe face render request to have appropriate history buffer during realtime probe rendering.
- Fixed issue causing wrong shading when normal map mode is Object space, no normal map is set, but a detail map is present (case 1143352)
- Fixed issue with decal and htile optimization
- Fixed TerrainLit shader compilation error regarding `_Control0_TexelSize` redefinition (case 1178480).
- Fixed warning about duplicate HDRuntimeReflectionSystem when configuring play mode without domain reload.
- Fixed an editor crash when multiple decal projectors were selected and some had null material
- Added all relevant fix actions to FixAll button in Wizard
- Moved FixAll button on top of the Wizard
- Fixed an issue where fog color was not pre-exposed correctly
- Fix priority order when custom passes are overlapping
- Fix cleanup not called when the custom pass GameObject is destroyed
- Replaced most instances of GraphicsSettings.renderPipelineAsset by GraphicsSettings.currentRenderPipeline. This should fix some parameters not working on Quality Settings overrides.
- Fixed an issue with Realtime GI not working on upgraded projects.
- Fixed issue with screen space shadows fallback texture was not set as a texture array.
- Fixed Pyramid Lights bounding box
- Fixed terrain heightmap default/null values and epsilons
- Fixed custom post-processing effects breaking when an abstract class inherited from `CustomPostProcessVolumeComponent`
- Fixed XR single-pass rendering in Editor by using ShaderConfig.s_XrMaxViews to allocate matrix array
- Multiple different skies rendered at the same time by different cameras are now handled correctly without flickering
- Fixed flickering issue happening when different volumes have shadow settings and multiple cameras are present.
- Fixed issue causing planar probes to disappear if there is no light in the scene.
- Fixed a number of issues with the prefab isolation mode (Volumes leaking from the main scene and reflection not working properly)
- Fixed an issue with fog volume component upgrade not working properly
- Fixed Spot light Pyramid Shape has shadow artifacts on aspect ratio values lower than 1
- Fixed issue with AO upsampling in XR
- Fixed camera without HDAdditionalCameraData component not rendering
- Removed the macro ENABLE_RAYTRACING for most of the ray tracing code
- Fixed prefab containing camera reloading in loop while selected in the Project view
- Fixed issue causing NaN wheh the Z scale of an object is set to 0.
- Fixed DXR shader passes attempting to render before pipeline loaded
- Fixed black ambient sky issue when importing a project after deleting Library.
- Fixed issue when upgrading a Standard transparent material (case 1186874)
- Fixed area light cookies not working properly with stack lit
- Fixed material render queue not updated when the shader is changed in the material inspector.
- Fixed a number of issues with full screen debug modes not reseting correctly when setting another mutually exclusive mode
- Fixed compile errors for platforms with no VR support
- Fixed an issue with volumetrics and RTHandle scaling (case 1155236)
- Fixed an issue where sky lighting might be updated uselessly
- Fixed issue preventing to allow setting decal material to none (case 1196129)
- Fixed XR multi-pass decals rendering
- Fixed several fields on Light Inspector that not supported Prefab overrides
- Fixed EOL for some files
- Fixed scene view rendering with volumetrics and XR enabled
- Fixed decals to work with multiple cameras
- Fixed optional clear of GBuffer (Was always on)
- Fixed render target clears with XR single-pass rendering
- Fixed HDRP samples file hierarchy
- Fixed Light units not matching light type
- Fixed QualitySettings panel not displaying HDRP Asset
- Fixed black reflection probes the first time loading a project
- Fixed y-flip in scene view with XR SDK
- Fixed Decal projectors do not immediately respond when parent object layer mask is changed in editor.
- Fixed y-flip in scene view with XR SDK
- Fixed a number of issues with Material Quality setting
- Fixed the transparent Cull Mode option in HD unlit master node settings only visible if double sided is ticked.
- Fixed an issue causing shadowed areas by contact shadows at the edge of far clip plane if contact shadow length is very close to far clip plane.
- Fixed editing a scalable settings will edit all loaded asset in memory instead of targetted asset.
- Fixed Planar reflection default viewer FOV
- Fixed flickering issues when moving the mouse in the editor with ray tracing on.
- Fixed the ShaderGraph main preview being black after switching to SSS in the master node settings
- Fixed custom fullscreen passes in VR
- Fixed camera culling masks not taken in account in custom pass volumes
- Fixed object not drawn in custom pass when using a DrawRenderers with an HDRP shader in a build.
- Fixed injection points for Custom Passes (AfterDepthAndNormal and BeforePreRefraction were missing)
- Fixed a enum to choose shader tags used for drawing objects (DepthPrepass or Forward) when there is no override material.
- Fixed lit objects in the BeforePreRefraction, BeforeTransparent and BeforePostProcess.
- Fixed the None option when binding custom pass render targets to allow binding only depth or color.
- Fixed custom pass buffers allocation so they are not allocated if they're not used.
- Fixed the Custom Pass entry in the volume create asset menu items.
- Fixed Prefab Overrides workflow on Camera.
- Fixed alignment issue in Preset for Camera.
- Fixed alignment issue in Physical part for Camera.
- Fixed FrameSettings multi-edition.
- Fixed a bug happening when denoising multiple ray traced light shadows
- Fixed minor naming issues in ShaderGraph settings
- VFX: Removed z-fight glitches that could appear when using deferred depth prepass and lit quad primitives
- VFX: Preserve specular option for lit outputs (matches HDRP lit shader)
- Fixed an issue with Metal Shader Compiler and GTAO shader for metal
- Fixed resources load issue while upgrading HDRP package.
- Fix LOD fade mask by accounting for field of view
- Fixed spot light missing from ray tracing indirect effects.
- Fixed a UI bug in the diffusion profile list after fixing them from the wizard.
- Fixed the hash collision when creating new diffusion profile assets.
- Fixed a light leaking issue with box light casting shadows (case 1184475)
- Fixed Cookie texture type in the cookie slot of lights (Now displays a warning because it is not supported).
- Fixed a nullref that happens when using the Shuriken particle light module
- Fixed alignment in Wizard
- Fixed text overflow in Wizard's helpbox
- Fixed Wizard button fix all that was not automatically grab all required fixes
- Fixed VR tab for MacOS in Wizard
- Fixed local config package workflow in Wizard
- Fixed issue with contact shadows shifting when MSAA is enabled.
- Fixed EV100 in the PBR sky
- Fixed an issue In URP where sometime the camera is not passed to the volume system and causes a null ref exception (case 1199388)
- Fixed nullref when releasing HDRP with custom pass disabled
- Fixed performance issue derived from copying stencil buffer.
- Fixed an editor freeze when importing a diffusion profile asset from a unity package.
- Fixed an exception when trying to reload a builtin resource.
- Fixed the light type intensity unit reset when switching the light type.
- Fixed compilation error related to define guards and CreateLayoutFromXrSdk()
- Fixed documentation link on CustomPassVolume.
- Fixed player build when HDRP is in the project but not assigned in the graphic settings.
- Fixed an issue where ambient probe would be black for the first face of a baked reflection probe
- VFX: Fixed Missing Reference to Visual Effect Graph Runtime Assembly
- Fixed an issue where rendering done by users in EndCameraRendering would be executed before the main render loop.
- Fixed Prefab Override in main scope of Volume.
- Fixed alignment issue in Presset of main scope of Volume.
- Fixed persistence of ShowChromeGizmo and moved it to toolbar for coherency in ReflectionProbe and PlanarReflectionProbe.
- Fixed Alignement issue in ReflectionProbe and PlanarReflectionProbe.
- Fixed Prefab override workflow issue in ReflectionProbe and PlanarReflectionProbe.
- Fixed empty MoreOptions and moved AdvancedManipulation in a dedicated location for coherency in ReflectionProbe and PlanarReflectionProbe.
- Fixed Prefab override workflow issue in DensityVolume.
- Fixed empty MoreOptions and moved AdvancedManipulation in a dedicated location for coherency in DensityVolume.
- Fix light limit counts specified on the HDRP asset
- Fixed Quality Settings for SSR, Contact Shadows and Ambient Occlusion volume components
- Fixed decalui deriving from hdshaderui instead of just shaderui
- Use DelayedIntField instead of IntField for scalable settings
- Fixed init of debug for FrameSettingsHistory on SceneView camera
- Added a fix script to handle the warning 'referenced script in (GameObject 'SceneIDMap') is missing'
- Fix Wizard load when none selected for RenderPipelineAsset
- Fixed TerrainLitGUI when per-pixel normal property is not present.
- Fixed rendering errors when enabling debug modes with custom passes
- Fix an issue that made PCSS dependent on Atlas resolution (not shadow map res)
- Fixing a bug whith histories when n>4 for ray traced shadows
- Fixing wrong behavior in ray traced shadows for mesh renderers if their cast shadow is shadow only or double sided
- Only tracing rays for shadow if the point is inside the code for spotlight shadows
- Only tracing rays if the point is inside the range for point lights
- Fixing ghosting issues when the screen space shadow  indexes change for a light with ray traced shadows
- Fixed an issue with stencil management and Xbox One build that caused corrupted output in deferred mode.
- Fixed a mismatch in behavior between the culling of shadow maps and ray traced point and spot light shadows
- Fixed recursive ray tracing not working anymore after intermediate buffer refactor.
- Fixed ray traced shadow denoising not working (history rejected all the time).
- Fixed shader warning on xbox one
- Fixed cookies not working for spot lights in ray traced reflections, ray traced GI and recursive rendering
- Fixed an inverted handling of CoatSmoothness for SSR in StackLit.
- Fixed missing distortion inputs in Lit and Unlit material UI.
- Fixed issue that propagated NaNs across multiple frames through the exposure texture.
- Fixed issue with Exclude from TAA stencil ignored.
- Fixed ray traced reflection exposure issue.
- Fixed issue with TAA history not initialising corretly scale factor for first frame
- Fixed issue with stencil test of material classification not using the correct Mask (causing false positive and bad performance with forward material in deferred)
- Fixed issue with History not reset when chaning antialiasing mode on camera
- Fixed issue with volumetric data not being initialized if default settings have volumetric and reprojection off.
- Fixed ray tracing reflection denoiser not applied in tier 1
- Fixed the vibility of ray tracing related methods.
- Fixed the diffusion profile list not saved when clicking the fix button in the material UI.
- Fixed crash when pushing bounce count higher than 1 for ray traced GI or reflections
- Fixed PCSS softness scale so that it better match ray traced reference for punctual lights.
- Fixed exposure management for the path tracer
- Fixed AxF material UI containing two advanced options settings.
- Fixed an issue where cached sky contexts were being destroyed wrongly, breaking lighting in the LookDev
- Fixed issue that clamped PCSS softness too early and not after distance scale.
- Fixed fog affect transparent on HD unlit master node
- Fixed custom post processes re-ordering not saved.
- Fixed NPE when using scalable settings
- Fixed an issue where PBR sky precomputation was reset incorrectly in some cases causing bad performance.
- Fixed a bug due to depth history begin overriden too soon
- Fixed CustomPassSampleCameraColor scale issue when called from Before Transparent injection point.
- Fixed corruption of AO in baked probes.
- Fixed issue with upgrade of projects that still had Very High as shadow filtering quality.
- Fixed issue that caused Distortion UI to appear in Lit.
- Fixed several issues with decal duplicating when editing them.
- Fixed initialization of volumetric buffer params (1204159)
- Fixed an issue where frame count was incorrectly reset for the game view, causing temporal processes to fail.
- Fixed Culling group was not disposed error.
- Fixed issues on some GPU that do not support gathers on integer textures.
- Fixed an issue with ambient probe not being initialized for the first frame after a domain reload for volumetric fog.
- Fixed the scene visibility of decal projectors and density volumes
- Fixed a leak in sky manager.
- Fixed an issue where entering playmode while the light editor is opened would produce null reference exceptions.
- Fixed the debug overlay overlapping the debug menu at runtime.
- Fixed an issue with the framecount when changing scene.
- Fixed errors that occurred when using invalid near and far clip plane values for planar reflections.
- Fixed issue with motion blur sample weighting function.
- Fixed motion vectors in MSAA.
- Fixed sun flare blending (case 1205862).
- Fixed a lot of issues related to ray traced screen space shadows.
- Fixed memory leak caused by apply distortion material not being disposed.
- Fixed Reflection probe incorrectly culled when moving its parent (case 1207660)
- Fixed a nullref when upgrading the Fog volume components while the volume is opened in the inspector.
- Fix issues where decals on PS4 would not correctly write out the tile mask causing bits of the decal to go missing.
- Use appropriate label width and text content so the label is completely visible
- Fixed an issue where final post process pass would not output the default alpha value of 1.0 when using 11_11_10 color buffer format.
- Fixed SSR issue after the MSAA Motion Vector fix.
- Fixed an issue with PCSS on directional light if punctual shadow atlas was not allocated.
- Fixed an issue where shadow resolution would be wrong on the first face of a baked reflection probe.
- Fixed issue with PCSS softness being incorrect for cascades different than the first one.
- Fixed custom post process not rendering when using multiple HDRP asset in quality settings
- Fixed probe gizmo missing id (case 1208975)
- Fixed a warning in raytracingshadowfilter.compute
- Fixed issue with AO breaking with small near plane values.
- Fixed custom post process Cleanup function not called in some cases.
- Fixed shader warning in AO code.
- Fixed a warning in simpledenoiser.compute
- Fixed tube and rectangle light culling to use their shape instead of their range as a bounding box.
- Fixed caused by using gather on a UINT texture in motion blur.
- Fix issue with ambient occlusion breaking when dynamic resolution is active.
- Fixed some possible NaN causes in Depth of Field.
- Fixed Custom Pass nullref due to the new Profiling Sample API changes
- Fixed the black/grey screen issue on after post process Custom Passes in non dev builds.
- Fixed particle lights.
- Improved behavior of lights and probe going over the HDRP asset limits.
- Fixed issue triggered when last punctual light is disabled and more than one camera is used.
- Fixed Custom Pass nullref due to the new Profiling Sample API changes
- Fixed the black/grey screen issue on after post process Custom Passes in non dev builds.
- Fixed XR rendering locked to vsync of main display with Standalone Player.
- Fixed custom pass cleanup not called at the right time when using multiple volumes.
- Fixed an issue on metal with edge of decal having artifact by delaying discard of fragments during decal projection
- Fixed various shader warning
- Fixing unnecessary memory allocations in the ray tracing cluster build
- Fixed duplicate column labels in LightEditor's light tab
- Fixed white and dark flashes on scenes with very high or very low exposure when Automatic Exposure is being used.
- Fixed an issue where passing a null ProfilingSampler would cause a null ref exception.
- Fixed memory leak in Sky when in matcap mode.
- Fixed compilation issues on platform that don't support VR.
- Fixed migration code called when we create a new HDRP asset.
- Fixed RemoveComponent on Camera contextual menu to not remove Camera while a component depend on it.
- Fixed an issue where ambient occlusion and screen space reflections editors would generate null ref exceptions when HDRP was not set as the current pipeline.
- Fixed a null reference exception in the probe UI when no HDRP asset is present.
- Fixed the outline example in the doc (sampling range was dependent on screen resolution)
- Fixed a null reference exception in the HDRI Sky editor when no HDRP asset is present.
- Fixed an issue where Decal Projectors created from script where rotated around the X axis by 90°.
- Fixed frustum used to compute Density Volumes visibility when projection matrix is oblique.
- Fixed a null reference exception in Path Tracing, Recursive Rendering and raytraced Global Illumination editors when no HDRP asset is present.
- Fix for NaNs on certain geometry with Lit shader -- [case 1210058](https://fogbugz.unity3d.com/f/cases/1210058/)
- Fixed an issue where ambient occlusion and screen space reflections editors would generate null ref exceptions when HDRP was not set as the current pipeline.
- Fixed a null reference exception in the probe UI when no HDRP asset is present.
- Fixed the outline example in the doc (sampling range was dependent on screen resolution)
- Fixed a null reference exception in the HDRI Sky editor when no HDRP asset is present.
- Fixed an issue where materials newly created from the contextual menu would have an invalid state, causing various problems until it was edited.
- Fixed transparent material created with ZWrite enabled (now it is disabled by default for new transparent materials)
- Fixed mouseover on Move and Rotate tool while DecalProjector is selected.
- Fixed wrong stencil state on some of the pixel shader versions of deferred shader.
- Fixed an issue where creating decals at runtime could cause a null reference exception.
- Fixed issue that displayed material migration dialog on the creation of new project.
- Fixed various issues with time and animated materials (cases 1210068, 1210064).
- Updated light explorer with latest changes to the Fog and fixed issues when no visual environment was present.
- Fixed not handleling properly the recieve SSR feature with ray traced reflections
- Shadow Atlas is no longer allocated for area lights when they are disabled in the shader config file.
- Avoid MRT Clear on PS4 as it is not implemented yet.
- Fixed runtime debug menu BitField control.
- Fixed the radius value used for ray traced directional light.
- Fixed compilation issues with the layered lit in ray tracing shaders.
- Fixed XR autotests viewport size rounding
- Fixed mip map slider knob displayed when cubemap have no mipmap
- Remove unnecessary skip of material upgrade dialog box.
- Fixed the profiling sample mismatch errors when enabling the profiler in play mode
- Fixed issue that caused NaNs in reflection probes on consoles.
- Fixed adjusting positive axis of Blend Distance slides the negative axis in the density volume component.
- Fixed the blend of reflections based on the weight.
- Fixed fallback for ray traced reflections when denoising is enabled.
- Fixed error spam issue with terrain detail terrainDetailUnsupported (cases 1211848)
- Fixed hardware dynamic resolution causing cropping/scaling issues in scene view (case 1158661)
- Fixed Wizard check order for `Hardware and OS` and `Direct3D12`
- Fix AO issue turning black when Far/Near plane distance is big.
- Fixed issue when opening lookdev and the lookdev volume have not been assigned yet.
- Improved memory usage of the sky system.
- Updated label in HDRP quality preference settings (case 1215100)
- Fixed Decal Projector gizmo not undoing properly (case 1216629)
- Fix a leak in the denoising of ray traced reflections.
- Fixed Alignment issue in Light Preset
- Fixed Environment Header in LightingWindow
- Fixed an issue where hair shader could write garbage in the diffuse lighting buffer, causing NaNs.
- Fixed an exposure issue with ray traced sub-surface scattering.
- Fixed runtime debug menu light hierarchy None not doing anything.
- Fixed the broken ShaderGraph preview when creating a new Lit graph.
- Fix indentation issue in preset of LayeredLit material.
- Fixed minor issues with cubemap preview in the inspector.
- Fixed wrong build error message when building for android on mac.
- Fixed an issue related to denoising ray trace area shadows.
- Fixed wrong build error message when building for android on mac.
- Fixed Wizard persistency of Direct3D12 change on domain reload.
- Fixed Wizard persistency of FixAll on domain reload.
- Fixed Wizard behaviour on domain reload.
- Fixed a potential source of NaN in planar reflection probe atlas.
- Fixed an issue with MipRatio debug mode showing _DebugMatCapTexture not being set.
- Fixed missing initialization of input params in Blit for VR.
- Fix Inf source in LTC for area lights.
- Fix issue with AO being misaligned when multiple view are visible.
- Fix issue that caused the clamp of camera rotation motion for motion blur to be ineffective.
- Fixed issue with AssetPostprocessors dependencies causing models to be imported twice when upgrading the package version.
- Fixed culling of lights with XR SDK
- Fixed memory stomp in shadow caching code, leading to overflow of Shadow request array and runtime errors.
- Fixed an issue related to transparent objects reading the ray traced indirect diffuse buffer
- Fixed an issue with filtering ray traced area lights when the intensity is high or there is an exposure.
- Fixed ill-formed include path in Depth Of Field shader.
- Fixed shader graph and ray tracing after the shader target PR.
- Fixed a bug in semi-transparent shadows (object further than the light casting shadows)
- Fix state enabled of default volume profile when in package.
- Fixed removal of MeshRenderer and MeshFilter on adding Light component.
- Fixed Ray Traced SubSurface Scattering not working with ray traced area lights
- Fixed Ray Traced SubSurface Scattering not working in forward mode.
- Fixed a bug in debug light volumes.
- Fixed a bug related to ray traced area light shadow history.
- Fixed an issue where fog sky color mode could sample NaNs in the sky cubemap.
- Fixed a leak in the PBR sky renderer.
- Added a tooltip to the Ambient Mode parameter in the Visual Envionment volume component.
- Static lighting sky now takes the default volume into account (this fixes discrepancies between baked and realtime lighting).
- Fixed a leak in the sky system.
- Removed MSAA Buffers allocation when lit shader mode is set to "deferred only".
- Fixed invalid cast for realtime reflection probes (case 1220504)
- Fixed invalid game view rendering when disabling all cameras in the scene (case 1105163)
- Hide reflection probes in the renderer components.
- Fixed infinite reload loop while displaying Light's Shadow's Link Light Layer in Inspector of Prefab Asset.
- Fixed the culling was not disposed error in build log.
- Fixed the cookie atlas size and planar atlas size being too big after an upgrade of the HDRP asset.
- Fixed transparent SSR for shader graph.
- Fixed an issue with emissive light meshes not being in the RAS.
- Fixed DXR player build
- Fixed the HDRP asset migration code not being called after an upgrade of the package
- Fixed draw renderers custom pass out of bound exception
- Fixed the PBR shader rendering in deferred
- Fixed some typos in debug menu (case 1224594)
- Fixed ray traced point and spot lights shadows not rejecting istory when semi-transparent or colored.
- Fixed a warning due to StaticLightingSky when reloading domain in some cases.
- Fixed the MaxLightCount being displayed when the light volume debug menu is on ColorAndEdge.
- Fixed issue with unclear naming of debug menu for decals.
- Fixed z-fighting in scene view when scene lighting is off (case 1203927)
- Fixed issue that prevented cubemap thumbnails from rendering (only on D3D11 and Metal).
- Fixed ray tracing with VR single-pass
- Fix an exception in ray tracing that happens if two LOD levels are using the same mesh renderer.
- Fixed error in the console when switching shader to decal in the material UI.
- Fixed an issue with refraction model and ray traced recursive rendering (case 1198578).
- Fixed an issue where a dynamic sky changing any frame may not update the ambient probe.
- Fixed cubemap thumbnail generation at project load time.
- Fixed cubemap thumbnail generation at project load time.
- Fixed XR culling with multiple cameras
- Fixed XR single-pass with Mock HMD plugin
- Fixed sRGB mismatch with XR SDK
- Fixed an issue where default volume would not update when switching profile.
- Fixed issue with uncached reflection probe cameras reseting the debug mode (case 1224601)
- Fixed an issue where AO override would not override specular occlusion.
- Fixed an issue where Volume inspector might not refresh correctly in some cases.
- Fixed render texture with XR
- Fixed issue with resources being accessed before initialization process has been performed completely.
- Half fixed shuriken particle light that cast shadows (only the first one will be correct)
- Fixed issue with atmospheric fog turning black if a planar reflection probe is placed below ground level. (case 1226588)
- Fixed custom pass GC alloc issue in CustomPassVolume.GetActiveVolumes().
- Fixed a bug where instanced shadergraph shaders wouldn't compile on PS4.
- Fixed an issue related to the envlightdatasrt not being bound in recursive rendering.
- Fixed shadow cascade tooltip when using the metric mode (case 1229232)
- Fixed how the area light influence volume is computed to match rasterization.
- Focus on Decal uses the extends of the projectors
- Fixed usage of light size data that are not available at runtime.
- Fixed the depth buffer copy made before custom pass after opaque and normal injection point.
- Fix for issue that prevented scene from being completely saved when baked reflection probes are present and lighting is set to auto generate.
- Fixed drag area width at left of Light's intensity field in Inspector.
- Fixed light type resolution when performing a reset on HDAdditionalLightData (case 1220931)
- Fixed reliance on atan2 undefined behavior in motion vector debug shader.
- Fixed an usage of a a compute buffer not bound (1229964)
- Fixed an issue where changing the default volume profile from another inspector would not update the default volume editor.
- Fix issues in the post process system with RenderTexture being invalid in some cases, causing rendering problems.
- Fixed an issue where unncessarily serialized members in StaticLightingSky component would change each time the scene is changed.
- Fixed a weird behavior in the scalable settings drawing when the space becomes tiny (1212045).
- Fixed a regression in the ray traced indirect diffuse due to the new probe system.
- Fix for range compression factor for probes going negative (now clamped to positive values).
- Fixed path validation when creating new volume profile (case 1229933)
- Fixed a bug where Decal Shader Graphs would not recieve reprojected Position, Normal, or Bitangent data. (1239921)
- Fix reflection hierarchy for CARPAINT in AxF.
- Fix precise fresnel for delta lights for SVBRDF in AxF.
- Fixed the debug exposure mode for display sky reflection and debug view baked lighting
- Fixed MSAA depth resolve when there is no motion vectors
- Fixed various object leaks in HDRP.
- Fixed compile error with XR SubsystemManager.
- Fix for assertion triggering sometimes when saving a newly created lit shader graph (case 1230996)
- Fixed culling of planar reflection probes that change position (case 1218651)
- Fixed null reference when processing lightprobe (case 1235285)
- Fix issue causing wrong planar reflection rendering when more than one camera is present.
- Fix black screen in XR when HDRP package is present but not used.
- Fixed an issue with the specularFGD term being used when the material has a clear coat (lit shader).
- Fixed white flash happening with auto-exposure in some cases (case 1223774)
- Fixed NaN which can appear with real time reflection and inf value
- Fixed an issue that was collapsing the volume components in the HDRP default settings
- Fixed warning about missing bound decal buffer
- Fixed shader warning on Xbox for ResolveStencilBuffer.compute.
- Fixed PBR shader ZTest rendering in deferred.
- Replaced commands incompatible with async compute in light list build process.
- Diffusion Profile and Material references in HDRP materials are now correctly exported to unity packages. Note that the diffusion profile or the material references need to be edited once before this can work properly.
- Fix MaterialBalls having same guid issue
- Fix spelling and grammatical errors in material samples
- Fixed unneeded cookie texture allocation for cone stop lights.
- Fixed scalarization code for contact shadows.
- Fixed volume debug in playmode
- Fixed issue when toggling anything in HDRP asset that will produce an error (case 1238155)
- Fixed shader warning in PCSS code when using Vulkan.
- Fixed decal that aren't working without Metal and Ambient Occlusion option enabled.
- Fixed an error about procedural sky being logged by mistake.
- Fixed shadowmask UI now correctly showing shadowmask disable
- Made more explicit the warning about raytracing and asynchronous compute. Also fixed the condition in which it appears.
- Fixed a null ref exception in static sky when the default volume profile is invalid.
- DXR: Fixed shader compilation error with shader graph and pathtracer
- Fixed SceneView Draw Modes not being properly updated after opening new scene view panels or changing the editor layout.
- VFX: Removed irrelevant queues in render queue selection from HDRP outputs
- VFX: Motion Vector are correctly renderered with MSAA [Case 1240754](https://issuetracker.unity3d.com/product/unity/issues/guid/1240754/)
- Fixed a cause of NaN when a normal of 0-length is generated (usually via shadergraph).
- Fixed issue with screen-space shadows not enabled properly when RT is disabled (case 1235821)
- Fixed a performance issue with stochastic ray traced area shadows.
- Fixed cookie texture not updated when changing an import settings (srgb for example).
- Fixed flickering of the game/scene view when lookdev is running.
- Fixed issue with reflection probes in realtime time mode with OnEnable baking having wrong lighting with sky set to dynamic (case 1238047).
- Fixed transparent motion vectors not working when in MSAA.
- Fix error when removing DecalProjector from component contextual menu (case 1243960)
- Fixed issue with post process when running in RGBA16 and an object with additive blending is in the scene.
- Fixed corrupted values on LayeredLit when using Vertex Color multiply mode to multiply and MSAA is activated.
- Fix conflicts with Handles manipulation when performing a Reset in DecalComponent (case 1238833)
- Fixed depth prepass and postpass being disabled after changing the shader in the material UI.
- Fixed issue with sceneview camera settings not being saved after Editor restart.
- Fixed issue when switching back to custom sensor type in physical camera settings (case 1244350).
- Fixed a null ref exception when running playmode tests with the render pipeline debug window opened.
- Fixed some GCAlloc in the debug window.
- Fixed shader graphs not casting semi-transparent and color shadows (case 1242617)
- Fixed thin refraction mode not working properly.
- Fixed assert on tests caused by probe culling results being requested when culling did not happen. (case 1246169)
- Fixed over consumption of GPU memory by the Physically Based Sky.
- Fixed an invalid rotation in Planar Reflection Probe editor display, that was causing an error message (case 1182022)
- Put more information in Camera background type tooltip and fixed inconsistent exposure behavior when changing bg type.
- Fixed issue that caused not all baked reflection to be deleted upon clicking "Clear Baked Data" in the lighting menu (case 1136080)
- Fixed an issue where asset preview could be rendered white because of static lighting sky.
- Fixed an issue where static lighting was not updated when removing the static lighting sky profile.
- Fixed the show cookie atlas debug mode not displaying correctly when enabling the clear cookie atlas option.
- Fixed various multi-editing issues when changing Emission parameters.
- Fixed error when undo a Reflection Probe removal in a prefab instance. (case 1244047)
- Fixed Microshadow not working correctly in deferred with LightLayers
- Tentative fix for missing include in depth of field shaders.
- Fixed the light overlap scene view draw mode (wasn't working at all).
- Fixed taaFrameIndex and XR tests 4052 and 4053
- Fixed the prefab integration of custom passes (Prefab Override Highlight not working as expected).
- Cloned volume profile from read only assets are created in the root of the project. (case 1154961)
- Fixed Wizard check on default volume profile to also check it is not the default one in package.
- Fix erroneous central depth sampling in TAA.
- Fixed light layers not correctly disabled when the lightlayers is set to Nothing and Lightlayers isn't enabled in HDRP Asset
- Fixed issue with Model Importer materials falling back to the Legacy default material instead of HDRP's default material when import happens at Editor startup.
- Fixed a wrong condition in CameraSwitcher, potentially causing out of bound exceptions.
- Fixed an issue where editing the Look Dev default profile would not reflect directly in the Look Dev window.
- Fixed a bug where the light list is not cleared but still used when resizing the RT.
- Fixed exposure debug shader with XR single-pass rendering.
- Fixed issues with scene view and transparent motion vectors.
- Fixed black screens for linux/HDRP (1246407)
- Fixed a vulkan and metal warning in the SSGI compute shader.
- Fixed an exception due to the color pyramid not allocated when SSGI is enabled.
- Fixed an issue with the first Depth history was incorrectly copied.
- Fixed path traced DoF focusing issue
- Fix an issue with the half resolution Mode (performance)
- Fix an issue with the color intensity of emissive for performance rtgi
- Fixed issue with rendering being mostly broken when target platform disables VR.
- Workaround an issue caused by GetKernelThreadGroupSizes  failing to retrieve correct group size.
- Fix issue with fast memory and rendergraph.
- Fixed transparent motion vector framesetting not sanitized.
- Fixed wrong order of post process frame settings.
- Fixed white flash when enabling SSR or SSGI.
- The ray traced indrect diffuse and RTGI were combined wrongly with the rest of the lighting (1254318).
- Fixed an exception happening when using RTSSS without using RTShadows.
- Fix inconsistencies with transparent motion vectors and opaque by allowing camera only transparent motion vectors.
- Fix reflection probe frame settings override
- Fixed certain shadow bias artifacts present in volumetric lighting (case 1231885).
- Fixed area light cookie not updated when switch the light type from a spot that had a cookie.
- Fixed issue with dynamic resolution updating when not in play mode.
- Fixed issue with Contrast Adaptive Sharpening upsample mode and preview camera.
- Fix issue causing blocky artifacts when decals affect metallic and are applied on material with specular color workflow.
- Fixed issue with depth pyramid generation and dynamic resolution.
- Fixed an issue where decals were duplicated in prefab isolation mode.
- Fixed an issue where rendering preview with MSAA might generate render graph errors.
- Fixed compile error in PS4 for planar reflection filtering.
- Fixed issue with blue line in prefabs for volume mode.
- Fixing the internsity being applied to RTAO too early leading to unexpected results (1254626).
- Fix issue that caused sky to incorrectly render when using a custom projection matrix.
- Fixed null reference exception when using depth pre/post pass in shadergraph with alpha clip in the material.
- Appropriately constraint blend distance of reflection probe while editing with the inspector (case 1248931)
- Fixed AxF handling of roughness for Blinn-Phong type materials
- Fixed AxF UI errors when surface type is switched to transparent
- Fixed a serialization issue, preventing quality level parameters to undo/redo and update scene view on change.
- Fixed an exception occuring when a camera doesn't have an HDAdditionalCameraData (1254383).
- Fixed ray tracing with XR single-pass.
- Fixed warning in HDAdditionalLightData OnValidate (cases 1250864, 1244578)
- Fixed a bug related to denoising ray traced reflections.
- Fixed nullref in the layered lit material inspector.
- Fixed an issue where manipulating the color wheels in a volume component would reset the cursor every time.
- Fixed an issue where static sky lighting would not be updated for a new scene until it's reloaded at least once.
- Fixed culling for decals when used in prefabs and edited in context.
- Force to rebake probe with missing baked texture. (1253367)
- Fix supported Mac platform detection to handle new major version (11.0) properly
- Fixed typo in the Render Pipeline Wizard under HDRP+VR
- Change transparent SSR name in frame settings to avoid clipping.
- Fixed missing include guards in shadow hlsl files.
- Repaint the scene view whenever the scene exposure override is changed.
- Fixed an error when clearing the SSGI history texture at creation time (1259930).
- Fixed alpha to mask reset when toggling alpha test in the material UI.
- Fixed an issue where opening the look dev window with the light theme would make the window blink and eventually crash unity.
- Fixed fallback for ray tracing and light layers (1258837).
- Fixed Sorting Priority not displayed correctly in the DrawRenderers custom pass UI.
- Fixed glitch in Project settings window when selecting diffusion profiles in material section (case 1253090)
- Fixed issue with light layers bigger than 8 (and above the supported range).
- Fixed issue with culling layer mask of area light's emissive mesh
- Fixed overused the atlas for Animated/Render Target Cookies (1259930).
- Fixed errors when switching area light to disk shape while an area emissive mesh was displayed.
- Fixed default frame settings MSAA toggle for reflection probes (case 1247631)
- Fixed the transparent SSR dependency not being properly disabled according to the asset dependencies (1260271).
- Fixed issue with completely black AO on double sided materials when normal mode is set to None.
- Fixed UI drawing of the quaternion (1251235)
- Fix an issue with the quality mode and perf mode on RTR and RTGI and getting rid of unwanted nans (1256923).
- Fixed unitialized ray tracing resources when using non-default HDRP asset (case 1259467).
- Fixed overused the atlas for Animated/Render Target Cookies (1259930).
- Fixed sky asserts with XR multipass
- Fixed for area light not updating baked light result when modifying with gizmo.
- Fixed robustness issue with GetOddNegativeScale() in ray tracing, which was impacting normal mapping (1261160).
- Fixed regression where moving face of the probe gizmo was not moving its position anymore.
- Fixed XR single-pass macros in tessellation shaders.
- Fixed path-traced subsurface scattering mixing with diffuse and specular BRDFs (1250601).
- Fixed custom pass re-ordering issues.
- Improved robustness of normal mapping when scale is 0, and mapping is extreme (normals in or below the tangent plane).
- Fixed XR Display providers not getting zNear and zFar plane distances passed to them when in HDRP.
- Fixed rendering breaking when disabling tonemapping in the frame settings.
- Fixed issue with serialization of exposure modes in volume profiles not being consistent between HDRP versions (case 1261385).
- Fixed issue with duplicate names in newly created sub-layers in the graphics compositor (case 1263093).
- Remove MSAA debug mode when renderpipeline asset has no MSAA
- Fixed some post processing using motion vectors when they are disabled
- Fixed the multiplier of the environement lights being overriden with a wrong value for ray tracing (1260311).
- Fixed a series of exceptions happening when trying to load an asset during wizard execution (1262171).
- Fixed an issue with Stacklit shader not compiling correctly in player with debug display on (1260579)
- Fixed couple issues in the dependence of building the ray tracing acceleration structure.
- Fix sun disk intensity
- Fixed unwanted ghosting for smooth surfaces.
- Fixing an issue in the recursive rendering flag texture usage.
- Fixed a missing dependecy for choosing to evaluate transparent SSR.
- Fixed issue that failed compilation when XR is disabled.
- Fixed a compilation error in the IES code.
- Fixed issue with dynamic resolution handler when no OnResolutionChange callback is specified.
- Fixed multiple volumes, planar reflection, and decal projector position when creating them from the menu.
- Reduced the number of global keyword used in deferredTile.shader
- Fixed incorrect processing of Ambient occlusion probe (9% error was introduced)
- Fixed multiedition of framesettings drop down (case 1270044)
- Fixed planar probe gizmo

### Changed
- Improve MIP selection for decals on Transparents
- Color buffer pyramid is not allocated anymore if neither refraction nor distortion are enabled
- Rename Emission Radius to Radius in UI in Point, Spot
- Angular Diameter parameter for directional light is no longuer an advanced property
- DXR: Remove Light Radius and Angular Diamater of Raytrace shadow. Angular Diameter and Radius are used instead.
- Remove MaxSmoothness parameters from UI for point, spot and directional light. The MaxSmoothness is now deduce from Radius Parameters
- DXR: Remove the Ray Tracing Environement Component. Add a Layer Mask to the ray Tracing volume components to define which objects are taken into account for each effect.
- Removed second cubemaps used for shadowing in lookdev
- Disable Physically Based Sky below ground
- Increase max limit of area light and reflection probe to 128
- Change default texture for detailmap to grey
- Optimize Shadow RT load on Tile based architecture platforms.
- Improved quality of SSAO.
- Moved RequestShadowMapRendering() back to public API.
- Update HDRP DXR Wizard with an option to automatically clone the hdrp config package and setup raytracing to 1 in shaders file.
- Added SceneSelection pass for TerrainLit shader.
- Simplified Light's type API regrouping the logic in one place (Check type in HDAdditionalLightData)
- The support of LOD CrossFade (Dithering transition) in master nodes now required to enable it in the master node settings (Save variant)
- Improved shadow bias, by removing constant depth bias and substituting it with slope-scale bias.
- Fix the default stencil values when a material is created from a SSS ShaderGraph.
- Tweak test asset to be compatible with XR: unlit SG material for canvas and double-side font material
- Slightly tweaked the behaviour of bloom when resolution is low to reduce artifacts.
- Hidden fields in Light Inspector that is not relevant while in BakingOnly mode.
- Changed parametrization of PCSS, now softness is derived from angular diameter (for directional lights) or shape radius (for point/spot lights) and min filter size is now in the [0..1] range.
- Moved the copy of the geometry history buffers to right after the depth mip chain generation.
- Rename "Luminance" to "Nits" in UX for physical light unit
- Rename FrameSettings "SkyLighting" to "SkyReflection"
- Reworked XR automated tests
- The ray traced screen space shadow history for directional, spot and point lights is discarded if the light transform has changed.
- Changed the behavior for ray tracing in case a mesh renderer has both transparent and opaque submeshes.
- Improve history buffer management
- Replaced PlayerSettings.virtualRealitySupported with XRGraphics.tryEnable.
- Remove redundant FrameSettings RealTimePlanarReflection
- Improved a bit the GC calls generated during the rendering.
- Material update is now only triggered when the relevant settings are touched in the shader graph master nodes
- Changed the way Sky Intensity (on Sky volume components) is handled. It's now a combo box where users can choose between Exposure, Multiplier or Lux (for HDRI sky only) instead of both multiplier and exposure being applied all the time. Added a new menu item to convert old profiles.
- Change how method for specular occlusions is decided on inspector shader (Lit, LitTesselation, LayeredLit, LayeredLitTessellation)
- Unlocked SSS, SSR, Motion Vectors and Distortion frame settings for reflections probes.
- Hide unused LOD settings in Quality Settings legacy window.
- Reduced the constrained distance for temporal reprojection of ray tracing denoising
- Removed shadow near plane from the Directional Light Shadow UI.
- Improved the performances of custom pass culling.
- The scene view camera now replicates the physical parameters from the camera tagged as "MainCamera".
- Reduced the number of GC.Alloc calls, one simple scene without plarnar / probes, it should be 0B.
- Renamed ProfilingSample to ProfilingScope and unified API. Added GPU Timings.
- Updated macros to be compatible with the new shader preprocessor.
- Ray tracing reflection temporal filtering is now done in pre-exposed space
- Search field selects the appropriate fields in both project settings panels 'HDRP Default Settings' and 'Quality/HDRP'
- Disabled the refraction and transmission map keywords if the material is opaque.
- Keep celestial bodies outside the atmosphere.
- Updated the MSAA documentation to specify what features HDRP supports MSAA for and what features it does not.
- Shader use for Runtime Debug Display are now correctly stripper when doing a release build
- Now each camera has its own Volume Stack. This allows Volume Parameters to be updated as early as possible and be ready for the whole frame without conflicts between cameras.
- Disable Async for SSR, SSAO and Contact shadow when aggregated ray tracing frame setting is on.
- Improved performance when entering play mode without domain reload by a factor of ~25
- Renamed the camera profiling sample to include the camera name
- Discarding the ray tracing history for AO, reflection, diffuse shadows and GI when the viewport size changes.
- Renamed the camera profiling sample to include the camera name
- Renamed the post processing graphic formats to match the new convention.
- The restart in Wizard for DXR will always be last fix from now on
- Refactoring pre-existing materials to share more shader code between rasterization and ray tracing.
- Setting a material's Refraction Model to Thin does not overwrite the Thickness and Transmission Absorption Distance anymore.
- Removed Wind textures from runtime as wind is no longer built into the pipeline
- Changed Shader Graph titles of master nodes to be more easily searchable ("HDRP/x" -> "x (HDRP)")
- Expose StartSinglePass() and StopSinglePass() as public interface for XRPass
- Replaced the Texture array for 2D cookies (spot, area and directional lights) and for planar reflections by an atlas.
- Moved the tier defining from the asset to the concerned volume components.
- Changing from a tier management to a "mode" management for reflection and GI and removing the ability to enable/disable deferred and ray bining (they are now implied by performance mode)
- The default FrameSettings for ScreenSpaceShadows is set to true for Camera in order to give a better workflow for DXR.
- Refactor internal usage of Stencil bits.
- Changed how the material upgrader works and added documentation for it.
- Custom passes now disable the stencil when overwriting the depth and not writing into it.
- Renamed the camera profiling sample to include the camera name
- Changed the way the shadow casting property of transparent and tranmissive materials is handeled for ray tracing.
- Changed inspector materials stencil setting code to have more sharing.
- Updated the default scene and default DXR scene and DefaultVolumeProfile.
- Changed the way the length parameter is used for ray traced contact shadows.
- Improved the coherency of PCSS blur between cascades.
- Updated VR checks in Wizard to reflect new XR System.
- Removing unused alpha threshold depth prepass and post pass for fabric shader graph.
- Transform result from CIE XYZ to sRGB color space in EvalSensitivity for iridescence.
- Moved BeginCameraRendering callback right before culling.
- Changed the visibility of the Indirect Lighting Controller component to public.
- Renamed the cubemap used for diffuse convolution to a more explicit name for the memory profiler.
- Improved behaviour of transmission color on transparent surfaces in path tracing.
- Light dimmer can now get values higher than one and was renamed to multiplier in the UI.
- Removed info box requesting volume component for Visual Environment and updated the documentation with the relevant information.
- Improved light selection oracle for light sampling in path tracing.
- Stripped ray tracing subsurface passes with ray tracing is not enabled.
- Remove LOD cross fade code for ray tracing shaders
- Removed legacy VR code
- Add range-based clipping to box lights (case 1178780)
- Improve area light culling (case 1085873)
- Light Hierarchy debug mode can now adjust Debug Exposure for visualizing high exposure scenes.
- Rejecting history for ray traced reflections based on a threshold evaluated on the neighborhood of the sampled history.
- Renamed "Environment" to "Reflection Probes" in tile/cluster debug menu.
- Utilities namespace is obsolete, moved its content to UnityEngine.Rendering (case 1204677)
- Obsolete Utilities namespace was removed, instead use UnityEngine.Rendering (case 1204677)
- Moved most of the compute shaders to the multi_compile API instead of multiple kernels.
- Use multi_compile API for deferred compute shader with shadow mask.
- Remove the raytracing rendering queue system to make recursive raytraced material work when raytracing is disabled
- Changed a few resources used by ray tracing shaders to be global resources (using register space1) for improved CPU performance.
- All custom pass volumes are now executed for one injection point instead of the first one.
- Hidden unsupported choice in emission in Materials
- Temporal Anti aliasing improvements.
- Optimized PrepareLightsForGPU (cost reduced by over 25%) and PrepareGPULightData (around twice as fast now).
- Moved scene view camera settings for HDRP from the preferences window to the scene view camera settings window.
- Updated shaders to be compatible with Microsoft's DXC.
- Debug exposure in debug menu have been replace to debug exposure compensation in EV100 space and is always visible.
- Further optimized PrepareLightsForGPU (3x faster with few shadows, 1.4x faster with a lot of shadows or equivalently cost reduced by 68% to 37%).
- Raytracing: Replaced the DIFFUSE_LIGHTING_ONLY multicompile by a uniform.
- Raytracing: Removed the dynamic lightmap multicompile.
- Raytracing: Remove the LOD cross fade multi compile for ray tracing.
- Cookie are now supported in lightmaper. All lights casting cookie and baked will now include cookie influence.
- Avoid building the mip chain a second time for SSR for transparent objects.
- Replaced "High Quality" Subsurface Scattering with a set of Quality Levels.
- Replaced "High Quality" Volumetric Lighting with "Screen Resolution Percentage" and "Volume Slice Count" on the Fog volume component.
- Merged material samples and shader samples
- Update material samples scene visuals
- Use multi_compile API for deferred compute shader with shadow mask.
- Made the StaticLightingSky class public so that users can change it by script for baking purpose.
- Shadowmask and realtime reflectoin probe property are hide in Quality settings
- Improved performance of reflection probe management when using a lot of probes.
- Ignoring the disable SSR flags for recursive rendering.
- Removed logic in the UI to disable parameters for contact shadows and fog volume components as it was going against the concept of the volume system.
- Fixed the sub surface mask not being taken into account when computing ray traced sub surface scattering.
- MSAA Within Forward Frame Setting is now enabled by default on Cameras when new Render Pipeline Asset is created
- Slightly changed the TAA anti-flicker mechanism so that it is more aggressive on almost static images (only on High preset for now).
- Changed default exposure compensation to 0.
- Refactored shadow caching system.
- Removed experimental namespace for ray tracing code.
- Increase limit for max numbers of lights in UX
- Removed direct use of BSDFData in the path tracing pass, delegated to the material instead.
- Pre-warm the RTHandle system to reduce the amount of memory allocations and the total memory needed at all points.
- DXR: Only read the geometric attributes that are required using the share pass info and shader graph defines.
- DXR: Dispatch binned rays in 1D instead of 2D.
- Lit and LayeredLit tessellation cross lod fade don't used dithering anymore between LOD but fade the tessellation height instead. Allow a smoother transition
- Changed the way planar reflections are filtered in order to be a bit more "physically based".
- Increased path tracing BSDFs roughness range from [0.001, 0.999] to [0.00001, 0.99999].
- Changing the default SSGI radius for the all configurations.
- Changed the default parameters for quality RTGI to match expected behavior.
- Add color clear pass while rendering XR occlusion mesh to avoid leaks.
- Only use one texture for ray traced reflection upscaling.
- Adjust the upscale radius based on the roughness value.
- DXR: Changed the way the filter size is decided for directional, point and spot shadows.
- Changed the default exposure mode to "Automatic (Histogram)", along with "Limit Min" to -4 and "Limit Max" to 16.
- Replaced the default scene system with the builtin Scene Template feature.
- Changed extensions of shader CAS include files.
- Making the planar probe atlas's format match the color buffer's format.
- Removing the planarReflectionCacheCompressed setting from asset.
- SHADERPASS for TransparentDepthPrepass and TransparentDepthPostpass identification is using respectively SHADERPASS_TRANSPARENT_DEPTH_PREPASS and SHADERPASS_TRANSPARENT_DEPTH_POSTPASS
- Moved the Parallax Occlusion Mapping node into Shader Graph.
- Renamed the debug name from SSAO to ScreenSpaceAmbientOcclusion (1254974).
- Added missing tooltips and improved the UI of the aperture control (case 1254916).
- Fixed wrong tooltips in the Dof Volume (case 1256641).
- The `CustomPassLoadCameraColor` and `CustomPassSampleCameraColor` functions now returns the correct color buffer when used in after post process instead of the color pyramid (which didn't had post processes).
- PBR Sky now doesn't go black when going below sea level, but it instead freezes calculation as if on the horizon.
- Fixed an issue with quality setting foldouts not opening when clicking on them (1253088).
- Shutter speed can now be changed by dragging the mouse over the UI label (case 1245007).
- Remove the 'Point Cube Size' for cookie, use the Cubemap size directly.
- VFXTarget with Unlit now allows EmissiveColor output to be consistent with HDRP unlit.
- Only building the RTAS if there is an effect that will require it (1262217).
- Fixed the first ray tracing frame not having the light cluster being set up properly (1260311).
- Render graph pre-setup for ray traced ambient occlusion.
- Avoid casting multiple rays and denoising for hard directional, point and spot ray traced shadows (1261040).
- Making sure the preview cameras do not use ray tracing effects due to a by design issue to build ray tracing acceleration structures (1262166).
- Preparing ray traced reflections for the render graph support (performance and quality).
- Preparing recursive rendering for the render graph port.
- Preparation pass for RTGI, temporal filter and diffuse denoiser for render graph.
- Updated the documentation for the DXR implementation.
- Changed the DXR wizard to support optional checks.
- Changed the DXR wizard steps.
- Preparation pass for RTSSS to be supported by render graph.
- Changed the color space of EmissiveColorLDR property on all shader. Was linear but should have been sRGB. Auto upgrade script handle the conversion.

## [7.1.1] - 2019-09-05

### Added
- Transparency Overdraw debug mode. Allows to visualize transparent objects draw calls as an "heat map".
- Enabled single-pass instancing support for XR SDK with new API cmd.SetInstanceMultiplier()
- XR settings are now available in the HDRP asset
- Support for Material Quality in Shader Graph
- Material Quality support selection in HDRP Asset
- Renamed XR shader macro from UNITY_STEREO_ASSIGN_COMPUTE_EYE_INDEX to UNITY_XR_ASSIGN_VIEW_INDEX
- Raytracing ShaderGraph node for HDRP shaders
- Custom passes volume component with 3 injection points: Before Rendering, Before Transparent and Before Post Process
- Alpha channel is now properly exported to camera render textures when using FP16 color buffer format
- Support for XR SDK mirror view modes
- HD Master nodes in Shader Graph now support Normal and Tangent modification in vertex stage.
- DepthOfFieldCoC option in the fullscreen debug modes.
- Added override Ambient Occlusion option on debug windows
- Added Custom Post Processes with 3 injection points: Before Transparent, Before Post Process and After Post Process
- Added draft of minimal interactive path tracing (experimental) based on DXR API - Support only 4 area light, lit and unlit shader (non-shadergraph)
- Small adjustments to TAA anti flicker (more aggressive on high values).

### Fixed
- Fixed wizard infinite loop on cancellation
- Fixed with compute shader error about too many threads in threadgroup on low GPU
- Fixed invalid contact shadow shaders being created on metal
- Fixed a bug where if Assembly.GetTypes throws an exception due to mis-versioned dlls, then no preprocessors are used in the shader stripper
- Fixed typo in AXF decal property preventing to compile
- Fixed reflection probe with XR single-pass and FPTL
- Fixed force gizmo shown when selecting camera in hierarchy
- Fixed issue with XR occlusion mesh and dynamic resolution
- Fixed an issue where lighting compute buffers were re-created with the wrong size when resizing the window, causing tile artefacts at the top of the screen.
- Fix FrameSettings names and tooltips
- Fixed error with XR SDK when the Editor is not in focus
- Fixed errors with RenderGraph, XR SDK and occlusion mesh
- Fixed shadow routines compilation errors when "real" type is a typedef on "half".
- Fixed toggle volumetric lighting in the light UI
- Fixed post-processing history reset handling rt-scale incorrectly
- Fixed crash with terrain and XR multi-pass
- Fixed ShaderGraph material synchronization issues
- Fixed a null reference exception when using an Emissive texture with Unlit shader (case 1181335)
- Fixed an issue where area lights and point lights where not counted separately with regards to max lights on screen (case 1183196)
- Fixed an SSR and Subsurface Scattering issue (appearing black) when using XR.

### Changed
- Update Wizard layout.
- Remove almost all Garbage collection call within a frame.
- Rename property AdditionalVeclocityChange to AddPrecomputeVelocity
- Call the End/Begin camera rendering callbacks for camera with customRender enabled
- Changeg framesettings migration order of postprocess flags as a pr for reflection settings flags have been backported to 2019.2
- Replaced usage of ENABLE_VR in XRSystem.cs by version defines based on the presence of the built-in VR and XR modules
- Added an update virtual function to the SkyRenderer class. This is called once per frame. This allows a given renderer to amortize heavy computation at the rate it chooses. Currently only the physically based sky implements this.
- Removed mandatory XRPass argument in HDCamera.GetOrCreate()
- Restored the HDCamera parameter to the sky rendering builtin parameters.
- Removed usage of StructuredBuffer for XR View Constants
- Expose Direct Specular Lighting control in FrameSettings
- Deprecated ExponentialFog and VolumetricFog volume components. Now there is only one exponential fog component (Fog) which can add Volumetric Fog as an option. Added a script in Edit -> Render Pipeline -> Upgrade Fog Volume Components.

## [7.0.1] - 2019-07-25

### Added
- Added option in the config package to disable globally Area Lights and to select shadow quality settings for the deferred pipeline.
- When shader log stripping is enabled, shader stripper statistics will be written at `Temp/shader-strip.json`
- Occlusion mesh support from XR SDK

### Fixed
- Fixed XR SDK mirror view blit, cleanup some XRTODO and removed XRDebug.cs
- Fixed culling for volumetrics with XR single-pass rendering
- Fix shadergraph material pass setup not called
- Fixed documentation links in component's Inspector header bar
- Cookies using the render texture output from a camera are now properly updated
- Allow in ShaderGraph to enable pre/post pass when the alpha clip is disabled

### Changed
- RenderQueue for Opaque now start at Background instead of Geometry.
- Clamp the area light size for scripting API when we change the light type
- Added a warning in the material UI when the diffusion profile assigned is not in the HDRP asset


## [7.0.0] - 2019-07-17

### Added
- `Fixed`, `Viewer`, and `Automatic` modes to compute the FOV used when rendering a `PlanarReflectionProbe`
- A checkbox to toggle the chrome gizmo of `ReflectionProbe`and `PlanarReflectionProbe`
- Added a Light layer in shadows that allow for objects to cast shadows without being affected by light (and vice versa).
- You can now access ShaderGraph blend states from the Material UI (for example, **Surface Type**, **Sorting Priority**, and **Blending Mode**). This change may break Materials that use a ShaderGraph, to fix them, select **Edit > Render Pipeline > Reset all ShaderGraph Scene Materials BlendStates**. This syncs the blendstates of you ShaderGraph master nodes with the Material properties.
- You can now control ZTest, ZWrite, and CullMode for transparent Materials.
- Materials that use Unlit Shaders or Unlit Master Node Shaders now cast shadows.
- Added an option to enable the ztest on **After Post Process** materials when TAA is disabled.
- Added a new SSAO (based on Ground Truth Ambient Occlusion algorithm) to replace the previous one.
- Added support for shadow tint on light
- BeginCameraRendering and EndCameraRendering callbacks are now called with probes
- Adding option to update shadow maps only On Enable and On Demand.
- Shader Graphs that use time-dependent vertex modification now generate correct motion vectors.
- Added option to allow a custom spot angle for spot light shadow maps.
- Added frame settings for individual post-processing effects
- Added dither transition between cascades for Low and Medium quality settings
- Added single-pass instancing support with XR SDK
- Added occlusion mesh support with XR SDK
- Added support of Alembic velocity to various shaders
- Added support for more than 2 views for single-pass instancing
- Added support for per punctual/directional light min roughness in StackLit
- Added mirror view support with XR SDK
- Added VR verification in HDRPWizard
- Added DXR verification in HDRPWizard
- Added feedbacks in UI of Volume regarding skies
- Cube LUT support in Tonemapping. Cube LUT helpers for external grading are available in the Post-processing Sample package.

### Fixed
- Fixed an issue with history buffers causing effects like TAA or auto exposure to flicker when more than one camera was visible in the editor
- The correct preview is displayed when selecting multiple `PlanarReflectionProbe`s
- Fixed volumetric rendering with camera-relative code and XR stereo instancing
- Fixed issue with flashing cyan due to async compilation of shader when selecting a mesh
- Fix texture type mismatch when the contact shadow are disabled (causing errors on IOS devices)
- Fixed Generate Shader Includes while in package
- Fixed issue when texture where deleted in ShadowCascadeGUI
- Fixed issue in FrameSettingsHistory when disabling a camera several time without enabling it in between.
- Fixed volumetric reprojection with camera-relative code and XR stereo instancing
- Added custom BaseShaderPreprocessor in HDEditorUtils.GetBaseShaderPreprocessorList()
- Fixed compile issue when USE_XR_SDK is not defined
- Fixed procedural sky sun disk intensity for high directional light intensities
- Fixed Decal mip level when using texture mip map streaming to avoid dropping to lowest permitted mip (now loading all mips)
- Fixed deferred shading for XR single-pass instancing after lightloop refactor
- Fixed cluster and material classification debug (material classification now works with compute as pixel shader lighting)
- Fixed IOS Nan by adding a maximun epsilon definition REAL_EPS that uses HALF_EPS when fp16 are used
- Removed unnecessary GC allocation in motion blur code
- Fixed locked UI with advanded influence volume inspector for probes
- Fixed invalid capture direction when rendering planar reflection probes
- Fixed Decal HTILE optimization with platform not supporting texture atomatic (Disable it)
- Fixed a crash in the build when the contact shadows are disabled
- Fixed camera rendering callbacks order (endCameraRendering was being called before the actual rendering)
- Fixed issue with wrong opaque blending settings for After Postprocess
- Fixed issue with Low resolution transparency on PS4
- Fixed a memory leak on volume profiles
- Fixed The Parallax Occlusion Mappping node in shader graph and it's UV input slot
- Fixed lighting with XR single-pass instancing by disabling deferred tiles
- Fixed the Bloom prefiltering pass
- Fixed post-processing effect relying on Unity's random number generator
- Fixed camera flickering when using TAA and selecting the camera in the editor
- Fixed issue with single shadow debug view and volumetrics
- Fixed most of the problems with light animation and timeline
- Fixed indirect deferred compute with XR single-pass instancing
- Fixed a slight omission in anisotropy calculations derived from HazeMapping in StackLit
- Improved stack computation numerical stability in StackLit
- Fix PBR master node always opaque (wrong blend modes for forward pass)
- Fixed TAA with XR single-pass instancing (missing macros)
- Fixed an issue causing Scene View selection wire gizmo to not appear when using HDRP Shader Graphs.
- Fixed wireframe rendering mode (case 1083989)
- Fixed the renderqueue not updated when the alpha clip is modified in the material UI.
- Fixed the PBR master node preview
- Remove the ReadOnly flag on Reflection Probe's cubemap assets during bake when there are no VCS active.
- Fixed an issue where setting a material debug view would not reset the other exclusive modes
- Spot light shapes are now correctly taken into account when baking
- Now the static lighting sky will correctly take the default values for non-overridden properties
- Fixed material albedo affecting the lux meter
- Extra test in deferred compute shading to avoid shading pixels that were not rendered by the current camera (for camera stacking)

### Changed
- Optimization: Reduce the group size of the deferred lighting pass from 16x16 to 8x8
- Replaced HDCamera.computePassCount by viewCount
- Removed xrInstancing flag in RTHandles (replaced by TextureXR.slices and TextureXR.dimensions)
- Refactor the HDRenderPipeline and lightloop code to preprare for high level rendergraph
- Removed the **Back Then Front Rendering** option in the fabric Master Node settings. Enabling this option previously did nothing.
- Changed shader type Real to translate to FP16 precision on some platforms.
- Shader framework refactor: Introduce CBSDF, EvaluateBSDF, IsNonZeroBSDF to replace BSDF functions
- Shader framework refactor:  GetBSDFAngles, LightEvaluation and SurfaceShading functions
- Replace ComputeMicroShadowing by GetAmbientOcclusionForMicroShadowing
- Rename WorldToTangent to TangentToWorld as it was incorrectly named
- Remove SunDisk and Sun Halo size from directional light
- Remove all obsolete wind code from shader
- Renamed DecalProjectorComponent into DecalProjector for API alignment.
- Improved the Volume UI and made them Global by default
- Remove very high quality shadow option
- Change default for shadow quality in Deferred to Medium
- Enlighten now use inverse squared falloff (before was using builtin falloff)
- Enlighten is now deprecated. Please use CPU or GPU lightmaper instead.
- Remove the name in the diffusion profile UI
- Changed how shadow map resolution scaling with distance is computed. Now it uses screen space area rather than light range.
- Updated MoreOptions display in UI
- Moved Display Area Light Emissive Mesh script API functions in the editor namespace
- direct strenght properties in ambient occlusion now affect direct specular as well
- Removed advanced Specular Occlusion control in StackLit: SSAO based SO control is hidden and fixed to behave like Lit, SPTD is the only HQ technique shown for baked SO.
- Shader framework refactor: Changed ClampRoughness signature to include PreLightData access.
- HDRPWizard window is now in Window > General > HD Render Pipeline Wizard
- Moved StaticLightingSky to LightingWindow
- Removes the current "Scene Settings" and replace them with "Sky & Fog Settings" (with Physically Based Sky and Volumetric Fog).
- Changed how cached shadow maps are placed inside the atlas to minimize re-rendering of them.

## [6.7.0-preview] - 2019-05-16

### Added
- Added ViewConstants StructuredBuffer to simplify XR rendering
- Added API to render specific settings during a frame
- Added stadia to the supported platforms (2019.3)
- Enabled cascade blends settings in the HD Shadow component
- Added Hardware Dynamic Resolution support.
- Added MatCap debug view to replace the no scene lighting debug view.
- Added clear GBuffer option in FrameSettings (default to false)
- Added preview for decal shader graph (Only albedo, normal and emission)
- Added exposure weight control for decal
- Screen Space Directional Shadow under a define option. Activated for ray tracing
- Added a new abstraction for RendererList that will help transition to Render Graph and future RendererList API
- Added multipass support for VR
- Added XR SDK integration (multipass only)
- Added Shader Graph samples for Hair, Fabric and Decal master nodes.
- Add fade distance, shadow fade distance and light layers to light explorer
- Add method to draw light layer drawer in a rect to HDEditorUtils

### Fixed
- Fixed deserialization crash at runtime
- Fixed for ShaderGraph Unlit masternode not writing velocity
- Fixed a crash when assiging a new HDRP asset with the 'Verify Saving Assets' option enabled
- Fixed exposure to properly support TEXTURE2D_X
- Fixed TerrainLit basemap texture generation
- Fixed a bug that caused nans when material classification was enabled and a tile contained one standard material + a material with transmission.
- Fixed gradient sky hash that was not using the exposure hash
- Fixed displayed default FrameSettings in HDRenderPipelineAsset wrongly updated on scripts reload.
- Fixed gradient sky hash that was not using the exposure hash.
- Fixed visualize cascade mode with exposure.
- Fixed (enabled) exposure on override lighting debug modes.
- Fixed issue with LightExplorer when volume have no profile
- Fixed issue with SSR for negative, infinite and NaN history values
- Fixed LightLayer in HDReflectionProbe and PlanarReflectionProbe inspector that was not displayed as a mask.
- Fixed NaN in transmission when the thickness and a color component of the scattering distance was to 0
- Fixed Light's ShadowMask multi-edition.
- Fixed motion blur and SMAA with VR single-pass instancing
- Fixed NaNs generated by phase functionsin volumetric lighting
- Fixed NaN issue with refraction effect and IOR of 1 at extreme grazing angle
- Fixed nan tracker not using the exposure
- Fixed sorting priority on lit and unlit materials
- Fixed null pointer exception when there are no AOVRequests defined on a camera
- Fixed dirty state of prefab using disabled ReflectionProbes
- Fixed an issue where gizmos and editor grid were not correctly depth tested
- Fixed created default scene prefab non editable due to wrong file extension.
- Fixed an issue where sky convolution was recomputed for nothing when a preview was visible (causing extreme slowness when fabric convolution is enabled)
- Fixed issue with decal that wheren't working currently in player
- Fixed missing stereo rendering macros in some fragment shaders
- Fixed exposure for ReflectionProbe and PlanarReflectionProbe gizmos
- Fixed single-pass instancing on PSVR
- Fixed Vulkan shader issue with Texture2DArray in ScreenSpaceShadow.compute by re-arranging code (workaround)
- Fixed camera-relative issue with lights and XR single-pass instancing
- Fixed single-pass instancing on Vulkan
- Fixed htile synchronization issue with shader graph decal
- Fixed Gizmos are not drawn in Camera preview
- Fixed pre-exposure for emissive decal
- Fixed wrong values computed in PreIntegrateFGD and in the generation of volumetric lighting data by forcing the use of fp32.
- Fixed NaNs arising during the hair lighting pass
- Fixed synchronization issue in decal HTile that occasionally caused rendering artifacts around decal borders
- Fixed QualitySettings getting marked as modified by HDRP (and thus checked out in Perforce)
- Fixed a bug with uninitialized values in light explorer
- Fixed issue with LOD transition
- Fixed shader warnings related to raytracing and TEXTURE2D_X

### Changed
- Refactor PixelCoordToViewDirWS to be VR compatible and to compute it only once per frame
- Modified the variants stripper to take in account multiple HDRP assets used in the build.
- Improve the ray biasing code to avoid self-intersections during the SSR traversal
- Update Pyramid Spot Light to better match emitted light volume.
- Moved _XRViewConstants out of UnityPerPassStereo constant buffer to fix issues with PSSL
- Removed GetPositionInput_Stereo() and single-pass (double-wide) rendering mode
- Changed label width of the frame settings to accommodate better existing options.
- SSR's Default FrameSettings for camera is now enable.
- Re-enabled the sharpening filter on Temporal Anti-aliasing
- Exposed HDEditorUtils.LightLayerMaskDrawer for integration in other packages and user scripting.
- Rename atmospheric scattering in FrameSettings to Fog
- The size modifier in the override for the culling sphere in Shadow Cascades now defaults to 0.6, which is the same as the formerly hardcoded value.
- Moved LOD Bias and Maximum LOD Level from Frame Setting section `Other` to `Rendering`
- ShaderGraph Decal that affect only emissive, only draw in emissive pass (was drawing in dbuffer pass too)
- Apply decal projector fade factor correctly on all attribut and for shader graph decal
- Move RenderTransparentDepthPostpass after all transparent
- Update exposure prepass to interleave XR single-pass instancing views in a checkerboard pattern
- Removed ScriptRuntimeVersion check in wizard.

## [6.6.0-preview] - 2019-04-01

### Added
- Added preliminary changes for XR deferred shading
- Added support of 111110 color buffer
- Added proper support for Recorder in HDRP
- Added depth offset input in shader graph master nodes
- Added a Parallax Occlusion Mapping node
- Added SMAA support
- Added Homothety and Symetry quick edition modifier on volume used in ReflectionProbe, PlanarReflectionProbe and DensityVolume
- Added multi-edition support for DecalProjectorComponent
- Improve hair shader
- Added the _ScreenToTargetScaleHistory uniform variable to be used when sampling HDRP RTHandle history buffers.
- Added settings in `FrameSettings` to change `QualitySettings.lodBias` and `QualitySettings.maximumLODLevel` during a rendering
- Added an exposure node to retrieve the current, inverse and previous frame exposure value.
- Added an HD scene color node which allow to sample the scene color with mips and a toggle to remove the exposure.
- Added safeguard on HD scene creation if default scene not set in the wizard
- Added Low res transparency rendering pass.

### Fixed
- Fixed HDRI sky intensity lux mode
- Fixed dynamic resolution for XR
- Fixed instance identifier semantic string used by Shader Graph
- Fixed null culling result occuring when changing scene that was causing crashes
- Fixed multi-edition light handles and inspector shapes
- Fixed light's LightLayer field when multi-editing
- Fixed normal blend edition handles on DensityVolume
- Fixed an issue with layered lit shader and height based blend where inactive layers would still have influence over the result
- Fixed multi-selection handles color for DensityVolume
- Fixed multi-edition inspector's blend distances for HDReflectionProbe, PlanarReflectionProbe and DensityVolume
- Fixed metric distance that changed along size in DensityVolume
- Fixed DensityVolume shape handles that have not same behaviour in advance and normal edition mode
- Fixed normal map blending in TerrainLit by only blending the derivatives
- Fixed Xbox One rendering just a grey screen instead of the scene
- Fixed probe handles for multiselection
- Fixed baked cubemap import settings for convolution
- Fixed regression causing crash when attempting to open HDRenderPipelineWizard without an HDRenderPipelineAsset setted
- Fixed FullScreenDebug modes: SSAO, SSR, Contact shadow, Prerefraction Color Pyramid, Final Color Pyramid
- Fixed volumetric rendering with stereo instancing
- Fixed shader warning
- Fixed missing resources in existing asset when updating package
- Fixed PBR master node preview in forward rendering or transparent surface
- Fixed deferred shading with stereo instancing
- Fixed "look at" edition mode of Rotation tool for DecalProjectorComponent
- Fixed issue when switching mode in ReflectionProbe and PlanarReflectionProbe
- Fixed issue where migratable component version where not always serialized when part of prefab's instance
- Fixed an issue where shadow would not be rendered properly when light layer are not enabled
- Fixed exposure weight on unlit materials
- Fixed Light intensity not played in the player when recorded with animation/timeline
- Fixed some issues when multi editing HDRenderPipelineAsset
- Fixed emission node breaking the main shader graph preview in certain conditions.
- Fixed checkout of baked probe asset when baking probes.
- Fixed invalid gizmo position for rotated ReflectionProbe
- Fixed multi-edition of material's SurfaceType and RenderingPath
- Fixed whole pipeline reconstruction on selecting for the first time or modifying other than the currently used HDRenderPipelineAsset
- Fixed single shadow debug mode
- Fixed global scale factor debug mode when scale > 1
- Fixed debug menu material overrides not getting applied to the Terrain Lit shader
- Fixed typo in computeLightVariants
- Fixed deferred pass with XR instancing by disabling ComputeLightEvaluation
- Fixed bloom resolution independence
- Fixed lens dirt intensity not behaving properly
- Fixed the Stop NaN feature
- Fixed some resources to handle more than 2 instanced views for XR
- Fixed issue with black screen (NaN) produced on old GPU hardware or intel GPU hardware with gaussian pyramid
- Fixed issue with disabled punctual light would still render when only directional light is present

### Changed
- DensityVolume scripting API will no longuer allow to change between advance and normal edition mode
- Disabled depth of field, lens distortion and panini projection in the scene view
- TerrainLit shaders and includes are reorganized and made simpler.
- TerrainLit shader GUI now allows custom properties to be displayed in the Terrain fold-out section.
- Optimize distortion pass with stencil
- Disable SceneSelectionPass in shader graph preview
- Control punctual light and area light shadow atlas separately
- Move SMAA anti-aliasing option to after Temporal Anti Aliasing one, to avoid problem with previously serialized project settings
- Optimize rendering with static only lighting and when no cullable lights/decals/density volumes are present.
- Updated handles for DecalProjectorComponent for enhanced spacial position readability and have edition mode for better SceneView management
- DecalProjectorComponent are now scale independent in order to have reliable metric unit (see new Size field for changing the size of the volume)
- Restructure code from HDCamera.Update() by adding UpdateAntialiasing() and UpdateViewConstants()
- Renamed velocity to motion vectors
- Objects rendered during the After Post Process pass while TAA is enabled will not benefit from existing depth buffer anymore. This is done to fix an issue where those object would wobble otherwise
- Removed usage of builtin unity matrix for shadow, shadow now use same constant than other view
- The default volume layer mask for cameras & probes is now `Default` instead of `Everything`

## [6.5.0-preview] - 2019-03-07

### Added
- Added depth-of-field support with stereo instancing
- Adding real time area light shadow support
- Added a new FrameSettings: Specular Lighting to toggle the specular during the rendering

### Fixed
- Fixed diffusion profile upgrade breaking package when upgrading to a new version
- Fixed decals cropped by gizmo not updating correctly if prefab
- Fixed an issue when enabling SSR on multiple view
- Fixed edition of the intensity's unit field while selecting multiple lights
- Fixed wrong calculation in soft voxelization for density volume
- Fixed gizmo not working correctly with pre-exposure
- Fixed issue with setting a not available RT when disabling motion vectors
- Fixed planar reflection when looking at mirror normal
- Fixed mutiselection issue with HDLight Inspector
- Fixed HDAdditionalCameraData data migration
- Fixed failing builds when light explorer window is open
- Fixed cascade shadows border sometime causing artefacts between cascades
- Restored shadows in the Cascade Shadow debug visualization
- `camera.RenderToCubemap` use proper face culling

### Changed
- When rendering reflection probe disable all specular lighting and for metals use fresnelF0 as diffuse color for bake lighting.

## [6.4.0-preview] - 2019-02-21

### Added
- VR: Added TextureXR system to selectively expand TEXTURE2D macros to texture array for single-pass stereo instancing + Convert textures call to these macros
- Added an unit selection dropdown next to shutter speed (camera)
- Added error helpbox when trying to use a sub volume component that require the current HDRenderPipelineAsset to support a feature that it is not supporting.
- Add mesh for tube light when display emissive mesh is enabled

### Fixed
- Fixed Light explorer. The volume explorer used `profile` instead of `sharedProfile` which instantiate a custom volume profile instead of editing the asset itself.
- Fixed UI issue where all is displayed using metric unit in shadow cascade and Percent is set in the unit field (happening when opening the inspector).
- Fixed inspector event error when double clicking on an asset (diffusion profile/material).
- Fixed nullref on layered material UI when the material is not an asset.
- Fixed nullref exception when undo/redo a light property.
- Fixed visual bug when area light handle size is 0.

### Changed
- Update UI for 32bit/16bit shadow precision settings in HDRP asset
- Object motion vectors have been disabled in all but the game view. Camera motion vectors are still enabled everywhere, allowing TAA and Motion Blur to work on static objects.
- Enable texture array by default for most rendering code on DX11 and unlock stereo instancing (DX11 only for now)

## [6.3.0-preview] - 2019-02-18

### Added
- Added emissive property for shader graph decals
- Added a diffusion profile override volume so the list of diffusion profile assets to use can be chanaged without affecting the HDRP asset
- Added a "Stop NaNs" option on cameras and in the Scene View preferences.
- Added metric display option in HDShadowSettings and improve clamping
- Added shader parameter mapping in DebugMenu
- Added scripting API to configure DebugData for DebugMenu

### Fixed
- Fixed decals in forward
- Fixed issue with stencil not correctly setup for various master node and shader for the depth pass, motion vector pass and GBuffer/Forward pass
- Fixed SRP batcher and metal
- Fixed culling and shadows for Pyramid, Box, Rectangle and Tube lights
- Fixed an issue where scissor render state leaking from the editor code caused partially black rendering

### Changed
- When a lit material has a clear coat mask that is not null, we now use the clear coat roughness to compute the screen space reflection.
- Diffusion profiles are now limited to one per asset and can be referenced in materials, shader graphs and vfx graphs. Materials will be upgraded automatically except if they are using a shader graph, in this case it will display an error message.

## [6.2.0-preview] - 2019-02-15

### Added
- Added help box listing feature supported in a given HDRenderPipelineAsset alongs with the drawbacks implied.
- Added cascade visualizer, supporting disabled handles when not overriding.

### Fixed
- Fixed post processing with stereo double-wide
- Fixed issue with Metal: Use sign bit to find the cache type instead of lowest bit.
- Fixed invalid state when creating a planar reflection for the first time
- Fix FrameSettings's LitShaderMode not restrained by supported LitShaderMode regression.

### Changed
- The default value roughness value for the clearcoat has been changed from 0.03 to 0.01
- Update default value of based color for master node
- Update Fabric Charlie Sheen lighting model - Remove Fresnel component that wasn't part of initial model + Remap smoothness to [0.0 - 0.6] range for more artist friendly parameter

### Changed
- Code refactor: all macros with ARGS have been swapped with macros with PARAM. This is because the ARGS macros were incorrectly named.

## [6.1.0-preview] - 2019-02-13

### Added
- Added support for post-processing anti-aliasing in the Scene View (FXAA and TAA). These can be set in Preferences.
- Added emissive property for decal material (non-shader graph)

### Fixed
- Fixed a few UI bugs with the color grading curves.
- Fixed "Post Processing" in the scene view not toggling post-processing effects
- Fixed bake only object with flag `ReflectionProbeStaticFlag` when baking a `ReflectionProbe`

### Changed
- Removed unsupported Clear Depth checkbox in Camera inspector
- Updated the toggle for advanced mode in inspectors.

## [6.0.0-preview] - 2019-02-23

### Added
- Added new API to perform a camera rendering
- Added support for hair master node (Double kajiya kay - Lambert)
- Added Reset behaviour in DebugMenu (ingame mapping is right joystick + B)
- Added Default HD scene at new scene creation while in HDRP
- Added Wizard helping to configure HDRP project
- Added new UI for decal material to allow remapping and scaling of some properties
- Added cascade shadow visualisation toggle in HD shadow settings
- Added icons for assets
- Added replace blending mode for distortion
- Added basic distance fade for density volumes
- Added decal master node for shader graph
- Added HD unlit master node (Cross Pipeline version is name Unlit)
- Added new Rendering Queue in materials
- Added post-processing V3 framework embed in HDRP, remove postprocess V2 framework
- Post-processing now uses the generic volume framework
-   New depth-of-field, bloom, panini projection effects, motion blur
-   Exposure is now done as a pre-exposition pass, the whole system has been revamped
-   Exposure now use EV100 everywhere in the UI (Sky, Emissive Light)
- Added emissive intensity (Luminance and EV100 control) control for Emissive
- Added pre-exposure weigth for Emissive
- Added an emissive color node and a slider to control the pre-exposure percentage of emission color
- Added physical camera support where applicable
- Added more color grading tools
- Added changelog level for Shader Variant stripping
- Added Debug mode for validation of material albedo and metalness/specularColor values
- Added a new dynamic mode for ambient probe and renamed BakingSky to StaticLightingSky
- Added command buffer parameter to all Bind() method of material
- Added Material validator in Render Pipeline Debug
- Added code to future support of DXR (not enabled)
- Added support of multiviewport
- Added HDRenderPipeline.RequestSkyEnvironmentUpdate function to force an update from script when sky is set to OnDemand
- Added a Lighting and BackLighting slots in Lit, StackLit, Fabric and Hair master nodes
- Added support for overriding terrain detail rendering shaders, via the render pipeline editor resources asset
- Added xrInstancing flag support to RTHandle
- Added support for cullmask for decal projectors
- Added software dynamic resolution support
- Added support for "After Post-Process" render pass for unlit shader
- Added support for textured rectangular area lights
- Added stereo instancing macros to MSAA shaders
- Added support for Quarter Res Raytraced Reflections (not enabled)
- Added fade factor for decal projectors.
- Added stereo instancing macros to most shaders used in VR
- Added multi edition support for HDRenderPipelineAsset

### Fixed
- Fixed logic to disable FPTL with stereo rendering
- Fixed stacklit transmission and sun highlight
- Fixed decals with stereo rendering
- Fixed sky with stereo rendering
- Fixed flip logic for postprocessing + VR
- Fixed copyStencilBuffer pass for some specific platforms
- Fixed point light shadow map culling that wasn't taking into account far plane
- Fixed usage of SSR with transparent on all master node
- Fixed SSR and microshadowing on fabric material
- Fixed blit pass for stereo rendering
- Fixed lightlist bounds for stereo rendering
- Fixed windows and in-game DebugMenu sync.
- Fixed FrameSettings' LitShaderMode sync when opening DebugMenu.
- Fixed Metal specific issues with decals, hitting a sampler limit and compiling AxF shader
- Fixed an issue with flipped depth buffer during postprocessing
- Fixed normal map use for shadow bias with forward lit - now use geometric normal
- Fixed transparent depth prepass and postpass access so they can be use without alpha clipping for lit shader
- Fixed support of alpha clip shadow for lit master node
- Fixed unlit master node not compiling
- Fixed issue with debug display of reflection probe
- Fixed issue with phong tessellations not working with lit shader
- Fixed issue with vertex displacement being affected by heightmap setting even if not heightmap where assign
- Fixed issue with density mode on Lit terrain producing NaN
- Fixed issue when going back and forth from Lit to LitTesselation for displacement mode
- Fixed issue with ambient occlusion incorrectly applied to emissiveColor with light layers in deferred
- Fixed issue with fabric convolution not using the correct convolved texture when fabric convolution is enabled
- Fixed issue with Thick mode for Transmission that was disabling transmission with directional light
- Fixed shutdown edge cases with HDRP tests
- Fixed slowdow when enabling Fabric convolution in HDRP asset
- Fixed specularAA not compiling in StackLit Master node
- Fixed material debug view with stereo rendering
- Fixed material's RenderQueue edition in default view.
- Fixed banding issues within volumetric density buffer
- Fixed missing multicompile for MSAA for AxF
- Fixed camera-relative support for stereo rendering
- Fixed remove sync with render thread when updating decal texture atlas.
- Fixed max number of keyword reach [256] issue. Several shader feature are now local
- Fixed Scene Color and Depth nodes
- Fixed SSR in forward
- Fixed custom editor of Unlit, HD Unlit and PBR shader graph master node
- Fixed issue with NewFrame not correctly calculated in Editor when switching scene
- Fixed issue with TerrainLit not compiling with depth only pass and normal buffer
- Fixed geometric normal use for shadow bias with PBR master node in forward
- Fixed instancing macro usage for decals
- Fixed error message when having more than one directional light casting shadow
- Fixed error when trying to display preview of Camera or PlanarReflectionProbe
- Fixed LOAD_TEXTURE2D_ARRAY_MSAA macro
- Fixed min-max and amplitude clamping value in inspector of vertex displacement materials
- Fixed issue with alpha shadow clip (was incorrectly clipping object shadow)
- Fixed an issue where sky cubemap would not be cleared correctly when setting the current sky to None
- Fixed a typo in Static Lighting Sky component UI
- Fixed issue with incorrect reset of RenderQueue when switching shader in inspector GUI
- Fixed issue with variant stripper stripping incorrectly some variants
- Fixed a case of ambient lighting flickering because of previews
- Fixed Decals when rendering multiple camera in a single frame
- Fixed cascade shadow count in shader
- Fixed issue with Stacklit shader with Haze effect
- Fixed an issue with the max sample count for the TAA
- Fixed post-process guard band for XR
- Fixed exposure of emissive of Unlit
- Fixed depth only and motion vector pass for Unlit not working correctly with MSAA
- Fixed an issue with stencil buffer copy causing unnecessary compute dispatches for lighting
- Fixed multi edition issue in FrameSettings
- Fixed issue with SRP batcher and DebugDisplay variant of lit shader
- Fixed issue with debug material mode not doing alpha test
- Fixed "Attempting to draw with missing UAV bindings" errors on Vulkan
- Fixed pre-exposure incorrectly apply to preview
- Fixed issue with duplicate 3D texture in 3D texture altas of volumetric?
- Fixed Camera rendering order (base on the depth parameter)
- Fixed shader graph decals not being cropped by gizmo
- Fixed "Attempting to draw with missing UAV bindings" errors on Vulkan.


### Changed
- ColorPyramid compute shader passes is swapped to pixel shader passes on platforms where the later is faster.
- Removing the simple lightloop used by the simple lit shader
- Whole refactor of reflection system: Planar and reflection probe
- Separated Passthrough from other RenderingPath
- Update several properties naming and caption based on feedback from documentation team
- Remove tile shader variant for transparent backface pass of lit shader
- Rename all HDRenderPipeline to HDRP folder for shaders
- Rename decal property label (based on doc team feedback)
- Lit shader mode now default to Deferred to reduce build time
- Update UI of Emission parameters in shaders
- Improve shader variant stripping including shader graph variant
- Refactored render loop to render realtime probes visible per camera
- Enable SRP batcher by default
- Shader code refactor: Rename LIGHTLOOP_SINGLE_PASS => LIGHTLOOP_DISABLE_TILE_AND_CLUSTER and clean all usage of LIGHTLOOP_TILE_PASS
- Shader code refactor: Move pragma definition of vertex and pixel shader inside pass + Move SURFACE_GRADIENT definition in XXXData.hlsl
- Micro-shadowing in Lit forward now use ambientOcclusion instead of SpecularOcclusion
- Upgraded FrameSettings workflow, DebugMenu and Inspector part relative to it
- Update build light list shader code to support 32 threads in wavefronts on some platforms
- LayeredLit layers' foldout are now grouped in one main foldout per layer
- Shadow alpha clip can now be enabled on lit shader and haor shader enven for opaque
- Temporal Antialiasing optimization for Xbox One X
- Parameter depthSlice on SetRenderTarget functions now defaults to -1 to bind the entire resource
- Rename SampleCameraDepth() functions to LoadCameraDepth() and SampleCameraDepth(), same for SampleCameraColor() functions
- Improved Motion Blur quality.
- Update stereo frame settings values for single-pass instancing and double-wide
- Rearrange FetchDepth functions to prepare for stereo-instancing
- Remove unused _ComputeEyeIndex
- Updated HDRenderPipelineAsset inspector
- Re-enable SRP batcher for metal

## [5.2.0-preview] - 2018-11-27

### Added
- Added option to run Contact Shadows and Volumetrics Voxelization stage in Async Compute
- Added camera freeze debug mode - Allow to visually see culling result for a camera
- Added support of Gizmo rendering before and after postprocess in Editor
- Added support of LuxAtDistance for punctual lights

### Fixed
- Fixed Debug.DrawLine and Debug.Ray call to work in game view
- Fixed DebugMenu's enum resetted on change
- Fixed divide by 0 in refraction causing NaN
- Fixed disable rough refraction support
- Fixed refraction, SSS and atmospheric scattering for VR
- Fixed forward clustered lighting for VR (double-wide).
- Fixed Light's UX to not allow negative intensity
- Fixed HDRenderPipelineAsset inspector broken when displaying its FrameSettings from project windows.
- Fixed forward clustered lighting for VR (double-wide).
- Fixed HDRenderPipelineAsset inspector broken when displaying its FrameSettings from project windows.
- Fixed Decals and SSR diable flags for all shader graph master node (Lit, Fabric, StackLit, PBR)
- Fixed Distortion blend mode for shader graph master node (Lit, StackLit)
- Fixed bent Normal for Fabric master node in shader graph
- Fixed PBR master node lightlayers
- Fixed shader stripping for built-in lit shaders.

### Changed
- Rename "Regular" in Diffusion profile UI "Thick Object"
- Changed VBuffer depth parametrization for volumetric from distanceRange to depthExtent - Require update of volumetric settings - Fog start at near plan
- SpotLight with box shape use Lux unit only

## [5.1.0-preview] - 2018-11-19

### Added

- Added a separate Editor resources file for resources Unity does not take when it builds a Player.
- You can now disable SSR on Materials in Shader Graph.
- Added support for MSAA when the Supported Lit Shader Mode is set to Both. Previously HDRP only supported MSAA for Forward mode.
- You can now override the emissive color of a Material when in debug mode.
- Exposed max light for Light Loop Settings in HDRP asset UI.
- HDRP no longer performs a NormalDBuffer pass update if there are no decals in the Scene.
- Added distant (fall-back) volumetric fog and improved the fog evaluation precision.
- Added an option to reflect sky in SSR.
- Added a y-axis offset for the PlanarReflectionProbe and offset tool.
- Exposed the option to run SSR and SSAO on async compute.
- Added support for the _GlossMapScale parameter in the Legacy to HDRP Material converter.
- Added wave intrinsic instructions for use in Shaders (for AMD GCN).


### Fixed
- Fixed sphere shaped influence handles clamping in Reflection Probes.
- Fixed Reflection Probe data migration for projects created before using HDRP.
- Fixed UI of Layered Material where Unity previously rendered the scrollbar above the Copy button.
- Fixed Material tessellations parameters Start fade distance and End fade distance. Originally, Unity clamped these values when you modified them.
- Fixed various distortion and refraction issues - handle a better fall-back.
- Fixed SSR for multiple views.
- Fixed SSR issues related to self-intersections.
- Fixed shape density volume handle speed.
- Fixed density volume shape handle moving too fast.
- Fixed the Camera velocity pass that we removed by mistake.
- Fixed some null pointer exceptions when disabling motion vectors support.
- Fixed viewports for both the Subsurface Scattering combine pass and the transparent depth prepass.
- Fixed the blend mode pop-up in the UI. It previously did not appear when you enabled pre-refraction.
- Fixed some null pointer exceptions that previously occurred when you disabled motion vectors support.
- Fixed Layered Lit UI issue with scrollbar.
- Fixed cubemap assignation on custom ReflectionProbe.
- Fixed Reflection Probes’ capture settings' shadow distance.
- Fixed an issue with the SRP batcher and Shader variables declaration.
- Fixed thickness and subsurface slots for fabric Shader master node that wasn't appearing with the right combination of flags.
- Fixed d3d debug layer warning.
- Fixed PCSS sampling quality.
- Fixed the Subsurface and transmission Material feature enabling for fabric Shader.
- Fixed the Shader Graph UV node’s dimensions when using it in a vertex Shader.
- Fixed the planar reflection mirror gizmo's rotation.
- Fixed HDRenderPipelineAsset's FrameSettings not showing the selected enum in the Inspector drop-down.
- Fixed an error with async compute.
- MSAA now supports transparency.
- The HDRP Material upgrader tool now converts metallic values correctly.
- Volumetrics now render in Reflection Probes.
- Fixed a crash that occurred whenever you set a viewport size to 0.
- Fixed the Camera physic parameter that the UI previously did not display.
- Fixed issue in pyramid shaped spotlight handles manipulation

### Changed

- Renamed Line shaped Lights to Tube Lights.
- HDRP now uses mean height fog parametrization.
- Shadow quality settings are set to All when you use HDRP (This setting is not visible in the UI when using SRP). This avoids Legacy Graphics Quality Settings disabling the shadows and give SRP full control over the Shadows instead.
- HDRP now internally uses premultiplied alpha for all fog.
- Updated default FrameSettings used for realtime Reflection Probes when you create a new HDRenderPipelineAsset.
- Remove multi-camera support. LWRP and HDRP will not support multi-camera layered rendering.
- Updated Shader Graph subshaders to use the new instancing define.
- Changed fog distance calculation from distance to plane to distance to sphere.
- Optimized forward rendering using AMD GCN by scalarizing the light loop.
- Changed the UI of the Light Editor.
- Change ordering of includes in HDRP Materials in order to reduce iteration time for faster compilation.
- Added a StackLit master node replacing the InspectorUI version. IMPORTANT: All previously authored StackLit Materials will be lost. You need to recreate them with the master node.

## [5.0.0-preview] - 2018-09-28

### Added
- Added occlusion mesh to depth prepass for VR (VR still disabled for now)
- Added a debug mode to display only one shadow at once
- Added controls for the highlight created by directional lights
- Added a light radius setting to punctual lights to soften light attenuation and simulate fill lighting
- Added a 'minRoughness' parameter to all non-area lights (was previously only available for certain light types)
- Added separate volumetric light/shadow dimmers
- Added per-pixel jitter to volumetrics to reduce aliasing artifacts
- Added a SurfaceShading.hlsl file, which implements material-agnostic shading functionality in an efficient manner
- Added support for shadow bias for thin object transmission
- Added FrameSettings to control realtime planar reflection
- Added control for SRPBatcher on HDRP Asset
- Added an option to clear the shadow atlases in the debug menu
- Added a color visualization of the shadow atlas rescale in debug mode
- Added support for disabling SSR on materials
- Added intrinsic for XBone
- Added new light volume debugging tool
- Added a new SSR debug view mode
- Added translaction's scale invariance on DensityVolume
- Added multiple supported LitShadermode and per renderer choice in case of both Forward and Deferred supported
- Added custom specular occlusion mode to Lit Shader Graph Master node

### Fixed
- Fixed a normal bias issue with Stacklit (Was causing light leaking)
- Fixed camera preview outputing an error when both scene and game view where display and play and exit was call
- Fixed override debug mode not apply correctly on static GI
- Fixed issue where XRGraphicsConfig values set in the asset inspector GUI weren't propagating correctly (VR still disabled for now)
- Fixed issue with tangent that was using SurfaceGradient instead of regular normal decoding
- Fixed wrong error message display when switching to unsupported target like IOS
- Fixed an issue with ambient occlusion texture sometimes not being created properly causing broken rendering
- Shadow near plane is no longer limited at 0.1
- Fixed decal draw order on transparent material
- Fixed an issue where sometime the lookup texture used for GGX convolution was broken, causing broken rendering
- Fixed an issue where you wouldn't see any fog for certain pipeline/scene configurations
- Fixed an issue with volumetric lighting where the anisotropy value of 0 would not result in perfectly isotropic lighting
- Fixed shadow bias when the atlas is rescaled
- Fixed shadow cascade sampling outside of the atlas when cascade count is inferior to 4
- Fixed shadow filter width in deferred rendering not matching shader config
- Fixed stereo sampling of depth texture in MSAA DepthValues.shader
- Fixed box light UI which allowed negative and zero sizes, thus causing NaNs
- Fixed stereo rendering in HDRISky.shader (VR)
- Fixed normal blend and blend sphere influence for reflection probe
- Fixed distortion filtering (was point filtering, now trilinear)
- Fixed contact shadow for large distance
- Fixed depth pyramid debug view mode
- Fixed sphere shaped influence handles clamping in reflection probes
- Fixed reflection probes data migration for project created before using hdrp
- Fixed ambient occlusion for Lit Master Node when slot is connected

### Changed
- Use samplerunity_ShadowMask instead of samplerunity_samplerLightmap for shadow mask
- Allow to resize reflection probe gizmo's size
- Improve quality of screen space shadow
- Remove support of projection model for ScreenSpaceLighting (SSR always use HiZ and refraction always Proxy)
- Remove all the debug mode from SSR that are obsolete now
- Expose frameSettings and Capture settings for reflection and planar probe
- Update UI for reflection probe, planar probe, camera and HDRP Asset
- Implement proper linear blending for volumetric lighting via deep compositing as described in the paper "Deep Compositing Using Lie Algebras"
- Changed  planar mapping to match terrain convention (XZ instead of ZX)
- XRGraphicsConfig is no longer Read/Write. Instead, it's read-only. This improves consistency of XR behavior between the legacy render pipeline and SRP
- Change reflection probe data migration code (to update old reflection probe to new one)
- Updated gizmo for ReflectionProbes
- Updated UI and Gizmo of DensityVolume

## [4.0.0-preview] - 2018-09-28

### Added
- Added a new TerrainLit shader that supports rendering of Unity terrains.
- Added controls for linear fade at the boundary of density volumes
- Added new API to control decals without monobehaviour object
- Improve Decal Gizmo
- Implement Screen Space Reflections (SSR) (alpha version, highly experimental)
- Add an option to invert the fade parameter on a Density Volume
- Added a Fabric shader (experimental) handling cotton and silk
- Added support for MSAA in forward only for opaque only
- Implement smoothness fade for SSR
- Added support for AxF shader (X-rite format - require special AxF importer from Unity not part of HDRP)
- Added control for sundisc on directional light (hack)
- Added a new HD Lit Master node that implements Lit shader support for Shader Graph
- Added Micro shadowing support (hack)
- Added an event on HDAdditionalCameraData for custom rendering
- HDRP Shader Graph shaders now support 4-channel UVs.

### Fixed
- Fixed an issue where sometimes the deferred shadow texture would not be valid, causing wrong rendering.
- Stencil test during decals normal buffer update is now properly applied
- Decals corectly update normal buffer in forward
- Fixed a normalization problem in reflection probe face fading causing artefacts in some cases
- Fix multi-selection behavior of Density Volumes overwriting the albedo value
- Fixed support of depth texture for RenderTexture. HDRP now correctly output depth to user depth buffer if RenderTexture request it.
- Fixed multi-selection behavior of Density Volumes overwriting the albedo value
- Fixed support of depth for RenderTexture. HDRP now correctly output depth to user depth buffer if RenderTexture request it.
- Fixed support of Gizmo in game view in the editor
- Fixed gizmo for spot light type
- Fixed issue with TileViewDebug mode being inversed in gameview
- Fixed an issue with SAMPLE_TEXTURECUBE_SHADOW macro
- Fixed issue with color picker not display correctly when game and scene view are visible at the same time
- Fixed an issue with reflection probe face fading
- Fixed camera motion vectors shader and associated matrices to update correctly for single-pass double-wide stereo rendering
- Fixed light attenuation functions when range attenuation is disabled
- Fixed shadow component algorithm fixup not dirtying the scene, so changes can be saved to disk.
- Fixed some GC leaks for HDRP
- Fixed contact shadow not affected by shadow dimmer
- Fixed GGX that works correctly for the roughness value of 0 (mean specular highlgiht will disappeard for perfect mirror, we rely on maxSmoothness instead to always have a highlight even on mirror surface)
- Add stereo support to ShaderPassForward.hlsl. Forward rendering now seems passable in limited test scenes with camera-relative rendering disabled.
- Add stereo support to ProceduralSky.shader and OpaqueAtmosphericScattering.shader.
- Added CullingGroupManager to fix more GC.Alloc's in HDRP
- Fixed rendering when multiple cameras render into the same render texture

### Changed
- Changed the way depth & color pyramids are built to be faster and better quality, thus improving the look of distortion and refraction.
- Stabilize the dithered LOD transition mask with respect to the camera rotation.
- Avoid multiple depth buffer copies when decals are present
- Refactor code related to the RT handle system (No more normal buffer manager)
- Remove deferred directional shadow and move evaluation before lightloop
- Add a function GetNormalForShadowBias() that material need to implement to return the normal used for normal shadow biasing
- Remove Jimenez Subsurface scattering code (This code was disabled by default, now remove to ease maintenance)
- Change Decal API, decal contribution is now done in Material. Require update of material using decal
- Move a lot of files from CoreRP to HDRP/CoreRP. All moved files weren't used by Ligthweight pipeline. Long term they could move back to CoreRP after CoreRP become out of preview
- Updated camera inspector UI
- Updated decal gizmo
- Optimization: The objects that are rendered in the Motion Vector Pass are not rendered in the prepass anymore
- Removed setting shader inclue path via old API, use package shader include paths
- The default value of 'maxSmoothness' for punctual lights has been changed to 0.99
- Modified deferred compute and vert/frag shaders for first steps towards stereo support
- Moved material specific Shader Graph files into corresponding material folders.
- Hide environment lighting settings when enabling HDRP (Settings are control from sceneSettings)
- Update all shader includes to use absolute path (allow users to create material in their Asset folder)
- Done a reorganization of the files (Move ShaderPass to RenderPipeline folder, Move all shadow related files to Lighting/Shadow and others)
- Improved performance and quality of Screen Space Shadows

## [3.3.0-preview] - 2018-01-01

### Added
- Added an error message to say to use Metal or Vulkan when trying to use OpenGL API
- Added a new Fabric shader model that supports Silk and Cotton/Wool
- Added a new HDRP Lighting Debug mode to visualize Light Volumes for Point, Spot, Line, Rectangular and Reflection Probes
- Add support for reflection probe light layers
- Improve quality of anisotropic on IBL

### Fixed
- Fix an issue where the screen where darken when rendering camera preview
- Fix display correct target platform when showing message to inform user that a platform is not supported
- Remove workaround for metal and vulkan in normal buffer encoding/decoding
- Fixed an issue with color picker not working in forward
- Fixed an issue where reseting HDLight do not reset all of its parameters
- Fixed shader compile warning in DebugLightVolumes.shader

### Changed
- Changed default reflection probe to be 256x256x6 and array size to be 64
- Removed dependence on the NdotL for thickness evaluation for translucency (based on artist's input)
- Increased the precision when comparing Planar or HD reflection probe volumes
- Remove various GC alloc in C#. Slightly better performance

## [3.2.0-preview] - 2018-01-01

### Added
- Added a luminance meter in the debug menu
- Added support of Light, reflection probe, emissive material, volume settings related to lighting to Lighting explorer
- Added support for 16bit shadows

### Fixed
- Fix issue with package upgrading (HDRP resources asset is now versionned to worarkound package manager limitation)
- Fix HDReflectionProbe offset displayed in gizmo different than what is affected.
- Fix decals getting into a state where they could not be removed or disabled.
- Fix lux meter mode - The lux meter isn't affected by the sky anymore
- Fix area light size reset when multi-selected
- Fix filter pass number in HDUtils.BlitQuad
- Fix Lux meter mode that was applying SSS
- Fix planar reflections that were not working with tile/cluster (olbique matrix)
- Fix debug menu at runtime not working after nested prefab PR come to trunk
- Fix scrolling issue in density volume

### Changed
- Shader code refactor: Split MaterialUtilities file in two parts BuiltinUtilities (independent of FragInputs) and MaterialUtilities (Dependent of FragInputs)
- Change screen space shadow rendertarget format from ARGB32 to RG16

## [3.1.0-preview] - 2018-01-01

### Added
- Decal now support per channel selection mask. There is now two mode. One with BaseColor, Normal and Smoothness and another one more expensive with BaseColor, Normal, Smoothness, Metal and AO. Control is on HDRP Asset. This may require to launch an update script for old scene: 'Edit/Render Pipeline/Single step upgrade script/Upgrade all DecalMaterial MaskBlendMode'.
- Decal now supports depth bias for decal mesh, to prevent z-fighting
- Decal material now supports draw order for decal projectors
- Added LightLayers support (Base on mask from renderers name RenderingLayers and mask from light name LightLayers - if they match, the light apply) - cost an extra GBuffer in deferred (more bandwidth)
- When LightLayers is enabled, the AmbientOclusion is store in the GBuffer in deferred path allowing to avoid double occlusion with SSAO. In forward the double occlusion is now always avoided.
- Added the possibility to add an override transform on the camera for volume interpolation
- Added desired lux intensity and auto multiplier for HDRI sky
- Added an option to disable light by type in the debug menu
- Added gradient sky
- Split EmissiveColor and bakeDiffuseLighting in forward avoiding the emissiveColor to be affect by SSAO
- Added a volume to control indirect light intensity
- Added EV 100 intensity unit for area lights
- Added support for RendererPriority on Renderer. This allow to control order of transparent rendering manually. HDRP have now two stage of sorting for transparent in addition to bact to front. Material have a priority then Renderer have a priority.
- Add Coupling of (HD)Camera and HDAdditionalCameraData for reset and remove in inspector contextual menu of Camera
- Add Coupling of (HD)ReflectionProbe and HDAdditionalReflectionData for reset and remove in inspector contextual menu of ReflectoinProbe
- Add macro to forbid unity_ObjectToWorld/unity_WorldToObject to be use as it doesn't handle camera relative rendering
- Add opacity control on contact shadow

### Fixed
- Fixed an issue with PreIntegratedFGD texture being sometimes destroyed and not regenerated causing rendering to break
- PostProcess input buffers are not copied anymore on PC if the viewport size matches the final render target size
- Fixed an issue when manipulating a lot of decals, it was displaying a lot of errors in the inspector
- Fixed capture material with reflection probe
- Refactored Constant Buffers to avoid hitting the maximum number of bound CBs in some cases.
- Fixed the light range affecting the transform scale when changed.
- Snap to grid now works for Decal projector resizing.
- Added a warning for 128x128 cookie texture without mipmaps
- Replace the sampler used for density volumes for correct wrap mode handling

### Changed
- Move Render Pipeline Debug "Windows from Windows->General-> Render Pipeline debug windows" to "Windows from Windows->Analysis-> Render Pipeline debug windows"
- Update detail map formula for smoothness and albedo, goal it to bright and dark perceptually and scale factor is use to control gradient speed
- Refactor the Upgrade material system. Now a material can be update from older version at any time. Call Edit/Render Pipeline/Upgrade all Materials to newer version
- Change name EnableDBuffer to EnableDecals at several place (shader, hdrp asset...), this require a call to Edit/Render Pipeline/Upgrade all Materials to newer version to have up to date material.
- Refactor shader code: BakeLightingData structure have been replace by BuiltinData. Lot of shader code have been remove/change.
- Refactor shader code: All GBuffer are now handled by the deferred material. Mean ShadowMask and LightLayers are control by lit material in lit.hlsl and not outside anymore. Lot of shader code have been remove/change.
- Refactor shader code: Rename GetBakedDiffuseLighting to ModifyBakedDiffuseLighting. This function now handle lighting model for transmission too. Lux meter debug mode is factor outisde.
- Refactor shader code: GetBakedDiffuseLighting is not call anymore in GBuffer or forward pass, including the ConvertSurfaceDataToBSDFData and GetPreLightData, this is done in ModifyBakedDiffuseLighting now
- Refactor shader code: Added a backBakeDiffuseLighting to BuiltinData to handle lighting for transmission
- Refactor shader code: Material must now call InitBuiltinData (Init all to zero + init bakeDiffuseLighting and backBakeDiffuseLighting ) and PostInitBuiltinData

## [3.0.0-preview] - 2018-01-01

### Fixed
- Fixed an issue with distortion that was using previous frame instead of current frame
- Fixed an issue where disabled light where not upgrade correctly to the new physical light unit system introduce in 2.0.5-preview

### Changed
- Update assembly definitions to output assemblies that match Unity naming convention (Unity.*).

## [2.0.5-preview] - 2018-01-01

### Added
- Add option supportDitheringCrossFade on HDRP Asset to allow to remove shader variant during player build if needed
- Add contact shadows for punctual lights (in additional shadow settings), only one light is allowed to cast contact shadows at the same time and so at each frame a dominant light is choosed among all light with contact shadows enabled.
- Add PCSS shadow filter support (from SRP Core)
- Exposed shadow budget parameters in HDRP asset
- Add an option to generate an emissive mesh for area lights (currently rectangle light only). The mesh fits the size, intensity and color of the light.
- Add an option to the HDRP asset to increase the resolution of volumetric lighting.
- Add additional ligth unit support for punctual light (Lumens, Candela) and area lights (Lumens, Luminance)
- Add dedicated Gizmo for the box Influence volume of HDReflectionProbe / PlanarReflectionProbe

### Changed
- Re-enable shadow mask mode in debug view
- SSS and Transmission code have been refactored to be able to share it between various material. Guidelines are in SubsurfaceScattering.hlsl
- Change code in area light with LTC for Lit shader. Magnitude is now take from FGD texture instead of a separate texture
- Improve camera relative rendering: We now apply camera translation on the model matrix, so before the TransformObjectToWorld(). Note: unity_WorldToObject and unity_ObjectToWorld must never be used directly.
- Rename positionWS to positionRWS (Camera relative world position) at a lot of places (mainly in interpolator and FragInputs). In case of custom shader user will be required to update their code.
- Rename positionWS, capturePositionWS, proxyPositionWS, influencePositionWS to positionRWS, capturePositionRWS, proxyPositionRWS, influencePositionRWS (Camera relative world position) in LightDefinition struct.
- Improve the quality of trilinear filtering of density volume textures.
- Improve UI for HDReflectionProbe / PlanarReflectionProbe

### Fixed
- Fixed a shader preprocessor issue when compiling DebugViewMaterialGBuffer.shader against Metal target
- Added a temporary workaround to Lit.hlsl to avoid broken lighting code with Metal/AMD
- Fixed issue when using more than one volume texture mask with density volumes.
- Fixed an error which prevented volumetric lighting from working if no density volumes with 3D textures were present.
- Fix contact shadows applied on transmission
- Fix issue with forward opaque lit shader variant being removed by the shader preprocessor
- Fixed compilation errors on platforms with limited XRSetting support.
- Fixed apply range attenuation option on punctual light
- Fixed issue with color temperature not take correctly into account with static lighting
- Don't display fog when diffuse lighting, specular lighting, or lux meter debug mode are enabled.

## [2.0.4-preview] - 2018-01-01

### Fixed
- Fix issue when disabling rough refraction and building a player. Was causing a crash.

## [2.0.3-preview] - 2018-01-01

### Added
- Increased debug color picker limit up to 260k lux

## [2.0.2-preview] - 2018-01-01

### Added
- Add Light -> Planar Reflection Probe command
- Added a false color mode in rendering debug
- Add support for mesh decals
- Add flag to disable projector decals on transparent geometry to save performance and decal texture atlas space
- Add ability to use decal diffuse map as mask only
- Add visualize all shadow masks in lighting debug
- Add export of normal and roughness buffer for forwardOnly and when in supportOnlyForward mode for forward
- Provide a define in lit.hlsl (FORWARD_MATERIAL_READ_FROM_WRITTEN_NORMAL_BUFFER) when output buffer normal is used to read the normal and roughness instead of caclulating it (can save performance, but lower quality due to compression)
- Add color swatch to decal material

### Changed
- Change Render -> Planar Reflection creation to 3D Object -> Mirror
- Change "Enable Reflector" name on SpotLight to "Angle Affect Intensity"
- Change prototype of BSDFData ConvertSurfaceDataToBSDFData(SurfaceData surfaceData) to BSDFData ConvertSurfaceDataToBSDFData(uint2 positionSS, SurfaceData surfaceData)

### Fixed
- Fix issue with StackLit in deferred mode with deferredDirectionalShadow due to GBuffer not being cleared. Gbuffer is still not clear and issue was fix with the new Output of normal buffer.
- Fixed an issue where interpolation volumes were not updated correctly for reflection captures.
- Fixed an exception in Light Loop settings UI

## [2.0.1-preview] - 2018-01-01

### Added
- Add stripper of shader variant when building a player. Save shader compile time.
- Disable per-object culling that was executed in C++ in HD whereas it was not used (Optimization)
- Enable texture streaming debugging (was not working before 2018.2)
- Added Screen Space Reflection with Proxy Projection Model
- Support correctly scene selection for alpha tested object
- Add per light shadow mask mode control (i.e shadow mask distance and shadow mask). It use the option NonLightmappedOnly
- Add geometric filtering to Lit shader (allow to reduce specular aliasing)
- Add shortcut to create DensityVolume and PlanarReflection in hierarchy
- Add a DefaultHDMirrorMaterial material for PlanarReflection
- Added a script to be able to upgrade material to newer version of HDRP
- Removed useless duplication of ForwardError passes.
- Add option to not compile any DEBUG_DISPLAY shader in the player (Faster build) call Support Runtime Debug display

### Changed
- Changed SupportForwardOnly to SupportOnlyForward in render pipeline settings
- Changed versioning variable name in HDAdditionalXXXData from m_version to version
- Create unique name when creating a game object in the rendering menu (i.e Density Volume(2))
- Re-organize various files and folder location to clean the repository
- Change Debug windows name and location. Now located at:  Windows -> General -> Render Pipeline Debug

### Removed
- Removed GlobalLightLoopSettings.maxPlanarReflectionProbes and instead use value of GlobalLightLoopSettings.planarReflectionProbeCacheSize
- Remove EmissiveIntensity parameter and change EmissiveColor to be HDR (Matching Builtin Unity behavior) - Data need to be updated - Launch Edit -> Single Step Upgrade Script -> Upgrade all Materials emissionColor

### Fixed
- Fix issue with LOD transition and instancing
- Fix discrepency between object motion vector and camera motion vector
- Fix issue with spot and dir light gizmo axis not highlighted correctly
- Fix potential crash while register debug windows inputs at startup
- Fix warning when creating Planar reflection
- Fix specular lighting debug mode (was rendering black)
- Allow projector decal with null material to allow to configure decal when HDRP is not set
- Decal atlas texture offset/scale is updated after allocations (used to be before so it was using date from previous frame)

## [0.0.0-preview] - 2018-01-01

### Added
- Configure the VolumetricLightingSystem code path to be on by default
- Trigger a build exception when trying to build an unsupported platform
- Introduce the VolumetricLightingController component, which can (and should) be placed on the camera, and allows one to control the near and the far plane of the V-Buffer (volumetric "froxel" buffer) along with the depth distribution (from logarithmic to linear)
- Add 3D texture support for DensityVolumes
- Add a better mapping of roughness to mipmap for planar reflection
- The VolumetricLightingSystem now uses RTHandles, which allows to save memory by sharing buffers between different cameras (history buffers are not shared), and reduce reallocation frequency by reallocating buffers only if the rendering resolution increases (and suballocating within existing buffers if the rendering resolution decreases)
- Add a Volumetric Dimmer slider to lights to control the intensity of the scattered volumetric lighting
- Add UV tiling and offset support for decals.
- Add mipmapping support for volume 3D mask textures

### Changed
- Default number of planar reflection change from 4 to 2
- Rename _MainDepthTexture to _CameraDepthTexture
- The VolumetricLightingController has been moved to the Interpolation Volume framework and now functions similarly to the VolumetricFog settings
- Update of UI of cookie, CubeCookie, Reflection probe and planar reflection probe to combo box
- Allow enabling/disabling shadows for area lights when they are set to baked.
- Hide applyRangeAttenuation and FadeDistance for directional shadow as they are not used

### Removed
- Remove Resource folder of PreIntegratedFGD and add the resource to RenderPipeline Asset

### Fixed
- Fix ConvertPhysicalLightIntensityToLightIntensity() function used when creating light from script to match HDLightEditor behavior
- Fix numerical issues with the default value of mean free path of volumetric fog
- Fix the bug preventing decals from coexisting with density volumes
- Fix issue with alpha tested geometry using planar/triplanar mapping not render correctly or flickering (due to being wrongly alpha tested in depth prepass)
- Fix meta pass with triplanar (was not handling correctly the normal)
- Fix preview when a planar reflection is present
- Fix Camera preview, it is now a Preview cameraType (was a SceneView)
- Fix handling unknown GPUShadowTypes in the shadow manager.
- Fix area light shapes sent as point lights to the baking backends when they are set to baked.
- Fix unnecessary division by PI for baked area lights.
- Fix line lights sent to the lightmappers. The backends don't support this light type.
- Fix issue with shadow mask framesettings not correctly taken into account when shadow mask is enabled for lighting.
- Fix directional light and shadow mask transition, they are now matching making smooth transition
- Fix banding issues caused by high intensity volumetric lighting
- Fix the debug window being emptied on SRP asset reload
- Fix issue with debug mode not correctly clearing the GBuffer in editor after a resize
- Fix issue with ResetMaterialKeyword not resetting correctly ToggleOff/Roggle Keyword
- Fix issue with motion vector not render correctly if there is no depth prepass in deferred

## [0.0.0-preview] - 2018-01-01

### Added
- Screen Space Refraction projection model (Proxy raycasting, HiZ raymarching)
- Screen Space Refraction settings as volume component
- Added buffered frame history per camera
- Port Global Density Volumes to the Interpolation Volume System.
- Optimize ImportanceSampleLambert() to not require the tangent frame.
- Generalize SampleVBuffer() to handle different sampling and reconstruction methods.
- Improve the quality of volumetric lighting reprojection.
- Optimize Morton Order code in the Subsurface Scattering pass.
- Planar Reflection Probe support roughness (gaussian convolution of captured probe)
- Use an atlas instead of a texture array for cluster transparent decals
- Add a debug view to visualize the decal atlas
- Only store decal textures to atlas if decal is visible, debounce out of memory decal atlas warning.
- Add manipulator gizmo on decal to improve authoring workflow
- Add a minimal StackLit material (work in progress, this version can be used as template to add new material)

### Changed
- EnableShadowMask in FrameSettings (But shadowMaskSupport still disable by default)
- Forced Planar Probe update modes to (Realtime, Every Update, Mirror Camera)
- Screen Space Refraction proxy model uses the proxy of the first environment light (Reflection probe/Planar probe) or the sky
- Moved RTHandle static methods to RTHandles
- Renamed RTHandle to RTHandleSystem.RTHandle
- Move code for PreIntegratedFDG (Lit.shader) into its dedicated folder to be share with other material
- Move code for LTCArea (Lit.shader) into its dedicated folder to be share with other material

### Removed
- Removed Planar Probe mirror plane position and normal fields in inspector, always display mirror plane and normal gizmos

### Fixed
- Fix fog flags in scene view is now taken into account
- Fix sky in preview windows that were disappearing after a load of a new level
- Fix numerical issues in IntersectRayAABB().
- Fix alpha blending of volumetric lighting with transparent objects.
- Fix the near plane of the V-Buffer causing out-of-bounds look-ups in the clustered data structure.
- Depth and color pyramid are properly computed and sampled when the camera renders inside a viewport of a RTHandle.
- Fix decal atlas debug view to work correctly when shadow atlas view is also enabled
- Fix TransparentSSR with non-rendergraph.
- Fix shader compilation warning on SSR compute shader.<|MERGE_RESOLUTION|>--- conflicted
+++ resolved
@@ -96,11 +96,8 @@
 - Fixed gizmo rendering when wireframe mode is selected.
 - Fixed issue in path tracing, where objects would cast shadows even if not present in the path traced layers (case 1318857).
 - Fixed SRP batcher not compatible with Decal (case 1311586)
-<<<<<<< HEAD
+- Fixed wrong color buffer being bound to pre refraction custom passes.
 - Fixed preview camera updating the skybox material triggering GI baking (case 1314361/1314373).
-=======
-- Fixed wrong color buffer being bound to pre refraction custom passes.
->>>>>>> 5f9882fc
 
 ### Changed
 - Changed Window/Render Pipeline/HD Render Pipeline Wizard to Window/Rendering/HDRP Wizard
