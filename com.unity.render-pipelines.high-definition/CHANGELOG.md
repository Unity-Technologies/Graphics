--- conflicted
+++ resolved
@@ -86,11 +86,8 @@
 - Fixed an issue with IsFrontFace node in Shader Graph not working properly
 - Fixed CustomPassUtils.RenderFrom* functions and CustomPassUtils.DisableSinglePassRendering struct in VR.
 - Fixed custom pass markers not recorded when render graph was enabled.
-<<<<<<< HEAD
+- Fixed exceptions when unchecking "Big Tile Prepass" on the frame settings with render-graph.
 - Fixed an issue causing errors in GenerateMaxZ when opaque objects or decals are disabled. 
-=======
-- Fixed exceptions when unchecking "Big Tile Prepass" on the frame settings with render-graph.
->>>>>>> 8801234f
 
 ### Changed
 - Combined occlusion meshes into one to reduce draw calls and state changes with XR single-pass.
