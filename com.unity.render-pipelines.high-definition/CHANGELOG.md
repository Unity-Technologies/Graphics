--- conflicted
+++ resolved
@@ -125,11 +125,7 @@
 - Display a warning help box when decal atlas is out of size.
 - Moved the HDRP render graph debug panel content to the Rendering debug panel.
 - Changed Path Tracing's maximum intensity from clamped (0 to 100) to positive value (case 1310514).
-<<<<<<< HEAD
-- Set color to white when assigning an emissive map.
-=======
 - Avoid unnecessary RenderGraphBuilder.ReadTexture in the "Set Final Target" pass
->>>>>>> 138c3fcd
 
 ## [11.0.0] - 2020-10-21
 
