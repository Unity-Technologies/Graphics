# Changelog
All notable changes to this package will be documented in this file.

The format is based on [Keep a Changelog](http://keepachangelog.com/en/1.0.0/)
and this project adheres to [Semantic Versioning](http://semver.org/spec/v2.0.0.html).

## [12.0.0] - 2021-01-11

### Added
- Added pivot point manipulation for Decals (inspector and edit mode).
- Added UV manipulation for Decals (edit mode).
- Added color and intensity customization for Decals.
- Added a history rejection criterion based on if the pixel was moving in world space (case 1302392).
- Added the default quality settings to the HDRP asset for RTAO, RTR and RTGI (case 1304370).

### Fixed
- Fixed an exception when opening the color picker in the material UI (case 1307143).
- Fixed lights shadow frustum near and far planes.
- Fixed various issues with non-temporal SSAO and rendergraph.
- Fixed white flashes on camera cuts on volumetric fog.
- Fixed light layer issue when performing editing on multiple lights.
- Fixed an issue where selection in a debug panel would reset when cycling through enum items.
- Fixed material keywords with fbx importer.
- Fixed lightmaps not working properly with shader graphs in ray traced reflections (case 1305335).
- Fixed skybox for ortho cameras.
- Fixed model import by adding additional data if needed.

### Changed
- Changed Window/Render Pipeline/HD Render Pipeline Wizard to Window/Rendering/HDRP Wizard
- Removed the material pass probe volumes evaluation mode.
- Move the Decal Gizmo Color initialization to preferences
- Unifying the history validation pass so that it is only done once for the whole frame and not per effect.
<<<<<<< HEAD
- Move Assets/Create/Rendering/High Definition Render Pipeline Asset to Assets/Create/Rendering/HDRP Asset
- Move Assets/Create/Rendering/Diffusion Profile to Assets/Create/Rendering/HDRP Diffusion Profile
- Move Assets/Create/Rendering/C# Custom Pass to Assets/Create/Rendering/HDRP C# Custom Pass
- Move Assets/Create/Rendering/C# Post Process Volume to Assets/Create/Rendering/HDRP C# Post Process Volume
=======
- Updated the tooltip for the Decal Angle Fade property (requires to enable Decal Layers in both HDRP asset and Frame settings) (case 1308048).
- The RTAO's history is now discarded if the occlusion caster was moving (case 1303418).
- Change Asset/Create/Shader/HD Render Pipeline/Decal Shader Graph to Asset/Create/Shader Graph/HDRP/Decal Shader Graph
- Change Asset/Create/Shader/HD Render Pipeline/Eye Shader Graph to Asset/Create/Shader Graph/HDRP/Eye Shader Graph
- Change Asset/Create/Shader/HD Render Pipeline/Fabric Shader Graph to Asset/Create/Shader Graph/HDRP/Decal Fabric Shader Graph
- Change Asset/Create/Shader/HD Render Pipeline/Eye Shader Graph to Asset/Create/Shader Graph/HDRP/Hair Shader Graph
- Change Asset/Create/Shader/HD Render Pipeline/Lit Shader Graph to Asset/Create/Shader Graph/HDRP/Lit
- Change Asset/Create/Shader/HD Render Pipeline/StackLit Shader Graph to Asset/Create/Shader Graph/HDRP/StackLit Shader GraphShader Graph
- Change Asset/Create/Shader/HD Render Pipeline/Unlit Shader Graph to Asset/Create/Shader Graph/HDRP/Unlit Shader Graph
- Change Asset/Create/Shader/HD Render Pipeline/Custom FullScreen Pass to Asset/Create/Shader/HDRP Custom FullScreen Pass
- Change Asset/Create/Shader/HD Render Pipeline/Custom Renderers Pass to Asset/Create/Shader/HDRP Custom Renderers Pass
- Change Asset/Create/Shader/HD Render Pipeline/Post Process Pass to Asset/Create/Shader/HDRP Post Process
>>>>>>> 02da3c1e

## [11.0.0] - 2020-10-21

### Added
- Added a new API to bake HDRP probes from C# (case 1276360)
- Added support for pre-exposure for planar reflections.
- Added support for nested volume components to volume system.
- Added a cameraCullingResult field in Custom Pass Context to give access to both custom pass and camera culling result.
- Added a toggle to allow to include or exclude smooth surfaces from ray traced reflection denoising.
- Added support for raytracing for AxF material
- Added rasterized area light shadows for AxF material
- Added a cloud system and the CloudLayer volume override.
- Added a setting in the HDRP asset to change the Density Volume mask resolution of being locked at 32x32x32 (HDRP Asset > Lighting > Volumetrics > Max Density Volume Size).
- Added a Falloff Mode (Linear or Exponential) in the Density Volume for volume blending with Blend Distance.
- Added per-stage shader keywords.

### Fixed
- Fixed probe volumes debug views.
- Fixed ShaderGraph Decal material not showing exposed properties.
- Fixed couple samplers that had the wrong name in raytracing code
- VFX: Fixed LPPV with lit particles in deferred (case 1293608)
- Fixed the default background color for previews to use the original color.
- Fixed compilation issues on platforms that don't support XR.
- Fixed issue with compute shader stripping for probe volumes variants.
- Fixed issue with an empty index buffer not being released.
- Fixed issue when debug full screen 'Transparent Screen Space Reflection' do not take in consideration debug exposure

### Changed
- Removed the material pass probe volumes evaluation mode.
- Volume parameter of type Cubemap can now accept Cubemap render textures and custom render textures.
- Removed the superior clamping value for the recursive rendering max ray length.
- Removed the superior clamping value for the ray tracing light cluster size.
- Removed the readonly keyword on the cullingResults of the CustomPassContext to allow users to overwrite.
- The DrawRenderers function of CustomPassUtils class now takes a sortingCriteria in parameter.
- When in half res, RTR denoising is executed at half resolution and the upscale happens at the end.
- Removed the upscale radius from the RTR.
- Density Volumes can now take a 3D RenderTexture as mask, the mask can use RGBA format for RGB fog.
- Decreased the minimal Fog Distance value in the Density Volume to 0.05.

## [10.3.0] - 2020-12-01

### Added
- Added a slider to control the fallback value of the directional shadow when the cascade have no coverage.
- Added light unit slider for automatic and automatic histrogram exposure limits.
- Added View Bias for mesh decals.
- Added support for the PlayStation 5 platform.

### Fixed
- Fixed computation of geometric normal in path tracing (case 1293029).
- Fixed issues with path-traced volumetric scattering (cases 1295222, 1295234).
- Fixed issue with faulty shadow transition when view is close to an object under some aspect ratio conditions
- Fixed issue where some ShaderGraph generated shaders were not SRP compatible because of UnityPerMaterial cbuffer layout mismatches [1292501] (https://issuetracker.unity3d.com/issues/a2-some-translucent-plus-alphaclipping-shadergraphs-are-not-srp-batcher-compatible)
- Fixed issues with path-traced volumetric scattering (cases 1295222, 1295234)
- Fixed Rendergraph issue with virtual texturing and debug mode while in forward.
- Fixed wrong coat normal space in shader graph
- Fixed NullPointerException when baking probes from the lighting window (case 1289680)
- Fixed volumetric fog with XR single-pass rendering.
- Fixed issues with first frame rendering when RenderGraph is used (auto exposure, AO)
- Fixed AOV api in render graph (case 1296605)
- Fixed a small discrepancy in the marker placement in light intensity sliders (case 1299750)
- Fixed issue with VT resolve pass rendergraph errors when opaque and transparent are disabled in frame settings.
- Fixed a bug in the sphere-aabb light cluster (case 1294767).
- Fixed issue when submitting SRPContext during EndCameraRendering.
- Fixed baked light being included into the ray tracing light cluster (case 1296203).
- Fixed enums UI for the shadergraph nodes.
- Fixed ShaderGraph stack blocks appearing when opening the settings in Hair and Eye ShaderGraphs.
- Fixed white screen when undoing in the editor.
- Fixed display of LOD Bias and maximum level in frame settings when using Quality Levels
- Fixed an issue when trying to open a look dev env library when Look Dev is not supported.
- Fixed shader graph not supporting indirectdxr multibounce (case 1294694).
- Fixed the planar depth texture not being properly created and rendered to (case 1299617).
- Fixed C# 8 compilation issue with turning on nullable checks (case 1300167)
- Fixed affects AO for deacl materials.
- Fixed case where material keywords would not get setup before usage.
- Fixed an issue with material using distortion from ShaderGraph init after Material creation (case 1294026)
- Fixed Clearcoat on Stacklit or Lit breaks when URP is imported into the project (case 1297806)
- VFX : Debug material view were rendering pink for albedo. (case 1290752)
- Fixed XR depth copy when using MSAA.
- Fixed GC allocations from XR occlusion mesh when using multipass.
- Fixed an issue with the frame count management for the volumetric fog (case 1299251).
- Fixed an issue with half res ssgi upscale.
- Fixed timing issues with accumulation motion blur
- Fixed register spilling on  FXC in light list shaders.
- Fixed issue with shadow mask and area lights.
- Fixed an issue with the capture callback (now includes post processing results).
- Fixed decal draw order for ShaderGraph decal materials.
- Fixed StackLit ShaderGraph surface option property block to only display energy conserving specular color option for the specular parametrization (case 1257050)
- Fixed missing BeginCameraRendering call for custom render mode of a Camera.
- Fixed LayerMask editor for volume parameters.
- Fixed the condition on temporal accumulation in the reflection denoiser (case 1303504).
- Fixed box light attenuation.
- Fixed after post process custom pass scale issue when dynamic resolution is enabled (case 1299194).
- Fixed an issue with light intensity prefab override application not visible in the inspector (case 1299563).
- Fixed Undo/Redo instability of light temperature.
- Fixed label style in pbr sky editor.
- Fixed side effect on styles during compositor rendering.
- Fixed size and spacing of compositor info boxes (case 1305652).
- Fixed spacing of UI widgets in the Graphics Compositor (case 1305638).
- Fixed undo-redo on layered lit editor.
- Fixed tesselation culling, big triangles using lit tesselation shader would dissapear when camera is too close to them (case 1299116)
- Fixed issue with compositor related custom passes still active after disabling the compositor (case 1305330)
- Fixed regression in Wizard that not fix runtime ressource anymore (case 1287627)
- Fixed error in Depth Of Field near radius blur calculation (case 1306228).
- Fixed a reload bug when using objects from the scene in the lookdev (case 1300916).
- Fixed some render texture leaks.
- Fixed light gizmo showing shadow near plane when shadows are disabled.
- Fixed path tracing alpha channel support (case 1304187).
- Fixed shadow matte not working with ambient occlusion when MSAA is enabled
- Fixed issues with compositor's undo (cases 1305633, 1307170).
- VFX : Debug material view incorrect depth test. (case 1293291)
- Fixed wrong shader / properties assignement to materials created from 3DsMax 2021 Physical Material. (case 1293576)
- Fixed Emissive color property from Autodesk Interactive materials not editable in Inspector. (case 1307234)
- Fixed exception when changing the current render pipeline to from HDRP to universal (case 1306291).
- Fixed an issue in shadergraph when switch from a RenderingPass (case 1307653)
- Fixed LookDev environment library assignement after leaving playmode.
- Fixed a locale issue with the diffusion profile property values in ShaderGraph on PC where comma is the decimal separator.
- Fixed error in the RTHandle scale of Depth Of Field when TAA is enabled.
- Fixed Quality Level set to the last one of the list after a Build (case 1307450)
- Fixed XR depth copy (case 1286908).
- Fixed Warnings about "SceneIdMap" missing script in eye material sample scene

### Changed
- Now reflection probes cannot have SSAO, SSGI, SSR, ray tracing effects or volumetric reprojection.
- Rename HDRP sub menu in Assets/Create/Shader to HD Render Pipeline for consistency.
- Improved robustness of volumetric sampling in path tracing (case 1295187).
- Changed the message when the graphics device doesn't support ray tracing (case 1287355).
- When a Custom Pass Volume is disabled, the custom pass Cleanup() function is called, it allows to release resources when the volume isn't used anymore.
- Enable Reflector for Spotlight by default
- Changed the convergence time of ssgi to 16 frames and the preset value
- Changed the clamping approach for RTR and RTGI (in both perf and quality) to improve visual quality.
- Changed the warning message for ray traced area shadows (case 1303410).
- Disabled specular occlusion for what we consider medium and larger scale ao > 1.25 with a 25cm falloff interval.
- Change the source value for the ray tracing frame index iterator from m_FrameCount to the camera frame count (case 1301356).
- Removed backplate from rendering of lighting cubemap as it did not really work conceptually and caused artefacts.
- Transparent materials created by the Model Importer are set to not cast shadows. ( case 1295747)
- Change some light unit slider value ranges to better reflect the lighting scenario.
- Change the tooltip for color shadows and semi-transparent shadows (case 1307704).

## [10.2.1] - 2020-11-30

### Added
- Added a warning when trying to bake with static lighting being in an invalid state.

### Fixed
- Fixed stylesheet reloading for LookDev window and Wizard window.
- Fixed XR single-pass rendering with legacy shaders using unity_StereoWorldSpaceCameraPos.
- Fixed issue displaying wrong debug mode in runtime debug menu UI.
- Fixed useless editor repaint when using lod bias.
- Fixed multi-editing with new light intensity slider.
- Fixed issue with density volumes flickering when editing shape box.
- Fixed issue with image layers in the graphics compositor (case 1289936).
- Fixed issue with angle fading when rotating decal projector.
- Fixed issue with gameview repaint in the graphics compositor (case 1290622).
- Fixed some labels being clipped in the Render Graph Viewer
- Fixed issue when decal projector material is none.
- Fixed the sampling of the normal buffer in the the forward transparent pass.
- Fixed bloom prefiltering tooltip.
- Fixed NullReferenceException when loading multipel scene async
- Fixed missing alpha blend state properties in Axf shader and update default stencil properties
- Fixed normal buffer not bound to custom pass anymore.
- Fixed issues with camera management in the graphics compositor (cases 1292548, 1292549).
- Fixed an issue where a warning about the static sky not being ready was wrongly displayed.
- Fixed the clear coat not being handled properly for SSR and RTR (case 1291654).
- Fixed ghosting in RTGI and RTAO when denoising is enabled and the RTHandle size is not equal to the Viewport size (case 1291654).
- Fixed alpha output when atmospheric scattering is enabled.
- Fixed issue with TAA history sharpening when view is downsampled.
- Fixed lookdev movement.
- Fixed volume component tooltips using the same parameter name.
- Fixed issue with saving some quality settings in volume overrides  (case 1293747)
- Fixed NullReferenceException in HDRenderPipeline.UpgradeResourcesIfNeeded (case 1292524)
- Fixed SSGI texture allocation when not using the RenderGraph.
- Fixed NullReference Exception when setting Max Shadows On Screen to 0 in the HDRP asset.
- Fixed path tracing accumulation not being reset when changing to a different frame of an animation.
- Fixed issue with saving some quality settings in volume overrides  (case 1293747)

### Changed
- Volume Manager now always tests scene culling masks. This was required to fix hybrid workflow.
- Now the screen space shadow is only used if the analytic value is valid.
- Distance based roughness is disabled by default and have a control
- Changed the name from the Depth Buffer Thickness to Depth Tolerance for SSGI (case 1301352).

## [10.2.0] - 2020-10-19

### Added
- Added a rough distortion frame setting and and info box on distortion materials.
- Adding support of 4 channel tex coords for ray tracing (case 1265309).
- Added a help button on the volume component toolbar for documentation.
- Added range remapping to metallic property for Lit and Decal shaders.
- Exposed the API to access HDRP shader pass names.
- Added the status check of default camera frame settings in the DXR wizard.
- Added frame setting for Virtual Texturing.
- Added a fade distance for light influencing volumetric lighting.
- Adding an "Include For Ray Tracing" toggle on lights to allow the user to exclude them when ray tracing is enabled in the frame settings of a camera.
- Added fog volumetric scattering support for path tracing.
- Added new algorithm for SSR with temporal accumulation
- Added quality preset of the new volumetric fog parameters.
- Added missing documentation for unsupported SG RT nodes and light's include for raytracing attrbute.
- Added documentation for LODs not being supported by ray tracing.
- Added more options to control how the component of motion vectors coming from the camera transform will affect the motion blur with new clamping modes.
- Added anamorphism support for phsyical DoF, switched to blue noise sampling and fixed tiling artifacts.

### Fixed
- Fixed an issue where the Exposure Shader Graph node had clipped text. (case 1265057)
- Fixed an issue when rendering into texture where alpha would not default to 1.0 when using 11_11_10 color buffer in non-dev builds.
- Fixed issues with reordering and hiding graphics compositor layers (cases 1283903, 1285282, 1283886).
- Fixed the possibility to have a shader with a pre-refraction render queue and refraction enabled at the same time.
- Fixed a migration issue with the rendering queue in ShaderGraph when upgrading to 10.x;
- Fixed the object space matrices in shader graph for ray tracing.
- Changed the cornea refraction function to take a view dir in object space.
- Fixed upside down XR occlusion mesh.
- Fixed precision issue with the atmospheric fog.
- Fixed issue with TAA and no motion vectors.
- Fixed the stripping not working the terrain alphatest feature required for terrain holes (case 1205902).
- Fixed bounding box generation that resulted in incorrect light culling (case 3875925).
- VFX : Fix Emissive writing in Opaque Lit Output with PSSL platforms (case 273378).
- Fixed issue where pivot of DecalProjector was not aligned anymore on Transform position when manipulating the size of the projector from the Inspector.
- Fixed a null reference exception when creating a diffusion profile asset.
- Fixed the diffusion profile not being registered as a dependency of the ShaderGraph.
- Fixing exceptions in the console when putting the SSGI in low quality mode (render graph).
- Fixed NullRef Exception when decals are in the scene, no asset is set and HDRP wizard is run.
- Fixed issue with TAA causing bleeding of a view into another when multiple views are visible.
- Fix an issue that caused issues of usability of editor if a very high resolution is set by mistake and then reverted back to a smaller resolution.
- Fixed issue where Default Volume Profile Asset change in project settings was not added to the undo stack (case 1285268).
- Fixed undo after enabling compositor.
- Fixed the ray tracing shadow UI being displayed while it shouldn't (case 1286391).
- Fixed issues with physically-based DoF, improved speed and robustness
- Fixed a warning happening when putting the range of lights to 0.
- Fixed issue when null parameters in a volume component would spam null reference errors. Produce a warning instead.
- Fixed volument component creation via script.
- Fixed GC allocs in render graph.
- Fixed scene picking passes.
- Fixed broken ray tracing light cluster full screen debug.
- Fixed dead code causing error.
- Fixed issue when dragging slider in inspector for ProjectionDepth.
- Fixed issue when resizing Inspector window that make the DecalProjector editor flickers.
- Fixed issue in DecalProjector editor when the Inspector window have a too small width: the size appears on 2 lines but the editor not let place for the second one.
- Fixed issue (null reference in console) when selecting a DensityVolume with rectangle selection.
- Fixed issue when linking the field of view with the focal length in physical camera
- Fixed supported platform build and error message.
- Fixed exceptions occuring when selecting mulitple decal projectors without materials assigned (case 1283659).
- Fixed LookDev error message when pipeline is not loaded.
- Properly reject history when enabling seond denoiser for RTGI.
- Fixed an issue that could cause objects to not be rendered when using Vulkan API.
- Fixed issue with lookdev shadows looking wrong upon exiting playmode.
- Fixed temporary Editor freeze when selecting AOV output in graphics compositor (case 1288744).
- Fixed normal flip with double sided materials.
- Fixed shadow resolution settings level in the light explorer.
- Fixed the ShaderGraph being dirty after the first save.
- Fixed XR shadows culling
- Fixed Nans happening when upscaling the RTGI.
- Fixed the adjust weight operation not being done for the non-rendergraph pipeline.
- Fixed overlap with SSR Transparent default frame settings message on DXR Wizard.
- Fixed alpha channel in the stop NaNs and motion blur shaders.
- Fixed undo of duplicate environments in the look dev environment library.
- Fixed a ghosting issue with RTShadows (Sun, Point and Spot), RTAO and RTGI when the camera is moving fast.
- Fixed a SSGI denoiser bug for large scenes.
- Fixed a Nan issue with SSGI.
- Fixed an issue with IsFrontFace node in Shader Graph not working properly
- Fixed CustomPassUtils.RenderFrom* functions and CustomPassUtils.DisableSinglePassRendering struct in VR.
- Fixed custom pass markers not recorded when render graph was enabled.
- Fixed exceptions when unchecking "Big Tile Prepass" on the frame settings with render-graph.
- Fixed an issue causing errors in GenerateMaxZ when opaque objects or decals are disabled.
- Fixed an issue with Bake button of Reflection Probe when in custom mode
- Fixed exceptions related to the debug display settings when changing the default frame settings.
- Fixed picking for materials with depth offset.
- Fixed issue with exposure history being uninitialized on second frame.
- Fixed issue when changing FoV with the physical camera fold-out closed.
- Fixed some labels being clipped in the Render Graph Viewer

### Changed
- Combined occlusion meshes into one to reduce draw calls and state changes with XR single-pass.
- Claryfied doc for the LayeredLit material.
- Various improvements for the Volumetric Fog.
- Use draggable fields for float scalable settings
- Migrated the fabric & hair shadergraph samples directly into the renderpipeline resources.
- Removed green coloration of the UV on the DecalProjector gizmo.
- Removed _BLENDMODE_PRESERVE_SPECULAR_LIGHTING keyword from shaders.
- Now the DXR wizard displays the name of the target asset that needs to be changed.
- Standardized naming for the option regarding Transparent objects being able to receive Screen Space Reflections.
- Making the reflection and refractions of cubemaps distance based.
- Changed Receive SSR to also controls Receive SSGI on opaque objects.
- Improved the punctual light shadow rescale algorithm.
- Changed the names of some of the parameters for the Eye Utils SG Nodes.
- Restored frame setting for async compute of contact shadows.
- Removed the possibility to have MSAA (through the frame settings) when ray tracing is active.
- Range handles for decal projector angle fading.
- Smoother angle fading for decal projector.

## [10.1.0] - 2020-10-12

### Added
- Added an option to have only the metering mask displayed in the debug mode.
- Added a new mode to cluster visualization debug where users can see a slice instead of the cluster on opaque objects.
- Added ray traced reflection support for the render graph version of the pipeline.
- Added render graph support of RTAO and required denoisers.
- Added render graph support of RTGI.
- Added support of RTSSS and Recursive Rendering in the render graph mode.
- Added support of RT and screen space shadow for render graph.
- Added tooltips with the full name of the (graphics) compositor properties to properly show large names that otherwise are clipped by the UI (case 1263590)
- Added error message if a callback AOV allocation fail
- Added marker for all AOV request operation on GPU
- Added remapping options for Depth Pyramid debug view mode
- Added an option to support AOV shader at runtime in HDRP settings (case 1265070)
- Added support of SSGI in the render graph mode.
- Added option for 11-11-10 format for cube reflection probes.
- Added an optional check in the HDRP DXR Wizard to verify 64 bits target architecture
- Added option to display timing stats in the debug menu as an average over 1 second.
- Added a light unit slider to provide users more context when authoring physically based values.
- Added a way to check the normals through the material views.
- Added Simple mode to Earth Preset for PBR Sky
- Added the export of normals during the prepass for shadow matte for proper SSAO calculation.
- Added the usage of SSAO for shadow matte unlit shader graph.
- Added the support of input system V2
- Added a new volume component parameter to control the max ray length of directional lights(case 1279849).
- Added support for 'Pyramid' and 'Box' spot light shapes in path tracing.
- Added high quality prefiltering option for Bloom.
- Added support for camera relative ray tracing (and keeping non-camera relative ray tracing working)
- Added a rough refraction option on planar reflections.
- Added scalability settings for the planar reflection resolution.
- Added tests for AOV stacking and UI rendering in the graphics compositor.
- Added a new ray tracing only function that samples the specular part of the materials.
- Adding missing marker for ray tracing profiling (RaytracingDeferredLighting)
- Added the support of eye shader for ray tracing.
- Exposed Refraction Model to the material UI when using a Lit ShaderGraph.
- Added bounding sphere support to screen-space axis-aligned bounding box generation pass.

### Fixed
- Fixed several issues with physically-based DoF (TAA ghosting of the CoC buffer, smooth layer transitions, etc)
- Fixed GPU hang on D3D12 on xbox.
- Fixed game view artifacts on resizing when hardware dynamic resolution was enabled
- Fixed black line artifacts occurring when Lanczos upsampling was set for dynamic resolution
- Fixed Amplitude -> Min/Max parametrization conversion
- Fixed CoatMask block appearing when creating lit master node (case 1264632)
- Fixed issue with SceneEV100 debug mode indicator when rescaling the window.
- Fixed issue with PCSS filter being wrong on first frame.
- Fixed issue with emissive mesh for area light not appearing in playmode if Reload Scene option is disabled in Enter Playmode Settings.
- Fixed issue when Reflection Probes are set to OnEnable and are never rendered if the probe is enabled when the camera is farther than the probe fade distance.
- Fixed issue with sun icon being clipped in the look dev window.
- Fixed error about layers when disabling emissive mesh for area lights.
- Fixed issue when the user deletes the composition graph or .asset in runtime (case 1263319)
- Fixed assertion failure when changing resolution to compositor layers after using AOVs (case 1265023)
- Fixed flickering layers in graphics compositor (case 1264552)
- Fixed issue causing the editor field not updating the disc area light radius.
- Fixed issues that lead to cookie atlas to be updated every frame even if cached data was valid.
- Fixed an issue where world space UI was not emitted for reflection cameras in HDRP
- Fixed an issue with cookie texture atlas that would cause realtime textures to always update in the atlas even when the content did not change.
- Fixed an issue where only one of the two lookdev views would update when changing the default lookdev volume profile.
- Fixed a bug related to light cluster invalidation.
- Fixed shader warning in DofGather (case 1272931)
- Fixed AOV export of depth buffer which now correctly export linear depth (case 1265001)
- Fixed issue that caused the decal atlas to not be updated upon changing of the decal textures content.
- Fixed "Screen position out of view frustum" error when camera is at exactly the planar reflection probe location.
- Fixed Amplitude -> Min/Max parametrization conversion
- Fixed issue that allocated a small cookie for normal spot lights.
- Fixed issue when undoing a change in diffuse profile list after deleting the volume profile.
- Fixed custom pass re-ordering and removing.
- Fixed TAA issue and hardware dynamic resolution.
- Fixed a static lighting flickering issue caused by having an active planar probe in the scene while rendering inspector preview.
- Fixed an issue where even when set to OnDemand, the sky lighting would still be updated when changing sky parameters.
- Fixed an error message trigerred when a mesh has more than 32 sub-meshes (case 1274508).
- Fixed RTGI getting noisy for grazying angle geometry (case 1266462).
- Fixed an issue with TAA history management on pssl.
- Fixed the global illumination volume override having an unwanted advanced mode (case 1270459).
- Fixed screen space shadow option displayed on directional shadows while they shouldn't (case 1270537).
- Fixed the handling of undo and redo actions in the graphics compositor (cases 1268149, 1266212, 1265028)
- Fixed issue with composition graphs that include virtual textures, cubemaps and other non-2D textures (cases 1263347, 1265638).
- Fixed issues when selecting a new composition graph or setting it to None (cases 1263350, 1266202)
- Fixed ArgumentNullException when saving shader graphs after removing the compositor from the scene (case 1268658)
- Fixed issue with updating the compositor output when not in play mode (case 1266216)
- Fixed warning with area mesh (case 1268379)
- Fixed issue with diffusion profile not being updated upon reset of the editor.
- Fixed an issue that lead to corrupted refraction in some scenarios on xbox.
- Fixed for light loop scalarization not happening.
- Fixed issue with stencil not being set in rendergraph mode.
- Fixed for post process being overridable in reflection probes even though it is not supported.
- Fixed RTGI in performance mode when light layers are enabled on the asset.
- Fixed SSS materials appearing black in matcap mode.
- Fixed a collision in the interaction of RTR and RTGI.
- Fix for lookdev toggling renderers that are set to non editable or are hidden in the inspector.
- Fixed issue with mipmap debug mode not properly resetting full screen mode (and viceversa).
- Added unsupported message when using tile debug mode with MSAA.
- Fixed SSGI compilation issues on PS4.
- Fixed "Screen position out of view frustum" error when camera is on exactly the planar reflection probe plane.
- Workaround issue that caused objects using eye shader to not be rendered on xbox.
- Fixed GC allocation when using XR single-pass test mode.
- Fixed text in cascades shadow split being truncated.
- Fixed rendering of custom passes in the Custom Pass Volume inspector
- Force probe to render again if first time was during async shader compilation to avoid having cyan objects.
- Fixed for lookdev library field not being refreshed upon opening a library from the environment library inspector.
- Fixed serialization issue with matcap scale intensity.
- Close Add Override popup of Volume Inspector when the popup looses focus (case 1258571)
- Light quality setting for contact shadow set to on for High quality by default.
- Fixed an exception thrown when closing the look dev because there is no active SRP anymore.
- Fixed alignment of framesettings in HDRP Default Settings
- Fixed an exception thrown when closing the look dev because there is no active SRP anymore.
- Fixed an issue where entering playmode would close the LookDev window.
- Fixed issue with rendergraph on console failing on SSS pass.
- Fixed Cutoff not working properly with ray tracing shaders default and SG (case 1261292).
- Fixed shader compilation issue with Hair shader and debug display mode
- Fixed cubemap static preview not updated when the asset is imported.
- Fixed wizard DXR setup on non-DXR compatible devices.
- Fixed Custom Post Processes affecting preview cameras.
- Fixed issue with lens distortion breaking rendering.
- Fixed save popup appearing twice due to HDRP wizard.
- Fixed error when changing planar probe resolution.
- Fixed the dependecy of FrameSettings (MSAA, ClearGBuffer, DepthPrepassWithDeferred) (case 1277620).
- Fixed the usage of GUIEnable for volume components (case 1280018).
- Fixed the diffusion profile becoming invalid when hitting the reset (case 1269462).
- Fixed issue with MSAA resolve killing the alpha channel.
- Fixed a warning in materialevalulation
- Fixed an error when building the player.
- Fixed issue with box light not visible if range is below one and range attenuation is off.
- Fixed an issue that caused a null reference when deleting camera component in a prefab. (case 1244430)
- Fixed issue with bloom showing a thin black line after rescaling window.
- Fixed rendergraph motion vector resolve.
- Fixed the Ray-Tracing related Debug Display not working in render graph mode.
- Fix nan in pbr sky
- Fixed Light skin not properly applied on the LookDev when switching from Dark Skin (case 1278802)
- Fixed accumulation on DX11
- Fixed issue with screen space UI not drawing on the graphics compositor (case 1279272).
- Fixed error Maximum allowed thread group count is 65535 when resolution is very high.
- LOD meshes are now properly stripped based on the maximum lod value parameters contained in the HDRP asset.
- Fixed an inconsistency in the LOD group UI where LOD bias was not the right one.
- Fixed outlines in transitions between post-processed and plain regions in the graphics compositor (case 1278775).
- Fix decal being applied twice with LOD Crossfade.
- Fixed camera stacking for AOVs in the graphics compositor (case 1273223).
- Fixed backface selection on some shader not ignore correctly.
- Disable quad overdraw on ps4.
- Fixed error when resizing the graphics compositor's output and when re-adding a compositor in the scene
- Fixed issues with bloom, alpha and HDR layers in the compositor (case 1272621).
- Fixed alpha not having TAA applied to it.
- Fix issue with alpha output in forward.
- Fix compilation issue on Vulkan for shaders using high quality shadows in XR mode.
- Fixed wrong error message when fixing DXR resources from Wizard.
- Fixed compilation error of quad overdraw with double sided materials
- Fixed screen corruption on xbox when using TAA and Motion Blur with rendergraph.
- Fixed UX issue in the graphics compositor related to clear depth and the defaults for new layers, add better tooltips and fix minor bugs (case 1283904)
- Fixed scene visibility not working for custom pass volumes.
- Fixed issue with several override entries in the runtime debug menu.
- Fixed issue with rendergraph failing to execute every 30 minutes.
- Fixed Lit ShaderGraph surface option property block to only display transmission and energy conserving specular color options for their proper material mode (case 1257050)
- Fixed nan in reflection probe when volumetric fog filtering is enabled, causing the whole probe to be invalid.
- Fixed Debug Color pixel became grey
- Fixed TAA flickering on the very edge of screen.
- Fixed profiling scope for quality RTGI.
- Fixed the denoising and multi-sample not being used for smooth multibounce RTReflections.
- Fixed issue where multiple cameras would cause GC each frame.
- Fixed after post process rendering pass options not showing for unlit ShaderGraphs.
- Fixed null reference in the Undo callback of the graphics compositor
- Fixed cullmode for SceneSelectionPass.
- Fixed issue that caused non-static object to not render at times in OnEnable reflection probes.
- Baked reflection probes now correctly use static sky for ambient lighting.

### Changed
- Preparation pass for RTSSShadows to be supported by render graph.
- Add tooltips with the full name of the (graphics) compositor properties to properly show large names that otherwise are clipped by the UI (case 1263590)
- Composition profile .asset files cannot be manually edited/reset by users (to avoid breaking things - case 1265631)
- Preparation pass for RTSSShadows to be supported by render graph.
- Changed the way the ray tracing property is displayed on the material (QOL 1265297).
- Exposed lens attenuation mode in default settings and remove it as a debug mode.
- Composition layers without any sub layers are now cleared to black to avoid confusion (case 1265061).
- Slight reduction of VGPR used by area light code.
- Changed thread group size for contact shadows (save 1.1ms on PS4)
- Make sure distortion stencil test happens before pixel shader is run.
- Small optimization that allows to skip motion vector prepping when the whole wave as velocity of 0.
- Improved performance to avoid generating coarse stencil buffer when not needed.
- Remove HTile generation for decals (faster without).
- Improving SSGI Filtering and fixing a blend issue with RTGI.
- Changed the Trackball UI so that it allows explicit numeric values.
- Reduce the G-buffer footprint of anisotropic materials
- Moved SSGI out of preview.
- Skip an unneeded depth buffer copy on consoles.
- Replaced the Density Volume Texture Tool with the new 3D Texture Importer.
- Rename Raytracing Node to Raytracing Quality Keyword and rename high and low inputs as default and raytraced. All raytracing effects now use the raytraced mode but path tracing.
- Moved diffusion profile list to the HDRP default settings panel.
- Skip biquadratic resampling of vbuffer when volumetric fog filtering is enabled.
- Optimized Grain and sRGB Dithering.
- On platforms that allow it skip the first mip of the depth pyramid and compute it alongside the depth buffer used for low res transparents.
- When trying to install the local configuration package, if another one is already present the user is now asked whether they want to keep it or not.
- Improved MSAA color resolve to fix issues when very bright and very dark samples are resolved together.
- Improve performance of GPU light AABB generation
- Removed the max clamp value for the RTR, RTAO and RTGI's ray length (case 1279849).
- Meshes assigned with a decal material are not visible anymore in ray-tracing or path-tracing.
- Removed BLEND shader keywords.
- Remove a rendergraph debug option to clear resources on release from UI.
- added SV_PrimitiveID in the VaryingMesh structure for fulldebugscreenpass as well as primitiveID in FragInputs
- Changed which local frame is used for multi-bounce RTReflections.
- Move System Generated Values semantics out of VaryingsMesh structure.
- Other forms of FSAA are silently deactivated, when path tracing is on.
- Removed XRSystemTests. The GC verification is now done during playmode tests (case 1285012).
- SSR now uses the pre-refraction color pyramid.
- Various improvements for the Volumetric Fog.
- Optimizations for volumetric fog.

## [10.0.0] - 2019-06-10

### Added
- Ray tracing support for VR single-pass
- Added sharpen filter shader parameter and UI for TemporalAA to control image quality instead of hardcoded value
- Added frame settings option for custom post process and custom passes as well as custom color buffer format option.
- Add check in wizard on SRP Batcher enabled.
- Added default implementations of OnPreprocessMaterialDescription for FBX, Obj, Sketchup and 3DS file formats.
- Added custom pass fade radius
- Added after post process injection point for custom passes
- Added basic alpha compositing support - Alpha is available afterpostprocess when using FP16 buffer format.
- Added falloff distance on Reflection Probe and Planar Reflection Probe
- Added Backplate projection from the HDRISky
- Added Shadow Matte in UnlitMasterNode, which only received shadow without lighting
- Added hability to name LightLayers in HDRenderPipelineAsset
- Added a range compression factor for Reflection Probe and Planar Reflection Probe to avoid saturation of colors.
- Added path tracing support for directional, point and spot lights, as well as emission from Lit and Unlit.
- Added non temporal version of SSAO.
- Added more detailed ray tracing stats in the debug window
- Added Disc area light (bake only)
- Added a warning in the material UI to prevent transparent + subsurface-scattering combination.
- Added XR single-pass setting into HDRP asset
- Added a penumbra tint option for lights
- Added support for depth copy with XR SDK
- Added debug setting to Render Pipeline Debug Window to list the active XR views
- Added an option to filter the result of the volumetric lighting (off by default).
- Added a transmission multiplier for directional lights
- Added XR single-pass test mode to Render Pipeline Debug Window
- Added debug setting to Render Pipeline Window to list the active XR views
- Added a new refraction mode for the Lit shader (thin). Which is a box refraction with small thickness values
- Added the code to support Barn Doors for Area Lights based on a shaderconfig option.
- Added HDRPCameraBinder property binder for Visual Effect Graph
- Added "Celestial Body" controls to the Directional Light
- Added new parameters to the Physically Based Sky
- Added Reflections to the DXR Wizard
- Added the possibility to have ray traced colored and semi-transparent shadows on directional lights.
- Added a check in the custom post process template to throw an error if the default shader is not found.
- Exposed the debug overlay ratio in the debug menu.
- Added a separate frame settings for tonemapping alongside color grading.
- Added the receive fog option in the material UI for ShaderGraphs.
- Added a public virtual bool in the custom post processes API to specify if a post processes should be executed in the scene view.
- Added a menu option that checks scene issues with ray tracing. Also removed the previously existing warning at runtime.
- Added Contrast Adaptive Sharpen (CAS) Upscaling effect.
- Added APIs to update probe settings at runtime.
- Added documentation for the rayTracingSupported method in HDRP
- Added user-selectable format for the post processing passes.
- Added support for alpha channel in some post-processing passes (DoF, TAA, Uber).
- Added warnings in FrameSettings inspector when using DXR and atempting to use Asynchronous Execution.
- Exposed Stencil bits that can be used by the user.
- Added history rejection based on velocity of intersected objects for directional, point and spot lights.
- Added a affectsVolumetric field to the HDAdditionalLightData API to know if light affects volumetric fog.
- Add OS and Hardware check in the Wizard fixes for DXR.
- Added option to exclude camera motion from motion blur.
- Added semi-transparent shadows for point and spot lights.
- Added support for semi-transparent shadow for unlit shader and unlit shader graph.
- Added the alpha clip enabled toggle to the material UI for all HDRP shader graphs.
- Added Material Samples to explain how to use the lit shader features
- Added an initial implementation of ray traced sub surface scattering
- Added AssetPostprocessors and Shadergraphs to handle Arnold Standard Surface and 3DsMax Physical material import from FBX.
- Added support for Smoothness Fade start work when enabling ray traced reflections.
- Added Contact shadow, Micro shadows and Screen space refraction API documentation.
- Added script documentation for SSR, SSAO (ray tracing), GI, Light Cluster, RayTracingSettings, Ray Counters, etc.
- Added path tracing support for refraction and internal reflections.
- Added support for Thin Refraction Model and Lit's Clear Coat in Path Tracing.
- Added the Tint parameter to Sky Colored Fog.
- Added of Screen Space Reflections for Transparent materials
- Added a fallback for ray traced area light shadows in case the material is forward or the lit mode is forward.
- Added a new debug mode for light layers.
- Added an "enable" toggle to the SSR volume component.
- Added support for anisotropic specular lobes in path tracing.
- Added support for alpha clipping in path tracing.
- Added support for light cookies in path tracing.
- Added support for transparent shadows in path tracing.
- Added support for iridescence in path tracing.
- Added support for background color in path tracing.
- Added a path tracing test to the test suite.
- Added a warning and workaround instructions that appear when you enable XR single-pass after the first frame with the XR SDK.
- Added the exposure sliders to the planar reflection probe preview
- Added support for subsurface scattering in path tracing.
- Added a new mode that improves the filtering of ray traced shadows (directional, point and spot) based on the distance to the occluder.
- Added support of cookie baking and add support on Disc light.
- Added support for fog attenuation in path tracing.
- Added a new debug panel for volumes
- Added XR setting to control camera jitter for temporal effects
- Added an error message in the DrawRenderers custom pass when rendering opaque objects with an HDRP asset in DeferredOnly mode.
- Added API to enable proper recording of path traced scenes (with the Unity recorder or other tools).
- Added support for fog in Recursive rendering, ray traced reflections and ray traced indirect diffuse.
- Added an alpha blend option for recursive rendering
- Added support for stack lit for ray tracing effects.
- Added support for hair for ray tracing effects.
- Added support for alpha to coverage for HDRP shaders and shader graph
- Added support for Quality Levels to Subsurface Scattering.
- Added option to disable XR rendering on the camera settings.
- Added support for specular AA from geometric curvature in AxF
- Added support for baked AO (no input for now) in AxF
- Added an info box to warn about depth test artifacts when rendering object twice in custom passes with MSAA.
- Added a frame setting for alpha to mask.
- Added support for custom passes in the AOV API
- Added Light decomposition lighting debugging modes and support in AOV
- Added exposure compensation to Fixed exposure mode
- Added support for rasterized area light shadows in StackLit
- Added support for texture-weighted automatic exposure
- Added support for POM for emissive map
- Added alpha channel support in motion blur pass.
- Added the HDRP Compositor Tool (in Preview).
- Added a ray tracing mode option in the HDRP asset that allows to override and shader stripping.
- Added support for arbitrary resolution scaling of Volumetric Lighting to the Fog volume component.
- Added range attenuation for box-shaped spotlights.
- Added scenes for hair and fabric and decals with material samples
- Added fabric materials and textures
- Added information for fabric materials in fabric scene
- Added a DisplayInfo attribute to specify a name override and a display order for Volume Component fields (used only in default inspector for now).
- Added Min distance to contact shadows.
- Added support for Depth of Field in path tracing (by sampling the lens aperture).
- Added an API in HDRP to override the camera within the rendering of a frame (mainly for custom pass).
- Added a function (HDRenderPipeline.ResetRTHandleReferenceSize) to reset the reference size of RTHandle systems.
- Added support for AxF measurements importing into texture resources tilings.
- Added Layer parameter on Area Light to modify Layer of generated Emissive Mesh
- Added a flow map parameter to HDRI Sky
- Implemented ray traced reflections for transparent objects.
- Add a new parameter to control reflections in recursive rendering.
- Added an initial version of SSGI.
- Added Virtual Texturing cache settings to control the size of the Streaming Virtual Texturing caches.
- Added back-compatibility with builtin stereo matrices.
- Added CustomPassUtils API to simplify Blur, Copy and DrawRenderers custom passes.
- Added Histogram guided automatic exposure.
- Added few exposure debug modes.
- Added support for multiple path-traced views at once (e.g., scene and game views).
- Added support for 3DsMax's 2021 Simplified Physical Material from FBX files in the Model Importer.
- Added custom target mid grey for auto exposure.
- Added CustomPassUtils API to simplify Blur, Copy and DrawRenderers custom passes.
- Added an API in HDRP to override the camera within the rendering of a frame (mainly for custom pass).
- Added more custom pass API functions, mainly to render objects from another camera.
- Added support for transparent Unlit in path tracing.
- Added a minimal lit used for RTGI in peformance mode.
- Added procedural metering mask that can follow an object
- Added presets quality settings for RTAO and RTGI.
- Added an override for the shadow culling that allows better directional shadow maps in ray tracing effects (RTR, RTGI, RTSSS and RR).
- Added a Cloud Layer volume override.
- Added Fast Memory support for platform that support it.
- Added CPU and GPU timings for ray tracing effects.
- Added support to combine RTSSS and RTGI (1248733).
- Added IES Profile support for Point, Spot and Rectangular-Area lights
- Added support for multiple mapping modes in AxF.
- Add support of lightlayers on indirect lighting controller
- Added compute shader stripping.
- Added Cull Mode option for opaque materials and ShaderGraphs.
- Added scene view exposure override.
- Added support for exposure curve remapping for min/max limits.
- Added presets for ray traced reflections.
- Added final image histogram debug view (both luminance and RGB).
- Added an example texture and rotation to the Cloud Layer volume override.
- Added an option to extend the camera culling for skinned mesh animation in ray tracing effects (1258547).
- Added decal layer system similar to light layer. Mesh will receive a decal when both decal layer mask matches.
- Added shader graph nodes for rendering a complex eye shader.
- Added more controls to contact shadows and increased quality in some parts.
- Added a physically based option in DoF volume.
- Added API to check if a Camera, Light or ReflectionProbe is compatible with HDRP.
- Added path tracing test scene for normal mapping.
- Added missing API documentation.
- Remove CloudLayer
- Added quad overdraw and vertex density debug modes.

### Fixed
- fix when saved HDWizard window tab index out of range (1260273)
- Fix when rescale probe all direction below zero (1219246)
- Update documentation of HDRISky-Backplate, precise how to have Ambient Occlusion on the Backplate
- Sorting, undo, labels, layout in the Lighting Explorer.
- Fixed sky settings and materials in Shader Graph Samples package
- Fix/workaround a probable graphics driver bug in the GTAO shader.
- Fixed Hair and PBR shader graphs double sided modes
- Fixed an issue where updating an HDRP asset in the Quality setting panel would not recreate the pipeline.
- Fixed issue with point lights being considered even when occupying less than a pixel on screen (case 1183196)
- Fix a potential NaN source with iridescence (case 1183216)
- Fixed issue of spotlight breaking when minimizing the cone angle via the gizmo (case 1178279)
- Fixed issue that caused decals not to modify the roughness in the normal buffer, causing SSR to not behave correctly (case 1178336)
- Fixed lit transparent refraction with XR single-pass rendering
- Removed extra jitter for TemporalAA in VR
- Fixed ShaderGraph time in main preview
- Fixed issue on some UI elements in HDRP asset not expanding when clicking the arrow (case 1178369)
- Fixed alpha blending in custom post process
- Fixed the modification of the _AlphaCutoff property in the material UI when exposed with a ShaderGraph parameter.
- Fixed HDRP test `1218_Lit_DiffusionProfiles` on Vulkan.
- Fixed an issue where building a player in non-dev mode would generate render target error logs every frame
- Fixed crash when upgrading version of HDRP
- Fixed rendering issues with material previews
- Fixed NPE when using light module in Shuriken particle systems (1173348).
- Refresh cached shadow on editor changes
- Fixed light supported units caching (1182266)
- Fixed an issue where SSAO (that needs temporal reprojection) was still being rendered when Motion Vectors were not available (case 1184998)
- Fixed a nullref when modifying the height parameters inside the layered lit shader UI.
- Fixed Decal gizmo that become white after exiting play mode
- Fixed Decal pivot position to behave like a spotlight
- Fixed an issue where using the LightingOverrideMask would break sky reflection for regular cameras
- Fix DebugMenu FrameSettingsHistory persistency on close
- Fix DensityVolume, ReflectionProbe aned PlanarReflectionProbe advancedControl display
- Fix DXR scene serialization in wizard
- Fixed an issue where Previews would reallocate History Buffers every frame
- Fixed the SetLightLayer function in HDAdditionalLightData setting the wrong light layer
- Fix error first time a preview is created for planar
- Fixed an issue where SSR would use an incorrect roughness value on ForwardOnly (StackLit, AxF, Fabric, etc.) materials when the pipeline is configured to also allow deferred Lit.
- Fixed issues with light explorer (cases 1183468, 1183269)
- Fix dot colors in LayeredLit material inspector
- Fix undo not resetting all value when undoing the material affectation in LayerLit material
- Fix for issue that caused gizmos to render in render textures (case 1174395)
- Fixed the light emissive mesh not updated when the light was disabled/enabled
- Fixed light and shadow layer sync when setting the HDAdditionalLightData.lightlayersMask property
- Fixed a nullref when a custom post process component that was in the HDRP PP list is removed from the project
- Fixed issue that prevented decals from modifying specular occlusion (case 1178272).
- Fixed exposure of volumetric reprojection
- Fixed multi selection support for Scalable Settings in lights
- Fixed font shaders in test projects for VR by using a Shader Graph version
- Fixed refresh of baked cubemap by incrementing updateCount at the end of the bake (case 1158677).
- Fixed issue with rectangular area light when seen from the back
- Fixed decals not affecting lightmap/lightprobe
- Fixed zBufferParams with XR single-pass rendering
- Fixed moving objects not rendered in custom passes
- Fixed abstract classes listed in the + menu of the custom pass list
- Fixed custom pass that was rendered in previews
- Fixed precision error in zero value normals when applying decals (case 1181639)
- Fixed issue that triggered No Scene Lighting view in game view as well (case 1156102)
- Assign default volume profile when creating a new HDRP Asset
- Fixed fov to 0 in planar probe breaking the projection matrix (case 1182014)
- Fixed bugs with shadow caching
- Reassign the same camera for a realtime probe face render request to have appropriate history buffer during realtime probe rendering.
- Fixed issue causing wrong shading when normal map mode is Object space, no normal map is set, but a detail map is present (case 1143352)
- Fixed issue with decal and htile optimization
- Fixed TerrainLit shader compilation error regarding `_Control0_TexelSize` redefinition (case 1178480).
- Fixed warning about duplicate HDRuntimeReflectionSystem when configuring play mode without domain reload.
- Fixed an editor crash when multiple decal projectors were selected and some had null material
- Added all relevant fix actions to FixAll button in Wizard
- Moved FixAll button on top of the Wizard
- Fixed an issue where fog color was not pre-exposed correctly
- Fix priority order when custom passes are overlapping
- Fix cleanup not called when the custom pass GameObject is destroyed
- Replaced most instances of GraphicsSettings.renderPipelineAsset by GraphicsSettings.currentRenderPipeline. This should fix some parameters not working on Quality Settings overrides.
- Fixed an issue with Realtime GI not working on upgraded projects.
- Fixed issue with screen space shadows fallback texture was not set as a texture array.
- Fixed Pyramid Lights bounding box
- Fixed terrain heightmap default/null values and epsilons
- Fixed custom post-processing effects breaking when an abstract class inherited from `CustomPostProcessVolumeComponent`
- Fixed XR single-pass rendering in Editor by using ShaderConfig.s_XrMaxViews to allocate matrix array
- Multiple different skies rendered at the same time by different cameras are now handled correctly without flickering
- Fixed flickering issue happening when different volumes have shadow settings and multiple cameras are present.
- Fixed issue causing planar probes to disappear if there is no light in the scene.
- Fixed a number of issues with the prefab isolation mode (Volumes leaking from the main scene and reflection not working properly)
- Fixed an issue with fog volume component upgrade not working properly
- Fixed Spot light Pyramid Shape has shadow artifacts on aspect ratio values lower than 1
- Fixed issue with AO upsampling in XR
- Fixed camera without HDAdditionalCameraData component not rendering
- Removed the macro ENABLE_RAYTRACING for most of the ray tracing code
- Fixed prefab containing camera reloading in loop while selected in the Project view
- Fixed issue causing NaN wheh the Z scale of an object is set to 0.
- Fixed DXR shader passes attempting to render before pipeline loaded
- Fixed black ambient sky issue when importing a project after deleting Library.
- Fixed issue when upgrading a Standard transparent material (case 1186874)
- Fixed area light cookies not working properly with stack lit
- Fixed material render queue not updated when the shader is changed in the material inspector.
- Fixed a number of issues with full screen debug modes not reseting correctly when setting another mutually exclusive mode
- Fixed compile errors for platforms with no VR support
- Fixed an issue with volumetrics and RTHandle scaling (case 1155236)
- Fixed an issue where sky lighting might be updated uselessly
- Fixed issue preventing to allow setting decal material to none (case 1196129)
- Fixed XR multi-pass decals rendering
- Fixed several fields on Light Inspector that not supported Prefab overrides
- Fixed EOL for some files
- Fixed scene view rendering with volumetrics and XR enabled
- Fixed decals to work with multiple cameras
- Fixed optional clear of GBuffer (Was always on)
- Fixed render target clears with XR single-pass rendering
- Fixed HDRP samples file hierarchy
- Fixed Light units not matching light type
- Fixed QualitySettings panel not displaying HDRP Asset
- Fixed black reflection probes the first time loading a project
- Fixed y-flip in scene view with XR SDK
- Fixed Decal projectors do not immediately respond when parent object layer mask is changed in editor.
- Fixed y-flip in scene view with XR SDK
- Fixed a number of issues with Material Quality setting
- Fixed the transparent Cull Mode option in HD unlit master node settings only visible if double sided is ticked.
- Fixed an issue causing shadowed areas by contact shadows at the edge of far clip plane if contact shadow length is very close to far clip plane.
- Fixed editing a scalable settings will edit all loaded asset in memory instead of targetted asset.
- Fixed Planar reflection default viewer FOV
- Fixed flickering issues when moving the mouse in the editor with ray tracing on.
- Fixed the ShaderGraph main preview being black after switching to SSS in the master node settings
- Fixed custom fullscreen passes in VR
- Fixed camera culling masks not taken in account in custom pass volumes
- Fixed object not drawn in custom pass when using a DrawRenderers with an HDRP shader in a build.
- Fixed injection points for Custom Passes (AfterDepthAndNormal and BeforePreRefraction were missing)
- Fixed a enum to choose shader tags used for drawing objects (DepthPrepass or Forward) when there is no override material.
- Fixed lit objects in the BeforePreRefraction, BeforeTransparent and BeforePostProcess.
- Fixed the None option when binding custom pass render targets to allow binding only depth or color.
- Fixed custom pass buffers allocation so they are not allocated if they're not used.
- Fixed the Custom Pass entry in the volume create asset menu items.
- Fixed Prefab Overrides workflow on Camera.
- Fixed alignment issue in Preset for Camera.
- Fixed alignment issue in Physical part for Camera.
- Fixed FrameSettings multi-edition.
- Fixed a bug happening when denoising multiple ray traced light shadows
- Fixed minor naming issues in ShaderGraph settings
- VFX: Removed z-fight glitches that could appear when using deferred depth prepass and lit quad primitives
- VFX: Preserve specular option for lit outputs (matches HDRP lit shader)
- Fixed an issue with Metal Shader Compiler and GTAO shader for metal
- Fixed resources load issue while upgrading HDRP package.
- Fix LOD fade mask by accounting for field of view
- Fixed spot light missing from ray tracing indirect effects.
- Fixed a UI bug in the diffusion profile list after fixing them from the wizard.
- Fixed the hash collision when creating new diffusion profile assets.
- Fixed a light leaking issue with box light casting shadows (case 1184475)
- Fixed Cookie texture type in the cookie slot of lights (Now displays a warning because it is not supported).
- Fixed a nullref that happens when using the Shuriken particle light module
- Fixed alignment in Wizard
- Fixed text overflow in Wizard's helpbox
- Fixed Wizard button fix all that was not automatically grab all required fixes
- Fixed VR tab for MacOS in Wizard
- Fixed local config package workflow in Wizard
- Fixed issue with contact shadows shifting when MSAA is enabled.
- Fixed EV100 in the PBR sky
- Fixed an issue In URP where sometime the camera is not passed to the volume system and causes a null ref exception (case 1199388)
- Fixed nullref when releasing HDRP with custom pass disabled
- Fixed performance issue derived from copying stencil buffer.
- Fixed an editor freeze when importing a diffusion profile asset from a unity package.
- Fixed an exception when trying to reload a builtin resource.
- Fixed the light type intensity unit reset when switching the light type.
- Fixed compilation error related to define guards and CreateLayoutFromXrSdk()
- Fixed documentation link on CustomPassVolume.
- Fixed player build when HDRP is in the project but not assigned in the graphic settings.
- Fixed an issue where ambient probe would be black for the first face of a baked reflection probe
- VFX: Fixed Missing Reference to Visual Effect Graph Runtime Assembly
- Fixed an issue where rendering done by users in EndCameraRendering would be executed before the main render loop.
- Fixed Prefab Override in main scope of Volume.
- Fixed alignment issue in Presset of main scope of Volume.
- Fixed persistence of ShowChromeGizmo and moved it to toolbar for coherency in ReflectionProbe and PlanarReflectionProbe.
- Fixed Alignement issue in ReflectionProbe and PlanarReflectionProbe.
- Fixed Prefab override workflow issue in ReflectionProbe and PlanarReflectionProbe.
- Fixed empty MoreOptions and moved AdvancedManipulation in a dedicated location for coherency in ReflectionProbe and PlanarReflectionProbe.
- Fixed Prefab override workflow issue in DensityVolume.
- Fixed empty MoreOptions and moved AdvancedManipulation in a dedicated location for coherency in DensityVolume.
- Fix light limit counts specified on the HDRP asset
- Fixed Quality Settings for SSR, Contact Shadows and Ambient Occlusion volume components
- Fixed decalui deriving from hdshaderui instead of just shaderui
- Use DelayedIntField instead of IntField for scalable settings
- Fixed init of debug for FrameSettingsHistory on SceneView camera
- Added a fix script to handle the warning 'referenced script in (GameObject 'SceneIDMap') is missing'
- Fix Wizard load when none selected for RenderPipelineAsset
- Fixed TerrainLitGUI when per-pixel normal property is not present.
- Fixed rendering errors when enabling debug modes with custom passes
- Fix an issue that made PCSS dependent on Atlas resolution (not shadow map res)
- Fixing a bug whith histories when n>4 for ray traced shadows
- Fixing wrong behavior in ray traced shadows for mesh renderers if their cast shadow is shadow only or double sided
- Only tracing rays for shadow if the point is inside the code for spotlight shadows
- Only tracing rays if the point is inside the range for point lights
- Fixing ghosting issues when the screen space shadow  indexes change for a light with ray traced shadows
- Fixed an issue with stencil management and Xbox One build that caused corrupted output in deferred mode.
- Fixed a mismatch in behavior between the culling of shadow maps and ray traced point and spot light shadows
- Fixed recursive ray tracing not working anymore after intermediate buffer refactor.
- Fixed ray traced shadow denoising not working (history rejected all the time).
- Fixed shader warning on xbox one
- Fixed cookies not working for spot lights in ray traced reflections, ray traced GI and recursive rendering
- Fixed an inverted handling of CoatSmoothness for SSR in StackLit.
- Fixed missing distortion inputs in Lit and Unlit material UI.
- Fixed issue that propagated NaNs across multiple frames through the exposure texture.
- Fixed issue with Exclude from TAA stencil ignored.
- Fixed ray traced reflection exposure issue.
- Fixed issue with TAA history not initialising corretly scale factor for first frame
- Fixed issue with stencil test of material classification not using the correct Mask (causing false positive and bad performance with forward material in deferred)
- Fixed issue with History not reset when chaning antialiasing mode on camera
- Fixed issue with volumetric data not being initialized if default settings have volumetric and reprojection off.
- Fixed ray tracing reflection denoiser not applied in tier 1
- Fixed the vibility of ray tracing related methods.
- Fixed the diffusion profile list not saved when clicking the fix button in the material UI.
- Fixed crash when pushing bounce count higher than 1 for ray traced GI or reflections
- Fixed PCSS softness scale so that it better match ray traced reference for punctual lights.
- Fixed exposure management for the path tracer
- Fixed AxF material UI containing two advanced options settings.
- Fixed an issue where cached sky contexts were being destroyed wrongly, breaking lighting in the LookDev
- Fixed issue that clamped PCSS softness too early and not after distance scale.
- Fixed fog affect transparent on HD unlit master node
- Fixed custom post processes re-ordering not saved.
- Fixed NPE when using scalable settings
- Fixed an issue where PBR sky precomputation was reset incorrectly in some cases causing bad performance.
- Fixed a bug due to depth history begin overriden too soon
- Fixed CustomPassSampleCameraColor scale issue when called from Before Transparent injection point.
- Fixed corruption of AO in baked probes.
- Fixed issue with upgrade of projects that still had Very High as shadow filtering quality.
- Fixed issue that caused Distortion UI to appear in Lit.
- Fixed several issues with decal duplicating when editing them.
- Fixed initialization of volumetric buffer params (1204159)
- Fixed an issue where frame count was incorrectly reset for the game view, causing temporal processes to fail.
- Fixed Culling group was not disposed error.
- Fixed issues on some GPU that do not support gathers on integer textures.
- Fixed an issue with ambient probe not being initialized for the first frame after a domain reload for volumetric fog.
- Fixed the scene visibility of decal projectors and density volumes
- Fixed a leak in sky manager.
- Fixed an issue where entering playmode while the light editor is opened would produce null reference exceptions.
- Fixed the debug overlay overlapping the debug menu at runtime.
- Fixed an issue with the framecount when changing scene.
- Fixed errors that occurred when using invalid near and far clip plane values for planar reflections.
- Fixed issue with motion blur sample weighting function.
- Fixed motion vectors in MSAA.
- Fixed sun flare blending (case 1205862).
- Fixed a lot of issues related to ray traced screen space shadows.
- Fixed memory leak caused by apply distortion material not being disposed.
- Fixed Reflection probe incorrectly culled when moving its parent (case 1207660)
- Fixed a nullref when upgrading the Fog volume components while the volume is opened in the inspector.
- Fix issues where decals on PS4 would not correctly write out the tile mask causing bits of the decal to go missing.
- Use appropriate label width and text content so the label is completely visible
- Fixed an issue where final post process pass would not output the default alpha value of 1.0 when using 11_11_10 color buffer format.
- Fixed SSR issue after the MSAA Motion Vector fix.
- Fixed an issue with PCSS on directional light if punctual shadow atlas was not allocated.
- Fixed an issue where shadow resolution would be wrong on the first face of a baked reflection probe.
- Fixed issue with PCSS softness being incorrect for cascades different than the first one.
- Fixed custom post process not rendering when using multiple HDRP asset in quality settings
- Fixed probe gizmo missing id (case 1208975)
- Fixed a warning in raytracingshadowfilter.compute
- Fixed issue with AO breaking with small near plane values.
- Fixed custom post process Cleanup function not called in some cases.
- Fixed shader warning in AO code.
- Fixed a warning in simpledenoiser.compute
- Fixed tube and rectangle light culling to use their shape instead of their range as a bounding box.
- Fixed caused by using gather on a UINT texture in motion blur.
- Fix issue with ambient occlusion breaking when dynamic resolution is active.
- Fixed some possible NaN causes in Depth of Field.
- Fixed Custom Pass nullref due to the new Profiling Sample API changes
- Fixed the black/grey screen issue on after post process Custom Passes in non dev builds.
- Fixed particle lights.
- Improved behavior of lights and probe going over the HDRP asset limits.
- Fixed issue triggered when last punctual light is disabled and more than one camera is used.
- Fixed Custom Pass nullref due to the new Profiling Sample API changes
- Fixed the black/grey screen issue on after post process Custom Passes in non dev builds.
- Fixed XR rendering locked to vsync of main display with Standalone Player.
- Fixed custom pass cleanup not called at the right time when using multiple volumes.
- Fixed an issue on metal with edge of decal having artifact by delaying discard of fragments during decal projection
- Fixed various shader warning
- Fixing unnecessary memory allocations in the ray tracing cluster build
- Fixed duplicate column labels in LightEditor's light tab
- Fixed white and dark flashes on scenes with very high or very low exposure when Automatic Exposure is being used.
- Fixed an issue where passing a null ProfilingSampler would cause a null ref exception.
- Fixed memory leak in Sky when in matcap mode.
- Fixed compilation issues on platform that don't support VR.
- Fixed migration code called when we create a new HDRP asset.
- Fixed RemoveComponent on Camera contextual menu to not remove Camera while a component depend on it.
- Fixed an issue where ambient occlusion and screen space reflections editors would generate null ref exceptions when HDRP was not set as the current pipeline.
- Fixed a null reference exception in the probe UI when no HDRP asset is present.
- Fixed the outline example in the doc (sampling range was dependent on screen resolution)
- Fixed a null reference exception in the HDRI Sky editor when no HDRP asset is present.
- Fixed an issue where Decal Projectors created from script where rotated around the X axis by 90°.
- Fixed frustum used to compute Density Volumes visibility when projection matrix is oblique.
- Fixed a null reference exception in Path Tracing, Recursive Rendering and raytraced Global Illumination editors when no HDRP asset is present.
- Fix for NaNs on certain geometry with Lit shader -- [case 1210058](https://fogbugz.unity3d.com/f/cases/1210058/)
- Fixed an issue where ambient occlusion and screen space reflections editors would generate null ref exceptions when HDRP was not set as the current pipeline.
- Fixed a null reference exception in the probe UI when no HDRP asset is present.
- Fixed the outline example in the doc (sampling range was dependent on screen resolution)
- Fixed a null reference exception in the HDRI Sky editor when no HDRP asset is present.
- Fixed an issue where materials newly created from the contextual menu would have an invalid state, causing various problems until it was edited.
- Fixed transparent material created with ZWrite enabled (now it is disabled by default for new transparent materials)
- Fixed mouseover on Move and Rotate tool while DecalProjector is selected.
- Fixed wrong stencil state on some of the pixel shader versions of deferred shader.
- Fixed an issue where creating decals at runtime could cause a null reference exception.
- Fixed issue that displayed material migration dialog on the creation of new project.
- Fixed various issues with time and animated materials (cases 1210068, 1210064).
- Updated light explorer with latest changes to the Fog and fixed issues when no visual environment was present.
- Fixed not handleling properly the recieve SSR feature with ray traced reflections
- Shadow Atlas is no longer allocated for area lights when they are disabled in the shader config file.
- Avoid MRT Clear on PS4 as it is not implemented yet.
- Fixed runtime debug menu BitField control.
- Fixed the radius value used for ray traced directional light.
- Fixed compilation issues with the layered lit in ray tracing shaders.
- Fixed XR autotests viewport size rounding
- Fixed mip map slider knob displayed when cubemap have no mipmap
- Remove unnecessary skip of material upgrade dialog box.
- Fixed the profiling sample mismatch errors when enabling the profiler in play mode
- Fixed issue that caused NaNs in reflection probes on consoles.
- Fixed adjusting positive axis of Blend Distance slides the negative axis in the density volume component.
- Fixed the blend of reflections based on the weight.
- Fixed fallback for ray traced reflections when denoising is enabled.
- Fixed error spam issue with terrain detail terrainDetailUnsupported (cases 1211848)
- Fixed hardware dynamic resolution causing cropping/scaling issues in scene view (case 1158661)
- Fixed Wizard check order for `Hardware and OS` and `Direct3D12`
- Fix AO issue turning black when Far/Near plane distance is big.
- Fixed issue when opening lookdev and the lookdev volume have not been assigned yet.
- Improved memory usage of the sky system.
- Updated label in HDRP quality preference settings (case 1215100)
- Fixed Decal Projector gizmo not undoing properly (case 1216629)
- Fix a leak in the denoising of ray traced reflections.
- Fixed Alignment issue in Light Preset
- Fixed Environment Header in LightingWindow
- Fixed an issue where hair shader could write garbage in the diffuse lighting buffer, causing NaNs.
- Fixed an exposure issue with ray traced sub-surface scattering.
- Fixed runtime debug menu light hierarchy None not doing anything.
- Fixed the broken ShaderGraph preview when creating a new Lit graph.
- Fix indentation issue in preset of LayeredLit material.
- Fixed minor issues with cubemap preview in the inspector.
- Fixed wrong build error message when building for android on mac.
- Fixed an issue related to denoising ray trace area shadows.
- Fixed wrong build error message when building for android on mac.
- Fixed Wizard persistency of Direct3D12 change on domain reload.
- Fixed Wizard persistency of FixAll on domain reload.
- Fixed Wizard behaviour on domain reload.
- Fixed a potential source of NaN in planar reflection probe atlas.
- Fixed an issue with MipRatio debug mode showing _DebugMatCapTexture not being set.
- Fixed missing initialization of input params in Blit for VR.
- Fix Inf source in LTC for area lights.
- Fix issue with AO being misaligned when multiple view are visible.
- Fix issue that caused the clamp of camera rotation motion for motion blur to be ineffective.
- Fixed issue with AssetPostprocessors dependencies causing models to be imported twice when upgrading the package version.
- Fixed culling of lights with XR SDK
- Fixed memory stomp in shadow caching code, leading to overflow of Shadow request array and runtime errors.
- Fixed an issue related to transparent objects reading the ray traced indirect diffuse buffer
- Fixed an issue with filtering ray traced area lights when the intensity is high or there is an exposure.
- Fixed ill-formed include path in Depth Of Field shader.
- Fixed shader graph and ray tracing after the shader target PR.
- Fixed a bug in semi-transparent shadows (object further than the light casting shadows)
- Fix state enabled of default volume profile when in package.
- Fixed removal of MeshRenderer and MeshFilter on adding Light component.
- Fixed Ray Traced SubSurface Scattering not working with ray traced area lights
- Fixed Ray Traced SubSurface Scattering not working in forward mode.
- Fixed a bug in debug light volumes.
- Fixed a bug related to ray traced area light shadow history.
- Fixed an issue where fog sky color mode could sample NaNs in the sky cubemap.
- Fixed a leak in the PBR sky renderer.
- Added a tooltip to the Ambient Mode parameter in the Visual Envionment volume component.
- Static lighting sky now takes the default volume into account (this fixes discrepancies between baked and realtime lighting).
- Fixed a leak in the sky system.
- Removed MSAA Buffers allocation when lit shader mode is set to "deferred only".
- Fixed invalid cast for realtime reflection probes (case 1220504)
- Fixed invalid game view rendering when disabling all cameras in the scene (case 1105163)
- Hide reflection probes in the renderer components.
- Fixed infinite reload loop while displaying Light's Shadow's Link Light Layer in Inspector of Prefab Asset.
- Fixed the culling was not disposed error in build log.
- Fixed the cookie atlas size and planar atlas size being too big after an upgrade of the HDRP asset.
- Fixed transparent SSR for shader graph.
- Fixed an issue with emissive light meshes not being in the RAS.
- Fixed DXR player build
- Fixed the HDRP asset migration code not being called after an upgrade of the package
- Fixed draw renderers custom pass out of bound exception
- Fixed the PBR shader rendering in deferred
- Fixed some typos in debug menu (case 1224594)
- Fixed ray traced point and spot lights shadows not rejecting istory when semi-transparent or colored.
- Fixed a warning due to StaticLightingSky when reloading domain in some cases.
- Fixed the MaxLightCount being displayed when the light volume debug menu is on ColorAndEdge.
- Fixed issue with unclear naming of debug menu for decals.
- Fixed z-fighting in scene view when scene lighting is off (case 1203927)
- Fixed issue that prevented cubemap thumbnails from rendering (only on D3D11 and Metal).
- Fixed ray tracing with VR single-pass
- Fix an exception in ray tracing that happens if two LOD levels are using the same mesh renderer.
- Fixed error in the console when switching shader to decal in the material UI.
- Fixed an issue with refraction model and ray traced recursive rendering (case 1198578).
- Fixed an issue where a dynamic sky changing any frame may not update the ambient probe.
- Fixed cubemap thumbnail generation at project load time.
- Fixed cubemap thumbnail generation at project load time.
- Fixed XR culling with multiple cameras
- Fixed XR single-pass with Mock HMD plugin
- Fixed sRGB mismatch with XR SDK
- Fixed an issue where default volume would not update when switching profile.
- Fixed issue with uncached reflection probe cameras reseting the debug mode (case 1224601)
- Fixed an issue where AO override would not override specular occlusion.
- Fixed an issue where Volume inspector might not refresh correctly in some cases.
- Fixed render texture with XR
- Fixed issue with resources being accessed before initialization process has been performed completely.
- Half fixed shuriken particle light that cast shadows (only the first one will be correct)
- Fixed issue with atmospheric fog turning black if a planar reflection probe is placed below ground level. (case 1226588)
- Fixed custom pass GC alloc issue in CustomPassVolume.GetActiveVolumes().
- Fixed a bug where instanced shadergraph shaders wouldn't compile on PS4.
- Fixed an issue related to the envlightdatasrt not being bound in recursive rendering.
- Fixed shadow cascade tooltip when using the metric mode (case 1229232)
- Fixed how the area light influence volume is computed to match rasterization.
- Focus on Decal uses the extends of the projectors
- Fixed usage of light size data that are not available at runtime.
- Fixed the depth buffer copy made before custom pass after opaque and normal injection point.
- Fix for issue that prevented scene from being completely saved when baked reflection probes are present and lighting is set to auto generate.
- Fixed drag area width at left of Light's intensity field in Inspector.
- Fixed light type resolution when performing a reset on HDAdditionalLightData (case 1220931)
- Fixed reliance on atan2 undefined behavior in motion vector debug shader.
- Fixed an usage of a a compute buffer not bound (1229964)
- Fixed an issue where changing the default volume profile from another inspector would not update the default volume editor.
- Fix issues in the post process system with RenderTexture being invalid in some cases, causing rendering problems.
- Fixed an issue where unncessarily serialized members in StaticLightingSky component would change each time the scene is changed.
- Fixed a weird behavior in the scalable settings drawing when the space becomes tiny (1212045).
- Fixed a regression in the ray traced indirect diffuse due to the new probe system.
- Fix for range compression factor for probes going negative (now clamped to positive values).
- Fixed path validation when creating new volume profile (case 1229933)
- Fixed a bug where Decal Shader Graphs would not recieve reprojected Position, Normal, or Bitangent data. (1239921)
- Fix reflection hierarchy for CARPAINT in AxF.
- Fix precise fresnel for delta lights for SVBRDF in AxF.
- Fixed the debug exposure mode for display sky reflection and debug view baked lighting
- Fixed MSAA depth resolve when there is no motion vectors
- Fixed various object leaks in HDRP.
- Fixed compile error with XR SubsystemManager.
- Fix for assertion triggering sometimes when saving a newly created lit shader graph (case 1230996)
- Fixed culling of planar reflection probes that change position (case 1218651)
- Fixed null reference when processing lightprobe (case 1235285)
- Fix issue causing wrong planar reflection rendering when more than one camera is present.
- Fix black screen in XR when HDRP package is present but not used.
- Fixed an issue with the specularFGD term being used when the material has a clear coat (lit shader).
- Fixed white flash happening with auto-exposure in some cases (case 1223774)
- Fixed NaN which can appear with real time reflection and inf value
- Fixed an issue that was collapsing the volume components in the HDRP default settings
- Fixed warning about missing bound decal buffer
- Fixed shader warning on Xbox for ResolveStencilBuffer.compute.
- Fixed PBR shader ZTest rendering in deferred.
- Replaced commands incompatible with async compute in light list build process.
- Diffusion Profile and Material references in HDRP materials are now correctly exported to unity packages. Note that the diffusion profile or the material references need to be edited once before this can work properly.
- Fix MaterialBalls having same guid issue
- Fix spelling and grammatical errors in material samples
- Fixed unneeded cookie texture allocation for cone stop lights.
- Fixed scalarization code for contact shadows.
- Fixed volume debug in playmode
- Fixed issue when toggling anything in HDRP asset that will produce an error (case 1238155)
- Fixed shader warning in PCSS code when using Vulkan.
- Fixed decal that aren't working without Metal and Ambient Occlusion option enabled.
- Fixed an error about procedural sky being logged by mistake.
- Fixed shadowmask UI now correctly showing shadowmask disable
- Made more explicit the warning about raytracing and asynchronous compute. Also fixed the condition in which it appears.
- Fixed a null ref exception in static sky when the default volume profile is invalid.
- DXR: Fixed shader compilation error with shader graph and pathtracer
- Fixed SceneView Draw Modes not being properly updated after opening new scene view panels or changing the editor layout.
- VFX: Removed irrelevant queues in render queue selection from HDRP outputs
- VFX: Motion Vector are correctly renderered with MSAA [Case 1240754](https://issuetracker.unity3d.com/product/unity/issues/guid/1240754/)
- Fixed a cause of NaN when a normal of 0-length is generated (usually via shadergraph).
- Fixed issue with screen-space shadows not enabled properly when RT is disabled (case 1235821)
- Fixed a performance issue with stochastic ray traced area shadows.
- Fixed cookie texture not updated when changing an import settings (srgb for example).
- Fixed flickering of the game/scene view when lookdev is running.
- Fixed issue with reflection probes in realtime time mode with OnEnable baking having wrong lighting with sky set to dynamic (case 1238047).
- Fixed transparent motion vectors not working when in MSAA.
- Fix error when removing DecalProjector from component contextual menu (case 1243960)
- Fixed issue with post process when running in RGBA16 and an object with additive blending is in the scene.
- Fixed corrupted values on LayeredLit when using Vertex Color multiply mode to multiply and MSAA is activated.
- Fix conflicts with Handles manipulation when performing a Reset in DecalComponent (case 1238833)
- Fixed depth prepass and postpass being disabled after changing the shader in the material UI.
- Fixed issue with sceneview camera settings not being saved after Editor restart.
- Fixed issue when switching back to custom sensor type in physical camera settings (case 1244350).
- Fixed a null ref exception when running playmode tests with the render pipeline debug window opened.
- Fixed some GCAlloc in the debug window.
- Fixed shader graphs not casting semi-transparent and color shadows (case 1242617)
- Fixed thin refraction mode not working properly.
- Fixed assert on tests caused by probe culling results being requested when culling did not happen. (case 1246169)
- Fixed over consumption of GPU memory by the Physically Based Sky.
- Fixed an invalid rotation in Planar Reflection Probe editor display, that was causing an error message (case 1182022)
- Put more information in Camera background type tooltip and fixed inconsistent exposure behavior when changing bg type.
- Fixed issue that caused not all baked reflection to be deleted upon clicking "Clear Baked Data" in the lighting menu (case 1136080)
- Fixed an issue where asset preview could be rendered white because of static lighting sky.
- Fixed an issue where static lighting was not updated when removing the static lighting sky profile.
- Fixed the show cookie atlas debug mode not displaying correctly when enabling the clear cookie atlas option.
- Fixed various multi-editing issues when changing Emission parameters.
- Fixed error when undo a Reflection Probe removal in a prefab instance. (case 1244047)
- Fixed Microshadow not working correctly in deferred with LightLayers
- Tentative fix for missing include in depth of field shaders.
- Fixed the light overlap scene view draw mode (wasn't working at all).
- Fixed taaFrameIndex and XR tests 4052 and 4053
- Fixed the prefab integration of custom passes (Prefab Override Highlight not working as expected).
- Cloned volume profile from read only assets are created in the root of the project. (case 1154961)
- Fixed Wizard check on default volume profile to also check it is not the default one in package.
- Fix erroneous central depth sampling in TAA.
- Fixed light layers not correctly disabled when the lightlayers is set to Nothing and Lightlayers isn't enabled in HDRP Asset
- Fixed issue with Model Importer materials falling back to the Legacy default material instead of HDRP's default material when import happens at Editor startup.
- Fixed a wrong condition in CameraSwitcher, potentially causing out of bound exceptions.
- Fixed an issue where editing the Look Dev default profile would not reflect directly in the Look Dev window.
- Fixed a bug where the light list is not cleared but still used when resizing the RT.
- Fixed exposure debug shader with XR single-pass rendering.
- Fixed issues with scene view and transparent motion vectors.
- Fixed black screens for linux/HDRP (1246407)
- Fixed a vulkan and metal warning in the SSGI compute shader.
- Fixed an exception due to the color pyramid not allocated when SSGI is enabled.
- Fixed an issue with the first Depth history was incorrectly copied.
- Fixed path traced DoF focusing issue
- Fix an issue with the half resolution Mode (performance)
- Fix an issue with the color intensity of emissive for performance rtgi
- Fixed issue with rendering being mostly broken when target platform disables VR.
- Workaround an issue caused by GetKernelThreadGroupSizes  failing to retrieve correct group size.
- Fix issue with fast memory and rendergraph.
- Fixed transparent motion vector framesetting not sanitized.
- Fixed wrong order of post process frame settings.
- Fixed white flash when enabling SSR or SSGI.
- The ray traced indrect diffuse and RTGI were combined wrongly with the rest of the lighting (1254318).
- Fixed an exception happening when using RTSSS without using RTShadows.
- Fix inconsistencies with transparent motion vectors and opaque by allowing camera only transparent motion vectors.
- Fix reflection probe frame settings override
- Fixed certain shadow bias artifacts present in volumetric lighting (case 1231885).
- Fixed area light cookie not updated when switch the light type from a spot that had a cookie.
- Fixed issue with dynamic resolution updating when not in play mode.
- Fixed issue with Contrast Adaptive Sharpening upsample mode and preview camera.
- Fix issue causing blocky artifacts when decals affect metallic and are applied on material with specular color workflow.
- Fixed issue with depth pyramid generation and dynamic resolution.
- Fixed an issue where decals were duplicated in prefab isolation mode.
- Fixed an issue where rendering preview with MSAA might generate render graph errors.
- Fixed compile error in PS4 for planar reflection filtering.
- Fixed issue with blue line in prefabs for volume mode.
- Fixing the internsity being applied to RTAO too early leading to unexpected results (1254626).
- Fix issue that caused sky to incorrectly render when using a custom projection matrix.
- Fixed null reference exception when using depth pre/post pass in shadergraph with alpha clip in the material.
- Appropriately constraint blend distance of reflection probe while editing with the inspector (case 1248931)
- Fixed AxF handling of roughness for Blinn-Phong type materials
- Fixed AxF UI errors when surface type is switched to transparent
- Fixed a serialization issue, preventing quality level parameters to undo/redo and update scene view on change.
- Fixed an exception occuring when a camera doesn't have an HDAdditionalCameraData (1254383).
- Fixed ray tracing with XR single-pass.
- Fixed warning in HDAdditionalLightData OnValidate (cases 1250864, 1244578)
- Fixed a bug related to denoising ray traced reflections.
- Fixed nullref in the layered lit material inspector.
- Fixed an issue where manipulating the color wheels in a volume component would reset the cursor every time.
- Fixed an issue where static sky lighting would not be updated for a new scene until it's reloaded at least once.
- Fixed culling for decals when used in prefabs and edited in context.
- Force to rebake probe with missing baked texture. (1253367)
- Fix supported Mac platform detection to handle new major version (11.0) properly
- Fixed typo in the Render Pipeline Wizard under HDRP+VR
- Change transparent SSR name in frame settings to avoid clipping.
- Fixed missing include guards in shadow hlsl files.
- Repaint the scene view whenever the scene exposure override is changed.
- Fixed an error when clearing the SSGI history texture at creation time (1259930).
- Fixed alpha to mask reset when toggling alpha test in the material UI.
- Fixed an issue where opening the look dev window with the light theme would make the window blink and eventually crash unity.
- Fixed fallback for ray tracing and light layers (1258837).
- Fixed Sorting Priority not displayed correctly in the DrawRenderers custom pass UI.
- Fixed glitch in Project settings window when selecting diffusion profiles in material section (case 1253090)
- Fixed issue with light layers bigger than 8 (and above the supported range).
- Fixed issue with culling layer mask of area light's emissive mesh
- Fixed overused the atlas for Animated/Render Target Cookies (1259930).
- Fixed errors when switching area light to disk shape while an area emissive mesh was displayed.
- Fixed default frame settings MSAA toggle for reflection probes (case 1247631)
- Fixed the transparent SSR dependency not being properly disabled according to the asset dependencies (1260271).
- Fixed issue with completely black AO on double sided materials when normal mode is set to None.
- Fixed UI drawing of the quaternion (1251235)
- Fix an issue with the quality mode and perf mode on RTR and RTGI and getting rid of unwanted nans (1256923).
- Fixed unitialized ray tracing resources when using non-default HDRP asset (case 1259467).
- Fixed overused the atlas for Animated/Render Target Cookies (1259930).
- Fixed sky asserts with XR multipass
- Fixed for area light not updating baked light result when modifying with gizmo.
- Fixed robustness issue with GetOddNegativeScale() in ray tracing, which was impacting normal mapping (1261160).
- Fixed regression where moving face of the probe gizmo was not moving its position anymore.
- Fixed XR single-pass macros in tessellation shaders.
- Fixed path-traced subsurface scattering mixing with diffuse and specular BRDFs (1250601).
- Fixed custom pass re-ordering issues.
- Improved robustness of normal mapping when scale is 0, and mapping is extreme (normals in or below the tangent plane).
- Fixed XR Display providers not getting zNear and zFar plane distances passed to them when in HDRP.
- Fixed rendering breaking when disabling tonemapping in the frame settings.
- Fixed issue with serialization of exposure modes in volume profiles not being consistent between HDRP versions (case 1261385).
- Fixed issue with duplicate names in newly created sub-layers in the graphics compositor (case 1263093).
- Remove MSAA debug mode when renderpipeline asset has no MSAA
- Fixed some post processing using motion vectors when they are disabled
- Fixed the multiplier of the environement lights being overriden with a wrong value for ray tracing (1260311).
- Fixed a series of exceptions happening when trying to load an asset during wizard execution (1262171).
- Fixed an issue with Stacklit shader not compiling correctly in player with debug display on (1260579)
- Fixed couple issues in the dependence of building the ray tracing acceleration structure.
- Fix sun disk intensity
- Fixed unwanted ghosting for smooth surfaces.
- Fixing an issue in the recursive rendering flag texture usage.
- Fixed a missing dependecy for choosing to evaluate transparent SSR.
- Fixed issue that failed compilation when XR is disabled.
- Fixed a compilation error in the IES code.
- Fixed issue with dynamic resolution handler when no OnResolutionChange callback is specified.
- Fixed multiple volumes, planar reflection, and decal projector position when creating them from the menu.
- Reduced the number of global keyword used in deferredTile.shader
- Fixed incorrect processing of Ambient occlusion probe (9% error was introduced)
- Fixed multiedition of framesettings drop down (case 1270044)
- Fixed planar probe gizmo

### Changed
- Improve MIP selection for decals on Transparents
- Color buffer pyramid is not allocated anymore if neither refraction nor distortion are enabled
- Rename Emission Radius to Radius in UI in Point, Spot
- Angular Diameter parameter for directional light is no longuer an advanced property
- DXR: Remove Light Radius and Angular Diamater of Raytrace shadow. Angular Diameter and Radius are used instead.
- Remove MaxSmoothness parameters from UI for point, spot and directional light. The MaxSmoothness is now deduce from Radius Parameters
- DXR: Remove the Ray Tracing Environement Component. Add a Layer Mask to the ray Tracing volume components to define which objects are taken into account for each effect.
- Removed second cubemaps used for shadowing in lookdev
- Disable Physically Based Sky below ground
- Increase max limit of area light and reflection probe to 128
- Change default texture for detailmap to grey
- Optimize Shadow RT load on Tile based architecture platforms.
- Improved quality of SSAO.
- Moved RequestShadowMapRendering() back to public API.
- Update HDRP DXR Wizard with an option to automatically clone the hdrp config package and setup raytracing to 1 in shaders file.
- Added SceneSelection pass for TerrainLit shader.
- Simplified Light's type API regrouping the logic in one place (Check type in HDAdditionalLightData)
- The support of LOD CrossFade (Dithering transition) in master nodes now required to enable it in the master node settings (Save variant)
- Improved shadow bias, by removing constant depth bias and substituting it with slope-scale bias.
- Fix the default stencil values when a material is created from a SSS ShaderGraph.
- Tweak test asset to be compatible with XR: unlit SG material for canvas and double-side font material
- Slightly tweaked the behaviour of bloom when resolution is low to reduce artifacts.
- Hidden fields in Light Inspector that is not relevant while in BakingOnly mode.
- Changed parametrization of PCSS, now softness is derived from angular diameter (for directional lights) or shape radius (for point/spot lights) and min filter size is now in the [0..1] range.
- Moved the copy of the geometry history buffers to right after the depth mip chain generation.
- Rename "Luminance" to "Nits" in UX for physical light unit
- Rename FrameSettings "SkyLighting" to "SkyReflection"
- Reworked XR automated tests
- The ray traced screen space shadow history for directional, spot and point lights is discarded if the light transform has changed.
- Changed the behavior for ray tracing in case a mesh renderer has both transparent and opaque submeshes.
- Improve history buffer management
- Replaced PlayerSettings.virtualRealitySupported with XRGraphics.tryEnable.
- Remove redundant FrameSettings RealTimePlanarReflection
- Improved a bit the GC calls generated during the rendering.
- Material update is now only triggered when the relevant settings are touched in the shader graph master nodes
- Changed the way Sky Intensity (on Sky volume components) is handled. It's now a combo box where users can choose between Exposure, Multiplier or Lux (for HDRI sky only) instead of both multiplier and exposure being applied all the time. Added a new menu item to convert old profiles.
- Change how method for specular occlusions is decided on inspector shader (Lit, LitTesselation, LayeredLit, LayeredLitTessellation)
- Unlocked SSS, SSR, Motion Vectors and Distortion frame settings for reflections probes.
- Hide unused LOD settings in Quality Settings legacy window.
- Reduced the constrained distance for temporal reprojection of ray tracing denoising
- Removed shadow near plane from the Directional Light Shadow UI.
- Improved the performances of custom pass culling.
- The scene view camera now replicates the physical parameters from the camera tagged as "MainCamera".
- Reduced the number of GC.Alloc calls, one simple scene without plarnar / probes, it should be 0B.
- Renamed ProfilingSample to ProfilingScope and unified API. Added GPU Timings.
- Updated macros to be compatible with the new shader preprocessor.
- Ray tracing reflection temporal filtering is now done in pre-exposed space
- Search field selects the appropriate fields in both project settings panels 'HDRP Default Settings' and 'Quality/HDRP'
- Disabled the refraction and transmission map keywords if the material is opaque.
- Keep celestial bodies outside the atmosphere.
- Updated the MSAA documentation to specify what features HDRP supports MSAA for and what features it does not.
- Shader use for Runtime Debug Display are now correctly stripper when doing a release build
- Now each camera has its own Volume Stack. This allows Volume Parameters to be updated as early as possible and be ready for the whole frame without conflicts between cameras.
- Disable Async for SSR, SSAO and Contact shadow when aggregated ray tracing frame setting is on.
- Improved performance when entering play mode without domain reload by a factor of ~25
- Renamed the camera profiling sample to include the camera name
- Discarding the ray tracing history for AO, reflection, diffuse shadows and GI when the viewport size changes.
- Renamed the camera profiling sample to include the camera name
- Renamed the post processing graphic formats to match the new convention.
- The restart in Wizard for DXR will always be last fix from now on
- Refactoring pre-existing materials to share more shader code between rasterization and ray tracing.
- Setting a material's Refraction Model to Thin does not overwrite the Thickness and Transmission Absorption Distance anymore.
- Removed Wind textures from runtime as wind is no longer built into the pipeline
- Changed Shader Graph titles of master nodes to be more easily searchable ("HDRP/x" -> "x (HDRP)")
- Expose StartSinglePass() and StopSinglePass() as public interface for XRPass
- Replaced the Texture array for 2D cookies (spot, area and directional lights) and for planar reflections by an atlas.
- Moved the tier defining from the asset to the concerned volume components.
- Changing from a tier management to a "mode" management for reflection and GI and removing the ability to enable/disable deferred and ray bining (they are now implied by performance mode)
- The default FrameSettings for ScreenSpaceShadows is set to true for Camera in order to give a better workflow for DXR.
- Refactor internal usage of Stencil bits.
- Changed how the material upgrader works and added documentation for it.
- Custom passes now disable the stencil when overwriting the depth and not writing into it.
- Renamed the camera profiling sample to include the camera name
- Changed the way the shadow casting property of transparent and tranmissive materials is handeled for ray tracing.
- Changed inspector materials stencil setting code to have more sharing.
- Updated the default scene and default DXR scene and DefaultVolumeProfile.
- Changed the way the length parameter is used for ray traced contact shadows.
- Improved the coherency of PCSS blur between cascades.
- Updated VR checks in Wizard to reflect new XR System.
- Removing unused alpha threshold depth prepass and post pass for fabric shader graph.
- Transform result from CIE XYZ to sRGB color space in EvalSensitivity for iridescence.
- Moved BeginCameraRendering callback right before culling.
- Changed the visibility of the Indirect Lighting Controller component to public.
- Renamed the cubemap used for diffuse convolution to a more explicit name for the memory profiler.
- Improved behaviour of transmission color on transparent surfaces in path tracing.
- Light dimmer can now get values higher than one and was renamed to multiplier in the UI.
- Removed info box requesting volume component for Visual Environment and updated the documentation with the relevant information.
- Improved light selection oracle for light sampling in path tracing.
- Stripped ray tracing subsurface passes with ray tracing is not enabled.
- Remove LOD cross fade code for ray tracing shaders
- Removed legacy VR code
- Add range-based clipping to box lights (case 1178780)
- Improve area light culling (case 1085873)
- Light Hierarchy debug mode can now adjust Debug Exposure for visualizing high exposure scenes.
- Rejecting history for ray traced reflections based on a threshold evaluated on the neighborhood of the sampled history.
- Renamed "Environment" to "Reflection Probes" in tile/cluster debug menu.
- Utilities namespace is obsolete, moved its content to UnityEngine.Rendering (case 1204677)
- Obsolete Utilities namespace was removed, instead use UnityEngine.Rendering (case 1204677)
- Moved most of the compute shaders to the multi_compile API instead of multiple kernels.
- Use multi_compile API for deferred compute shader with shadow mask.
- Remove the raytracing rendering queue system to make recursive raytraced material work when raytracing is disabled
- Changed a few resources used by ray tracing shaders to be global resources (using register space1) for improved CPU performance.
- All custom pass volumes are now executed for one injection point instead of the first one.
- Hidden unsupported choice in emission in Materials
- Temporal Anti aliasing improvements.
- Optimized PrepareLightsForGPU (cost reduced by over 25%) and PrepareGPULightData (around twice as fast now).
- Moved scene view camera settings for HDRP from the preferences window to the scene view camera settings window.
- Updated shaders to be compatible with Microsoft's DXC.
- Debug exposure in debug menu have been replace to debug exposure compensation in EV100 space and is always visible.
- Further optimized PrepareLightsForGPU (3x faster with few shadows, 1.4x faster with a lot of shadows or equivalently cost reduced by 68% to 37%).
- Raytracing: Replaced the DIFFUSE_LIGHTING_ONLY multicompile by a uniform.
- Raytracing: Removed the dynamic lightmap multicompile.
- Raytracing: Remove the LOD cross fade multi compile for ray tracing.
- Cookie are now supported in lightmaper. All lights casting cookie and baked will now include cookie influence.
- Avoid building the mip chain a second time for SSR for transparent objects.
- Replaced "High Quality" Subsurface Scattering with a set of Quality Levels.
- Replaced "High Quality" Volumetric Lighting with "Screen Resolution Percentage" and "Volume Slice Count" on the Fog volume component.
- Merged material samples and shader samples
- Update material samples scene visuals
- Use multi_compile API for deferred compute shader with shadow mask.
- Made the StaticLightingSky class public so that users can change it by script for baking purpose.
- Shadowmask and realtime reflectoin probe property are hide in Quality settings
- Improved performance of reflection probe management when using a lot of probes.
- Ignoring the disable SSR flags for recursive rendering.
- Removed logic in the UI to disable parameters for contact shadows and fog volume components as it was going against the concept of the volume system.
- Fixed the sub surface mask not being taken into account when computing ray traced sub surface scattering.
- MSAA Within Forward Frame Setting is now enabled by default on Cameras when new Render Pipeline Asset is created
- Slightly changed the TAA anti-flicker mechanism so that it is more aggressive on almost static images (only on High preset for now).
- Changed default exposure compensation to 0.
- Refactored shadow caching system.
- Removed experimental namespace for ray tracing code.
- Increase limit for max numbers of lights in UX
- Removed direct use of BSDFData in the path tracing pass, delegated to the material instead.
- Pre-warm the RTHandle system to reduce the amount of memory allocations and the total memory needed at all points.
- DXR: Only read the geometric attributes that are required using the share pass info and shader graph defines.
- DXR: Dispatch binned rays in 1D instead of 2D.
- Lit and LayeredLit tessellation cross lod fade don't used dithering anymore between LOD but fade the tessellation height instead. Allow a smoother transition
- Changed the way planar reflections are filtered in order to be a bit more "physically based".
- Increased path tracing BSDFs roughness range from [0.001, 0.999] to [0.00001, 0.99999].
- Changing the default SSGI radius for the all configurations.
- Changed the default parameters for quality RTGI to match expected behavior.
- Add color clear pass while rendering XR occlusion mesh to avoid leaks.
- Only use one texture for ray traced reflection upscaling.
- Adjust the upscale radius based on the roughness value.
- DXR: Changed the way the filter size is decided for directional, point and spot shadows.
- Changed the default exposure mode to "Automatic (Histogram)", along with "Limit Min" to -4 and "Limit Max" to 16.
- Replaced the default scene system with the builtin Scene Template feature.
- Changed extensions of shader CAS include files.
- Making the planar probe atlas's format match the color buffer's format.
- Removing the planarReflectionCacheCompressed setting from asset.
- SHADERPASS for TransparentDepthPrepass and TransparentDepthPostpass identification is using respectively SHADERPASS_TRANSPARENT_DEPTH_PREPASS and SHADERPASS_TRANSPARENT_DEPTH_POSTPASS
- Moved the Parallax Occlusion Mapping node into Shader Graph.
- Renamed the debug name from SSAO to ScreenSpaceAmbientOcclusion (1254974).
- Added missing tooltips and improved the UI of the aperture control (case 1254916).
- Fixed wrong tooltips in the Dof Volume (case 1256641).
- The `CustomPassLoadCameraColor` and `CustomPassSampleCameraColor` functions now returns the correct color buffer when used in after post process instead of the color pyramid (which didn't had post processes).
- PBR Sky now doesn't go black when going below sea level, but it instead freezes calculation as if on the horizon.
- Fixed an issue with quality setting foldouts not opening when clicking on them (1253088).
- Shutter speed can now be changed by dragging the mouse over the UI label (case 1245007).
- Remove the 'Point Cube Size' for cookie, use the Cubemap size directly.
- VFXTarget with Unlit now allows EmissiveColor output to be consistent with HDRP unlit.
- Only building the RTAS if there is an effect that will require it (1262217).
- Fixed the first ray tracing frame not having the light cluster being set up properly (1260311).
- Render graph pre-setup for ray traced ambient occlusion.
- Avoid casting multiple rays and denoising for hard directional, point and spot ray traced shadows (1261040).
- Making sure the preview cameras do not use ray tracing effects due to a by design issue to build ray tracing acceleration structures (1262166).
- Preparing ray traced reflections for the render graph support (performance and quality).
- Preparing recursive rendering for the render graph port.
- Preparation pass for RTGI, temporal filter and diffuse denoiser for render graph.
- Updated the documentation for the DXR implementation.
- Changed the DXR wizard to support optional checks.
- Changed the DXR wizard steps.
- Preparation pass for RTSSS to be supported by render graph.
- Changed the color space of EmissiveColorLDR property on all shader. Was linear but should have been sRGB. Auto upgrade script handle the conversion.

## [7.1.1] - 2019-09-05

### Added
- Transparency Overdraw debug mode. Allows to visualize transparent objects draw calls as an "heat map".
- Enabled single-pass instancing support for XR SDK with new API cmd.SetInstanceMultiplier()
- XR settings are now available in the HDRP asset
- Support for Material Quality in Shader Graph
- Material Quality support selection in HDRP Asset
- Renamed XR shader macro from UNITY_STEREO_ASSIGN_COMPUTE_EYE_INDEX to UNITY_XR_ASSIGN_VIEW_INDEX
- Raytracing ShaderGraph node for HDRP shaders
- Custom passes volume component with 3 injection points: Before Rendering, Before Transparent and Before Post Process
- Alpha channel is now properly exported to camera render textures when using FP16 color buffer format
- Support for XR SDK mirror view modes
- HD Master nodes in Shader Graph now support Normal and Tangent modification in vertex stage.
- DepthOfFieldCoC option in the fullscreen debug modes.
- Added override Ambient Occlusion option on debug windows
- Added Custom Post Processes with 3 injection points: Before Transparent, Before Post Process and After Post Process
- Added draft of minimal interactive path tracing (experimental) based on DXR API - Support only 4 area light, lit and unlit shader (non-shadergraph)
- Small adjustments to TAA anti flicker (more aggressive on high values).

### Fixed
- Fixed wizard infinite loop on cancellation
- Fixed with compute shader error about too many threads in threadgroup on low GPU
- Fixed invalid contact shadow shaders being created on metal
- Fixed a bug where if Assembly.GetTypes throws an exception due to mis-versioned dlls, then no preprocessors are used in the shader stripper
- Fixed typo in AXF decal property preventing to compile
- Fixed reflection probe with XR single-pass and FPTL
- Fixed force gizmo shown when selecting camera in hierarchy
- Fixed issue with XR occlusion mesh and dynamic resolution
- Fixed an issue where lighting compute buffers were re-created with the wrong size when resizing the window, causing tile artefacts at the top of the screen.
- Fix FrameSettings names and tooltips
- Fixed error with XR SDK when the Editor is not in focus
- Fixed errors with RenderGraph, XR SDK and occlusion mesh
- Fixed shadow routines compilation errors when "real" type is a typedef on "half".
- Fixed toggle volumetric lighting in the light UI
- Fixed post-processing history reset handling rt-scale incorrectly
- Fixed crash with terrain and XR multi-pass
- Fixed ShaderGraph material synchronization issues
- Fixed a null reference exception when using an Emissive texture with Unlit shader (case 1181335)
- Fixed an issue where area lights and point lights where not counted separately with regards to max lights on screen (case 1183196)
- Fixed an SSR and Subsurface Scattering issue (appearing black) when using XR.

### Changed
- Update Wizard layout.
- Remove almost all Garbage collection call within a frame.
- Rename property AdditionalVeclocityChange to AddPrecomputeVelocity
- Call the End/Begin camera rendering callbacks for camera with customRender enabled
- Changeg framesettings migration order of postprocess flags as a pr for reflection settings flags have been backported to 2019.2
- Replaced usage of ENABLE_VR in XRSystem.cs by version defines based on the presence of the built-in VR and XR modules
- Added an update virtual function to the SkyRenderer class. This is called once per frame. This allows a given renderer to amortize heavy computation at the rate it chooses. Currently only the physically based sky implements this.
- Removed mandatory XRPass argument in HDCamera.GetOrCreate()
- Restored the HDCamera parameter to the sky rendering builtin parameters.
- Removed usage of StructuredBuffer for XR View Constants
- Expose Direct Specular Lighting control in FrameSettings
- Deprecated ExponentialFog and VolumetricFog volume components. Now there is only one exponential fog component (Fog) which can add Volumetric Fog as an option. Added a script in Edit -> Render Pipeline -> Upgrade Fog Volume Components.

## [7.0.1] - 2019-07-25

### Added
- Added option in the config package to disable globally Area Lights and to select shadow quality settings for the deferred pipeline.
- When shader log stripping is enabled, shader stripper statistics will be written at `Temp/shader-strip.json`
- Occlusion mesh support from XR SDK

### Fixed
- Fixed XR SDK mirror view blit, cleanup some XRTODO and removed XRDebug.cs
- Fixed culling for volumetrics with XR single-pass rendering
- Fix shadergraph material pass setup not called
- Fixed documentation links in component's Inspector header bar
- Cookies using the render texture output from a camera are now properly updated
- Allow in ShaderGraph to enable pre/post pass when the alpha clip is disabled

### Changed
- RenderQueue for Opaque now start at Background instead of Geometry.
- Clamp the area light size for scripting API when we change the light type
- Added a warning in the material UI when the diffusion profile assigned is not in the HDRP asset


## [7.0.0] - 2019-07-17

### Added
- `Fixed`, `Viewer`, and `Automatic` modes to compute the FOV used when rendering a `PlanarReflectionProbe`
- A checkbox to toggle the chrome gizmo of `ReflectionProbe`and `PlanarReflectionProbe`
- Added a Light layer in shadows that allow for objects to cast shadows without being affected by light (and vice versa).
- You can now access ShaderGraph blend states from the Material UI (for example, **Surface Type**, **Sorting Priority**, and **Blending Mode**). This change may break Materials that use a ShaderGraph, to fix them, select **Edit > Render Pipeline > Reset all ShaderGraph Scene Materials BlendStates**. This syncs the blendstates of you ShaderGraph master nodes with the Material properties.
- You can now control ZTest, ZWrite, and CullMode for transparent Materials.
- Materials that use Unlit Shaders or Unlit Master Node Shaders now cast shadows.
- Added an option to enable the ztest on **After Post Process** materials when TAA is disabled.
- Added a new SSAO (based on Ground Truth Ambient Occlusion algorithm) to replace the previous one.
- Added support for shadow tint on light
- BeginCameraRendering and EndCameraRendering callbacks are now called with probes
- Adding option to update shadow maps only On Enable and On Demand.
- Shader Graphs that use time-dependent vertex modification now generate correct motion vectors.
- Added option to allow a custom spot angle for spot light shadow maps.
- Added frame settings for individual post-processing effects
- Added dither transition between cascades for Low and Medium quality settings
- Added single-pass instancing support with XR SDK
- Added occlusion mesh support with XR SDK
- Added support of Alembic velocity to various shaders
- Added support for more than 2 views for single-pass instancing
- Added support for per punctual/directional light min roughness in StackLit
- Added mirror view support with XR SDK
- Added VR verification in HDRPWizard
- Added DXR verification in HDRPWizard
- Added feedbacks in UI of Volume regarding skies
- Cube LUT support in Tonemapping. Cube LUT helpers for external grading are available in the Post-processing Sample package.

### Fixed
- Fixed an issue with history buffers causing effects like TAA or auto exposure to flicker when more than one camera was visible in the editor
- The correct preview is displayed when selecting multiple `PlanarReflectionProbe`s
- Fixed volumetric rendering with camera-relative code and XR stereo instancing
- Fixed issue with flashing cyan due to async compilation of shader when selecting a mesh
- Fix texture type mismatch when the contact shadow are disabled (causing errors on IOS devices)
- Fixed Generate Shader Includes while in package
- Fixed issue when texture where deleted in ShadowCascadeGUI
- Fixed issue in FrameSettingsHistory when disabling a camera several time without enabling it in between.
- Fixed volumetric reprojection with camera-relative code and XR stereo instancing
- Added custom BaseShaderPreprocessor in HDEditorUtils.GetBaseShaderPreprocessorList()
- Fixed compile issue when USE_XR_SDK is not defined
- Fixed procedural sky sun disk intensity for high directional light intensities
- Fixed Decal mip level when using texture mip map streaming to avoid dropping to lowest permitted mip (now loading all mips)
- Fixed deferred shading for XR single-pass instancing after lightloop refactor
- Fixed cluster and material classification debug (material classification now works with compute as pixel shader lighting)
- Fixed IOS Nan by adding a maximun epsilon definition REAL_EPS that uses HALF_EPS when fp16 are used
- Removed unnecessary GC allocation in motion blur code
- Fixed locked UI with advanded influence volume inspector for probes
- Fixed invalid capture direction when rendering planar reflection probes
- Fixed Decal HTILE optimization with platform not supporting texture atomatic (Disable it)
- Fixed a crash in the build when the contact shadows are disabled
- Fixed camera rendering callbacks order (endCameraRendering was being called before the actual rendering)
- Fixed issue with wrong opaque blending settings for After Postprocess
- Fixed issue with Low resolution transparency on PS4
- Fixed a memory leak on volume profiles
- Fixed The Parallax Occlusion Mappping node in shader graph and it's UV input slot
- Fixed lighting with XR single-pass instancing by disabling deferred tiles
- Fixed the Bloom prefiltering pass
- Fixed post-processing effect relying on Unity's random number generator
- Fixed camera flickering when using TAA and selecting the camera in the editor
- Fixed issue with single shadow debug view and volumetrics
- Fixed most of the problems with light animation and timeline
- Fixed indirect deferred compute with XR single-pass instancing
- Fixed a slight omission in anisotropy calculations derived from HazeMapping in StackLit
- Improved stack computation numerical stability in StackLit
- Fix PBR master node always opaque (wrong blend modes for forward pass)
- Fixed TAA with XR single-pass instancing (missing macros)
- Fixed an issue causing Scene View selection wire gizmo to not appear when using HDRP Shader Graphs.
- Fixed wireframe rendering mode (case 1083989)
- Fixed the renderqueue not updated when the alpha clip is modified in the material UI.
- Fixed the PBR master node preview
- Remove the ReadOnly flag on Reflection Probe's cubemap assets during bake when there are no VCS active.
- Fixed an issue where setting a material debug view would not reset the other exclusive modes
- Spot light shapes are now correctly taken into account when baking
- Now the static lighting sky will correctly take the default values for non-overridden properties
- Fixed material albedo affecting the lux meter
- Extra test in deferred compute shading to avoid shading pixels that were not rendered by the current camera (for camera stacking)

### Changed
- Optimization: Reduce the group size of the deferred lighting pass from 16x16 to 8x8
- Replaced HDCamera.computePassCount by viewCount
- Removed xrInstancing flag in RTHandles (replaced by TextureXR.slices and TextureXR.dimensions)
- Refactor the HDRenderPipeline and lightloop code to preprare for high level rendergraph
- Removed the **Back Then Front Rendering** option in the fabric Master Node settings. Enabling this option previously did nothing.
- Changed shader type Real to translate to FP16 precision on some platforms.
- Shader framework refactor: Introduce CBSDF, EvaluateBSDF, IsNonZeroBSDF to replace BSDF functions
- Shader framework refactor:  GetBSDFAngles, LightEvaluation and SurfaceShading functions
- Replace ComputeMicroShadowing by GetAmbientOcclusionForMicroShadowing
- Rename WorldToTangent to TangentToWorld as it was incorrectly named
- Remove SunDisk and Sun Halo size from directional light
- Remove all obsolete wind code from shader
- Renamed DecalProjectorComponent into DecalProjector for API alignment.
- Improved the Volume UI and made them Global by default
- Remove very high quality shadow option
- Change default for shadow quality in Deferred to Medium
- Enlighten now use inverse squared falloff (before was using builtin falloff)
- Enlighten is now deprecated. Please use CPU or GPU lightmaper instead.
- Remove the name in the diffusion profile UI
- Changed how shadow map resolution scaling with distance is computed. Now it uses screen space area rather than light range.
- Updated MoreOptions display in UI
- Moved Display Area Light Emissive Mesh script API functions in the editor namespace
- direct strenght properties in ambient occlusion now affect direct specular as well
- Removed advanced Specular Occlusion control in StackLit: SSAO based SO control is hidden and fixed to behave like Lit, SPTD is the only HQ technique shown for baked SO.
- Shader framework refactor: Changed ClampRoughness signature to include PreLightData access.
- HDRPWizard window is now in Window > General > HD Render Pipeline Wizard
- Moved StaticLightingSky to LightingWindow
- Removes the current "Scene Settings" and replace them with "Sky & Fog Settings" (with Physically Based Sky and Volumetric Fog).
- Changed how cached shadow maps are placed inside the atlas to minimize re-rendering of them.

## [6.7.0-preview] - 2019-05-16

### Added
- Added ViewConstants StructuredBuffer to simplify XR rendering
- Added API to render specific settings during a frame
- Added stadia to the supported platforms (2019.3)
- Enabled cascade blends settings in the HD Shadow component
- Added Hardware Dynamic Resolution support.
- Added MatCap debug view to replace the no scene lighting debug view.
- Added clear GBuffer option in FrameSettings (default to false)
- Added preview for decal shader graph (Only albedo, normal and emission)
- Added exposure weight control for decal
- Screen Space Directional Shadow under a define option. Activated for ray tracing
- Added a new abstraction for RendererList that will help transition to Render Graph and future RendererList API
- Added multipass support for VR
- Added XR SDK integration (multipass only)
- Added Shader Graph samples for Hair, Fabric and Decal master nodes.
- Add fade distance, shadow fade distance and light layers to light explorer
- Add method to draw light layer drawer in a rect to HDEditorUtils

### Fixed
- Fixed deserialization crash at runtime
- Fixed for ShaderGraph Unlit masternode not writing velocity
- Fixed a crash when assiging a new HDRP asset with the 'Verify Saving Assets' option enabled
- Fixed exposure to properly support TEXTURE2D_X
- Fixed TerrainLit basemap texture generation
- Fixed a bug that caused nans when material classification was enabled and a tile contained one standard material + a material with transmission.
- Fixed gradient sky hash that was not using the exposure hash
- Fixed displayed default FrameSettings in HDRenderPipelineAsset wrongly updated on scripts reload.
- Fixed gradient sky hash that was not using the exposure hash.
- Fixed visualize cascade mode with exposure.
- Fixed (enabled) exposure on override lighting debug modes.
- Fixed issue with LightExplorer when volume have no profile
- Fixed issue with SSR for negative, infinite and NaN history values
- Fixed LightLayer in HDReflectionProbe and PlanarReflectionProbe inspector that was not displayed as a mask.
- Fixed NaN in transmission when the thickness and a color component of the scattering distance was to 0
- Fixed Light's ShadowMask multi-edition.
- Fixed motion blur and SMAA with VR single-pass instancing
- Fixed NaNs generated by phase functionsin volumetric lighting
- Fixed NaN issue with refraction effect and IOR of 1 at extreme grazing angle
- Fixed nan tracker not using the exposure
- Fixed sorting priority on lit and unlit materials
- Fixed null pointer exception when there are no AOVRequests defined on a camera
- Fixed dirty state of prefab using disabled ReflectionProbes
- Fixed an issue where gizmos and editor grid were not correctly depth tested
- Fixed created default scene prefab non editable due to wrong file extension.
- Fixed an issue where sky convolution was recomputed for nothing when a preview was visible (causing extreme slowness when fabric convolution is enabled)
- Fixed issue with decal that wheren't working currently in player
- Fixed missing stereo rendering macros in some fragment shaders
- Fixed exposure for ReflectionProbe and PlanarReflectionProbe gizmos
- Fixed single-pass instancing on PSVR
- Fixed Vulkan shader issue with Texture2DArray in ScreenSpaceShadow.compute by re-arranging code (workaround)
- Fixed camera-relative issue with lights and XR single-pass instancing
- Fixed single-pass instancing on Vulkan
- Fixed htile synchronization issue with shader graph decal
- Fixed Gizmos are not drawn in Camera preview
- Fixed pre-exposure for emissive decal
- Fixed wrong values computed in PreIntegrateFGD and in the generation of volumetric lighting data by forcing the use of fp32.
- Fixed NaNs arising during the hair lighting pass
- Fixed synchronization issue in decal HTile that occasionally caused rendering artifacts around decal borders
- Fixed QualitySettings getting marked as modified by HDRP (and thus checked out in Perforce)
- Fixed a bug with uninitialized values in light explorer
- Fixed issue with LOD transition
- Fixed shader warnings related to raytracing and TEXTURE2D_X

### Changed
- Refactor PixelCoordToViewDirWS to be VR compatible and to compute it only once per frame
- Modified the variants stripper to take in account multiple HDRP assets used in the build.
- Improve the ray biasing code to avoid self-intersections during the SSR traversal
- Update Pyramid Spot Light to better match emitted light volume.
- Moved _XRViewConstants out of UnityPerPassStereo constant buffer to fix issues with PSSL
- Removed GetPositionInput_Stereo() and single-pass (double-wide) rendering mode
- Changed label width of the frame settings to accommodate better existing options.
- SSR's Default FrameSettings for camera is now enable.
- Re-enabled the sharpening filter on Temporal Anti-aliasing
- Exposed HDEditorUtils.LightLayerMaskDrawer for integration in other packages and user scripting.
- Rename atmospheric scattering in FrameSettings to Fog
- The size modifier in the override for the culling sphere in Shadow Cascades now defaults to 0.6, which is the same as the formerly hardcoded value.
- Moved LOD Bias and Maximum LOD Level from Frame Setting section `Other` to `Rendering`
- ShaderGraph Decal that affect only emissive, only draw in emissive pass (was drawing in dbuffer pass too)
- Apply decal projector fade factor correctly on all attribut and for shader graph decal
- Move RenderTransparentDepthPostpass after all transparent
- Update exposure prepass to interleave XR single-pass instancing views in a checkerboard pattern
- Removed ScriptRuntimeVersion check in wizard.

## [6.6.0-preview] - 2019-04-01

### Added
- Added preliminary changes for XR deferred shading
- Added support of 111110 color buffer
- Added proper support for Recorder in HDRP
- Added depth offset input in shader graph master nodes
- Added a Parallax Occlusion Mapping node
- Added SMAA support
- Added Homothety and Symetry quick edition modifier on volume used in ReflectionProbe, PlanarReflectionProbe and DensityVolume
- Added multi-edition support for DecalProjectorComponent
- Improve hair shader
- Added the _ScreenToTargetScaleHistory uniform variable to be used when sampling HDRP RTHandle history buffers.
- Added settings in `FrameSettings` to change `QualitySettings.lodBias` and `QualitySettings.maximumLODLevel` during a rendering
- Added an exposure node to retrieve the current, inverse and previous frame exposure value.
- Added an HD scene color node which allow to sample the scene color with mips and a toggle to remove the exposure.
- Added safeguard on HD scene creation if default scene not set in the wizard
- Added Low res transparency rendering pass.

### Fixed
- Fixed HDRI sky intensity lux mode
- Fixed dynamic resolution for XR
- Fixed instance identifier semantic string used by Shader Graph
- Fixed null culling result occuring when changing scene that was causing crashes
- Fixed multi-edition light handles and inspector shapes
- Fixed light's LightLayer field when multi-editing
- Fixed normal blend edition handles on DensityVolume
- Fixed an issue with layered lit shader and height based blend where inactive layers would still have influence over the result
- Fixed multi-selection handles color for DensityVolume
- Fixed multi-edition inspector's blend distances for HDReflectionProbe, PlanarReflectionProbe and DensityVolume
- Fixed metric distance that changed along size in DensityVolume
- Fixed DensityVolume shape handles that have not same behaviour in advance and normal edition mode
- Fixed normal map blending in TerrainLit by only blending the derivatives
- Fixed Xbox One rendering just a grey screen instead of the scene
- Fixed probe handles for multiselection
- Fixed baked cubemap import settings for convolution
- Fixed regression causing crash when attempting to open HDRenderPipelineWizard without an HDRenderPipelineAsset setted
- Fixed FullScreenDebug modes: SSAO, SSR, Contact shadow, Prerefraction Color Pyramid, Final Color Pyramid
- Fixed volumetric rendering with stereo instancing
- Fixed shader warning
- Fixed missing resources in existing asset when updating package
- Fixed PBR master node preview in forward rendering or transparent surface
- Fixed deferred shading with stereo instancing
- Fixed "look at" edition mode of Rotation tool for DecalProjectorComponent
- Fixed issue when switching mode in ReflectionProbe and PlanarReflectionProbe
- Fixed issue where migratable component version where not always serialized when part of prefab's instance
- Fixed an issue where shadow would not be rendered properly when light layer are not enabled
- Fixed exposure weight on unlit materials
- Fixed Light intensity not played in the player when recorded with animation/timeline
- Fixed some issues when multi editing HDRenderPipelineAsset
- Fixed emission node breaking the main shader graph preview in certain conditions.
- Fixed checkout of baked probe asset when baking probes.
- Fixed invalid gizmo position for rotated ReflectionProbe
- Fixed multi-edition of material's SurfaceType and RenderingPath
- Fixed whole pipeline reconstruction on selecting for the first time or modifying other than the currently used HDRenderPipelineAsset
- Fixed single shadow debug mode
- Fixed global scale factor debug mode when scale > 1
- Fixed debug menu material overrides not getting applied to the Terrain Lit shader
- Fixed typo in computeLightVariants
- Fixed deferred pass with XR instancing by disabling ComputeLightEvaluation
- Fixed bloom resolution independence
- Fixed lens dirt intensity not behaving properly
- Fixed the Stop NaN feature
- Fixed some resources to handle more than 2 instanced views for XR
- Fixed issue with black screen (NaN) produced on old GPU hardware or intel GPU hardware with gaussian pyramid
- Fixed issue with disabled punctual light would still render when only directional light is present

### Changed
- DensityVolume scripting API will no longuer allow to change between advance and normal edition mode
- Disabled depth of field, lens distortion and panini projection in the scene view
- TerrainLit shaders and includes are reorganized and made simpler.
- TerrainLit shader GUI now allows custom properties to be displayed in the Terrain fold-out section.
- Optimize distortion pass with stencil
- Disable SceneSelectionPass in shader graph preview
- Control punctual light and area light shadow atlas separately
- Move SMAA anti-aliasing option to after Temporal Anti Aliasing one, to avoid problem with previously serialized project settings
- Optimize rendering with static only lighting and when no cullable lights/decals/density volumes are present.
- Updated handles for DecalProjectorComponent for enhanced spacial position readability and have edition mode for better SceneView management
- DecalProjectorComponent are now scale independent in order to have reliable metric unit (see new Size field for changing the size of the volume)
- Restructure code from HDCamera.Update() by adding UpdateAntialiasing() and UpdateViewConstants()
- Renamed velocity to motion vectors
- Objects rendered during the After Post Process pass while TAA is enabled will not benefit from existing depth buffer anymore. This is done to fix an issue where those object would wobble otherwise
- Removed usage of builtin unity matrix for shadow, shadow now use same constant than other view
- The default volume layer mask for cameras & probes is now `Default` instead of `Everything`

## [6.5.0-preview] - 2019-03-07

### Added
- Added depth-of-field support with stereo instancing
- Adding real time area light shadow support
- Added a new FrameSettings: Specular Lighting to toggle the specular during the rendering

### Fixed
- Fixed diffusion profile upgrade breaking package when upgrading to a new version
- Fixed decals cropped by gizmo not updating correctly if prefab
- Fixed an issue when enabling SSR on multiple view
- Fixed edition of the intensity's unit field while selecting multiple lights
- Fixed wrong calculation in soft voxelization for density volume
- Fixed gizmo not working correctly with pre-exposure
- Fixed issue with setting a not available RT when disabling motion vectors
- Fixed planar reflection when looking at mirror normal
- Fixed mutiselection issue with HDLight Inspector
- Fixed HDAdditionalCameraData data migration
- Fixed failing builds when light explorer window is open
- Fixed cascade shadows border sometime causing artefacts between cascades
- Restored shadows in the Cascade Shadow debug visualization
- `camera.RenderToCubemap` use proper face culling

### Changed
- When rendering reflection probe disable all specular lighting and for metals use fresnelF0 as diffuse color for bake lighting.

## [6.4.0-preview] - 2019-02-21

### Added
- VR: Added TextureXR system to selectively expand TEXTURE2D macros to texture array for single-pass stereo instancing + Convert textures call to these macros
- Added an unit selection dropdown next to shutter speed (camera)
- Added error helpbox when trying to use a sub volume component that require the current HDRenderPipelineAsset to support a feature that it is not supporting.
- Add mesh for tube light when display emissive mesh is enabled

### Fixed
- Fixed Light explorer. The volume explorer used `profile` instead of `sharedProfile` which instantiate a custom volume profile instead of editing the asset itself.
- Fixed UI issue where all is displayed using metric unit in shadow cascade and Percent is set in the unit field (happening when opening the inspector).
- Fixed inspector event error when double clicking on an asset (diffusion profile/material).
- Fixed nullref on layered material UI when the material is not an asset.
- Fixed nullref exception when undo/redo a light property.
- Fixed visual bug when area light handle size is 0.

### Changed
- Update UI for 32bit/16bit shadow precision settings in HDRP asset
- Object motion vectors have been disabled in all but the game view. Camera motion vectors are still enabled everywhere, allowing TAA and Motion Blur to work on static objects.
- Enable texture array by default for most rendering code on DX11 and unlock stereo instancing (DX11 only for now)

## [6.3.0-preview] - 2019-02-18

### Added
- Added emissive property for shader graph decals
- Added a diffusion profile override volume so the list of diffusion profile assets to use can be chanaged without affecting the HDRP asset
- Added a "Stop NaNs" option on cameras and in the Scene View preferences.
- Added metric display option in HDShadowSettings and improve clamping
- Added shader parameter mapping in DebugMenu
- Added scripting API to configure DebugData for DebugMenu

### Fixed
- Fixed decals in forward
- Fixed issue with stencil not correctly setup for various master node and shader for the depth pass, motion vector pass and GBuffer/Forward pass
- Fixed SRP batcher and metal
- Fixed culling and shadows for Pyramid, Box, Rectangle and Tube lights
- Fixed an issue where scissor render state leaking from the editor code caused partially black rendering

### Changed
- When a lit material has a clear coat mask that is not null, we now use the clear coat roughness to compute the screen space reflection.
- Diffusion profiles are now limited to one per asset and can be referenced in materials, shader graphs and vfx graphs. Materials will be upgraded automatically except if they are using a shader graph, in this case it will display an error message.

## [6.2.0-preview] - 2019-02-15

### Added
- Added help box listing feature supported in a given HDRenderPipelineAsset alongs with the drawbacks implied.
- Added cascade visualizer, supporting disabled handles when not overriding.

### Fixed
- Fixed post processing with stereo double-wide
- Fixed issue with Metal: Use sign bit to find the cache type instead of lowest bit.
- Fixed invalid state when creating a planar reflection for the first time
- Fix FrameSettings's LitShaderMode not restrained by supported LitShaderMode regression.

### Changed
- The default value roughness value for the clearcoat has been changed from 0.03 to 0.01
- Update default value of based color for master node
- Update Fabric Charlie Sheen lighting model - Remove Fresnel component that wasn't part of initial model + Remap smoothness to [0.0 - 0.6] range for more artist friendly parameter

### Changed
- Code refactor: all macros with ARGS have been swapped with macros with PARAM. This is because the ARGS macros were incorrectly named.

## [6.1.0-preview] - 2019-02-13

### Added
- Added support for post-processing anti-aliasing in the Scene View (FXAA and TAA). These can be set in Preferences.
- Added emissive property for decal material (non-shader graph)

### Fixed
- Fixed a few UI bugs with the color grading curves.
- Fixed "Post Processing" in the scene view not toggling post-processing effects
- Fixed bake only object with flag `ReflectionProbeStaticFlag` when baking a `ReflectionProbe`

### Changed
- Removed unsupported Clear Depth checkbox in Camera inspector
- Updated the toggle for advanced mode in inspectors.

## [6.0.0-preview] - 2019-02-23

### Added
- Added new API to perform a camera rendering
- Added support for hair master node (Double kajiya kay - Lambert)
- Added Reset behaviour in DebugMenu (ingame mapping is right joystick + B)
- Added Default HD scene at new scene creation while in HDRP
- Added Wizard helping to configure HDRP project
- Added new UI for decal material to allow remapping and scaling of some properties
- Added cascade shadow visualisation toggle in HD shadow settings
- Added icons for assets
- Added replace blending mode for distortion
- Added basic distance fade for density volumes
- Added decal master node for shader graph
- Added HD unlit master node (Cross Pipeline version is name Unlit)
- Added new Rendering Queue in materials
- Added post-processing V3 framework embed in HDRP, remove postprocess V2 framework
- Post-processing now uses the generic volume framework
-   New depth-of-field, bloom, panini projection effects, motion blur
-   Exposure is now done as a pre-exposition pass, the whole system has been revamped
-   Exposure now use EV100 everywhere in the UI (Sky, Emissive Light)
- Added emissive intensity (Luminance and EV100 control) control for Emissive
- Added pre-exposure weigth for Emissive
- Added an emissive color node and a slider to control the pre-exposure percentage of emission color
- Added physical camera support where applicable
- Added more color grading tools
- Added changelog level for Shader Variant stripping
- Added Debug mode for validation of material albedo and metalness/specularColor values
- Added a new dynamic mode for ambient probe and renamed BakingSky to StaticLightingSky
- Added command buffer parameter to all Bind() method of material
- Added Material validator in Render Pipeline Debug
- Added code to future support of DXR (not enabled)
- Added support of multiviewport
- Added HDRenderPipeline.RequestSkyEnvironmentUpdate function to force an update from script when sky is set to OnDemand
- Added a Lighting and BackLighting slots in Lit, StackLit, Fabric and Hair master nodes
- Added support for overriding terrain detail rendering shaders, via the render pipeline editor resources asset
- Added xrInstancing flag support to RTHandle
- Added support for cullmask for decal projectors
- Added software dynamic resolution support
- Added support for "After Post-Process" render pass for unlit shader
- Added support for textured rectangular area lights
- Added stereo instancing macros to MSAA shaders
- Added support for Quarter Res Raytraced Reflections (not enabled)
- Added fade factor for decal projectors.
- Added stereo instancing macros to most shaders used in VR
- Added multi edition support for HDRenderPipelineAsset

### Fixed
- Fixed logic to disable FPTL with stereo rendering
- Fixed stacklit transmission and sun highlight
- Fixed decals with stereo rendering
- Fixed sky with stereo rendering
- Fixed flip logic for postprocessing + VR
- Fixed copyStencilBuffer pass for some specific platforms
- Fixed point light shadow map culling that wasn't taking into account far plane
- Fixed usage of SSR with transparent on all master node
- Fixed SSR and microshadowing on fabric material
- Fixed blit pass for stereo rendering
- Fixed lightlist bounds for stereo rendering
- Fixed windows and in-game DebugMenu sync.
- Fixed FrameSettings' LitShaderMode sync when opening DebugMenu.
- Fixed Metal specific issues with decals, hitting a sampler limit and compiling AxF shader
- Fixed an issue with flipped depth buffer during postprocessing
- Fixed normal map use for shadow bias with forward lit - now use geometric normal
- Fixed transparent depth prepass and postpass access so they can be use without alpha clipping for lit shader
- Fixed support of alpha clip shadow for lit master node
- Fixed unlit master node not compiling
- Fixed issue with debug display of reflection probe
- Fixed issue with phong tessellations not working with lit shader
- Fixed issue with vertex displacement being affected by heightmap setting even if not heightmap where assign
- Fixed issue with density mode on Lit terrain producing NaN
- Fixed issue when going back and forth from Lit to LitTesselation for displacement mode
- Fixed issue with ambient occlusion incorrectly applied to emissiveColor with light layers in deferred
- Fixed issue with fabric convolution not using the correct convolved texture when fabric convolution is enabled
- Fixed issue with Thick mode for Transmission that was disabling transmission with directional light
- Fixed shutdown edge cases with HDRP tests
- Fixed slowdow when enabling Fabric convolution in HDRP asset
- Fixed specularAA not compiling in StackLit Master node
- Fixed material debug view with stereo rendering
- Fixed material's RenderQueue edition in default view.
- Fixed banding issues within volumetric density buffer
- Fixed missing multicompile for MSAA for AxF
- Fixed camera-relative support for stereo rendering
- Fixed remove sync with render thread when updating decal texture atlas.
- Fixed max number of keyword reach [256] issue. Several shader feature are now local
- Fixed Scene Color and Depth nodes
- Fixed SSR in forward
- Fixed custom editor of Unlit, HD Unlit and PBR shader graph master node
- Fixed issue with NewFrame not correctly calculated in Editor when switching scene
- Fixed issue with TerrainLit not compiling with depth only pass and normal buffer
- Fixed geometric normal use for shadow bias with PBR master node in forward
- Fixed instancing macro usage for decals
- Fixed error message when having more than one directional light casting shadow
- Fixed error when trying to display preview of Camera or PlanarReflectionProbe
- Fixed LOAD_TEXTURE2D_ARRAY_MSAA macro
- Fixed min-max and amplitude clamping value in inspector of vertex displacement materials
- Fixed issue with alpha shadow clip (was incorrectly clipping object shadow)
- Fixed an issue where sky cubemap would not be cleared correctly when setting the current sky to None
- Fixed a typo in Static Lighting Sky component UI
- Fixed issue with incorrect reset of RenderQueue when switching shader in inspector GUI
- Fixed issue with variant stripper stripping incorrectly some variants
- Fixed a case of ambient lighting flickering because of previews
- Fixed Decals when rendering multiple camera in a single frame
- Fixed cascade shadow count in shader
- Fixed issue with Stacklit shader with Haze effect
- Fixed an issue with the max sample count for the TAA
- Fixed post-process guard band for XR
- Fixed exposure of emissive of Unlit
- Fixed depth only and motion vector pass for Unlit not working correctly with MSAA
- Fixed an issue with stencil buffer copy causing unnecessary compute dispatches for lighting
- Fixed multi edition issue in FrameSettings
- Fixed issue with SRP batcher and DebugDisplay variant of lit shader
- Fixed issue with debug material mode not doing alpha test
- Fixed "Attempting to draw with missing UAV bindings" errors on Vulkan
- Fixed pre-exposure incorrectly apply to preview
- Fixed issue with duplicate 3D texture in 3D texture altas of volumetric?
- Fixed Camera rendering order (base on the depth parameter)
- Fixed shader graph decals not being cropped by gizmo
- Fixed "Attempting to draw with missing UAV bindings" errors on Vulkan.


### Changed
- ColorPyramid compute shader passes is swapped to pixel shader passes on platforms where the later is faster.
- Removing the simple lightloop used by the simple lit shader
- Whole refactor of reflection system: Planar and reflection probe
- Separated Passthrough from other RenderingPath
- Update several properties naming and caption based on feedback from documentation team
- Remove tile shader variant for transparent backface pass of lit shader
- Rename all HDRenderPipeline to HDRP folder for shaders
- Rename decal property label (based on doc team feedback)
- Lit shader mode now default to Deferred to reduce build time
- Update UI of Emission parameters in shaders
- Improve shader variant stripping including shader graph variant
- Refactored render loop to render realtime probes visible per camera
- Enable SRP batcher by default
- Shader code refactor: Rename LIGHTLOOP_SINGLE_PASS => LIGHTLOOP_DISABLE_TILE_AND_CLUSTER and clean all usage of LIGHTLOOP_TILE_PASS
- Shader code refactor: Move pragma definition of vertex and pixel shader inside pass + Move SURFACE_GRADIENT definition in XXXData.hlsl
- Micro-shadowing in Lit forward now use ambientOcclusion instead of SpecularOcclusion
- Upgraded FrameSettings workflow, DebugMenu and Inspector part relative to it
- Update build light list shader code to support 32 threads in wavefronts on some platforms
- LayeredLit layers' foldout are now grouped in one main foldout per layer
- Shadow alpha clip can now be enabled on lit shader and haor shader enven for opaque
- Temporal Antialiasing optimization for Xbox One X
- Parameter depthSlice on SetRenderTarget functions now defaults to -1 to bind the entire resource
- Rename SampleCameraDepth() functions to LoadCameraDepth() and SampleCameraDepth(), same for SampleCameraColor() functions
- Improved Motion Blur quality.
- Update stereo frame settings values for single-pass instancing and double-wide
- Rearrange FetchDepth functions to prepare for stereo-instancing
- Remove unused _ComputeEyeIndex
- Updated HDRenderPipelineAsset inspector
- Re-enable SRP batcher for metal

## [5.2.0-preview] - 2018-11-27

### Added
- Added option to run Contact Shadows and Volumetrics Voxelization stage in Async Compute
- Added camera freeze debug mode - Allow to visually see culling result for a camera
- Added support of Gizmo rendering before and after postprocess in Editor
- Added support of LuxAtDistance for punctual lights

### Fixed
- Fixed Debug.DrawLine and Debug.Ray call to work in game view
- Fixed DebugMenu's enum resetted on change
- Fixed divide by 0 in refraction causing NaN
- Fixed disable rough refraction support
- Fixed refraction, SSS and atmospheric scattering for VR
- Fixed forward clustered lighting for VR (double-wide).
- Fixed Light's UX to not allow negative intensity
- Fixed HDRenderPipelineAsset inspector broken when displaying its FrameSettings from project windows.
- Fixed forward clustered lighting for VR (double-wide).
- Fixed HDRenderPipelineAsset inspector broken when displaying its FrameSettings from project windows.
- Fixed Decals and SSR diable flags for all shader graph master node (Lit, Fabric, StackLit, PBR)
- Fixed Distortion blend mode for shader graph master node (Lit, StackLit)
- Fixed bent Normal for Fabric master node in shader graph
- Fixed PBR master node lightlayers
- Fixed shader stripping for built-in lit shaders.

### Changed
- Rename "Regular" in Diffusion profile UI "Thick Object"
- Changed VBuffer depth parametrization for volumetric from distanceRange to depthExtent - Require update of volumetric settings - Fog start at near plan
- SpotLight with box shape use Lux unit only

## [5.1.0-preview] - 2018-11-19

### Added

- Added a separate Editor resources file for resources Unity does not take when it builds a Player.
- You can now disable SSR on Materials in Shader Graph.
- Added support for MSAA when the Supported Lit Shader Mode is set to Both. Previously HDRP only supported MSAA for Forward mode.
- You can now override the emissive color of a Material when in debug mode.
- Exposed max light for Light Loop Settings in HDRP asset UI.
- HDRP no longer performs a NormalDBuffer pass update if there are no decals in the Scene.
- Added distant (fall-back) volumetric fog and improved the fog evaluation precision.
- Added an option to reflect sky in SSR.
- Added a y-axis offset for the PlanarReflectionProbe and offset tool.
- Exposed the option to run SSR and SSAO on async compute.
- Added support for the _GlossMapScale parameter in the Legacy to HDRP Material converter.
- Added wave intrinsic instructions for use in Shaders (for AMD GCN).


### Fixed
- Fixed sphere shaped influence handles clamping in Reflection Probes.
- Fixed Reflection Probe data migration for projects created before using HDRP.
- Fixed UI of Layered Material where Unity previously rendered the scrollbar above the Copy button.
- Fixed Material tessellations parameters Start fade distance and End fade distance. Originally, Unity clamped these values when you modified them.
- Fixed various distortion and refraction issues - handle a better fall-back.
- Fixed SSR for multiple views.
- Fixed SSR issues related to self-intersections.
- Fixed shape density volume handle speed.
- Fixed density volume shape handle moving too fast.
- Fixed the Camera velocity pass that we removed by mistake.
- Fixed some null pointer exceptions when disabling motion vectors support.
- Fixed viewports for both the Subsurface Scattering combine pass and the transparent depth prepass.
- Fixed the blend mode pop-up in the UI. It previously did not appear when you enabled pre-refraction.
- Fixed some null pointer exceptions that previously occurred when you disabled motion vectors support.
- Fixed Layered Lit UI issue with scrollbar.
- Fixed cubemap assignation on custom ReflectionProbe.
- Fixed Reflection Probes’ capture settings' shadow distance.
- Fixed an issue with the SRP batcher and Shader variables declaration.
- Fixed thickness and subsurface slots for fabric Shader master node that wasn't appearing with the right combination of flags.
- Fixed d3d debug layer warning.
- Fixed PCSS sampling quality.
- Fixed the Subsurface and transmission Material feature enabling for fabric Shader.
- Fixed the Shader Graph UV node’s dimensions when using it in a vertex Shader.
- Fixed the planar reflection mirror gizmo's rotation.
- Fixed HDRenderPipelineAsset's FrameSettings not showing the selected enum in the Inspector drop-down.
- Fixed an error with async compute.
- MSAA now supports transparency.
- The HDRP Material upgrader tool now converts metallic values correctly.
- Volumetrics now render in Reflection Probes.
- Fixed a crash that occurred whenever you set a viewport size to 0.
- Fixed the Camera physic parameter that the UI previously did not display.
- Fixed issue in pyramid shaped spotlight handles manipulation

### Changed

- Renamed Line shaped Lights to Tube Lights.
- HDRP now uses mean height fog parametrization.
- Shadow quality settings are set to All when you use HDRP (This setting is not visible in the UI when using SRP). This avoids Legacy Graphics Quality Settings disabling the shadows and give SRP full control over the Shadows instead.
- HDRP now internally uses premultiplied alpha for all fog.
- Updated default FrameSettings used for realtime Reflection Probes when you create a new HDRenderPipelineAsset.
- Remove multi-camera support. LWRP and HDRP will not support multi-camera layered rendering.
- Updated Shader Graph subshaders to use the new instancing define.
- Changed fog distance calculation from distance to plane to distance to sphere.
- Optimized forward rendering using AMD GCN by scalarizing the light loop.
- Changed the UI of the Light Editor.
- Change ordering of includes in HDRP Materials in order to reduce iteration time for faster compilation.
- Added a StackLit master node replacing the InspectorUI version. IMPORTANT: All previously authored StackLit Materials will be lost. You need to recreate them with the master node.

## [5.0.0-preview] - 2018-09-28

### Added
- Added occlusion mesh to depth prepass for VR (VR still disabled for now)
- Added a debug mode to display only one shadow at once
- Added controls for the highlight created by directional lights
- Added a light radius setting to punctual lights to soften light attenuation and simulate fill lighting
- Added a 'minRoughness' parameter to all non-area lights (was previously only available for certain light types)
- Added separate volumetric light/shadow dimmers
- Added per-pixel jitter to volumetrics to reduce aliasing artifacts
- Added a SurfaceShading.hlsl file, which implements material-agnostic shading functionality in an efficient manner
- Added support for shadow bias for thin object transmission
- Added FrameSettings to control realtime planar reflection
- Added control for SRPBatcher on HDRP Asset
- Added an option to clear the shadow atlases in the debug menu
- Added a color visualization of the shadow atlas rescale in debug mode
- Added support for disabling SSR on materials
- Added intrinsic for XBone
- Added new light volume debugging tool
- Added a new SSR debug view mode
- Added translaction's scale invariance on DensityVolume
- Added multiple supported LitShadermode and per renderer choice in case of both Forward and Deferred supported
- Added custom specular occlusion mode to Lit Shader Graph Master node

### Fixed
- Fixed a normal bias issue with Stacklit (Was causing light leaking)
- Fixed camera preview outputing an error when both scene and game view where display and play and exit was call
- Fixed override debug mode not apply correctly on static GI
- Fixed issue where XRGraphicsConfig values set in the asset inspector GUI weren't propagating correctly (VR still disabled for now)
- Fixed issue with tangent that was using SurfaceGradient instead of regular normal decoding
- Fixed wrong error message display when switching to unsupported target like IOS
- Fixed an issue with ambient occlusion texture sometimes not being created properly causing broken rendering
- Shadow near plane is no longer limited at 0.1
- Fixed decal draw order on transparent material
- Fixed an issue where sometime the lookup texture used for GGX convolution was broken, causing broken rendering
- Fixed an issue where you wouldn't see any fog for certain pipeline/scene configurations
- Fixed an issue with volumetric lighting where the anisotropy value of 0 would not result in perfectly isotropic lighting
- Fixed shadow bias when the atlas is rescaled
- Fixed shadow cascade sampling outside of the atlas when cascade count is inferior to 4
- Fixed shadow filter width in deferred rendering not matching shader config
- Fixed stereo sampling of depth texture in MSAA DepthValues.shader
- Fixed box light UI which allowed negative and zero sizes, thus causing NaNs
- Fixed stereo rendering in HDRISky.shader (VR)
- Fixed normal blend and blend sphere influence for reflection probe
- Fixed distortion filtering (was point filtering, now trilinear)
- Fixed contact shadow for large distance
- Fixed depth pyramid debug view mode
- Fixed sphere shaped influence handles clamping in reflection probes
- Fixed reflection probes data migration for project created before using hdrp
- Fixed ambient occlusion for Lit Master Node when slot is connected

### Changed
- Use samplerunity_ShadowMask instead of samplerunity_samplerLightmap for shadow mask
- Allow to resize reflection probe gizmo's size
- Improve quality of screen space shadow
- Remove support of projection model for ScreenSpaceLighting (SSR always use HiZ and refraction always Proxy)
- Remove all the debug mode from SSR that are obsolete now
- Expose frameSettings and Capture settings for reflection and planar probe
- Update UI for reflection probe, planar probe, camera and HDRP Asset
- Implement proper linear blending for volumetric lighting via deep compositing as described in the paper "Deep Compositing Using Lie Algebras"
- Changed  planar mapping to match terrain convention (XZ instead of ZX)
- XRGraphicsConfig is no longer Read/Write. Instead, it's read-only. This improves consistency of XR behavior between the legacy render pipeline and SRP
- Change reflection probe data migration code (to update old reflection probe to new one)
- Updated gizmo for ReflectionProbes
- Updated UI and Gizmo of DensityVolume

## [4.0.0-preview] - 2018-09-28

### Added
- Added a new TerrainLit shader that supports rendering of Unity terrains.
- Added controls for linear fade at the boundary of density volumes
- Added new API to control decals without monobehaviour object
- Improve Decal Gizmo
- Implement Screen Space Reflections (SSR) (alpha version, highly experimental)
- Add an option to invert the fade parameter on a Density Volume
- Added a Fabric shader (experimental) handling cotton and silk
- Added support for MSAA in forward only for opaque only
- Implement smoothness fade for SSR
- Added support for AxF shader (X-rite format - require special AxF importer from Unity not part of HDRP)
- Added control for sundisc on directional light (hack)
- Added a new HD Lit Master node that implements Lit shader support for Shader Graph
- Added Micro shadowing support (hack)
- Added an event on HDAdditionalCameraData for custom rendering
- HDRP Shader Graph shaders now support 4-channel UVs.

### Fixed
- Fixed an issue where sometimes the deferred shadow texture would not be valid, causing wrong rendering.
- Stencil test during decals normal buffer update is now properly applied
- Decals corectly update normal buffer in forward
- Fixed a normalization problem in reflection probe face fading causing artefacts in some cases
- Fix multi-selection behavior of Density Volumes overwriting the albedo value
- Fixed support of depth texture for RenderTexture. HDRP now correctly output depth to user depth buffer if RenderTexture request it.
- Fixed multi-selection behavior of Density Volumes overwriting the albedo value
- Fixed support of depth for RenderTexture. HDRP now correctly output depth to user depth buffer if RenderTexture request it.
- Fixed support of Gizmo in game view in the editor
- Fixed gizmo for spot light type
- Fixed issue with TileViewDebug mode being inversed in gameview
- Fixed an issue with SAMPLE_TEXTURECUBE_SHADOW macro
- Fixed issue with color picker not display correctly when game and scene view are visible at the same time
- Fixed an issue with reflection probe face fading
- Fixed camera motion vectors shader and associated matrices to update correctly for single-pass double-wide stereo rendering
- Fixed light attenuation functions when range attenuation is disabled
- Fixed shadow component algorithm fixup not dirtying the scene, so changes can be saved to disk.
- Fixed some GC leaks for HDRP
- Fixed contact shadow not affected by shadow dimmer
- Fixed GGX that works correctly for the roughness value of 0 (mean specular highlgiht will disappeard for perfect mirror, we rely on maxSmoothness instead to always have a highlight even on mirror surface)
- Add stereo support to ShaderPassForward.hlsl. Forward rendering now seems passable in limited test scenes with camera-relative rendering disabled.
- Add stereo support to ProceduralSky.shader and OpaqueAtmosphericScattering.shader.
- Added CullingGroupManager to fix more GC.Alloc's in HDRP
- Fixed rendering when multiple cameras render into the same render texture

### Changed
- Changed the way depth & color pyramids are built to be faster and better quality, thus improving the look of distortion and refraction.
- Stabilize the dithered LOD transition mask with respect to the camera rotation.
- Avoid multiple depth buffer copies when decals are present
- Refactor code related to the RT handle system (No more normal buffer manager)
- Remove deferred directional shadow and move evaluation before lightloop
- Add a function GetNormalForShadowBias() that material need to implement to return the normal used for normal shadow biasing
- Remove Jimenez Subsurface scattering code (This code was disabled by default, now remove to ease maintenance)
- Change Decal API, decal contribution is now done in Material. Require update of material using decal
- Move a lot of files from CoreRP to HDRP/CoreRP. All moved files weren't used by Ligthweight pipeline. Long term they could move back to CoreRP after CoreRP become out of preview
- Updated camera inspector UI
- Updated decal gizmo
- Optimization: The objects that are rendered in the Motion Vector Pass are not rendered in the prepass anymore
- Removed setting shader inclue path via old API, use package shader include paths
- The default value of 'maxSmoothness' for punctual lights has been changed to 0.99
- Modified deferred compute and vert/frag shaders for first steps towards stereo support
- Moved material specific Shader Graph files into corresponding material folders.
- Hide environment lighting settings when enabling HDRP (Settings are control from sceneSettings)
- Update all shader includes to use absolute path (allow users to create material in their Asset folder)
- Done a reorganization of the files (Move ShaderPass to RenderPipeline folder, Move all shadow related files to Lighting/Shadow and others)
- Improved performance and quality of Screen Space Shadows

## [3.3.0-preview] - 2018-01-01

### Added
- Added an error message to say to use Metal or Vulkan when trying to use OpenGL API
- Added a new Fabric shader model that supports Silk and Cotton/Wool
- Added a new HDRP Lighting Debug mode to visualize Light Volumes for Point, Spot, Line, Rectangular and Reflection Probes
- Add support for reflection probe light layers
- Improve quality of anisotropic on IBL

### Fixed
- Fix an issue where the screen where darken when rendering camera preview
- Fix display correct target platform when showing message to inform user that a platform is not supported
- Remove workaround for metal and vulkan in normal buffer encoding/decoding
- Fixed an issue with color picker not working in forward
- Fixed an issue where reseting HDLight do not reset all of its parameters
- Fixed shader compile warning in DebugLightVolumes.shader

### Changed
- Changed default reflection probe to be 256x256x6 and array size to be 64
- Removed dependence on the NdotL for thickness evaluation for translucency (based on artist's input)
- Increased the precision when comparing Planar or HD reflection probe volumes
- Remove various GC alloc in C#. Slightly better performance

## [3.2.0-preview] - 2018-01-01

### Added
- Added a luminance meter in the debug menu
- Added support of Light, reflection probe, emissive material, volume settings related to lighting to Lighting explorer
- Added support for 16bit shadows

### Fixed
- Fix issue with package upgrading (HDRP resources asset is now versionned to worarkound package manager limitation)
- Fix HDReflectionProbe offset displayed in gizmo different than what is affected.
- Fix decals getting into a state where they could not be removed or disabled.
- Fix lux meter mode - The lux meter isn't affected by the sky anymore
- Fix area light size reset when multi-selected
- Fix filter pass number in HDUtils.BlitQuad
- Fix Lux meter mode that was applying SSS
- Fix planar reflections that were not working with tile/cluster (olbique matrix)
- Fix debug menu at runtime not working after nested prefab PR come to trunk
- Fix scrolling issue in density volume

### Changed
- Shader code refactor: Split MaterialUtilities file in two parts BuiltinUtilities (independent of FragInputs) and MaterialUtilities (Dependent of FragInputs)
- Change screen space shadow rendertarget format from ARGB32 to RG16

## [3.1.0-preview] - 2018-01-01

### Added
- Decal now support per channel selection mask. There is now two mode. One with BaseColor, Normal and Smoothness and another one more expensive with BaseColor, Normal, Smoothness, Metal and AO. Control is on HDRP Asset. This may require to launch an update script for old scene: 'Edit/Render Pipeline/Single step upgrade script/Upgrade all DecalMaterial MaskBlendMode'.
- Decal now supports depth bias for decal mesh, to prevent z-fighting
- Decal material now supports draw order for decal projectors
- Added LightLayers support (Base on mask from renderers name RenderingLayers and mask from light name LightLayers - if they match, the light apply) - cost an extra GBuffer in deferred (more bandwidth)
- When LightLayers is enabled, the AmbientOclusion is store in the GBuffer in deferred path allowing to avoid double occlusion with SSAO. In forward the double occlusion is now always avoided.
- Added the possibility to add an override transform on the camera for volume interpolation
- Added desired lux intensity and auto multiplier for HDRI sky
- Added an option to disable light by type in the debug menu
- Added gradient sky
- Split EmissiveColor and bakeDiffuseLighting in forward avoiding the emissiveColor to be affect by SSAO
- Added a volume to control indirect light intensity
- Added EV 100 intensity unit for area lights
- Added support for RendererPriority on Renderer. This allow to control order of transparent rendering manually. HDRP have now two stage of sorting for transparent in addition to bact to front. Material have a priority then Renderer have a priority.
- Add Coupling of (HD)Camera and HDAdditionalCameraData for reset and remove in inspector contextual menu of Camera
- Add Coupling of (HD)ReflectionProbe and HDAdditionalReflectionData for reset and remove in inspector contextual menu of ReflectoinProbe
- Add macro to forbid unity_ObjectToWorld/unity_WorldToObject to be use as it doesn't handle camera relative rendering
- Add opacity control on contact shadow

### Fixed
- Fixed an issue with PreIntegratedFGD texture being sometimes destroyed and not regenerated causing rendering to break
- PostProcess input buffers are not copied anymore on PC if the viewport size matches the final render target size
- Fixed an issue when manipulating a lot of decals, it was displaying a lot of errors in the inspector
- Fixed capture material with reflection probe
- Refactored Constant Buffers to avoid hitting the maximum number of bound CBs in some cases.
- Fixed the light range affecting the transform scale when changed.
- Snap to grid now works for Decal projector resizing.
- Added a warning for 128x128 cookie texture without mipmaps
- Replace the sampler used for density volumes for correct wrap mode handling

### Changed
- Move Render Pipeline Debug "Windows from Windows->General-> Render Pipeline debug windows" to "Windows from Windows->Analysis-> Render Pipeline debug windows"
- Update detail map formula for smoothness and albedo, goal it to bright and dark perceptually and scale factor is use to control gradient speed
- Refactor the Upgrade material system. Now a material can be update from older version at any time. Call Edit/Render Pipeline/Upgrade all Materials to newer version
- Change name EnableDBuffer to EnableDecals at several place (shader, hdrp asset...), this require a call to Edit/Render Pipeline/Upgrade all Materials to newer version to have up to date material.
- Refactor shader code: BakeLightingData structure have been replace by BuiltinData. Lot of shader code have been remove/change.
- Refactor shader code: All GBuffer are now handled by the deferred material. Mean ShadowMask and LightLayers are control by lit material in lit.hlsl and not outside anymore. Lot of shader code have been remove/change.
- Refactor shader code: Rename GetBakedDiffuseLighting to ModifyBakedDiffuseLighting. This function now handle lighting model for transmission too. Lux meter debug mode is factor outisde.
- Refactor shader code: GetBakedDiffuseLighting is not call anymore in GBuffer or forward pass, including the ConvertSurfaceDataToBSDFData and GetPreLightData, this is done in ModifyBakedDiffuseLighting now
- Refactor shader code: Added a backBakeDiffuseLighting to BuiltinData to handle lighting for transmission
- Refactor shader code: Material must now call InitBuiltinData (Init all to zero + init bakeDiffuseLighting and backBakeDiffuseLighting ) and PostInitBuiltinData

## [3.0.0-preview] - 2018-01-01

### Fixed
- Fixed an issue with distortion that was using previous frame instead of current frame
- Fixed an issue where disabled light where not upgrade correctly to the new physical light unit system introduce in 2.0.5-preview

### Changed
- Update assembly definitions to output assemblies that match Unity naming convention (Unity.*).

## [2.0.5-preview] - 2018-01-01

### Added
- Add option supportDitheringCrossFade on HDRP Asset to allow to remove shader variant during player build if needed
- Add contact shadows for punctual lights (in additional shadow settings), only one light is allowed to cast contact shadows at the same time and so at each frame a dominant light is choosed among all light with contact shadows enabled.
- Add PCSS shadow filter support (from SRP Core)
- Exposed shadow budget parameters in HDRP asset
- Add an option to generate an emissive mesh for area lights (currently rectangle light only). The mesh fits the size, intensity and color of the light.
- Add an option to the HDRP asset to increase the resolution of volumetric lighting.
- Add additional ligth unit support for punctual light (Lumens, Candela) and area lights (Lumens, Luminance)
- Add dedicated Gizmo for the box Influence volume of HDReflectionProbe / PlanarReflectionProbe

### Changed
- Re-enable shadow mask mode in debug view
- SSS and Transmission code have been refactored to be able to share it between various material. Guidelines are in SubsurfaceScattering.hlsl
- Change code in area light with LTC for Lit shader. Magnitude is now take from FGD texture instead of a separate texture
- Improve camera relative rendering: We now apply camera translation on the model matrix, so before the TransformObjectToWorld(). Note: unity_WorldToObject and unity_ObjectToWorld must never be used directly.
- Rename positionWS to positionRWS (Camera relative world position) at a lot of places (mainly in interpolator and FragInputs). In case of custom shader user will be required to update their code.
- Rename positionWS, capturePositionWS, proxyPositionWS, influencePositionWS to positionRWS, capturePositionRWS, proxyPositionRWS, influencePositionRWS (Camera relative world position) in LightDefinition struct.
- Improve the quality of trilinear filtering of density volume textures.
- Improve UI for HDReflectionProbe / PlanarReflectionProbe

### Fixed
- Fixed a shader preprocessor issue when compiling DebugViewMaterialGBuffer.shader against Metal target
- Added a temporary workaround to Lit.hlsl to avoid broken lighting code with Metal/AMD
- Fixed issue when using more than one volume texture mask with density volumes.
- Fixed an error which prevented volumetric lighting from working if no density volumes with 3D textures were present.
- Fix contact shadows applied on transmission
- Fix issue with forward opaque lit shader variant being removed by the shader preprocessor
- Fixed compilation errors on platforms with limited XRSetting support.
- Fixed apply range attenuation option on punctual light
- Fixed issue with color temperature not take correctly into account with static lighting
- Don't display fog when diffuse lighting, specular lighting, or lux meter debug mode are enabled.

## [2.0.4-preview] - 2018-01-01

### Fixed
- Fix issue when disabling rough refraction and building a player. Was causing a crash.

## [2.0.3-preview] - 2018-01-01

### Added
- Increased debug color picker limit up to 260k lux

## [2.0.2-preview] - 2018-01-01

### Added
- Add Light -> Planar Reflection Probe command
- Added a false color mode in rendering debug
- Add support for mesh decals
- Add flag to disable projector decals on transparent geometry to save performance and decal texture atlas space
- Add ability to use decal diffuse map as mask only
- Add visualize all shadow masks in lighting debug
- Add export of normal and roughness buffer for forwardOnly and when in supportOnlyForward mode for forward
- Provide a define in lit.hlsl (FORWARD_MATERIAL_READ_FROM_WRITTEN_NORMAL_BUFFER) when output buffer normal is used to read the normal and roughness instead of caclulating it (can save performance, but lower quality due to compression)
- Add color swatch to decal material

### Changed
- Change Render -> Planar Reflection creation to 3D Object -> Mirror
- Change "Enable Reflector" name on SpotLight to "Angle Affect Intensity"
- Change prototype of BSDFData ConvertSurfaceDataToBSDFData(SurfaceData surfaceData) to BSDFData ConvertSurfaceDataToBSDFData(uint2 positionSS, SurfaceData surfaceData)

### Fixed
- Fix issue with StackLit in deferred mode with deferredDirectionalShadow due to GBuffer not being cleared. Gbuffer is still not clear and issue was fix with the new Output of normal buffer.
- Fixed an issue where interpolation volumes were not updated correctly for reflection captures.
- Fixed an exception in Light Loop settings UI

## [2.0.1-preview] - 2018-01-01

### Added
- Add stripper of shader variant when building a player. Save shader compile time.
- Disable per-object culling that was executed in C++ in HD whereas it was not used (Optimization)
- Enable texture streaming debugging (was not working before 2018.2)
- Added Screen Space Reflection with Proxy Projection Model
- Support correctly scene selection for alpha tested object
- Add per light shadow mask mode control (i.e shadow mask distance and shadow mask). It use the option NonLightmappedOnly
- Add geometric filtering to Lit shader (allow to reduce specular aliasing)
- Add shortcut to create DensityVolume and PlanarReflection in hierarchy
- Add a DefaultHDMirrorMaterial material for PlanarReflection
- Added a script to be able to upgrade material to newer version of HDRP
- Removed useless duplication of ForwardError passes.
- Add option to not compile any DEBUG_DISPLAY shader in the player (Faster build) call Support Runtime Debug display

### Changed
- Changed SupportForwardOnly to SupportOnlyForward in render pipeline settings
- Changed versioning variable name in HDAdditionalXXXData from m_version to version
- Create unique name when creating a game object in the rendering menu (i.e Density Volume(2))
- Re-organize various files and folder location to clean the repository
- Change Debug windows name and location. Now located at:  Windows -> General -> Render Pipeline Debug

### Removed
- Removed GlobalLightLoopSettings.maxPlanarReflectionProbes and instead use value of GlobalLightLoopSettings.planarReflectionProbeCacheSize
- Remove EmissiveIntensity parameter and change EmissiveColor to be HDR (Matching Builtin Unity behavior) - Data need to be updated - Launch Edit -> Single Step Upgrade Script -> Upgrade all Materials emissionColor

### Fixed
- Fix issue with LOD transition and instancing
- Fix discrepency between object motion vector and camera motion vector
- Fix issue with spot and dir light gizmo axis not highlighted correctly
- Fix potential crash while register debug windows inputs at startup
- Fix warning when creating Planar reflection
- Fix specular lighting debug mode (was rendering black)
- Allow projector decal with null material to allow to configure decal when HDRP is not set
- Decal atlas texture offset/scale is updated after allocations (used to be before so it was using date from previous frame)

## [0.0.0-preview] - 2018-01-01

### Added
- Configure the VolumetricLightingSystem code path to be on by default
- Trigger a build exception when trying to build an unsupported platform
- Introduce the VolumetricLightingController component, which can (and should) be placed on the camera, and allows one to control the near and the far plane of the V-Buffer (volumetric "froxel" buffer) along with the depth distribution (from logarithmic to linear)
- Add 3D texture support for DensityVolumes
- Add a better mapping of roughness to mipmap for planar reflection
- The VolumetricLightingSystem now uses RTHandles, which allows to save memory by sharing buffers between different cameras (history buffers are not shared), and reduce reallocation frequency by reallocating buffers only if the rendering resolution increases (and suballocating within existing buffers if the rendering resolution decreases)
- Add a Volumetric Dimmer slider to lights to control the intensity of the scattered volumetric lighting
- Add UV tiling and offset support for decals.
- Add mipmapping support for volume 3D mask textures

### Changed
- Default number of planar reflection change from 4 to 2
- Rename _MainDepthTexture to _CameraDepthTexture
- The VolumetricLightingController has been moved to the Interpolation Volume framework and now functions similarly to the VolumetricFog settings
- Update of UI of cookie, CubeCookie, Reflection probe and planar reflection probe to combo box
- Allow enabling/disabling shadows for area lights when they are set to baked.
- Hide applyRangeAttenuation and FadeDistance for directional shadow as they are not used

### Removed
- Remove Resource folder of PreIntegratedFGD and add the resource to RenderPipeline Asset

### Fixed
- Fix ConvertPhysicalLightIntensityToLightIntensity() function used when creating light from script to match HDLightEditor behavior
- Fix numerical issues with the default value of mean free path of volumetric fog
- Fix the bug preventing decals from coexisting with density volumes
- Fix issue with alpha tested geometry using planar/triplanar mapping not render correctly or flickering (due to being wrongly alpha tested in depth prepass)
- Fix meta pass with triplanar (was not handling correctly the normal)
- Fix preview when a planar reflection is present
- Fix Camera preview, it is now a Preview cameraType (was a SceneView)
- Fix handling unknown GPUShadowTypes in the shadow manager.
- Fix area light shapes sent as point lights to the baking backends when they are set to baked.
- Fix unnecessary division by PI for baked area lights.
- Fix line lights sent to the lightmappers. The backends don't support this light type.
- Fix issue with shadow mask framesettings not correctly taken into account when shadow mask is enabled for lighting.
- Fix directional light and shadow mask transition, they are now matching making smooth transition
- Fix banding issues caused by high intensity volumetric lighting
- Fix the debug window being emptied on SRP asset reload
- Fix issue with debug mode not correctly clearing the GBuffer in editor after a resize
- Fix issue with ResetMaterialKeyword not resetting correctly ToggleOff/Roggle Keyword
- Fix issue with motion vector not render correctly if there is no depth prepass in deferred

## [0.0.0-preview] - 2018-01-01

### Added
- Screen Space Refraction projection model (Proxy raycasting, HiZ raymarching)
- Screen Space Refraction settings as volume component
- Added buffered frame history per camera
- Port Global Density Volumes to the Interpolation Volume System.
- Optimize ImportanceSampleLambert() to not require the tangent frame.
- Generalize SampleVBuffer() to handle different sampling and reconstruction methods.
- Improve the quality of volumetric lighting reprojection.
- Optimize Morton Order code in the Subsurface Scattering pass.
- Planar Reflection Probe support roughness (gaussian convolution of captured probe)
- Use an atlas instead of a texture array for cluster transparent decals
- Add a debug view to visualize the decal atlas
- Only store decal textures to atlas if decal is visible, debounce out of memory decal atlas warning.
- Add manipulator gizmo on decal to improve authoring workflow
- Add a minimal StackLit material (work in progress, this version can be used as template to add new material)

### Changed
- EnableShadowMask in FrameSettings (But shadowMaskSupport still disable by default)
- Forced Planar Probe update modes to (Realtime, Every Update, Mirror Camera)
- Screen Space Refraction proxy model uses the proxy of the first environment light (Reflection probe/Planar probe) or the sky
- Moved RTHandle static methods to RTHandles
- Renamed RTHandle to RTHandleSystem.RTHandle
- Move code for PreIntegratedFDG (Lit.shader) into its dedicated folder to be share with other material
- Move code for LTCArea (Lit.shader) into its dedicated folder to be share with other material

### Removed
- Removed Planar Probe mirror plane position and normal fields in inspector, always display mirror plane and normal gizmos

### Fixed
- Fix fog flags in scene view is now taken into account
- Fix sky in preview windows that were disappearing after a load of a new level
- Fix numerical issues in IntersectRayAABB().
- Fix alpha blending of volumetric lighting with transparent objects.
- Fix the near plane of the V-Buffer causing out-of-bounds look-ups in the clustered data structure.
- Depth and color pyramid are properly computed and sampled when the camera renders inside a viewport of a RTHandle.
- Fix decal atlas debug view to work correctly when shadow atlas view is also enabled
- Fix TransparentSSR with non-rendergraph.
- Fix shader compilation warning on SSR compute shader.<|MERGE_RESOLUTION|>--- conflicted
+++ resolved
@@ -30,12 +30,6 @@
 - Removed the material pass probe volumes evaluation mode.
 - Move the Decal Gizmo Color initialization to preferences
 - Unifying the history validation pass so that it is only done once for the whole frame and not per effect.
-<<<<<<< HEAD
-- Move Assets/Create/Rendering/High Definition Render Pipeline Asset to Assets/Create/Rendering/HDRP Asset
-- Move Assets/Create/Rendering/Diffusion Profile to Assets/Create/Rendering/HDRP Diffusion Profile
-- Move Assets/Create/Rendering/C# Custom Pass to Assets/Create/Rendering/HDRP C# Custom Pass
-- Move Assets/Create/Rendering/C# Post Process Volume to Assets/Create/Rendering/HDRP C# Post Process Volume
-=======
 - Updated the tooltip for the Decal Angle Fade property (requires to enable Decal Layers in both HDRP asset and Frame settings) (case 1308048).
 - The RTAO's history is now discarded if the occlusion caster was moving (case 1303418).
 - Change Asset/Create/Shader/HD Render Pipeline/Decal Shader Graph to Asset/Create/Shader Graph/HDRP/Decal Shader Graph
@@ -48,7 +42,10 @@
 - Change Asset/Create/Shader/HD Render Pipeline/Custom FullScreen Pass to Asset/Create/Shader/HDRP Custom FullScreen Pass
 - Change Asset/Create/Shader/HD Render Pipeline/Custom Renderers Pass to Asset/Create/Shader/HDRP Custom Renderers Pass
 - Change Asset/Create/Shader/HD Render Pipeline/Post Process Pass to Asset/Create/Shader/HDRP Post Process
->>>>>>> 02da3c1e
+- Change Assets/Create/Rendering/High Definition Render Pipeline Asset to Assets/Create/Rendering/HDRP Asset
+- Change Assets/Create/Rendering/Diffusion Profile to Assets/Create/Rendering/HDRP Diffusion Profile
+- Change Assets/Create/Rendering/C# Custom Pass to Assets/Create/Rendering/HDRP C# Custom Pass
+- Change Assets/Create/Rendering/C# Post Process Volume to Assets/Create/Rendering/HDRP C# Post Process Volume
 
 ## [11.0.0] - 2020-10-21
 
