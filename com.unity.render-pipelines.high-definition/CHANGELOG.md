# Changelog
All notable changes to this package will be documented in this file.

The format is based on [Keep a Changelog](http://keepachangelog.com/en/1.0.0/)
and this project adheres to [Semantic Versioning](http://semver.org/spec/v2.0.0.html).

## [10.1.0] - 2020-10-12

### Added
- Added an option to have only the metering mask displayed in the debug mode.
- Added a new mode to cluster visualization debug where users can see a slice instead of the cluster on opaque objects.
- Added ray traced reflection support for the render graph version of the pipeline.
- Added render graph support of RTAO and required denoisers.
- Added render graph support of RTGI.
- Added support of RTSSS and Recursive Rendering in the render graph mode.
- Added support of RT and screen space shadow for render graph.
- Added tooltips with the full name of the (graphics) compositor properties to properly show large names that otherwise are clipped by the UI (case 1263590)
- Added error message if a callback AOV allocation fail
- Added marker for all AOV request operation on GPU
- Added remapping options for Depth Pyramid debug view mode
- Added an option to support AOV shader at runtime in HDRP settings (case 1265070)
- Added support of SSGI in the render graph mode.
- Added option for 11-11-10 format for cube reflection probes.
- Added an optional check in the HDRP DXR Wizard to verify 64 bits target architecture
- Added option to display timing stats in the debug menu as an average over 1 second. 
- Added a light unit slider to provide users more context when authoring physically based values.
- Added a way to check the normals through the material views.
- Added Simple mode to Earth Preset for PBR Sky
- Added the export of normals during the prepass for shadow matte for proper SSAO calculation.
- Added the usage of SSAO for shadow matte unlit shader graph.
- Added the support of input system V2
- Added a new volume component parameter to control the max ray length of directional lights(case 1279849).
- Added support for 'Pyramid' and 'Box' spot light shapes in path tracing.
- Added high quality prefiltering option for Bloom.
- Added support for camera relative ray tracing (and keeping non-camera relative ray tracing working)
- Added a rough refraction option on planar reflections.
- Added scalability settings for the planar reflection resolution.
- Added tests for AOV stacking and UI rendering in the graphics compositor.

### Fixed
- Fixed several issues with physically-based DoF (TAA ghosting of the CoC buffer, smooth layer transitions, etc)
- Fixed GPU hang on D3D12 on xbox. 
- Fixed game view artifacts on resizing when hardware dynamic resolution was enabled
- Fixed black line artifacts occurring when Lanczos upsampling was set for dynamic resolution
- Fixed Amplitude -> Min/Max parametrization conversion
- Fixed CoatMask block appearing when creating lit master node (case 1264632)
- Fixed issue with SceneEV100 debug mode indicator when rescaling the window.
- Fixed issue with PCSS filter being wrong on first frame. 
- Fixed issue with emissive mesh for area light not appearing in playmode if Reload Scene option is disabled in Enter Playmode Settings.
- Fixed issue when Reflection Probes are set to OnEnable and are never rendered if the probe is enabled when the camera is farther than the probe fade distance. 
- Fixed issue with sun icon being clipped in the look dev window. 
- Fixed error about layers when disabling emissive mesh for area lights.
- Fixed issue when the user deletes the composition graph or .asset in runtime (case 1263319)
- Fixed assertion failure when changing resolution to compositor layers after using AOVs (case 1265023) 
- Fixed flickering layers in graphics compositor (case 1264552)
- Fixed issue causing the editor field not updating the disc area light radius.
- Fixed issues that lead to cookie atlas to be updated every frame even if cached data was valid.
- Fixed an issue where world space UI was not emitted for reflection cameras in HDRP
- Fixed an issue with cookie texture atlas that would cause realtime textures to always update in the atlas even when the content did not change.
- Fixed an issue where only one of the two lookdev views would update when changing the default lookdev volume profile.
- Fixed a bug related to light cluster invalidation.
- Fixed shader warning in DofGather (case 1272931)
- Fixed AOV export of depth buffer which now correctly export linear depth (case 1265001)
- Fixed issue that caused the decal atlas to not be updated upon changing of the decal textures content.
- Fixed "Screen position out of view frustum" error when camera is at exactly the planar reflection probe location.
- Fixed Amplitude -> Min/Max parametrization conversion
- Fixed issue that allocated a small cookie for normal spot lights.
- Fixed issue when undoing a change in diffuse profile list after deleting the volume profile.
- Fixed custom pass re-ordering and removing.
- Fixed TAA issue and hardware dynamic resolution.
- Fixed a static lighting flickering issue caused by having an active planar probe in the scene while rendering inspector preview.
- Fixed an issue where even when set to OnDemand, the sky lighting would still be updated when changing sky parameters.
- Fixed an error message trigerred when a mesh has more than 32 sub-meshes (case 1274508).
- Fixed RTGI getting noisy for grazying angle geometry (case 1266462).
- Fixed an issue with TAA history management on pssl.
- Fixed the global illumination volume override having an unwanted advanced mode (case 1270459).
- Fixed screen space shadow option displayed on directional shadows while they shouldn't (case 1270537).
- Fixed the handling of undo and redo actions in the graphics compositor (cases 1268149, 1266212, 1265028)
- Fixed issue with composition graphs that include virtual textures, cubemaps and other non-2D textures (cases 1263347, 1265638).
- Fixed issues when selecting a new composition graph or setting it to None (cases 1263350, 1266202)
- Fixed ArgumentNullException when saving shader graphs after removing the compositor from the scene (case 1268658)
- Fixed issue with updating the compositor output when not in play mode (case 1266216)
- Fixed warning with area mesh (case 1268379)
- Fixed issue with diffusion profile not being updated upon reset of the editor. 
- Fixed an issue that lead to corrupted refraction in some scenarios on xbox.
- Fixed for light loop scalarization not happening. 
- Fixed issue with stencil not being set in rendergraph mode.
- Fixed for post process being overridable in reflection probes even though it is not supported.
- Fixed RTGI in performance mode when light layers are enabled on the asset.
- Fixed SSS materials appearing black in matcap mode.
- Fixed a collision in the interaction of RTR and RTGI.
- Fix for lookdev toggling renderers that are set to non editable or are hidden in the inspector.
- Fixed issue with mipmap debug mode not properly resetting full screen mode (and viceversa). 
- Added unsupported message when using tile debug mode with MSAA.
- Fixed SSGI compilation issues on PS4.
- Fixed "Screen position out of view frustum" error when camera is on exactly the planar reflection probe plane.
- Workaround issue that caused objects using eye shader to not be rendered on xbox.
- Fixed GC allocation when using XR single-pass test mode.
- Fixed text in cascades shadow split being truncated.
- Fixed rendering of custom passes in the Custom Pass Volume inspector
- Force probe to render again if first time was during async shader compilation to avoid having cyan objects.
- Fixed for lookdev library field not being refreshed upon opening a library from the environment library inspector.
- Fixed serialization issue with matcap scale intensity.
- Close Add Override popup of Volume Inspector when the popup looses focus (case 1258571)
- Light quality setting for contact shadow set to on for High quality by default.
- Fixed an exception thrown when closing the look dev because there is no active SRP anymore.
- Fixed alignment of framesettings in HDRP Default Settings
- Fixed an exception thrown when closing the look dev because there is no active SRP anymore.
- Fixed an issue where entering playmode would close the LookDev window.
- Fixed issue with rendergraph on console failing on SSS pass.
- Fixed Cutoff not working properly with ray tracing shaders default and SG (case 1261292).
- Fixed shader compilation issue with Hair shader and debug display mode
- Fixed cubemap static preview not updated when the asset is imported.
- Fixed wizard DXR setup on non-DXR compatible devices.
- Fixed Custom Post Processes affecting preview cameras.
- Fixed issue with lens distortion breaking rendering.
- Fixed save popup appearing twice due to HDRP wizard.
- Fixed error when changing planar probe resolution.
- Fixed the dependecy of FrameSettings (MSAA, ClearGBuffer, DepthPrepassWithDeferred) (case 1277620).
- Fixed the usage of GUIEnable for volume components (case 1280018).
- Fixed the diffusion profile becoming invalid when hitting the reset (case 1269462).
- Fixed issue with MSAA resolve killing the alpha channel.
- Fixed a warning in materialevalulation
- Fixed an error when building the player.
- Fixed issue with box light not visible if range is below one and range attenuation is off.
- Fixed an issue that caused a null reference when deleting camera component in a prefab. (case 1244430)
- Fixed issue with bloom showing a thin black line after rescaling window. 
- Fixed rendergraph motion vector resolve.
- Fixed the Ray-Tracing related Debug Display not working in render graph mode.
- Fix nan in pbr sky
- Fixed Light skin not properly applied on the LookDev when switching from Dark Skin (case 1278802)
- Fixed accumulation on DX11
- Fixed issue with screen space UI not drawing on the graphics compositor (case 1279272).
- Fixed error Maximum allowed thread group count is 65535 when resolution is very high. 
- LOD meshes are now properly stripped based on the maximum lod value parameters contained in the HDRP asset.
- Fixed an inconsistency in the LOD group UI where LOD bias was not the right one.
- Fixed outlines in transitions between post-processed and plain regions in the graphics compositor (case 1278775).
- Fix decal being applied twice with LOD Crossfade.
- Fixed camera stacking for AOVs in the graphics compositor (case 1273223).
- Fixed backface selection on some shader not ignore correctly.
- Disable quad overdraw on ps4.
- Fixed error when resizing the graphics compositor's output and when re-adding a compositor in the scene
- Fixed issues with bloom, alpha and HDR layers in the compositor (case 1272621).
- Fixed alpha not having TAA applied to it.
- Fix issue with alpha output in forward.
- Fix compilation issue on Vulkan for shaders using high quality shadows in XR mode.
- Fixed wrong error message when fixing DXR resources from Wizard.
- Fixed compilation error of quad overdraw with double sided materials
- Fixed screen corruption on xbox when using TAA and Motion Blur with rendergraph. 
- Fixed UX issue in the graphics compositor related to clear depth and the defaults for new layers, add better tooltips and fix minor bugs (case 1283904)
- Fixed scene visibility not working for custom pass volumes.
- Fixed issue with several override entries in the runtime debug menu. 
<<<<<<< HEAD
- Fixed Lit ShaderGraph surface option property block to only display transmission and energy conserving specular color options for their proper material mode (case 1257050)
=======
- Fixed issue with rendergraph failing to execute every 30 minutes. 
>>>>>>> 563a35ec

### Changed
- Preparation pass for RTSSShadows to be supported by render graph.
- Add tooltips with the full name of the (graphics) compositor properties to properly show large names that otherwise are clipped by the UI (case 1263590)
- Composition profile .asset files cannot be manually edited/reset by users (to avoid breaking things - case 1265631)
- Preparation pass for RTSSShadows to be supported by render graph.
- Changed the way the ray tracing property is displayed on the material (QOL 1265297).
- Exposed lens attenuation mode in default settings and remove it as a debug mode.
- Composition layers without any sub layers are now cleared to black to avoid confusion (case 1265061).
- Slight reduction of VGPR used by area light code.
- Changed thread group size for contact shadows (save 1.1ms on PS4)
- Make sure distortion stencil test happens before pixel shader is run.
- Small optimization that allows to skip motion vector prepping when the whole wave as velocity of 0.
- Improved performance to avoid generating coarse stencil buffer when not needed.
- Remove HTile generation for decals (faster without).
- Improving SSGI Filtering and fixing a blend issue with RTGI.
- Changed the Trackball UI so that it allows explicit numeric values.
- Reduce the G-buffer footprint of anisotropic materials
- Moved SSGI out of preview.
- Skip an unneeded depth buffer copy on consoles. 
- Replaced the Density Volume Texture Tool with the new 3D Texture Importer.
- Rename Raytracing Node to Raytracing Quality Keyword and rename high and low inputs as default and raytraced. All raytracing effects now use the raytraced mode but path tracing.
- Moved diffusion profile list to the HDRP default settings panel.
- Skip biquadratic resampling of vbuffer when volumetric fog filtering is enabled.
- Optimized Grain and sRGB Dithering.
- On platforms that allow it skip the first mip of the depth pyramid and compute it alongside the depth buffer used for low res transparents.
- When trying to install the local configuration package, if another one is already present the user is now asked whether they want to keep it or not.
- Improved MSAA color resolve to fix issues when very bright and very dark samples are resolved together.
- Improve performance of GPU light AABB generation
- Removed the max clamp value for the RTR, RTAO and RTGI's ray length (case 1279849).
- Meshes assigned with a decal material are not visible anymore in ray-tracing or path-tracing.
- Removed BLEND shader keywords.
- Remove a rendergraph debug option to clear resources on release from UI.
- added SV_PrimitiveID in the VaryingMesh structure for fulldebugscreenpass as well as primitiveID in FragInputs

## [10.0.0] - 2019-06-10

### Added
- Ray tracing support for VR single-pass
- Added sharpen filter shader parameter and UI for TemporalAA to control image quality instead of hardcoded value
- Added frame settings option for custom post process and custom passes as well as custom color buffer format option.
- Add check in wizard on SRP Batcher enabled.
- Added default implementations of OnPreprocessMaterialDescription for FBX, Obj, Sketchup and 3DS file formats.
- Added custom pass fade radius
- Added after post process injection point for custom passes
- Added basic alpha compositing support - Alpha is available afterpostprocess when using FP16 buffer format.
- Added falloff distance on Reflection Probe and Planar Reflection Probe
- Added Backplate projection from the HDRISky
- Added Shadow Matte in UnlitMasterNode, which only received shadow without lighting
- Added hability to name LightLayers in HDRenderPipelineAsset
- Added a range compression factor for Reflection Probe and Planar Reflection Probe to avoid saturation of colors.
- Added path tracing support for directional, point and spot lights, as well as emission from Lit and Unlit.
- Added non temporal version of SSAO.
- Added more detailed ray tracing stats in the debug window
- Added Disc area light (bake only)
- Added a warning in the material UI to prevent transparent + subsurface-scattering combination.
- Added XR single-pass setting into HDRP asset
- Added a penumbra tint option for lights
- Added support for depth copy with XR SDK
- Added debug setting to Render Pipeline Debug Window to list the active XR views
- Added an option to filter the result of the volumetric lighting (off by default).
- Added a transmission multiplier for directional lights
- Added XR single-pass test mode to Render Pipeline Debug Window
- Added debug setting to Render Pipeline Window to list the active XR views
- Added a new refraction mode for the Lit shader (thin). Which is a box refraction with small thickness values
- Added the code to support Barn Doors for Area Lights based on a shaderconfig option.
- Added HDRPCameraBinder property binder for Visual Effect Graph
- Added "Celestial Body" controls to the Directional Light
- Added new parameters to the Physically Based Sky
- Added Reflections to the DXR Wizard
- Added the possibility to have ray traced colored and semi-transparent shadows on directional lights.
- Added a check in the custom post process template to throw an error if the default shader is not found.
- Exposed the debug overlay ratio in the debug menu.
- Added a separate frame settings for tonemapping alongside color grading.
- Added the receive fog option in the material UI for ShaderGraphs.
- Added a public virtual bool in the custom post processes API to specify if a post processes should be executed in the scene view.
- Added a menu option that checks scene issues with ray tracing. Also removed the previously existing warning at runtime.
- Added Contrast Adaptive Sharpen (CAS) Upscaling effect.
- Added APIs to update probe settings at runtime.
- Added documentation for the rayTracingSupported method in HDRP
- Added user-selectable format for the post processing passes.
- Added support for alpha channel in some post-processing passes (DoF, TAA, Uber).
- Added warnings in FrameSettings inspector when using DXR and atempting to use Asynchronous Execution.
- Exposed Stencil bits that can be used by the user.
- Added history rejection based on velocity of intersected objects for directional, point and spot lights.
- Added a affectsVolumetric field to the HDAdditionalLightData API to know if light affects volumetric fog.
- Add OS and Hardware check in the Wizard fixes for DXR.
- Added option to exclude camera motion from motion blur.
- Added semi-transparent shadows for point and spot lights.
- Added support for semi-transparent shadow for unlit shader and unlit shader graph.
- Added the alpha clip enabled toggle to the material UI for all HDRP shader graphs.
- Added Material Samples to explain how to use the lit shader features
- Added an initial implementation of ray traced sub surface scattering
- Added AssetPostprocessors and Shadergraphs to handle Arnold Standard Surface and 3DsMax Physical material import from FBX.
- Added support for Smoothness Fade start work when enabling ray traced reflections.
- Added Contact shadow, Micro shadows and Screen space refraction API documentation.
- Added script documentation for SSR, SSAO (ray tracing), GI, Light Cluster, RayTracingSettings, Ray Counters, etc.
- Added path tracing support for refraction and internal reflections.
- Added support for Thin Refraction Model and Lit's Clear Coat in Path Tracing.
- Added the Tint parameter to Sky Colored Fog.
- Added of Screen Space Reflections for Transparent materials
- Added a fallback for ray traced area light shadows in case the material is forward or the lit mode is forward.
- Added a new debug mode for light layers.
- Added an "enable" toggle to the SSR volume component.
- Added support for anisotropic specular lobes in path tracing.
- Added support for alpha clipping in path tracing.
- Added support for light cookies in path tracing.
- Added support for transparent shadows in path tracing.
- Added support for iridescence in path tracing.
- Added support for background color in path tracing.
- Added a path tracing test to the test suite.
- Added a warning and workaround instructions that appear when you enable XR single-pass after the first frame with the XR SDK.
- Added the exposure sliders to the planar reflection probe preview
- Added support for subsurface scattering in path tracing.
- Added a new mode that improves the filtering of ray traced shadows (directional, point and spot) based on the distance to the occluder.
- Added support of cookie baking and add support on Disc light.
- Added support for fog attenuation in path tracing.
- Added a new debug panel for volumes
- Added XR setting to control camera jitter for temporal effects
- Added an error message in the DrawRenderers custom pass when rendering opaque objects with an HDRP asset in DeferredOnly mode.
- Added API to enable proper recording of path traced scenes (with the Unity recorder or other tools).
- Added support for fog in Recursive rendering, ray traced reflections and ray traced indirect diffuse.
- Added an alpha blend option for recursive rendering
- Added support for stack lit for ray tracing effects.
- Added support for hair for ray tracing effects.
- Added support for alpha to coverage for HDRP shaders and shader graph
- Added support for Quality Levels to Subsurface Scattering.
- Added option to disable XR rendering on the camera settings.
- Added support for specular AA from geometric curvature in AxF
- Added support for baked AO (no input for now) in AxF
- Added an info box to warn about depth test artifacts when rendering object twice in custom passes with MSAA.
- Added a frame setting for alpha to mask.
- Added support for custom passes in the AOV API
- Added Light decomposition lighting debugging modes and support in AOV
- Added exposure compensation to Fixed exposure mode
- Added support for rasterized area light shadows in StackLit
- Added support for texture-weighted automatic exposure
- Added support for POM for emissive map
- Added alpha channel support in motion blur pass.
- Added the HDRP Compositor Tool (in Preview).
- Added a ray tracing mode option in the HDRP asset that allows to override and shader stripping.
- Added support for arbitrary resolution scaling of Volumetric Lighting to the Fog volume component.
- Added range attenuation for box-shaped spotlights.
- Added scenes for hair and fabric and decals with material samples
- Added fabric materials and textures
- Added information for fabric materials in fabric scene
- Added a DisplayInfo attribute to specify a name override and a display order for Volume Component fields (used only in default inspector for now).
- Added Min distance to contact shadows.
- Added support for Depth of Field in path tracing (by sampling the lens aperture).
- Added an API in HDRP to override the camera within the rendering of a frame (mainly for custom pass).
- Added a function (HDRenderPipeline.ResetRTHandleReferenceSize) to reset the reference size of RTHandle systems.
- Added support for AxF measurements importing into texture resources tilings.
- Added Layer parameter on Area Light to modify Layer of generated Emissive Mesh
- Added a flow map parameter to HDRI Sky
- Implemented ray traced reflections for transparent objects.
- Add a new parameter to control reflections in recursive rendering.
- Added an initial version of SSGI.
- Added Virtual Texturing cache settings to control the size of the Streaming Virtual Texturing caches.
- Added back-compatibility with builtin stereo matrices.
- Added CustomPassUtils API to simplify Blur, Copy and DrawRenderers custom passes.
- Added Histogram guided automatic exposure.
- Added few exposure debug modes.
- Added support for multiple path-traced views at once (e.g., scene and game views).
- Added support for 3DsMax's 2021 Simplified Physical Material from FBX files in the Model Importer.
- Added custom target mid grey for auto exposure.
- Added CustomPassUtils API to simplify Blur, Copy and DrawRenderers custom passes.
- Added an API in HDRP to override the camera within the rendering of a frame (mainly for custom pass).
- Added more custom pass API functions, mainly to render objects from another camera.
- Added support for transparent Unlit in path tracing.
- Added a minimal lit used for RTGI in peformance mode.
- Added procedural metering mask that can follow an object
- Added presets quality settings for RTAO and RTGI.
- Added an override for the shadow culling that allows better directional shadow maps in ray tracing effects (RTR, RTGI, RTSSS and RR).
- Added a Cloud Layer volume override.
- Added Fast Memory support for platform that support it.
- Added CPU and GPU timings for ray tracing effects.
- Added support to combine RTSSS and RTGI (1248733).
- Added IES Profile support for Point, Spot and Rectangular-Area lights
- Added support for multiple mapping modes in AxF.
- Add support of lightlayers on indirect lighting controller
- Added compute shader stripping.
- Added Cull Mode option for opaque materials and ShaderGraphs. 
- Added scene view exposure override.
- Added support for exposure curve remapping for min/max limits.
- Added presets for ray traced reflections.
- Added final image histogram debug view (both luminance and RGB).
- Added an example texture and rotation to the Cloud Layer volume override.
- Added an option to extend the camera culling for skinned mesh animation in ray tracing effects (1258547).
- Added decal layer system similar to light layer. Mesh will receive a decal when both decal layer mask matches.
- Added shader graph nodes for rendering a complex eye shader.
- Added more controls to contact shadows and increased quality in some parts. 
- Added a physically based option in DoF volume.
- Added API to check if a Camera, Light or ReflectionProbe is compatible with HDRP.
- Added path tracing test scene for normal mapping.
- Added missing API documentation.
- Remove CloudLayer
- Added quad overdraw and vertex density debug modes.

### Fixed
- fix when saved HDWizard window tab index out of range (1260273)
- Fix when rescale probe all direction below zero (1219246)
- Update documentation of HDRISky-Backplate, precise how to have Ambient Occlusion on the Backplate
- Sorting, undo, labels, layout in the Lighting Explorer.
- Fixed sky settings and materials in Shader Graph Samples package
- Fix/workaround a probable graphics driver bug in the GTAO shader.
- Fixed Hair and PBR shader graphs double sided modes
- Fixed an issue where updating an HDRP asset in the Quality setting panel would not recreate the pipeline.
- Fixed issue with point lights being considered even when occupying less than a pixel on screen (case 1183196)
- Fix a potential NaN source with iridescence (case 1183216)
- Fixed issue of spotlight breaking when minimizing the cone angle via the gizmo (case 1178279)
- Fixed issue that caused decals not to modify the roughness in the normal buffer, causing SSR to not behave correctly (case 1178336)
- Fixed lit transparent refraction with XR single-pass rendering
- Removed extra jitter for TemporalAA in VR
- Fixed ShaderGraph time in main preview
- Fixed issue on some UI elements in HDRP asset not expanding when clicking the arrow (case 1178369)
- Fixed alpha blending in custom post process
- Fixed the modification of the _AlphaCutoff property in the material UI when exposed with a ShaderGraph parameter.
- Fixed HDRP test `1218_Lit_DiffusionProfiles` on Vulkan.
- Fixed an issue where building a player in non-dev mode would generate render target error logs every frame
- Fixed crash when upgrading version of HDRP
- Fixed rendering issues with material previews
- Fixed NPE when using light module in Shuriken particle systems (1173348).
- Refresh cached shadow on editor changes
- Fixed light supported units caching (1182266)
- Fixed an issue where SSAO (that needs temporal reprojection) was still being rendered when Motion Vectors were not available (case 1184998)
- Fixed a nullref when modifying the height parameters inside the layered lit shader UI.
- Fixed Decal gizmo that become white after exiting play mode
- Fixed Decal pivot position to behave like a spotlight
- Fixed an issue where using the LightingOverrideMask would break sky reflection for regular cameras
- Fix DebugMenu FrameSettingsHistory persistency on close
- Fix DensityVolume, ReflectionProbe aned PlanarReflectionProbe advancedControl display
- Fix DXR scene serialization in wizard
- Fixed an issue where Previews would reallocate History Buffers every frame
- Fixed the SetLightLayer function in HDAdditionalLightData setting the wrong light layer
- Fix error first time a preview is created for planar
- Fixed an issue where SSR would use an incorrect roughness value on ForwardOnly (StackLit, AxF, Fabric, etc.) materials when the pipeline is configured to also allow deferred Lit.
- Fixed issues with light explorer (cases 1183468, 1183269)
- Fix dot colors in LayeredLit material inspector
- Fix undo not resetting all value when undoing the material affectation in LayerLit material
- Fix for issue that caused gizmos to render in render textures (case 1174395)
- Fixed the light emissive mesh not updated when the light was disabled/enabled
- Fixed light and shadow layer sync when setting the HDAdditionalLightData.lightlayersMask property
- Fixed a nullref when a custom post process component that was in the HDRP PP list is removed from the project
- Fixed issue that prevented decals from modifying specular occlusion (case 1178272).
- Fixed exposure of volumetric reprojection
- Fixed multi selection support for Scalable Settings in lights
- Fixed font shaders in test projects for VR by using a Shader Graph version
- Fixed refresh of baked cubemap by incrementing updateCount at the end of the bake (case 1158677).
- Fixed issue with rectangular area light when seen from the back
- Fixed decals not affecting lightmap/lightprobe
- Fixed zBufferParams with XR single-pass rendering
- Fixed moving objects not rendered in custom passes
- Fixed abstract classes listed in the + menu of the custom pass list
- Fixed custom pass that was rendered in previews
- Fixed precision error in zero value normals when applying decals (case 1181639)
- Fixed issue that triggered No Scene Lighting view in game view as well (case 1156102)
- Assign default volume profile when creating a new HDRP Asset
- Fixed fov to 0 in planar probe breaking the projection matrix (case 1182014)
- Fixed bugs with shadow caching
- Reassign the same camera for a realtime probe face render request to have appropriate history buffer during realtime probe rendering.
- Fixed issue causing wrong shading when normal map mode is Object space, no normal map is set, but a detail map is present (case 1143352)
- Fixed issue with decal and htile optimization
- Fixed TerrainLit shader compilation error regarding `_Control0_TexelSize` redefinition (case 1178480).
- Fixed warning about duplicate HDRuntimeReflectionSystem when configuring play mode without domain reload.
- Fixed an editor crash when multiple decal projectors were selected and some had null material
- Added all relevant fix actions to FixAll button in Wizard
- Moved FixAll button on top of the Wizard
- Fixed an issue where fog color was not pre-exposed correctly
- Fix priority order when custom passes are overlapping
- Fix cleanup not called when the custom pass GameObject is destroyed
- Replaced most instances of GraphicsSettings.renderPipelineAsset by GraphicsSettings.currentRenderPipeline. This should fix some parameters not working on Quality Settings overrides.
- Fixed an issue with Realtime GI not working on upgraded projects.
- Fixed issue with screen space shadows fallback texture was not set as a texture array.
- Fixed Pyramid Lights bounding box
- Fixed terrain heightmap default/null values and epsilons
- Fixed custom post-processing effects breaking when an abstract class inherited from `CustomPostProcessVolumeComponent`
- Fixed XR single-pass rendering in Editor by using ShaderConfig.s_XrMaxViews to allocate matrix array
- Multiple different skies rendered at the same time by different cameras are now handled correctly without flickering
- Fixed flickering issue happening when different volumes have shadow settings and multiple cameras are present.
- Fixed issue causing planar probes to disappear if there is no light in the scene.
- Fixed a number of issues with the prefab isolation mode (Volumes leaking from the main scene and reflection not working properly)
- Fixed an issue with fog volume component upgrade not working properly
- Fixed Spot light Pyramid Shape has shadow artifacts on aspect ratio values lower than 1
- Fixed issue with AO upsampling in XR
- Fixed camera without HDAdditionalCameraData component not rendering
- Removed the macro ENABLE_RAYTRACING for most of the ray tracing code
- Fixed prefab containing camera reloading in loop while selected in the Project view
- Fixed issue causing NaN wheh the Z scale of an object is set to 0.
- Fixed DXR shader passes attempting to render before pipeline loaded
- Fixed black ambient sky issue when importing a project after deleting Library.
- Fixed issue when upgrading a Standard transparent material (case 1186874)
- Fixed area light cookies not working properly with stack lit
- Fixed material render queue not updated when the shader is changed in the material inspector.
- Fixed a number of issues with full screen debug modes not reseting correctly when setting another mutually exclusive mode
- Fixed compile errors for platforms with no VR support
- Fixed an issue with volumetrics and RTHandle scaling (case 1155236)
- Fixed an issue where sky lighting might be updated uselessly
- Fixed issue preventing to allow setting decal material to none (case 1196129)
- Fixed XR multi-pass decals rendering
- Fixed several fields on Light Inspector that not supported Prefab overrides
- Fixed EOL for some files
- Fixed scene view rendering with volumetrics and XR enabled
- Fixed decals to work with multiple cameras
- Fixed optional clear of GBuffer (Was always on)
- Fixed render target clears with XR single-pass rendering
- Fixed HDRP samples file hierarchy
- Fixed Light units not matching light type
- Fixed QualitySettings panel not displaying HDRP Asset
- Fixed black reflection probes the first time loading a project
- Fixed y-flip in scene view with XR SDK
- Fixed Decal projectors do not immediately respond when parent object layer mask is changed in editor.
- Fixed y-flip in scene view with XR SDK
- Fixed a number of issues with Material Quality setting
- Fixed the transparent Cull Mode option in HD unlit master node settings only visible if double sided is ticked.
- Fixed an issue causing shadowed areas by contact shadows at the edge of far clip plane if contact shadow length is very close to far clip plane.
- Fixed editing a scalable settings will edit all loaded asset in memory instead of targetted asset.
- Fixed Planar reflection default viewer FOV
- Fixed flickering issues when moving the mouse in the editor with ray tracing on.
- Fixed the ShaderGraph main preview being black after switching to SSS in the master node settings
- Fixed custom fullscreen passes in VR
- Fixed camera culling masks not taken in account in custom pass volumes
- Fixed object not drawn in custom pass when using a DrawRenderers with an HDRP shader in a build.
- Fixed injection points for Custom Passes (AfterDepthAndNormal and BeforePreRefraction were missing)
- Fixed a enum to choose shader tags used for drawing objects (DepthPrepass or Forward) when there is no override material.
- Fixed lit objects in the BeforePreRefraction, BeforeTransparent and BeforePostProcess.
- Fixed the None option when binding custom pass render targets to allow binding only depth or color.
- Fixed custom pass buffers allocation so they are not allocated if they're not used.
- Fixed the Custom Pass entry in the volume create asset menu items.
- Fixed Prefab Overrides workflow on Camera.
- Fixed alignment issue in Preset for Camera.
- Fixed alignment issue in Physical part for Camera.
- Fixed FrameSettings multi-edition.
- Fixed a bug happening when denoising multiple ray traced light shadows
- Fixed minor naming issues in ShaderGraph settings
- VFX: Removed z-fight glitches that could appear when using deferred depth prepass and lit quad primitives
- VFX: Preserve specular option for lit outputs (matches HDRP lit shader)
- Fixed an issue with Metal Shader Compiler and GTAO shader for metal
- Fixed resources load issue while upgrading HDRP package.
- Fix LOD fade mask by accounting for field of view
- Fixed spot light missing from ray tracing indirect effects.
- Fixed a UI bug in the diffusion profile list after fixing them from the wizard.
- Fixed the hash collision when creating new diffusion profile assets.
- Fixed a light leaking issue with box light casting shadows (case 1184475)
- Fixed Cookie texture type in the cookie slot of lights (Now displays a warning because it is not supported).
- Fixed a nullref that happens when using the Shuriken particle light module
- Fixed alignment in Wizard
- Fixed text overflow in Wizard's helpbox
- Fixed Wizard button fix all that was not automatically grab all required fixes
- Fixed VR tab for MacOS in Wizard
- Fixed local config package workflow in Wizard
- Fixed issue with contact shadows shifting when MSAA is enabled.
- Fixed EV100 in the PBR sky
- Fixed an issue In URP where sometime the camera is not passed to the volume system and causes a null ref exception (case 1199388)
- Fixed nullref when releasing HDRP with custom pass disabled
- Fixed performance issue derived from copying stencil buffer.
- Fixed an editor freeze when importing a diffusion profile asset from a unity package.
- Fixed an exception when trying to reload a builtin resource.
- Fixed the light type intensity unit reset when switching the light type.
- Fixed compilation error related to define guards and CreateLayoutFromXrSdk()
- Fixed documentation link on CustomPassVolume.
- Fixed player build when HDRP is in the project but not assigned in the graphic settings.
- Fixed an issue where ambient probe would be black for the first face of a baked reflection probe
- VFX: Fixed Missing Reference to Visual Effect Graph Runtime Assembly
- Fixed an issue where rendering done by users in EndCameraRendering would be executed before the main render loop.
- Fixed Prefab Override in main scope of Volume.
- Fixed alignment issue in Presset of main scope of Volume.
- Fixed persistence of ShowChromeGizmo and moved it to toolbar for coherency in ReflectionProbe and PlanarReflectionProbe.
- Fixed Alignement issue in ReflectionProbe and PlanarReflectionProbe.
- Fixed Prefab override workflow issue in ReflectionProbe and PlanarReflectionProbe.
- Fixed empty MoreOptions and moved AdvancedManipulation in a dedicated location for coherency in ReflectionProbe and PlanarReflectionProbe.
- Fixed Prefab override workflow issue in DensityVolume.
- Fixed empty MoreOptions and moved AdvancedManipulation in a dedicated location for coherency in DensityVolume.
- Fix light limit counts specified on the HDRP asset
- Fixed Quality Settings for SSR, Contact Shadows and Ambient Occlusion volume components
- Fixed decalui deriving from hdshaderui instead of just shaderui
- Use DelayedIntField instead of IntField for scalable settings
- Fixed init of debug for FrameSettingsHistory on SceneView camera
- Added a fix script to handle the warning 'referenced script in (GameObject 'SceneIDMap') is missing'
- Fix Wizard load when none selected for RenderPipelineAsset
- Fixed TerrainLitGUI when per-pixel normal property is not present.
- Fixed rendering errors when enabling debug modes with custom passes
- Fix an issue that made PCSS dependent on Atlas resolution (not shadow map res)
- Fixing a bug whith histories when n>4 for ray traced shadows
- Fixing wrong behavior in ray traced shadows for mesh renderers if their cast shadow is shadow only or double sided
- Only tracing rays for shadow if the point is inside the code for spotlight shadows
- Only tracing rays if the point is inside the range for point lights
- Fixing ghosting issues when the screen space shadow  indexes change for a light with ray traced shadows
- Fixed an issue with stencil management and Xbox One build that caused corrupted output in deferred mode.
- Fixed a mismatch in behavior between the culling of shadow maps and ray traced point and spot light shadows
- Fixed recursive ray tracing not working anymore after intermediate buffer refactor.
- Fixed ray traced shadow denoising not working (history rejected all the time).
- Fixed shader warning on xbox one
- Fixed cookies not working for spot lights in ray traced reflections, ray traced GI and recursive rendering
- Fixed an inverted handling of CoatSmoothness for SSR in StackLit.
- Fixed missing distortion inputs in Lit and Unlit material UI.
- Fixed issue that propagated NaNs across multiple frames through the exposure texture.
- Fixed issue with Exclude from TAA stencil ignored.
- Fixed ray traced reflection exposure issue.
- Fixed issue with TAA history not initialising corretly scale factor for first frame
- Fixed issue with stencil test of material classification not using the correct Mask (causing false positive and bad performance with forward material in deferred)
- Fixed issue with History not reset when chaning antialiasing mode on camera
- Fixed issue with volumetric data not being initialized if default settings have volumetric and reprojection off.
- Fixed ray tracing reflection denoiser not applied in tier 1
- Fixed the vibility of ray tracing related methods.
- Fixed the diffusion profile list not saved when clicking the fix button in the material UI.
- Fixed crash when pushing bounce count higher than 1 for ray traced GI or reflections
- Fixed PCSS softness scale so that it better match ray traced reference for punctual lights.
- Fixed exposure management for the path tracer
- Fixed AxF material UI containing two advanced options settings.
- Fixed an issue where cached sky contexts were being destroyed wrongly, breaking lighting in the LookDev
- Fixed issue that clamped PCSS softness too early and not after distance scale.
- Fixed fog affect transparent on HD unlit master node
- Fixed custom post processes re-ordering not saved.
- Fixed NPE when using scalable settings
- Fixed an issue where PBR sky precomputation was reset incorrectly in some cases causing bad performance.
- Fixed a bug due to depth history begin overriden too soon
- Fixed CustomPassSampleCameraColor scale issue when called from Before Transparent injection point.
- Fixed corruption of AO in baked probes.
- Fixed issue with upgrade of projects that still had Very High as shadow filtering quality.
- Fixed issue that caused Distortion UI to appear in Lit.
- Fixed several issues with decal duplicating when editing them.
- Fixed initialization of volumetric buffer params (1204159)
- Fixed an issue where frame count was incorrectly reset for the game view, causing temporal processes to fail.
- Fixed Culling group was not disposed error.
- Fixed issues on some GPU that do not support gathers on integer textures.
- Fixed an issue with ambient probe not being initialized for the first frame after a domain reload for volumetric fog.
- Fixed the scene visibility of decal projectors and density volumes
- Fixed a leak in sky manager.
- Fixed an issue where entering playmode while the light editor is opened would produce null reference exceptions.
- Fixed the debug overlay overlapping the debug menu at runtime.
- Fixed an issue with the framecount when changing scene.
- Fixed errors that occurred when using invalid near and far clip plane values for planar reflections.
- Fixed issue with motion blur sample weighting function.
- Fixed motion vectors in MSAA.
- Fixed sun flare blending (case 1205862).
- Fixed a lot of issues related to ray traced screen space shadows.
- Fixed memory leak caused by apply distortion material not being disposed.
- Fixed Reflection probe incorrectly culled when moving its parent (case 1207660)
- Fixed a nullref when upgrading the Fog volume components while the volume is opened in the inspector.
- Fix issues where decals on PS4 would not correctly write out the tile mask causing bits of the decal to go missing.
- Use appropriate label width and text content so the label is completely visible
- Fixed an issue where final post process pass would not output the default alpha value of 1.0 when using 11_11_10 color buffer format.
- Fixed SSR issue after the MSAA Motion Vector fix.
- Fixed an issue with PCSS on directional light if punctual shadow atlas was not allocated.
- Fixed an issue where shadow resolution would be wrong on the first face of a baked reflection probe.
- Fixed issue with PCSS softness being incorrect for cascades different than the first one.
- Fixed custom post process not rendering when using multiple HDRP asset in quality settings
- Fixed probe gizmo missing id (case 1208975)
- Fixed a warning in raytracingshadowfilter.compute
- Fixed issue with AO breaking with small near plane values.
- Fixed custom post process Cleanup function not called in some cases.
- Fixed shader warning in AO code.
- Fixed a warning in simpledenoiser.compute
- Fixed tube and rectangle light culling to use their shape instead of their range as a bounding box.
- Fixed caused by using gather on a UINT texture in motion blur.
- Fix issue with ambient occlusion breaking when dynamic resolution is active.
- Fixed some possible NaN causes in Depth of Field.
- Fixed Custom Pass nullref due to the new Profiling Sample API changes
- Fixed the black/grey screen issue on after post process Custom Passes in non dev builds.
- Fixed particle lights.
- Improved behavior of lights and probe going over the HDRP asset limits.
- Fixed issue triggered when last punctual light is disabled and more than one camera is used.
- Fixed Custom Pass nullref due to the new Profiling Sample API changes
- Fixed the black/grey screen issue on after post process Custom Passes in non dev builds.
- Fixed XR rendering locked to vsync of main display with Standalone Player.
- Fixed custom pass cleanup not called at the right time when using multiple volumes.
- Fixed an issue on metal with edge of decal having artifact by delaying discard of fragments during decal projection
- Fixed various shader warning
- Fixing unnecessary memory allocations in the ray tracing cluster build
- Fixed duplicate column labels in LightEditor's light tab
- Fixed white and dark flashes on scenes with very high or very low exposure when Automatic Exposure is being used.
- Fixed an issue where passing a null ProfilingSampler would cause a null ref exception.
- Fixed memory leak in Sky when in matcap mode.
- Fixed compilation issues on platform that don't support VR.
- Fixed migration code called when we create a new HDRP asset.
- Fixed RemoveComponent on Camera contextual menu to not remove Camera while a component depend on it.
- Fixed an issue where ambient occlusion and screen space reflections editors would generate null ref exceptions when HDRP was not set as the current pipeline.
- Fixed a null reference exception in the probe UI when no HDRP asset is present.
- Fixed the outline example in the doc (sampling range was dependent on screen resolution)
- Fixed a null reference exception in the HDRI Sky editor when no HDRP asset is present.
- Fixed an issue where Decal Projectors created from script where rotated around the X axis by 90°.
- Fixed frustum used to compute Density Volumes visibility when projection matrix is oblique.
- Fixed a null reference exception in Path Tracing, Recursive Rendering and raytraced Global Illumination editors when no HDRP asset is present.
- Fix for NaNs on certain geometry with Lit shader -- [case 1210058](https://fogbugz.unity3d.com/f/cases/1210058/)
- Fixed an issue where ambient occlusion and screen space reflections editors would generate null ref exceptions when HDRP was not set as the current pipeline.
- Fixed a null reference exception in the probe UI when no HDRP asset is present.
- Fixed the outline example in the doc (sampling range was dependent on screen resolution)
- Fixed a null reference exception in the HDRI Sky editor when no HDRP asset is present.
- Fixed an issue where materials newly created from the contextual menu would have an invalid state, causing various problems until it was edited.
- Fixed transparent material created with ZWrite enabled (now it is disabled by default for new transparent materials)
- Fixed mouseover on Move and Rotate tool while DecalProjector is selected.
- Fixed wrong stencil state on some of the pixel shader versions of deferred shader.
- Fixed an issue where creating decals at runtime could cause a null reference exception.
- Fixed issue that displayed material migration dialog on the creation of new project.
- Fixed various issues with time and animated materials (cases 1210068, 1210064).
- Updated light explorer with latest changes to the Fog and fixed issues when no visual environment was present.
- Fixed not handleling properly the recieve SSR feature with ray traced reflections
- Shadow Atlas is no longer allocated for area lights when they are disabled in the shader config file.
- Avoid MRT Clear on PS4 as it is not implemented yet.
- Fixed runtime debug menu BitField control.
- Fixed the radius value used for ray traced directional light.
- Fixed compilation issues with the layered lit in ray tracing shaders.
- Fixed XR autotests viewport size rounding
- Fixed mip map slider knob displayed when cubemap have no mipmap
- Remove unnecessary skip of material upgrade dialog box.
- Fixed the profiling sample mismatch errors when enabling the profiler in play mode
- Fixed issue that caused NaNs in reflection probes on consoles.
- Fixed adjusting positive axis of Blend Distance slides the negative axis in the density volume component.
- Fixed the blend of reflections based on the weight.
- Fixed fallback for ray traced reflections when denoising is enabled.
- Fixed error spam issue with terrain detail terrainDetailUnsupported (cases 1211848)
- Fixed hardware dynamic resolution causing cropping/scaling issues in scene view (case 1158661)
- Fixed Wizard check order for `Hardware and OS` and `Direct3D12`
- Fix AO issue turning black when Far/Near plane distance is big.
- Fixed issue when opening lookdev and the lookdev volume have not been assigned yet.
- Improved memory usage of the sky system.
- Updated label in HDRP quality preference settings (case 1215100)
- Fixed Decal Projector gizmo not undoing properly (case 1216629)
- Fix a leak in the denoising of ray traced reflections.
- Fixed Alignment issue in Light Preset
- Fixed Environment Header in LightingWindow
- Fixed an issue where hair shader could write garbage in the diffuse lighting buffer, causing NaNs.
- Fixed an exposure issue with ray traced sub-surface scattering.
- Fixed runtime debug menu light hierarchy None not doing anything.
- Fixed the broken ShaderGraph preview when creating a new Lit graph.
- Fix indentation issue in preset of LayeredLit material.
- Fixed minor issues with cubemap preview in the inspector.
- Fixed wrong build error message when building for android on mac.
- Fixed an issue related to denoising ray trace area shadows.
- Fixed wrong build error message when building for android on mac.
- Fixed Wizard persistency of Direct3D12 change on domain reload.
- Fixed Wizard persistency of FixAll on domain reload.
- Fixed Wizard behaviour on domain reload.
- Fixed a potential source of NaN in planar reflection probe atlas.
- Fixed an issue with MipRatio debug mode showing _DebugMatCapTexture not being set.
- Fixed missing initialization of input params in Blit for VR.
- Fix Inf source in LTC for area lights.
- Fix issue with AO being misaligned when multiple view are visible.
- Fix issue that caused the clamp of camera rotation motion for motion blur to be ineffective.
- Fixed issue with AssetPostprocessors dependencies causing models to be imported twice when upgrading the package version.
- Fixed culling of lights with XR SDK
- Fixed memory stomp in shadow caching code, leading to overflow of Shadow request array and runtime errors.
- Fixed an issue related to transparent objects reading the ray traced indirect diffuse buffer
- Fixed an issue with filtering ray traced area lights when the intensity is high or there is an exposure.
- Fixed ill-formed include path in Depth Of Field shader.
- Fixed shader graph and ray tracing after the shader target PR.
- Fixed a bug in semi-transparent shadows (object further than the light casting shadows)
- Fix state enabled of default volume profile when in package.
- Fixed removal of MeshRenderer and MeshFilter on adding Light component.
- Fixed Ray Traced SubSurface Scattering not working with ray traced area lights
- Fixed Ray Traced SubSurface Scattering not working in forward mode.
- Fixed a bug in debug light volumes.
- Fixed a bug related to ray traced area light shadow history.
- Fixed an issue where fog sky color mode could sample NaNs in the sky cubemap.
- Fixed a leak in the PBR sky renderer.
- Added a tooltip to the Ambient Mode parameter in the Visual Envionment volume component.
- Static lighting sky now takes the default volume into account (this fixes discrepancies between baked and realtime lighting).
- Fixed a leak in the sky system.
- Removed MSAA Buffers allocation when lit shader mode is set to "deferred only".
- Fixed invalid cast for realtime reflection probes (case 1220504)
- Fixed invalid game view rendering when disabling all cameras in the scene (case 1105163)
- Hide reflection probes in the renderer components.
- Fixed infinite reload loop while displaying Light's Shadow's Link Light Layer in Inspector of Prefab Asset.
- Fixed the culling was not disposed error in build log.
- Fixed the cookie atlas size and planar atlas size being too big after an upgrade of the HDRP asset.
- Fixed transparent SSR for shader graph.
- Fixed an issue with emissive light meshes not being in the RAS.
- Fixed DXR player build
- Fixed the HDRP asset migration code not being called after an upgrade of the package
- Fixed draw renderers custom pass out of bound exception
- Fixed the PBR shader rendering in deferred
- Fixed some typos in debug menu (case 1224594)
- Fixed ray traced point and spot lights shadows not rejecting istory when semi-transparent or colored.
- Fixed a warning due to StaticLightingSky when reloading domain in some cases.
- Fixed the MaxLightCount being displayed when the light volume debug menu is on ColorAndEdge.
- Fixed issue with unclear naming of debug menu for decals.
- Fixed z-fighting in scene view when scene lighting is off (case 1203927)
- Fixed issue that prevented cubemap thumbnails from rendering (only on D3D11 and Metal).
- Fixed ray tracing with VR single-pass
- Fix an exception in ray tracing that happens if two LOD levels are using the same mesh renderer.
- Fixed error in the console when switching shader to decal in the material UI.
- Fixed an issue with refraction model and ray traced recursive rendering (case 1198578).
- Fixed an issue where a dynamic sky changing any frame may not update the ambient probe.
- Fixed cubemap thumbnail generation at project load time.
- Fixed cubemap thumbnail generation at project load time. 
- Fixed XR culling with multiple cameras
- Fixed XR single-pass with Mock HMD plugin
- Fixed sRGB mismatch with XR SDK
- Fixed an issue where default volume would not update when switching profile.
- Fixed issue with uncached reflection probe cameras reseting the debug mode (case 1224601) 
- Fixed an issue where AO override would not override specular occlusion.
- Fixed an issue where Volume inspector might not refresh correctly in some cases.
- Fixed render texture with XR
- Fixed issue with resources being accessed before initialization process has been performed completely. 
- Half fixed shuriken particle light that cast shadows (only the first one will be correct)
- Fixed issue with atmospheric fog turning black if a planar reflection probe is placed below ground level. (case 1226588)
- Fixed custom pass GC alloc issue in CustomPassVolume.GetActiveVolumes().
- Fixed a bug where instanced shadergraph shaders wouldn't compile on PS4.
- Fixed an issue related to the envlightdatasrt not being bound in recursive rendering.
- Fixed shadow cascade tooltip when using the metric mode (case 1229232)
- Fixed how the area light influence volume is computed to match rasterization.
- Focus on Decal uses the extends of the projectors
- Fixed usage of light size data that are not available at runtime.
- Fixed the depth buffer copy made before custom pass after opaque and normal injection point.
- Fix for issue that prevented scene from being completely saved when baked reflection probes are present and lighting is set to auto generate.
- Fixed drag area width at left of Light's intensity field in Inspector.
- Fixed light type resolution when performing a reset on HDAdditionalLightData (case 1220931)
- Fixed reliance on atan2 undefined behavior in motion vector debug shader.
- Fixed an usage of a a compute buffer not bound (1229964)
- Fixed an issue where changing the default volume profile from another inspector would not update the default volume editor.
- Fix issues in the post process system with RenderTexture being invalid in some cases, causing rendering problems.
- Fixed an issue where unncessarily serialized members in StaticLightingSky component would change each time the scene is changed.
- Fixed a weird behavior in the scalable settings drawing when the space becomes tiny (1212045).
- Fixed a regression in the ray traced indirect diffuse due to the new probe system.
- Fix for range compression factor for probes going negative (now clamped to positive values).
- Fixed path validation when creating new volume profile (case 1229933)
- Fixed a bug where Decal Shader Graphs would not recieve reprojected Position, Normal, or Bitangent data. (1239921)
- Fix reflection hierarchy for CARPAINT in AxF.
- Fix precise fresnel for delta lights for SVBRDF in AxF.
- Fixed the debug exposure mode for display sky reflection and debug view baked lighting
- Fixed MSAA depth resolve when there is no motion vectors
- Fixed various object leaks in HDRP.
- Fixed compile error with XR SubsystemManager.
- Fix for assertion triggering sometimes when saving a newly created lit shader graph (case 1230996)
- Fixed culling of planar reflection probes that change position (case 1218651)
- Fixed null reference when processing lightprobe (case 1235285)
- Fix issue causing wrong planar reflection rendering when more than one camera is present.
- Fix black screen in XR when HDRP package is present but not used.
- Fixed an issue with the specularFGD term being used when the material has a clear coat (lit shader).
- Fixed white flash happening with auto-exposure in some cases (case 1223774)
- Fixed NaN which can appear with real time reflection and inf value
- Fixed an issue that was collapsing the volume components in the HDRP default settings
- Fixed warning about missing bound decal buffer
- Fixed shader warning on Xbox for ResolveStencilBuffer.compute. 
- Fixed PBR shader ZTest rendering in deferred.
- Replaced commands incompatible with async compute in light list build process.
- Diffusion Profile and Material references in HDRP materials are now correctly exported to unity packages. Note that the diffusion profile or the material references need to be edited once before this can work properly.
- Fix MaterialBalls having same guid issue
- Fix spelling and grammatical errors in material samples
- Fixed unneeded cookie texture allocation for cone stop lights.
- Fixed scalarization code for contact shadows.
- Fixed volume debug in playmode
- Fixed issue when toggling anything in HDRP asset that will produce an error (case 1238155)
- Fixed shader warning in PCSS code when using Vulkan.
- Fixed decal that aren't working without Metal and Ambient Occlusion option enabled.
- Fixed an error about procedural sky being logged by mistake.
- Fixed shadowmask UI now correctly showing shadowmask disable
- Made more explicit the warning about raytracing and asynchronous compute. Also fixed the condition in which it appears.
- Fixed a null ref exception in static sky when the default volume profile is invalid.
- DXR: Fixed shader compilation error with shader graph and pathtracer
- Fixed SceneView Draw Modes not being properly updated after opening new scene view panels or changing the editor layout.
- VFX: Removed irrelevant queues in render queue selection from HDRP outputs
- VFX: Motion Vector are correctly renderered with MSAA [Case 1240754](https://issuetracker.unity3d.com/product/unity/issues/guid/1240754/)
- Fixed a cause of NaN when a normal of 0-length is generated (usually via shadergraph). 
- Fixed issue with screen-space shadows not enabled properly when RT is disabled (case 1235821)
- Fixed a performance issue with stochastic ray traced area shadows.
- Fixed cookie texture not updated when changing an import settings (srgb for example).
- Fixed flickering of the game/scene view when lookdev is running.
- Fixed issue with reflection probes in realtime time mode with OnEnable baking having wrong lighting with sky set to dynamic (case 1238047).
- Fixed transparent motion vectors not working when in MSAA.
- Fix error when removing DecalProjector from component contextual menu (case 1243960)
- Fixed issue with post process when running in RGBA16 and an object with additive blending is in the scene.
- Fixed corrupted values on LayeredLit when using Vertex Color multiply mode to multiply and MSAA is activated. 
- Fix conflicts with Handles manipulation when performing a Reset in DecalComponent (case 1238833)
- Fixed depth prepass and postpass being disabled after changing the shader in the material UI.
- Fixed issue with sceneview camera settings not being saved after Editor restart.
- Fixed issue when switching back to custom sensor type in physical camera settings (case 1244350).
- Fixed a null ref exception when running playmode tests with the render pipeline debug window opened.
- Fixed some GCAlloc in the debug window.
- Fixed shader graphs not casting semi-transparent and color shadows (case 1242617)
- Fixed thin refraction mode not working properly.
- Fixed assert on tests caused by probe culling results being requested when culling did not happen. (case 1246169) 
- Fixed over consumption of GPU memory by the Physically Based Sky.
- Fixed an invalid rotation in Planar Reflection Probe editor display, that was causing an error message (case 1182022)
- Put more information in Camera background type tooltip and fixed inconsistent exposure behavior when changing bg type.
- Fixed issue that caused not all baked reflection to be deleted upon clicking "Clear Baked Data" in the lighting menu (case 1136080)
- Fixed an issue where asset preview could be rendered white because of static lighting sky.
- Fixed an issue where static lighting was not updated when removing the static lighting sky profile.
- Fixed the show cookie atlas debug mode not displaying correctly when enabling the clear cookie atlas option.
- Fixed various multi-editing issues when changing Emission parameters.
- Fixed error when undo a Reflection Probe removal in a prefab instance. (case 1244047)
- Fixed Microshadow not working correctly in deferred with LightLayers
- Tentative fix for missing include in depth of field shaders.
- Fixed the light overlap scene view draw mode (wasn't working at all).
- Fixed taaFrameIndex and XR tests 4052 and 4053
- Fixed the prefab integration of custom passes (Prefab Override Highlight not working as expected).
- Cloned volume profile from read only assets are created in the root of the project. (case 1154961)
- Fixed Wizard check on default volume profile to also check it is not the default one in package.
- Fix erroneous central depth sampling in TAA.
- Fixed light layers not correctly disabled when the lightlayers is set to Nothing and Lightlayers isn't enabled in HDRP Asset
- Fixed issue with Model Importer materials falling back to the Legacy default material instead of HDRP's default material when import happens at Editor startup.
- Fixed a wrong condition in CameraSwitcher, potentially causing out of bound exceptions.
- Fixed an issue where editing the Look Dev default profile would not reflect directly in the Look Dev window.
- Fixed a bug where the light list is not cleared but still used when resizing the RT.
- Fixed exposure debug shader with XR single-pass rendering.
- Fixed issues with scene view and transparent motion vectors.
- Fixed black screens for linux/HDRP (1246407)
- Fixed a vulkan and metal warning in the SSGI compute shader.
- Fixed an exception due to the color pyramid not allocated when SSGI is enabled.
- Fixed an issue with the first Depth history was incorrectly copied.
- Fixed path traced DoF focusing issue
- Fix an issue with the half resolution Mode (performance)
- Fix an issue with the color intensity of emissive for performance rtgi
- Fixed issue with rendering being mostly broken when target platform disables VR. 
- Workaround an issue caused by GetKernelThreadGroupSizes  failing to retrieve correct group size. 
- Fix issue with fast memory and rendergraph. 
- Fixed transparent motion vector framesetting not sanitized.
- Fixed wrong order of post process frame settings.
- Fixed white flash when enabling SSR or SSGI.
- The ray traced indrect diffuse and RTGI were combined wrongly with the rest of the lighting (1254318).
- Fixed an exception happening when using RTSSS without using RTShadows.
- Fix inconsistencies with transparent motion vectors and opaque by allowing camera only transparent motion vectors.
- Fix reflection probe frame settings override
- Fixed certain shadow bias artifacts present in volumetric lighting (case 1231885).
- Fixed area light cookie not updated when switch the light type from a spot that had a cookie.
- Fixed issue with dynamic resolution updating when not in play mode.
- Fixed issue with Contrast Adaptive Sharpening upsample mode and preview camera.
- Fix issue causing blocky artifacts when decals affect metallic and are applied on material with specular color workflow.
- Fixed issue with depth pyramid generation and dynamic resolution.
- Fixed an issue where decals were duplicated in prefab isolation mode.
- Fixed an issue where rendering preview with MSAA might generate render graph errors.
- Fixed compile error in PS4 for planar reflection filtering.
- Fixed issue with blue line in prefabs for volume mode.
- Fixing the internsity being applied to RTAO too early leading to unexpected results (1254626).
- Fix issue that caused sky to incorrectly render when using a custom projection matrix.
- Fixed null reference exception when using depth pre/post pass in shadergraph with alpha clip in the material.
- Appropriately constraint blend distance of reflection probe while editing with the inspector (case 1248931)
- Fixed AxF handling of roughness for Blinn-Phong type materials
- Fixed AxF UI errors when surface type is switched to transparent
- Fixed a serialization issue, preventing quality level parameters to undo/redo and update scene view on change.
- Fixed an exception occuring when a camera doesn't have an HDAdditionalCameraData (1254383).
- Fixed ray tracing with XR single-pass.
- Fixed warning in HDAdditionalLightData OnValidate (cases 1250864, 1244578)
- Fixed a bug related to denoising ray traced reflections.
- Fixed nullref in the layered lit material inspector.
- Fixed an issue where manipulating the color wheels in a volume component would reset the cursor every time.
- Fixed an issue where static sky lighting would not be updated for a new scene until it's reloaded at least once.
- Fixed culling for decals when used in prefabs and edited in context.
- Force to rebake probe with missing baked texture. (1253367)
- Fix supported Mac platform detection to handle new major version (11.0) properly
- Fixed typo in the Render Pipeline Wizard under HDRP+VR
- Change transparent SSR name in frame settings to avoid clipping. 
- Fixed missing include guards in shadow hlsl files.
- Repaint the scene view whenever the scene exposure override is changed.
- Fixed an error when clearing the SSGI history texture at creation time (1259930).
- Fixed alpha to mask reset when toggling alpha test in the material UI.
- Fixed an issue where opening the look dev window with the light theme would make the window blink and eventually crash unity.
- Fixed fallback for ray tracing and light layers (1258837).
- Fixed Sorting Priority not displayed correctly in the DrawRenderers custom pass UI.
- Fixed glitch in Project settings window when selecting diffusion profiles in material section (case 1253090)
- Fixed issue with light layers bigger than 8 (and above the supported range). 
- Fixed issue with culling layer mask of area light's emissive mesh 
- Fixed overused the atlas for Animated/Render Target Cookies (1259930).
- Fixed errors when switching area light to disk shape while an area emissive mesh was displayed.
- Fixed default frame settings MSAA toggle for reflection probes (case 1247631)
- Fixed the transparent SSR dependency not being properly disabled according to the asset dependencies (1260271).
- Fixed issue with completely black AO on double sided materials when normal mode is set to None.
- Fixed UI drawing of the quaternion (1251235)
- Fix an issue with the quality mode and perf mode on RTR and RTGI and getting rid of unwanted nans (1256923).
- Fixed unitialized ray tracing resources when using non-default HDRP asset (case 1259467).
- Fixed overused the atlas for Animated/Render Target Cookies (1259930).
- Fixed sky asserts with XR multipass
- Fixed for area light not updating baked light result when modifying with gizmo.
- Fixed robustness issue with GetOddNegativeScale() in ray tracing, which was impacting normal mapping (1261160).
- Fixed regression where moving face of the probe gizmo was not moving its position anymore.
- Fixed XR single-pass macros in tessellation shaders.
- Fixed path-traced subsurface scattering mixing with diffuse and specular BRDFs (1250601).
- Fixed custom pass re-ordering issues.
- Improved robustness of normal mapping when scale is 0, and mapping is extreme (normals in or below the tangent plane).
- Fixed XR Display providers not getting zNear and zFar plane distances passed to them when in HDRP.
- Fixed rendering breaking when disabling tonemapping in the frame settings.
- Fixed issue with serialization of exposure modes in volume profiles not being consistent between HDRP versions (case 1261385).
- Fixed issue with duplicate names in newly created sub-layers in the graphics compositor (case 1263093).
- Remove MSAA debug mode when renderpipeline asset has no MSAA
- Fixed some post processing using motion vectors when they are disabled
- Fixed the multiplier of the environement lights being overriden with a wrong value for ray tracing (1260311).
- Fixed a series of exceptions happening when trying to load an asset during wizard execution (1262171).
- Fixed an issue with Stacklit shader not compiling correctly in player with debug display on (1260579)
- Fixed couple issues in the dependence of building the ray tracing acceleration structure.
- Fix sun disk intensity
- Fixed unwanted ghosting for smooth surfaces.
- Fixing an issue in the recursive rendering flag texture usage.
- Fixed a missing dependecy for choosing to evaluate transparent SSR.
- Fixed issue that failed compilation when XR is disabled.
- Fixed a compilation error in the IES code.
- Fixed issue with dynamic resolution handler when no OnResolutionChange callback is specified. 
- Fixed multiple volumes, planar reflection, and decal projector position when creating them from the menu.
- Reduced the number of global keyword used in deferredTile.shader
- Fixed incorrect processing of Ambient occlusion probe (9% error was introduced)
- Fixed multiedition of framesettings drop down (case 1270044)
- Fixed planar probe gizmo

### Changed
- Improve MIP selection for decals on Transparents
- Color buffer pyramid is not allocated anymore if neither refraction nor distortion are enabled
- Rename Emission Radius to Radius in UI in Point, Spot
- Angular Diameter parameter for directional light is no longuer an advanced property
- DXR: Remove Light Radius and Angular Diamater of Raytrace shadow. Angular Diameter and Radius are used instead.
- Remove MaxSmoothness parameters from UI for point, spot and directional light. The MaxSmoothness is now deduce from Radius Parameters
- DXR: Remove the Ray Tracing Environement Component. Add a Layer Mask to the ray Tracing volume components to define which objects are taken into account for each effect.
- Removed second cubemaps used for shadowing in lookdev
- Disable Physically Based Sky below ground
- Increase max limit of area light and reflection probe to 128
- Change default texture for detailmap to grey
- Optimize Shadow RT load on Tile based architecture platforms.
- Improved quality of SSAO.
- Moved RequestShadowMapRendering() back to public API.
- Update HDRP DXR Wizard with an option to automatically clone the hdrp config package and setup raytracing to 1 in shaders file.
- Added SceneSelection pass for TerrainLit shader.
- Simplified Light's type API regrouping the logic in one place (Check type in HDAdditionalLightData)
- The support of LOD CrossFade (Dithering transition) in master nodes now required to enable it in the master node settings (Save variant)
- Improved shadow bias, by removing constant depth bias and substituting it with slope-scale bias.
- Fix the default stencil values when a material is created from a SSS ShaderGraph.
- Tweak test asset to be compatible with XR: unlit SG material for canvas and double-side font material
- Slightly tweaked the behaviour of bloom when resolution is low to reduce artifacts.
- Hidden fields in Light Inspector that is not relevant while in BakingOnly mode.
- Changed parametrization of PCSS, now softness is derived from angular diameter (for directional lights) or shape radius (for point/spot lights) and min filter size is now in the [0..1] range.
- Moved the copy of the geometry history buffers to right after the depth mip chain generation.
- Rename "Luminance" to "Nits" in UX for physical light unit
- Rename FrameSettings "SkyLighting" to "SkyReflection"
- Reworked XR automated tests
- The ray traced screen space shadow history for directional, spot and point lights is discarded if the light transform has changed.
- Changed the behavior for ray tracing in case a mesh renderer has both transparent and opaque submeshes.
- Improve history buffer management
- Replaced PlayerSettings.virtualRealitySupported with XRGraphics.tryEnable.
- Remove redundant FrameSettings RealTimePlanarReflection
- Improved a bit the GC calls generated during the rendering.
- Material update is now only triggered when the relevant settings are touched in the shader graph master nodes
- Changed the way Sky Intensity (on Sky volume components) is handled. It's now a combo box where users can choose between Exposure, Multiplier or Lux (for HDRI sky only) instead of both multiplier and exposure being applied all the time. Added a new menu item to convert old profiles.
- Change how method for specular occlusions is decided on inspector shader (Lit, LitTesselation, LayeredLit, LayeredLitTessellation)
- Unlocked SSS, SSR, Motion Vectors and Distortion frame settings for reflections probes.
- Hide unused LOD settings in Quality Settings legacy window.
- Reduced the constrained distance for temporal reprojection of ray tracing denoising
- Removed shadow near plane from the Directional Light Shadow UI.
- Improved the performances of custom pass culling.
- The scene view camera now replicates the physical parameters from the camera tagged as "MainCamera".
- Reduced the number of GC.Alloc calls, one simple scene without plarnar / probes, it should be 0B.
- Renamed ProfilingSample to ProfilingScope and unified API. Added GPU Timings.
- Updated macros to be compatible with the new shader preprocessor.
- Ray tracing reflection temporal filtering is now done in pre-exposed space
- Search field selects the appropriate fields in both project settings panels 'HDRP Default Settings' and 'Quality/HDRP'
- Disabled the refraction and transmission map keywords if the material is opaque.
- Keep celestial bodies outside the atmosphere.
- Updated the MSAA documentation to specify what features HDRP supports MSAA for and what features it does not.
- Shader use for Runtime Debug Display are now correctly stripper when doing a release build
- Now each camera has its own Volume Stack. This allows Volume Parameters to be updated as early as possible and be ready for the whole frame without conflicts between cameras.
- Disable Async for SSR, SSAO and Contact shadow when aggregated ray tracing frame setting is on.
- Improved performance when entering play mode without domain reload by a factor of ~25
- Renamed the camera profiling sample to include the camera name
- Discarding the ray tracing history for AO, reflection, diffuse shadows and GI when the viewport size changes.
- Renamed the camera profiling sample to include the camera name
- Renamed the post processing graphic formats to match the new convention.
- The restart in Wizard for DXR will always be last fix from now on
- Refactoring pre-existing materials to share more shader code between rasterization and ray tracing.
- Setting a material's Refraction Model to Thin does not overwrite the Thickness and Transmission Absorption Distance anymore.
- Removed Wind textures from runtime as wind is no longer built into the pipeline
- Changed Shader Graph titles of master nodes to be more easily searchable ("HDRP/x" -> "x (HDRP)")
- Expose StartSinglePass() and StopSinglePass() as public interface for XRPass
- Replaced the Texture array for 2D cookies (spot, area and directional lights) and for planar reflections by an atlas.
- Moved the tier defining from the asset to the concerned volume components.
- Changing from a tier management to a "mode" management for reflection and GI and removing the ability to enable/disable deferred and ray bining (they are now implied by performance mode)
- The default FrameSettings for ScreenSpaceShadows is set to true for Camera in order to give a better workflow for DXR.
- Refactor internal usage of Stencil bits.
- Changed how the material upgrader works and added documentation for it.
- Custom passes now disable the stencil when overwriting the depth and not writing into it.
- Renamed the camera profiling sample to include the camera name
- Changed the way the shadow casting property of transparent and tranmissive materials is handeled for ray tracing.
- Changed inspector materials stencil setting code to have more sharing.
- Updated the default scene and default DXR scene and DefaultVolumeProfile.
- Changed the way the length parameter is used for ray traced contact shadows.
- Improved the coherency of PCSS blur between cascades.
- Updated VR checks in Wizard to reflect new XR System.
- Removing unused alpha threshold depth prepass and post pass for fabric shader graph.
- Transform result from CIE XYZ to sRGB color space in EvalSensitivity for iridescence.
- Moved BeginCameraRendering callback right before culling.
- Changed the visibility of the Indirect Lighting Controller component to public.
- Renamed the cubemap used for diffuse convolution to a more explicit name for the memory profiler.
- Improved behaviour of transmission color on transparent surfaces in path tracing.
- Light dimmer can now get values higher than one and was renamed to multiplier in the UI.
- Removed info box requesting volume component for Visual Environment and updated the documentation with the relevant information.
- Improved light selection oracle for light sampling in path tracing.
- Stripped ray tracing subsurface passes with ray tracing is not enabled.
- Remove LOD cross fade code for ray tracing shaders
- Removed legacy VR code
- Add range-based clipping to box lights (case 1178780)
- Improve area light culling (case 1085873)
- Light Hierarchy debug mode can now adjust Debug Exposure for visualizing high exposure scenes.
- Rejecting history for ray traced reflections based on a threshold evaluated on the neighborhood of the sampled history.
- Renamed "Environment" to "Reflection Probes" in tile/cluster debug menu.
- Utilities namespace is obsolete, moved its content to UnityEngine.Rendering (case 1204677)
- Obsolete Utilities namespace was removed, instead use UnityEngine.Rendering (case 1204677)
- Moved most of the compute shaders to the multi_compile API instead of multiple kernels.
- Use multi_compile API for deferred compute shader with shadow mask.
- Remove the raytracing rendering queue system to make recursive raytraced material work when raytracing is disabled
- Changed a few resources used by ray tracing shaders to be global resources (using register space1) for improved CPU performance.
- All custom pass volumes are now executed for one injection point instead of the first one.
- Hidden unsupported choice in emission in Materials
- Temporal Anti aliasing improvements.
- Optimized PrepareLightsForGPU (cost reduced by over 25%) and PrepareGPULightData (around twice as fast now).
- Moved scene view camera settings for HDRP from the preferences window to the scene view camera settings window.
- Updated shaders to be compatible with Microsoft's DXC.
- Debug exposure in debug menu have been replace to debug exposure compensation in EV100 space and is always visible.
- Further optimized PrepareLightsForGPU (3x faster with few shadows, 1.4x faster with a lot of shadows or equivalently cost reduced by 68% to 37%).
- Raytracing: Replaced the DIFFUSE_LIGHTING_ONLY multicompile by a uniform.
- Raytracing: Removed the dynamic lightmap multicompile.
- Raytracing: Remove the LOD cross fade multi compile for ray tracing.
- Cookie are now supported in lightmaper. All lights casting cookie and baked will now include cookie influence.
- Avoid building the mip chain a second time for SSR for transparent objects.
- Replaced "High Quality" Subsurface Scattering with a set of Quality Levels.
- Replaced "High Quality" Volumetric Lighting with "Screen Resolution Percentage" and "Volume Slice Count" on the Fog volume component.
- Merged material samples and shader samples
- Update material samples scene visuals
- Use multi_compile API for deferred compute shader with shadow mask.
- Made the StaticLightingSky class public so that users can change it by script for baking purpose.
- Shadowmask and realtime reflectoin probe property are hide in Quality settings
- Improved performance of reflection probe management when using a lot of probes.
- Ignoring the disable SSR flags for recursive rendering.
- Removed logic in the UI to disable parameters for contact shadows and fog volume components as it was going against the concept of the volume system.
- Fixed the sub surface mask not being taken into account when computing ray traced sub surface scattering.
- MSAA Within Forward Frame Setting is now enabled by default on Cameras when new Render Pipeline Asset is created
- Slightly changed the TAA anti-flicker mechanism so that it is more aggressive on almost static images (only on High preset for now).
- Changed default exposure compensation to 0.
- Refactored shadow caching system.
- Removed experimental namespace for ray tracing code.
- Increase limit for max numbers of lights in UX
- Removed direct use of BSDFData in the path tracing pass, delegated to the material instead.
- Pre-warm the RTHandle system to reduce the amount of memory allocations and the total memory needed at all points. 
- DXR: Only read the geometric attributes that are required using the share pass info and shader graph defines.
- DXR: Dispatch binned rays in 1D instead of 2D.
- Lit and LayeredLit tessellation cross lod fade don't used dithering anymore between LOD but fade the tessellation height instead. Allow a smoother transition
- Changed the way planar reflections are filtered in order to be a bit more "physically based".
- Increased path tracing BSDFs roughness range from [0.001, 0.999] to [0.00001, 0.99999].
- Changing the default SSGI radius for the all configurations.
- Changed the default parameters for quality RTGI to match expected behavior.
- Add color clear pass while rendering XR occlusion mesh to avoid leaks.
- Only use one texture for ray traced reflection upscaling.
- Adjust the upscale radius based on the roughness value.
- DXR: Changed the way the filter size is decided for directional, point and spot shadows.
- Changed the default exposure mode to "Automatic (Histogram)", along with "Limit Min" to -4 and "Limit Max" to 16.
- Replaced the default scene system with the builtin Scene Template feature.
- Changed extensions of shader CAS include files.
- Making the planar probe atlas's format match the color buffer's format.
- Removing the planarReflectionCacheCompressed setting from asset.
- SHADERPASS for TransparentDepthPrepass and TransparentDepthPostpass identification is using respectively SHADERPASS_TRANSPARENT_DEPTH_PREPASS and SHADERPASS_TRANSPARENT_DEPTH_POSTPASS
- Moved the Parallax Occlusion Mapping node into Shader Graph.
- Renamed the debug name from SSAO to ScreenSpaceAmbientOcclusion (1254974).
- Added missing tooltips and improved the UI of the aperture control (case 1254916).
- Fixed wrong tooltips in the Dof Volume (case 1256641).
- The `CustomPassLoadCameraColor` and `CustomPassSampleCameraColor` functions now returns the correct color buffer when used in after post process instead of the color pyramid (which didn't had post processes).
- PBR Sky now doesn't go black when going below sea level, but it instead freezes calculation as if on the horizon. 
- Fixed an issue with quality setting foldouts not opening when clicking on them (1253088).
- Shutter speed can now be changed by dragging the mouse over the UI label (case 1245007).
- Remove the 'Point Cube Size' for cookie, use the Cubemap size directly.
- VFXTarget with Unlit now allows EmissiveColor output to be consistent with HDRP unlit.
- Only building the RTAS if there is an effect that will require it (1262217).
- Fixed the first ray tracing frame not having the light cluster being set up properly (1260311).
- Render graph pre-setup for ray traced ambient occlusion.
- Avoid casting multiple rays and denoising for hard directional, point and spot ray traced shadows (1261040).
- Making sure the preview cameras do not use ray tracing effects due to a by design issue to build ray tracing acceleration structures (1262166).
- Preparing ray traced reflections for the render graph support (performance and quality).
- Preparing recursive rendering for the render graph port.
- Preparation pass for RTGI, temporal filter and diffuse denoiser for render graph.
- Updated the documentation for the DXR implementation.
- Changed the DXR wizard to support optional checks.
- Changed the DXR wizard steps.
- Preparation pass for RTSSS to be supported by render graph.
- Changed the color space of EmissiveColorLDR property on all shader. Was linear but should have been sRGB. Auto upgrade script handle the conversion.

## [7.1.1] - 2019-09-05

### Added
- Transparency Overdraw debug mode. Allows to visualize transparent objects draw calls as an "heat map".
- Enabled single-pass instancing support for XR SDK with new API cmd.SetInstanceMultiplier()
- XR settings are now available in the HDRP asset
- Support for Material Quality in Shader Graph
- Material Quality support selection in HDRP Asset
- Renamed XR shader macro from UNITY_STEREO_ASSIGN_COMPUTE_EYE_INDEX to UNITY_XR_ASSIGN_VIEW_INDEX
- Raytracing ShaderGraph node for HDRP shaders
- Custom passes volume component with 3 injection points: Before Rendering, Before Transparent and Before Post Process
- Alpha channel is now properly exported to camera render textures when using FP16 color buffer format
- Support for XR SDK mirror view modes
- HD Master nodes in Shader Graph now support Normal and Tangent modification in vertex stage.
- DepthOfFieldCoC option in the fullscreen debug modes.
- Added override Ambient Occlusion option on debug windows
- Added Custom Post Processes with 3 injection points: Before Transparent, Before Post Process and After Post Process
- Added draft of minimal interactive path tracing (experimental) based on DXR API - Support only 4 area light, lit and unlit shader (non-shadergraph)
- Small adjustments to TAA anti flicker (more aggressive on high values).

### Fixed
- Fixed wizard infinite loop on cancellation
- Fixed with compute shader error about too many threads in threadgroup on low GPU
- Fixed invalid contact shadow shaders being created on metal
- Fixed a bug where if Assembly.GetTypes throws an exception due to mis-versioned dlls, then no preprocessors are used in the shader stripper
- Fixed typo in AXF decal property preventing to compile
- Fixed reflection probe with XR single-pass and FPTL
- Fixed force gizmo shown when selecting camera in hierarchy
- Fixed issue with XR occlusion mesh and dynamic resolution
- Fixed an issue where lighting compute buffers were re-created with the wrong size when resizing the window, causing tile artefacts at the top of the screen.
- Fix FrameSettings names and tooltips
- Fixed error with XR SDK when the Editor is not in focus
- Fixed errors with RenderGraph, XR SDK and occlusion mesh
- Fixed shadow routines compilation errors when "real" type is a typedef on "half".
- Fixed toggle volumetric lighting in the light UI
- Fixed post-processing history reset handling rt-scale incorrectly
- Fixed crash with terrain and XR multi-pass
- Fixed ShaderGraph material synchronization issues
- Fixed a null reference exception when using an Emissive texture with Unlit shader (case 1181335)
- Fixed an issue where area lights and point lights where not counted separately with regards to max lights on screen (case 1183196)
- Fixed an SSR and Subsurface Scattering issue (appearing black) when using XR.

### Changed
- Update Wizard layout.
- Remove almost all Garbage collection call within a frame.
- Rename property AdditionalVeclocityChange to AddPrecomputeVelocity
- Call the End/Begin camera rendering callbacks for camera with customRender enabled
- Changeg framesettings migration order of postprocess flags as a pr for reflection settings flags have been backported to 2019.2
- Replaced usage of ENABLE_VR in XRSystem.cs by version defines based on the presence of the built-in VR and XR modules
- Added an update virtual function to the SkyRenderer class. This is called once per frame. This allows a given renderer to amortize heavy computation at the rate it chooses. Currently only the physically based sky implements this.
- Removed mandatory XRPass argument in HDCamera.GetOrCreate()
- Restored the HDCamera parameter to the sky rendering builtin parameters.
- Removed usage of StructuredBuffer for XR View Constants
- Expose Direct Specular Lighting control in FrameSettings
- Deprecated ExponentialFog and VolumetricFog volume components. Now there is only one exponential fog component (Fog) which can add Volumetric Fog as an option. Added a script in Edit -> Render Pipeline -> Upgrade Fog Volume Components.

## [7.0.1] - 2019-07-25

### Added
- Added option in the config package to disable globally Area Lights and to select shadow quality settings for the deferred pipeline.
- When shader log stripping is enabled, shader stripper statistics will be written at `Temp/shader-strip.json`
- Occlusion mesh support from XR SDK

### Fixed
- Fixed XR SDK mirror view blit, cleanup some XRTODO and removed XRDebug.cs
- Fixed culling for volumetrics with XR single-pass rendering
- Fix shadergraph material pass setup not called
- Fixed documentation links in component's Inspector header bar
- Cookies using the render texture output from a camera are now properly updated
- Allow in ShaderGraph to enable pre/post pass when the alpha clip is disabled

### Changed
- RenderQueue for Opaque now start at Background instead of Geometry.
- Clamp the area light size for scripting API when we change the light type
- Added a warning in the material UI when the diffusion profile assigned is not in the HDRP asset


## [7.0.0] - 2019-07-17

### Added
- `Fixed`, `Viewer`, and `Automatic` modes to compute the FOV used when rendering a `PlanarReflectionProbe`
- A checkbox to toggle the chrome gizmo of `ReflectionProbe`and `PlanarReflectionProbe`
- Added a Light layer in shadows that allow for objects to cast shadows without being affected by light (and vice versa).
- You can now access ShaderGraph blend states from the Material UI (for example, **Surface Type**, **Sorting Priority**, and **Blending Mode**). This change may break Materials that use a ShaderGraph, to fix them, select **Edit > Render Pipeline > Reset all ShaderGraph Scene Materials BlendStates**. This syncs the blendstates of you ShaderGraph master nodes with the Material properties.
- You can now control ZTest, ZWrite, and CullMode for transparent Materials.
- Materials that use Unlit Shaders or Unlit Master Node Shaders now cast shadows.
- Added an option to enable the ztest on **After Post Process** materials when TAA is disabled.
- Added a new SSAO (based on Ground Truth Ambient Occlusion algorithm) to replace the previous one.
- Added support for shadow tint on light
- BeginCameraRendering and EndCameraRendering callbacks are now called with probes
- Adding option to update shadow maps only On Enable and On Demand.
- Shader Graphs that use time-dependent vertex modification now generate correct motion vectors.
- Added option to allow a custom spot angle for spot light shadow maps.
- Added frame settings for individual post-processing effects
- Added dither transition between cascades for Low and Medium quality settings
- Added single-pass instancing support with XR SDK
- Added occlusion mesh support with XR SDK
- Added support of Alembic velocity to various shaders
- Added support for more than 2 views for single-pass instancing
- Added support for per punctual/directional light min roughness in StackLit
- Added mirror view support with XR SDK
- Added VR verification in HDRPWizard
- Added DXR verification in HDRPWizard
- Added feedbacks in UI of Volume regarding skies
- Cube LUT support in Tonemapping. Cube LUT helpers for external grading are available in the Post-processing Sample package.

### Fixed
- Fixed an issue with history buffers causing effects like TAA or auto exposure to flicker when more than one camera was visible in the editor
- The correct preview is displayed when selecting multiple `PlanarReflectionProbe`s
- Fixed volumetric rendering with camera-relative code and XR stereo instancing
- Fixed issue with flashing cyan due to async compilation of shader when selecting a mesh
- Fix texture type mismatch when the contact shadow are disabled (causing errors on IOS devices)
- Fixed Generate Shader Includes while in package
- Fixed issue when texture where deleted in ShadowCascadeGUI
- Fixed issue in FrameSettingsHistory when disabling a camera several time without enabling it in between.
- Fixed volumetric reprojection with camera-relative code and XR stereo instancing
- Added custom BaseShaderPreprocessor in HDEditorUtils.GetBaseShaderPreprocessorList()
- Fixed compile issue when USE_XR_SDK is not defined
- Fixed procedural sky sun disk intensity for high directional light intensities
- Fixed Decal mip level when using texture mip map streaming to avoid dropping to lowest permitted mip (now loading all mips)
- Fixed deferred shading for XR single-pass instancing after lightloop refactor
- Fixed cluster and material classification debug (material classification now works with compute as pixel shader lighting)
- Fixed IOS Nan by adding a maximun epsilon definition REAL_EPS that uses HALF_EPS when fp16 are used
- Removed unnecessary GC allocation in motion blur code
- Fixed locked UI with advanded influence volume inspector for probes
- Fixed invalid capture direction when rendering planar reflection probes
- Fixed Decal HTILE optimization with platform not supporting texture atomatic (Disable it)
- Fixed a crash in the build when the contact shadows are disabled
- Fixed camera rendering callbacks order (endCameraRendering was being called before the actual rendering)
- Fixed issue with wrong opaque blending settings for After Postprocess
- Fixed issue with Low resolution transparency on PS4
- Fixed a memory leak on volume profiles
- Fixed The Parallax Occlusion Mappping node in shader graph and it's UV input slot
- Fixed lighting with XR single-pass instancing by disabling deferred tiles
- Fixed the Bloom prefiltering pass
- Fixed post-processing effect relying on Unity's random number generator
- Fixed camera flickering when using TAA and selecting the camera in the editor
- Fixed issue with single shadow debug view and volumetrics
- Fixed most of the problems with light animation and timeline
- Fixed indirect deferred compute with XR single-pass instancing
- Fixed a slight omission in anisotropy calculations derived from HazeMapping in StackLit
- Improved stack computation numerical stability in StackLit
- Fix PBR master node always opaque (wrong blend modes for forward pass)
- Fixed TAA with XR single-pass instancing (missing macros)
- Fixed an issue causing Scene View selection wire gizmo to not appear when using HDRP Shader Graphs.
- Fixed wireframe rendering mode (case 1083989)
- Fixed the renderqueue not updated when the alpha clip is modified in the material UI.
- Fixed the PBR master node preview
- Remove the ReadOnly flag on Reflection Probe's cubemap assets during bake when there are no VCS active.
- Fixed an issue where setting a material debug view would not reset the other exclusive modes
- Spot light shapes are now correctly taken into account when baking
- Now the static lighting sky will correctly take the default values for non-overridden properties
- Fixed material albedo affecting the lux meter
- Extra test in deferred compute shading to avoid shading pixels that were not rendered by the current camera (for camera stacking)

### Changed
- Optimization: Reduce the group size of the deferred lighting pass from 16x16 to 8x8
- Replaced HDCamera.computePassCount by viewCount
- Removed xrInstancing flag in RTHandles (replaced by TextureXR.slices and TextureXR.dimensions)
- Refactor the HDRenderPipeline and lightloop code to preprare for high level rendergraph
- Removed the **Back Then Front Rendering** option in the fabric Master Node settings. Enabling this option previously did nothing.
- Shader type Real translates to FP16 precision on Nintendo Switch.
- Shader framework refactor: Introduce CBSDF, EvaluateBSDF, IsNonZeroBSDF to replace BSDF functions
- Shader framework refactor:  GetBSDFAngles, LightEvaluation and SurfaceShading functions
- Replace ComputeMicroShadowing by GetAmbientOcclusionForMicroShadowing
- Rename WorldToTangent to TangentToWorld as it was incorrectly named
- Remove SunDisk and Sun Halo size from directional light
- Remove all obsolete wind code from shader
- Renamed DecalProjectorComponent into DecalProjector for API alignment.
- Improved the Volume UI and made them Global by default
- Remove very high quality shadow option
- Change default for shadow quality in Deferred to Medium
- Enlighten now use inverse squared falloff (before was using builtin falloff)
- Enlighten is now deprecated. Please use CPU or GPU lightmaper instead.
- Remove the name in the diffusion profile UI
- Changed how shadow map resolution scaling with distance is computed. Now it uses screen space area rather than light range.
- Updated MoreOptions display in UI
- Moved Display Area Light Emissive Mesh script API functions in the editor namespace
- direct strenght properties in ambient occlusion now affect direct specular as well
- Removed advanced Specular Occlusion control in StackLit: SSAO based SO control is hidden and fixed to behave like Lit, SPTD is the only HQ technique shown for baked SO.
- Shader framework refactor: Changed ClampRoughness signature to include PreLightData access.
- HDRPWizard window is now in Window > General > HD Render Pipeline Wizard
- Moved StaticLightingSky to LightingWindow
- Removes the current "Scene Settings" and replace them with "Sky & Fog Settings" (with Physically Based Sky and Volumetric Fog).
- Changed how cached shadow maps are placed inside the atlas to minimize re-rendering of them.

## [6.7.0-preview] - 2019-05-16

### Added
- Added ViewConstants StructuredBuffer to simplify XR rendering
- Added API to render specific settings during a frame
- Added stadia to the supported platforms (2019.3)
- Enabled cascade blends settings in the HD Shadow component
- Added Hardware Dynamic Resolution support.
- Added MatCap debug view to replace the no scene lighting debug view.
- Added clear GBuffer option in FrameSettings (default to false)
- Added preview for decal shader graph (Only albedo, normal and emission)
- Added exposure weight control for decal
- Screen Space Directional Shadow under a define option. Activated for ray tracing
- Added a new abstraction for RendererList that will help transition to Render Graph and future RendererList API
- Added multipass support for VR
- Added XR SDK integration (multipass only)
- Added Shader Graph samples for Hair, Fabric and Decal master nodes.
- Add fade distance, shadow fade distance and light layers to light explorer
- Add method to draw light layer drawer in a rect to HDEditorUtils

### Fixed
- Fixed deserialization crash at runtime
- Fixed for ShaderGraph Unlit masternode not writing velocity
- Fixed a crash when assiging a new HDRP asset with the 'Verify Saving Assets' option enabled
- Fixed exposure to properly support TEXTURE2D_X
- Fixed TerrainLit basemap texture generation
- Fixed a bug that caused nans when material classification was enabled and a tile contained one standard material + a material with transmission.
- Fixed gradient sky hash that was not using the exposure hash
- Fixed displayed default FrameSettings in HDRenderPipelineAsset wrongly updated on scripts reload.
- Fixed gradient sky hash that was not using the exposure hash.
- Fixed visualize cascade mode with exposure.
- Fixed (enabled) exposure on override lighting debug modes.
- Fixed issue with LightExplorer when volume have no profile
- Fixed issue with SSR for negative, infinite and NaN history values
- Fixed LightLayer in HDReflectionProbe and PlanarReflectionProbe inspector that was not displayed as a mask.
- Fixed NaN in transmission when the thickness and a color component of the scattering distance was to 0
- Fixed Light's ShadowMask multi-edition.
- Fixed motion blur and SMAA with VR single-pass instancing
- Fixed NaNs generated by phase functionsin volumetric lighting
- Fixed NaN issue with refraction effect and IOR of 1 at extreme grazing angle
- Fixed nan tracker not using the exposure
- Fixed sorting priority on lit and unlit materials
- Fixed null pointer exception when there are no AOVRequests defined on a camera
- Fixed dirty state of prefab using disabled ReflectionProbes
- Fixed an issue where gizmos and editor grid were not correctly depth tested
- Fixed created default scene prefab non editable due to wrong file extension.
- Fixed an issue where sky convolution was recomputed for nothing when a preview was visible (causing extreme slowness when fabric convolution is enabled)
- Fixed issue with decal that wheren't working currently in player
- Fixed missing stereo rendering macros in some fragment shaders
- Fixed exposure for ReflectionProbe and PlanarReflectionProbe gizmos
- Fixed single-pass instancing on PSVR
- Fixed Vulkan shader issue with Texture2DArray in ScreenSpaceShadow.compute by re-arranging code (workaround)
- Fixed camera-relative issue with lights and XR single-pass instancing
- Fixed single-pass instancing on Vulkan
- Fixed htile synchronization issue with shader graph decal
- Fixed Gizmos are not drawn in Camera preview
- Fixed pre-exposure for emissive decal
- Fixed wrong values computed in PreIntegrateFGD and in the generation of volumetric lighting data by forcing the use of fp32.
- Fixed NaNs arising during the hair lighting pass
- Fixed synchronization issue in decal HTile that occasionally caused rendering artifacts around decal borders
- Fixed QualitySettings getting marked as modified by HDRP (and thus checked out in Perforce)
- Fixed a bug with uninitialized values in light explorer
- Fixed issue with LOD transition
- Fixed shader warnings related to raytracing and TEXTURE2D_X

### Changed
- Refactor PixelCoordToViewDirWS to be VR compatible and to compute it only once per frame
- Modified the variants stripper to take in account multiple HDRP assets used in the build.
- Improve the ray biasing code to avoid self-intersections during the SSR traversal
- Update Pyramid Spot Light to better match emitted light volume.
- Moved _XRViewConstants out of UnityPerPassStereo constant buffer to fix issues with PSSL
- Removed GetPositionInput_Stereo() and single-pass (double-wide) rendering mode
- Changed label width of the frame settings to accommodate better existing options.
- SSR's Default FrameSettings for camera is now enable.
- Re-enabled the sharpening filter on Temporal Anti-aliasing
- Exposed HDEditorUtils.LightLayerMaskDrawer for integration in other packages and user scripting.
- Rename atmospheric scattering in FrameSettings to Fog
- The size modifier in the override for the culling sphere in Shadow Cascades now defaults to 0.6, which is the same as the formerly hardcoded value.
- Moved LOD Bias and Maximum LOD Level from Frame Setting section `Other` to `Rendering`
- ShaderGraph Decal that affect only emissive, only draw in emissive pass (was drawing in dbuffer pass too)
- Apply decal projector fade factor correctly on all attribut and for shader graph decal
- Move RenderTransparentDepthPostpass after all transparent
- Update exposure prepass to interleave XR single-pass instancing views in a checkerboard pattern
- Removed ScriptRuntimeVersion check in wizard.

## [6.6.0-preview] - 2019-04-01

### Added
- Added preliminary changes for XR deferred shading
- Added support of 111110 color buffer
- Added proper support for Recorder in HDRP
- Added depth offset input in shader graph master nodes
- Added a Parallax Occlusion Mapping node
- Added SMAA support
- Added Homothety and Symetry quick edition modifier on volume used in ReflectionProbe, PlanarReflectionProbe and DensityVolume
- Added multi-edition support for DecalProjectorComponent
- Improve hair shader
- Added the _ScreenToTargetScaleHistory uniform variable to be used when sampling HDRP RTHandle history buffers.
- Added settings in `FrameSettings` to change `QualitySettings.lodBias` and `QualitySettings.maximumLODLevel` during a rendering
- Added an exposure node to retrieve the current, inverse and previous frame exposure value.
- Added an HD scene color node which allow to sample the scene color with mips and a toggle to remove the exposure.
- Added safeguard on HD scene creation if default scene not set in the wizard
- Added Low res transparency rendering pass.

### Fixed
- Fixed HDRI sky intensity lux mode
- Fixed dynamic resolution for XR
- Fixed instance identifier semantic string used by Shader Graph
- Fixed null culling result occuring when changing scene that was causing crashes
- Fixed multi-edition light handles and inspector shapes
- Fixed light's LightLayer field when multi-editing
- Fixed normal blend edition handles on DensityVolume
- Fixed an issue with layered lit shader and height based blend where inactive layers would still have influence over the result
- Fixed multi-selection handles color for DensityVolume
- Fixed multi-edition inspector's blend distances for HDReflectionProbe, PlanarReflectionProbe and DensityVolume
- Fixed metric distance that changed along size in DensityVolume
- Fixed DensityVolume shape handles that have not same behaviour in advance and normal edition mode
- Fixed normal map blending in TerrainLit by only blending the derivatives
- Fixed Xbox One rendering just a grey screen instead of the scene
- Fixed probe handles for multiselection
- Fixed baked cubemap import settings for convolution
- Fixed regression causing crash when attempting to open HDRenderPipelineWizard without an HDRenderPipelineAsset setted
- Fixed FullScreenDebug modes: SSAO, SSR, Contact shadow, Prerefraction Color Pyramid, Final Color Pyramid
- Fixed volumetric rendering with stereo instancing
- Fixed shader warning
- Fixed missing resources in existing asset when updating package
- Fixed PBR master node preview in forward rendering or transparent surface
- Fixed deferred shading with stereo instancing
- Fixed "look at" edition mode of Rotation tool for DecalProjectorComponent
- Fixed issue when switching mode in ReflectionProbe and PlanarReflectionProbe
- Fixed issue where migratable component version where not always serialized when part of prefab's instance
- Fixed an issue where shadow would not be rendered properly when light layer are not enabled
- Fixed exposure weight on unlit materials
- Fixed Light intensity not played in the player when recorded with animation/timeline
- Fixed some issues when multi editing HDRenderPipelineAsset
- Fixed emission node breaking the main shader graph preview in certain conditions.
- Fixed checkout of baked probe asset when baking probes.
- Fixed invalid gizmo position for rotated ReflectionProbe
- Fixed multi-edition of material's SurfaceType and RenderingPath
- Fixed whole pipeline reconstruction on selecting for the first time or modifying other than the currently used HDRenderPipelineAsset
- Fixed single shadow debug mode
- Fixed global scale factor debug mode when scale > 1
- Fixed debug menu material overrides not getting applied to the Terrain Lit shader
- Fixed typo in computeLightVariants
- Fixed deferred pass with XR instancing by disabling ComputeLightEvaluation
- Fixed bloom resolution independence
- Fixed lens dirt intensity not behaving properly
- Fixed the Stop NaN feature
- Fixed some resources to handle more than 2 instanced views for XR
- Fixed issue with black screen (NaN) produced on old GPU hardware or intel GPU hardware with gaussian pyramid
- Fixed issue with disabled punctual light would still render when only directional light is present

### Changed
- DensityVolume scripting API will no longuer allow to change between advance and normal edition mode
- Disabled depth of field, lens distortion and panini projection in the scene view
- TerrainLit shaders and includes are reorganized and made simpler.
- TerrainLit shader GUI now allows custom properties to be displayed in the Terrain fold-out section.
- Optimize distortion pass with stencil
- Disable SceneSelectionPass in shader graph preview
- Control punctual light and area light shadow atlas separately
- Move SMAA anti-aliasing option to after Temporal Anti Aliasing one, to avoid problem with previously serialized project settings
- Optimize rendering with static only lighting and when no cullable lights/decals/density volumes are present.
- Updated handles for DecalProjectorComponent for enhanced spacial position readability and have edition mode for better SceneView management
- DecalProjectorComponent are now scale independent in order to have reliable metric unit (see new Size field for changing the size of the volume)
- Restructure code from HDCamera.Update() by adding UpdateAntialiasing() and UpdateViewConstants()
- Renamed velocity to motion vectors
- Objects rendered during the After Post Process pass while TAA is enabled will not benefit from existing depth buffer anymore. This is done to fix an issue where those object would wobble otherwise
- Removed usage of builtin unity matrix for shadow, shadow now use same constant than other view
- The default volume layer mask for cameras & probes is now `Default` instead of `Everything`

## [6.5.0-preview] - 2019-03-07

### Added
- Added depth-of-field support with stereo instancing
- Adding real time area light shadow support
- Added a new FrameSettings: Specular Lighting to toggle the specular during the rendering

### Fixed
- Fixed diffusion profile upgrade breaking package when upgrading to a new version
- Fixed decals cropped by gizmo not updating correctly if prefab
- Fixed an issue when enabling SSR on multiple view
- Fixed edition of the intensity's unit field while selecting multiple lights
- Fixed wrong calculation in soft voxelization for density volume
- Fixed gizmo not working correctly with pre-exposure
- Fixed issue with setting a not available RT when disabling motion vectors
- Fixed planar reflection when looking at mirror normal
- Fixed mutiselection issue with HDLight Inspector
- Fixed HDAdditionalCameraData data migration
- Fixed failing builds when light explorer window is open
- Fixed cascade shadows border sometime causing artefacts between cascades
- Restored shadows in the Cascade Shadow debug visualization
- `camera.RenderToCubemap` use proper face culling

### Changed
- When rendering reflection probe disable all specular lighting and for metals use fresnelF0 as diffuse color for bake lighting.

## [6.4.0-preview] - 2019-02-21

### Added
- VR: Added TextureXR system to selectively expand TEXTURE2D macros to texture array for single-pass stereo instancing + Convert textures call to these macros
- Added an unit selection dropdown next to shutter speed (camera)
- Added error helpbox when trying to use a sub volume component that require the current HDRenderPipelineAsset to support a feature that it is not supporting.
- Add mesh for tube light when display emissive mesh is enabled

### Fixed
- Fixed Light explorer. The volume explorer used `profile` instead of `sharedProfile` which instantiate a custom volume profile instead of editing the asset itself.
- Fixed UI issue where all is displayed using metric unit in shadow cascade and Percent is set in the unit field (happening when opening the inspector).
- Fixed inspector event error when double clicking on an asset (diffusion profile/material).
- Fixed nullref on layered material UI when the material is not an asset.
- Fixed nullref exception when undo/redo a light property.
- Fixed visual bug when area light handle size is 0.

### Changed
- Update UI for 32bit/16bit shadow precision settings in HDRP asset
- Object motion vectors have been disabled in all but the game view. Camera motion vectors are still enabled everywhere, allowing TAA and Motion Blur to work on static objects.
- Enable texture array by default for most rendering code on DX11 and unlock stereo instancing (DX11 only for now)

## [6.3.0-preview] - 2019-02-18

### Added
- Added emissive property for shader graph decals
- Added a diffusion profile override volume so the list of diffusion profile assets to use can be chanaged without affecting the HDRP asset
- Added a "Stop NaNs" option on cameras and in the Scene View preferences.
- Added metric display option in HDShadowSettings and improve clamping
- Added shader parameter mapping in DebugMenu
- Added scripting API to configure DebugData for DebugMenu

### Fixed
- Fixed decals in forward
- Fixed issue with stencil not correctly setup for various master node and shader for the depth pass, motion vector pass and GBuffer/Forward pass
- Fixed SRP batcher and metal
- Fixed culling and shadows for Pyramid, Box, Rectangle and Tube lights
- Fixed an issue where scissor render state leaking from the editor code caused partially black rendering

### Changed
- When a lit material has a clear coat mask that is not null, we now use the clear coat roughness to compute the screen space reflection.
- Diffusion profiles are now limited to one per asset and can be referenced in materials, shader graphs and vfx graphs. Materials will be upgraded automatically except if they are using a shader graph, in this case it will display an error message.

## [6.2.0-preview] - 2019-02-15

### Added
- Added help box listing feature supported in a given HDRenderPipelineAsset alongs with the drawbacks implied.
- Added cascade visualizer, supporting disabled handles when not overriding.

### Fixed
- Fixed post processing with stereo double-wide
- Fixed issue with Metal: Use sign bit to find the cache type instead of lowest bit.
- Fixed invalid state when creating a planar reflection for the first time
- Fix FrameSettings's LitShaderMode not restrained by supported LitShaderMode regression.

### Changed
- The default value roughness value for the clearcoat has been changed from 0.03 to 0.01
- Update default value of based color for master node
- Update Fabric Charlie Sheen lighting model - Remove Fresnel component that wasn't part of initial model + Remap smoothness to [0.0 - 0.6] range for more artist friendly parameter

### Changed
- Code refactor: all macros with ARGS have been swapped with macros with PARAM. This is because the ARGS macros were incorrectly named.

## [6.1.0-preview] - 2019-02-13

### Added
- Added support for post-processing anti-aliasing in the Scene View (FXAA and TAA). These can be set in Preferences.
- Added emissive property for decal material (non-shader graph)

### Fixed
- Fixed a few UI bugs with the color grading curves.
- Fixed "Post Processing" in the scene view not toggling post-processing effects
- Fixed bake only object with flag `ReflectionProbeStaticFlag` when baking a `ReflectionProbe`

### Changed
- Removed unsupported Clear Depth checkbox in Camera inspector
- Updated the toggle for advanced mode in inspectors.

## [6.0.0-preview] - 2019-02-23

### Added
- Added new API to perform a camera rendering
- Added support for hair master node (Double kajiya kay - Lambert)
- Added Reset behaviour in DebugMenu (ingame mapping is right joystick + B)
- Added Default HD scene at new scene creation while in HDRP
- Added Wizard helping to configure HDRP project
- Added new UI for decal material to allow remapping and scaling of some properties
- Added cascade shadow visualisation toggle in HD shadow settings
- Added icons for assets
- Added replace blending mode for distortion
- Added basic distance fade for density volumes
- Added decal master node for shader graph
- Added HD unlit master node (Cross Pipeline version is name Unlit)
- Added new Rendering Queue in materials
- Added post-processing V3 framework embed in HDRP, remove postprocess V2 framework
- Post-processing now uses the generic volume framework
-   New depth-of-field, bloom, panini projection effects, motion blur
-   Exposure is now done as a pre-exposition pass, the whole system has been revamped
-   Exposure now use EV100 everywhere in the UI (Sky, Emissive Light)
- Added emissive intensity (Luminance and EV100 control) control for Emissive
- Added pre-exposure weigth for Emissive
- Added an emissive color node and a slider to control the pre-exposure percentage of emission color
- Added physical camera support where applicable
- Added more color grading tools
- Added changelog level for Shader Variant stripping
- Added Debug mode for validation of material albedo and metalness/specularColor values
- Added a new dynamic mode for ambient probe and renamed BakingSky to StaticLightingSky
- Added command buffer parameter to all Bind() method of material
- Added Material validator in Render Pipeline Debug
- Added code to future support of DXR (not enabled)
- Added support of multiviewport
- Added HDRenderPipeline.RequestSkyEnvironmentUpdate function to force an update from script when sky is set to OnDemand
- Added a Lighting and BackLighting slots in Lit, StackLit, Fabric and Hair master nodes
- Added support for overriding terrain detail rendering shaders, via the render pipeline editor resources asset
- Added xrInstancing flag support to RTHandle
- Added support for cullmask for decal projectors
- Added software dynamic resolution support
- Added support for "After Post-Process" render pass for unlit shader
- Added support for textured rectangular area lights
- Added stereo instancing macros to MSAA shaders
- Added support for Quarter Res Raytraced Reflections (not enabled)
- Added fade factor for decal projectors.
- Added stereo instancing macros to most shaders used in VR
- Added multi edition support for HDRenderPipelineAsset

### Fixed
- Fixed logic to disable FPTL with stereo rendering
- Fixed stacklit transmission and sun highlight
- Fixed decals with stereo rendering
- Fixed sky with stereo rendering
- Fixed flip logic for postprocessing + VR
- Fixed copyStencilBuffer pass for Switch
- Fixed point light shadow map culling that wasn't taking into account far plane
- Fixed usage of SSR with transparent on all master node
- Fixed SSR and microshadowing on fabric material
- Fixed blit pass for stereo rendering
- Fixed lightlist bounds for stereo rendering
- Fixed windows and in-game DebugMenu sync.
- Fixed FrameSettings' LitShaderMode sync when opening DebugMenu.
- Fixed Metal specific issues with decals, hitting a sampler limit and compiling AxF shader
- Fixed an issue with flipped depth buffer during postprocessing
- Fixed normal map use for shadow bias with forward lit - now use geometric normal
- Fixed transparent depth prepass and postpass access so they can be use without alpha clipping for lit shader
- Fixed support of alpha clip shadow for lit master node
- Fixed unlit master node not compiling
- Fixed issue with debug display of reflection probe
- Fixed issue with phong tessellations not working with lit shader
- Fixed issue with vertex displacement being affected by heightmap setting even if not heightmap where assign
- Fixed issue with density mode on Lit terrain producing NaN
- Fixed issue when going back and forth from Lit to LitTesselation for displacement mode
- Fixed issue with ambient occlusion incorrectly applied to emissiveColor with light layers in deferred
- Fixed issue with fabric convolution not using the correct convolved texture when fabric convolution is enabled
- Fixed issue with Thick mode for Transmission that was disabling transmission with directional light
- Fixed shutdown edge cases with HDRP tests
- Fixed slowdow when enabling Fabric convolution in HDRP asset
- Fixed specularAA not compiling in StackLit Master node
- Fixed material debug view with stereo rendering
- Fixed material's RenderQueue edition in default view.
- Fixed banding issues within volumetric density buffer
- Fixed missing multicompile for MSAA for AxF
- Fixed camera-relative support for stereo rendering
- Fixed remove sync with render thread when updating decal texture atlas.
- Fixed max number of keyword reach [256] issue. Several shader feature are now local
- Fixed Scene Color and Depth nodes
- Fixed SSR in forward
- Fixed custom editor of Unlit, HD Unlit and PBR shader graph master node
- Fixed issue with NewFrame not correctly calculated in Editor when switching scene
- Fixed issue with TerrainLit not compiling with depth only pass and normal buffer
- Fixed geometric normal use for shadow bias with PBR master node in forward
- Fixed instancing macro usage for decals
- Fixed error message when having more than one directional light casting shadow
- Fixed error when trying to display preview of Camera or PlanarReflectionProbe
- Fixed LOAD_TEXTURE2D_ARRAY_MSAA macro
- Fixed min-max and amplitude clamping value in inspector of vertex displacement materials
- Fixed issue with alpha shadow clip (was incorrectly clipping object shadow)
- Fixed an issue where sky cubemap would not be cleared correctly when setting the current sky to None
- Fixed a typo in Static Lighting Sky component UI
- Fixed issue with incorrect reset of RenderQueue when switching shader in inspector GUI
- Fixed issue with variant stripper stripping incorrectly some variants
- Fixed a case of ambient lighting flickering because of previews
- Fixed Decals when rendering multiple camera in a single frame
- Fixed cascade shadow count in shader
- Fixed issue with Stacklit shader with Haze effect
- Fixed an issue with the max sample count for the TAA
- Fixed post-process guard band for XR
- Fixed exposure of emissive of Unlit
- Fixed depth only and motion vector pass for Unlit not working correctly with MSAA
- Fixed an issue with stencil buffer copy causing unnecessary compute dispatches for lighting
- Fixed multi edition issue in FrameSettings
- Fixed issue with SRP batcher and DebugDisplay variant of lit shader
- Fixed issue with debug material mode not doing alpha test
- Fixed "Attempting to draw with missing UAV bindings" errors on Vulkan
- Fixed pre-exposure incorrectly apply to preview
- Fixed issue with duplicate 3D texture in 3D texture altas of volumetric?
- Fixed Camera rendering order (base on the depth parameter)
- Fixed shader graph decals not being cropped by gizmo
- Fixed "Attempting to draw with missing UAV bindings" errors on Vulkan.


### Changed
- ColorPyramid compute shader passes is swapped to pixel shader passes on platforms where the later is faster (Nintendo Switch).
- Removing the simple lightloop used by the simple lit shader
- Whole refactor of reflection system: Planar and reflection probe
- Separated Passthrough from other RenderingPath
- Update several properties naming and caption based on feedback from documentation team
- Remove tile shader variant for transparent backface pass of lit shader
- Rename all HDRenderPipeline to HDRP folder for shaders
- Rename decal property label (based on doc team feedback)
- Lit shader mode now default to Deferred to reduce build time
- Update UI of Emission parameters in shaders
- Improve shader variant stripping including shader graph variant
- Refactored render loop to render realtime probes visible per camera
- Enable SRP batcher by default
- Shader code refactor: Rename LIGHTLOOP_SINGLE_PASS => LIGHTLOOP_DISABLE_TILE_AND_CLUSTER and clean all usage of LIGHTLOOP_TILE_PASS
- Shader code refactor: Move pragma definition of vertex and pixel shader inside pass + Move SURFACE_GRADIENT definition in XXXData.hlsl
- Micro-shadowing in Lit forward now use ambientOcclusion instead of SpecularOcclusion
- Upgraded FrameSettings workflow, DebugMenu and Inspector part relative to it
- Update build light list shader code to support 32 threads in wavefronts on Switch
- LayeredLit layers' foldout are now grouped in one main foldout per layer
- Shadow alpha clip can now be enabled on lit shader and haor shader enven for opaque
- Temporal Antialiasing optimization for Xbox One X
- Parameter depthSlice on SetRenderTarget functions now defaults to -1 to bind the entire resource
- Rename SampleCameraDepth() functions to LoadCameraDepth() and SampleCameraDepth(), same for SampleCameraColor() functions
- Improved Motion Blur quality.
- Update stereo frame settings values for single-pass instancing and double-wide
- Rearrange FetchDepth functions to prepare for stereo-instancing
- Remove unused _ComputeEyeIndex
- Updated HDRenderPipelineAsset inspector
- Re-enable SRP batcher for metal

## [5.2.0-preview] - 2018-11-27

### Added
- Added option to run Contact Shadows and Volumetrics Voxelization stage in Async Compute
- Added camera freeze debug mode - Allow to visually see culling result for a camera
- Added support of Gizmo rendering before and after postprocess in Editor
- Added support of LuxAtDistance for punctual lights

### Fixed
- Fixed Debug.DrawLine and Debug.Ray call to work in game view
- Fixed DebugMenu's enum resetted on change
- Fixed divide by 0 in refraction causing NaN
- Fixed disable rough refraction support
- Fixed refraction, SSS and atmospheric scattering for VR
- Fixed forward clustered lighting for VR (double-wide).
- Fixed Light's UX to not allow negative intensity
- Fixed HDRenderPipelineAsset inspector broken when displaying its FrameSettings from project windows.
- Fixed forward clustered lighting for VR (double-wide).
- Fixed HDRenderPipelineAsset inspector broken when displaying its FrameSettings from project windows.
- Fixed Decals and SSR diable flags for all shader graph master node (Lit, Fabric, StackLit, PBR)
- Fixed Distortion blend mode for shader graph master node (Lit, StackLit)
- Fixed bent Normal for Fabric master node in shader graph
- Fixed PBR master node lightlayers
- Fixed shader stripping for built-in lit shaders.

### Changed
- Rename "Regular" in Diffusion profile UI "Thick Object"
- Changed VBuffer depth parametrization for volumetric from distanceRange to depthExtent - Require update of volumetric settings - Fog start at near plan
- SpotLight with box shape use Lux unit only

## [5.1.0-preview] - 2018-11-19

### Added

- Added a separate Editor resources file for resources Unity does not take when it builds a Player.
- You can now disable SSR on Materials in Shader Graph.
- Added support for MSAA when the Supported Lit Shader Mode is set to Both. Previously HDRP only supported MSAA for Forward mode.
- You can now override the emissive color of a Material when in debug mode.
- Exposed max light for Light Loop Settings in HDRP asset UI.
- HDRP no longer performs a NormalDBuffer pass update if there are no decals in the Scene.
- Added distant (fall-back) volumetric fog and improved the fog evaluation precision.
- Added an option to reflect sky in SSR.
- Added a y-axis offset for the PlanarReflectionProbe and offset tool.
- Exposed the option to run SSR and SSAO on async compute.
- Added support for the _GlossMapScale parameter in the Legacy to HDRP Material converter.
- Added wave intrinsic instructions for use in Shaders (for AMD GCN).


### Fixed
- Fixed sphere shaped influence handles clamping in Reflection Probes.
- Fixed Reflection Probe data migration for projects created before using HDRP.
- Fixed UI of Layered Material where Unity previously rendered the scrollbar above the Copy button.
- Fixed Material tessellations parameters Start fade distance and End fade distance. Originally, Unity clamped these values when you modified them.
- Fixed various distortion and refraction issues - handle a better fall-back.
- Fixed SSR for multiple views.
- Fixed SSR issues related to self-intersections.
- Fixed shape density volume handle speed.
- Fixed density volume shape handle moving too fast.
- Fixed the Camera velocity pass that we removed by mistake.
- Fixed some null pointer exceptions when disabling motion vectors support.
- Fixed viewports for both the Subsurface Scattering combine pass and the transparent depth prepass.
- Fixed the blend mode pop-up in the UI. It previously did not appear when you enabled pre-refraction.
- Fixed some null pointer exceptions that previously occurred when you disabled motion vectors support.
- Fixed Layered Lit UI issue with scrollbar.
- Fixed cubemap assignation on custom ReflectionProbe.
- Fixed Reflection Probes’ capture settings' shadow distance.
- Fixed an issue with the SRP batcher and Shader variables declaration.
- Fixed thickness and subsurface slots for fabric Shader master node that wasn't appearing with the right combination of flags.
- Fixed d3d debug layer warning.
- Fixed PCSS sampling quality.
- Fixed the Subsurface and transmission Material feature enabling for fabric Shader.
- Fixed the Shader Graph UV node’s dimensions when using it in a vertex Shader.
- Fixed the planar reflection mirror gizmo's rotation.
- Fixed HDRenderPipelineAsset's FrameSettings not showing the selected enum in the Inspector drop-down.
- Fixed an error with async compute.
- MSAA now supports transparency.
- The HDRP Material upgrader tool now converts metallic values correctly.
- Volumetrics now render in Reflection Probes.
- Fixed a crash that occurred whenever you set a viewport size to 0.
- Fixed the Camera physic parameter that the UI previously did not display.
- Fixed issue in pyramid shaped spotlight handles manipulation

### Changed

- Renamed Line shaped Lights to Tube Lights.
- HDRP now uses mean height fog parametrization.
- Shadow quality settings are set to All when you use HDRP (This setting is not visible in the UI when using SRP). This avoids Legacy Graphics Quality Settings disabling the shadows and give SRP full control over the Shadows instead.
- HDRP now internally uses premultiplied alpha for all fog.
- Updated default FrameSettings used for realtime Reflection Probes when you create a new HDRenderPipelineAsset.
- Remove multi-camera support. LWRP and HDRP will not support multi-camera layered rendering.
- Updated Shader Graph subshaders to use the new instancing define.
- Changed fog distance calculation from distance to plane to distance to sphere.
- Optimized forward rendering using AMD GCN by scalarizing the light loop.
- Changed the UI of the Light Editor.
- Change ordering of includes in HDRP Materials in order to reduce iteration time for faster compilation.
- Added a StackLit master node replacing the InspectorUI version. IMPORTANT: All previously authored StackLit Materials will be lost. You need to recreate them with the master node.

## [5.0.0-preview] - 2018-09-28

### Added
- Added occlusion mesh to depth prepass for VR (VR still disabled for now)
- Added a debug mode to display only one shadow at once
- Added controls for the highlight created by directional lights
- Added a light radius setting to punctual lights to soften light attenuation and simulate fill lighting
- Added a 'minRoughness' parameter to all non-area lights (was previously only available for certain light types)
- Added separate volumetric light/shadow dimmers
- Added per-pixel jitter to volumetrics to reduce aliasing artifacts
- Added a SurfaceShading.hlsl file, which implements material-agnostic shading functionality in an efficient manner
- Added support for shadow bias for thin object transmission
- Added FrameSettings to control realtime planar reflection
- Added control for SRPBatcher on HDRP Asset
- Added an option to clear the shadow atlases in the debug menu
- Added a color visualization of the shadow atlas rescale in debug mode
- Added support for disabling SSR on materials
- Added intrinsic for XBone
- Added new light volume debugging tool
- Added a new SSR debug view mode
- Added translaction's scale invariance on DensityVolume
- Added multiple supported LitShadermode and per renderer choice in case of both Forward and Deferred supported
- Added custom specular occlusion mode to Lit Shader Graph Master node

### Fixed
- Fixed a normal bias issue with Stacklit (Was causing light leaking)
- Fixed camera preview outputing an error when both scene and game view where display and play and exit was call
- Fixed override debug mode not apply correctly on static GI
- Fixed issue where XRGraphicsConfig values set in the asset inspector GUI weren't propagating correctly (VR still disabled for now)
- Fixed issue with tangent that was using SurfaceGradient instead of regular normal decoding
- Fixed wrong error message display when switching to unsupported target like IOS
- Fixed an issue with ambient occlusion texture sometimes not being created properly causing broken rendering
- Shadow near plane is no longer limited at 0.1
- Fixed decal draw order on transparent material
- Fixed an issue where sometime the lookup texture used for GGX convolution was broken, causing broken rendering
- Fixed an issue where you wouldn't see any fog for certain pipeline/scene configurations
- Fixed an issue with volumetric lighting where the anisotropy value of 0 would not result in perfectly isotropic lighting
- Fixed shadow bias when the atlas is rescaled
- Fixed shadow cascade sampling outside of the atlas when cascade count is inferior to 4
- Fixed shadow filter width in deferred rendering not matching shader config
- Fixed stereo sampling of depth texture in MSAA DepthValues.shader
- Fixed box light UI which allowed negative and zero sizes, thus causing NaNs
- Fixed stereo rendering in HDRISky.shader (VR)
- Fixed normal blend and blend sphere influence for reflection probe
- Fixed distortion filtering (was point filtering, now trilinear)
- Fixed contact shadow for large distance
- Fixed depth pyramid debug view mode
- Fixed sphere shaped influence handles clamping in reflection probes
- Fixed reflection probes data migration for project created before using hdrp
- Fixed ambient occlusion for Lit Master Node when slot is connected

### Changed
- Use samplerunity_ShadowMask instead of samplerunity_samplerLightmap for shadow mask
- Allow to resize reflection probe gizmo's size
- Improve quality of screen space shadow
- Remove support of projection model for ScreenSpaceLighting (SSR always use HiZ and refraction always Proxy)
- Remove all the debug mode from SSR that are obsolete now
- Expose frameSettings and Capture settings for reflection and planar probe
- Update UI for reflection probe, planar probe, camera and HDRP Asset
- Implement proper linear blending for volumetric lighting via deep compositing as described in the paper "Deep Compositing Using Lie Algebras"
- Changed  planar mapping to match terrain convention (XZ instead of ZX)
- XRGraphicsConfig is no longer Read/Write. Instead, it's read-only. This improves consistency of XR behavior between the legacy render pipeline and SRP
- Change reflection probe data migration code (to update old reflection probe to new one)
- Updated gizmo for ReflectionProbes
- Updated UI and Gizmo of DensityVolume

## [4.0.0-preview] - 2018-09-28

### Added
- Added a new TerrainLit shader that supports rendering of Unity terrains.
- Added controls for linear fade at the boundary of density volumes
- Added new API to control decals without monobehaviour object
- Improve Decal Gizmo
- Implement Screen Space Reflections (SSR) (alpha version, highly experimental)
- Add an option to invert the fade parameter on a Density Volume
- Added a Fabric shader (experimental) handling cotton and silk
- Added support for MSAA in forward only for opaque only
- Implement smoothness fade for SSR
- Added support for AxF shader (X-rite format - require special AxF importer from Unity not part of HDRP)
- Added control for sundisc on directional light (hack)
- Added a new HD Lit Master node that implements Lit shader support for Shader Graph
- Added Micro shadowing support (hack)
- Added an event on HDAdditionalCameraData for custom rendering
- HDRP Shader Graph shaders now support 4-channel UVs.

### Fixed
- Fixed an issue where sometimes the deferred shadow texture would not be valid, causing wrong rendering.
- Stencil test during decals normal buffer update is now properly applied
- Decals corectly update normal buffer in forward
- Fixed a normalization problem in reflection probe face fading causing artefacts in some cases
- Fix multi-selection behavior of Density Volumes overwriting the albedo value
- Fixed support of depth texture for RenderTexture. HDRP now correctly output depth to user depth buffer if RenderTexture request it.
- Fixed multi-selection behavior of Density Volumes overwriting the albedo value
- Fixed support of depth for RenderTexture. HDRP now correctly output depth to user depth buffer if RenderTexture request it.
- Fixed support of Gizmo in game view in the editor
- Fixed gizmo for spot light type
- Fixed issue with TileViewDebug mode being inversed in gameview
- Fixed an issue with SAMPLE_TEXTURECUBE_SHADOW macro
- Fixed issue with color picker not display correctly when game and scene view are visible at the same time
- Fixed an issue with reflection probe face fading
- Fixed camera motion vectors shader and associated matrices to update correctly for single-pass double-wide stereo rendering
- Fixed light attenuation functions when range attenuation is disabled
- Fixed shadow component algorithm fixup not dirtying the scene, so changes can be saved to disk.
- Fixed some GC leaks for HDRP
- Fixed contact shadow not affected by shadow dimmer
- Fixed GGX that works correctly for the roughness value of 0 (mean specular highlgiht will disappeard for perfect mirror, we rely on maxSmoothness instead to always have a highlight even on mirror surface)
- Add stereo support to ShaderPassForward.hlsl. Forward rendering now seems passable in limited test scenes with camera-relative rendering disabled.
- Add stereo support to ProceduralSky.shader and OpaqueAtmosphericScattering.shader.
- Added CullingGroupManager to fix more GC.Alloc's in HDRP
- Fixed rendering when multiple cameras render into the same render texture

### Changed
- Changed the way depth & color pyramids are built to be faster and better quality, thus improving the look of distortion and refraction.
- Stabilize the dithered LOD transition mask with respect to the camera rotation.
- Avoid multiple depth buffer copies when decals are present
- Refactor code related to the RT handle system (No more normal buffer manager)
- Remove deferred directional shadow and move evaluation before lightloop
- Add a function GetNormalForShadowBias() that material need to implement to return the normal used for normal shadow biasing
- Remove Jimenez Subsurface scattering code (This code was disabled by default, now remove to ease maintenance)
- Change Decal API, decal contribution is now done in Material. Require update of material using decal
- Move a lot of files from CoreRP to HDRP/CoreRP. All moved files weren't used by Ligthweight pipeline. Long term they could move back to CoreRP after CoreRP become out of preview
- Updated camera inspector UI
- Updated decal gizmo
- Optimization: The objects that are rendered in the Motion Vector Pass are not rendered in the prepass anymore
- Removed setting shader inclue path via old API, use package shader include paths
- The default value of 'maxSmoothness' for punctual lights has been changed to 0.99
- Modified deferred compute and vert/frag shaders for first steps towards stereo support
- Moved material specific Shader Graph files into corresponding material folders.
- Hide environment lighting settings when enabling HDRP (Settings are control from sceneSettings)
- Update all shader includes to use absolute path (allow users to create material in their Asset folder)
- Done a reorganization of the files (Move ShaderPass to RenderPipeline folder, Move all shadow related files to Lighting/Shadow and others)
- Improved performance and quality of Screen Space Shadows

## [3.3.0-preview] - 2018-01-01

### Added
- Added an error message to say to use Metal or Vulkan when trying to use OpenGL API
- Added a new Fabric shader model that supports Silk and Cotton/Wool
- Added a new HDRP Lighting Debug mode to visualize Light Volumes for Point, Spot, Line, Rectangular and Reflection Probes
- Add support for reflection probe light layers
- Improve quality of anisotropic on IBL

### Fixed
- Fix an issue where the screen where darken when rendering camera preview
- Fix display correct target platform when showing message to inform user that a platform is not supported
- Remove workaround for metal and vulkan in normal buffer encoding/decoding
- Fixed an issue with color picker not working in forward
- Fixed an issue where reseting HDLight do not reset all of its parameters
- Fixed shader compile warning in DebugLightVolumes.shader

### Changed
- Changed default reflection probe to be 256x256x6 and array size to be 64
- Removed dependence on the NdotL for thickness evaluation for translucency (based on artist's input)
- Increased the precision when comparing Planar or HD reflection probe volumes
- Remove various GC alloc in C#. Slightly better performance

## [3.2.0-preview] - 2018-01-01

### Added
- Added a luminance meter in the debug menu
- Added support of Light, reflection probe, emissive material, volume settings related to lighting to Lighting explorer
- Added support for 16bit shadows

### Fixed
- Fix issue with package upgrading (HDRP resources asset is now versionned to worarkound package manager limitation)
- Fix HDReflectionProbe offset displayed in gizmo different than what is affected.
- Fix decals getting into a state where they could not be removed or disabled.
- Fix lux meter mode - The lux meter isn't affected by the sky anymore
- Fix area light size reset when multi-selected
- Fix filter pass number in HDUtils.BlitQuad
- Fix Lux meter mode that was applying SSS
- Fix planar reflections that were not working with tile/cluster (olbique matrix)
- Fix debug menu at runtime not working after nested prefab PR come to trunk
- Fix scrolling issue in density volume

### Changed
- Shader code refactor: Split MaterialUtilities file in two parts BuiltinUtilities (independent of FragInputs) and MaterialUtilities (Dependent of FragInputs)
- Change screen space shadow rendertarget format from ARGB32 to RG16

## [3.1.0-preview] - 2018-01-01

### Added
- Decal now support per channel selection mask. There is now two mode. One with BaseColor, Normal and Smoothness and another one more expensive with BaseColor, Normal, Smoothness, Metal and AO. Control is on HDRP Asset. This may require to launch an update script for old scene: 'Edit/Render Pipeline/Single step upgrade script/Upgrade all DecalMaterial MaskBlendMode'.
- Decal now supports depth bias for decal mesh, to prevent z-fighting
- Decal material now supports draw order for decal projectors
- Added LightLayers support (Base on mask from renderers name RenderingLayers and mask from light name LightLayers - if they match, the light apply) - cost an extra GBuffer in deferred (more bandwidth)
- When LightLayers is enabled, the AmbientOclusion is store in the GBuffer in deferred path allowing to avoid double occlusion with SSAO. In forward the double occlusion is now always avoided.
- Added the possibility to add an override transform on the camera for volume interpolation
- Added desired lux intensity and auto multiplier for HDRI sky
- Added an option to disable light by type in the debug menu
- Added gradient sky
- Split EmissiveColor and bakeDiffuseLighting in forward avoiding the emissiveColor to be affect by SSAO
- Added a volume to control indirect light intensity
- Added EV 100 intensity unit for area lights
- Added support for RendererPriority on Renderer. This allow to control order of transparent rendering manually. HDRP have now two stage of sorting for transparent in addition to bact to front. Material have a priority then Renderer have a priority.
- Add Coupling of (HD)Camera and HDAdditionalCameraData for reset and remove in inspector contextual menu of Camera
- Add Coupling of (HD)ReflectionProbe and HDAdditionalReflectionData for reset and remove in inspector contextual menu of ReflectoinProbe
- Add macro to forbid unity_ObjectToWorld/unity_WorldToObject to be use as it doesn't handle camera relative rendering
- Add opacity control on contact shadow

### Fixed
- Fixed an issue with PreIntegratedFGD texture being sometimes destroyed and not regenerated causing rendering to break
- PostProcess input buffers are not copied anymore on PC if the viewport size matches the final render target size
- Fixed an issue when manipulating a lot of decals, it was displaying a lot of errors in the inspector
- Fixed capture material with reflection probe
- Refactored Constant Buffers to avoid hitting the maximum number of bound CBs in some cases.
- Fixed the light range affecting the transform scale when changed.
- Snap to grid now works for Decal projector resizing.
- Added a warning for 128x128 cookie texture without mipmaps
- Replace the sampler used for density volumes for correct wrap mode handling

### Changed
- Move Render Pipeline Debug "Windows from Windows->General-> Render Pipeline debug windows" to "Windows from Windows->Analysis-> Render Pipeline debug windows"
- Update detail map formula for smoothness and albedo, goal it to bright and dark perceptually and scale factor is use to control gradient speed
- Refactor the Upgrade material system. Now a material can be update from older version at any time. Call Edit/Render Pipeline/Upgrade all Materials to newer version
- Change name EnableDBuffer to EnableDecals at several place (shader, hdrp asset...), this require a call to Edit/Render Pipeline/Upgrade all Materials to newer version to have up to date material.
- Refactor shader code: BakeLightingData structure have been replace by BuiltinData. Lot of shader code have been remove/change.
- Refactor shader code: All GBuffer are now handled by the deferred material. Mean ShadowMask and LightLayers are control by lit material in lit.hlsl and not outside anymore. Lot of shader code have been remove/change.
- Refactor shader code: Rename GetBakedDiffuseLighting to ModifyBakedDiffuseLighting. This function now handle lighting model for transmission too. Lux meter debug mode is factor outisde.
- Refactor shader code: GetBakedDiffuseLighting is not call anymore in GBuffer or forward pass, including the ConvertSurfaceDataToBSDFData and GetPreLightData, this is done in ModifyBakedDiffuseLighting now
- Refactor shader code: Added a backBakeDiffuseLighting to BuiltinData to handle lighting for transmission
- Refactor shader code: Material must now call InitBuiltinData (Init all to zero + init bakeDiffuseLighting and backBakeDiffuseLighting ) and PostInitBuiltinData

## [3.0.0-preview] - 2018-01-01

### Fixed
- Fixed an issue with distortion that was using previous frame instead of current frame
- Fixed an issue where disabled light where not upgrade correctly to the new physical light unit system introduce in 2.0.5-preview

### Changed
- Update assembly definitions to output assemblies that match Unity naming convention (Unity.*).

## [2.0.5-preview] - 2018-01-01

### Added
- Add option supportDitheringCrossFade on HDRP Asset to allow to remove shader variant during player build if needed
- Add contact shadows for punctual lights (in additional shadow settings), only one light is allowed to cast contact shadows at the same time and so at each frame a dominant light is choosed among all light with contact shadows enabled.
- Add PCSS shadow filter support (from SRP Core)
- Exposed shadow budget parameters in HDRP asset
- Add an option to generate an emissive mesh for area lights (currently rectangle light only). The mesh fits the size, intensity and color of the light.
- Add an option to the HDRP asset to increase the resolution of volumetric lighting.
- Add additional ligth unit support for punctual light (Lumens, Candela) and area lights (Lumens, Luminance)
- Add dedicated Gizmo for the box Influence volume of HDReflectionProbe / PlanarReflectionProbe

### Changed
- Re-enable shadow mask mode in debug view
- SSS and Transmission code have been refactored to be able to share it between various material. Guidelines are in SubsurfaceScattering.hlsl
- Change code in area light with LTC for Lit shader. Magnitude is now take from FGD texture instead of a separate texture
- Improve camera relative rendering: We now apply camera translation on the model matrix, so before the TransformObjectToWorld(). Note: unity_WorldToObject and unity_ObjectToWorld must never be used directly.
- Rename positionWS to positionRWS (Camera relative world position) at a lot of places (mainly in interpolator and FragInputs). In case of custom shader user will be required to update their code.
- Rename positionWS, capturePositionWS, proxyPositionWS, influencePositionWS to positionRWS, capturePositionRWS, proxyPositionRWS, influencePositionRWS (Camera relative world position) in LightDefinition struct.
- Improve the quality of trilinear filtering of density volume textures.
- Improve UI for HDReflectionProbe / PlanarReflectionProbe

### Fixed
- Fixed a shader preprocessor issue when compiling DebugViewMaterialGBuffer.shader against Metal target
- Added a temporary workaround to Lit.hlsl to avoid broken lighting code with Metal/AMD
- Fixed issue when using more than one volume texture mask with density volumes.
- Fixed an error which prevented volumetric lighting from working if no density volumes with 3D textures were present.
- Fix contact shadows applied on transmission
- Fix issue with forward opaque lit shader variant being removed by the shader preprocessor
- Fixed compilation errors on Nintendo Switch (limited XRSetting support).
- Fixed apply range attenuation option on punctual light
- Fixed issue with color temperature not take correctly into account with static lighting
- Don't display fog when diffuse lighting, specular lighting, or lux meter debug mode are enabled.

## [2.0.4-preview] - 2018-01-01

### Fixed
- Fix issue when disabling rough refraction and building a player. Was causing a crash.

## [2.0.3-preview] - 2018-01-01

### Added
- Increased debug color picker limit up to 260k lux

## [2.0.2-preview] - 2018-01-01

### Added
- Add Light -> Planar Reflection Probe command
- Added a false color mode in rendering debug
- Add support for mesh decals
- Add flag to disable projector decals on transparent geometry to save performance and decal texture atlas space
- Add ability to use decal diffuse map as mask only
- Add visualize all shadow masks in lighting debug
- Add export of normal and roughness buffer for forwardOnly and when in supportOnlyForward mode for forward
- Provide a define in lit.hlsl (FORWARD_MATERIAL_READ_FROM_WRITTEN_NORMAL_BUFFER) when output buffer normal is used to read the normal and roughness instead of caclulating it (can save performance, but lower quality due to compression)
- Add color swatch to decal material

### Changed
- Change Render -> Planar Reflection creation to 3D Object -> Mirror
- Change "Enable Reflector" name on SpotLight to "Angle Affect Intensity"
- Change prototype of BSDFData ConvertSurfaceDataToBSDFData(SurfaceData surfaceData) to BSDFData ConvertSurfaceDataToBSDFData(uint2 positionSS, SurfaceData surfaceData)

### Fixed
- Fix issue with StackLit in deferred mode with deferredDirectionalShadow due to GBuffer not being cleared. Gbuffer is still not clear and issue was fix with the new Output of normal buffer.
- Fixed an issue where interpolation volumes were not updated correctly for reflection captures.
- Fixed an exception in Light Loop settings UI

## [2.0.1-preview] - 2018-01-01

### Added
- Add stripper of shader variant when building a player. Save shader compile time.
- Disable per-object culling that was executed in C++ in HD whereas it was not used (Optimization)
- Enable texture streaming debugging (was not working before 2018.2)
- Added Screen Space Reflection with Proxy Projection Model
- Support correctly scene selection for alpha tested object
- Add per light shadow mask mode control (i.e shadow mask distance and shadow mask). It use the option NonLightmappedOnly
- Add geometric filtering to Lit shader (allow to reduce specular aliasing)
- Add shortcut to create DensityVolume and PlanarReflection in hierarchy
- Add a DefaultHDMirrorMaterial material for PlanarReflection
- Added a script to be able to upgrade material to newer version of HDRP
- Removed useless duplication of ForwardError passes.
- Add option to not compile any DEBUG_DISPLAY shader in the player (Faster build) call Support Runtime Debug display

### Changed
- Changed SupportForwardOnly to SupportOnlyForward in render pipeline settings
- Changed versioning variable name in HDAdditionalXXXData from m_version to version
- Create unique name when creating a game object in the rendering menu (i.e Density Volume(2))
- Re-organize various files and folder location to clean the repository
- Change Debug windows name and location. Now located at:  Windows -> General -> Render Pipeline Debug

### Removed
- Removed GlobalLightLoopSettings.maxPlanarReflectionProbes and instead use value of GlobalLightLoopSettings.planarReflectionProbeCacheSize
- Remove EmissiveIntensity parameter and change EmissiveColor to be HDR (Matching Builtin Unity behavior) - Data need to be updated - Launch Edit -> Single Step Upgrade Script -> Upgrade all Materials emissionColor

### Fixed
- Fix issue with LOD transition and instancing
- Fix discrepency between object motion vector and camera motion vector
- Fix issue with spot and dir light gizmo axis not highlighted correctly
- Fix potential crash while register debug windows inputs at startup
- Fix warning when creating Planar reflection
- Fix specular lighting debug mode (was rendering black)
- Allow projector decal with null material to allow to configure decal when HDRP is not set
- Decal atlas texture offset/scale is updated after allocations (used to be before so it was using date from previous frame)

## [0.0.0-preview] - 2018-01-01

### Added
- Configure the VolumetricLightingSystem code path to be on by default
- Trigger a build exception when trying to build an unsupported platform
- Introduce the VolumetricLightingController component, which can (and should) be placed on the camera, and allows one to control the near and the far plane of the V-Buffer (volumetric "froxel" buffer) along with the depth distribution (from logarithmic to linear)
- Add 3D texture support for DensityVolumes
- Add a better mapping of roughness to mipmap for planar reflection
- The VolumetricLightingSystem now uses RTHandles, which allows to save memory by sharing buffers between different cameras (history buffers are not shared), and reduce reallocation frequency by reallocating buffers only if the rendering resolution increases (and suballocating within existing buffers if the rendering resolution decreases)
- Add a Volumetric Dimmer slider to lights to control the intensity of the scattered volumetric lighting
- Add UV tiling and offset support for decals.
- Add mipmapping support for volume 3D mask textures

### Changed
- Default number of planar reflection change from 4 to 2
- Rename _MainDepthTexture to _CameraDepthTexture
- The VolumetricLightingController has been moved to the Interpolation Volume framework and now functions similarly to the VolumetricFog settings
- Update of UI of cookie, CubeCookie, Reflection probe and planar reflection probe to combo box
- Allow enabling/disabling shadows for area lights when they are set to baked.
- Hide applyRangeAttenuation and FadeDistance for directional shadow as they are not used

### Removed
- Remove Resource folder of PreIntegratedFGD and add the resource to RenderPipeline Asset

### Fixed
- Fix ConvertPhysicalLightIntensityToLightIntensity() function used when creating light from script to match HDLightEditor behavior
- Fix numerical issues with the default value of mean free path of volumetric fog
- Fix the bug preventing decals from coexisting with density volumes
- Fix issue with alpha tested geometry using planar/triplanar mapping not render correctly or flickering (due to being wrongly alpha tested in depth prepass)
- Fix meta pass with triplanar (was not handling correctly the normal)
- Fix preview when a planar reflection is present
- Fix Camera preview, it is now a Preview cameraType (was a SceneView)
- Fix handling unknown GPUShadowTypes in the shadow manager.
- Fix area light shapes sent as point lights to the baking backends when they are set to baked.
- Fix unnecessary division by PI for baked area lights.
- Fix line lights sent to the lightmappers. The backends don't support this light type.
- Fix issue with shadow mask framesettings not correctly taken into account when shadow mask is enabled for lighting.
- Fix directional light and shadow mask transition, they are now matching making smooth transition
- Fix banding issues caused by high intensity volumetric lighting
- Fix the debug window being emptied on SRP asset reload
- Fix issue with debug mode not correctly clearing the GBuffer in editor after a resize
- Fix issue with ResetMaterialKeyword not resetting correctly ToggleOff/Roggle Keyword
- Fix issue with motion vector not render correctly if there is no depth prepass in deferred

## [0.0.0-preview] - 2018-01-01

### Added
- Screen Space Refraction projection model (Proxy raycasting, HiZ raymarching)
- Screen Space Refraction settings as volume component
- Added buffered frame history per camera
- Port Global Density Volumes to the Interpolation Volume System.
- Optimize ImportanceSampleLambert() to not require the tangent frame.
- Generalize SampleVBuffer() to handle different sampling and reconstruction methods.
- Improve the quality of volumetric lighting reprojection.
- Optimize Morton Order code in the Subsurface Scattering pass.
- Planar Reflection Probe support roughness (gaussian convolution of captured probe)
- Use an atlas instead of a texture array for cluster transparent decals
- Add a debug view to visualize the decal atlas
- Only store decal textures to atlas if decal is visible, debounce out of memory decal atlas warning.
- Add manipulator gizmo on decal to improve authoring workflow
- Add a minimal StackLit material (work in progress, this version can be used as template to add new material)

### Changed
- EnableShadowMask in FrameSettings (But shadowMaskSupport still disable by default)
- Forced Planar Probe update modes to (Realtime, Every Update, Mirror Camera)
- Screen Space Refraction proxy model uses the proxy of the first environment light (Reflection probe/Planar probe) or the sky
- Moved RTHandle static methods to RTHandles
- Renamed RTHandle to RTHandleSystem.RTHandle
- Move code for PreIntegratedFDG (Lit.shader) into its dedicated folder to be share with other material
- Move code for LTCArea (Lit.shader) into its dedicated folder to be share with other material

### Removed
- Removed Planar Probe mirror plane position and normal fields in inspector, always display mirror plane and normal gizmos

### Fixed
- Fix fog flags in scene view is now taken into account
- Fix sky in preview windows that were disappearing after a load of a new level
- Fix numerical issues in IntersectRayAABB().
- Fix alpha blending of volumetric lighting with transparent objects.
- Fix the near plane of the V-Buffer causing out-of-bounds look-ups in the clustered data structure.
- Depth and color pyramid are properly computed and sampled when the camera renders inside a viewport of a RTHandle.
- Fix decal atlas debug view to work correctly when shadow atlas view is also enabled<|MERGE_RESOLUTION|>--- conflicted
+++ resolved
@@ -150,11 +150,8 @@
 - Fixed UX issue in the graphics compositor related to clear depth and the defaults for new layers, add better tooltips and fix minor bugs (case 1283904)
 - Fixed scene visibility not working for custom pass volumes.
 - Fixed issue with several override entries in the runtime debug menu. 
-<<<<<<< HEAD
+- Fixed issue with rendergraph failing to execute every 30 minutes. 
 - Fixed Lit ShaderGraph surface option property block to only display transmission and energy conserving specular color options for their proper material mode (case 1257050)
-=======
-- Fixed issue with rendergraph failing to execute every 30 minutes. 
->>>>>>> 563a35ec
 
 ### Changed
 - Preparation pass for RTSSShadows to be supported by render graph.
