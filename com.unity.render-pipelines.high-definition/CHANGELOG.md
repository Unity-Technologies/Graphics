# Changelog
All notable changes to this package will be documented in this file.

The format is based on [Keep a Changelog](http://keepachangelog.com/en/1.0.0/)
and this project adheres to [Semantic Versioning](http://semver.org/spec/v2.0.0.html).

## [Unreleased]

### Added
- Ray tracing support for VR single-pass
- Added sharpen filter shader parameter and UI for TemporalAA to control image quality instead of hardcoded value
- Added frame settings option for custom post process and custom passes as well as custom color buffer format option.
- Add check in wizard on SRP Batcher enabled.
- Added default implementations of OnPreprocessMaterialDescription for FBX, Obj, Sketchup and 3DS file formats.
- Added custom pass fade radius
- Added after post process injection point for custom passes
- Added basic alpha compositing support - Alpha is available afterpostprocess when using FP16 buffer format.
- Added falloff distance on Reflection Probe and Planar Reflection Probe
- Added Backplate projection from the HDRISky
- Added Shadow Matte in UnlitMasterNode, which only received shadow without lighting
- Added hability to name LightLayers in HDRenderPipelineAsset
- Added a range compression factor for Reflection Probe and Planar Reflection Probe to avoid saturation of colors.
- Added path tracing support for directional, point and spot lights, as well as emission from Lit and Unlit.
- Added non temporal version of SSAO.
- Added more detailed ray tracing stats in the debug window
- Added Disc area light (bake only)
- Added a warning in the material UI to prevent transparent + subsurface-scattering combination.
- Added XR single-pass setting into HDRP asset
- Added a penumbra tint option for lights
- Added support for depth copy with XR SDK
- Added debug setting to Render Pipeline Debug Window to list the active XR views
- Added an option to filter the result of the volumetric lighting (off by default).
- Added a transmission multiplier for directional lights
- Added XR single-pass test mode to Render Pipeline Debug Window
- Added debug setting to Render Pipeline Window to list the active XR views
- Added a new refraction mode for the Lit shader (thin). Which is a box refraction with small thickness values
- Added the code to support Barn Doors for Area Lights based on a shaderconfig option.
- Added HDRPCameraBinder property binder for Visual Effect Graph
- Added "Celestial Body" controls to the Directional Light
- Added new parameters to the Physically Based Sky
- Added Reflections to the DXR Wizard
- Added the possibility to have ray traced colored and semi-transparent shadows on directional lights.
- Added a check in the custom post process template to throw an error if the default shader is not found.
- Exposed the debug overlay ratio in the debug menu.
- Added a separate frame settings for tonemapping alongside color grading.
- Added the receive fog option in the material UI for ShaderGraphs.
- Added a public virtual bool in the custom post processes API to specify if a post processes should be executed in the scene view.
- Added a menu option that checks scene issues with ray tracing. Also removed the previously existing warning at runtime.
- Added Contrast Adaptive Sharpen (CAS) Upscaling effect.
- Added APIs to update probe settings at runtime.
- Added documentation for the rayTracingSupported method in HDRP
- Added user-selectable format for the post processing passes.
- Added support for alpha channel in some post-processing passes (DoF, TAA, Uber).
- Added warnings in FrameSettings inspector when using DXR and atempting to use Asynchronous Execution.
- Exposed Stencil bits that can be used by the user.
- Added history rejection based on velocity of intersected objects for directional, point and spot lights.
- Added a affectsVolumetric field to the HDAdditionalLightData API to know if light affects volumetric fog.
- Add OS and Hardware check in the Wizard fixes for DXR.
- Added option to exclude camera motion from motion blur.
- Added semi-transparent shadows for point and spot lights.
- Added support for semi-transparent shadow for unlit shader and unlit shader graph.
- Added the alpha clip enabled toggle to the material UI for all HDRP shader graphs.
- Added Material Samples to explain how to use the lit shader features
- Added an initial implementation of ray traced sub surface scattering
- Added AssetPostprocessors and Shadergraphs to handle Arnold Standard Surface and 3DsMax Physical material import from FBX.
- Added support for Smoothness Fade start work when enabling ray traced reflections.
- Added Contact shadow, Micro shadows and Screen space refraction API documentation.
- Added script documentation for SSR, SSAO (ray tracing), GI, Light Cluster, RayTracingSettings, Ray Counters, etc.
- Added path tracing support for refraction and internal reflections.
- Added support for Thin Refraction Model and Lit's Clear Coat in Path Tracing.
- Added the Tint parameter to Sky Colored Fog.
- Added of Screen Space Reflections for Transparent materials
- Added a fallback for ray traced area light shadows in case the material is forward or the lit mode is forward.
- Added a new debug mode for light layers.
- Added an "enable" toggle to the SSR volume component.
- Added support for anisotropic specular lobes in path tracing.
- Added support for alpha clipping in path tracing.
- Added support for light cookies in path tracing.
- Added support for transparent shadows in path tracing.
- Added support for iridescence in path tracing.
- Added support for background color in path tracing.
- Added a path tracing test to the test suite.
- Added a warning and workaround instructions that appear when you enable XR single-pass after the first frame with the XR SDK.
- Added the exposure sliders to the planar reflection probe preview
- Added support for subsurface scattering in path tracing.
- Added a new mode that improves the filtering of ray traced shadows (directional, point and spot) based on the distance to the occluder.
- Added support of cookie baking and add support on Disc light.
- Added support for fog attenuation in path tracing.
- Added a new debug panel for volumes
- Added XR setting to control camera jitter for temporal effects
- Added an error message in the DrawRenderers custom pass when rendering opaque objects with an HDRP asset in DeferredOnly mode.
- Added API to enable proper recording of path traced scenes (with the Unity recorder or other tools).
- Added support for fog in Recursive rendering, ray traced reflections and ray traced indirect diffuse.
- Added an alpha blend option for recursive rendering
- Added support for stack lit for ray tracing effects.
- Added support for hair for ray tracing effects.
- Added support for alpha to coverage for HDRP shaders and shader graph
- Added support for Quality Levels to Subsurface Scattering.
- Added option to disable XR rendering on the camera settings.
- Added support for specular AA from geometric curvature in AxF
- Added support for baked AO (no input for now) in AxF
- Added an info box to warn about depth test artifacts when rendering object twice in custom passes with MSAA.
- Added a frame setting for alpha to mask.
- Added support for custom passes in the AOV API
- Added Light decomposition lighting debugging modes and support in AOV
- Added exposure compensation to Fixed exposure mode
- Added support for rasterized area light shadows in StackLit
- Added support for texture-weighted automatic exposure
- Added support for POM for emissive map
- Added alpha channel support in motion blur pass.
- Added the HDRP Compositor Tool (in Preview).
- Added a ray tracing mode option in the HDRP asset that allows to override and shader stripping.
- Added support for arbitrary resolution scaling of Volumetric Lighting to the Fog volume component.
<<<<<<< HEAD
- Added Min distance to contact shadows.
=======
- Added range attenuation for box-shaped spotlights.
- Added scenes for hair and fabric and decals with material samples
- Added fabric materials and textures
- Added information for fabric materials in fabric scene
- Added a DisplayInfo attribute to specify a name override and a display order for Volume Component fields (used only in default inspector for now).
>>>>>>> 04679632

### Fixed
- Fix when rescale probe all direction below zero (1219246)
- Update documentation of HDRISky-Backplate, precise how to have Ambient Occlusion on the Backplate
- Sorting, undo, labels, layout in the Lighting Explorer.
- Fixed sky settings and materials in Shader Graph Samples package
- Fix/workaround a probable graphics driver bug in the GTAO shader.
- Fixed Hair and PBR shader graphs double sided modes
- Fixed an issue where updating an HDRP asset in the Quality setting panel would not recreate the pipeline.
- Fixed issue with point lights being considered even when occupying less than a pixel on screen (case 1183196)
- Fix a potential NaN source with iridescence (case 1183216)
- Fixed issue of spotlight breaking when minimizing the cone angle via the gizmo (case 1178279)
- Fixed issue that caused decals not to modify the roughness in the normal buffer, causing SSR to not behave correctly (case 1178336)
- Fixed lit transparent refraction with XR single-pass rendering
- Removed extra jitter for TemporalAA in VR
- Fixed ShaderGraph time in main preview
- Fixed issue on some UI elements in HDRP asset not expanding when clicking the arrow (case 1178369)
- Fixed alpha blending in custom post process
- Fixed the modification of the _AlphaCutoff property in the material UI when exposed with a ShaderGraph parameter.
- Fixed HDRP test `1218_Lit_DiffusionProfiles` on Vulkan.
- Fixed an issue where building a player in non-dev mode would generate render target error logs every frame
- Fixed crash when upgrading version of HDRP
- Fixed rendering issues with material previews
- Fixed NPE when using light module in Shuriken particle systems (1173348).
- Refresh cached shadow on editor changes
- Fixed light supported units caching (1182266)
- Fixed an issue where SSAO (that needs temporal reprojection) was still being rendered when Motion Vectors were not available (case 1184998)
- Fixed a nullref when modifying the height parameters inside the layered lit shader UI.
- Fixed Decal gizmo that become white after exiting play mode
- Fixed Decal pivot position to behave like a spotlight
- Fixed an issue where using the LightingOverrideMask would break sky reflection for regular cameras
- Fix DebugMenu FrameSettingsHistory persistency on close
- Fix DensityVolume, ReflectionProbe aned PlanarReflectionProbe advancedControl display
- Fix DXR scene serialization in wizard
- Fixed an issue where Previews would reallocate History Buffers every frame
- Fixed the SetLightLayer function in HDAdditionalLightData setting the wrong light layer
- Fix error first time a preview is created for planar
- Fixed an issue where SSR would use an incorrect roughness value on ForwardOnly (StackLit, AxF, Fabric, etc.) materials when the pipeline is configured to also allow deferred Lit.
- Fixed issues with light explorer (cases 1183468, 1183269)
- Fix dot colors in LayeredLit material inspector
- Fix undo not resetting all value when undoing the material affectation in LayerLit material
- Fix for issue that caused gizmos to render in render textures (case 1174395)
- Fixed the light emissive mesh not updated when the light was disabled/enabled
- Fixed light and shadow layer sync when setting the HDAdditionalLightData.lightlayersMask property
- Fixed a nullref when a custom post process component that was in the HDRP PP list is removed from the project
- Fixed issue that prevented decals from modifying specular occlusion (case 1178272).
- Fixed exposure of volumetric reprojection
- Fixed multi selection support for Scalable Settings in lights
- Fixed font shaders in test projects for VR by using a Shader Graph version
- Fixed refresh of baked cubemap by incrementing updateCount at the end of the bake (case 1158677).
- Fixed issue with rectangular area light when seen from the back
- Fixed decals not affecting lightmap/lightprobe
- Fixed zBufferParams with XR single-pass rendering
- Fixed moving objects not rendered in custom passes
- Fixed abstract classes listed in the + menu of the custom pass list
- Fixed custom pass that was rendered in previews
- Fixed precision error in zero value normals when applying decals (case 1181639)
- Fixed issue that triggered No Scene Lighting view in game view as well (case 1156102)
- Assign default volume profile when creating a new HDRP Asset
- Fixed fov to 0 in planar probe breaking the projection matrix (case 1182014)
- Fixed bugs with shadow caching
- Reassign the same camera for a realtime probe face render request to have appropriate history buffer during realtime probe rendering.
- Fixed issue causing wrong shading when normal map mode is Object space, no normal map is set, but a detail map is present (case 1143352)
- Fixed issue with decal and htile optimization
- Fixed TerrainLit shader compilation error regarding `_Control0_TexelSize` redefinition (case 1178480).
- Fixed warning about duplicate HDRuntimeReflectionSystem when configuring play mode without domain reload.
- Fixed an editor crash when multiple decal projectors were selected and some had null material
- Added all relevant fix actions to FixAll button in Wizard
- Moved FixAll button on top of the Wizard
- Fixed an issue where fog color was not pre-exposed correctly
- Fix priority order when custom passes are overlapping
- Fix cleanup not called when the custom pass GameObject is destroyed
- Replaced most instances of GraphicsSettings.renderPipelineAsset by GraphicsSettings.currentRenderPipeline. This should fix some parameters not working on Quality Settings overrides.
- Fixed an issue with Realtime GI not working on upgraded projects.
- Fixed issue with screen space shadows fallback texture was not set as a texture array.
- Fixed Pyramid Lights bounding box
- Fixed terrain heightmap default/null values and epsilons
- Fixed custom post-processing effects breaking when an abstract class inherited from `CustomPostProcessVolumeComponent`
- Fixed XR single-pass rendering in Editor by using ShaderConfig.s_XrMaxViews to allocate matrix array
- Multiple different skies rendered at the same time by different cameras are now handled correctly without flickering
- Fixed flickering issue happening when different volumes have shadow settings and multiple cameras are present.
- Fixed issue causing planar probes to disappear if there is no light in the scene.
- Fixed a number of issues with the prefab isolation mode (Volumes leaking from the main scene and reflection not working properly)
- Fixed an issue with fog volume component upgrade not working properly
- Fixed Spot light Pyramid Shape has shadow artifacts on aspect ratio values lower than 1
- Fixed issue with AO upsampling in XR
- Fixed camera without HDAdditionalCameraData component not rendering
- Removed the macro ENABLE_RAYTRACING for most of the ray tracing code
- Fixed prefab containing camera reloading in loop while selected in the Project view
- Fixed issue causing NaN wheh the Z scale of an object is set to 0.
- Fixed DXR shader passes attempting to render before pipeline loaded
- Fixed black ambient sky issue when importing a project after deleting Library.
- Fixed issue when upgrading a Standard transparent material (case 1186874)
- Fixed area light cookies not working properly with stack lit
- Fixed material render queue not updated when the shader is changed in the material inspector.
- Fixed a number of issues with full screen debug modes not reseting correctly when setting another mutually exclusive mode
- Fixed compile errors for platforms with no VR support
- Fixed an issue with volumetrics and RTHandle scaling (case 1155236)
- Fixed an issue where sky lighting might be updated uselessly
- Fixed issue preventing to allow setting decal material to none (case 1196129)
- Fixed XR multi-pass decals rendering
- Fixed several fields on Light Inspector that not supported Prefab overrides
- Fixed EOL for some files
- Fixed scene view rendering with volumetrics and XR enabled
- Fixed decals to work with multiple cameras
- Fixed optional clear of GBuffer (Was always on)
- Fixed render target clears with XR single-pass rendering
- Fixed HDRP samples file hierarchy
- Fixed Light units not matching light type
- Fixed QualitySettings panel not displaying HDRP Asset
- Fixed black reflection probes the first time loading a project
- Fixed y-flip in scene view with XR SDK
- Fixed Decal projectors do not immediately respond when parent object layer mask is changed in editor.
- Fixed y-flip in scene view with XR SDK
- Fixed a number of issues with Material Quality setting
- Fixed the transparent Cull Mode option in HD unlit master node settings only visible if double sided is ticked.
- Fixed an issue causing shadowed areas by contact shadows at the edge of far clip plane if contact shadow length is very close to far clip plane.
- Fixed editing a scalable settings will edit all loaded asset in memory instead of targetted asset.
- Fixed Planar reflection default viewer FOV
- Fixed flickering issues when moving the mouse in the editor with ray tracing on.
- Fixed the ShaderGraph main preview being black after switching to SSS in the master node settings
- Fixed custom fullscreen passes in VR
- Fixed camera culling masks not taken in account in custom pass volumes
- Fixed object not drawn in custom pass when using a DrawRenderers with an HDRP shader in a build.
- Fixed injection points for Custom Passes (AfterDepthAndNormal and BeforePreRefraction were missing)
- Fixed a enum to choose shader tags used for drawing objects (DepthPrepass or Forward) when there is no override material.
- Fixed lit objects in the BeforePreRefraction, BeforeTransparent and BeforePostProcess.
- Fixed the None option when binding custom pass render targets to allow binding only depth or color.
- Fixed custom pass buffers allocation so they are not allocated if they're not used.
- Fixed the Custom Pass entry in the volume create asset menu items.
- Fixed Prefab Overrides workflow on Camera.
- Fixed alignment issue in Preset for Camera.
- Fixed alignment issue in Physical part for Camera.
- Fixed FrameSettings multi-edition.
- Fixed a bug happening when denoising multiple ray traced light shadows
- Fixed minor naming issues in ShaderGraph settings
- VFX: Removed z-fight glitches that could appear when using deferred depth prepass and lit quad primitives
- VFX: Preserve specular option for lit outputs (matches HDRP lit shader)
- Fixed an issue with Metal Shader Compiler and GTAO shader for metal
- Fixed resources load issue while upgrading HDRP package.
- Fix LOD fade mask by accounting for field of view
- Fixed spot light missing from ray tracing indirect effects.
- Fixed a UI bug in the diffusion profile list after fixing them from the wizard.
- Fixed the hash collision when creating new diffusion profile assets.
- Fixed a light leaking issue with box light casting shadows (case 1184475)
- Fixed Cookie texture type in the cookie slot of lights (Now displays a warning because it is not supported).
- Fixed a nullref that happens when using the Shuriken particle light module
- Fixed alignment in Wizard
- Fixed text overflow in Wizard's helpbox
- Fixed Wizard button fix all that was not automatically grab all required fixes
- Fixed VR tab for MacOS in Wizard
- Fixed local config package workflow in Wizard
- Fixed issue with contact shadows shifting when MSAA is enabled.
- Fixed EV100 in the PBR sky
- Fixed an issue In URP where sometime the camera is not passed to the volume system and causes a null ref exception (case 1199388)
- Fixed nullref when releasing HDRP with custom pass disabled
- Fixed performance issue derived from copying stencil buffer.
- Fixed an editor freeze when importing a diffusion profile asset from a unity package.
- Fixed an exception when trying to reload a builtin resource.
- Fixed the light type intensity unit reset when switching the light type.
- Fixed compilation error related to define guards and CreateLayoutFromXrSdk()
- Fixed documentation link on CustomPassVolume.
- Fixed player build when HDRP is in the project but not assigned in the graphic settings.
- Fixed an issue where ambient probe would be black for the first face of a baked reflection probe
- VFX: Fixed Missing Reference to Visual Effect Graph Runtime Assembly
- Fixed an issue where rendering done by users in EndCameraRendering would be executed before the main render loop.
- Fixed Prefab Override in main scope of Volume.
- Fixed alignment issue in Presset of main scope of Volume.
- Fixed persistence of ShowChromeGizmo and moved it to toolbar for coherency in ReflectionProbe and PlanarReflectionProbe.
- Fixed Alignement issue in ReflectionProbe and PlanarReflectionProbe.
- Fixed Prefab override workflow issue in ReflectionProbe and PlanarReflectionProbe.
- Fixed empty MoreOptions and moved AdvancedManipulation in a dedicated location for coherency in ReflectionProbe and PlanarReflectionProbe.
- Fixed Prefab override workflow issue in DensityVolume.
- Fixed empty MoreOptions and moved AdvancedManipulation in a dedicated location for coherency in DensityVolume.
- Fix light limit counts specified on the HDRP asset
- Fixed Quality Settings for SSR, Contact Shadows and Ambient Occlusion volume components
- Fixed decalui deriving from hdshaderui instead of just shaderui
- Use DelayedIntField instead of IntField for scalable settings
- Fixed init of debug for FrameSettingsHistory on SceneView camera
- Added a fix script to handle the warning 'referenced script in (GameObject 'SceneIDMap') is missing'
- Fix Wizard load when none selected for RenderPipelineAsset
- Fixed TerrainLitGUI when per-pixel normal property is not present.
- Fixed rendering errors when enabling debug modes with custom passes
- Fix an issue that made PCSS dependent on Atlas resolution (not shadow map res)
- Fixing a bug whith histories when n>4 for ray traced shadows
- Fixing wrong behavior in ray traced shadows for mesh renderers if their cast shadow is shadow only or double sided
- Only tracing rays for shadow if the point is inside the code for spotlight shadows
- Only tracing rays if the point is inside the range for point lights
- Fixing ghosting issues when the screen space shadow  indexes change for a light with ray traced shadows
- Fixed an issue with stencil management and Xbox One build that caused corrupted output in deferred mode.
- Fixed a mismatch in behavior between the culling of shadow maps and ray traced point and spot light shadows
- Fixed recursive ray tracing not working anymore after intermediate buffer refactor.
- Fixed ray traced shadow denoising not working (history rejected all the time).
- Fixed shader warning on xbox one
- Fixed cookies not working for spot lights in ray traced reflections, ray traced GI and recursive rendering
- Fixed an inverted handling of CoatSmoothness for SSR in StackLit.
- Fixed missing distortion inputs in Lit and Unlit material UI.
- Fixed issue that propagated NaNs across multiple frames through the exposure texture.
- Fixed issue with Exclude from TAA stencil ignored.
- Fixed ray traced reflection exposure issue.
- Fixed issue with TAA history not initialising corretly scale factor for first frame
- Fixed issue with stencil test of material classification not using the correct Mask (causing false positive and bad performance with forward material in deferred)
- Fixed issue with History not reset when chaning antialiasing mode on camera
- Fixed issue with volumetric data not being initialized if default settings have volumetric and reprojection off.
- Fixed ray tracing reflection denoiser not applied in tier 1
- Fixed the vibility of ray tracing related methods.
- Fixed the diffusion profile list not saved when clicking the fix button in the material UI.
- Fixed crash when pushing bounce count higher than 1 for ray traced GI or reflections
- Fixed PCSS softness scale so that it better match ray traced reference for punctual lights.
- Fixed exposure management for the path tracer
- Fixed AxF material UI containing two advanced options settings.
- Fixed an issue where cached sky contexts were being destroyed wrongly, breaking lighting in the LookDev
- Fixed issue that clamped PCSS softness too early and not after distance scale.
- Fixed fog affect transparent on HD unlit master node
- Fixed custom post processes re-ordering not saved.
- Fixed NPE when using scalable settings
- Fixed an issue where PBR sky precomputation was reset incorrectly in some cases causing bad performance.
- Fixed a bug due to depth history begin overriden too soon
- Fixed CustomPassSampleCameraColor scale issue when called from Before Transparent injection point.
- Fixed corruption of AO in baked probes.
- Fixed issue with upgrade of projects that still had Very High as shadow filtering quality.
- Fixed issue that caused Distortion UI to appear in Lit.
- Fixed several issues with decal duplicating when editing them.
- Fixed initialization of volumetric buffer params (1204159)
- Fixed an issue where frame count was incorrectly reset for the game view, causing temporal processes to fail.
- Fixed Culling group was not disposed error.
- Fixed issues on some GPU that do not support gathers on integer textures.
- Fixed an issue with ambient probe not being initialized for the first frame after a domain reload for volumetric fog.
- Fixed the scene visibility of decal projectors and density volumes
- Fixed a leak in sky manager.
- Fixed an issue where entering playmode while the light editor is opened would produce null reference exceptions.
- Fixed the debug overlay overlapping the debug menu at runtime.
- Fixed an issue with the framecount when changing scene.
- Fixed errors that occurred when using invalid near and far clip plane values for planar reflections.
- Fixed issue with motion blur sample weighting function.
- Fixed motion vectors in MSAA.
- Fixed sun flare blending (case 1205862).
- Fixed a lot of issues related to ray traced screen space shadows.
- Fixed memory leak caused by apply distortion material not being disposed.
- Fixed Reflection probe incorrectly culled when moving its parent (case 1207660)
- Fixed a nullref when upgrading the Fog volume components while the volume is opened in the inspector.
- Fix issues where decals on PS4 would not correctly write out the tile mask causing bits of the decal to go missing.
- Use appropriate label width and text content so the label is completely visible
- Fixed an issue where final post process pass would not output the default alpha value of 1.0 when using 11_11_10 color buffer format.
- Fixed SSR issue after the MSAA Motion Vector fix.
- Fixed an issue with PCSS on directional light if punctual shadow atlas was not allocated.
- Fixed an issue where shadow resolution would be wrong on the first face of a baked reflection probe.
- Fixed issue with PCSS softness being incorrect for cascades different than the first one.
- Fixed custom post process not rendering when using multiple HDRP asset in quality settings
- Fixed probe gizmo missing id (case 1208975)
- Fixed a warning in raytracingshadowfilter.compute
- Fixed issue with AO breaking with small near plane values.
- Fixed custom post process Cleanup function not called in some cases.
- Fixed shader warning in AO code.
- Fixed a warning in simpledenoiser.compute
- Fixed tube and rectangle light culling to use their shape instead of their range as a bounding box.
- Fixed caused by using gather on a UINT texture in motion blur.
- Fix issue with ambient occlusion breaking when dynamic resolution is active.
- Fixed some possible NaN causes in Depth of Field.
- Fixed Custom Pass nullref due to the new Profiling Sample API changes
- Fixed the black/grey screen issue on after post process Custom Passes in non dev builds.
- Fixed particle lights.
- Improved behavior of lights and probe going over the HDRP asset limits.
- Fixed issue triggered when last punctual light is disabled and more than one camera is used.
- Fixed Custom Pass nullref due to the new Profiling Sample API changes
- Fixed the black/grey screen issue on after post process Custom Passes in non dev builds.
- Fixed XR rendering locked to vsync of main display with Standalone Player.
- Fixed custom pass cleanup not called at the right time when using multiple volumes.
- Fixed an issue on metal with edge of decal having artifact by delaying discard of fragments during decal projection
- Fixed various shader warning
- Fixing unnecessary memory allocations in the ray tracing cluster build
- Fixed duplicate column labels in LightEditor's light tab
- Fixed white and dark flashes on scenes with very high or very low exposure when Automatic Exposure is being used.
- Fixed an issue where passing a null ProfilingSampler would cause a null ref exception.
- Fixed memory leak in Sky when in matcap mode.
- Fixed compilation issues on platform that don't support VR.
- Fixed migration code called when we create a new HDRP asset.
- Fixed RemoveComponent on Camera contextual menu to not remove Camera while a component depend on it.
- Fixed an issue where ambient occlusion and screen space reflections editors would generate null ref exceptions when HDRP was not set as the current pipeline.
- Fixed a null reference exception in the probe UI when no HDRP asset is present.
- Fixed the outline example in the doc (sampling range was dependent on screen resolution)
- Fixed a null reference exception in the HDRI Sky editor when no HDRP asset is present.
- Fixed an issue where Decal Projectors created from script where rotated around the X axis by 90°.
- Fixed frustum used to compute Density Volumes visibility when projection matrix is oblique.
- Fixed a null reference exception in Path Tracing, Recursive Rendering and raytraced Global Illumination editors when no HDRP asset is present.
- Fix for NaNs on certain geometry with Lit shader -- [case 1210058](https://fogbugz.unity3d.com/f/cases/1210058/)
- Fixed an issue where ambient occlusion and screen space reflections editors would generate null ref exceptions when HDRP was not set as the current pipeline.
- Fixed a null reference exception in the probe UI when no HDRP asset is present.
- Fixed the outline example in the doc (sampling range was dependent on screen resolution)
- Fixed a null reference exception in the HDRI Sky editor when no HDRP asset is present.
- Fixed an issue where materials newly created from the contextual menu would have an invalid state, causing various problems until it was edited.
- Fixed transparent material created with ZWrite enabled (now it is disabled by default for new transparent materials)
- Fixed mouseover on Move and Rotate tool while DecalProjector is selected.
- Fixed wrong stencil state on some of the pixel shader versions of deferred shader.
- Fixed an issue where creating decals at runtime could cause a null reference exception.
- Fixed issue that displayed material migration dialog on the creation of new project.
- Fixed various issues with time and animated materials (cases 1210068, 1210064).
- Updated light explorer with latest changes to the Fog and fixed issues when no visual environment was present.
- Fixed not handleling properly the recieve SSR feature with ray traced reflections
- Shadow Atlas is no longer allocated for area lights when they are disabled in the shader config file.
- Avoid MRT Clear on PS4 as it is not implemented yet.
- Fixed runtime debug menu BitField control.
- Fixed the radius value used for ray traced directional light.
- Fixed compilation issues with the layered lit in ray tracing shaders.
- Fixed XR autotests viewport size rounding
- Fixed mip map slider knob displayed when cubemap have no mipmap
- Remove unnecessary skip of material upgrade dialog box.
- Fixed the profiling sample mismatch errors when enabling the profiler in play mode
- Fixed issue that caused NaNs in reflection probes on consoles.
- Fixed adjusting positive axis of Blend Distance slides the negative axis in the density volume component.
- Fixed the blend of reflections based on the weight.
- Fixed fallback for ray traced reflections when denoising is enabled.
- Fixed error spam issue with terrain detail terrainDetailUnsupported (cases 1211848)
- Fixed hardware dynamic resolution causing cropping/scaling issues in scene view (case 1158661)
- Fixed Wizard check order for `Hardware and OS` and `Direct3D12`
- Fix AO issue turning black when Far/Near plane distance is big.
- Fixed issue when opening lookdev and the lookdev volume have not been assigned yet.
- Improved memory usage of the sky system.
- Updated label in HDRP quality preference settings (case 1215100)
- Fixed Decal Projector gizmo not undoing properly (case 1216629)
- Fix a leak in the denoising of ray traced reflections.
- Fixed Alignment issue in Light Preset
- Fixed Environment Header in LightingWindow
- Fixed an issue where hair shader could write garbage in the diffuse lighting buffer, causing NaNs.
- Fixed an exposure issue with ray traced sub-surface scattering.
- Fixed runtime debug menu light hierarchy None not doing anything.
- Fixed the broken ShaderGraph preview when creating a new Lit graph.
- Fix indentation issue in preset of LayeredLit material.
- Fixed minor issues with cubemap preview in the inspector.
- Fixed wrong build error message when building for android on mac.
- Fixed an issue related to denoising ray trace area shadows.
- Fixed wrong build error message when building for android on mac.
- Fixed Wizard persistency of Direct3D12 change on domain reload.
- Fixed Wizard persistency of FixAll on domain reload.
- Fixed Wizard behaviour on domain reload.
- Fixed a potential source of NaN in planar reflection probe atlas.
- Fixed an issue with MipRatio debug mode showing _DebugMatCapTexture not being set.
- Fixed missing initialization of input params in Blit for VR.
- Fix Inf source in LTC for area lights.
- Fix issue with AO being misaligned when multiple view are visible.
- Fix issue that caused the clamp of camera rotation motion for motion blur to be ineffective.
- Fixed issue with AssetPostprocessors dependencies causing models to be imported twice when upgrading the package version.
- Fixed culling of lights with XR SDK
- Fixed memory stomp in shadow caching code, leading to overflow of Shadow request array and runtime errors.
- Fixed an issue related to transparent objects reading the ray traced indirect diffuse buffer
- Fixed an issue with filtering ray traced area lights when the intensity is high or there is an exposure.
- Fixed ill-formed include path in Depth Of Field shader.
- Fixed shader graph and ray tracing after the shader target PR.
- Fixed a bug in semi-transparent shadows (object further than the light casting shadows)
- Fix state enabled of default volume profile when in package.
- Fixed removal of MeshRenderer and MeshFilter on adding Light component.
- Fixed Ray Traced SubSurface Scattering not working with ray traced area lights
- Fixed Ray Traced SubSurface Scattering not working in forward mode.
- Fixed a bug in debug light volumes.
- Fixed a bug related to ray traced area light shadow history.
- Fixed an issue where fog sky color mode could sample NaNs in the sky cubemap.
- Fixed a leak in the PBR sky renderer.
- Added a tooltip to the Ambient Mode parameter in the Visual Envionment volume component.
- Static lighting sky now takes the default volume into account (this fixes discrepancies between baked and realtime lighting).
- Fixed a leak in the sky system.
- Removed MSAA Buffers allocation when lit shader mode is set to "deferred only".
- Fixed invalid cast for realtime reflection probes (case 1220504)
- Fixed invalid game view rendering when disabling all cameras in the scene (case 1105163)
- Hide reflection probes in the renderer components.
- Fixed infinite reload loop while displaying Light's Shadow's Link Light Layer in Inspector of Prefab Asset.
- Fixed the culling was not disposed error in build log.
- Fixed the cookie atlas size and planar atlas size being too big after an upgrade of the HDRP asset.
- Fixed transparent SSR for shader graph.
- Fixed an issue with emissive light meshes not being in the RAS.
- Fixed DXR player build
- Fixed the HDRP asset migration code not being called after an upgrade of the package
- Fixed draw renderers custom pass out of bound exception
- Fixed the PBR shader rendering in deferred
- Fixed some typos in debug menu (case 1224594)
- Fixed ray traced point and spot lights shadows not rejecting istory when semi-transparent or colored.
- Fixed a warning due to StaticLightingSky when reloading domain in some cases.
- Fixed the MaxLightCount being displayed when the light volume debug menu is on ColorAndEdge.
- Fixed issue with unclear naming of debug menu for decals.
- Fixed z-fighting in scene view when scene lighting is off (case 1203927)
- Fixed issue that prevented cubemap thumbnails from rendering.
- Fixed ray tracing with VR single-pass
- Fix an exception in ray tracing that happens if two LOD levels are using the same mesh renderer.
- Fixed error in the console when switching shader to decal in the material UI.
- Fixed an issue with refraction model and ray traced recursive rendering (case 1198578).
- Fixed an issue where a dynamic sky changing any frame may not update the ambient probe.
- Fixed cubemap thumbnail generation at project load time.
- Fixed cubemap thumbnail generation at project load time. 
- Fixed XR culling with multiple cameras
- Fixed XR single-pass with Mock HMD plugin
- Fixed sRGB mismatch with XR SDK
- Fixed an issue where default volume would not update when switching profile.
- Fixed issue with uncached reflection probe cameras reseting the debug mode (case 1224601) 
- Fixed an issue where AO override would not override specular occlusion.
- Fixed an issue where Volume inspector might not refresh correctly in some cases.
- Fixed render texture with XR
- Fixed issue with resources being accessed before initialization process has been performed completely. 
- Half fixed shuriken particle light that cast shadows (only the first one will be correct)
- Fixed issue with atmospheric fog turning black if a planar reflection probe is placed below ground level. (case 1226588)
- Fixed custom pass GC alloc issue in CustomPassVolume.GetActiveVolumes().
- Fixed a bug where instanced shadergraph shaders wouldn't compile on PS4.
- Fixed an issue related to the envlightdatasrt not being bound in recursive rendering.
- Fixed shadow cascade tooltip when using the metric mode (case 1229232)
- Fixed how the area light influence volume is computed to match rasterization.
- Focus on Decal uses the extends of the projectors
- Fixed usage of light size data that are not available at runtime.
- Fixed the depth buffer copy made before custom pass after opaque and normal injection point.
- Fix for issue that prevented scene from being completely saved when baked reflection probes are present and lighting is set to auto generate.
- Fixed drag area width at left of Light's intensity field in Inspector.
- Fixed light type resolution when performing a reset on HDAdditionalLightData (case 1220931)
- Fixed reliance on atan2 undefined behavior in motion vector debug shader.
- Fixed an usage of a a compute buffer not bound (1229964)
- Fixed an issue where changing the default volume profile from another inspector would not update the default volume editor.
- Fix issues in the post process system with RenderTexture being invalid in some cases, causing rendering problems.
- Fixed an issue where unncessarily serialized members in StaticLightingSky component would change each time the scene is changed.
- Fixed a weird behavior in the scalable settings drawing when the space becomes tiny (1212045).
- Fixed a regression in the ray traced indirect diffuse due to the new probe system.
- Fix for range compression factor for probes going negative (now clamped to positive values).
- Fixed path validation when creating new volume profile (case 1229933)
- Fix reflection hierarchy for CARPAINT in AxF.
- Fix precise fresnel for delta lights for SVBRDF in AxF.
- Fixed the debug exposure mode for display sky reflection and debug view baked lighting
- Fixed MSAA depth resolve when there is no motion vectors
- Fixed various object leaks in HDRP.
- Fixed compile error with XR SubsystemManager.
- Fix for assertion triggering sometimes when saving a newly created lit shader graph (case 1230996)
- Fixed culling of planar reflection probes that change position (case 1218651)
- Fixed null reference when processing lightprobe (case 1235285)
- Fix issue causing wrong planar reflection rendering when more than one camera is present.
- Fix black screen in XR when HDRP package is present but not used.
- Fixed an issue with the specularFGD term being used when the material has a clear coat (lit shader).
- Fixed white flash happening with auto-exposure in some cases (case 1223774)
- Fixed NaN which can appear with real time reflection and inf value
- Fixed an issue that was collapsing the volume components in the HDRP default settings
- Fixed warning about missing bound decal buffer
- Fixed shader warning on Xbox for ResolveStencilBuffer.compute. 
- Fixed PBR shader ZTest rendering in deferred.
- Replaced commands incompatible with async compute in light list build process.
- Diffusion Profile and Material references in HDRP materials are now correctly exported to unity packages. Note that the diffusion profile or the material references need to be edited once before this can work properly.
<<<<<<< HEAD
- Fixed scalarization code for contact shadows.
=======
- Fix MaterialBalls having same guid issue
- Fix spelling and grammatical errors in material samples
- Fixed unneeded cookie texture allocation for cone stop lights.
>>>>>>> 04679632

### Changed
- Improve MIP selection for decals on Transparents
- Color buffer pyramid is not allocated anymore if neither refraction nor distortion are enabled
- Rename Emission Radius to Radius in UI in Point, Spot
- Angular Diameter parameter for directional light is no longuer an advanced property
- DXR: Remove Light Radius and Angular Diamater of Raytrace shadow. Angular Diameter and Radius are used instead.
- Remove MaxSmoothness parameters from UI for point, spot and directional light. The MaxSmoothness is now deduce from Radius Parameters
- DXR: Remove the Ray Tracing Environement Component. Add a Layer Mask to the ray Tracing volume components to define which objects are taken into account for each effect.
- Removed second cubemaps used for shadowing in lookdev
- Disable Physically Based Sky below ground
- Increase max limit of area light and reflection probe to 128
- Change default texture for detailmap to grey
- Optimize Shadow RT load on Tile based architecture platforms.
- Improved quality of SSAO.
- Moved RequestShadowMapRendering() back to public API.
- Update HDRP DXR Wizard with an option to automatically clone the hdrp config package and setup raytracing to 1 in shaders file.
- Added SceneSelection pass for TerrainLit shader.
- Simplified Light's type API regrouping the logic in one place (Check type in HDAdditionalLightData)
- The support of LOD CrossFade (Dithering transition) in master nodes now required to enable it in the master node settings (Save variant)
- Improved shadow bias, by removing constant depth bias and substituting it with slope-scale bias.
- Fix the default stencil values when a material is created from a SSS ShaderGraph.
- Tweak test asset to be compatible with XR: unlit SG material for canvas and double-side font material
- Slightly tweaked the behaviour of bloom when resolution is low to reduce artifacts.
- Hidden fields in Light Inspector that is not relevant while in BakingOnly mode.
- Changed parametrization of PCSS, now softness is derived from angular diameter (for directional lights) or shape radius (for point/spot lights) and min filter size is now in the [0..1] range.
- Moved the copy of the geometry history buffers to right after the depth mip chain generation.
- Rename "Luminance" to "Nits" in UX for physical light unit
- Rename FrameSettings "SkyLighting" to "SkyReflection"
- Reworked XR automated tests
- The ray traced screen space shadow history for directional, spot and point lights is discarded if the light transform has changed.
- Changed the behavior for ray tracing in case a mesh renderer has both transparent and opaque submeshes.
- Improve history buffer management
- Replaced PlayerSettings.virtualRealitySupported with XRGraphics.tryEnable.
- Remove redundant FrameSettings RealTimePlanarReflection
- Improved a bit the GC calls generated during the rendering.
- Material update is now only triggered when the relevant settings are touched in the shader graph master nodes
- Changed the way Sky Intensity (on Sky volume components) is handled. It's now a combo box where users can choose between Exposure, Multiplier or Lux (for HDRI sky only) instead of both multiplier and exposure being applied all the time. Added a new menu item to convert old profiles.
- Change how method for specular occlusions is decided on inspector shader (Lit, LitTesselation, LayeredLit, LayeredLitTessellation)
- Unlocked SSS, SSR, Motion Vectors and Distortion frame settings for reflections probes.
- Hide unused LOD settings in Quality Settings legacy window.
- Reduced the constrained distance for temporal reprojection of ray tracing denoising
- Removed shadow near plane from the Directional Light Shadow UI.
- Improved the performances of custom pass culling.
- The scene view camera now replicates the physical parameters from the camera tagged as "MainCamera".
- Reduced the number of GC.Alloc calls, one simple scene without plarnar / probes, it should be 0B.
- Renamed ProfilingSample to ProfilingScope and unified API. Added GPU Timings.
- Updated macros to be compatible with the new shader preprocessor.
- Ray tracing reflection temporal filtering is now done in pre-exposed space
- Search field selects the appropriate fields in both project settings panels 'HDRP Default Settings' and 'Quality/HDRP'
- Disabled the refraction and transmission map keywords if the material is opaque.
- Keep celestial bodies outside the atmosphere.
- Updated the MSAA documentation to specify what features HDRP supports MSAA for and what features it does not.
- Shader use for Runtime Debug Display are now correctly stripper when doing a release build
- Now each camera has its own Volume Stack. This allows Volume Parameters to be updated as early as possible and be ready for the whole frame without conflicts between cameras.
- Disable Async for SSR, SSAO and Contact shadow when aggregated ray tracing frame setting is on.
- Improved performance when entering play mode without domain reload by a factor of ~25
- Renamed the camera profiling sample to include the camera name
- Discarding the ray tracing history for AO, reflection, diffuse shadows and GI when the viewport size changes.
- Renamed the camera profiling sample to include the camera name
- Renamed the post processing graphic formats to match the new convention.
- The restart in Wizard for DXR will always be last fix from now on
- Refactoring pre-existing materials to share more shader code between rasterization and ray tracing.
- Setting a material's Refraction Model to Thin does not overwrite the Thickness and Transmission Absorption Distance anymore.
- Removed Wind textures from runtime as wind is no longer built into the pipeline
- Changed Shader Graph titles of master nodes to be more easily searchable ("HDRP/x" -> "x (HDRP)")
- Expose StartSinglePass() and StopSinglePass() as public interface for XRPass
- Replaced the Texture array for 2D cookies (spot, area and directional lights) and for planar reflections by an atlas.
- Moved the tier defining from the asset to the concerned volume components.
- Changing from a tier management to a "mode" management for reflection and GI and removing the ability to enable/disable deferred and ray bining (they are now implied by performance mode)
- The default FrameSettings for ScreenSpaceShadows is set to true for Camera in order to give a better workflow for DXR.
- Refactor internal usage of Stencil bits.
- Changed how the material upgrader works and added documentation for it.
- Custom passes now disable the stencil when overwriting the depth and not writing into it.
- Renamed the camera profiling sample to include the camera name
- Changed the way the shadow casting property of transparent and tranmissive materials is handeled for ray tracing.
- Changed inspector materials stencil setting code to have more sharing.
- Updated the default scene and default DXR scene and DefaultVolumeProfile.
- Changed the way the length parameter is used for ray traced contact shadows.
- Improved the coherency of PCSS blur between cascades.
- Updated VR checks in Wizard to reflect new XR System.
- Removing unused alpha threshold depth prepass and post pass for fabric shader graph.
- Transform result from CIE XYZ to sRGB color space in EvalSensitivity for iridescence.
- Moved BeginCameraRendering callback right before culling.
- Changed the visibility of the Indirect Lighting Controller component to public.
- Renamed the cubemap used for diffuse convolution to a more explicit name for the memory profiler.
- Improved behaviour of transmission color on transparent surfaces in path tracing.
- Light dimmer can now get values higher than one and was renamed to multiplier in the UI.
- Removed info box requesting volume component for Visual Environment and updated the documentation with the relevant information.
- Improved light selection oracle for light sampling in path tracing.
- Stripped ray tracing subsurface passes with ray tracing is not enabled.
- Remove LOD cross fade code for ray tracing shaders
- Removed legacy VR code
- Add range-based clipping to box lights (case 1178780)
- Improve area light culling (case 1085873)
- Light Hierarchy debug mode can now adjust Debug Exposure for visualizing high exposure scenes.
- Rejecting history for ray traced reflections based on a threshold evaluated on the neighborhood of the sampled history.
- Renamed "Environment" to "Reflection Probes" in tile/cluster debug menu.
- Utilities namespace is obsolete, moved its content to UnityEngine.Rendering (case 1204677)
- Obsolete Utilities namespace was removed, instead use UnityEngine.Rendering (case 1204677)
- Moved most of the compute shaders to the multi_compile API instead of multiple kernels.
- Use multi_compile API for deferred compute shader with shadow mask.
- Remove the raytracing rendering queue system to make recursive raytraced material work when raytracing is disabled
- Changed a few resources used by ray tracing shaders to be global resources (using register space1) for improved CPU performance.
- All custom pass volumes are now executed for one injection point instead of the first one.
- Hidden unsupported choice in emission in Materials
- Temporal Anti aliasing improvements.
- Optimized PrepareLightsForGPU (cost reduced by over 25%) and PrepareGPULightData (around twice as fast now).
- Moved scene view camera settings for HDRP from the preferences window to the scene view camera settings window.
- Updated shaders to be compatible with Microsoft's DXC.
- Debug exposure in debug menu have been replace to debug exposure compensation in EV100 space and is always visible.
- Further optimized PrepareLightsForGPU (3x faster with few shadows, 1.4x faster with a lot of shadows or equivalently cost reduced by 68% to 37%).
- Raytracing: Replaced the DIFFUSE_LIGHTING_ONLY multicompile by a uniform.
- Raytracing: Removed the dynamic lightmap multicompile.
- Raytracing: Remove the LOD cross fade multi compile for ray tracing.
- Cookie are now supported in lightmaper. All lights casting cookie and baked will now include cookie influence.
- Avoid building the mip chain a second time for SSR for transparent objects.
- Replaced "High Quality" Subsurface Scattering with a set of Quality Levels.
- Replaced "High Quality" Volumetric Lighting with "Screen Resolution Percentage" and "Volume Slice Count" on the Fog volume component.
- Merged material samples and shader samples
- Update material samples scene visuals

## [7.1.1] - 2019-09-05

### Added
- Transparency Overdraw debug mode. Allows to visualize transparent objects draw calls as an "heat map".
- Enabled single-pass instancing support for XR SDK with new API cmd.SetInstanceMultiplier()
- XR settings are now available in the HDRP asset
- Support for Material Quality in Shader Graph
- Material Quality support selection in HDRP Asset
- Renamed XR shader macro from UNITY_STEREO_ASSIGN_COMPUTE_EYE_INDEX to UNITY_XR_ASSIGN_VIEW_INDEX
- Raytracing ShaderGraph node for HDRP shaders
- Custom passes volume component with 3 injection points: Before Rendering, Before Transparent and Before Post Process
- Alpha channel is now properly exported to camera render textures when using FP16 color buffer format
- Support for XR SDK mirror view modes
- HD Master nodes in Shader Graph now support Normal and Tangent modification in vertex stage.
- DepthOfFieldCoC option in the fullscreen debug modes.
- Added override Ambient Occlusion option on debug windows
- Added Custom Post Processes with 3 injection points: Before Transparent, Before Post Process and After Post Process
- Added draft of minimal interactive path tracing (experimental) based on DXR API - Support only 4 area light, lit and unlit shader (non-shadergraph)
- Small adjustments to TAA anti flicker (more aggressive on high values).

### Fixed
- Fixed wizard infinite loop on cancellation
- Fixed with compute shader error about too many threads in threadgroup on low GPU
- Fixed invalid contact shadow shaders being created on metal
- Fixed a bug where if Assembly.GetTypes throws an exception due to mis-versioned dlls, then no preprocessors are used in the shader stripper
- Fixed typo in AXF decal property preventing to compile
- Fixed reflection probe with XR single-pass and FPTL
- Fixed force gizmo shown when selecting camera in hierarchy
- Fixed issue with XR occlusion mesh and dynamic resolution
- Fixed an issue where lighting compute buffers were re-created with the wrong size when resizing the window, causing tile artefacts at the top of the screen.
- Fix FrameSettings names and tooltips
- Fixed error with XR SDK when the Editor is not in focus
- Fixed errors with RenderGraph, XR SDK and occlusion mesh
- Fixed shadow routines compilation errors when "real" type is a typedef on "half".
- Fixed toggle volumetric lighting in the light UI
- Fixed post-processing history reset handling rt-scale incorrectly
- Fixed crash with terrain and XR multi-pass
- Fixed ShaderGraph material synchronization issues
- Fixed a null reference exception when using an Emissive texture with Unlit shader (case 1181335)
- Fixed an issue where area lights and point lights where not counted separately with regards to max lights on screen (case 1183196)
- Fixed an SSR and Subsurface Scattering issue (appearing black) when using XR.

### Changed
- Update Wizard layout.
- Remove almost all Garbage collection call within a frame.
- Rename property AdditionalVeclocityChange to AddPrecomputeVelocity
- Call the End/Begin camera rendering callbacks for camera with customRender enabled
- Changeg framesettings migration order of postprocess flags as a pr for reflection settings flags have been backported to 2019.2
- Replaced usage of ENABLE_VR in XRSystem.cs by version defines based on the presence of the built-in VR and XR modules
- Added an update virtual function to the SkyRenderer class. This is called once per frame. This allows a given renderer to amortize heavy computation at the rate it chooses. Currently only the physically based sky implements this.
- Removed mandatory XRPass argument in HDCamera.GetOrCreate()
- Restored the HDCamera parameter to the sky rendering builtin parameters.
- Removed usage of StructuredBuffer for XR View Constants
- Expose Direct Specular Lighting control in FrameSettings
- Deprecated ExponentialFog and VolumetricFog volume components. Now there is only one exponential fog component (Fog) which can add Volumetric Fog as an option. Added a script in Edit -> Render Pipeline -> Upgrade Fog Volume Components.

## [7.0.1] - 2019-07-25

### Added
- Added option in the config package to disable globally Area Lights and to select shadow quality settings for the deferred pipeline.
- When shader log stripping is enabled, shader stripper statistics will be written at `Temp/shader-strip.json`
- Occlusion mesh support from XR SDK

### Fixed
- Fixed XR SDK mirror view blit, cleanup some XRTODO and removed XRDebug.cs
- Fixed culling for volumetrics with XR single-pass rendering
- Fix shadergraph material pass setup not called
- Fixed documentation links in component's Inspector header bar
- Cookies using the render texture output from a camera are now properly updated
- Allow in ShaderGraph to enable pre/post pass when the alpha clip is disabled

### Changed
- RenderQueue for Opaque now start at Background instead of Geometry.
- Clamp the area light size for scripting API when we change the light type
- Added a warning in the material UI when the diffusion profile assigned is not in the HDRP asset


## [7.0.0] - 2019-07-17

### Added
- `Fixed`, `Viewer`, and `Automatic` modes to compute the FOV used when rendering a `PlanarReflectionProbe`
- A checkbox to toggle the chrome gizmo of `ReflectionProbe`and `PlanarReflectionProbe`
- Added a Light layer in shadows that allow for objects to cast shadows without being affected by light (and vice versa).
- You can now access ShaderGraph blend states from the Material UI (for example, **Surface Type**, **Sorting Priority**, and **Blending Mode**). This change may break Materials that use a ShaderGraph, to fix them, select **Edit > Render Pipeline > Reset all ShaderGraph Scene Materials BlendStates**. This syncs the blendstates of you ShaderGraph master nodes with the Material properties.
- You can now control ZTest, ZWrite, and CullMode for transparent Materials.
- Materials that use Unlit Shaders or Unlit Master Node Shaders now cast shadows.
- Added an option to enable the ztest on **After Post Process** materials when TAA is disabled.
- Added a new SSAO (based on Ground Truth Ambient Occlusion algorithm) to replace the previous one.
- Added support for shadow tint on light
- BeginCameraRendering and EndCameraRendering callbacks are now called with probes
- Adding option to update shadow maps only On Enable and On Demand.
- Shader Graphs that use time-dependent vertex modification now generate correct motion vectors.
- Added option to allow a custom spot angle for spot light shadow maps.
- Added frame settings for individual post-processing effects
- Added dither transition between cascades for Low and Medium quality settings
- Added single-pass instancing support with XR SDK
- Added occlusion mesh support with XR SDK
- Added support of Alembic velocity to various shaders
- Added support for more than 2 views for single-pass instancing
- Added support for per punctual/directional light min roughness in StackLit
- Added mirror view support with XR SDK
- Added VR verification in HDRPWizard
- Added DXR verification in HDRPWizard
- Added feedbacks in UI of Volume regarding skies
- Cube LUT support in Tonemapping. Cube LUT helpers for external grading are available in the Post-processing Sample package.

### Fixed
- Fixed an issue with history buffers causing effects like TAA or auto exposure to flicker when more than one camera was visible in the editor
- The correct preview is displayed when selecting multiple `PlanarReflectionProbe`s
- Fixed volumetric rendering with camera-relative code and XR stereo instancing
- Fixed issue with flashing cyan due to async compilation of shader when selecting a mesh
- Fix texture type mismatch when the contact shadow are disabled (causing errors on IOS devices)
- Fixed Generate Shader Includes while in package
- Fixed issue when texture where deleted in ShadowCascadeGUI
- Fixed issue in FrameSettingsHistory when disabling a camera several time without enabling it in between.
- Fixed volumetric reprojection with camera-relative code and XR stereo instancing
- Added custom BaseShaderPreprocessor in HDEditorUtils.GetBaseShaderPreprocessorList()
- Fixed compile issue when USE_XR_SDK is not defined
- Fixed procedural sky sun disk intensity for high directional light intensities
- Fixed Decal mip level when using texture mip map streaming to avoid dropping to lowest permitted mip (now loading all mips)
- Fixed deferred shading for XR single-pass instancing after lightloop refactor
- Fixed cluster and material classification debug (material classification now works with compute as pixel shader lighting)
- Fixed IOS Nan by adding a maximun epsilon definition REAL_EPS that uses HALF_EPS when fp16 are used
- Removed unnecessary GC allocation in motion blur code
- Fixed locked UI with advanded influence volume inspector for probes
- Fixed invalid capture direction when rendering planar reflection probes
- Fixed Decal HTILE optimization with platform not supporting texture atomatic (Disable it)
- Fixed a crash in the build when the contact shadows are disabled
- Fixed camera rendering callbacks order (endCameraRendering was being called before the actual rendering)
- Fixed issue with wrong opaque blending settings for After Postprocess
- Fixed issue with Low resolution transparency on PS4
- Fixed a memory leak on volume profiles
- Fixed The Parallax Occlusion Mappping node in shader graph and it's UV input slot
- Fixed lighting with XR single-pass instancing by disabling deferred tiles
- Fixed the Bloom prefiltering pass
- Fixed post-processing effect relying on Unity's random number generator
- Fixed camera flickering when using TAA and selecting the camera in the editor
- Fixed issue with single shadow debug view and volumetrics
- Fixed most of the problems with light animation and timeline
- Fixed indirect deferred compute with XR single-pass instancing
- Fixed a slight omission in anisotropy calculations derived from HazeMapping in StackLit
- Improved stack computation numerical stability in StackLit
- Fix PBR master node always opaque (wrong blend modes for forward pass)
- Fixed TAA with XR single-pass instancing (missing macros)
- Fixed an issue causing Scene View selection wire gizmo to not appear when using HDRP Shader Graphs.
- Fixed wireframe rendering mode (case 1083989)
- Fixed the renderqueue not updated when the alpha clip is modified in the material UI.
- Fixed the PBR master node preview
- Remove the ReadOnly flag on Reflection Probe's cubemap assets during bake when there are no VCS active.
- Fixed an issue where setting a material debug view would not reset the other exclusive modes
- Spot light shapes are now correctly taken into account when baking
- Now the static lighting sky will correctly take the default values for non-overridden properties
- Fixed material albedo affecting the lux meter
- Extra test in deferred compute shading to avoid shading pixels that were not rendered by the current camera (for camera stacking)

### Changed
- Optimization: Reduce the group size of the deferred lighting pass from 16x16 to 8x8
- Replaced HDCamera.computePassCount by viewCount
- Removed xrInstancing flag in RTHandles (replaced by TextureXR.slices and TextureXR.dimensions)
- Refactor the HDRenderPipeline and lightloop code to preprare for high level rendergraph
- Removed the **Back Then Front Rendering** option in the fabric Master Node settings. Enabling this option previously did nothing.
- Shader type Real translates to FP16 precision on Nintendo Switch.
- Shader framework refactor: Introduce CBSDF, EvaluateBSDF, IsNonZeroBSDF to replace BSDF functions
- Shader framework refactor:  GetBSDFAngles, LightEvaluation and SurfaceShading functions
- Replace ComputeMicroShadowing by GetAmbientOcclusionForMicroShadowing
- Rename WorldToTangent to TangentToWorld as it was incorrectly named
- Remove SunDisk and Sun Halo size from directional light
- Remove all obsolete wind code from shader
- Renamed DecalProjectorComponent into DecalProjector for API alignment.
- Improved the Volume UI and made them Global by default
- Remove very high quality shadow option
- Change default for shadow quality in Deferred to Medium
- Enlighten now use inverse squared falloff (before was using builtin falloff)
- Enlighten is now deprecated. Please use CPU or GPU lightmaper instead.
- Remove the name in the diffusion profile UI
- Changed how shadow map resolution scaling with distance is computed. Now it uses screen space area rather than light range.
- Updated MoreOptions display in UI
- Moved Display Area Light Emissive Mesh script API functions in the editor namespace
- direct strenght properties in ambient occlusion now affect direct specular as well
- Removed advanced Specular Occlusion control in StackLit: SSAO based SO control is hidden and fixed to behave like Lit, SPTD is the only HQ technique shown for baked SO.
- Shader framework refactor: Changed ClampRoughness signature to include PreLightData access.
- HDRPWizard window is now in Window > General > HD Render Pipeline Wizard
- Moved StaticLightingSky to LightingWindow
- Removes the current "Scene Settings" and replace them with "Sky & Fog Settings" (with Physically Based Sky and Volumetric Fog).
- Changed how cached shadow maps are placed inside the atlas to minimize re-rendering of them.

## [6.7.0-preview] - 2019-05-16

### Added
- Added ViewConstants StructuredBuffer to simplify XR rendering
- Added API to render specific settings during a frame
- Added stadia to the supported platforms (2019.3)
- Enabled cascade blends settings in the HD Shadow component
- Added Hardware Dynamic Resolution support.
- Added MatCap debug view to replace the no scene lighting debug view.
- Added clear GBuffer option in FrameSettings (default to false)
- Added preview for decal shader graph (Only albedo, normal and emission)
- Added exposure weight control for decal
- Screen Space Directional Shadow under a define option. Activated for ray tracing
- Added a new abstraction for RendererList that will help transition to Render Graph and future RendererList API
- Added multipass support for VR
- Added XR SDK integration (multipass only)
- Added Shader Graph samples for Hair, Fabric and Decal master nodes.
- Add fade distance, shadow fade distance and light layers to light explorer
- Add method to draw light layer drawer in a rect to HDEditorUtils

### Fixed
- Fixed deserialization crash at runtime
- Fixed for ShaderGraph Unlit masternode not writing velocity
- Fixed a crash when assiging a new HDRP asset with the 'Verify Saving Assets' option enabled
- Fixed exposure to properly support TEXTURE2D_X
- Fixed TerrainLit basemap texture generation
- Fixed a bug that caused nans when material classification was enabled and a tile contained one standard material + a material with transmission.
- Fixed gradient sky hash that was not using the exposure hash
- Fixed displayed default FrameSettings in HDRenderPipelineAsset wrongly updated on scripts reload.
- Fixed gradient sky hash that was not using the exposure hash.
- Fixed visualize cascade mode with exposure.
- Fixed (enabled) exposure on override lighting debug modes.
- Fixed issue with LightExplorer when volume have no profile
- Fixed issue with SSR for negative, infinite and NaN history values
- Fixed LightLayer in HDReflectionProbe and PlanarReflectionProbe inspector that was not displayed as a mask.
- Fixed NaN in transmission when the thickness and a color component of the scattering distance was to 0
- Fixed Light's ShadowMask multi-edition.
- Fixed motion blur and SMAA with VR single-pass instancing
- Fixed NaNs generated by phase functionsin volumetric lighting
- Fixed NaN issue with refraction effect and IOR of 1 at extreme grazing angle
- Fixed nan tracker not using the exposure
- Fixed sorting priority on lit and unlit materials
- Fixed null pointer exception when there are no AOVRequests defined on a camera
- Fixed dirty state of prefab using disabled ReflectionProbes
- Fixed an issue where gizmos and editor grid were not correctly depth tested
- Fixed created default scene prefab non editable due to wrong file extension.
- Fixed an issue where sky convolution was recomputed for nothing when a preview was visible (causing extreme slowness when fabric convolution is enabled)
- Fixed issue with decal that wheren't working currently in player
- Fixed missing stereo rendering macros in some fragment shaders
- Fixed exposure for ReflectionProbe and PlanarReflectionProbe gizmos
- Fixed single-pass instancing on PSVR
- Fixed Vulkan shader issue with Texture2DArray in ScreenSpaceShadow.compute by re-arranging code (workaround)
- Fixed camera-relative issue with lights and XR single-pass instancing
- Fixed single-pass instancing on Vulkan
- Fixed htile synchronization issue with shader graph decal
- Fixed Gizmos are not drawn in Camera preview
- Fixed pre-exposure for emissive decal
- Fixed wrong values computed in PreIntegrateFGD and in the generation of volumetric lighting data by forcing the use of fp32.
- Fixed NaNs arising during the hair lighting pass
- Fixed synchronization issue in decal HTile that occasionally caused rendering artifacts around decal borders
- Fixed QualitySettings getting marked as modified by HDRP (and thus checked out in Perforce)
- Fixed a bug with uninitialized values in light explorer
- Fixed issue with LOD transition
- Fixed shader warnings related to raytracing and TEXTURE2D_X

### Changed
- Refactor PixelCoordToViewDirWS to be VR compatible and to compute it only once per frame
- Modified the variants stripper to take in account multiple HDRP assets used in the build.
- Improve the ray biasing code to avoid self-intersections during the SSR traversal
- Update Pyramid Spot Light to better match emitted light volume.
- Moved _XRViewConstants out of UnityPerPassStereo constant buffer to fix issues with PSSL
- Removed GetPositionInput_Stereo() and single-pass (double-wide) rendering mode
- Changed label width of the frame settings to accommodate better existing options.
- SSR's Default FrameSettings for camera is now enable.
- Re-enabled the sharpening filter on Temporal Anti-aliasing
- Exposed HDEditorUtils.LightLayerMaskDrawer for integration in other packages and user scripting.
- Rename atmospheric scattering in FrameSettings to Fog
- The size modifier in the override for the culling sphere in Shadow Cascades now defaults to 0.6, which is the same as the formerly hardcoded value.
- Moved LOD Bias and Maximum LOD Level from Frame Setting section `Other` to `Rendering`
- ShaderGraph Decal that affect only emissive, only draw in emissive pass (was drawing in dbuffer pass too)
- Apply decal projector fade factor correctly on all attribut and for shader graph decal
- Move RenderTransparentDepthPostpass after all transparent
- Update exposure prepass to interleave XR single-pass instancing views in a checkerboard pattern
- Removed ScriptRuntimeVersion check in wizard.

## [6.6.0-preview] - 2019-04-01

### Added
- Added preliminary changes for XR deferred shading
- Added support of 111110 color buffer
- Added proper support for Recorder in HDRP
- Added depth offset input in shader graph master nodes
- Added a Parallax Occlusion Mapping node
- Added SMAA support
- Added Homothety and Symetry quick edition modifier on volume used in ReflectionProbe, PlanarReflectionProbe and DensityVolume
- Added multi-edition support for DecalProjectorComponent
- Improve hair shader
- Added the _ScreenToTargetScaleHistory uniform variable to be used when sampling HDRP RTHandle history buffers.
- Added settings in `FrameSettings` to change `QualitySettings.lodBias` and `QualitySettings.maximumLODLevel` during a rendering
- Added an exposure node to retrieve the current, inverse and previous frame exposure value.
- Added an HD scene color node which allow to sample the scene color with mips and a toggle to remove the exposure.
- Added safeguard on HD scene creation if default scene not set in the wizard
- Added Low res transparency rendering pass.

### Fixed
- Fixed HDRI sky intensity lux mode
- Fixed dynamic resolution for XR
- Fixed instance identifier semantic string used by Shader Graph
- Fixed null culling result occuring when changing scene that was causing crashes
- Fixed multi-edition light handles and inspector shapes
- Fixed light's LightLayer field when multi-editing
- Fixed normal blend edition handles on DensityVolume
- Fixed an issue with layered lit shader and height based blend where inactive layers would still have influence over the result
- Fixed multi-selection handles color for DensityVolume
- Fixed multi-edition inspector's blend distances for HDReflectionProbe, PlanarReflectionProbe and DensityVolume
- Fixed metric distance that changed along size in DensityVolume
- Fixed DensityVolume shape handles that have not same behaviour in advance and normal edition mode
- Fixed normal map blending in TerrainLit by only blending the derivatives
- Fixed Xbox One rendering just a grey screen instead of the scene
- Fixed probe handles for multiselection
- Fixed baked cubemap import settings for convolution
- Fixed regression causing crash when attempting to open HDRenderPipelineWizard without an HDRenderPipelineAsset setted
- Fixed FullScreenDebug modes: SSAO, SSR, Contact shadow, Prerefraction Color Pyramid, Final Color Pyramid
- Fixed volumetric rendering with stereo instancing
- Fixed shader warning
- Fixed missing resources in existing asset when updating package
- Fixed PBR master node preview in forward rendering or transparent surface
- Fixed deferred shading with stereo instancing
- Fixed "look at" edition mode of Rotation tool for DecalProjectorComponent
- Fixed issue when switching mode in ReflectionProbe and PlanarReflectionProbe
- Fixed issue where migratable component version where not always serialized when part of prefab's instance
- Fixed an issue where shadow would not be rendered properly when light layer are not enabled
- Fixed exposure weight on unlit materials
- Fixed Light intensity not played in the player when recorded with animation/timeline
- Fixed some issues when multi editing HDRenderPipelineAsset
- Fixed emission node breaking the main shader graph preview in certain conditions.
- Fixed checkout of baked probe asset when baking probes.
- Fixed invalid gizmo position for rotated ReflectionProbe
- Fixed multi-edition of material's SurfaceType and RenderingPath
- Fixed whole pipeline reconstruction on selecting for the first time or modifying other than the currently used HDRenderPipelineAsset
- Fixed single shadow debug mode
- Fixed global scale factor debug mode when scale > 1
- Fixed debug menu material overrides not getting applied to the Terrain Lit shader
- Fixed typo in computeLightVariants
- Fixed deferred pass with XR instancing by disabling ComputeLightEvaluation
- Fixed bloom resolution independence
- Fixed lens dirt intensity not behaving properly
- Fixed the Stop NaN feature
- Fixed some resources to handle more than 2 instanced views for XR
- Fixed issue with black screen (NaN) produced on old GPU hardware or intel GPU hardware with gaussian pyramid
- Fixed issue with disabled punctual light would still render when only directional light is present

### Changed
- DensityVolume scripting API will no longuer allow to change between advance and normal edition mode
- Disabled depth of field, lens distortion and panini projection in the scene view
- TerrainLit shaders and includes are reorganized and made simpler.
- TerrainLit shader GUI now allows custom properties to be displayed in the Terrain fold-out section.
- Optimize distortion pass with stencil
- Disable SceneSelectionPass in shader graph preview
- Control punctual light and area light shadow atlas separately
- Move SMAA anti-aliasing option to after Temporal Anti Aliasing one, to avoid problem with previously serialized project settings
- Optimize rendering with static only lighting and when no cullable lights/decals/density volumes are present.
- Updated handles for DecalProjectorComponent for enhanced spacial position readability and have edition mode for better SceneView management
- DecalProjectorComponent are now scale independent in order to have reliable metric unit (see new Size field for changing the size of the volume)
- Restructure code from HDCamera.Update() by adding UpdateAntialiasing() and UpdateViewConstants()
- Renamed velocity to motion vectors
- Objects rendered during the After Post Process pass while TAA is enabled will not benefit from existing depth buffer anymore. This is done to fix an issue where those object would wobble otherwise
- Removed usage of builtin unity matrix for shadow, shadow now use same constant than other view
- The default volume layer mask for cameras & probes is now `Default` instead of `Everything`

## [6.5.0-preview] - 2019-03-07

### Added
- Added depth-of-field support with stereo instancing
- Adding real time area light shadow support
- Added a new FrameSettings: Specular Lighting to toggle the specular during the rendering

### Fixed
- Fixed diffusion profile upgrade breaking package when upgrading to a new version
- Fixed decals cropped by gizmo not updating correctly if prefab
- Fixed an issue when enabling SSR on multiple view
- Fixed edition of the intensity's unit field while selecting multiple lights
- Fixed wrong calculation in soft voxelization for density volume
- Fixed gizmo not working correctly with pre-exposure
- Fixed issue with setting a not available RT when disabling motion vectors
- Fixed planar reflection when looking at mirror normal
- Fixed mutiselection issue with HDLight Inspector
- Fixed HDAdditionalCameraData data migration
- Fixed failing builds when light explorer window is open
- Fixed cascade shadows border sometime causing artefacts between cascades
- Restored shadows in the Cascade Shadow debug visualization
- `camera.RenderToCubemap` use proper face culling

### Changed
- When rendering reflection probe disable all specular lighting and for metals use fresnelF0 as diffuse color for bake lighting.

## [6.4.0-preview] - 2019-02-21

### Added
- VR: Added TextureXR system to selectively expand TEXTURE2D macros to texture array for single-pass stereo instancing + Convert textures call to these macros
- Added an unit selection dropdown next to shutter speed (camera)
- Added error helpbox when trying to use a sub volume component that require the current HDRenderPipelineAsset to support a feature that it is not supporting.
- Add mesh for tube light when display emissive mesh is enabled

### Fixed
- Fixed Light explorer. The volume explorer used `profile` instead of `sharedProfile` which instantiate a custom volume profile instead of editing the asset itself.
- Fixed UI issue where all is displayed using metric unit in shadow cascade and Percent is set in the unit field (happening when opening the inspector).
- Fixed inspector event error when double clicking on an asset (diffusion profile/material).
- Fixed nullref on layered material UI when the material is not an asset.
- Fixed nullref exception when undo/redo a light property.
- Fixed visual bug when area light handle size is 0.

### Changed
- Update UI for 32bit/16bit shadow precision settings in HDRP asset
- Object motion vectors have been disabled in all but the game view. Camera motion vectors are still enabled everywhere, allowing TAA and Motion Blur to work on static objects.
- Enable texture array by default for most rendering code on DX11 and unlock stereo instancing (DX11 only for now)

## [6.3.0-preview] - 2019-02-18

### Added
- Added emissive property for shader graph decals
- Added a diffusion profile override volume so the list of diffusion profile assets to use can be chanaged without affecting the HDRP asset
- Added a "Stop NaNs" option on cameras and in the Scene View preferences.
- Added metric display option in HDShadowSettings and improve clamping
- Added shader parameter mapping in DebugMenu
- Added scripting API to configure DebugData for DebugMenu

### Fixed
- Fixed decals in forward
- Fixed issue with stencil not correctly setup for various master node and shader for the depth pass, motion vector pass and GBuffer/Forward pass
- Fixed SRP batcher and metal
- Fixed culling and shadows for Pyramid, Box, Rectangle and Tube lights
- Fixed an issue where scissor render state leaking from the editor code caused partially black rendering

### Changed
- When a lit material has a clear coat mask that is not null, we now use the clear coat roughness to compute the screen space reflection.
- Diffusion profiles are now limited to one per asset and can be referenced in materials, shader graphs and vfx graphs. Materials will be upgraded automatically except if they are using a shader graph, in this case it will display an error message.

## [6.2.0-preview] - 2019-02-15

### Added
- Added help box listing feature supported in a given HDRenderPipelineAsset alongs with the drawbacks implied.
- Added cascade visualizer, supporting disabled handles when not overriding.

### Fixed
- Fixed post processing with stereo double-wide
- Fixed issue with Metal: Use sign bit to find the cache type instead of lowest bit.
- Fixed invalid state when creating a planar reflection for the first time
- Fix FrameSettings's LitShaderMode not restrained by supported LitShaderMode regression.

### Changed
- The default value roughness value for the clearcoat has been changed from 0.03 to 0.01
- Update default value of based color for master node
- Update Fabric Charlie Sheen lighting model - Remove Fresnel component that wasn't part of initial model + Remap smoothness to [0.0 - 0.6] range for more artist friendly parameter

### Changed
- Code refactor: all macros with ARGS have been swapped with macros with PARAM. This is because the ARGS macros were incorrectly named.

## [6.1.0-preview] - 2019-02-13

### Added
- Added support for post-processing anti-aliasing in the Scene View (FXAA and TAA). These can be set in Preferences.
- Added emissive property for decal material (non-shader graph)

### Fixed
- Fixed a few UI bugs with the color grading curves.
- Fixed "Post Processing" in the scene view not toggling post-processing effects
- Fixed bake only object with flag `ReflectionProbeStaticFlag` when baking a `ReflectionProbe`

### Changed
- Removed unsupported Clear Depth checkbox in Camera inspector
- Updated the toggle for advanced mode in inspectors.

## [6.0.0-preview] - 2019-02-23

### Added
- Added new API to perform a camera rendering
- Added support for hair master node (Double kajiya kay - Lambert)
- Added Reset behaviour in DebugMenu (ingame mapping is right joystick + B)
- Added Default HD scene at new scene creation while in HDRP
- Added Wizard helping to configure HDRP project
- Added new UI for decal material to allow remapping and scaling of some properties
- Added cascade shadow visualisation toggle in HD shadow settings
- Added icons for assets
- Added replace blending mode for distortion
- Added basic distance fade for density volumes
- Added decal master node for shader graph
- Added HD unlit master node (Cross Pipeline version is name Unlit)
- Added new Rendering Queue in materials
- Added post-processing V3 framework embed in HDRP, remove postprocess V2 framework
- Post-processing now uses the generic volume framework
-   New depth-of-field, bloom, panini projection effects, motion blur
-   Exposure is now done as a pre-exposition pass, the whole system has been revamped
-   Exposure now use EV100 everywhere in the UI (Sky, Emissive Light)
- Added emissive intensity (Luminance and EV100 control) control for Emissive
- Added pre-exposure weigth for Emissive
- Added an emissive color node and a slider to control the pre-exposure percentage of emission color
- Added physical camera support where applicable
- Added more color grading tools
- Added changelog level for Shader Variant stripping
- Added Debug mode for validation of material albedo and metalness/specularColor values
- Added a new dynamic mode for ambient probe and renamed BakingSky to StaticLightingSky
- Added command buffer parameter to all Bind() method of material
- Added Material validator in Render Pipeline Debug
- Added code to future support of DXR (not enabled)
- Added support of multiviewport
- Added HDRenderPipeline.RequestSkyEnvironmentUpdate function to force an update from script when sky is set to OnDemand
- Added a Lighting and BackLighting slots in Lit, StackLit, Fabric and Hair master nodes
- Added support for overriding terrain detail rendering shaders, via the render pipeline editor resources asset
- Added xrInstancing flag support to RTHandle
- Added support for cullmask for decal projectors
- Added software dynamic resolution support
- Added support for "After Post-Process" render pass for unlit shader
- Added support for textured rectangular area lights
- Added stereo instancing macros to MSAA shaders
- Added support for Quarter Res Raytraced Reflections (not enabled)
- Added fade factor for decal projectors.
- Added stereo instancing macros to most shaders used in VR
- Added multi edition support for HDRenderPipelineAsset

### Fixed
- Fixed logic to disable FPTL with stereo rendering
- Fixed stacklit transmission and sun highlight
- Fixed decals with stereo rendering
- Fixed sky with stereo rendering
- Fixed flip logic for postprocessing + VR
- Fixed copyStencilBuffer pass for Switch
- Fixed point light shadow map culling that wasn't taking into account far plane
- Fixed usage of SSR with transparent on all master node
- Fixed SSR and microshadowing on fabric material
- Fixed blit pass for stereo rendering
- Fixed lightlist bounds for stereo rendering
- Fixed windows and in-game DebugMenu sync.
- Fixed FrameSettings' LitShaderMode sync when opening DebugMenu.
- Fixed Metal specific issues with decals, hitting a sampler limit and compiling AxF shader
- Fixed an issue with flipped depth buffer during postprocessing
- Fixed normal map use for shadow bias with forward lit - now use geometric normal
- Fixed transparent depth prepass and postpass access so they can be use without alpha clipping for lit shader
- Fixed support of alpha clip shadow for lit master node
- Fixed unlit master node not compiling
- Fixed issue with debug display of reflection probe
- Fixed issue with phong tessellations not working with lit shader
- Fixed issue with vertex displacement being affected by heightmap setting even if not heightmap where assign
- Fixed issue with density mode on Lit terrain producing NaN
- Fixed issue when going back and forth from Lit to LitTesselation for displacement mode
- Fixed issue with ambient occlusion incorrectly applied to emissiveColor with light layers in deferred
- Fixed issue with fabric convolution not using the correct convolved texture when fabric convolution is enabled
- Fixed issue with Thick mode for Transmission that was disabling transmission with directional light
- Fixed shutdown edge cases with HDRP tests
- Fixed slowdow when enabling Fabric convolution in HDRP asset
- Fixed specularAA not compiling in StackLit Master node
- Fixed material debug view with stereo rendering
- Fixed material's RenderQueue edition in default view.
- Fixed banding issues within volumetric density buffer
- Fixed missing multicompile for MSAA for AxF
- Fixed camera-relative support for stereo rendering
- Fixed remove sync with render thread when updating decal texture atlas.
- Fixed max number of keyword reach [256] issue. Several shader feature are now local
- Fixed Scene Color and Depth nodes
- Fixed SSR in forward
- Fixed custom editor of Unlit, HD Unlit and PBR shader graph master node
- Fixed issue with NewFrame not correctly calculated in Editor when switching scene
- Fixed issue with TerrainLit not compiling with depth only pass and normal buffer
- Fixed geometric normal use for shadow bias with PBR master node in forward
- Fixed instancing macro usage for decals
- Fixed error message when having more than one directional light casting shadow
- Fixed error when trying to display preview of Camera or PlanarReflectionProbe
- Fixed LOAD_TEXTURE2D_ARRAY_MSAA macro
- Fixed min-max and amplitude clamping value in inspector of vertex displacement materials
- Fixed issue with alpha shadow clip (was incorrectly clipping object shadow)
- Fixed an issue where sky cubemap would not be cleared correctly when setting the current sky to None
- Fixed a typo in Static Lighting Sky component UI
- Fixed issue with incorrect reset of RenderQueue when switching shader in inspector GUI
- Fixed issue with variant stripper stripping incorrectly some variants
- Fixed a case of ambient lighting flickering because of previews
- Fixed Decals when rendering multiple camera in a single frame
- Fixed cascade shadow count in shader
- Fixed issue with Stacklit shader with Haze effect
- Fixed an issue with the max sample count for the TAA
- Fixed post-process guard band for XR
- Fixed exposure of emissive of Unlit
- Fixed depth only and motion vector pass for Unlit not working correctly with MSAA
- Fixed an issue with stencil buffer copy causing unnecessary compute dispatches for lighting
- Fixed multi edition issue in FrameSettings
- Fixed issue with SRP batcher and DebugDisplay variant of lit shader
- Fixed issue with debug material mode not doing alpha test
- Fixed "Attempting to draw with missing UAV bindings" errors on Vulkan
- Fixed pre-exposure incorrectly apply to preview
- Fixed issue with duplicate 3D texture in 3D texture altas of volumetric?
- Fixed Camera rendering order (base on the depth parameter)
- Fixed shader graph decals not being cropped by gizmo
- Fixed "Attempting to draw with missing UAV bindings" errors on Vulkan.


### Changed
- ColorPyramid compute shader passes is swapped to pixel shader passes on platforms where the later is faster (Nintendo Switch).
- Removing the simple lightloop used by the simple lit shader
- Whole refactor of reflection system: Planar and reflection probe
- Separated Passthrough from other RenderingPath
- Update several properties naming and caption based on feedback from documentation team
- Remove tile shader variant for transparent backface pass of lit shader
- Rename all HDRenderPipeline to HDRP folder for shaders
- Rename decal property label (based on doc team feedback)
- Lit shader mode now default to Deferred to reduce build time
- Update UI of Emission parameters in shaders
- Improve shader variant stripping including shader graph variant
- Refactored render loop to render realtime probes visible per camera
- Enable SRP batcher by default
- Shader code refactor: Rename LIGHTLOOP_SINGLE_PASS => LIGHTLOOP_DISABLE_TILE_AND_CLUSTER and clean all usage of LIGHTLOOP_TILE_PASS
- Shader code refactor: Move pragma definition of vertex and pixel shader inside pass + Move SURFACE_GRADIENT definition in XXXData.hlsl
- Micro-shadowing in Lit forward now use ambientOcclusion instead of SpecularOcclusion
- Upgraded FrameSettings workflow, DebugMenu and Inspector part relative to it
- Update build light list shader code to support 32 threads in wavefronts on Switch
- LayeredLit layers' foldout are now grouped in one main foldout per layer
- Shadow alpha clip can now be enabled on lit shader and haor shader enven for opaque
- Temporal Antialiasing optimization for Xbox One X
- Parameter depthSlice on SetRenderTarget functions now defaults to -1 to bind the entire resource
- Rename SampleCameraDepth() functions to LoadCameraDepth() and SampleCameraDepth(), same for SampleCameraColor() functions
- Improved Motion Blur quality.
- Update stereo frame settings values for single-pass instancing and double-wide
- Rearrange FetchDepth functions to prepare for stereo-instancing
- Remove unused _ComputeEyeIndex
- Updated HDRenderPipelineAsset inspector
- Re-enable SRP batcher for metal

## [5.2.0-preview] - 2018-11-27

### Added
- Added option to run Contact Shadows and Volumetrics Voxelization stage in Async Compute
- Added camera freeze debug mode - Allow to visually see culling result for a camera
- Added support of Gizmo rendering before and after postprocess in Editor
- Added support of LuxAtDistance for punctual lights

### Fixed
- Fixed Debug.DrawLine and Debug.Ray call to work in game view
- Fixed DebugMenu's enum resetted on change
- Fixed divide by 0 in refraction causing NaN
- Fixed disable rough refraction support
- Fixed refraction, SSS and atmospheric scattering for VR
- Fixed forward clustered lighting for VR (double-wide).
- Fixed Light's UX to not allow negative intensity
- Fixed HDRenderPipelineAsset inspector broken when displaying its FrameSettings from project windows.
- Fixed forward clustered lighting for VR (double-wide).
- Fixed HDRenderPipelineAsset inspector broken when displaying its FrameSettings from project windows.
- Fixed Decals and SSR diable flags for all shader graph master node (Lit, Fabric, StackLit, PBR)
- Fixed Distortion blend mode for shader graph master node (Lit, StackLit)
- Fixed bent Normal for Fabric master node in shader graph
- Fixed PBR master node lightlayers
- Fixed shader stripping for built-in lit shaders.

### Changed
- Rename "Regular" in Diffusion profile UI "Thick Object"
- Changed VBuffer depth parametrization for volumetric from distanceRange to depthExtent - Require update of volumetric settings - Fog start at near plan
- SpotLight with box shape use Lux unit only

## [5.1.0-preview] - 2018-11-19

### Added

- Added a separate Editor resources file for resources Unity does not take when it builds a Player.
- You can now disable SSR on Materials in Shader Graph.
- Added support for MSAA when the Supported Lit Shader Mode is set to Both. Previously HDRP only supported MSAA for Forward mode.
- You can now override the emissive color of a Material when in debug mode.
- Exposed max light for Light Loop Settings in HDRP asset UI.
- HDRP no longer performs a NormalDBuffer pass update if there are no decals in the Scene.
- Added distant (fall-back) volumetric fog and improved the fog evaluation precision.
- Added an option to reflect sky in SSR.
- Added a y-axis offset for the PlanarReflectionProbe and offset tool.
- Exposed the option to run SSR and SSAO on async compute.
- Added support for the _GlossMapScale parameter in the Legacy to HDRP Material converter.
- Added wave intrinsic instructions for use in Shaders (for AMD GCN).


### Fixed
- Fixed sphere shaped influence handles clamping in Reflection Probes.
- Fixed Reflection Probe data migration for projects created before using HDRP.
- Fixed UI of Layered Material where Unity previously rendered the scrollbar above the Copy button.
- Fixed Material tessellations parameters Start fade distance and End fade distance. Originally, Unity clamped these values when you modified them.
- Fixed various distortion and refraction issues - handle a better fall-back.
- Fixed SSR for multiple views.
- Fixed SSR issues related to self-intersections.
- Fixed shape density volume handle speed.
- Fixed density volume shape handle moving too fast.
- Fixed the Camera velocity pass that we removed by mistake.
- Fixed some null pointer exceptions when disabling motion vectors support.
- Fixed viewports for both the Subsurface Scattering combine pass and the transparent depth prepass.
- Fixed the blend mode pop-up in the UI. It previously did not appear when you enabled pre-refraction.
- Fixed some null pointer exceptions that previously occurred when you disabled motion vectors support.
- Fixed Layered Lit UI issue with scrollbar.
- Fixed cubemap assignation on custom ReflectionProbe.
- Fixed Reflection Probes’ capture settings' shadow distance.
- Fixed an issue with the SRP batcher and Shader variables declaration.
- Fixed thickness and subsurface slots for fabric Shader master node that wasn't appearing with the right combination of flags.
- Fixed d3d debug layer warning.
- Fixed PCSS sampling quality.
- Fixed the Subsurface and transmission Material feature enabling for fabric Shader.
- Fixed the Shader Graph UV node’s dimensions when using it in a vertex Shader.
- Fixed the planar reflection mirror gizmo's rotation.
- Fixed HDRenderPipelineAsset's FrameSettings not showing the selected enum in the Inspector drop-down.
- Fixed an error with async compute.
- MSAA now supports transparency.
- The HDRP Material upgrader tool now converts metallic values correctly.
- Volumetrics now render in Reflection Probes.
- Fixed a crash that occurred whenever you set a viewport size to 0.
- Fixed the Camera physic parameter that the UI previously did not display.
- Fixed issue in pyramid shaped spotlight handles manipulation

### Changed

- Renamed Line shaped Lights to Tube Lights.
- HDRP now uses mean height fog parametrization.
- Shadow quality settings are set to All when you use HDRP (This setting is not visible in the UI when using SRP). This avoids Legacy Graphics Quality Settings disabling the shadows and give SRP full control over the Shadows instead.
- HDRP now internally uses premultiplied alpha for all fog.
- Updated default FrameSettings used for realtime Reflection Probes when you create a new HDRenderPipelineAsset.
- Remove multi-camera support. LWRP and HDRP will not support multi-camera layered rendering.
- Updated Shader Graph subshaders to use the new instancing define.
- Changed fog distance calculation from distance to plane to distance to sphere.
- Optimized forward rendering using AMD GCN by scalarizing the light loop.
- Changed the UI of the Light Editor.
- Change ordering of includes in HDRP Materials in order to reduce iteration time for faster compilation.
- Added a StackLit master node replacing the InspectorUI version. IMPORTANT: All previously authored StackLit Materials will be lost. You need to recreate them with the master node.

## [5.0.0-preview] - 2018-09-28

### Added
- Added occlusion mesh to depth prepass for VR (VR still disabled for now)
- Added a debug mode to display only one shadow at once
- Added controls for the highlight created by directional lights
- Added a light radius setting to punctual lights to soften light attenuation and simulate fill lighting
- Added a 'minRoughness' parameter to all non-area lights (was previously only available for certain light types)
- Added separate volumetric light/shadow dimmers
- Added per-pixel jitter to volumetrics to reduce aliasing artifacts
- Added a SurfaceShading.hlsl file, which implements material-agnostic shading functionality in an efficient manner
- Added support for shadow bias for thin object transmission
- Added FrameSettings to control realtime planar reflection
- Added control for SRPBatcher on HDRP Asset
- Added an option to clear the shadow atlases in the debug menu
- Added a color visualization of the shadow atlas rescale in debug mode
- Added support for disabling SSR on materials
- Added intrinsic for XBone
- Added new light volume debugging tool
- Added a new SSR debug view mode
- Added translaction's scale invariance on DensityVolume
- Added multiple supported LitShadermode and per renderer choice in case of both Forward and Deferred supported
- Added custom specular occlusion mode to Lit Shader Graph Master node

### Fixed
- Fixed a normal bias issue with Stacklit (Was causing light leaking)
- Fixed camera preview outputing an error when both scene and game view where display and play and exit was call
- Fixed override debug mode not apply correctly on static GI
- Fixed issue where XRGraphicsConfig values set in the asset inspector GUI weren't propagating correctly (VR still disabled for now)
- Fixed issue with tangent that was using SurfaceGradient instead of regular normal decoding
- Fixed wrong error message display when switching to unsupported target like IOS
- Fixed an issue with ambient occlusion texture sometimes not being created properly causing broken rendering
- Shadow near plane is no longer limited at 0.1
- Fixed decal draw order on transparent material
- Fixed an issue where sometime the lookup texture used for GGX convolution was broken, causing broken rendering
- Fixed an issue where you wouldn't see any fog for certain pipeline/scene configurations
- Fixed an issue with volumetric lighting where the anisotropy value of 0 would not result in perfectly isotropic lighting
- Fixed shadow bias when the atlas is rescaled
- Fixed shadow cascade sampling outside of the atlas when cascade count is inferior to 4
- Fixed shadow filter width in deferred rendering not matching shader config
- Fixed stereo sampling of depth texture in MSAA DepthValues.shader
- Fixed box light UI which allowed negative and zero sizes, thus causing NaNs
- Fixed stereo rendering in HDRISky.shader (VR)
- Fixed normal blend and blend sphere influence for reflection probe
- Fixed distortion filtering (was point filtering, now trilinear)
- Fixed contact shadow for large distance
- Fixed depth pyramid debug view mode
- Fixed sphere shaped influence handles clamping in reflection probes
- Fixed reflection probes data migration for project created before using hdrp
- Fixed ambient occlusion for Lit Master Node when slot is connected

### Changed
- Use samplerunity_ShadowMask instead of samplerunity_samplerLightmap for shadow mask
- Allow to resize reflection probe gizmo's size
- Improve quality of screen space shadow
- Remove support of projection model for ScreenSpaceLighting (SSR always use HiZ and refraction always Proxy)
- Remove all the debug mode from SSR that are obsolete now
- Expose frameSettings and Capture settings for reflection and planar probe
- Update UI for reflection probe, planar probe, camera and HDRP Asset
- Implement proper linear blending for volumetric lighting via deep compositing as described in the paper "Deep Compositing Using Lie Algebras"
- Changed  planar mapping to match terrain convention (XZ instead of ZX)
- XRGraphicsConfig is no longer Read/Write. Instead, it's read-only. This improves consistency of XR behavior between the legacy render pipeline and SRP
- Change reflection probe data migration code (to update old reflection probe to new one)
- Updated gizmo for ReflectionProbes
- Updated UI and Gizmo of DensityVolume

## [4.0.0-preview] - 2018-09-28

### Added
- Added a new TerrainLit shader that supports rendering of Unity terrains.
- Added controls for linear fade at the boundary of density volumes
- Added new API to control decals without monobehaviour object
- Improve Decal Gizmo
- Implement Screen Space Reflections (SSR) (alpha version, highly experimental)
- Add an option to invert the fade parameter on a Density Volume
- Added a Fabric shader (experimental) handling cotton and silk
- Added support for MSAA in forward only for opaque only
- Implement smoothness fade for SSR
- Added support for AxF shader (X-rite format - require special AxF importer from Unity not part of HDRP)
- Added control for sundisc on directional light (hack)
- Added a new HD Lit Master node that implements Lit shader support for Shader Graph
- Added Micro shadowing support (hack)
- Added an event on HDAdditionalCameraData for custom rendering
- HDRP Shader Graph shaders now support 4-channel UVs.

### Fixed
- Fixed an issue where sometimes the deferred shadow texture would not be valid, causing wrong rendering.
- Stencil test during decals normal buffer update is now properly applied
- Decals corectly update normal buffer in forward
- Fixed a normalization problem in reflection probe face fading causing artefacts in some cases
- Fix multi-selection behavior of Density Volumes overwriting the albedo value
- Fixed support of depth texture for RenderTexture. HDRP now correctly output depth to user depth buffer if RenderTexture request it.
- Fixed multi-selection behavior of Density Volumes overwriting the albedo value
- Fixed support of depth for RenderTexture. HDRP now correctly output depth to user depth buffer if RenderTexture request it.
- Fixed support of Gizmo in game view in the editor
- Fixed gizmo for spot light type
- Fixed issue with TileViewDebug mode being inversed in gameview
- Fixed an issue with SAMPLE_TEXTURECUBE_SHADOW macro
- Fixed issue with color picker not display correctly when game and scene view are visible at the same time
- Fixed an issue with reflection probe face fading
- Fixed camera motion vectors shader and associated matrices to update correctly for single-pass double-wide stereo rendering
- Fixed light attenuation functions when range attenuation is disabled
- Fixed shadow component algorithm fixup not dirtying the scene, so changes can be saved to disk.
- Fixed some GC leaks for HDRP
- Fixed contact shadow not affected by shadow dimmer
- Fixed GGX that works correctly for the roughness value of 0 (mean specular highlgiht will disappeard for perfect mirror, we rely on maxSmoothness instead to always have a highlight even on mirror surface)
- Add stereo support to ShaderPassForward.hlsl. Forward rendering now seems passable in limited test scenes with camera-relative rendering disabled.
- Add stereo support to ProceduralSky.shader and OpaqueAtmosphericScattering.shader.
- Added CullingGroupManager to fix more GC.Alloc's in HDRP
- Fixed rendering when multiple cameras render into the same render texture

### Changed
- Changed the way depth & color pyramids are built to be faster and better quality, thus improving the look of distortion and refraction.
- Stabilize the dithered LOD transition mask with respect to the camera rotation.
- Avoid multiple depth buffer copies when decals are present
- Refactor code related to the RT handle system (No more normal buffer manager)
- Remove deferred directional shadow and move evaluation before lightloop
- Add a function GetNormalForShadowBias() that material need to implement to return the normal used for normal shadow biasing
- Remove Jimenez Subsurface scattering code (This code was disabled by default, now remove to ease maintenance)
- Change Decal API, decal contribution is now done in Material. Require update of material using decal
- Move a lot of files from CoreRP to HDRP/CoreRP. All moved files weren't used by Ligthweight pipeline. Long term they could move back to CoreRP after CoreRP become out of preview
- Updated camera inspector UI
- Updated decal gizmo
- Optimization: The objects that are rendered in the Motion Vector Pass are not rendered in the prepass anymore
- Removed setting shader inclue path via old API, use package shader include paths
- The default value of 'maxSmoothness' for punctual lights has been changed to 0.99
- Modified deferred compute and vert/frag shaders for first steps towards stereo support
- Moved material specific Shader Graph files into corresponding material folders.
- Hide environment lighting settings when enabling HDRP (Settings are control from sceneSettings)
- Update all shader includes to use absolute path (allow users to create material in their Asset folder)
- Done a reorganization of the files (Move ShaderPass to RenderPipeline folder, Move all shadow related files to Lighting/Shadow and others)
- Improved performance and quality of Screen Space Shadows

## [3.3.0-preview] - 2018-01-01

### Added
- Added an error message to say to use Metal or Vulkan when trying to use OpenGL API
- Added a new Fabric shader model that supports Silk and Cotton/Wool
- Added a new HDRP Lighting Debug mode to visualize Light Volumes for Point, Spot, Line, Rectangular and Reflection Probes
- Add support for reflection probe light layers
- Improve quality of anisotropic on IBL

### Fixed
- Fix an issue where the screen where darken when rendering camera preview
- Fix display correct target platform when showing message to inform user that a platform is not supported
- Remove workaround for metal and vulkan in normal buffer encoding/decoding
- Fixed an issue with color picker not working in forward
- Fixed an issue where reseting HDLight do not reset all of its parameters
- Fixed shader compile warning in DebugLightVolumes.shader

### Changed
- Changed default reflection probe to be 256x256x6 and array size to be 64
- Removed dependence on the NdotL for thickness evaluation for translucency (based on artist's input)
- Increased the precision when comparing Planar or HD reflection probe volumes
- Remove various GC alloc in C#. Slightly better performance

## [3.2.0-preview] - 2018-01-01

### Added
- Added a luminance meter in the debug menu
- Added support of Light, reflection probe, emissive material, volume settings related to lighting to Lighting explorer
- Added support for 16bit shadows

### Fixed
- Fix issue with package upgrading (HDRP resources asset is now versionned to worarkound package manager limitation)
- Fix HDReflectionProbe offset displayed in gizmo different than what is affected.
- Fix decals getting into a state where they could not be removed or disabled.
- Fix lux meter mode - The lux meter isn't affected by the sky anymore
- Fix area light size reset when multi-selected
- Fix filter pass number in HDUtils.BlitQuad
- Fix Lux meter mode that was applying SSS
- Fix planar reflections that were not working with tile/cluster (olbique matrix)
- Fix debug menu at runtime not working after nested prefab PR come to trunk
- Fix scrolling issue in density volume

### Changed
- Shader code refactor: Split MaterialUtilities file in two parts BuiltinUtilities (independent of FragInputs) and MaterialUtilities (Dependent of FragInputs)
- Change screen space shadow rendertarget format from ARGB32 to RG16

## [3.1.0-preview] - 2018-01-01

### Added
- Decal now support per channel selection mask. There is now two mode. One with BaseColor, Normal and Smoothness and another one more expensive with BaseColor, Normal, Smoothness, Metal and AO. Control is on HDRP Asset. This may require to launch an update script for old scene: 'Edit/Render Pipeline/Single step upgrade script/Upgrade all DecalMaterial MaskBlendMode'.
- Decal now supports depth bias for decal mesh, to prevent z-fighting
- Decal material now supports draw order for decal projectors
- Added LightLayers support (Base on mask from renderers name RenderingLayers and mask from light name LightLayers - if they match, the light apply) - cost an extra GBuffer in deferred (more bandwidth)
- When LightLayers is enabled, the AmbientOclusion is store in the GBuffer in deferred path allowing to avoid double occlusion with SSAO. In forward the double occlusion is now always avoided.
- Added the possibility to add an override transform on the camera for volume interpolation
- Added desired lux intensity and auto multiplier for HDRI sky
- Added an option to disable light by type in the debug menu
- Added gradient sky
- Split EmissiveColor and bakeDiffuseLighting in forward avoiding the emissiveColor to be affect by SSAO
- Added a volume to control indirect light intensity
- Added EV 100 intensity unit for area lights
- Added support for RendererPriority on Renderer. This allow to control order of transparent rendering manually. HDRP have now two stage of sorting for transparent in addition to bact to front. Material have a priority then Renderer have a priority.
- Add Coupling of (HD)Camera and HDAdditionalCameraData for reset and remove in inspector contextual menu of Camera
- Add Coupling of (HD)ReflectionProbe and HDAdditionalReflectionData for reset and remove in inspector contextual menu of ReflectoinProbe
- Add macro to forbid unity_ObjectToWorld/unity_WorldToObject to be use as it doesn't handle camera relative rendering
- Add opacity control on contact shadow

### Fixed
- Fixed an issue with PreIntegratedFGD texture being sometimes destroyed and not regenerated causing rendering to break
- PostProcess input buffers are not copied anymore on PC if the viewport size matches the final render target size
- Fixed an issue when manipulating a lot of decals, it was displaying a lot of errors in the inspector
- Fixed capture material with reflection probe
- Refactored Constant Buffers to avoid hitting the maximum number of bound CBs in some cases.
- Fixed the light range affecting the transform scale when changed.
- Snap to grid now works for Decal projector resizing.
- Added a warning for 128x128 cookie texture without mipmaps
- Replace the sampler used for density volumes for correct wrap mode handling

### Changed
- Move Render Pipeline Debug "Windows from Windows->General-> Render Pipeline debug windows" to "Windows from Windows->Analysis-> Render Pipeline debug windows"
- Update detail map formula for smoothness and albedo, goal it to bright and dark perceptually and scale factor is use to control gradient speed
- Refactor the Upgrade material system. Now a material can be update from older version at any time. Call Edit/Render Pipeline/Upgrade all Materials to newer version
- Change name EnableDBuffer to EnableDecals at several place (shader, hdrp asset...), this require a call to Edit/Render Pipeline/Upgrade all Materials to newer version to have up to date material.
- Refactor shader code: BakeLightingData structure have been replace by BuiltinData. Lot of shader code have been remove/change.
- Refactor shader code: All GBuffer are now handled by the deferred material. Mean ShadowMask and LightLayers are control by lit material in lit.hlsl and not outside anymore. Lot of shader code have been remove/change.
- Refactor shader code: Rename GetBakedDiffuseLighting to ModifyBakedDiffuseLighting. This function now handle lighting model for transmission too. Lux meter debug mode is factor outisde.
- Refactor shader code: GetBakedDiffuseLighting is not call anymore in GBuffer or forward pass, including the ConvertSurfaceDataToBSDFData and GetPreLightData, this is done in ModifyBakedDiffuseLighting now
- Refactor shader code: Added a backBakeDiffuseLighting to BuiltinData to handle lighting for transmission
- Refactor shader code: Material must now call InitBuiltinData (Init all to zero + init bakeDiffuseLighting and backBakeDiffuseLighting ) and PostInitBuiltinData

## [3.0.0-preview] - 2018-01-01

### Fixed
- Fixed an issue with distortion that was using previous frame instead of current frame
- Fixed an issue where disabled light where not upgrade correctly to the new physical light unit system introduce in 2.0.5-preview

### Changed
- Update assembly definitions to output assemblies that match Unity naming convention (Unity.*).

## [2.0.5-preview] - 2018-01-01

### Added
- Add option supportDitheringCrossFade on HDRP Asset to allow to remove shader variant during player build if needed
- Add contact shadows for punctual lights (in additional shadow settings), only one light is allowed to cast contact shadows at the same time and so at each frame a dominant light is choosed among all light with contact shadows enabled.
- Add PCSS shadow filter support (from SRP Core)
- Exposed shadow budget parameters in HDRP asset
- Add an option to generate an emissive mesh for area lights (currently rectangle light only). The mesh fits the size, intensity and color of the light.
- Add an option to the HDRP asset to increase the resolution of volumetric lighting.
- Add additional ligth unit support for punctual light (Lumens, Candela) and area lights (Lumens, Luminance)
- Add dedicated Gizmo for the box Influence volume of HDReflectionProbe / PlanarReflectionProbe

### Changed
- Re-enable shadow mask mode in debug view
- SSS and Transmission code have been refactored to be able to share it between various material. Guidelines are in SubsurfaceScattering.hlsl
- Change code in area light with LTC for Lit shader. Magnitude is now take from FGD texture instead of a separate texture
- Improve camera relative rendering: We now apply camera translation on the model matrix, so before the TransformObjectToWorld(). Note: unity_WorldToObject and unity_ObjectToWorld must never be used directly.
- Rename positionWS to positionRWS (Camera relative world position) at a lot of places (mainly in interpolator and FragInputs). In case of custom shader user will be required to update their code.
- Rename positionWS, capturePositionWS, proxyPositionWS, influencePositionWS to positionRWS, capturePositionRWS, proxyPositionRWS, influencePositionRWS (Camera relative world position) in LightDefinition struct.
- Improve the quality of trilinear filtering of density volume textures.
- Improve UI for HDReflectionProbe / PlanarReflectionProbe

### Fixed
- Fixed a shader preprocessor issue when compiling DebugViewMaterialGBuffer.shader against Metal target
- Added a temporary workaround to Lit.hlsl to avoid broken lighting code with Metal/AMD
- Fixed issue when using more than one volume texture mask with density volumes.
- Fixed an error which prevented volumetric lighting from working if no density volumes with 3D textures were present.
- Fix contact shadows applied on transmission
- Fix issue with forward opaque lit shader variant being removed by the shader preprocessor
- Fixed compilation errors on Nintendo Switch (limited XRSetting support).
- Fixed apply range attenuation option on punctual light
- Fixed issue with color temperature not take correctly into account with static lighting
- Don't display fog when diffuse lighting, specular lighting, or lux meter debug mode are enabled.

## [2.0.4-preview] - 2018-01-01

### Fixed
- Fix issue when disabling rough refraction and building a player. Was causing a crash.

## [2.0.3-preview] - 2018-01-01

### Added
- Increased debug color picker limit up to 260k lux

## [2.0.2-preview] - 2018-01-01

### Added
- Add Light -> Planar Reflection Probe command
- Added a false color mode in rendering debug
- Add support for mesh decals
- Add flag to disable projector decals on transparent geometry to save performance and decal texture atlas space
- Add ability to use decal diffuse map as mask only
- Add visualize all shadow masks in lighting debug
- Add export of normal and roughness buffer for forwardOnly and when in supportOnlyForward mode for forward
- Provide a define in lit.hlsl (FORWARD_MATERIAL_READ_FROM_WRITTEN_NORMAL_BUFFER) when output buffer normal is used to read the normal and roughness instead of caclulating it (can save performance, but lower quality due to compression)
- Add color swatch to decal material

### Changed
- Change Render -> Planar Reflection creation to 3D Object -> Mirror
- Change "Enable Reflector" name on SpotLight to "Angle Affect Intensity"
- Change prototype of BSDFData ConvertSurfaceDataToBSDFData(SurfaceData surfaceData) to BSDFData ConvertSurfaceDataToBSDFData(uint2 positionSS, SurfaceData surfaceData)

### Fixed
- Fix issue with StackLit in deferred mode with deferredDirectionalShadow due to GBuffer not being cleared. Gbuffer is still not clear and issue was fix with the new Output of normal buffer.
- Fixed an issue where interpolation volumes were not updated correctly for reflection captures.
- Fixed an exception in Light Loop settings UI

## [2.0.1-preview] - 2018-01-01

### Added
- Add stripper of shader variant when building a player. Save shader compile time.
- Disable per-object culling that was executed in C++ in HD whereas it was not used (Optimization)
- Enable texture streaming debugging (was not working before 2018.2)
- Added Screen Space Reflection with Proxy Projection Model
- Support correctly scene selection for alpha tested object
- Add per light shadow mask mode control (i.e shadow mask distance and shadow mask). It use the option NonLightmappedOnly
- Add geometric filtering to Lit shader (allow to reduce specular aliasing)
- Add shortcut to create DensityVolume and PlanarReflection in hierarchy
- Add a DefaultHDMirrorMaterial material for PlanarReflection
- Added a script to be able to upgrade material to newer version of HDRP
- Removed useless duplication of ForwardError passes.
- Add option to not compile any DEBUG_DISPLAY shader in the player (Faster build) call Support Runtime Debug display

### Changed
- Changed SupportForwardOnly to SupportOnlyForward in render pipeline settings
- Changed versioning variable name in HDAdditionalXXXData from m_version to version
- Create unique name when creating a game object in the rendering menu (i.e Density Volume(2))
- Re-organize various files and folder location to clean the repository
- Change Debug windows name and location. Now located at:  Windows -> General -> Render Pipeline Debug

### Removed
- Removed GlobalLightLoopSettings.maxPlanarReflectionProbes and instead use value of GlobalLightLoopSettings.planarReflectionProbeCacheSize
- Remove EmissiveIntensity parameter and change EmissiveColor to be HDR (Matching Builtin Unity behavior) - Data need to be updated - Launch Edit -> Single Step Upgrade Script -> Upgrade all Materials emissionColor

### Fixed
- Fix issue with LOD transition and instancing
- Fix discrepency between object motion vector and camera motion vector
- Fix issue with spot and dir light gizmo axis not highlighted correctly
- Fix potential crash while register debug windows inputs at startup
- Fix warning when creating Planar reflection
- Fix specular lighting debug mode (was rendering black)
- Allow projector decal with null material to allow to configure decal when HDRP is not set
- Decal atlas texture offset/scale is updated after allocations (used to be before so it was using date from previous frame)

## [0.0.0-preview] - 2018-01-01

### Added
- Configure the VolumetricLightingSystem code path to be on by default
- Trigger a build exception when trying to build an unsupported platform
- Introduce the VolumetricLightingController component, which can (and should) be placed on the camera, and allows one to control the near and the far plane of the V-Buffer (volumetric "froxel" buffer) along with the depth distribution (from logarithmic to linear)
- Add 3D texture support for DensityVolumes
- Add a better mapping of roughness to mipmap for planar reflection
- The VolumetricLightingSystem now uses RTHandles, which allows to save memory by sharing buffers between different cameras (history buffers are not shared), and reduce reallocation frequency by reallocating buffers only if the rendering resolution increases (and suballocating within existing buffers if the rendering resolution decreases)
- Add a Volumetric Dimmer slider to lights to control the intensity of the scattered volumetric lighting
- Add UV tiling and offset support for decals.
- Add mipmapping support for volume 3D mask textures

### Changed
- Default number of planar reflection change from 4 to 2
- Rename _MainDepthTexture to _CameraDepthTexture
- The VolumetricLightingController has been moved to the Interpolation Volume framework and now functions similarly to the VolumetricFog settings
- Update of UI of cookie, CubeCookie, Reflection probe and planar reflection probe to combo box
- Allow enabling/disabling shadows for area lights when they are set to baked.
- Hide applyRangeAttenuation and FadeDistance for directional shadow as they are not used

### Removed
- Remove Resource folder of PreIntegratedFGD and add the resource to RenderPipeline Asset

### Fixed
- Fix ConvertPhysicalLightIntensityToLightIntensity() function used when creating light from script to match HDLightEditor behavior
- Fix numerical issues with the default value of mean free path of volumetric fog
- Fix the bug preventing decals from coexisting with density volumes
- Fix issue with alpha tested geometry using planar/triplanar mapping not render correctly or flickering (due to being wrongly alpha tested in depth prepass)
- Fix meta pass with triplanar (was not handling correctly the normal)
- Fix preview when a planar reflection is present
- Fix Camera preview, it is now a Preview cameraType (was a SceneView)
- Fix handling unknown GPUShadowTypes in the shadow manager.
- Fix area light shapes sent as point lights to the baking backends when they are set to baked.
- Fix unnecessary division by PI for baked area lights.
- Fix line lights sent to the lightmappers. The backends don't support this light type.
- Fix issue with shadow mask framesettings not correctly taken into account when shadow mask is enabled for lighting.
- Fix directional light and shadow mask transition, they are now matching making smooth transition
- Fix banding issues caused by high intensity volumetric lighting
- Fix the debug window being emptied on SRP asset reload
- Fix issue with debug mode not correctly clearing the GBuffer in editor after a resize
- Fix issue with ResetMaterialKeyword not resetting correctly ToggleOff/Roggle Keyword
- Fix issue with motion vector not render correctly if there is no depth prepass in deferred

## [0.0.0-preview] - 2018-01-01

### Added
- Screen Space Refraction projection model (Proxy raycasting, HiZ raymarching)
- Screen Space Refraction settings as volume component
- Added buffered frame history per camera
- Port Global Density Volumes to the Interpolation Volume System.
- Optimize ImportanceSampleLambert() to not require the tangent frame.
- Generalize SampleVBuffer() to handle different sampling and reconstruction methods.
- Improve the quality of volumetric lighting reprojection.
- Optimize Morton Order code in the Subsurface Scattering pass.
- Planar Reflection Probe support roughness (gaussian convolution of captured probe)
- Use an atlas instead of a texture array for cluster transparent decals
- Add a debug view to visualize the decal atlas
- Only store decal textures to atlas if decal is visible, debounce out of memory decal atlas warning.
- Add manipulator gizmo on decal to improve authoring workflow
- Add a minimal StackLit material (work in progress, this version can be used as template to add new material)

### Changed
- EnableShadowMask in FrameSettings (But shadowMaskSupport still disable by default)
- Forced Planar Probe update modes to (Realtime, Every Update, Mirror Camera)
- Screen Space Refraction proxy model uses the proxy of the first environment light (Reflection probe/Planar probe) or the sky
- Moved RTHandle static methods to RTHandles
- Renamed RTHandle to RTHandleSystem.RTHandle
- Move code for PreIntegratedFDG (Lit.shader) into its dedicated folder to be share with other material
- Move code for LTCArea (Lit.shader) into its dedicated folder to be share with other material

### Removed
- Removed Planar Probe mirror plane position and normal fields in inspector, always display mirror plane and normal gizmos

### Fixed
- Fix fog flags in scene view is now taken into account
- Fix sky in preview windows that were disappearing after a load of a new level
- Fix numerical issues in IntersectRayAABB().
- Fix alpha blending of volumetric lighting with transparent objects.
- Fix the near plane of the V-Buffer causing out-of-bounds look-ups in the clustered data structure.
- Depth and color pyramid are properly computed and sampled when the camera renders inside a viewport of a RTHandle.
- Fix decal atlas debug view to work correctly when shadow atlas view is also enabled<|MERGE_RESOLUTION|>--- conflicted
+++ resolved
@@ -111,15 +111,12 @@
 - Added the HDRP Compositor Tool (in Preview).
 - Added a ray tracing mode option in the HDRP asset that allows to override and shader stripping.
 - Added support for arbitrary resolution scaling of Volumetric Lighting to the Fog volume component.
-<<<<<<< HEAD
-- Added Min distance to contact shadows.
-=======
 - Added range attenuation for box-shaped spotlights.
 - Added scenes for hair and fabric and decals with material samples
 - Added fabric materials and textures
 - Added information for fabric materials in fabric scene
 - Added a DisplayInfo attribute to specify a name override and a display order for Volume Component fields (used only in default inspector for now).
->>>>>>> 04679632
+- Added Min distance to contact shadows.
 
 ### Fixed
 - Fix when rescale probe all direction below zero (1219246)
@@ -558,13 +555,10 @@
 - Fixed PBR shader ZTest rendering in deferred.
 - Replaced commands incompatible with async compute in light list build process.
 - Diffusion Profile and Material references in HDRP materials are now correctly exported to unity packages. Note that the diffusion profile or the material references need to be edited once before this can work properly.
-<<<<<<< HEAD
-- Fixed scalarization code for contact shadows.
-=======
 - Fix MaterialBalls having same guid issue
 - Fix spelling and grammatical errors in material samples
 - Fixed unneeded cookie texture allocation for cone stop lights.
->>>>>>> 04679632
+- Fixed scalarization code for contact shadows.
 
 ### Changed
 - Improve MIP selection for decals on Transparents
