# Changelog
All notable changes to this package will be documented in this file.

The format is based on [Keep a Changelog](http://keepachangelog.com/en/1.0.0/)
and this project adheres to [Semantic Versioning](http://semver.org/spec/v2.0.0.html).

## [11.0.0] - 2020-10-21

Version Updated
The version number for this package has increased due to a version update of a related graphics package.

## [10.2.0] - 2020-10-19

### Added
- Added a rough distortion frame setting and and info box on distortion materials.
- Adding support of 4 channel tex coords for ray tracing (case 1265309).

### Fixed
- Fixed an issue where the Exposure Shader Graph node had clipped text. (case 1265057)
- Fixed an issue when rendering into texture where alpha would not default to 1.0 when using 11_11_10 color buffer in non-dev builds.
- Fixed issues with reordering and hiding graphics compositor layers (cases 1283903, 1285282, 1283886).
- Fixed the possibility to have a shader with a pre-refraction render queue and refraction enabled at the same time.
- Fixed a migration issue with the rendering queue in ShaderGraph when upgrading to 10.x;
- Fixed upside down XR occlusion mesh.
- Fixed precision issue with the atmospheric fog.
- Fixed issue with TAA and no motion vectors.

### Changed
- Combined occlusion meshes into one to reduce draw calls and state changes with XR single-pass.
- Claryfied doc for the LayeredLit material.

## [10.1.0] - 2020-10-12

### Added
- Added an option to have only the metering mask displayed in the debug mode.
- Added a new mode to cluster visualization debug where users can see a slice instead of the cluster on opaque objects.
- Added ray traced reflection support for the render graph version of the pipeline.
- Added render graph support of RTAO and required denoisers.
- Added render graph support of RTGI.
- Added support of RTSSS and Recursive Rendering in the render graph mode.
- Added support of RT and screen space shadow for render graph.
- Added tooltips with the full name of the (graphics) compositor properties to properly show large names that otherwise are clipped by the UI (case 1263590)
- Added error message if a callback AOV allocation fail
- Added marker for all AOV request operation on GPU
- Added remapping options for Depth Pyramid debug view mode
- Added an option to support AOV shader at runtime in HDRP settings (case 1265070)
- Added support of SSGI in the render graph mode.
- Added option for 11-11-10 format for cube reflection probes.
- Added an optional check in the HDRP DXR Wizard to verify 64 bits target architecture
- Added option to display timing stats in the debug menu as an average over 1 second. 
- Added a light unit slider to provide users more context when authoring physically based values.
- Added a way to check the normals through the material views.
- Added Simple mode to Earth Preset for PBR Sky
- Added the export of normals during the prepass for shadow matte for proper SSAO calculation.
- Added the usage of SSAO for shadow matte unlit shader graph.
- Added the support of input system V2
- Added a new volume component parameter to control the max ray length of directional lights(case 1279849).
- Added support for 'Pyramid' and 'Box' spot light shapes in path tracing.
- Added high quality prefiltering option for Bloom.
- Added support for camera relative ray tracing (and keeping non-camera relative ray tracing working)
- Added a rough refraction option on planar reflections.
- Added scalability settings for the planar reflection resolution.
- Added tests for AOV stacking and UI rendering in the graphics compositor.
- Added a new ray tracing only function that samples the specular part of the materials.
- Adding missing marker for ray tracing profiling (RaytracingDeferredLighting)
- Added the support of eye shader for ray tracing.
- Exposed Refraction Model to the material UI when using a Lit ShaderGraph.

### Fixed
- Fixed several issues with physically-based DoF (TAA ghosting of the CoC buffer, smooth layer transitions, etc)
- Fixed GPU hang on D3D12 on xbox. 
- Fixed game view artifacts on resizing when hardware dynamic resolution was enabled
- Fixed black line artifacts occurring when Lanczos upsampling was set for dynamic resolution
- Fixed Amplitude -> Min/Max parametrization conversion
- Fixed CoatMask block appearing when creating lit master node (case 1264632)
- Fixed issue with SceneEV100 debug mode indicator when rescaling the window.
- Fixed issue with PCSS filter being wrong on first frame. 
- Fixed issue with emissive mesh for area light not appearing in playmode if Reload Scene option is disabled in Enter Playmode Settings.
- Fixed issue when Reflection Probes are set to OnEnable and are never rendered if the probe is enabled when the camera is farther than the probe fade distance. 
- Fixed issue with sun icon being clipped in the look dev window. 
- Fixed error about layers when disabling emissive mesh for area lights.
- Fixed issue when the user deletes the composition graph or .asset in runtime (case 1263319)
- Fixed assertion failure when changing resolution to compositor layers after using AOVs (case 1265023) 
- Fixed flickering layers in graphics compositor (case 1264552)
- Fixed issue causing the editor field not updating the disc area light radius.
- Fixed issues that lead to cookie atlas to be updated every frame even if cached data was valid.
- Fixed an issue where world space UI was not emitted for reflection cameras in HDRP
- Fixed an issue with cookie texture atlas that would cause realtime textures to always update in the atlas even when the content did not change.
- Fixed an issue where only one of the two lookdev views would update when changing the default lookdev volume profile.
- Fixed a bug related to light cluster invalidation.
- Fixed shader warning in DofGather (case 1272931)
- Fixed AOV export of depth buffer which now correctly export linear depth (case 1265001)
- Fixed issue that caused the decal atlas to not be updated upon changing of the decal textures content.
- Fixed "Screen position out of view frustum" error when camera is at exactly the planar reflection probe location.
- Fixed Amplitude -> Min/Max parametrization conversion
- Fixed issue that allocated a small cookie for normal spot lights.
- Fixed issue when undoing a change in diffuse profile list after deleting the volume profile.
- Fixed custom pass re-ordering and removing.
- Fixed TAA issue and hardware dynamic resolution.
- Fixed a static lighting flickering issue caused by having an active planar probe in the scene while rendering inspector preview.
- Fixed an issue where even when set to OnDemand, the sky lighting would still be updated when changing sky parameters.
- Fixed an error message trigerred when a mesh has more than 32 sub-meshes (case 1274508).
- Fixed RTGI getting noisy for grazying angle geometry (case 1266462).
- Fixed an issue with TAA history management on pssl.
- Fixed the global illumination volume override having an unwanted advanced mode (case 1270459).
- Fixed screen space shadow option displayed on directional shadows while they shouldn't (case 1270537).
- Fixed the handling of undo and redo actions in the graphics compositor (cases 1268149, 1266212, 1265028)
- Fixed issue with composition graphs that include virtual textures, cubemaps and other non-2D textures (cases 1263347, 1265638).
- Fixed issues when selecting a new composition graph or setting it to None (cases 1263350, 1266202)
- Fixed ArgumentNullException when saving shader graphs after removing the compositor from the scene (case 1268658)
- Fixed issue with updating the compositor output when not in play mode (case 1266216)
- Fixed warning with area mesh (case 1268379)
- Fixed issue with diffusion profile not being updated upon reset of the editor. 
- Fixed an issue that lead to corrupted refraction in some scenarios on xbox.
- Fixed for light loop scalarization not happening. 
- Fixed issue with stencil not being set in rendergraph mode.
- Fixed for post process being overridable in reflection probes even though it is not supported.
- Fixed RTGI in performance mode when light layers are enabled on the asset.
- Fixed SSS materials appearing black in matcap mode.
- Fixed a collision in the interaction of RTR and RTGI.
- Fix for lookdev toggling renderers that are set to non editable or are hidden in the inspector.
- Fixed issue with mipmap debug mode not properly resetting full screen mode (and viceversa). 
- Added unsupported message when using tile debug mode with MSAA.
- Fixed SSGI compilation issues on PS4.
- Fixed "Screen position out of view frustum" error when camera is on exactly the planar reflection probe plane.
- Workaround issue that caused objects using eye shader to not be rendered on xbox.
- Fixed GC allocation when using XR single-pass test mode.
- Fixed text in cascades shadow split being truncated.
- Fixed rendering of custom passes in the Custom Pass Volume inspector
- Force probe to render again if first time was during async shader compilation to avoid having cyan objects.
- Fixed for lookdev library field not being refreshed upon opening a library from the environment library inspector.
- Fixed serialization issue with matcap scale intensity.
- Close Add Override popup of Volume Inspector when the popup looses focus (case 1258571)
- Light quality setting for contact shadow set to on for High quality by default.
- Fixed an exception thrown when closing the look dev because there is no active SRP anymore.
- Fixed alignment of framesettings in HDRP Default Settings
- Fixed an exception thrown when closing the look dev because there is no active SRP anymore.
- Fixed an issue where entering playmode would close the LookDev window.
- Fixed issue with rendergraph on console failing on SSS pass.
- Fixed Cutoff not working properly with ray tracing shaders default and SG (case 1261292).
- Fixed shader compilation issue with Hair shader and debug display mode
- Fixed cubemap static preview not updated when the asset is imported.
- Fixed wizard DXR setup on non-DXR compatible devices.
- Fixed Custom Post Processes affecting preview cameras.
- Fixed issue with lens distortion breaking rendering.
- Fixed save popup appearing twice due to HDRP wizard.
- Fixed error when changing planar probe resolution.
- Fixed the dependecy of FrameSettings (MSAA, ClearGBuffer, DepthPrepassWithDeferred) (case 1277620).
- Fixed the usage of GUIEnable for volume components (case 1280018).
- Fixed the diffusion profile becoming invalid when hitting the reset (case 1269462).
- Fixed issue with MSAA resolve killing the alpha channel.
- Fixed a warning in materialevalulation
- Fixed an error when building the player.
- Fixed issue with box light not visible if range is below one and range attenuation is off.
- Fixed an issue that caused a null reference when deleting camera component in a prefab. (case 1244430)
- Fixed issue with bloom showing a thin black line after rescaling window. 
- Fixed rendergraph motion vector resolve.
- Fixed the Ray-Tracing related Debug Display not working in render graph mode.
- Fix nan in pbr sky
- Fixed Light skin not properly applied on the LookDev when switching from Dark Skin (case 1278802)
- Fixed accumulation on DX11
- Fixed issue with screen space UI not drawing on the graphics compositor (case 1279272).
- Fixed error Maximum allowed thread group count is 65535 when resolution is very high. 
- LOD meshes are now properly stripped based on the maximum lod value parameters contained in the HDRP asset.
- Fixed an inconsistency in the LOD group UI where LOD bias was not the right one.
- Fixed outlines in transitions between post-processed and plain regions in the graphics compositor (case 1278775).
- Fix decal being applied twice with LOD Crossfade.
- Fixed camera stacking for AOVs in the graphics compositor (case 1273223).
- Fixed backface selection on some shader not ignore correctly.
- Disable quad overdraw on ps4.
- Fixed error when resizing the graphics compositor's output and when re-adding a compositor in the scene
- Fixed issues with bloom, alpha and HDR layers in the compositor (case 1272621).
- Fixed alpha not having TAA applied to it.
- Fix issue with alpha output in forward.
- Fix compilation issue on Vulkan for shaders using high quality shadows in XR mode.
- Fixed wrong error message when fixing DXR resources from Wizard.
- Fixed compilation error of quad overdraw with double sided materials
- Fixed screen corruption on xbox when using TAA and Motion Blur with rendergraph. 
- Fixed UX issue in the graphics compositor related to clear depth and the defaults for new layers, add better tooltips and fix minor bugs (case 1283904)
- Fixed scene visibility not working for custom pass volumes.
- Fixed issue with several override entries in the runtime debug menu. 
- Fixed issue with rendergraph failing to execute every 30 minutes. 
- Fixed Lit ShaderGraph surface option property block to only display transmission and energy conserving specular color options for their proper material mode (case 1257050)
- Fixed nan in reflection probe when volumetric fog filtering is enabled, causing the whole probe to be invalid.
- Fixed Debug Color pixel became grey
- Fixed TAA flickering on the very edge of screen. 
- Fixed profiling scope for quality RTGI.
- Fixed the denoising and multi-sample not being used for smooth multibounce RTReflections.
- Fixed issue where multiple cameras would cause GC each frame.
- Fixed after post process rendering pass options not showing for unlit ShaderGraphs.
- Fixed null reference in the Undo callback of the graphics compositor 
- Fixed cullmode for SceneSelectionPass.
- Fixed issue that caused non-static object to not render at times in OnEnable reflection probes.
- Baked reflection probes now correctly use static sky for ambient lighting.
- Use draggable fields for float scalable settings

### Changed
- Preparation pass for RTSSShadows to be supported by render graph.
- Add tooltips with the full name of the (graphics) compositor properties to properly show large names that otherwise are clipped by the UI (case 1263590)
- Composition profile .asset files cannot be manually edited/reset by users (to avoid breaking things - case 1265631)
- Preparation pass for RTSSShadows to be supported by render graph.
- Changed the way the ray tracing property is displayed on the material (QOL 1265297).
- Exposed lens attenuation mode in default settings and remove it as a debug mode.
- Composition layers without any sub layers are now cleared to black to avoid confusion (case 1265061).
- Slight reduction of VGPR used by area light code.
- Changed thread group size for contact shadows (save 1.1ms on PS4)
- Make sure distortion stencil test happens before pixel shader is run.
- Small optimization that allows to skip motion vector prepping when the whole wave as velocity of 0.
- Improved performance to avoid generating coarse stencil buffer when not needed.
- Remove HTile generation for decals (faster without).
- Improving SSGI Filtering and fixing a blend issue with RTGI.
- Changed the Trackball UI so that it allows explicit numeric values.
- Reduce the G-buffer footprint of anisotropic materials
- Moved SSGI out of preview.
- Skip an unneeded depth buffer copy on consoles. 
- Replaced the Density Volume Texture Tool with the new 3D Texture Importer.
- Rename Raytracing Node to Raytracing Quality Keyword and rename high and low inputs as default and raytraced. All raytracing effects now use the raytraced mode but path tracing.
- Moved diffusion profile list to the HDRP default settings panel.
- Skip biquadratic resampling of vbuffer when volumetric fog filtering is enabled.
- Optimized Grain and sRGB Dithering.
- On platforms that allow it skip the first mip of the depth pyramid and compute it alongside the depth buffer used for low res transparents.
- When trying to install the local configuration package, if another one is already present the user is now asked whether they want to keep it or not.
- Improved MSAA color resolve to fix issues when very bright and very dark samples are resolved together.
- Improve performance of GPU light AABB generation
- Removed the max clamp value for the RTR, RTAO and RTGI's ray length (case 1279849).
- Meshes assigned with a decal material are not visible anymore in ray-tracing or path-tracing.
- Removed BLEND shader keywords.
- Remove a rendergraph debug option to clear resources on release from UI.
- added SV_PrimitiveID in the VaryingMesh structure for fulldebugscreenpass as well as primitiveID in FragInputs
- Changed which local frame is used for multi-bounce RTReflections.
- Move System Generated Values semantics out of VaryingsMesh structure.
- Other forms of FSAA are silently deactivated, when path tracing is on.
<<<<<<< HEAD
- Removed XRSystemTests. The GC verification is now done during playmode tests (case 1285012).- Migrated the fabric & hair shadergraph samples directly into the renderpipeline resources.
=======
- Removed XRSystemTests. The GC verification is now done during playmode tests (case 1285012).
- SSR now uses the pre-refraction color pyramid.

>>>>>>> 8bc58a48
## [10.0.0] - 2019-06-10

### Added
- Ray tracing support for VR single-pass
- Added sharpen filter shader parameter and UI for TemporalAA to control image quality instead of hardcoded value
- Added frame settings option for custom post process and custom passes as well as custom color buffer format option.
- Add check in wizard on SRP Batcher enabled.
- Added default implementations of OnPreprocessMaterialDescription for FBX, Obj, Sketchup and 3DS file formats.
- Added custom pass fade radius
- Added after post process injection point for custom passes
- Added basic alpha compositing support - Alpha is available afterpostprocess when using FP16 buffer format.
- Added falloff distance on Reflection Probe and Planar Reflection Probe
- Added Backplate projection from the HDRISky
- Added Shadow Matte in UnlitMasterNode, which only received shadow without lighting
- Added hability to name LightLayers in HDRenderPipelineAsset
- Added a range compression factor for Reflection Probe and Planar Reflection Probe to avoid saturation of colors.
- Added path tracing support for directional, point and spot lights, as well as emission from Lit and Unlit.
- Added non temporal version of SSAO.
- Added more detailed ray tracing stats in the debug window
- Added Disc area light (bake only)
- Added a warning in the material UI to prevent transparent + subsurface-scattering combination.
- Added XR single-pass setting into HDRP asset
- Added a penumbra tint option for lights
- Added support for depth copy with XR SDK
- Added debug setting to Render Pipeline Debug Window to list the active XR views
- Added an option to filter the result of the volumetric lighting (off by default).
- Added a transmission multiplier for directional lights
- Added XR single-pass test mode to Render Pipeline Debug Window
- Added debug setting to Render Pipeline Window to list the active XR views
- Added a new refraction mode for the Lit shader (thin). Which is a box refraction with small thickness values
- Added the code to support Barn Doors for Area Lights based on a shaderconfig option.
- Added HDRPCameraBinder property binder for Visual Effect Graph
- Added "Celestial Body" controls to the Directional Light
- Added new parameters to the Physically Based Sky
- Added Reflections to the DXR Wizard
- Added the possibility to have ray traced colored and semi-transparent shadows on directional lights.
- Added a check in the custom post process template to throw an error if the default shader is not found.
- Exposed the debug overlay ratio in the debug menu.
- Added a separate frame settings for tonemapping alongside color grading.
- Added the receive fog option in the material UI for ShaderGraphs.
- Added a public virtual bool in the custom post processes API to specify if a post processes should be executed in the scene view.
- Added a menu option that checks scene issues with ray tracing. Also removed the previously existing warning at runtime.
- Added Contrast Adaptive Sharpen (CAS) Upscaling effect.
- Added APIs to update probe settings at runtime.
- Added documentation for the rayTracingSupported method in HDRP
- Added user-selectable format for the post processing passes.
- Added support for alpha channel in some post-processing passes (DoF, TAA, Uber).
- Added warnings in FrameSettings inspector when using DXR and atempting to use Asynchronous Execution.
- Exposed Stencil bits that can be used by the user.
- Added history rejection based on velocity of intersected objects for directional, point and spot lights.
- Added a affectsVolumetric field to the HDAdditionalLightData API to know if light affects volumetric fog.
- Add OS and Hardware check in the Wizard fixes for DXR.
- Added option to exclude camera motion from motion blur.
- Added semi-transparent shadows for point and spot lights.
- Added support for semi-transparent shadow for unlit shader and unlit shader graph.
- Added the alpha clip enabled toggle to the material UI for all HDRP shader graphs.
- Added Material Samples to explain how to use the lit shader features
- Added an initial implementation of ray traced sub surface scattering
- Added AssetPostprocessors and Shadergraphs to handle Arnold Standard Surface and 3DsMax Physical material import from FBX.
- Added support for Smoothness Fade start work when enabling ray traced reflections.
- Added Contact shadow, Micro shadows and Screen space refraction API documentation.
- Added script documentation for SSR, SSAO (ray tracing), GI, Light Cluster, RayTracingSettings, Ray Counters, etc.
- Added path tracing support for refraction and internal reflections.
- Added support for Thin Refraction Model and Lit's Clear Coat in Path Tracing.
- Added the Tint parameter to Sky Colored Fog.
- Added of Screen Space Reflections for Transparent materials
- Added a fallback for ray traced area light shadows in case the material is forward or the lit mode is forward.
- Added a new debug mode for light layers.
- Added an "enable" toggle to the SSR volume component.
- Added support for anisotropic specular lobes in path tracing.
- Added support for alpha clipping in path tracing.
- Added support for light cookies in path tracing.
- Added support for transparent shadows in path tracing.
- Added support for iridescence in path tracing.
- Added support for background color in path tracing.
- Added a path tracing test to the test suite.
- Added a warning and workaround instructions that appear when you enable XR single-pass after the first frame with the XR SDK.
- Added the exposure sliders to the planar reflection probe preview
- Added support for subsurface scattering in path tracing.
- Added a new mode that improves the filtering of ray traced shadows (directional, point and spot) based on the distance to the occluder.
- Added support of cookie baking and add support on Disc light.
- Added support for fog attenuation in path tracing.
- Added a new debug panel for volumes
- Added XR setting to control camera jitter for temporal effects
- Added an error message in the DrawRenderers custom pass when rendering opaque objects with an HDRP asset in DeferredOnly mode.
- Added API to enable proper recording of path traced scenes (with the Unity recorder or other tools).
- Added support for fog in Recursive rendering, ray traced reflections and ray traced indirect diffuse.
- Added an alpha blend option for recursive rendering
- Added support for stack lit for ray tracing effects.
- Added support for hair for ray tracing effects.
- Added support for alpha to coverage for HDRP shaders and shader graph
- Added support for Quality Levels to Subsurface Scattering.
- Added option to disable XR rendering on the camera settings.
- Added support for specular AA from geometric curvature in AxF
- Added support for baked AO (no input for now) in AxF
- Added an info box to warn about depth test artifacts when rendering object twice in custom passes with MSAA.
- Added a frame setting for alpha to mask.
- Added support for custom passes in the AOV API
- Added Light decomposition lighting debugging modes and support in AOV
- Added exposure compensation to Fixed exposure mode
- Added support for rasterized area light shadows in StackLit
- Added support for texture-weighted automatic exposure
- Added support for POM for emissive map
- Added alpha channel support in motion blur pass.
- Added the HDRP Compositor Tool (in Preview).
- Added a ray tracing mode option in the HDRP asset that allows to override and shader stripping.
- Added support for arbitrary resolution scaling of Volumetric Lighting to the Fog volume component.
- Added range attenuation for box-shaped spotlights.
- Added scenes for hair and fabric and decals with material samples
- Added fabric materials and textures
- Added information for fabric materials in fabric scene
- Added a DisplayInfo attribute to specify a name override and a display order for Volume Component fields (used only in default inspector for now).
- Added Min distance to contact shadows.
- Added support for Depth of Field in path tracing (by sampling the lens aperture).
- Added an API in HDRP to override the camera within the rendering of a frame (mainly for custom pass).
- Added a function (HDRenderPipeline.ResetRTHandleReferenceSize) to reset the reference size of RTHandle systems.
- Added support for AxF measurements importing into texture resources tilings.
- Added Layer parameter on Area Light to modify Layer of generated Emissive Mesh
- Added a flow map parameter to HDRI Sky
- Implemented ray traced reflections for transparent objects.
- Add a new parameter to control reflections in recursive rendering.
- Added an initial version of SSGI.
- Added Virtual Texturing cache settings to control the size of the Streaming Virtual Texturing caches.
- Added back-compatibility with builtin stereo matrices.
- Added CustomPassUtils API to simplify Blur, Copy and DrawRenderers custom passes.
- Added Histogram guided automatic exposure.
- Added few exposure debug modes.
- Added support for multiple path-traced views at once (e.g., scene and game views).
- Added support for 3DsMax's 2021 Simplified Physical Material from FBX files in the Model Importer.
- Added custom target mid grey for auto exposure.
- Added CustomPassUtils API to simplify Blur, Copy and DrawRenderers custom passes.
- Added an API in HDRP to override the camera within the rendering of a frame (mainly for custom pass).
- Added more custom pass API functions, mainly to render objects from another camera.
- Added support for transparent Unlit in path tracing.
- Added a minimal lit used for RTGI in peformance mode.
- Added procedural metering mask that can follow an object
- Added presets quality settings for RTAO and RTGI.
- Added an override for the shadow culling that allows better directional shadow maps in ray tracing effects (RTR, RTGI, RTSSS and RR).
- Added a Cloud Layer volume override.
- Added Fast Memory support for platform that support it.
- Added CPU and GPU timings for ray tracing effects.
- Added support to combine RTSSS and RTGI (1248733).
- Added IES Profile support for Point, Spot and Rectangular-Area lights
- Added support for multiple mapping modes in AxF.
- Add support of lightlayers on indirect lighting controller
- Added compute shader stripping.
- Added Cull Mode option for opaque materials and ShaderGraphs. 
- Added scene view exposure override.
- Added support for exposure curve remapping for min/max limits.
- Added presets for ray traced reflections.
- Added final image histogram debug view (both luminance and RGB).
- Added an example texture and rotation to the Cloud Layer volume override.
- Added an option to extend the camera culling for skinned mesh animation in ray tracing effects (1258547).
- Added decal layer system similar to light layer. Mesh will receive a decal when both decal layer mask matches.
- Added shader graph nodes for rendering a complex eye shader.
- Added more controls to contact shadows and increased quality in some parts. 
- Added a physically based option in DoF volume.
- Added API to check if a Camera, Light or ReflectionProbe is compatible with HDRP.
- Added path tracing test scene for normal mapping.
- Added missing API documentation.
- Remove CloudLayer
- Added quad overdraw and vertex density debug modes.

### Fixed
- fix when saved HDWizard window tab index out of range (1260273)
- Fix when rescale probe all direction below zero (1219246)
- Update documentation of HDRISky-Backplate, precise how to have Ambient Occlusion on the Backplate
- Sorting, undo, labels, layout in the Lighting Explorer.
- Fixed sky settings and materials in Shader Graph Samples package
- Fix/workaround a probable graphics driver bug in the GTAO shader.
- Fixed Hair and PBR shader graphs double sided modes
- Fixed an issue where updating an HDRP asset in the Quality setting panel would not recreate the pipeline.
- Fixed issue with point lights being considered even when occupying less than a pixel on screen (case 1183196)
- Fix a potential NaN source with iridescence (case 1183216)
- Fixed issue of spotlight breaking when minimizing the cone angle via the gizmo (case 1178279)
- Fixed issue that caused decals not to modify the roughness in the normal buffer, causing SSR to not behave correctly (case 1178336)
- Fixed lit transparent refraction with XR single-pass rendering
- Removed extra jitter for TemporalAA in VR
- Fixed ShaderGraph time in main preview
- Fixed issue on some UI elements in HDRP asset not expanding when clicking the arrow (case 1178369)
- Fixed alpha blending in custom post process
- Fixed the modification of the _AlphaCutoff property in the material UI when exposed with a ShaderGraph parameter.
- Fixed HDRP test `1218_Lit_DiffusionProfiles` on Vulkan.
- Fixed an issue where building a player in non-dev mode would generate render target error logs every frame
- Fixed crash when upgrading version of HDRP
- Fixed rendering issues with material previews
- Fixed NPE when using light module in Shuriken particle systems (1173348).
- Refresh cached shadow on editor changes
- Fixed light supported units caching (1182266)
- Fixed an issue where SSAO (that needs temporal reprojection) was still being rendered when Motion Vectors were not available (case 1184998)
- Fixed a nullref when modifying the height parameters inside the layered lit shader UI.
- Fixed Decal gizmo that become white after exiting play mode
- Fixed Decal pivot position to behave like a spotlight
- Fixed an issue where using the LightingOverrideMask would break sky reflection for regular cameras
- Fix DebugMenu FrameSettingsHistory persistency on close
- Fix DensityVolume, ReflectionProbe aned PlanarReflectionProbe advancedControl display
- Fix DXR scene serialization in wizard
- Fixed an issue where Previews would reallocate History Buffers every frame
- Fixed the SetLightLayer function in HDAdditionalLightData setting the wrong light layer
- Fix error first time a preview is created for planar
- Fixed an issue where SSR would use an incorrect roughness value on ForwardOnly (StackLit, AxF, Fabric, etc.) materials when the pipeline is configured to also allow deferred Lit.
- Fixed issues with light explorer (cases 1183468, 1183269)
- Fix dot colors in LayeredLit material inspector
- Fix undo not resetting all value when undoing the material affectation in LayerLit material
- Fix for issue that caused gizmos to render in render textures (case 1174395)
- Fixed the light emissive mesh not updated when the light was disabled/enabled
- Fixed light and shadow layer sync when setting the HDAdditionalLightData.lightlayersMask property
- Fixed a nullref when a custom post process component that was in the HDRP PP list is removed from the project
- Fixed issue that prevented decals from modifying specular occlusion (case 1178272).
- Fixed exposure of volumetric reprojection
- Fixed multi selection support for Scalable Settings in lights
- Fixed font shaders in test projects for VR by using a Shader Graph version
- Fixed refresh of baked cubemap by incrementing updateCount at the end of the bake (case 1158677).
- Fixed issue with rectangular area light when seen from the back
- Fixed decals not affecting lightmap/lightprobe
- Fixed zBufferParams with XR single-pass rendering
- Fixed moving objects not rendered in custom passes
- Fixed abstract classes listed in the + menu of the custom pass list
- Fixed custom pass that was rendered in previews
- Fixed precision error in zero value normals when applying decals (case 1181639)
- Fixed issue that triggered No Scene Lighting view in game view as well (case 1156102)
- Assign default volume profile when creating a new HDRP Asset
- Fixed fov to 0 in planar probe breaking the projection matrix (case 1182014)
- Fixed bugs with shadow caching
- Reassign the same camera for a realtime probe face render request to have appropriate history buffer during realtime probe rendering.
- Fixed issue causing wrong shading when normal map mode is Object space, no normal map is set, but a detail map is present (case 1143352)
- Fixed issue with decal and htile optimization
- Fixed TerrainLit shader compilation error regarding `_Control0_TexelSize` redefinition (case 1178480).
- Fixed warning about duplicate HDRuntimeReflectionSystem when configuring play mode without domain reload.
- Fixed an editor crash when multiple decal projectors were selected and some had null material
- Added all relevant fix actions to FixAll button in Wizard
- Moved FixAll button on top of the Wizard
- Fixed an issue where fog color was not pre-exposed correctly
- Fix priority order when custom passes are overlapping
- Fix cleanup not called when the custom pass GameObject is destroyed
- Replaced most instances of GraphicsSettings.renderPipelineAsset by GraphicsSettings.currentRenderPipeline. This should fix some parameters not working on Quality Settings overrides.
- Fixed an issue with Realtime GI not working on upgraded projects.
- Fixed issue with screen space shadows fallback texture was not set as a texture array.
- Fixed Pyramid Lights bounding box
- Fixed terrain heightmap default/null values and epsilons
- Fixed custom post-processing effects breaking when an abstract class inherited from `CustomPostProcessVolumeComponent`
- Fixed XR single-pass rendering in Editor by using ShaderConfig.s_XrMaxViews to allocate matrix array
- Multiple different skies rendered at the same time by different cameras are now handled correctly without flickering
- Fixed flickering issue happening when different volumes have shadow settings and multiple cameras are present.
- Fixed issue causing planar probes to disappear if there is no light in the scene.
- Fixed a number of issues with the prefab isolation mode (Volumes leaking from the main scene and reflection not working properly)
- Fixed an issue with fog volume component upgrade not working properly
- Fixed Spot light Pyramid Shape has shadow artifacts on aspect ratio values lower than 1
- Fixed issue with AO upsampling in XR
- Fixed camera without HDAdditionalCameraData component not rendering
- Removed the macro ENABLE_RAYTRACING for most of the ray tracing code
- Fixed prefab containing camera reloading in loop while selected in the Project view
- Fixed issue causing NaN wheh the Z scale of an object is set to 0.
- Fixed DXR shader passes attempting to render before pipeline loaded
- Fixed black ambient sky issue when importing a project after deleting Library.
- Fixed issue when upgrading a Standard transparent material (case 1186874)
- Fixed area light cookies not working properly with stack lit
- Fixed material render queue not updated when the shader is changed in the material inspector.
- Fixed a number of issues with full screen debug modes not reseting correctly when setting another mutually exclusive mode
- Fixed compile errors for platforms with no VR support
- Fixed an issue with volumetrics and RTHandle scaling (case 1155236)
- Fixed an issue where sky lighting might be updated uselessly
- Fixed issue preventing to allow setting decal material to none (case 1196129)
- Fixed XR multi-pass decals rendering
- Fixed several fields on Light Inspector that not supported Prefab overrides
- Fixed EOL for some files
- Fixed scene view rendering with volumetrics and XR enabled
- Fixed decals to work with multiple cameras
- Fixed optional clear of GBuffer (Was always on)
- Fixed render target clears with XR single-pass rendering
- Fixed HDRP samples file hierarchy
- Fixed Light units not matching light type
- Fixed QualitySettings panel not displaying HDRP Asset
- Fixed black reflection probes the first time loading a project
- Fixed y-flip in scene view with XR SDK
- Fixed Decal projectors do not immediately respond when parent object layer mask is changed in editor.
- Fixed y-flip in scene view with XR SDK
- Fixed a number of issues with Material Quality setting
- Fixed the transparent Cull Mode option in HD unlit master node settings only visible if double sided is ticked.
- Fixed an issue causing shadowed areas by contact shadows at the edge of far clip plane if contact shadow length is very close to far clip plane.
- Fixed editing a scalable settings will edit all loaded asset in memory instead of targetted asset.
- Fixed Planar reflection default viewer FOV
- Fixed flickering issues when moving the mouse in the editor with ray tracing on.
- Fixed the ShaderGraph main preview being black after switching to SSS in the master node settings
- Fixed custom fullscreen passes in VR
- Fixed camera culling masks not taken in account in custom pass volumes
- Fixed object not drawn in custom pass when using a DrawRenderers with an HDRP shader in a build.
- Fixed injection points for Custom Passes (AfterDepthAndNormal and BeforePreRefraction were missing)
- Fixed a enum to choose shader tags used for drawing objects (DepthPrepass or Forward) when there is no override material.
- Fixed lit objects in the BeforePreRefraction, BeforeTransparent and BeforePostProcess.
- Fixed the None option when binding custom pass render targets to allow binding only depth or color.
- Fixed custom pass buffers allocation so they are not allocated if they're not used.
- Fixed the Custom Pass entry in the volume create asset menu items.
- Fixed Prefab Overrides workflow on Camera.
- Fixed alignment issue in Preset for Camera.
- Fixed alignment issue in Physical part for Camera.
- Fixed FrameSettings multi-edition.
- Fixed a bug happening when denoising multiple ray traced light shadows
- Fixed minor naming issues in ShaderGraph settings
- VFX: Removed z-fight glitches that could appear when using deferred depth prepass and lit quad primitives
- VFX: Preserve specular option for lit outputs (matches HDRP lit shader)
- Fixed an issue with Metal Shader Compiler and GTAO shader for metal
- Fixed resources load issue while upgrading HDRP package.
- Fix LOD fade mask by accounting for field of view
- Fixed spot light missing from ray tracing indirect effects.
- Fixed a UI bug in the diffusion profile list after fixing them from the wizard.
- Fixed the hash collision when creating new diffusion profile assets.
- Fixed a light leaking issue with box light casting shadows (case 1184475)
- Fixed Cookie texture type in the cookie slot of lights (Now displays a warning because it is not supported).
- Fixed a nullref that happens when using the Shuriken particle light module
- Fixed alignment in Wizard
- Fixed text overflow in Wizard's helpbox
- Fixed Wizard button fix all that was not automatically grab all required fixes
- Fixed VR tab for MacOS in Wizard
- Fixed local config package workflow in Wizard
- Fixed issue with contact shadows shifting when MSAA is enabled.
- Fixed EV100 in the PBR sky
- Fixed an issue In URP where sometime the camera is not passed to the volume system and causes a null ref exception (case 1199388)
- Fixed nullref when releasing HDRP with custom pass disabled
- Fixed performance issue derived from copying stencil buffer.
- Fixed an editor freeze when importing a diffusion profile asset from a unity package.
- Fixed an exception when trying to reload a builtin resource.
- Fixed the light type intensity unit reset when switching the light type.
- Fixed compilation error related to define guards and CreateLayoutFromXrSdk()
- Fixed documentation link on CustomPassVolume.
- Fixed player build when HDRP is in the project but not assigned in the graphic settings.
- Fixed an issue where ambient probe would be black for the first face of a baked reflection probe
- VFX: Fixed Missing Reference to Visual Effect Graph Runtime Assembly
- Fixed an issue where rendering done by users in EndCameraRendering would be executed before the main render loop.
- Fixed Prefab Override in main scope of Volume.
- Fixed alignment issue in Presset of main scope of Volume.
- Fixed persistence of ShowChromeGizmo and moved it to toolbar for coherency in ReflectionProbe and PlanarReflectionProbe.
- Fixed Alignement issue in ReflectionProbe and PlanarReflectionProbe.
- Fixed Prefab override workflow issue in ReflectionProbe and PlanarReflectionProbe.
- Fixed empty MoreOptions and moved AdvancedManipulation in a dedicated location for coherency in ReflectionProbe and PlanarReflectionProbe.
- Fixed Prefab override workflow issue in DensityVolume.
- Fixed empty MoreOptions and moved AdvancedManipulation in a dedicated location for coherency in DensityVolume.
- Fix light limit counts specified on the HDRP asset
- Fixed Quality Settings for SSR, Contact Shadows and Ambient Occlusion volume components
- Fixed decalui deriving from hdshaderui instead of just shaderui
- Use DelayedIntField instead of IntField for scalable settings
- Fixed init of debug for FrameSettingsHistory on SceneView camera
- Added a fix script to handle the warning 'referenced script in (GameObject 'SceneIDMap') is missing'
- Fix Wizard load when none selected for RenderPipelineAsset
- Fixed TerrainLitGUI when per-pixel normal property is not present.
- Fixed rendering errors when enabling debug modes with custom passes
- Fix an issue that made PCSS dependent on Atlas resolution (not shadow map res)
- Fixing a bug whith histories when n>4 for ray traced shadows
- Fixing wrong behavior in ray traced shadows for mesh renderers if their cast shadow is shadow only or double sided
- Only tracing rays for shadow if the point is inside the code for spotlight shadows
- Only tracing rays if the point is inside the range for point lights
- Fixing ghosting issues when the screen space shadow  indexes change for a light with ray traced shadows
- Fixed an issue with stencil management and Xbox One build that caused corrupted output in deferred mode.
- Fixed a mismatch in behavior between the culling of shadow maps and ray traced point and spot light shadows
- Fixed recursive ray tracing not working anymore after intermediate buffer refactor.
- Fixed ray traced shadow denoising not working (history rejected all the time).
- Fixed shader warning on xbox one
- Fixed cookies not working for spot lights in ray traced reflections, ray traced GI and recursive rendering
- Fixed an inverted handling of CoatSmoothness for SSR in StackLit.
- Fixed missing distortion inputs in Lit and Unlit material UI.
- Fixed issue that propagated NaNs across multiple frames through the exposure texture.
- Fixed issue with Exclude from TAA stencil ignored.
- Fixed ray traced reflection exposure issue.
- Fixed issue with TAA history not initialising corretly scale factor for first frame
- Fixed issue with stencil test of material classification not using the correct Mask (causing false positive and bad performance with forward material in deferred)
- Fixed issue with History not reset when chaning antialiasing mode on camera
- Fixed issue with volumetric data not being initialized if default settings have volumetric and reprojection off.
- Fixed ray tracing reflection denoiser not applied in tier 1
- Fixed the vibility of ray tracing related methods.
- Fixed the diffusion profile list not saved when clicking the fix button in the material UI.
- Fixed crash when pushing bounce count higher than 1 for ray traced GI or reflections
- Fixed PCSS softness scale so that it better match ray traced reference for punctual lights.
- Fixed exposure management for the path tracer
- Fixed AxF material UI containing two advanced options settings.
- Fixed an issue where cached sky contexts were being destroyed wrongly, breaking lighting in the LookDev
- Fixed issue that clamped PCSS softness too early and not after distance scale.
- Fixed fog affect transparent on HD unlit master node
- Fixed custom post processes re-ordering not saved.
- Fixed NPE when using scalable settings
- Fixed an issue where PBR sky precomputation was reset incorrectly in some cases causing bad performance.
- Fixed a bug due to depth history begin overriden too soon
- Fixed CustomPassSampleCameraColor scale issue when called from Before Transparent injection point.
- Fixed corruption of AO in baked probes.
- Fixed issue with upgrade of projects that still had Very High as shadow filtering quality.
- Fixed issue that caused Distortion UI to appear in Lit.
- Fixed several issues with decal duplicating when editing them.
- Fixed initialization of volumetric buffer params (1204159)
- Fixed an issue where frame count was incorrectly reset for the game view, causing temporal processes to fail.
- Fixed Culling group was not disposed error.
- Fixed issues on some GPU that do not support gathers on integer textures.
- Fixed an issue with ambient probe not being initialized for the first frame after a domain reload for volumetric fog.
- Fixed the scene visibility of decal projectors and density volumes
- Fixed a leak in sky manager.
- Fixed an issue where entering playmode while the light editor is opened would produce null reference exceptions.
- Fixed the debug overlay overlapping the debug menu at runtime.
- Fixed an issue with the framecount when changing scene.
- Fixed errors that occurred when using invalid near and far clip plane values for planar reflections.
- Fixed issue with motion blur sample weighting function.
- Fixed motion vectors in MSAA.
- Fixed sun flare blending (case 1205862).
- Fixed a lot of issues related to ray traced screen space shadows.
- Fixed memory leak caused by apply distortion material not being disposed.
- Fixed Reflection probe incorrectly culled when moving its parent (case 1207660)
- Fixed a nullref when upgrading the Fog volume components while the volume is opened in the inspector.
- Fix issues where decals on PS4 would not correctly write out the tile mask causing bits of the decal to go missing.
- Use appropriate label width and text content so the label is completely visible
- Fixed an issue where final post process pass would not output the default alpha value of 1.0 when using 11_11_10 color buffer format.
- Fixed SSR issue after the MSAA Motion Vector fix.
- Fixed an issue with PCSS on directional light if punctual shadow atlas was not allocated.
- Fixed an issue where shadow resolution would be wrong on the first face of a baked reflection probe.
- Fixed issue with PCSS softness being incorrect for cascades different than the first one.
- Fixed custom post process not rendering when using multiple HDRP asset in quality settings
- Fixed probe gizmo missing id (case 1208975)
- Fixed a warning in raytracingshadowfilter.compute
- Fixed issue with AO breaking with small near plane values.
- Fixed custom post process Cleanup function not called in some cases.
- Fixed shader warning in AO code.
- Fixed a warning in simpledenoiser.compute
- Fixed tube and rectangle light culling to use their shape instead of their range as a bounding box.
- Fixed caused by using gather on a UINT texture in motion blur.
- Fix issue with ambient occlusion breaking when dynamic resolution is active.
- Fixed some possible NaN causes in Depth of Field.
- Fixed Custom Pass nullref due to the new Profiling Sample API changes
- Fixed the black/grey screen issue on after post process Custom Passes in non dev builds.
- Fixed particle lights.
- Improved behavior of lights and probe going over the HDRP asset limits.
- Fixed issue triggered when last punctual light is disabled and more than one camera is used.
- Fixed Custom Pass nullref due to the new Profiling Sample API changes
- Fixed the black/grey screen issue on after post process Custom Passes in non dev builds.
- Fixed XR rendering locked to vsync of main display with Standalone Player.
- Fixed custom pass cleanup not called at the right time when using multiple volumes.
- Fixed an issue on metal with edge of decal having artifact by delaying discard of fragments during decal projection
- Fixed various shader warning
- Fixing unnecessary memory allocations in the ray tracing cluster build
- Fixed duplicate column labels in LightEditor's light tab
- Fixed white and dark flashes on scenes with very high or very low exposure when Automatic Exposure is being used.
- Fixed an issue where passing a null ProfilingSampler would cause a null ref exception.
- Fixed memory leak in Sky when in matcap mode.
- Fixed compilation issues on platform that don't support VR.
- Fixed migration code called when we create a new HDRP asset.
- Fixed RemoveComponent on Camera contextual menu to not remove Camera while a component depend on it.
- Fixed an issue where ambient occlusion and screen space reflections editors would generate null ref exceptions when HDRP was not set as the current pipeline.
- Fixed a null reference exception in the probe UI when no HDRP asset is present.
- Fixed the outline example in the doc (sampling range was dependent on screen resolution)
- Fixed a null reference exception in the HDRI Sky editor when no HDRP asset is present.
- Fixed an issue where Decal Projectors created from script where rotated around the X axis by 90°.
- Fixed frustum used to compute Density Volumes visibility when projection matrix is oblique.
- Fixed a null reference exception in Path Tracing, Recursive Rendering and raytraced Global Illumination editors when no HDRP asset is present.
- Fix for NaNs on certain geometry with Lit shader -- [case 1210058](https://fogbugz.unity3d.com/f/cases/1210058/)
- Fixed an issue where ambient occlusion and screen space reflections editors would generate null ref exceptions when HDRP was not set as the current pipeline.
- Fixed a null reference exception in the probe UI when no HDRP asset is present.
- Fixed the outline example in the doc (sampling range was dependent on screen resolution)
- Fixed a null reference exception in the HDRI Sky editor when no HDRP asset is present.
- Fixed an issue where materials newly created from the contextual menu would have an invalid state, causing various problems until it was edited.
- Fixed transparent material created with ZWrite enabled (now it is disabled by default for new transparent materials)
- Fixed mouseover on Move and Rotate tool while DecalProjector is selected.
- Fixed wrong stencil state on some of the pixel shader versions of deferred shader.
- Fixed an issue where creating decals at runtime could cause a null reference exception.
- Fixed issue that displayed material migration dialog on the creation of new project.
- Fixed various issues with time and animated materials (cases 1210068, 1210064).
- Updated light explorer with latest changes to the Fog and fixed issues when no visual environment was present.
- Fixed not handleling properly the recieve SSR feature with ray traced reflections
- Shadow Atlas is no longer allocated for area lights when they are disabled in the shader config file.
- Avoid MRT Clear on PS4 as it is not implemented yet.
- Fixed runtime debug menu BitField control.
- Fixed the radius value used for ray traced directional light.
- Fixed compilation issues with the layered lit in ray tracing shaders.
- Fixed XR autotests viewport size rounding
- Fixed mip map slider knob displayed when cubemap have no mipmap
- Remove unnecessary skip of material upgrade dialog box.
- Fixed the profiling sample mismatch errors when enabling the profiler in play mode
- Fixed issue that caused NaNs in reflection probes on consoles.
- Fixed adjusting positive axis of Blend Distance slides the negative axis in the density volume component.
- Fixed the blend of reflections based on the weight.
- Fixed fallback for ray traced reflections when denoising is enabled.
- Fixed error spam issue with terrain detail terrainDetailUnsupported (cases 1211848)
- Fixed hardware dynamic resolution causing cropping/scaling issues in scene view (case 1158661)
- Fixed Wizard check order for `Hardware and OS` and `Direct3D12`
- Fix AO issue turning black when Far/Near plane distance is big.
- Fixed issue when opening lookdev and the lookdev volume have not been assigned yet.
- Improved memory usage of the sky system.
- Updated label in HDRP quality preference settings (case 1215100)
- Fixed Decal Projector gizmo not undoing properly (case 1216629)
- Fix a leak in the denoising of ray traced reflections.
- Fixed Alignment issue in Light Preset
- Fixed Environment Header in LightingWindow
- Fixed an issue where hair shader could write garbage in the diffuse lighting buffer, causing NaNs.
- Fixed an exposure issue with ray traced sub-surface scattering.
- Fixed runtime debug menu light hierarchy None not doing anything.
- Fixed the broken ShaderGraph preview when creating a new Lit graph.
- Fix indentation issue in preset of LayeredLit material.
- Fixed minor issues with cubemap preview in the inspector.
- Fixed wrong build error message when building for android on mac.
- Fixed an issue related to denoising ray trace area shadows.
- Fixed wrong build error message when building for android on mac.
- Fixed Wizard persistency of Direct3D12 change on domain reload.
- Fixed Wizard persistency of FixAll on domain reload.
- Fixed Wizard behaviour on domain reload.
- Fixed a potential source of NaN in planar reflection probe atlas.
- Fixed an issue with MipRatio debug mode showing _DebugMatCapTexture not being set.
- Fixed missing initialization of input params in Blit for VR.
- Fix Inf source in LTC for area lights.
- Fix issue with AO being misaligned when multiple view are visible.
- Fix issue that caused the clamp of camera rotation motion for motion blur to be ineffective.
- Fixed issue with AssetPostprocessors dependencies causing models to be imported twice when upgrading the package version.
- Fixed culling of lights with XR SDK
- Fixed memory stomp in shadow caching code, leading to overflow of Shadow request array and runtime errors.
- Fixed an issue related to transparent objects reading the ray traced indirect diffuse buffer
- Fixed an issue with filtering ray traced area lights when the intensity is high or there is an exposure.
- Fixed ill-formed include path in Depth Of Field shader.
- Fixed shader graph and ray tracing after the shader target PR.
- Fixed a bug in semi-transparent shadows (object further than the light casting shadows)
- Fix state enabled of default volume profile when in package.
- Fixed removal of MeshRenderer and MeshFilter on adding Light component.
- Fixed Ray Traced SubSurface Scattering not working with ray traced area lights
- Fixed Ray Traced SubSurface Scattering not working in forward mode.
- Fixed a bug in debug light volumes.
- Fixed a bug related to ray traced area light shadow history.
- Fixed an issue where fog sky color mode could sample NaNs in the sky cubemap.
- Fixed a leak in the PBR sky renderer.
- Added a tooltip to the Ambient Mode parameter in the Visual Envionment volume component.
- Static lighting sky now takes the default volume into account (this fixes discrepancies between baked and realtime lighting).
- Fixed a leak in the sky system.
- Removed MSAA Buffers allocation when lit shader mode is set to "deferred only".
- Fixed invalid cast for realtime reflection probes (case 1220504)
- Fixed invalid game view rendering when disabling all cameras in the scene (case 1105163)
- Hide reflection probes in the renderer components.
- Fixed infinite reload loop while displaying Light's Shadow's Link Light Layer in Inspector of Prefab Asset.
- Fixed the culling was not disposed error in build log.
- Fixed the cookie atlas size and planar atlas size being too big after an upgrade of the HDRP asset.
- Fixed transparent SSR for shader graph.
- Fixed an issue with emissive light meshes not being in the RAS.
- Fixed DXR player build
- Fixed the HDRP asset migration code not being called after an upgrade of the package
- Fixed draw renderers custom pass out of bound exception
- Fixed the PBR shader rendering in deferred
- Fixed some typos in debug menu (case 1224594)
- Fixed ray traced point and spot lights shadows not rejecting istory when semi-transparent or colored.
- Fixed a warning due to StaticLightingSky when reloading domain in some cases.
- Fixed the MaxLightCount being displayed when the light volume debug menu is on ColorAndEdge.
- Fixed issue with unclear naming of debug menu for decals.
- Fixed z-fighting in scene view when scene lighting is off (case 1203927)
- Fixed issue that prevented cubemap thumbnails from rendering (only on D3D11 and Metal).
- Fixed ray tracing with VR single-pass
- Fix an exception in ray tracing that happens if two LOD levels are using the same mesh renderer.
- Fixed error in the console when switching shader to decal in the material UI.
- Fixed an issue with refraction model and ray traced recursive rendering (case 1198578).
- Fixed an issue where a dynamic sky changing any frame may not update the ambient probe.
- Fixed cubemap thumbnail generation at project load time.
- Fixed cubemap thumbnail generation at project load time. 
- Fixed XR culling with multiple cameras
- Fixed XR single-pass with Mock HMD plugin
- Fixed sRGB mismatch with XR SDK
- Fixed an issue where default volume would not update when switching profile.
- Fixed issue with uncached reflection probe cameras reseting the debug mode (case 1224601) 
- Fixed an issue where AO override would not override specular occlusion.
- Fixed an issue where Volume inspector might not refresh correctly in some cases.
- Fixed render texture with XR
- Fixed issue with resources being accessed before initialization process has been performed completely. 
- Half fixed shuriken particle light that cast shadows (only the first one will be correct)
- Fixed issue with atmospheric fog turning black if a planar reflection probe is placed below ground level. (case 1226588)
- Fixed custom pass GC alloc issue in CustomPassVolume.GetActiveVolumes().
- Fixed a bug where instanced shadergraph shaders wouldn't compile on PS4.
- Fixed an issue related to the envlightdatasrt not being bound in recursive rendering.
- Fixed shadow cascade tooltip when using the metric mode (case 1229232)
- Fixed how the area light influence volume is computed to match rasterization.
- Focus on Decal uses the extends of the projectors
- Fixed usage of light size data that are not available at runtime.
- Fixed the depth buffer copy made before custom pass after opaque and normal injection point.
- Fix for issue that prevented scene from being completely saved when baked reflection probes are present and lighting is set to auto generate.
- Fixed drag area width at left of Light's intensity field in Inspector.
- Fixed light type resolution when performing a reset on HDAdditionalLightData (case 1220931)
- Fixed reliance on atan2 undefined behavior in motion vector debug shader.
- Fixed an usage of a a compute buffer not bound (1229964)
- Fixed an issue where changing the default volume profile from another inspector would not update the default volume editor.
- Fix issues in the post process system with RenderTexture being invalid in some cases, causing rendering problems.
- Fixed an issue where unncessarily serialized members in StaticLightingSky component would change each time the scene is changed.
- Fixed a weird behavior in the scalable settings drawing when the space becomes tiny (1212045).
- Fixed a regression in the ray traced indirect diffuse due to the new probe system.
- Fix for range compression factor for probes going negative (now clamped to positive values).
- Fixed path validation when creating new volume profile (case 1229933)
- Fixed a bug where Decal Shader Graphs would not recieve reprojected Position, Normal, or Bitangent data. (1239921)
- Fix reflection hierarchy for CARPAINT in AxF.
- Fix precise fresnel for delta lights for SVBRDF in AxF.
- Fixed the debug exposure mode for display sky reflection and debug view baked lighting
- Fixed MSAA depth resolve when there is no motion vectors
- Fixed various object leaks in HDRP.
- Fixed compile error with XR SubsystemManager.
- Fix for assertion triggering sometimes when saving a newly created lit shader graph (case 1230996)
- Fixed culling of planar reflection probes that change position (case 1218651)
- Fixed null reference when processing lightprobe (case 1235285)
- Fix issue causing wrong planar reflection rendering when more than one camera is present.
- Fix black screen in XR when HDRP package is present but not used.
- Fixed an issue with the specularFGD term being used when the material has a clear coat (lit shader).
- Fixed white flash happening with auto-exposure in some cases (case 1223774)
- Fixed NaN which can appear with real time reflection and inf value
- Fixed an issue that was collapsing the volume components in the HDRP default settings
- Fixed warning about missing bound decal buffer
- Fixed shader warning on Xbox for ResolveStencilBuffer.compute. 
- Fixed PBR shader ZTest rendering in deferred.
- Replaced commands incompatible with async compute in light list build process.
- Diffusion Profile and Material references in HDRP materials are now correctly exported to unity packages. Note that the diffusion profile or the material references need to be edited once before this can work properly.
- Fix MaterialBalls having same guid issue
- Fix spelling and grammatical errors in material samples
- Fixed unneeded cookie texture allocation for cone stop lights.
- Fixed scalarization code for contact shadows.
- Fixed volume debug in playmode
- Fixed issue when toggling anything in HDRP asset that will produce an error (case 1238155)
- Fixed shader warning in PCSS code when using Vulkan.
- Fixed decal that aren't working without Metal and Ambient Occlusion option enabled.
- Fixed an error about procedural sky being logged by mistake.
- Fixed shadowmask UI now correctly showing shadowmask disable
- Made more explicit the warning about raytracing and asynchronous compute. Also fixed the condition in which it appears.
- Fixed a null ref exception in static sky when the default volume profile is invalid.
- DXR: Fixed shader compilation error with shader graph and pathtracer
- Fixed SceneView Draw Modes not being properly updated after opening new scene view panels or changing the editor layout.
- VFX: Removed irrelevant queues in render queue selection from HDRP outputs
- VFX: Motion Vector are correctly renderered with MSAA [Case 1240754](https://issuetracker.unity3d.com/product/unity/issues/guid/1240754/)
- Fixed a cause of NaN when a normal of 0-length is generated (usually via shadergraph). 
- Fixed issue with screen-space shadows not enabled properly when RT is disabled (case 1235821)
- Fixed a performance issue with stochastic ray traced area shadows.
- Fixed cookie texture not updated when changing an import settings (srgb for example).
- Fixed flickering of the game/scene view when lookdev is running.
- Fixed issue with reflection probes in realtime time mode with OnEnable baking having wrong lighting with sky set to dynamic (case 1238047).
- Fixed transparent motion vectors not working when in MSAA.
- Fix error when removing DecalProjector from component contextual menu (case 1243960)
- Fixed issue with post process when running in RGBA16 and an object with additive blending is in the scene.
- Fixed corrupted values on LayeredLit when using Vertex Color multiply mode to multiply and MSAA is activated. 
- Fix conflicts with Handles manipulation when performing a Reset in DecalComponent (case 1238833)
- Fixed depth prepass and postpass being disabled after changing the shader in the material UI.
- Fixed issue with sceneview camera settings not being saved after Editor restart.
- Fixed issue when switching back to custom sensor type in physical camera settings (case 1244350).
- Fixed a null ref exception when running playmode tests with the render pipeline debug window opened.
- Fixed some GCAlloc in the debug window.
- Fixed shader graphs not casting semi-transparent and color shadows (case 1242617)
- Fixed thin refraction mode not working properly.
- Fixed assert on tests caused by probe culling results being requested when culling did not happen. (case 1246169) 
- Fixed over consumption of GPU memory by the Physically Based Sky.
- Fixed an invalid rotation in Planar Reflection Probe editor display, that was causing an error message (case 1182022)
- Put more information in Camera background type tooltip and fixed inconsistent exposure behavior when changing bg type.
- Fixed issue that caused not all baked reflection to be deleted upon clicking "Clear Baked Data" in the lighting menu (case 1136080)
- Fixed an issue where asset preview could be rendered white because of static lighting sky.
- Fixed an issue where static lighting was not updated when removing the static lighting sky profile.
- Fixed the show cookie atlas debug mode not displaying correctly when enabling the clear cookie atlas option.
- Fixed various multi-editing issues when changing Emission parameters.
- Fixed error when undo a Reflection Probe removal in a prefab instance. (case 1244047)
- Fixed Microshadow not working correctly in deferred with LightLayers
- Tentative fix for missing include in depth of field shaders.
- Fixed the light overlap scene view draw mode (wasn't working at all).
- Fixed taaFrameIndex and XR tests 4052 and 4053
- Fixed the prefab integration of custom passes (Prefab Override Highlight not working as expected).
- Cloned volume profile from read only assets are created in the root of the project. (case 1154961)
- Fixed Wizard check on default volume profile to also check it is not the default one in package.
- Fix erroneous central depth sampling in TAA.
- Fixed light layers not correctly disabled when the lightlayers is set to Nothing and Lightlayers isn't enabled in HDRP Asset
- Fixed issue with Model Importer materials falling back to the Legacy default material instead of HDRP's default material when import happens at Editor startup.
- Fixed a wrong condition in CameraSwitcher, potentially causing out of bound exceptions.
- Fixed an issue where editing the Look Dev default profile would not reflect directly in the Look Dev window.
- Fixed a bug where the light list is not cleared but still used when resizing the RT.
- Fixed exposure debug shader with XR single-pass rendering.
- Fixed issues with scene view and transparent motion vectors.
- Fixed black screens for linux/HDRP (1246407)
- Fixed a vulkan and metal warning in the SSGI compute shader.
- Fixed an exception due to the color pyramid not allocated when SSGI is enabled.
- Fixed an issue with the first Depth history was incorrectly copied.
- Fixed path traced DoF focusing issue
- Fix an issue with the half resolution Mode (performance)
- Fix an issue with the color intensity of emissive for performance rtgi
- Fixed issue with rendering being mostly broken when target platform disables VR. 
- Workaround an issue caused by GetKernelThreadGroupSizes  failing to retrieve correct group size. 
- Fix issue with fast memory and rendergraph. 
- Fixed transparent motion vector framesetting not sanitized.
- Fixed wrong order of post process frame settings.
- Fixed white flash when enabling SSR or SSGI.
- The ray traced indrect diffuse and RTGI were combined wrongly with the rest of the lighting (1254318).
- Fixed an exception happening when using RTSSS without using RTShadows.
- Fix inconsistencies with transparent motion vectors and opaque by allowing camera only transparent motion vectors.
- Fix reflection probe frame settings override
- Fixed certain shadow bias artifacts present in volumetric lighting (case 1231885).
- Fixed area light cookie not updated when switch the light type from a spot that had a cookie.
- Fixed issue with dynamic resolution updating when not in play mode.
- Fixed issue with Contrast Adaptive Sharpening upsample mode and preview camera.
- Fix issue causing blocky artifacts when decals affect metallic and are applied on material with specular color workflow.
- Fixed issue with depth pyramid generation and dynamic resolution.
- Fixed an issue where decals were duplicated in prefab isolation mode.
- Fixed an issue where rendering preview with MSAA might generate render graph errors.
- Fixed compile error in PS4 for planar reflection filtering.
- Fixed issue with blue line in prefabs for volume mode.
- Fixing the internsity being applied to RTAO too early leading to unexpected results (1254626).
- Fix issue that caused sky to incorrectly render when using a custom projection matrix.
- Fixed null reference exception when using depth pre/post pass in shadergraph with alpha clip in the material.
- Appropriately constraint blend distance of reflection probe while editing with the inspector (case 1248931)
- Fixed AxF handling of roughness for Blinn-Phong type materials
- Fixed AxF UI errors when surface type is switched to transparent
- Fixed a serialization issue, preventing quality level parameters to undo/redo and update scene view on change.
- Fixed an exception occuring when a camera doesn't have an HDAdditionalCameraData (1254383).
- Fixed ray tracing with XR single-pass.
- Fixed warning in HDAdditionalLightData OnValidate (cases 1250864, 1244578)
- Fixed a bug related to denoising ray traced reflections.
- Fixed nullref in the layered lit material inspector.
- Fixed an issue where manipulating the color wheels in a volume component would reset the cursor every time.
- Fixed an issue where static sky lighting would not be updated for a new scene until it's reloaded at least once.
- Fixed culling for decals when used in prefabs and edited in context.
- Force to rebake probe with missing baked texture. (1253367)
- Fix supported Mac platform detection to handle new major version (11.0) properly
- Fixed typo in the Render Pipeline Wizard under HDRP+VR
- Change transparent SSR name in frame settings to avoid clipping. 
- Fixed missing include guards in shadow hlsl files.
- Repaint the scene view whenever the scene exposure override is changed.
- Fixed an error when clearing the SSGI history texture at creation time (1259930).
- Fixed alpha to mask reset when toggling alpha test in the material UI.
- Fixed an issue where opening the look dev window with the light theme would make the window blink and eventually crash unity.
- Fixed fallback for ray tracing and light layers (1258837).
- Fixed Sorting Priority not displayed correctly in the DrawRenderers custom pass UI.
- Fixed glitch in Project settings window when selecting diffusion profiles in material section (case 1253090)
- Fixed issue with light layers bigger than 8 (and above the supported range). 
- Fixed issue with culling layer mask of area light's emissive mesh 
- Fixed overused the atlas for Animated/Render Target Cookies (1259930).
- Fixed errors when switching area light to disk shape while an area emissive mesh was displayed.
- Fixed default frame settings MSAA toggle for reflection probes (case 1247631)
- Fixed the transparent SSR dependency not being properly disabled according to the asset dependencies (1260271).
- Fixed issue with completely black AO on double sided materials when normal mode is set to None.
- Fixed UI drawing of the quaternion (1251235)
- Fix an issue with the quality mode and perf mode on RTR and RTGI and getting rid of unwanted nans (1256923).
- Fixed unitialized ray tracing resources when using non-default HDRP asset (case 1259467).
- Fixed overused the atlas for Animated/Render Target Cookies (1259930).
- Fixed sky asserts with XR multipass
- Fixed for area light not updating baked light result when modifying with gizmo.
- Fixed robustness issue with GetOddNegativeScale() in ray tracing, which was impacting normal mapping (1261160).
- Fixed regression where moving face of the probe gizmo was not moving its position anymore.
- Fixed XR single-pass macros in tessellation shaders.
- Fixed path-traced subsurface scattering mixing with diffuse and specular BRDFs (1250601).
- Fixed custom pass re-ordering issues.
- Improved robustness of normal mapping when scale is 0, and mapping is extreme (normals in or below the tangent plane).
- Fixed XR Display providers not getting zNear and zFar plane distances passed to them when in HDRP.
- Fixed rendering breaking when disabling tonemapping in the frame settings.
- Fixed issue with serialization of exposure modes in volume profiles not being consistent between HDRP versions (case 1261385).
- Fixed issue with duplicate names in newly created sub-layers in the graphics compositor (case 1263093).
- Remove MSAA debug mode when renderpipeline asset has no MSAA
- Fixed some post processing using motion vectors when they are disabled
- Fixed the multiplier of the environement lights being overriden with a wrong value for ray tracing (1260311).
- Fixed a series of exceptions happening when trying to load an asset during wizard execution (1262171).
- Fixed an issue with Stacklit shader not compiling correctly in player with debug display on (1260579)
- Fixed couple issues in the dependence of building the ray tracing acceleration structure.
- Fix sun disk intensity
- Fixed unwanted ghosting for smooth surfaces.
- Fixing an issue in the recursive rendering flag texture usage.
- Fixed a missing dependecy for choosing to evaluate transparent SSR.
- Fixed issue that failed compilation when XR is disabled.
- Fixed a compilation error in the IES code.
- Fixed issue with dynamic resolution handler when no OnResolutionChange callback is specified. 
- Fixed multiple volumes, planar reflection, and decal projector position when creating them from the menu.
- Reduced the number of global keyword used in deferredTile.shader
- Fixed incorrect processing of Ambient occlusion probe (9% error was introduced)
- Fixed multiedition of framesettings drop down (case 1270044)
- Fixed planar probe gizmo

### Changed
- Improve MIP selection for decals on Transparents
- Color buffer pyramid is not allocated anymore if neither refraction nor distortion are enabled
- Rename Emission Radius to Radius in UI in Point, Spot
- Angular Diameter parameter for directional light is no longuer an advanced property
- DXR: Remove Light Radius and Angular Diamater of Raytrace shadow. Angular Diameter and Radius are used instead.
- Remove MaxSmoothness parameters from UI for point, spot and directional light. The MaxSmoothness is now deduce from Radius Parameters
- DXR: Remove the Ray Tracing Environement Component. Add a Layer Mask to the ray Tracing volume components to define which objects are taken into account for each effect.
- Removed second cubemaps used for shadowing in lookdev
- Disable Physically Based Sky below ground
- Increase max limit of area light and reflection probe to 128
- Change default texture for detailmap to grey
- Optimize Shadow RT load on Tile based architecture platforms.
- Improved quality of SSAO.
- Moved RequestShadowMapRendering() back to public API.
- Update HDRP DXR Wizard with an option to automatically clone the hdrp config package and setup raytracing to 1 in shaders file.
- Added SceneSelection pass for TerrainLit shader.
- Simplified Light's type API regrouping the logic in one place (Check type in HDAdditionalLightData)
- The support of LOD CrossFade (Dithering transition) in master nodes now required to enable it in the master node settings (Save variant)
- Improved shadow bias, by removing constant depth bias and substituting it with slope-scale bias.
- Fix the default stencil values when a material is created from a SSS ShaderGraph.
- Tweak test asset to be compatible with XR: unlit SG material for canvas and double-side font material
- Slightly tweaked the behaviour of bloom when resolution is low to reduce artifacts.
- Hidden fields in Light Inspector that is not relevant while in BakingOnly mode.
- Changed parametrization of PCSS, now softness is derived from angular diameter (for directional lights) or shape radius (for point/spot lights) and min filter size is now in the [0..1] range.
- Moved the copy of the geometry history buffers to right after the depth mip chain generation.
- Rename "Luminance" to "Nits" in UX for physical light unit
- Rename FrameSettings "SkyLighting" to "SkyReflection"
- Reworked XR automated tests
- The ray traced screen space shadow history for directional, spot and point lights is discarded if the light transform has changed.
- Changed the behavior for ray tracing in case a mesh renderer has both transparent and opaque submeshes.
- Improve history buffer management
- Replaced PlayerSettings.virtualRealitySupported with XRGraphics.tryEnable.
- Remove redundant FrameSettings RealTimePlanarReflection
- Improved a bit the GC calls generated during the rendering.
- Material update is now only triggered when the relevant settings are touched in the shader graph master nodes
- Changed the way Sky Intensity (on Sky volume components) is handled. It's now a combo box where users can choose between Exposure, Multiplier or Lux (for HDRI sky only) instead of both multiplier and exposure being applied all the time. Added a new menu item to convert old profiles.
- Change how method for specular occlusions is decided on inspector shader (Lit, LitTesselation, LayeredLit, LayeredLitTessellation)
- Unlocked SSS, SSR, Motion Vectors and Distortion frame settings for reflections probes.
- Hide unused LOD settings in Quality Settings legacy window.
- Reduced the constrained distance for temporal reprojection of ray tracing denoising
- Removed shadow near plane from the Directional Light Shadow UI.
- Improved the performances of custom pass culling.
- The scene view camera now replicates the physical parameters from the camera tagged as "MainCamera".
- Reduced the number of GC.Alloc calls, one simple scene without plarnar / probes, it should be 0B.
- Renamed ProfilingSample to ProfilingScope and unified API. Added GPU Timings.
- Updated macros to be compatible with the new shader preprocessor.
- Ray tracing reflection temporal filtering is now done in pre-exposed space
- Search field selects the appropriate fields in both project settings panels 'HDRP Default Settings' and 'Quality/HDRP'
- Disabled the refraction and transmission map keywords if the material is opaque.
- Keep celestial bodies outside the atmosphere.
- Updated the MSAA documentation to specify what features HDRP supports MSAA for and what features it does not.
- Shader use for Runtime Debug Display are now correctly stripper when doing a release build
- Now each camera has its own Volume Stack. This allows Volume Parameters to be updated as early as possible and be ready for the whole frame without conflicts between cameras.
- Disable Async for SSR, SSAO and Contact shadow when aggregated ray tracing frame setting is on.
- Improved performance when entering play mode without domain reload by a factor of ~25
- Renamed the camera profiling sample to include the camera name
- Discarding the ray tracing history for AO, reflection, diffuse shadows and GI when the viewport size changes.
- Renamed the camera profiling sample to include the camera name
- Renamed the post processing graphic formats to match the new convention.
- The restart in Wizard for DXR will always be last fix from now on
- Refactoring pre-existing materials to share more shader code between rasterization and ray tracing.
- Setting a material's Refraction Model to Thin does not overwrite the Thickness and Transmission Absorption Distance anymore.
- Removed Wind textures from runtime as wind is no longer built into the pipeline
- Changed Shader Graph titles of master nodes to be more easily searchable ("HDRP/x" -> "x (HDRP)")
- Expose StartSinglePass() and StopSinglePass() as public interface for XRPass
- Replaced the Texture array for 2D cookies (spot, area and directional lights) and for planar reflections by an atlas.
- Moved the tier defining from the asset to the concerned volume components.
- Changing from a tier management to a "mode" management for reflection and GI and removing the ability to enable/disable deferred and ray bining (they are now implied by performance mode)
- The default FrameSettings for ScreenSpaceShadows is set to true for Camera in order to give a better workflow for DXR.
- Refactor internal usage of Stencil bits.
- Changed how the material upgrader works and added documentation for it.
- Custom passes now disable the stencil when overwriting the depth and not writing into it.
- Renamed the camera profiling sample to include the camera name
- Changed the way the shadow casting property of transparent and tranmissive materials is handeled for ray tracing.
- Changed inspector materials stencil setting code to have more sharing.
- Updated the default scene and default DXR scene and DefaultVolumeProfile.
- Changed the way the length parameter is used for ray traced contact shadows.
- Improved the coherency of PCSS blur between cascades.
- Updated VR checks in Wizard to reflect new XR System.
- Removing unused alpha threshold depth prepass and post pass for fabric shader graph.
- Transform result from CIE XYZ to sRGB color space in EvalSensitivity for iridescence.
- Moved BeginCameraRendering callback right before culling.
- Changed the visibility of the Indirect Lighting Controller component to public.
- Renamed the cubemap used for diffuse convolution to a more explicit name for the memory profiler.
- Improved behaviour of transmission color on transparent surfaces in path tracing.
- Light dimmer can now get values higher than one and was renamed to multiplier in the UI.
- Removed info box requesting volume component for Visual Environment and updated the documentation with the relevant information.
- Improved light selection oracle for light sampling in path tracing.
- Stripped ray tracing subsurface passes with ray tracing is not enabled.
- Remove LOD cross fade code for ray tracing shaders
- Removed legacy VR code
- Add range-based clipping to box lights (case 1178780)
- Improve area light culling (case 1085873)
- Light Hierarchy debug mode can now adjust Debug Exposure for visualizing high exposure scenes.
- Rejecting history for ray traced reflections based on a threshold evaluated on the neighborhood of the sampled history.
- Renamed "Environment" to "Reflection Probes" in tile/cluster debug menu.
- Utilities namespace is obsolete, moved its content to UnityEngine.Rendering (case 1204677)
- Obsolete Utilities namespace was removed, instead use UnityEngine.Rendering (case 1204677)
- Moved most of the compute shaders to the multi_compile API instead of multiple kernels.
- Use multi_compile API for deferred compute shader with shadow mask.
- Remove the raytracing rendering queue system to make recursive raytraced material work when raytracing is disabled
- Changed a few resources used by ray tracing shaders to be global resources (using register space1) for improved CPU performance.
- All custom pass volumes are now executed for one injection point instead of the first one.
- Hidden unsupported choice in emission in Materials
- Temporal Anti aliasing improvements.
- Optimized PrepareLightsForGPU (cost reduced by over 25%) and PrepareGPULightData (around twice as fast now).
- Moved scene view camera settings for HDRP from the preferences window to the scene view camera settings window.
- Updated shaders to be compatible with Microsoft's DXC.
- Debug exposure in debug menu have been replace to debug exposure compensation in EV100 space and is always visible.
- Further optimized PrepareLightsForGPU (3x faster with few shadows, 1.4x faster with a lot of shadows or equivalently cost reduced by 68% to 37%).
- Raytracing: Replaced the DIFFUSE_LIGHTING_ONLY multicompile by a uniform.
- Raytracing: Removed the dynamic lightmap multicompile.
- Raytracing: Remove the LOD cross fade multi compile for ray tracing.
- Cookie are now supported in lightmaper. All lights casting cookie and baked will now include cookie influence.
- Avoid building the mip chain a second time for SSR for transparent objects.
- Replaced "High Quality" Subsurface Scattering with a set of Quality Levels.
- Replaced "High Quality" Volumetric Lighting with "Screen Resolution Percentage" and "Volume Slice Count" on the Fog volume component.
- Merged material samples and shader samples
- Update material samples scene visuals
- Use multi_compile API for deferred compute shader with shadow mask.
- Made the StaticLightingSky class public so that users can change it by script for baking purpose.
- Shadowmask and realtime reflectoin probe property are hide in Quality settings
- Improved performance of reflection probe management when using a lot of probes.
- Ignoring the disable SSR flags for recursive rendering.
- Removed logic in the UI to disable parameters for contact shadows and fog volume components as it was going against the concept of the volume system.
- Fixed the sub surface mask not being taken into account when computing ray traced sub surface scattering.
- MSAA Within Forward Frame Setting is now enabled by default on Cameras when new Render Pipeline Asset is created
- Slightly changed the TAA anti-flicker mechanism so that it is more aggressive on almost static images (only on High preset for now).
- Changed default exposure compensation to 0.
- Refactored shadow caching system.
- Removed experimental namespace for ray tracing code.
- Increase limit for max numbers of lights in UX
- Removed direct use of BSDFData in the path tracing pass, delegated to the material instead.
- Pre-warm the RTHandle system to reduce the amount of memory allocations and the total memory needed at all points. 
- DXR: Only read the geometric attributes that are required using the share pass info and shader graph defines.
- DXR: Dispatch binned rays in 1D instead of 2D.
- Lit and LayeredLit tessellation cross lod fade don't used dithering anymore between LOD but fade the tessellation height instead. Allow a smoother transition
- Changed the way planar reflections are filtered in order to be a bit more "physically based".
- Increased path tracing BSDFs roughness range from [0.001, 0.999] to [0.00001, 0.99999].
- Changing the default SSGI radius for the all configurations.
- Changed the default parameters for quality RTGI to match expected behavior.
- Add color clear pass while rendering XR occlusion mesh to avoid leaks.
- Only use one texture for ray traced reflection upscaling.
- Adjust the upscale radius based on the roughness value.
- DXR: Changed the way the filter size is decided for directional, point and spot shadows.
- Changed the default exposure mode to "Automatic (Histogram)", along with "Limit Min" to -4 and "Limit Max" to 16.
- Replaced the default scene system with the builtin Scene Template feature.
- Changed extensions of shader CAS include files.
- Making the planar probe atlas's format match the color buffer's format.
- Removing the planarReflectionCacheCompressed setting from asset.
- SHADERPASS for TransparentDepthPrepass and TransparentDepthPostpass identification is using respectively SHADERPASS_TRANSPARENT_DEPTH_PREPASS and SHADERPASS_TRANSPARENT_DEPTH_POSTPASS
- Moved the Parallax Occlusion Mapping node into Shader Graph.
- Renamed the debug name from SSAO to ScreenSpaceAmbientOcclusion (1254974).
- Added missing tooltips and improved the UI of the aperture control (case 1254916).
- Fixed wrong tooltips in the Dof Volume (case 1256641).
- The `CustomPassLoadCameraColor` and `CustomPassSampleCameraColor` functions now returns the correct color buffer when used in after post process instead of the color pyramid (which didn't had post processes).
- PBR Sky now doesn't go black when going below sea level, but it instead freezes calculation as if on the horizon. 
- Fixed an issue with quality setting foldouts not opening when clicking on them (1253088).
- Shutter speed can now be changed by dragging the mouse over the UI label (case 1245007).
- Remove the 'Point Cube Size' for cookie, use the Cubemap size directly.
- VFXTarget with Unlit now allows EmissiveColor output to be consistent with HDRP unlit.
- Only building the RTAS if there is an effect that will require it (1262217).
- Fixed the first ray tracing frame not having the light cluster being set up properly (1260311).
- Render graph pre-setup for ray traced ambient occlusion.
- Avoid casting multiple rays and denoising for hard directional, point and spot ray traced shadows (1261040).
- Making sure the preview cameras do not use ray tracing effects due to a by design issue to build ray tracing acceleration structures (1262166).
- Preparing ray traced reflections for the render graph support (performance and quality).
- Preparing recursive rendering for the render graph port.
- Preparation pass for RTGI, temporal filter and diffuse denoiser for render graph.
- Updated the documentation for the DXR implementation.
- Changed the DXR wizard to support optional checks.
- Changed the DXR wizard steps.
- Preparation pass for RTSSS to be supported by render graph.
- Changed the color space of EmissiveColorLDR property on all shader. Was linear but should have been sRGB. Auto upgrade script handle the conversion.

## [7.1.1] - 2019-09-05

### Added
- Transparency Overdraw debug mode. Allows to visualize transparent objects draw calls as an "heat map".
- Enabled single-pass instancing support for XR SDK with new API cmd.SetInstanceMultiplier()
- XR settings are now available in the HDRP asset
- Support for Material Quality in Shader Graph
- Material Quality support selection in HDRP Asset
- Renamed XR shader macro from UNITY_STEREO_ASSIGN_COMPUTE_EYE_INDEX to UNITY_XR_ASSIGN_VIEW_INDEX
- Raytracing ShaderGraph node for HDRP shaders
- Custom passes volume component with 3 injection points: Before Rendering, Before Transparent and Before Post Process
- Alpha channel is now properly exported to camera render textures when using FP16 color buffer format
- Support for XR SDK mirror view modes
- HD Master nodes in Shader Graph now support Normal and Tangent modification in vertex stage.
- DepthOfFieldCoC option in the fullscreen debug modes.
- Added override Ambient Occlusion option on debug windows
- Added Custom Post Processes with 3 injection points: Before Transparent, Before Post Process and After Post Process
- Added draft of minimal interactive path tracing (experimental) based on DXR API - Support only 4 area light, lit and unlit shader (non-shadergraph)
- Small adjustments to TAA anti flicker (more aggressive on high values).

### Fixed
- Fixed wizard infinite loop on cancellation
- Fixed with compute shader error about too many threads in threadgroup on low GPU
- Fixed invalid contact shadow shaders being created on metal
- Fixed a bug where if Assembly.GetTypes throws an exception due to mis-versioned dlls, then no preprocessors are used in the shader stripper
- Fixed typo in AXF decal property preventing to compile
- Fixed reflection probe with XR single-pass and FPTL
- Fixed force gizmo shown when selecting camera in hierarchy
- Fixed issue with XR occlusion mesh and dynamic resolution
- Fixed an issue where lighting compute buffers were re-created with the wrong size when resizing the window, causing tile artefacts at the top of the screen.
- Fix FrameSettings names and tooltips
- Fixed error with XR SDK when the Editor is not in focus
- Fixed errors with RenderGraph, XR SDK and occlusion mesh
- Fixed shadow routines compilation errors when "real" type is a typedef on "half".
- Fixed toggle volumetric lighting in the light UI
- Fixed post-processing history reset handling rt-scale incorrectly
- Fixed crash with terrain and XR multi-pass
- Fixed ShaderGraph material synchronization issues
- Fixed a null reference exception when using an Emissive texture with Unlit shader (case 1181335)
- Fixed an issue where area lights and point lights where not counted separately with regards to max lights on screen (case 1183196)
- Fixed an SSR and Subsurface Scattering issue (appearing black) when using XR.

### Changed
- Update Wizard layout.
- Remove almost all Garbage collection call within a frame.
- Rename property AdditionalVeclocityChange to AddPrecomputeVelocity
- Call the End/Begin camera rendering callbacks for camera with customRender enabled
- Changeg framesettings migration order of postprocess flags as a pr for reflection settings flags have been backported to 2019.2
- Replaced usage of ENABLE_VR in XRSystem.cs by version defines based on the presence of the built-in VR and XR modules
- Added an update virtual function to the SkyRenderer class. This is called once per frame. This allows a given renderer to amortize heavy computation at the rate it chooses. Currently only the physically based sky implements this.
- Removed mandatory XRPass argument in HDCamera.GetOrCreate()
- Restored the HDCamera parameter to the sky rendering builtin parameters.
- Removed usage of StructuredBuffer for XR View Constants
- Expose Direct Specular Lighting control in FrameSettings
- Deprecated ExponentialFog and VolumetricFog volume components. Now there is only one exponential fog component (Fog) which can add Volumetric Fog as an option. Added a script in Edit -> Render Pipeline -> Upgrade Fog Volume Components.

## [7.0.1] - 2019-07-25

### Added
- Added option in the config package to disable globally Area Lights and to select shadow quality settings for the deferred pipeline.
- When shader log stripping is enabled, shader stripper statistics will be written at `Temp/shader-strip.json`
- Occlusion mesh support from XR SDK

### Fixed
- Fixed XR SDK mirror view blit, cleanup some XRTODO and removed XRDebug.cs
- Fixed culling for volumetrics with XR single-pass rendering
- Fix shadergraph material pass setup not called
- Fixed documentation links in component's Inspector header bar
- Cookies using the render texture output from a camera are now properly updated
- Allow in ShaderGraph to enable pre/post pass when the alpha clip is disabled

### Changed
- RenderQueue for Opaque now start at Background instead of Geometry.
- Clamp the area light size for scripting API when we change the light type
- Added a warning in the material UI when the diffusion profile assigned is not in the HDRP asset


## [7.0.0] - 2019-07-17

### Added
- `Fixed`, `Viewer`, and `Automatic` modes to compute the FOV used when rendering a `PlanarReflectionProbe`
- A checkbox to toggle the chrome gizmo of `ReflectionProbe`and `PlanarReflectionProbe`
- Added a Light layer in shadows that allow for objects to cast shadows without being affected by light (and vice versa).
- You can now access ShaderGraph blend states from the Material UI (for example, **Surface Type**, **Sorting Priority**, and **Blending Mode**). This change may break Materials that use a ShaderGraph, to fix them, select **Edit > Render Pipeline > Reset all ShaderGraph Scene Materials BlendStates**. This syncs the blendstates of you ShaderGraph master nodes with the Material properties.
- You can now control ZTest, ZWrite, and CullMode for transparent Materials.
- Materials that use Unlit Shaders or Unlit Master Node Shaders now cast shadows.
- Added an option to enable the ztest on **After Post Process** materials when TAA is disabled.
- Added a new SSAO (based on Ground Truth Ambient Occlusion algorithm) to replace the previous one.
- Added support for shadow tint on light
- BeginCameraRendering and EndCameraRendering callbacks are now called with probes
- Adding option to update shadow maps only On Enable and On Demand.
- Shader Graphs that use time-dependent vertex modification now generate correct motion vectors.
- Added option to allow a custom spot angle for spot light shadow maps.
- Added frame settings for individual post-processing effects
- Added dither transition between cascades for Low and Medium quality settings
- Added single-pass instancing support with XR SDK
- Added occlusion mesh support with XR SDK
- Added support of Alembic velocity to various shaders
- Added support for more than 2 views for single-pass instancing
- Added support for per punctual/directional light min roughness in StackLit
- Added mirror view support with XR SDK
- Added VR verification in HDRPWizard
- Added DXR verification in HDRPWizard
- Added feedbacks in UI of Volume regarding skies
- Cube LUT support in Tonemapping. Cube LUT helpers for external grading are available in the Post-processing Sample package.

### Fixed
- Fixed an issue with history buffers causing effects like TAA or auto exposure to flicker when more than one camera was visible in the editor
- The correct preview is displayed when selecting multiple `PlanarReflectionProbe`s
- Fixed volumetric rendering with camera-relative code and XR stereo instancing
- Fixed issue with flashing cyan due to async compilation of shader when selecting a mesh
- Fix texture type mismatch when the contact shadow are disabled (causing errors on IOS devices)
- Fixed Generate Shader Includes while in package
- Fixed issue when texture where deleted in ShadowCascadeGUI
- Fixed issue in FrameSettingsHistory when disabling a camera several time without enabling it in between.
- Fixed volumetric reprojection with camera-relative code and XR stereo instancing
- Added custom BaseShaderPreprocessor in HDEditorUtils.GetBaseShaderPreprocessorList()
- Fixed compile issue when USE_XR_SDK is not defined
- Fixed procedural sky sun disk intensity for high directional light intensities
- Fixed Decal mip level when using texture mip map streaming to avoid dropping to lowest permitted mip (now loading all mips)
- Fixed deferred shading for XR single-pass instancing after lightloop refactor
- Fixed cluster and material classification debug (material classification now works with compute as pixel shader lighting)
- Fixed IOS Nan by adding a maximun epsilon definition REAL_EPS that uses HALF_EPS when fp16 are used
- Removed unnecessary GC allocation in motion blur code
- Fixed locked UI with advanded influence volume inspector for probes
- Fixed invalid capture direction when rendering planar reflection probes
- Fixed Decal HTILE optimization with platform not supporting texture atomatic (Disable it)
- Fixed a crash in the build when the contact shadows are disabled
- Fixed camera rendering callbacks order (endCameraRendering was being called before the actual rendering)
- Fixed issue with wrong opaque blending settings for After Postprocess
- Fixed issue with Low resolution transparency on PS4
- Fixed a memory leak on volume profiles
- Fixed The Parallax Occlusion Mappping node in shader graph and it's UV input slot
- Fixed lighting with XR single-pass instancing by disabling deferred tiles
- Fixed the Bloom prefiltering pass
- Fixed post-processing effect relying on Unity's random number generator
- Fixed camera flickering when using TAA and selecting the camera in the editor
- Fixed issue with single shadow debug view and volumetrics
- Fixed most of the problems with light animation and timeline
- Fixed indirect deferred compute with XR single-pass instancing
- Fixed a slight omission in anisotropy calculations derived from HazeMapping in StackLit
- Improved stack computation numerical stability in StackLit
- Fix PBR master node always opaque (wrong blend modes for forward pass)
- Fixed TAA with XR single-pass instancing (missing macros)
- Fixed an issue causing Scene View selection wire gizmo to not appear when using HDRP Shader Graphs.
- Fixed wireframe rendering mode (case 1083989)
- Fixed the renderqueue not updated when the alpha clip is modified in the material UI.
- Fixed the PBR master node preview
- Remove the ReadOnly flag on Reflection Probe's cubemap assets during bake when there are no VCS active.
- Fixed an issue where setting a material debug view would not reset the other exclusive modes
- Spot light shapes are now correctly taken into account when baking
- Now the static lighting sky will correctly take the default values for non-overridden properties
- Fixed material albedo affecting the lux meter
- Extra test in deferred compute shading to avoid shading pixels that were not rendered by the current camera (for camera stacking)

### Changed
- Optimization: Reduce the group size of the deferred lighting pass from 16x16 to 8x8
- Replaced HDCamera.computePassCount by viewCount
- Removed xrInstancing flag in RTHandles (replaced by TextureXR.slices and TextureXR.dimensions)
- Refactor the HDRenderPipeline and lightloop code to preprare for high level rendergraph
- Removed the **Back Then Front Rendering** option in the fabric Master Node settings. Enabling this option previously did nothing.
- Shader type Real translates to FP16 precision on Nintendo Switch.
- Shader framework refactor: Introduce CBSDF, EvaluateBSDF, IsNonZeroBSDF to replace BSDF functions
- Shader framework refactor:  GetBSDFAngles, LightEvaluation and SurfaceShading functions
- Replace ComputeMicroShadowing by GetAmbientOcclusionForMicroShadowing
- Rename WorldToTangent to TangentToWorld as it was incorrectly named
- Remove SunDisk and Sun Halo size from directional light
- Remove all obsolete wind code from shader
- Renamed DecalProjectorComponent into DecalProjector for API alignment.
- Improved the Volume UI and made them Global by default
- Remove very high quality shadow option
- Change default for shadow quality in Deferred to Medium
- Enlighten now use inverse squared falloff (before was using builtin falloff)
- Enlighten is now deprecated. Please use CPU or GPU lightmaper instead.
- Remove the name in the diffusion profile UI
- Changed how shadow map resolution scaling with distance is computed. Now it uses screen space area rather than light range.
- Updated MoreOptions display in UI
- Moved Display Area Light Emissive Mesh script API functions in the editor namespace
- direct strenght properties in ambient occlusion now affect direct specular as well
- Removed advanced Specular Occlusion control in StackLit: SSAO based SO control is hidden and fixed to behave like Lit, SPTD is the only HQ technique shown for baked SO.
- Shader framework refactor: Changed ClampRoughness signature to include PreLightData access.
- HDRPWizard window is now in Window > General > HD Render Pipeline Wizard
- Moved StaticLightingSky to LightingWindow
- Removes the current "Scene Settings" and replace them with "Sky & Fog Settings" (with Physically Based Sky and Volumetric Fog).
- Changed how cached shadow maps are placed inside the atlas to minimize re-rendering of them.

## [6.7.0-preview] - 2019-05-16

### Added
- Added ViewConstants StructuredBuffer to simplify XR rendering
- Added API to render specific settings during a frame
- Added stadia to the supported platforms (2019.3)
- Enabled cascade blends settings in the HD Shadow component
- Added Hardware Dynamic Resolution support.
- Added MatCap debug view to replace the no scene lighting debug view.
- Added clear GBuffer option in FrameSettings (default to false)
- Added preview for decal shader graph (Only albedo, normal and emission)
- Added exposure weight control for decal
- Screen Space Directional Shadow under a define option. Activated for ray tracing
- Added a new abstraction for RendererList that will help transition to Render Graph and future RendererList API
- Added multipass support for VR
- Added XR SDK integration (multipass only)
- Added Shader Graph samples for Hair, Fabric and Decal master nodes.
- Add fade distance, shadow fade distance and light layers to light explorer
- Add method to draw light layer drawer in a rect to HDEditorUtils

### Fixed
- Fixed deserialization crash at runtime
- Fixed for ShaderGraph Unlit masternode not writing velocity
- Fixed a crash when assiging a new HDRP asset with the 'Verify Saving Assets' option enabled
- Fixed exposure to properly support TEXTURE2D_X
- Fixed TerrainLit basemap texture generation
- Fixed a bug that caused nans when material classification was enabled and a tile contained one standard material + a material with transmission.
- Fixed gradient sky hash that was not using the exposure hash
- Fixed displayed default FrameSettings in HDRenderPipelineAsset wrongly updated on scripts reload.
- Fixed gradient sky hash that was not using the exposure hash.
- Fixed visualize cascade mode with exposure.
- Fixed (enabled) exposure on override lighting debug modes.
- Fixed issue with LightExplorer when volume have no profile
- Fixed issue with SSR for negative, infinite and NaN history values
- Fixed LightLayer in HDReflectionProbe and PlanarReflectionProbe inspector that was not displayed as a mask.
- Fixed NaN in transmission when the thickness and a color component of the scattering distance was to 0
- Fixed Light's ShadowMask multi-edition.
- Fixed motion blur and SMAA with VR single-pass instancing
- Fixed NaNs generated by phase functionsin volumetric lighting
- Fixed NaN issue with refraction effect and IOR of 1 at extreme grazing angle
- Fixed nan tracker not using the exposure
- Fixed sorting priority on lit and unlit materials
- Fixed null pointer exception when there are no AOVRequests defined on a camera
- Fixed dirty state of prefab using disabled ReflectionProbes
- Fixed an issue where gizmos and editor grid were not correctly depth tested
- Fixed created default scene prefab non editable due to wrong file extension.
- Fixed an issue where sky convolution was recomputed for nothing when a preview was visible (causing extreme slowness when fabric convolution is enabled)
- Fixed issue with decal that wheren't working currently in player
- Fixed missing stereo rendering macros in some fragment shaders
- Fixed exposure for ReflectionProbe and PlanarReflectionProbe gizmos
- Fixed single-pass instancing on PSVR
- Fixed Vulkan shader issue with Texture2DArray in ScreenSpaceShadow.compute by re-arranging code (workaround)
- Fixed camera-relative issue with lights and XR single-pass instancing
- Fixed single-pass instancing on Vulkan
- Fixed htile synchronization issue with shader graph decal
- Fixed Gizmos are not drawn in Camera preview
- Fixed pre-exposure for emissive decal
- Fixed wrong values computed in PreIntegrateFGD and in the generation of volumetric lighting data by forcing the use of fp32.
- Fixed NaNs arising during the hair lighting pass
- Fixed synchronization issue in decal HTile that occasionally caused rendering artifacts around decal borders
- Fixed QualitySettings getting marked as modified by HDRP (and thus checked out in Perforce)
- Fixed a bug with uninitialized values in light explorer
- Fixed issue with LOD transition
- Fixed shader warnings related to raytracing and TEXTURE2D_X

### Changed
- Refactor PixelCoordToViewDirWS to be VR compatible and to compute it only once per frame
- Modified the variants stripper to take in account multiple HDRP assets used in the build.
- Improve the ray biasing code to avoid self-intersections during the SSR traversal
- Update Pyramid Spot Light to better match emitted light volume.
- Moved _XRViewConstants out of UnityPerPassStereo constant buffer to fix issues with PSSL
- Removed GetPositionInput_Stereo() and single-pass (double-wide) rendering mode
- Changed label width of the frame settings to accommodate better existing options.
- SSR's Default FrameSettings for camera is now enable.
- Re-enabled the sharpening filter on Temporal Anti-aliasing
- Exposed HDEditorUtils.LightLayerMaskDrawer for integration in other packages and user scripting.
- Rename atmospheric scattering in FrameSettings to Fog
- The size modifier in the override for the culling sphere in Shadow Cascades now defaults to 0.6, which is the same as the formerly hardcoded value.
- Moved LOD Bias and Maximum LOD Level from Frame Setting section `Other` to `Rendering`
- ShaderGraph Decal that affect only emissive, only draw in emissive pass (was drawing in dbuffer pass too)
- Apply decal projector fade factor correctly on all attribut and for shader graph decal
- Move RenderTransparentDepthPostpass after all transparent
- Update exposure prepass to interleave XR single-pass instancing views in a checkerboard pattern
- Removed ScriptRuntimeVersion check in wizard.

## [6.6.0-preview] - 2019-04-01

### Added
- Added preliminary changes for XR deferred shading
- Added support of 111110 color buffer
- Added proper support for Recorder in HDRP
- Added depth offset input in shader graph master nodes
- Added a Parallax Occlusion Mapping node
- Added SMAA support
- Added Homothety and Symetry quick edition modifier on volume used in ReflectionProbe, PlanarReflectionProbe and DensityVolume
- Added multi-edition support for DecalProjectorComponent
- Improve hair shader
- Added the _ScreenToTargetScaleHistory uniform variable to be used when sampling HDRP RTHandle history buffers.
- Added settings in `FrameSettings` to change `QualitySettings.lodBias` and `QualitySettings.maximumLODLevel` during a rendering
- Added an exposure node to retrieve the current, inverse and previous frame exposure value.
- Added an HD scene color node which allow to sample the scene color with mips and a toggle to remove the exposure.
- Added safeguard on HD scene creation if default scene not set in the wizard
- Added Low res transparency rendering pass.

### Fixed
- Fixed HDRI sky intensity lux mode
- Fixed dynamic resolution for XR
- Fixed instance identifier semantic string used by Shader Graph
- Fixed null culling result occuring when changing scene that was causing crashes
- Fixed multi-edition light handles and inspector shapes
- Fixed light's LightLayer field when multi-editing
- Fixed normal blend edition handles on DensityVolume
- Fixed an issue with layered lit shader and height based blend where inactive layers would still have influence over the result
- Fixed multi-selection handles color for DensityVolume
- Fixed multi-edition inspector's blend distances for HDReflectionProbe, PlanarReflectionProbe and DensityVolume
- Fixed metric distance that changed along size in DensityVolume
- Fixed DensityVolume shape handles that have not same behaviour in advance and normal edition mode
- Fixed normal map blending in TerrainLit by only blending the derivatives
- Fixed Xbox One rendering just a grey screen instead of the scene
- Fixed probe handles for multiselection
- Fixed baked cubemap import settings for convolution
- Fixed regression causing crash when attempting to open HDRenderPipelineWizard without an HDRenderPipelineAsset setted
- Fixed FullScreenDebug modes: SSAO, SSR, Contact shadow, Prerefraction Color Pyramid, Final Color Pyramid
- Fixed volumetric rendering with stereo instancing
- Fixed shader warning
- Fixed missing resources in existing asset when updating package
- Fixed PBR master node preview in forward rendering or transparent surface
- Fixed deferred shading with stereo instancing
- Fixed "look at" edition mode of Rotation tool for DecalProjectorComponent
- Fixed issue when switching mode in ReflectionProbe and PlanarReflectionProbe
- Fixed issue where migratable component version where not always serialized when part of prefab's instance
- Fixed an issue where shadow would not be rendered properly when light layer are not enabled
- Fixed exposure weight on unlit materials
- Fixed Light intensity not played in the player when recorded with animation/timeline
- Fixed some issues when multi editing HDRenderPipelineAsset
- Fixed emission node breaking the main shader graph preview in certain conditions.
- Fixed checkout of baked probe asset when baking probes.
- Fixed invalid gizmo position for rotated ReflectionProbe
- Fixed multi-edition of material's SurfaceType and RenderingPath
- Fixed whole pipeline reconstruction on selecting for the first time or modifying other than the currently used HDRenderPipelineAsset
- Fixed single shadow debug mode
- Fixed global scale factor debug mode when scale > 1
- Fixed debug menu material overrides not getting applied to the Terrain Lit shader
- Fixed typo in computeLightVariants
- Fixed deferred pass with XR instancing by disabling ComputeLightEvaluation
- Fixed bloom resolution independence
- Fixed lens dirt intensity not behaving properly
- Fixed the Stop NaN feature
- Fixed some resources to handle more than 2 instanced views for XR
- Fixed issue with black screen (NaN) produced on old GPU hardware or intel GPU hardware with gaussian pyramid
- Fixed issue with disabled punctual light would still render when only directional light is present

### Changed
- DensityVolume scripting API will no longuer allow to change between advance and normal edition mode
- Disabled depth of field, lens distortion and panini projection in the scene view
- TerrainLit shaders and includes are reorganized and made simpler.
- TerrainLit shader GUI now allows custom properties to be displayed in the Terrain fold-out section.
- Optimize distortion pass with stencil
- Disable SceneSelectionPass in shader graph preview
- Control punctual light and area light shadow atlas separately
- Move SMAA anti-aliasing option to after Temporal Anti Aliasing one, to avoid problem with previously serialized project settings
- Optimize rendering with static only lighting and when no cullable lights/decals/density volumes are present.
- Updated handles for DecalProjectorComponent for enhanced spacial position readability and have edition mode for better SceneView management
- DecalProjectorComponent are now scale independent in order to have reliable metric unit (see new Size field for changing the size of the volume)
- Restructure code from HDCamera.Update() by adding UpdateAntialiasing() and UpdateViewConstants()
- Renamed velocity to motion vectors
- Objects rendered during the After Post Process pass while TAA is enabled will not benefit from existing depth buffer anymore. This is done to fix an issue where those object would wobble otherwise
- Removed usage of builtin unity matrix for shadow, shadow now use same constant than other view
- The default volume layer mask for cameras & probes is now `Default` instead of `Everything`

## [6.5.0-preview] - 2019-03-07

### Added
- Added depth-of-field support with stereo instancing
- Adding real time area light shadow support
- Added a new FrameSettings: Specular Lighting to toggle the specular during the rendering

### Fixed
- Fixed diffusion profile upgrade breaking package when upgrading to a new version
- Fixed decals cropped by gizmo not updating correctly if prefab
- Fixed an issue when enabling SSR on multiple view
- Fixed edition of the intensity's unit field while selecting multiple lights
- Fixed wrong calculation in soft voxelization for density volume
- Fixed gizmo not working correctly with pre-exposure
- Fixed issue with setting a not available RT when disabling motion vectors
- Fixed planar reflection when looking at mirror normal
- Fixed mutiselection issue with HDLight Inspector
- Fixed HDAdditionalCameraData data migration
- Fixed failing builds when light explorer window is open
- Fixed cascade shadows border sometime causing artefacts between cascades
- Restored shadows in the Cascade Shadow debug visualization
- `camera.RenderToCubemap` use proper face culling

### Changed
- When rendering reflection probe disable all specular lighting and for metals use fresnelF0 as diffuse color for bake lighting.

## [6.4.0-preview] - 2019-02-21

### Added
- VR: Added TextureXR system to selectively expand TEXTURE2D macros to texture array for single-pass stereo instancing + Convert textures call to these macros
- Added an unit selection dropdown next to shutter speed (camera)
- Added error helpbox when trying to use a sub volume component that require the current HDRenderPipelineAsset to support a feature that it is not supporting.
- Add mesh for tube light when display emissive mesh is enabled

### Fixed
- Fixed Light explorer. The volume explorer used `profile` instead of `sharedProfile` which instantiate a custom volume profile instead of editing the asset itself.
- Fixed UI issue where all is displayed using metric unit in shadow cascade and Percent is set in the unit field (happening when opening the inspector).
- Fixed inspector event error when double clicking on an asset (diffusion profile/material).
- Fixed nullref on layered material UI when the material is not an asset.
- Fixed nullref exception when undo/redo a light property.
- Fixed visual bug when area light handle size is 0.

### Changed
- Update UI for 32bit/16bit shadow precision settings in HDRP asset
- Object motion vectors have been disabled in all but the game view. Camera motion vectors are still enabled everywhere, allowing TAA and Motion Blur to work on static objects.
- Enable texture array by default for most rendering code on DX11 and unlock stereo instancing (DX11 only for now)

## [6.3.0-preview] - 2019-02-18

### Added
- Added emissive property for shader graph decals
- Added a diffusion profile override volume so the list of diffusion profile assets to use can be chanaged without affecting the HDRP asset
- Added a "Stop NaNs" option on cameras and in the Scene View preferences.
- Added metric display option in HDShadowSettings and improve clamping
- Added shader parameter mapping in DebugMenu
- Added scripting API to configure DebugData for DebugMenu

### Fixed
- Fixed decals in forward
- Fixed issue with stencil not correctly setup for various master node and shader for the depth pass, motion vector pass and GBuffer/Forward pass
- Fixed SRP batcher and metal
- Fixed culling and shadows for Pyramid, Box, Rectangle and Tube lights
- Fixed an issue where scissor render state leaking from the editor code caused partially black rendering

### Changed
- When a lit material has a clear coat mask that is not null, we now use the clear coat roughness to compute the screen space reflection.
- Diffusion profiles are now limited to one per asset and can be referenced in materials, shader graphs and vfx graphs. Materials will be upgraded automatically except if they are using a shader graph, in this case it will display an error message.

## [6.2.0-preview] - 2019-02-15

### Added
- Added help box listing feature supported in a given HDRenderPipelineAsset alongs with the drawbacks implied.
- Added cascade visualizer, supporting disabled handles when not overriding.

### Fixed
- Fixed post processing with stereo double-wide
- Fixed issue with Metal: Use sign bit to find the cache type instead of lowest bit.
- Fixed invalid state when creating a planar reflection for the first time
- Fix FrameSettings's LitShaderMode not restrained by supported LitShaderMode regression.

### Changed
- The default value roughness value for the clearcoat has been changed from 0.03 to 0.01
- Update default value of based color for master node
- Update Fabric Charlie Sheen lighting model - Remove Fresnel component that wasn't part of initial model + Remap smoothness to [0.0 - 0.6] range for more artist friendly parameter

### Changed
- Code refactor: all macros with ARGS have been swapped with macros with PARAM. This is because the ARGS macros were incorrectly named.

## [6.1.0-preview] - 2019-02-13

### Added
- Added support for post-processing anti-aliasing in the Scene View (FXAA and TAA). These can be set in Preferences.
- Added emissive property for decal material (non-shader graph)

### Fixed
- Fixed a few UI bugs with the color grading curves.
- Fixed "Post Processing" in the scene view not toggling post-processing effects
- Fixed bake only object with flag `ReflectionProbeStaticFlag` when baking a `ReflectionProbe`

### Changed
- Removed unsupported Clear Depth checkbox in Camera inspector
- Updated the toggle for advanced mode in inspectors.

## [6.0.0-preview] - 2019-02-23

### Added
- Added new API to perform a camera rendering
- Added support for hair master node (Double kajiya kay - Lambert)
- Added Reset behaviour in DebugMenu (ingame mapping is right joystick + B)
- Added Default HD scene at new scene creation while in HDRP
- Added Wizard helping to configure HDRP project
- Added new UI for decal material to allow remapping and scaling of some properties
- Added cascade shadow visualisation toggle in HD shadow settings
- Added icons for assets
- Added replace blending mode for distortion
- Added basic distance fade for density volumes
- Added decal master node for shader graph
- Added HD unlit master node (Cross Pipeline version is name Unlit)
- Added new Rendering Queue in materials
- Added post-processing V3 framework embed in HDRP, remove postprocess V2 framework
- Post-processing now uses the generic volume framework
-   New depth-of-field, bloom, panini projection effects, motion blur
-   Exposure is now done as a pre-exposition pass, the whole system has been revamped
-   Exposure now use EV100 everywhere in the UI (Sky, Emissive Light)
- Added emissive intensity (Luminance and EV100 control) control for Emissive
- Added pre-exposure weigth for Emissive
- Added an emissive color node and a slider to control the pre-exposure percentage of emission color
- Added physical camera support where applicable
- Added more color grading tools
- Added changelog level for Shader Variant stripping
- Added Debug mode for validation of material albedo and metalness/specularColor values
- Added a new dynamic mode for ambient probe and renamed BakingSky to StaticLightingSky
- Added command buffer parameter to all Bind() method of material
- Added Material validator in Render Pipeline Debug
- Added code to future support of DXR (not enabled)
- Added support of multiviewport
- Added HDRenderPipeline.RequestSkyEnvironmentUpdate function to force an update from script when sky is set to OnDemand
- Added a Lighting and BackLighting slots in Lit, StackLit, Fabric and Hair master nodes
- Added support for overriding terrain detail rendering shaders, via the render pipeline editor resources asset
- Added xrInstancing flag support to RTHandle
- Added support for cullmask for decal projectors
- Added software dynamic resolution support
- Added support for "After Post-Process" render pass for unlit shader
- Added support for textured rectangular area lights
- Added stereo instancing macros to MSAA shaders
- Added support for Quarter Res Raytraced Reflections (not enabled)
- Added fade factor for decal projectors.
- Added stereo instancing macros to most shaders used in VR
- Added multi edition support for HDRenderPipelineAsset

### Fixed
- Fixed logic to disable FPTL with stereo rendering
- Fixed stacklit transmission and sun highlight
- Fixed decals with stereo rendering
- Fixed sky with stereo rendering
- Fixed flip logic for postprocessing + VR
- Fixed copyStencilBuffer pass for Switch
- Fixed point light shadow map culling that wasn't taking into account far plane
- Fixed usage of SSR with transparent on all master node
- Fixed SSR and microshadowing on fabric material
- Fixed blit pass for stereo rendering
- Fixed lightlist bounds for stereo rendering
- Fixed windows and in-game DebugMenu sync.
- Fixed FrameSettings' LitShaderMode sync when opening DebugMenu.
- Fixed Metal specific issues with decals, hitting a sampler limit and compiling AxF shader
- Fixed an issue with flipped depth buffer during postprocessing
- Fixed normal map use for shadow bias with forward lit - now use geometric normal
- Fixed transparent depth prepass and postpass access so they can be use without alpha clipping for lit shader
- Fixed support of alpha clip shadow for lit master node
- Fixed unlit master node not compiling
- Fixed issue with debug display of reflection probe
- Fixed issue with phong tessellations not working with lit shader
- Fixed issue with vertex displacement being affected by heightmap setting even if not heightmap where assign
- Fixed issue with density mode on Lit terrain producing NaN
- Fixed issue when going back and forth from Lit to LitTesselation for displacement mode
- Fixed issue with ambient occlusion incorrectly applied to emissiveColor with light layers in deferred
- Fixed issue with fabric convolution not using the correct convolved texture when fabric convolution is enabled
- Fixed issue with Thick mode for Transmission that was disabling transmission with directional light
- Fixed shutdown edge cases with HDRP tests
- Fixed slowdow when enabling Fabric convolution in HDRP asset
- Fixed specularAA not compiling in StackLit Master node
- Fixed material debug view with stereo rendering
- Fixed material's RenderQueue edition in default view.
- Fixed banding issues within volumetric density buffer
- Fixed missing multicompile for MSAA for AxF
- Fixed camera-relative support for stereo rendering
- Fixed remove sync with render thread when updating decal texture atlas.
- Fixed max number of keyword reach [256] issue. Several shader feature are now local
- Fixed Scene Color and Depth nodes
- Fixed SSR in forward
- Fixed custom editor of Unlit, HD Unlit and PBR shader graph master node
- Fixed issue with NewFrame not correctly calculated in Editor when switching scene
- Fixed issue with TerrainLit not compiling with depth only pass and normal buffer
- Fixed geometric normal use for shadow bias with PBR master node in forward
- Fixed instancing macro usage for decals
- Fixed error message when having more than one directional light casting shadow
- Fixed error when trying to display preview of Camera or PlanarReflectionProbe
- Fixed LOAD_TEXTURE2D_ARRAY_MSAA macro
- Fixed min-max and amplitude clamping value in inspector of vertex displacement materials
- Fixed issue with alpha shadow clip (was incorrectly clipping object shadow)
- Fixed an issue where sky cubemap would not be cleared correctly when setting the current sky to None
- Fixed a typo in Static Lighting Sky component UI
- Fixed issue with incorrect reset of RenderQueue when switching shader in inspector GUI
- Fixed issue with variant stripper stripping incorrectly some variants
- Fixed a case of ambient lighting flickering because of previews
- Fixed Decals when rendering multiple camera in a single frame
- Fixed cascade shadow count in shader
- Fixed issue with Stacklit shader with Haze effect
- Fixed an issue with the max sample count for the TAA
- Fixed post-process guard band for XR
- Fixed exposure of emissive of Unlit
- Fixed depth only and motion vector pass for Unlit not working correctly with MSAA
- Fixed an issue with stencil buffer copy causing unnecessary compute dispatches for lighting
- Fixed multi edition issue in FrameSettings
- Fixed issue with SRP batcher and DebugDisplay variant of lit shader
- Fixed issue with debug material mode not doing alpha test
- Fixed "Attempting to draw with missing UAV bindings" errors on Vulkan
- Fixed pre-exposure incorrectly apply to preview
- Fixed issue with duplicate 3D texture in 3D texture altas of volumetric?
- Fixed Camera rendering order (base on the depth parameter)
- Fixed shader graph decals not being cropped by gizmo
- Fixed "Attempting to draw with missing UAV bindings" errors on Vulkan.


### Changed
- ColorPyramid compute shader passes is swapped to pixel shader passes on platforms where the later is faster (Nintendo Switch).
- Removing the simple lightloop used by the simple lit shader
- Whole refactor of reflection system: Planar and reflection probe
- Separated Passthrough from other RenderingPath
- Update several properties naming and caption based on feedback from documentation team
- Remove tile shader variant for transparent backface pass of lit shader
- Rename all HDRenderPipeline to HDRP folder for shaders
- Rename decal property label (based on doc team feedback)
- Lit shader mode now default to Deferred to reduce build time
- Update UI of Emission parameters in shaders
- Improve shader variant stripping including shader graph variant
- Refactored render loop to render realtime probes visible per camera
- Enable SRP batcher by default
- Shader code refactor: Rename LIGHTLOOP_SINGLE_PASS => LIGHTLOOP_DISABLE_TILE_AND_CLUSTER and clean all usage of LIGHTLOOP_TILE_PASS
- Shader code refactor: Move pragma definition of vertex and pixel shader inside pass + Move SURFACE_GRADIENT definition in XXXData.hlsl
- Micro-shadowing in Lit forward now use ambientOcclusion instead of SpecularOcclusion
- Upgraded FrameSettings workflow, DebugMenu and Inspector part relative to it
- Update build light list shader code to support 32 threads in wavefronts on Switch
- LayeredLit layers' foldout are now grouped in one main foldout per layer
- Shadow alpha clip can now be enabled on lit shader and haor shader enven for opaque
- Temporal Antialiasing optimization for Xbox One X
- Parameter depthSlice on SetRenderTarget functions now defaults to -1 to bind the entire resource
- Rename SampleCameraDepth() functions to LoadCameraDepth() and SampleCameraDepth(), same for SampleCameraColor() functions
- Improved Motion Blur quality.
- Update stereo frame settings values for single-pass instancing and double-wide
- Rearrange FetchDepth functions to prepare for stereo-instancing
- Remove unused _ComputeEyeIndex
- Updated HDRenderPipelineAsset inspector
- Re-enable SRP batcher for metal

## [5.2.0-preview] - 2018-11-27

### Added
- Added option to run Contact Shadows and Volumetrics Voxelization stage in Async Compute
- Added camera freeze debug mode - Allow to visually see culling result for a camera
- Added support of Gizmo rendering before and after postprocess in Editor
- Added support of LuxAtDistance for punctual lights

### Fixed
- Fixed Debug.DrawLine and Debug.Ray call to work in game view
- Fixed DebugMenu's enum resetted on change
- Fixed divide by 0 in refraction causing NaN
- Fixed disable rough refraction support
- Fixed refraction, SSS and atmospheric scattering for VR
- Fixed forward clustered lighting for VR (double-wide).
- Fixed Light's UX to not allow negative intensity
- Fixed HDRenderPipelineAsset inspector broken when displaying its FrameSettings from project windows.
- Fixed forward clustered lighting for VR (double-wide).
- Fixed HDRenderPipelineAsset inspector broken when displaying its FrameSettings from project windows.
- Fixed Decals and SSR diable flags for all shader graph master node (Lit, Fabric, StackLit, PBR)
- Fixed Distortion blend mode for shader graph master node (Lit, StackLit)
- Fixed bent Normal for Fabric master node in shader graph
- Fixed PBR master node lightlayers
- Fixed shader stripping for built-in lit shaders.

### Changed
- Rename "Regular" in Diffusion profile UI "Thick Object"
- Changed VBuffer depth parametrization for volumetric from distanceRange to depthExtent - Require update of volumetric settings - Fog start at near plan
- SpotLight with box shape use Lux unit only

## [5.1.0-preview] - 2018-11-19

### Added

- Added a separate Editor resources file for resources Unity does not take when it builds a Player.
- You can now disable SSR on Materials in Shader Graph.
- Added support for MSAA when the Supported Lit Shader Mode is set to Both. Previously HDRP only supported MSAA for Forward mode.
- You can now override the emissive color of a Material when in debug mode.
- Exposed max light for Light Loop Settings in HDRP asset UI.
- HDRP no longer performs a NormalDBuffer pass update if there are no decals in the Scene.
- Added distant (fall-back) volumetric fog and improved the fog evaluation precision.
- Added an option to reflect sky in SSR.
- Added a y-axis offset for the PlanarReflectionProbe and offset tool.
- Exposed the option to run SSR and SSAO on async compute.
- Added support for the _GlossMapScale parameter in the Legacy to HDRP Material converter.
- Added wave intrinsic instructions for use in Shaders (for AMD GCN).


### Fixed
- Fixed sphere shaped influence handles clamping in Reflection Probes.
- Fixed Reflection Probe data migration for projects created before using HDRP.
- Fixed UI of Layered Material where Unity previously rendered the scrollbar above the Copy button.
- Fixed Material tessellations parameters Start fade distance and End fade distance. Originally, Unity clamped these values when you modified them.
- Fixed various distortion and refraction issues - handle a better fall-back.
- Fixed SSR for multiple views.
- Fixed SSR issues related to self-intersections.
- Fixed shape density volume handle speed.
- Fixed density volume shape handle moving too fast.
- Fixed the Camera velocity pass that we removed by mistake.
- Fixed some null pointer exceptions when disabling motion vectors support.
- Fixed viewports for both the Subsurface Scattering combine pass and the transparent depth prepass.
- Fixed the blend mode pop-up in the UI. It previously did not appear when you enabled pre-refraction.
- Fixed some null pointer exceptions that previously occurred when you disabled motion vectors support.
- Fixed Layered Lit UI issue with scrollbar.
- Fixed cubemap assignation on custom ReflectionProbe.
- Fixed Reflection Probes’ capture settings' shadow distance.
- Fixed an issue with the SRP batcher and Shader variables declaration.
- Fixed thickness and subsurface slots for fabric Shader master node that wasn't appearing with the right combination of flags.
- Fixed d3d debug layer warning.
- Fixed PCSS sampling quality.
- Fixed the Subsurface and transmission Material feature enabling for fabric Shader.
- Fixed the Shader Graph UV node’s dimensions when using it in a vertex Shader.
- Fixed the planar reflection mirror gizmo's rotation.
- Fixed HDRenderPipelineAsset's FrameSettings not showing the selected enum in the Inspector drop-down.
- Fixed an error with async compute.
- MSAA now supports transparency.
- The HDRP Material upgrader tool now converts metallic values correctly.
- Volumetrics now render in Reflection Probes.
- Fixed a crash that occurred whenever you set a viewport size to 0.
- Fixed the Camera physic parameter that the UI previously did not display.
- Fixed issue in pyramid shaped spotlight handles manipulation

### Changed

- Renamed Line shaped Lights to Tube Lights.
- HDRP now uses mean height fog parametrization.
- Shadow quality settings are set to All when you use HDRP (This setting is not visible in the UI when using SRP). This avoids Legacy Graphics Quality Settings disabling the shadows and give SRP full control over the Shadows instead.
- HDRP now internally uses premultiplied alpha for all fog.
- Updated default FrameSettings used for realtime Reflection Probes when you create a new HDRenderPipelineAsset.
- Remove multi-camera support. LWRP and HDRP will not support multi-camera layered rendering.
- Updated Shader Graph subshaders to use the new instancing define.
- Changed fog distance calculation from distance to plane to distance to sphere.
- Optimized forward rendering using AMD GCN by scalarizing the light loop.
- Changed the UI of the Light Editor.
- Change ordering of includes in HDRP Materials in order to reduce iteration time for faster compilation.
- Added a StackLit master node replacing the InspectorUI version. IMPORTANT: All previously authored StackLit Materials will be lost. You need to recreate them with the master node.

## [5.0.0-preview] - 2018-09-28

### Added
- Added occlusion mesh to depth prepass for VR (VR still disabled for now)
- Added a debug mode to display only one shadow at once
- Added controls for the highlight created by directional lights
- Added a light radius setting to punctual lights to soften light attenuation and simulate fill lighting
- Added a 'minRoughness' parameter to all non-area lights (was previously only available for certain light types)
- Added separate volumetric light/shadow dimmers
- Added per-pixel jitter to volumetrics to reduce aliasing artifacts
- Added a SurfaceShading.hlsl file, which implements material-agnostic shading functionality in an efficient manner
- Added support for shadow bias for thin object transmission
- Added FrameSettings to control realtime planar reflection
- Added control for SRPBatcher on HDRP Asset
- Added an option to clear the shadow atlases in the debug menu
- Added a color visualization of the shadow atlas rescale in debug mode
- Added support for disabling SSR on materials
- Added intrinsic for XBone
- Added new light volume debugging tool
- Added a new SSR debug view mode
- Added translaction's scale invariance on DensityVolume
- Added multiple supported LitShadermode and per renderer choice in case of both Forward and Deferred supported
- Added custom specular occlusion mode to Lit Shader Graph Master node

### Fixed
- Fixed a normal bias issue with Stacklit (Was causing light leaking)
- Fixed camera preview outputing an error when both scene and game view where display and play and exit was call
- Fixed override debug mode not apply correctly on static GI
- Fixed issue where XRGraphicsConfig values set in the asset inspector GUI weren't propagating correctly (VR still disabled for now)
- Fixed issue with tangent that was using SurfaceGradient instead of regular normal decoding
- Fixed wrong error message display when switching to unsupported target like IOS
- Fixed an issue with ambient occlusion texture sometimes not being created properly causing broken rendering
- Shadow near plane is no longer limited at 0.1
- Fixed decal draw order on transparent material
- Fixed an issue where sometime the lookup texture used for GGX convolution was broken, causing broken rendering
- Fixed an issue where you wouldn't see any fog for certain pipeline/scene configurations
- Fixed an issue with volumetric lighting where the anisotropy value of 0 would not result in perfectly isotropic lighting
- Fixed shadow bias when the atlas is rescaled
- Fixed shadow cascade sampling outside of the atlas when cascade count is inferior to 4
- Fixed shadow filter width in deferred rendering not matching shader config
- Fixed stereo sampling of depth texture in MSAA DepthValues.shader
- Fixed box light UI which allowed negative and zero sizes, thus causing NaNs
- Fixed stereo rendering in HDRISky.shader (VR)
- Fixed normal blend and blend sphere influence for reflection probe
- Fixed distortion filtering (was point filtering, now trilinear)
- Fixed contact shadow for large distance
- Fixed depth pyramid debug view mode
- Fixed sphere shaped influence handles clamping in reflection probes
- Fixed reflection probes data migration for project created before using hdrp
- Fixed ambient occlusion for Lit Master Node when slot is connected

### Changed
- Use samplerunity_ShadowMask instead of samplerunity_samplerLightmap for shadow mask
- Allow to resize reflection probe gizmo's size
- Improve quality of screen space shadow
- Remove support of projection model for ScreenSpaceLighting (SSR always use HiZ and refraction always Proxy)
- Remove all the debug mode from SSR that are obsolete now
- Expose frameSettings and Capture settings for reflection and planar probe
- Update UI for reflection probe, planar probe, camera and HDRP Asset
- Implement proper linear blending for volumetric lighting via deep compositing as described in the paper "Deep Compositing Using Lie Algebras"
- Changed  planar mapping to match terrain convention (XZ instead of ZX)
- XRGraphicsConfig is no longer Read/Write. Instead, it's read-only. This improves consistency of XR behavior between the legacy render pipeline and SRP
- Change reflection probe data migration code (to update old reflection probe to new one)
- Updated gizmo for ReflectionProbes
- Updated UI and Gizmo of DensityVolume

## [4.0.0-preview] - 2018-09-28

### Added
- Added a new TerrainLit shader that supports rendering of Unity terrains.
- Added controls for linear fade at the boundary of density volumes
- Added new API to control decals without monobehaviour object
- Improve Decal Gizmo
- Implement Screen Space Reflections (SSR) (alpha version, highly experimental)
- Add an option to invert the fade parameter on a Density Volume
- Added a Fabric shader (experimental) handling cotton and silk
- Added support for MSAA in forward only for opaque only
- Implement smoothness fade for SSR
- Added support for AxF shader (X-rite format - require special AxF importer from Unity not part of HDRP)
- Added control for sundisc on directional light (hack)
- Added a new HD Lit Master node that implements Lit shader support for Shader Graph
- Added Micro shadowing support (hack)
- Added an event on HDAdditionalCameraData for custom rendering
- HDRP Shader Graph shaders now support 4-channel UVs.

### Fixed
- Fixed an issue where sometimes the deferred shadow texture would not be valid, causing wrong rendering.
- Stencil test during decals normal buffer update is now properly applied
- Decals corectly update normal buffer in forward
- Fixed a normalization problem in reflection probe face fading causing artefacts in some cases
- Fix multi-selection behavior of Density Volumes overwriting the albedo value
- Fixed support of depth texture for RenderTexture. HDRP now correctly output depth to user depth buffer if RenderTexture request it.
- Fixed multi-selection behavior of Density Volumes overwriting the albedo value
- Fixed support of depth for RenderTexture. HDRP now correctly output depth to user depth buffer if RenderTexture request it.
- Fixed support of Gizmo in game view in the editor
- Fixed gizmo for spot light type
- Fixed issue with TileViewDebug mode being inversed in gameview
- Fixed an issue with SAMPLE_TEXTURECUBE_SHADOW macro
- Fixed issue with color picker not display correctly when game and scene view are visible at the same time
- Fixed an issue with reflection probe face fading
- Fixed camera motion vectors shader and associated matrices to update correctly for single-pass double-wide stereo rendering
- Fixed light attenuation functions when range attenuation is disabled
- Fixed shadow component algorithm fixup not dirtying the scene, so changes can be saved to disk.
- Fixed some GC leaks for HDRP
- Fixed contact shadow not affected by shadow dimmer
- Fixed GGX that works correctly for the roughness value of 0 (mean specular highlgiht will disappeard for perfect mirror, we rely on maxSmoothness instead to always have a highlight even on mirror surface)
- Add stereo support to ShaderPassForward.hlsl. Forward rendering now seems passable in limited test scenes with camera-relative rendering disabled.
- Add stereo support to ProceduralSky.shader and OpaqueAtmosphericScattering.shader.
- Added CullingGroupManager to fix more GC.Alloc's in HDRP
- Fixed rendering when multiple cameras render into the same render texture

### Changed
- Changed the way depth & color pyramids are built to be faster and better quality, thus improving the look of distortion and refraction.
- Stabilize the dithered LOD transition mask with respect to the camera rotation.
- Avoid multiple depth buffer copies when decals are present
- Refactor code related to the RT handle system (No more normal buffer manager)
- Remove deferred directional shadow and move evaluation before lightloop
- Add a function GetNormalForShadowBias() that material need to implement to return the normal used for normal shadow biasing
- Remove Jimenez Subsurface scattering code (This code was disabled by default, now remove to ease maintenance)
- Change Decal API, decal contribution is now done in Material. Require update of material using decal
- Move a lot of files from CoreRP to HDRP/CoreRP. All moved files weren't used by Ligthweight pipeline. Long term they could move back to CoreRP after CoreRP become out of preview
- Updated camera inspector UI
- Updated decal gizmo
- Optimization: The objects that are rendered in the Motion Vector Pass are not rendered in the prepass anymore
- Removed setting shader inclue path via old API, use package shader include paths
- The default value of 'maxSmoothness' for punctual lights has been changed to 0.99
- Modified deferred compute and vert/frag shaders for first steps towards stereo support
- Moved material specific Shader Graph files into corresponding material folders.
- Hide environment lighting settings when enabling HDRP (Settings are control from sceneSettings)
- Update all shader includes to use absolute path (allow users to create material in their Asset folder)
- Done a reorganization of the files (Move ShaderPass to RenderPipeline folder, Move all shadow related files to Lighting/Shadow and others)
- Improved performance and quality of Screen Space Shadows

## [3.3.0-preview] - 2018-01-01

### Added
- Added an error message to say to use Metal or Vulkan when trying to use OpenGL API
- Added a new Fabric shader model that supports Silk and Cotton/Wool
- Added a new HDRP Lighting Debug mode to visualize Light Volumes for Point, Spot, Line, Rectangular and Reflection Probes
- Add support for reflection probe light layers
- Improve quality of anisotropic on IBL

### Fixed
- Fix an issue where the screen where darken when rendering camera preview
- Fix display correct target platform when showing message to inform user that a platform is not supported
- Remove workaround for metal and vulkan in normal buffer encoding/decoding
- Fixed an issue with color picker not working in forward
- Fixed an issue where reseting HDLight do not reset all of its parameters
- Fixed shader compile warning in DebugLightVolumes.shader

### Changed
- Changed default reflection probe to be 256x256x6 and array size to be 64
- Removed dependence on the NdotL for thickness evaluation for translucency (based on artist's input)
- Increased the precision when comparing Planar or HD reflection probe volumes
- Remove various GC alloc in C#. Slightly better performance

## [3.2.0-preview] - 2018-01-01

### Added
- Added a luminance meter in the debug menu
- Added support of Light, reflection probe, emissive material, volume settings related to lighting to Lighting explorer
- Added support for 16bit shadows

### Fixed
- Fix issue with package upgrading (HDRP resources asset is now versionned to worarkound package manager limitation)
- Fix HDReflectionProbe offset displayed in gizmo different than what is affected.
- Fix decals getting into a state where they could not be removed or disabled.
- Fix lux meter mode - The lux meter isn't affected by the sky anymore
- Fix area light size reset when multi-selected
- Fix filter pass number in HDUtils.BlitQuad
- Fix Lux meter mode that was applying SSS
- Fix planar reflections that were not working with tile/cluster (olbique matrix)
- Fix debug menu at runtime not working after nested prefab PR come to trunk
- Fix scrolling issue in density volume

### Changed
- Shader code refactor: Split MaterialUtilities file in two parts BuiltinUtilities (independent of FragInputs) and MaterialUtilities (Dependent of FragInputs)
- Change screen space shadow rendertarget format from ARGB32 to RG16

## [3.1.0-preview] - 2018-01-01

### Added
- Decal now support per channel selection mask. There is now two mode. One with BaseColor, Normal and Smoothness and another one more expensive with BaseColor, Normal, Smoothness, Metal and AO. Control is on HDRP Asset. This may require to launch an update script for old scene: 'Edit/Render Pipeline/Single step upgrade script/Upgrade all DecalMaterial MaskBlendMode'.
- Decal now supports depth bias for decal mesh, to prevent z-fighting
- Decal material now supports draw order for decal projectors
- Added LightLayers support (Base on mask from renderers name RenderingLayers and mask from light name LightLayers - if they match, the light apply) - cost an extra GBuffer in deferred (more bandwidth)
- When LightLayers is enabled, the AmbientOclusion is store in the GBuffer in deferred path allowing to avoid double occlusion with SSAO. In forward the double occlusion is now always avoided.
- Added the possibility to add an override transform on the camera for volume interpolation
- Added desired lux intensity and auto multiplier for HDRI sky
- Added an option to disable light by type in the debug menu
- Added gradient sky
- Split EmissiveColor and bakeDiffuseLighting in forward avoiding the emissiveColor to be affect by SSAO
- Added a volume to control indirect light intensity
- Added EV 100 intensity unit for area lights
- Added support for RendererPriority on Renderer. This allow to control order of transparent rendering manually. HDRP have now two stage of sorting for transparent in addition to bact to front. Material have a priority then Renderer have a priority.
- Add Coupling of (HD)Camera and HDAdditionalCameraData for reset and remove in inspector contextual menu of Camera
- Add Coupling of (HD)ReflectionProbe and HDAdditionalReflectionData for reset and remove in inspector contextual menu of ReflectoinProbe
- Add macro to forbid unity_ObjectToWorld/unity_WorldToObject to be use as it doesn't handle camera relative rendering
- Add opacity control on contact shadow

### Fixed
- Fixed an issue with PreIntegratedFGD texture being sometimes destroyed and not regenerated causing rendering to break
- PostProcess input buffers are not copied anymore on PC if the viewport size matches the final render target size
- Fixed an issue when manipulating a lot of decals, it was displaying a lot of errors in the inspector
- Fixed capture material with reflection probe
- Refactored Constant Buffers to avoid hitting the maximum number of bound CBs in some cases.
- Fixed the light range affecting the transform scale when changed.
- Snap to grid now works for Decal projector resizing.
- Added a warning for 128x128 cookie texture without mipmaps
- Replace the sampler used for density volumes for correct wrap mode handling

### Changed
- Move Render Pipeline Debug "Windows from Windows->General-> Render Pipeline debug windows" to "Windows from Windows->Analysis-> Render Pipeline debug windows"
- Update detail map formula for smoothness and albedo, goal it to bright and dark perceptually and scale factor is use to control gradient speed
- Refactor the Upgrade material system. Now a material can be update from older version at any time. Call Edit/Render Pipeline/Upgrade all Materials to newer version
- Change name EnableDBuffer to EnableDecals at several place (shader, hdrp asset...), this require a call to Edit/Render Pipeline/Upgrade all Materials to newer version to have up to date material.
- Refactor shader code: BakeLightingData structure have been replace by BuiltinData. Lot of shader code have been remove/change.
- Refactor shader code: All GBuffer are now handled by the deferred material. Mean ShadowMask and LightLayers are control by lit material in lit.hlsl and not outside anymore. Lot of shader code have been remove/change.
- Refactor shader code: Rename GetBakedDiffuseLighting to ModifyBakedDiffuseLighting. This function now handle lighting model for transmission too. Lux meter debug mode is factor outisde.
- Refactor shader code: GetBakedDiffuseLighting is not call anymore in GBuffer or forward pass, including the ConvertSurfaceDataToBSDFData and GetPreLightData, this is done in ModifyBakedDiffuseLighting now
- Refactor shader code: Added a backBakeDiffuseLighting to BuiltinData to handle lighting for transmission
- Refactor shader code: Material must now call InitBuiltinData (Init all to zero + init bakeDiffuseLighting and backBakeDiffuseLighting ) and PostInitBuiltinData

## [3.0.0-preview] - 2018-01-01

### Fixed
- Fixed an issue with distortion that was using previous frame instead of current frame
- Fixed an issue where disabled light where not upgrade correctly to the new physical light unit system introduce in 2.0.5-preview

### Changed
- Update assembly definitions to output assemblies that match Unity naming convention (Unity.*).

## [2.0.5-preview] - 2018-01-01

### Added
- Add option supportDitheringCrossFade on HDRP Asset to allow to remove shader variant during player build if needed
- Add contact shadows for punctual lights (in additional shadow settings), only one light is allowed to cast contact shadows at the same time and so at each frame a dominant light is choosed among all light with contact shadows enabled.
- Add PCSS shadow filter support (from SRP Core)
- Exposed shadow budget parameters in HDRP asset
- Add an option to generate an emissive mesh for area lights (currently rectangle light only). The mesh fits the size, intensity and color of the light.
- Add an option to the HDRP asset to increase the resolution of volumetric lighting.
- Add additional ligth unit support for punctual light (Lumens, Candela) and area lights (Lumens, Luminance)
- Add dedicated Gizmo for the box Influence volume of HDReflectionProbe / PlanarReflectionProbe

### Changed
- Re-enable shadow mask mode in debug view
- SSS and Transmission code have been refactored to be able to share it between various material. Guidelines are in SubsurfaceScattering.hlsl
- Change code in area light with LTC for Lit shader. Magnitude is now take from FGD texture instead of a separate texture
- Improve camera relative rendering: We now apply camera translation on the model matrix, so before the TransformObjectToWorld(). Note: unity_WorldToObject and unity_ObjectToWorld must never be used directly.
- Rename positionWS to positionRWS (Camera relative world position) at a lot of places (mainly in interpolator and FragInputs). In case of custom shader user will be required to update their code.
- Rename positionWS, capturePositionWS, proxyPositionWS, influencePositionWS to positionRWS, capturePositionRWS, proxyPositionRWS, influencePositionRWS (Camera relative world position) in LightDefinition struct.
- Improve the quality of trilinear filtering of density volume textures.
- Improve UI for HDReflectionProbe / PlanarReflectionProbe

### Fixed
- Fixed a shader preprocessor issue when compiling DebugViewMaterialGBuffer.shader against Metal target
- Added a temporary workaround to Lit.hlsl to avoid broken lighting code with Metal/AMD
- Fixed issue when using more than one volume texture mask with density volumes.
- Fixed an error which prevented volumetric lighting from working if no density volumes with 3D textures were present.
- Fix contact shadows applied on transmission
- Fix issue with forward opaque lit shader variant being removed by the shader preprocessor
- Fixed compilation errors on Nintendo Switch (limited XRSetting support).
- Fixed apply range attenuation option on punctual light
- Fixed issue with color temperature not take correctly into account with static lighting
- Don't display fog when diffuse lighting, specular lighting, or lux meter debug mode are enabled.

## [2.0.4-preview] - 2018-01-01

### Fixed
- Fix issue when disabling rough refraction and building a player. Was causing a crash.

## [2.0.3-preview] - 2018-01-01

### Added
- Increased debug color picker limit up to 260k lux

## [2.0.2-preview] - 2018-01-01

### Added
- Add Light -> Planar Reflection Probe command
- Added a false color mode in rendering debug
- Add support for mesh decals
- Add flag to disable projector decals on transparent geometry to save performance and decal texture atlas space
- Add ability to use decal diffuse map as mask only
- Add visualize all shadow masks in lighting debug
- Add export of normal and roughness buffer for forwardOnly and when in supportOnlyForward mode for forward
- Provide a define in lit.hlsl (FORWARD_MATERIAL_READ_FROM_WRITTEN_NORMAL_BUFFER) when output buffer normal is used to read the normal and roughness instead of caclulating it (can save performance, but lower quality due to compression)
- Add color swatch to decal material

### Changed
- Change Render -> Planar Reflection creation to 3D Object -> Mirror
- Change "Enable Reflector" name on SpotLight to "Angle Affect Intensity"
- Change prototype of BSDFData ConvertSurfaceDataToBSDFData(SurfaceData surfaceData) to BSDFData ConvertSurfaceDataToBSDFData(uint2 positionSS, SurfaceData surfaceData)

### Fixed
- Fix issue with StackLit in deferred mode with deferredDirectionalShadow due to GBuffer not being cleared. Gbuffer is still not clear and issue was fix with the new Output of normal buffer.
- Fixed an issue where interpolation volumes were not updated correctly for reflection captures.
- Fixed an exception in Light Loop settings UI

## [2.0.1-preview] - 2018-01-01

### Added
- Add stripper of shader variant when building a player. Save shader compile time.
- Disable per-object culling that was executed in C++ in HD whereas it was not used (Optimization)
- Enable texture streaming debugging (was not working before 2018.2)
- Added Screen Space Reflection with Proxy Projection Model
- Support correctly scene selection for alpha tested object
- Add per light shadow mask mode control (i.e shadow mask distance and shadow mask). It use the option NonLightmappedOnly
- Add geometric filtering to Lit shader (allow to reduce specular aliasing)
- Add shortcut to create DensityVolume and PlanarReflection in hierarchy
- Add a DefaultHDMirrorMaterial material for PlanarReflection
- Added a script to be able to upgrade material to newer version of HDRP
- Removed useless duplication of ForwardError passes.
- Add option to not compile any DEBUG_DISPLAY shader in the player (Faster build) call Support Runtime Debug display

### Changed
- Changed SupportForwardOnly to SupportOnlyForward in render pipeline settings
- Changed versioning variable name in HDAdditionalXXXData from m_version to version
- Create unique name when creating a game object in the rendering menu (i.e Density Volume(2))
- Re-organize various files and folder location to clean the repository
- Change Debug windows name and location. Now located at:  Windows -> General -> Render Pipeline Debug

### Removed
- Removed GlobalLightLoopSettings.maxPlanarReflectionProbes and instead use value of GlobalLightLoopSettings.planarReflectionProbeCacheSize
- Remove EmissiveIntensity parameter and change EmissiveColor to be HDR (Matching Builtin Unity behavior) - Data need to be updated - Launch Edit -> Single Step Upgrade Script -> Upgrade all Materials emissionColor

### Fixed
- Fix issue with LOD transition and instancing
- Fix discrepency between object motion vector and camera motion vector
- Fix issue with spot and dir light gizmo axis not highlighted correctly
- Fix potential crash while register debug windows inputs at startup
- Fix warning when creating Planar reflection
- Fix specular lighting debug mode (was rendering black)
- Allow projector decal with null material to allow to configure decal when HDRP is not set
- Decal atlas texture offset/scale is updated after allocations (used to be before so it was using date from previous frame)

## [0.0.0-preview] - 2018-01-01

### Added
- Configure the VolumetricLightingSystem code path to be on by default
- Trigger a build exception when trying to build an unsupported platform
- Introduce the VolumetricLightingController component, which can (and should) be placed on the camera, and allows one to control the near and the far plane of the V-Buffer (volumetric "froxel" buffer) along with the depth distribution (from logarithmic to linear)
- Add 3D texture support for DensityVolumes
- Add a better mapping of roughness to mipmap for planar reflection
- The VolumetricLightingSystem now uses RTHandles, which allows to save memory by sharing buffers between different cameras (history buffers are not shared), and reduce reallocation frequency by reallocating buffers only if the rendering resolution increases (and suballocating within existing buffers if the rendering resolution decreases)
- Add a Volumetric Dimmer slider to lights to control the intensity of the scattered volumetric lighting
- Add UV tiling and offset support for decals.
- Add mipmapping support for volume 3D mask textures

### Changed
- Default number of planar reflection change from 4 to 2
- Rename _MainDepthTexture to _CameraDepthTexture
- The VolumetricLightingController has been moved to the Interpolation Volume framework and now functions similarly to the VolumetricFog settings
- Update of UI of cookie, CubeCookie, Reflection probe and planar reflection probe to combo box
- Allow enabling/disabling shadows for area lights when they are set to baked.
- Hide applyRangeAttenuation and FadeDistance for directional shadow as they are not used

### Removed
- Remove Resource folder of PreIntegratedFGD and add the resource to RenderPipeline Asset

### Fixed
- Fix ConvertPhysicalLightIntensityToLightIntensity() function used when creating light from script to match HDLightEditor behavior
- Fix numerical issues with the default value of mean free path of volumetric fog
- Fix the bug preventing decals from coexisting with density volumes
- Fix issue with alpha tested geometry using planar/triplanar mapping not render correctly or flickering (due to being wrongly alpha tested in depth prepass)
- Fix meta pass with triplanar (was not handling correctly the normal)
- Fix preview when a planar reflection is present
- Fix Camera preview, it is now a Preview cameraType (was a SceneView)
- Fix handling unknown GPUShadowTypes in the shadow manager.
- Fix area light shapes sent as point lights to the baking backends when they are set to baked.
- Fix unnecessary division by PI for baked area lights.
- Fix line lights sent to the lightmappers. The backends don't support this light type.
- Fix issue with shadow mask framesettings not correctly taken into account when shadow mask is enabled for lighting.
- Fix directional light and shadow mask transition, they are now matching making smooth transition
- Fix banding issues caused by high intensity volumetric lighting
- Fix the debug window being emptied on SRP asset reload
- Fix issue with debug mode not correctly clearing the GBuffer in editor after a resize
- Fix issue with ResetMaterialKeyword not resetting correctly ToggleOff/Roggle Keyword
- Fix issue with motion vector not render correctly if there is no depth prepass in deferred

## [0.0.0-preview] - 2018-01-01

### Added
- Screen Space Refraction projection model (Proxy raycasting, HiZ raymarching)
- Screen Space Refraction settings as volume component
- Added buffered frame history per camera
- Port Global Density Volumes to the Interpolation Volume System.
- Optimize ImportanceSampleLambert() to not require the tangent frame.
- Generalize SampleVBuffer() to handle different sampling and reconstruction methods.
- Improve the quality of volumetric lighting reprojection.
- Optimize Morton Order code in the Subsurface Scattering pass.
- Planar Reflection Probe support roughness (gaussian convolution of captured probe)
- Use an atlas instead of a texture array for cluster transparent decals
- Add a debug view to visualize the decal atlas
- Only store decal textures to atlas if decal is visible, debounce out of memory decal atlas warning.
- Add manipulator gizmo on decal to improve authoring workflow
- Add a minimal StackLit material (work in progress, this version can be used as template to add new material)

### Changed
- EnableShadowMask in FrameSettings (But shadowMaskSupport still disable by default)
- Forced Planar Probe update modes to (Realtime, Every Update, Mirror Camera)
- Screen Space Refraction proxy model uses the proxy of the first environment light (Reflection probe/Planar probe) or the sky
- Moved RTHandle static methods to RTHandles
- Renamed RTHandle to RTHandleSystem.RTHandle
- Move code for PreIntegratedFDG (Lit.shader) into its dedicated folder to be share with other material
- Move code for LTCArea (Lit.shader) into its dedicated folder to be share with other material

### Removed
- Removed Planar Probe mirror plane position and normal fields in inspector, always display mirror plane and normal gizmos

### Fixed
- Fix fog flags in scene view is now taken into account
- Fix sky in preview windows that were disappearing after a load of a new level
- Fix numerical issues in IntersectRayAABB().
- Fix alpha blending of volumetric lighting with transparent objects.
- Fix the near plane of the V-Buffer causing out-of-bounds look-ups in the clustered data structure.
- Depth and color pyramid are properly computed and sampled when the camera renders inside a viewport of a RTHandle.
- Fix decal atlas debug view to work correctly when shadow atlas view is also enabled<|MERGE_RESOLUTION|>--- conflicted
+++ resolved
@@ -28,6 +28,7 @@
 ### Changed
 - Combined occlusion meshes into one to reduce draw calls and state changes with XR single-pass.
 - Claryfied doc for the LayeredLit material.
+- Migrated the fabric & hair shadergraph samples directly into the renderpipeline resources.
 
 ## [10.1.0] - 2020-10-12
 
@@ -230,13 +231,9 @@
 - Changed which local frame is used for multi-bounce RTReflections.
 - Move System Generated Values semantics out of VaryingsMesh structure.
 - Other forms of FSAA are silently deactivated, when path tracing is on.
-<<<<<<< HEAD
-- Removed XRSystemTests. The GC verification is now done during playmode tests (case 1285012).- Migrated the fabric & hair shadergraph samples directly into the renderpipeline resources.
-=======
 - Removed XRSystemTests. The GC verification is now done during playmode tests (case 1285012).
 - SSR now uses the pre-refraction color pyramid.
 
->>>>>>> 8bc58a48
 ## [10.0.0] - 2019-06-10
 
 ### Added
