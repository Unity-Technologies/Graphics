--- conflicted
+++ resolved
@@ -679,9 +679,6 @@
 - Fixed an issue where decals were duplicated in prefab isolation mode.
 - Fixed an issue where rendering preview with MSAA might generate render graph errors.
 - Fixed compile error in PS4 for planar reflection filtering.
-<<<<<<< HEAD
-- Fixed culling for decals when used in prefabs and edited in context.
-=======
 - Fixed issue with blue line in prefabs for volume mode.
 - Fixing the internsity being applied to RTAO too early leading to unexpected results (1254626).
 - Fix issue that caused sky to incorrectly render when using a custom projection matrix.
@@ -697,7 +694,7 @@
 - Fixed nullref in the layered lit material inspector.
 - Fixed an issue where manipulating the color wheels in a volume component would reset the cursor every time.
 - Fixed an issue where static sky lighting would not be updated for a new scene until it's reloaded at least once.
->>>>>>> 7736af9f
+- Fixed culling for decals when used in prefabs and edited in context.
 
 ### Changed
 - Improve MIP selection for decals on Transparents
