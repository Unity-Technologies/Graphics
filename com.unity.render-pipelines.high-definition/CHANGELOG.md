--- conflicted
+++ resolved
@@ -15,14 +15,6 @@
 ### Fixed
 - Fixed an exception when opening the color picker in the material UI (case 1307143).
 - Fixed lights shadow frustum near and far planes.
-<<<<<<< HEAD
-- Fixed model import by adding additional data if needed.
-
-### Changed
-- Removed the material pass probe volumes evaluation mode.
-- Updated the tooltip for the Decal Angle Fade property (requires to enable Decal Layers in both HDRP asset and Frame settings) (case 1308048).
-- Fixed skybox for ortho cameras.
-=======
 - Fixed various issues with non-temporal SSAO and rendergraph.
 - Fixed white flashes on camera cuts on volumetric fog.
 - Fixed light layer issue when performing editing on multiple lights.
@@ -30,12 +22,12 @@
 - Fixed material keywords with fbx importer.
 - Fixed lightmaps not working properly with shader graphs in ray traced reflections (case 1305335).
 - Fixed skybox for ortho cameras.
+- Fixed model import by adding additional data if needed.
 
 ### Changed
 - Removed the material pass probe volumes evaluation mode.
 - Unifying the history validation pass so that it is only done once for the whole frame and not per effect.
 - Updated the tooltip for the Decal Angle Fade property (requires to enable Decal Layers in both HDRP asset and Frame settings) (case 1308048).
->>>>>>> c291ed31
 
 ## [11.0.0] - 2020-10-21
 
