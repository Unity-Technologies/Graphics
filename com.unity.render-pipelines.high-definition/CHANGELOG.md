--- conflicted
+++ resolved
@@ -25,11 +25,8 @@
 - Fixed error in Depth Of Field near radius blur calculation (case 1306228).
 - Fixed a reload bug when using objects from the scene in the lookdev (case 1300916).
 - Fixed light gizmo showing shadow near plane when shadows are disabled.
-<<<<<<< HEAD
+- Fixed path tracing alpha channel support (case 1304187).
 - Fixed shadow matte not working with ambient occlusion when MSAA is enabled
-=======
-- Fixed path tracing alpha channel support (case 1304187).
->>>>>>> 316d6a6f
 
 ### Changed
 - Change the source value for the ray tracing frame index iterator from m_FrameCount to the camera frame count (case 1301356).
