# Changelog
All notable changes to this package will be documented in this file.

The format is based on [Keep a Changelog](http://keepachangelog.com/en/1.0.0/)
and this project adheres to [Semantic Versioning](http://semver.org/spec/v2.0.0.html).

## [11.0.0] - 2020-10-21

### Changed
- Removed the material pass probe volumes evaluation mode. 

### Fixed
- Fixed probe volumes debug views.
- Fixed issue displaying wrong debug mode in runtime debug menu UI.
- Fixed useless editor repaint when using lod bias.
- Fixed multi-editing with new light intensity slider.
- Fixed issue with density volumes flickering when editing shape box.
- Fixed issue with image layers in the graphics compositor (case 1289936).

## [10.2.0] - 2020-10-19

### Added
- Added a rough distortion frame setting and and info box on distortion materials.
- Adding support of 4 channel tex coords for ray tracing (case 1265309).
- Added a help button on the volume component toolbar for documentation.
- Added range remapping to metallic property for Lit and Decal shaders.
- Exposed the API to access HDRP shader pass names.
- Added the status check of default camera frame settings in the DXR wizard.
- Added frame setting for Virtual Texturing. 
- Added a fade distance for light influencing volumetric lighting.
- Adding an "Include For Ray Tracing" toggle on lights to allow the user to exclude them when ray tracing is enabled in the frame settings of a camera.
- Added fog volumetric scattering support for path tracing.
- Added new algorithm for SSR with temporal accumulation
- Added quality preset of the new volumetric fog parameters.
- Added missing documentation for unsupported SG RT nodes and light's include for raytracing attrbute.
- Added documentation for LODs not being supported by ray tracing.
- Added more options to control how the component of motion vectors coming from the camera transform will affect the motion blur with new clamping modes.
- Added anamorphism support for phsyical DoF, switched to blue noise sampling and fixed tiling artifacts.
- Added a warning when trying to bake with static lighting being in an invalid state.

### Fixed
- Fixed an issue where the Exposure Shader Graph node had clipped text. (case 1265057)
- Fixed an issue when rendering into texture where alpha would not default to 1.0 when using 11_11_10 color buffer in non-dev builds.
- Fixed issues with reordering and hiding graphics compositor layers (cases 1283903, 1285282, 1283886).
- Fixed the possibility to have a shader with a pre-refraction render queue and refraction enabled at the same time.
- Fixed a migration issue with the rendering queue in ShaderGraph when upgrading to 10.x;
- Fixed the object space matrices in shader graph for ray tracing.
- Changed the cornea refraction function to take a view dir in object space.
- Fixed upside down XR occlusion mesh.
- Fixed precision issue with the atmospheric fog.
- Fixed issue with TAA and no motion vectors.
- Fixed the stripping not working the terrain alphatest feature required for terrain holes (case 1205902).
- Fixed bounding box generation that resulted in incorrect light culling (case 3875925).
- VFX : Fix Emissive writing in Opaque Lit Output with PSSL platforms (case 273378).
- Fixed issue where pivot of DecalProjector was not aligned anymore on Transform position when manipulating the size of the projector from the Inspector.
- Fixed a null reference exception when creating a diffusion profile asset.
- Fixed the diffusion profile not being registered as a dependency of the ShaderGraph.
- Fixing exceptions in the console when putting the SSGI in low quality mode (render graph).
- Fixed NullRef Exception when decals are in the scene, no asset is set and HDRP wizard is run.
- Fixed issue with TAA causing bleeding of a view into another when multiple views are visible.
- Fix an issue that caused issues of usability of editor if a very high resolution is set by mistake and then reverted back to a smaller resolution.
- Fixed issue where Default Volume Profile Asset change in project settings was not added to the undo stack (case 1285268).
- Fixed undo after enabling compositor.
- Fixed the ray tracing shadow UI being displayed while it shouldn't (case 1286391).
- Fixed issues with physically-based DoF, improved speed and robustness 
- Fixed a warning happening when putting the range of lights to 0.
- Fixed issue when null parameters in a volume component would spam null reference errors. Produce a warning instead.
- Fixed volument component creation via script.
- Fixed GC allocs in render graph.
- Fixed scene picking passes.
- Fixed broken ray tracing light cluster full screen debug.
- Fixed dead code causing error.
- Fixed issue when dragging slider in inspector for ProjectionDepth.
- Fixed issue when resizing Inspector window that make the DecalProjector editor flickers.
- Fixed issue in DecalProjector editor when the Inspector window have a too small width: the size appears on 2 lines but the editor not let place for the second one.
- Fixed issue (null reference in console) when selecting a DensityVolume with rectangle selection.
- Fixed issue when linking the field of view with the focal length in physical camera
- Fixed supported platform build and error message.
- Fixed exceptions occuring when selecting mulitple decal projectors without materials assigned (case 1283659).
- Fixed LookDev error message when pipeline is not loaded.
- Properly reject history when enabling seond denoiser for RTGI.
- Fixed an issue that could cause objects to not be rendered when using Vulkan API.
- Fixed issue with lookdev shadows looking wrong upon exiting playmode. 
- Fixed temporary Editor freeze when selecting AOV output in graphics compositor (case 1288744).
- Fixed normal flip with double sided materials.
- Fixed shadow resolution settings level in the light explorer.
- Fixed the ShaderGraph being dirty after the first save.
- Fixed XR shadows culling
- Fixed stylesheet reloading for LookDev window and Wizard window.
- Fixed Nans happening when upscaling the RTGI.
- Fixed the adjust weight operation not being done for the non-rendergraph pipeline.
- Fixed overlap with SSR Transparent default frame settings message on DXR Wizard.
- Fixed alpha channel in the stop NaNs and motion blur shaders.
- Fixed undo of duplicate environments in the look dev environment library.
- Fixed a ghosting issue with RTShadows (Sun, Point and Spot), RTAO and RTGI when the camera is moving fast.
- Fixed a SSGI denoiser bug for large scenes.
- Fixed a Nan issue with SSGI.
- Fixed an issue with IsFrontFace node in Shader Graph not working properly
- Fixed CustomPassUtils.RenderFrom* functions and CustomPassUtils.DisableSinglePassRendering struct in VR.
- Fixed custom pass markers not recorded when render graph was enabled.
- Fixed exceptions when unchecking "Big Tile Prepass" on the frame settings with render-graph.
- Fixed an issue causing errors in GenerateMaxZ when opaque objects or decals are disabled. 
- Fixed an issue with Bake button of Reflection Probe when in custom mode
- Fixed exceptions related to the debug display settings when changing the default frame settings.
- Fixed picking for materials with depth offset.
- Fixed issue with exposure history being uninitialized on second frame.
- Fixed issue when changing FoV with the physical camera fold-out closed.
<<<<<<< HEAD
- Fixed issue with angle fading when rotating decal projector.
=======
- Fixed issue when decal projector material is none.
>>>>>>> a416b5f7

### Changed
- Combined occlusion meshes into one to reduce draw calls and state changes with XR single-pass.
- Claryfied doc for the LayeredLit material.
- Various improvements for the Volumetric Fog.
- Use draggable fields for float scalable settings
- Migrated the fabric & hair shadergraph samples directly into the renderpipeline resources.
- Removed green coloration of the UV on the DecalProjector gizmo.
- Removed _BLENDMODE_PRESERVE_SPECULAR_LIGHTING keyword from shaders.
- Now the DXR wizard displays the name of the target asset that needs to be changed.
- Standardized naming for the option regarding Transparent objects being able to receive Screen Space Reflections.
- Making the reflection and refractions of cubemaps distance based.
- Changed Receive SSR to also controls Receive SSGI on opaque objects.
- Improved the punctual light shadow rescale algorithm.
- Changed the names of some of the parameters for the Eye Utils SG Nodes.
- Restored frame setting for async compute of contact shadows.
- Removed the possibility to have MSAA (through the frame settings) when ray tracing is active.
- Range handles for decal projector angle fading.
- Smoother angle fading for decal projector.

## [10.1.0] - 2020-10-12

### Added
- Added an option to have only the metering mask displayed in the debug mode.
- Added a new mode to cluster visualization debug where users can see a slice instead of the cluster on opaque objects.
- Added ray traced reflection support for the render graph version of the pipeline.
- Added render graph support of RTAO and required denoisers.
- Added render graph support of RTGI.
- Added support of RTSSS and Recursive Rendering in the render graph mode.
- Added support of RT and screen space shadow for render graph.
- Added tooltips with the full name of the (graphics) compositor properties to properly show large names that otherwise are clipped by the UI (case 1263590)
- Added error message if a callback AOV allocation fail
- Added marker for all AOV request operation on GPU
- Added remapping options for Depth Pyramid debug view mode
- Added an option to support AOV shader at runtime in HDRP settings (case 1265070)
- Added support of SSGI in the render graph mode.
- Added option for 11-11-10 format for cube reflection probes.
- Added an optional check in the HDRP DXR Wizard to verify 64 bits target architecture
- Added option to display timing stats in the debug menu as an average over 1 second. 
- Added a light unit slider to provide users more context when authoring physically based values.
- Added a way to check the normals through the material views.
- Added Simple mode to Earth Preset for PBR Sky
- Added the export of normals during the prepass for shadow matte for proper SSAO calculation.
- Added the usage of SSAO for shadow matte unlit shader graph.
- Added the support of input system V2
- Added a new volume component parameter to control the max ray length of directional lights(case 1279849).
- Added support for 'Pyramid' and 'Box' spot light shapes in path tracing.
- Added high quality prefiltering option for Bloom.
- Added support for camera relative ray tracing (and keeping non-camera relative ray tracing working)
- Added a rough refraction option on planar reflections.
- Added scalability settings for the planar reflection resolution.
- Added tests for AOV stacking and UI rendering in the graphics compositor.
- Added a new ray tracing only function that samples the specular part of the materials.
- Adding missing marker for ray tracing profiling (RaytracingDeferredLighting)
- Added the support of eye shader for ray tracing.
- Exposed Refraction Model to the material UI when using a Lit ShaderGraph.
- Added bounding sphere support to screen-space axis-aligned bounding box generation pass.

### Fixed
- Fixed several issues with physically-based DoF (TAA ghosting of the CoC buffer, smooth layer transitions, etc)
- Fixed GPU hang on D3D12 on xbox. 
- Fixed game view artifacts on resizing when hardware dynamic resolution was enabled
- Fixed black line artifacts occurring when Lanczos upsampling was set for dynamic resolution
- Fixed Amplitude -> Min/Max parametrization conversion
- Fixed CoatMask block appearing when creating lit master node (case 1264632)
- Fixed issue with SceneEV100 debug mode indicator when rescaling the window.
- Fixed issue with PCSS filter being wrong on first frame. 
- Fixed issue with emissive mesh for area light not appearing in playmode if Reload Scene option is disabled in Enter Playmode Settings.
- Fixed issue when Reflection Probes are set to OnEnable and are never rendered if the probe is enabled when the camera is farther than the probe fade distance. 
- Fixed issue with sun icon being clipped in the look dev window. 
- Fixed error about layers when disabling emissive mesh for area lights.
- Fixed issue when the user deletes the composition graph or .asset in runtime (case 1263319)
- Fixed assertion failure when changing resolution to compositor layers after using AOVs (case 1265023) 
- Fixed flickering layers in graphics compositor (case 1264552)
- Fixed issue causing the editor field not updating the disc area light radius.
- Fixed issues that lead to cookie atlas to be updated every frame even if cached data was valid.
- Fixed an issue where world space UI was not emitted for reflection cameras in HDRP
- Fixed an issue with cookie texture atlas that would cause realtime textures to always update in the atlas even when the content did not change.
- Fixed an issue where only one of the two lookdev views would update when changing the default lookdev volume profile.
- Fixed a bug related to light cluster invalidation.
- Fixed shader warning in DofGather (case 1272931)
- Fixed AOV export of depth buffer which now correctly export linear depth (case 1265001)
- Fixed issue that caused the decal atlas to not be updated upon changing of the decal textures content.
- Fixed "Screen position out of view frustum" error when camera is at exactly the planar reflection probe location.
- Fixed Amplitude -> Min/Max parametrization conversion
- Fixed issue that allocated a small cookie for normal spot lights.
- Fixed issue when undoing a change in diffuse profile list after deleting the volume profile.
- Fixed custom pass re-ordering and removing.
- Fixed TAA issue and hardware dynamic resolution.
- Fixed a static lighting flickering issue caused by having an active planar probe in the scene while rendering inspector preview.
- Fixed an issue where even when set to OnDemand, the sky lighting would still be updated when changing sky parameters.
- Fixed an error message trigerred when a mesh has more than 32 sub-meshes (case 1274508).
- Fixed RTGI getting noisy for grazying angle geometry (case 1266462).
- Fixed an issue with TAA history management on pssl.
- Fixed the global illumination volume override having an unwanted advanced mode (case 1270459).
- Fixed screen space shadow option displayed on directional shadows while they shouldn't (case 1270537).
- Fixed the handling of undo and redo actions in the graphics compositor (cases 1268149, 1266212, 1265028)
- Fixed issue with composition graphs that include virtual textures, cubemaps and other non-2D textures (cases 1263347, 1265638).
- Fixed issues when selecting a new composition graph or setting it to None (cases 1263350, 1266202)
- Fixed ArgumentNullException when saving shader graphs after removing the compositor from the scene (case 1268658)
- Fixed issue with updating the compositor output when not in play mode (case 1266216)
- Fixed warning with area mesh (case 1268379)
- Fixed issue with diffusion profile not being updated upon reset of the editor. 
- Fixed an issue that lead to corrupted refraction in some scenarios on xbox.
- Fixed for light loop scalarization not happening. 
- Fixed issue with stencil not being set in rendergraph mode.
- Fixed for post process being overridable in reflection probes even though it is not supported.
- Fixed RTGI in performance mode when light layers are enabled on the asset.
- Fixed SSS materials appearing black in matcap mode.
- Fixed a collision in the interaction of RTR and RTGI.
- Fix for lookdev toggling renderers that are set to non editable or are hidden in the inspector.
- Fixed issue with mipmap debug mode not properly resetting full screen mode (and viceversa). 
- Added unsupported message when using tile debug mode with MSAA.
- Fixed SSGI compilation issues on PS4.
- Fixed "Screen position out of view frustum" error when camera is on exactly the planar reflection probe plane.
- Workaround issue that caused objects using eye shader to not be rendered on xbox.
- Fixed GC allocation when using XR single-pass test mode.
- Fixed text in cascades shadow split being truncated.
- Fixed rendering of custom passes in the Custom Pass Volume inspector
- Force probe to render again if first time was during async shader compilation to avoid having cyan objects.
- Fixed for lookdev library field not being refreshed upon opening a library from the environment library inspector.
- Fixed serialization issue with matcap scale intensity.
- Close Add Override popup of Volume Inspector when the popup looses focus (case 1258571)
- Light quality setting for contact shadow set to on for High quality by default.
- Fixed an exception thrown when closing the look dev because there is no active SRP anymore.
- Fixed alignment of framesettings in HDRP Default Settings
- Fixed an exception thrown when closing the look dev because there is no active SRP anymore.
- Fixed an issue where entering playmode would close the LookDev window.
- Fixed issue with rendergraph on console failing on SSS pass.
- Fixed Cutoff not working properly with ray tracing shaders default and SG (case 1261292).
- Fixed shader compilation issue with Hair shader and debug display mode
- Fixed cubemap static preview not updated when the asset is imported.
- Fixed wizard DXR setup on non-DXR compatible devices.
- Fixed Custom Post Processes affecting preview cameras.
- Fixed issue with lens distortion breaking rendering.
- Fixed save popup appearing twice due to HDRP wizard.
- Fixed error when changing planar probe resolution.
- Fixed the dependecy of FrameSettings (MSAA, ClearGBuffer, DepthPrepassWithDeferred) (case 1277620).
- Fixed the usage of GUIEnable for volume components (case 1280018).
- Fixed the diffusion profile becoming invalid when hitting the reset (case 1269462).
- Fixed issue with MSAA resolve killing the alpha channel.
- Fixed a warning in materialevalulation
- Fixed an error when building the player.
- Fixed issue with box light not visible if range is below one and range attenuation is off.
- Fixed an issue that caused a null reference when deleting camera component in a prefab. (case 1244430)
- Fixed issue with bloom showing a thin black line after rescaling window. 
- Fixed rendergraph motion vector resolve.
- Fixed the Ray-Tracing related Debug Display not working in render graph mode.
- Fix nan in pbr sky
- Fixed Light skin not properly applied on the LookDev when switching from Dark Skin (case 1278802)
- Fixed accumulation on DX11
- Fixed issue with screen space UI not drawing on the graphics compositor (case 1279272).
- Fixed error Maximum allowed thread group count is 65535 when resolution is very high. 
- LOD meshes are now properly stripped based on the maximum lod value parameters contained in the HDRP asset.
- Fixed an inconsistency in the LOD group UI where LOD bias was not the right one.
- Fixed outlines in transitions between post-processed and plain regions in the graphics compositor (case 1278775).
- Fix decal being applied twice with LOD Crossfade.
- Fixed camera stacking for AOVs in the graphics compositor (case 1273223).
- Fixed backface selection on some shader not ignore correctly.
- Disable quad overdraw on ps4.
- Fixed error when resizing the graphics compositor's output and when re-adding a compositor in the scene
- Fixed issues with bloom, alpha and HDR layers in the compositor (case 1272621).
- Fixed alpha not having TAA applied to it.
- Fix issue with alpha output in forward.
- Fix compilation issue on Vulkan for shaders using high quality shadows in XR mode.
- Fixed wrong error message when fixing DXR resources from Wizard.
- Fixed compilation error of quad overdraw with double sided materials
- Fixed screen corruption on xbox when using TAA and Motion Blur with rendergraph. 
- Fixed UX issue in the graphics compositor related to clear depth and the defaults for new layers, add better tooltips and fix minor bugs (case 1283904)
- Fixed scene visibility not working for custom pass volumes.
- Fixed issue with several override entries in the runtime debug menu. 
- Fixed issue with rendergraph failing to execute every 30 minutes. 
- Fixed Lit ShaderGraph surface option property block to only display transmission and energy conserving specular color options for their proper material mode (case 1257050)
- Fixed nan in reflection probe when volumetric fog filtering is enabled, causing the whole probe to be invalid.
- Fixed Debug Color pixel became grey
- Fixed TAA flickering on the very edge of screen. 
- Fixed profiling scope for quality RTGI.
- Fixed the denoising and multi-sample not being used for smooth multibounce RTReflections.
- Fixed issue where multiple cameras would cause GC each frame.
- Fixed after post process rendering pass options not showing for unlit ShaderGraphs.
- Fixed null reference in the Undo callback of the graphics compositor 
- Fixed cullmode for SceneSelectionPass.
- Fixed issue that caused non-static object to not render at times in OnEnable reflection probes.
- Baked reflection probes now correctly use static sky for ambient lighting.

### Changed
- Preparation pass for RTSSShadows to be supported by render graph.
- Add tooltips with the full name of the (graphics) compositor properties to properly show large names that otherwise are clipped by the UI (case 1263590)
- Composition profile .asset files cannot be manually edited/reset by users (to avoid breaking things - case 1265631)
- Preparation pass for RTSSShadows to be supported by render graph.
- Changed the way the ray tracing property is displayed on the material (QOL 1265297).
- Exposed lens attenuation mode in default settings and remove it as a debug mode.
- Composition layers without any sub layers are now cleared to black to avoid confusion (case 1265061).
- Slight reduction of VGPR used by area light code.
- Changed thread group size for contact shadows (save 1.1ms on PS4)
- Make sure distortion stencil test happens before pixel shader is run.
- Small optimization that allows to skip motion vector prepping when the whole wave as velocity of 0.
- Improved performance to avoid generating coarse stencil buffer when not needed.
- Remove HTile generation for decals (faster without).
- Improving SSGI Filtering and fixing a blend issue with RTGI.
- Changed the Trackball UI so that it allows explicit numeric values.
- Reduce the G-buffer footprint of anisotropic materials
- Moved SSGI out of preview.
- Skip an unneeded depth buffer copy on consoles. 
- Replaced the Density Volume Texture Tool with the new 3D Texture Importer.
- Rename Raytracing Node to Raytracing Quality Keyword and rename high and low inputs as default and raytraced. All raytracing effects now use the raytraced mode but path tracing.
- Moved diffusion profile list to the HDRP default settings panel.
- Skip biquadratic resampling of vbuffer when volumetric fog filtering is enabled.
- Optimized Grain and sRGB Dithering.
- On platforms that allow it skip the first mip of the depth pyramid and compute it alongside the depth buffer used for low res transparents.
- When trying to install the local configuration package, if another one is already present the user is now asked whether they want to keep it or not.
- Improved MSAA color resolve to fix issues when very bright and very dark samples are resolved together.
- Improve performance of GPU light AABB generation
- Removed the max clamp value for the RTR, RTAO and RTGI's ray length (case 1279849).
- Meshes assigned with a decal material are not visible anymore in ray-tracing or path-tracing.
- Removed BLEND shader keywords.
- Remove a rendergraph debug option to clear resources on release from UI.
- added SV_PrimitiveID in the VaryingMesh structure for fulldebugscreenpass as well as primitiveID in FragInputs
- Changed which local frame is used for multi-bounce RTReflections.
- Move System Generated Values semantics out of VaryingsMesh structure.
- Other forms of FSAA are silently deactivated, when path tracing is on.
- Removed XRSystemTests. The GC verification is now done during playmode tests (case 1285012).
- SSR now uses the pre-refraction color pyramid.
- Various improvements for the Volumetric Fog.
- Optimizations for volumetric fog.

## [10.0.0] - 2019-06-10

### Added
- Ray tracing support for VR single-pass
- Added sharpen filter shader parameter and UI for TemporalAA to control image quality instead of hardcoded value
- Added frame settings option for custom post process and custom passes as well as custom color buffer format option.
- Add check in wizard on SRP Batcher enabled.
- Added default implementations of OnPreprocessMaterialDescription for FBX, Obj, Sketchup and 3DS file formats.
- Added custom pass fade radius
- Added after post process injection point for custom passes
- Added basic alpha compositing support - Alpha is available afterpostprocess when using FP16 buffer format.
- Added falloff distance on Reflection Probe and Planar Reflection Probe
- Added Backplate projection from the HDRISky
- Added Shadow Matte in UnlitMasterNode, which only received shadow without lighting
- Added hability to name LightLayers in HDRenderPipelineAsset
- Added a range compression factor for Reflection Probe and Planar Reflection Probe to avoid saturation of colors.
- Added path tracing support for directional, point and spot lights, as well as emission from Lit and Unlit.
- Added non temporal version of SSAO.
- Added more detailed ray tracing stats in the debug window
- Added Disc area light (bake only)
- Added a warning in the material UI to prevent transparent + subsurface-scattering combination.
- Added XR single-pass setting into HDRP asset
- Added a penumbra tint option for lights
- Added support for depth copy with XR SDK
- Added debug setting to Render Pipeline Debug Window to list the active XR views
- Added an option to filter the result of the volumetric lighting (off by default).
- Added a transmission multiplier for directional lights
- Added XR single-pass test mode to Render Pipeline Debug Window
- Added debug setting to Render Pipeline Window to list the active XR views
- Added a new refraction mode for the Lit shader (thin). Which is a box refraction with small thickness values
- Added the code to support Barn Doors for Area Lights based on a shaderconfig option.
- Added HDRPCameraBinder property binder for Visual Effect Graph
- Added "Celestial Body" controls to the Directional Light
- Added new parameters to the Physically Based Sky
- Added Reflections to the DXR Wizard
- Added the possibility to have ray traced colored and semi-transparent shadows on directional lights.
- Added a check in the custom post process template to throw an error if the default shader is not found.
- Exposed the debug overlay ratio in the debug menu.
- Added a separate frame settings for tonemapping alongside color grading.
- Added the receive fog option in the material UI for ShaderGraphs.
- Added a public virtual bool in the custom post processes API to specify if a post processes should be executed in the scene view.
- Added a menu option that checks scene issues with ray tracing. Also removed the previously existing warning at runtime.
- Added Contrast Adaptive Sharpen (CAS) Upscaling effect.
- Added APIs to update probe settings at runtime.
- Added documentation for the rayTracingSupported method in HDRP
- Added user-selectable format for the post processing passes.
- Added support for alpha channel in some post-processing passes (DoF, TAA, Uber).
- Added warnings in FrameSettings inspector when using DXR and atempting to use Asynchronous Execution.
- Exposed Stencil bits that can be used by the user.
- Added history rejection based on velocity of intersected objects for directional, point and spot lights.
- Added a affectsVolumetric field to the HDAdditionalLightData API to know if light affects volumetric fog.
- Add OS and Hardware check in the Wizard fixes for DXR.
- Added option to exclude camera motion from motion blur.
- Added semi-transparent shadows for point and spot lights.
- Added support for semi-transparent shadow for unlit shader and unlit shader graph.
- Added the alpha clip enabled toggle to the material UI for all HDRP shader graphs.
- Added Material Samples to explain how to use the lit shader features
- Added an initial implementation of ray traced sub surface scattering
- Added AssetPostprocessors and Shadergraphs to handle Arnold Standard Surface and 3DsMax Physical material import from FBX.
- Added support for Smoothness Fade start work when enabling ray traced reflections.
- Added Contact shadow, Micro shadows and Screen space refraction API documentation.
- Added script documentation for SSR, SSAO (ray tracing), GI, Light Cluster, RayTracingSettings, Ray Counters, etc.
- Added path tracing support for refraction and internal reflections.
- Added support for Thin Refraction Model and Lit's Clear Coat in Path Tracing.
- Added the Tint parameter to Sky Colored Fog.
- Added of Screen Space Reflections for Transparent materials
- Added a fallback for ray traced area light shadows in case the material is forward or the lit mode is forward.
- Added a new debug mode for light layers.
- Added an "enable" toggle to the SSR volume component.
- Added support for anisotropic specular lobes in path tracing.
- Added support for alpha clipping in path tracing.
- Added support for light cookies in path tracing.
- Added support for transparent shadows in path tracing.
- Added support for iridescence in path tracing.
- Added support for background color in path tracing.
- Added a path tracing test to the test suite.
- Added a warning and workaround instructions that appear when you enable XR single-pass after the first frame with the XR SDK.
- Added the exposure sliders to the planar reflection probe preview
- Added support for subsurface scattering in path tracing.
- Added a new mode that improves the filtering of ray traced shadows (directional, point and spot) based on the distance to the occluder.
- Added support of cookie baking and add support on Disc light.
- Added support for fog attenuation in path tracing.
- Added a new debug panel for volumes
- Added XR setting to control camera jitter for temporal effects
- Added an error message in the DrawRenderers custom pass when rendering opaque objects with an HDRP asset in DeferredOnly mode.
- Added API to enable proper recording of path traced scenes (with the Unity recorder or other tools).
- Added support for fog in Recursive rendering, ray traced reflections and ray traced indirect diffuse.
- Added an alpha blend option for recursive rendering
- Added support for stack lit for ray tracing effects.
- Added support for hair for ray tracing effects.
- Added support for alpha to coverage for HDRP shaders and shader graph
- Added support for Quality Levels to Subsurface Scattering.
- Added option to disable XR rendering on the camera settings.
- Added support for specular AA from geometric curvature in AxF
- Added support for baked AO (no input for now) in AxF
- Added an info box to warn about depth test artifacts when rendering object twice in custom passes with MSAA.
- Added a frame setting for alpha to mask.
- Added support for custom passes in the AOV API
- Added Light decomposition lighting debugging modes and support in AOV
- Added exposure compensation to Fixed exposure mode
- Added support for rasterized area light shadows in StackLit
- Added support for texture-weighted automatic exposure
- Added support for POM for emissive map
- Added alpha channel support in motion blur pass.
- Added the HDRP Compositor Tool (in Preview).
- Added a ray tracing mode option in the HDRP asset that allows to override and shader stripping.
- Added support for arbitrary resolution scaling of Volumetric Lighting to the Fog volume component.
- Added range attenuation for box-shaped spotlights.
- Added scenes for hair and fabric and decals with material samples
- Added fabric materials and textures
- Added information for fabric materials in fabric scene
- Added a DisplayInfo attribute to specify a name override and a display order for Volume Component fields (used only in default inspector for now).
- Added Min distance to contact shadows.
- Added support for Depth of Field in path tracing (by sampling the lens aperture).
- Added an API in HDRP to override the camera within the rendering of a frame (mainly for custom pass).
- Added a function (HDRenderPipeline.ResetRTHandleReferenceSize) to reset the reference size of RTHandle systems.
- Added support for AxF measurements importing into texture resources tilings.
- Added Layer parameter on Area Light to modify Layer of generated Emissive Mesh
- Added a flow map parameter to HDRI Sky
- Implemented ray traced reflections for transparent objects.
- Add a new parameter to control reflections in recursive rendering.
- Added an initial version of SSGI.
- Added Virtual Texturing cache settings to control the size of the Streaming Virtual Texturing caches.
- Added back-compatibility with builtin stereo matrices.
- Added CustomPassUtils API to simplify Blur, Copy and DrawRenderers custom passes.
- Added Histogram guided automatic exposure.
- Added few exposure debug modes.
- Added support for multiple path-traced views at once (e.g., scene and game views).
- Added support for 3DsMax's 2021 Simplified Physical Material from FBX files in the Model Importer.
- Added custom target mid grey for auto exposure.
- Added CustomPassUtils API to simplify Blur, Copy and DrawRenderers custom passes.
- Added an API in HDRP to override the camera within the rendering of a frame (mainly for custom pass).
- Added more custom pass API functions, mainly to render objects from another camera.
- Added support for transparent Unlit in path tracing.
- Added a minimal lit used for RTGI in peformance mode.
- Added procedural metering mask that can follow an object
- Added presets quality settings for RTAO and RTGI.
- Added an override for the shadow culling that allows better directional shadow maps in ray tracing effects (RTR, RTGI, RTSSS and RR).
- Added a Cloud Layer volume override.
- Added Fast Memory support for platform that support it.
- Added CPU and GPU timings for ray tracing effects.
- Added support to combine RTSSS and RTGI (1248733).
- Added IES Profile support for Point, Spot and Rectangular-Area lights
- Added support for multiple mapping modes in AxF.
- Add support of lightlayers on indirect lighting controller
- Added compute shader stripping.
- Added Cull Mode option for opaque materials and ShaderGraphs. 
- Added scene view exposure override.
- Added support for exposure curve remapping for min/max limits.
- Added presets for ray traced reflections.
- Added final image histogram debug view (both luminance and RGB).
- Added an example texture and rotation to the Cloud Layer volume override.
- Added an option to extend the camera culling for skinned mesh animation in ray tracing effects (1258547).
- Added decal layer system similar to light layer. Mesh will receive a decal when both decal layer mask matches.
- Added shader graph nodes for rendering a complex eye shader.
- Added more controls to contact shadows and increased quality in some parts. 
- Added a physically based option in DoF volume.
- Added API to check if a Camera, Light or ReflectionProbe is compatible with HDRP.
- Added path tracing test scene for normal mapping.
- Added missing API documentation.
- Remove CloudLayer
- Added quad overdraw and vertex density debug modes.

### Fixed
- fix when saved HDWizard window tab index out of range (1260273)
- Fix when rescale probe all direction below zero (1219246)
- Update documentation of HDRISky-Backplate, precise how to have Ambient Occlusion on the Backplate
- Sorting, undo, labels, layout in the Lighting Explorer.
- Fixed sky settings and materials in Shader Graph Samples package
- Fix/workaround a probable graphics driver bug in the GTAO shader.
- Fixed Hair and PBR shader graphs double sided modes
- Fixed an issue where updating an HDRP asset in the Quality setting panel would not recreate the pipeline.
- Fixed issue with point lights being considered even when occupying less than a pixel on screen (case 1183196)
- Fix a potential NaN source with iridescence (case 1183216)
- Fixed issue of spotlight breaking when minimizing the cone angle via the gizmo (case 1178279)
- Fixed issue that caused decals not to modify the roughness in the normal buffer, causing SSR to not behave correctly (case 1178336)
- Fixed lit transparent refraction with XR single-pass rendering
- Removed extra jitter for TemporalAA in VR
- Fixed ShaderGraph time in main preview
- Fixed issue on some UI elements in HDRP asset not expanding when clicking the arrow (case 1178369)
- Fixed alpha blending in custom post process
- Fixed the modification of the _AlphaCutoff property in the material UI when exposed with a ShaderGraph parameter.
- Fixed HDRP test `1218_Lit_DiffusionProfiles` on Vulkan.
- Fixed an issue where building a player in non-dev mode would generate render target error logs every frame
- Fixed crash when upgrading version of HDRP
- Fixed rendering issues with material previews
- Fixed NPE when using light module in Shuriken particle systems (1173348).
- Refresh cached shadow on editor changes
- Fixed light supported units caching (1182266)
- Fixed an issue where SSAO (that needs temporal reprojection) was still being rendered when Motion Vectors were not available (case 1184998)
- Fixed a nullref when modifying the height parameters inside the layered lit shader UI.
- Fixed Decal gizmo that become white after exiting play mode
- Fixed Decal pivot position to behave like a spotlight
- Fixed an issue where using the LightingOverrideMask would break sky reflection for regular cameras
- Fix DebugMenu FrameSettingsHistory persistency on close
- Fix DensityVolume, ReflectionProbe aned PlanarReflectionProbe advancedControl display
- Fix DXR scene serialization in wizard
- Fixed an issue where Previews would reallocate History Buffers every frame
- Fixed the SetLightLayer function in HDAdditionalLightData setting the wrong light layer
- Fix error first time a preview is created for planar
- Fixed an issue where SSR would use an incorrect roughness value on ForwardOnly (StackLit, AxF, Fabric, etc.) materials when the pipeline is configured to also allow deferred Lit.
- Fixed issues with light explorer (cases 1183468, 1183269)
- Fix dot colors in LayeredLit material inspector
- Fix undo not resetting all value when undoing the material affectation in LayerLit material
- Fix for issue that caused gizmos to render in render textures (case 1174395)
- Fixed the light emissive mesh not updated when the light was disabled/enabled
- Fixed light and shadow layer sync when setting the HDAdditionalLightData.lightlayersMask property
- Fixed a nullref when a custom post process component that was in the HDRP PP list is removed from the project
- Fixed issue that prevented decals from modifying specular occlusion (case 1178272).
- Fixed exposure of volumetric reprojection
- Fixed multi selection support for Scalable Settings in lights
- Fixed font shaders in test projects for VR by using a Shader Graph version
- Fixed refresh of baked cubemap by incrementing updateCount at the end of the bake (case 1158677).
- Fixed issue with rectangular area light when seen from the back
- Fixed decals not affecting lightmap/lightprobe
- Fixed zBufferParams with XR single-pass rendering
- Fixed moving objects not rendered in custom passes
- Fixed abstract classes listed in the + menu of the custom pass list
- Fixed custom pass that was rendered in previews
- Fixed precision error in zero value normals when applying decals (case 1181639)
- Fixed issue that triggered No Scene Lighting view in game view as well (case 1156102)
- Assign default volume profile when creating a new HDRP Asset
- Fixed fov to 0 in planar probe breaking the projection matrix (case 1182014)
- Fixed bugs with shadow caching
- Reassign the same camera for a realtime probe face render request to have appropriate history buffer during realtime probe rendering.
- Fixed issue causing wrong shading when normal map mode is Object space, no normal map is set, but a detail map is present (case 1143352)
- Fixed issue with decal and htile optimization
- Fixed TerrainLit shader compilation error regarding `_Control0_TexelSize` redefinition (case 1178480).
- Fixed warning about duplicate HDRuntimeReflectionSystem when configuring play mode without domain reload.
- Fixed an editor crash when multiple decal projectors were selected and some had null material
- Added all relevant fix actions to FixAll button in Wizard
- Moved FixAll button on top of the Wizard
- Fixed an issue where fog color was not pre-exposed correctly
- Fix priority order when custom passes are overlapping
- Fix cleanup not called when the custom pass GameObject is destroyed
- Replaced most instances of GraphicsSettings.renderPipelineAsset by GraphicsSettings.currentRenderPipeline. This should fix some parameters not working on Quality Settings overrides.
- Fixed an issue with Realtime GI not working on upgraded projects.
- Fixed issue with screen space shadows fallback texture was not set as a texture array.
- Fixed Pyramid Lights bounding box
- Fixed terrain heightmap default/null values and epsilons
- Fixed custom post-processing effects breaking when an abstract class inherited from `CustomPostProcessVolumeComponent`
- Fixed XR single-pass rendering in Editor by using ShaderConfig.s_XrMaxViews to allocate matrix array
- Multiple different skies rendered at the same time by different cameras are now handled correctly without flickering
- Fixed flickering issue happening when different volumes have shadow settings and multiple cameras are present.
- Fixed issue causing planar probes to disappear if there is no light in the scene.
- Fixed a number of issues with the prefab isolation mode (Volumes leaking from the main scene and reflection not working properly)
- Fixed an issue with fog volume component upgrade not working properly
- Fixed Spot light Pyramid Shape has shadow artifacts on aspect ratio values lower than 1
- Fixed issue with AO upsampling in XR
- Fixed camera without HDAdditionalCameraData component not rendering
- Removed the macro ENABLE_RAYTRACING for most of the ray tracing code
- Fixed prefab containing camera reloading in loop while selected in the Project view
- Fixed issue causing NaN wheh the Z scale of an object is set to 0.
- Fixed DXR shader passes attempting to render before pipeline loaded
- Fixed black ambient sky issue when importing a project after deleting Library.
- Fixed issue when upgrading a Standard transparent material (case 1186874)
- Fixed area light cookies not working properly with stack lit
- Fixed material render queue not updated when the shader is changed in the material inspector.
- Fixed a number of issues with full screen debug modes not reseting correctly when setting another mutually exclusive mode
- Fixed compile errors for platforms with no VR support
- Fixed an issue with volumetrics and RTHandle scaling (case 1155236)
- Fixed an issue where sky lighting might be updated uselessly
- Fixed issue preventing to allow setting decal material to none (case 1196129)
- Fixed XR multi-pass decals rendering
- Fixed several fields on Light Inspector that not supported Prefab overrides
- Fixed EOL for some files
- Fixed scene view rendering with volumetrics and XR enabled
- Fixed decals to work with multiple cameras
- Fixed optional clear of GBuffer (Was always on)
- Fixed render target clears with XR single-pass rendering
- Fixed HDRP samples file hierarchy
- Fixed Light units not matching light type
- Fixed QualitySettings panel not displaying HDRP Asset
- Fixed black reflection probes the first time loading a project
- Fixed y-flip in scene view with XR SDK
- Fixed Decal projectors do not immediately respond when parent object layer mask is changed in editor.
- Fixed y-flip in scene view with XR SDK
- Fixed a number of issues with Material Quality setting
- Fixed the transparent Cull Mode option in HD unlit master node settings only visible if double sided is ticked.
- Fixed an issue causing shadowed areas by contact shadows at the edge of far clip plane if contact shadow length is very close to far clip plane.
- Fixed editing a scalable settings will edit all loaded asset in memory instead of targetted asset.
- Fixed Planar reflection default viewer FOV
- Fixed flickering issues when moving the mouse in the editor with ray tracing on.
- Fixed the ShaderGraph main preview being black after switching to SSS in the master node settings
- Fixed custom fullscreen passes in VR
- Fixed camera culling masks not taken in account in custom pass volumes
- Fixed object not drawn in custom pass when using a DrawRenderers with an HDRP shader in a build.
- Fixed injection points for Custom Passes (AfterDepthAndNormal and BeforePreRefraction were missing)
- Fixed a enum to choose shader tags used for drawing objects (DepthPrepass or Forward) when there is no override material.
- Fixed lit objects in the BeforePreRefraction, BeforeTransparent and BeforePostProcess.
- Fixed the None option when binding custom pass render targets to allow binding only depth or color.
- Fixed custom pass buffers allocation so they are not allocated if they're not used.
- Fixed the Custom Pass entry in the volume create asset menu items.
- Fixed Prefab Overrides workflow on Camera.
- Fixed alignment issue in Preset for Camera.
- Fixed alignment issue in Physical part for Camera.
- Fixed FrameSettings multi-edition.
- Fixed a bug happening when denoising multiple ray traced light shadows
- Fixed minor naming issues in ShaderGraph settings
- VFX: Removed z-fight glitches that could appear when using deferred depth prepass and lit quad primitives
- VFX: Preserve specular option for lit outputs (matches HDRP lit shader)
- Fixed an issue with Metal Shader Compiler and GTAO shader for metal
- Fixed resources load issue while upgrading HDRP package.
- Fix LOD fade mask by accounting for field of view
- Fixed spot light missing from ray tracing indirect effects.
- Fixed a UI bug in the diffusion profile list after fixing them from the wizard.
- Fixed the hash collision when creating new diffusion profile assets.
- Fixed a light leaking issue with box light casting shadows (case 1184475)
- Fixed Cookie texture type in the cookie slot of lights (Now displays a warning because it is not supported).
- Fixed a nullref that happens when using the Shuriken particle light module
- Fixed alignment in Wizard
- Fixed text overflow in Wizard's helpbox
- Fixed Wizard button fix all that was not automatically grab all required fixes
- Fixed VR tab for MacOS in Wizard
- Fixed local config package workflow in Wizard
- Fixed issue with contact shadows shifting when MSAA is enabled.
- Fixed EV100 in the PBR sky
- Fixed an issue In URP where sometime the camera is not passed to the volume system and causes a null ref exception (case 1199388)
- Fixed nullref when releasing HDRP with custom pass disabled
- Fixed performance issue derived from copying stencil buffer.
- Fixed an editor freeze when importing a diffusion profile asset from a unity package.
- Fixed an exception when trying to reload a builtin resource.
- Fixed the light type intensity unit reset when switching the light type.
- Fixed compilation error related to define guards and CreateLayoutFromXrSdk()
- Fixed documentation link on CustomPassVolume.
- Fixed player build when HDRP is in the project but not assigned in the graphic settings.
- Fixed an issue where ambient probe would be black for the first face of a baked reflection probe
- VFX: Fixed Missing Reference to Visual Effect Graph Runtime Assembly
- Fixed an issue where rendering done by users in EndCameraRendering would be executed before the main render loop.
- Fixed Prefab Override in main scope of Volume.
- Fixed alignment issue in Presset of main scope of Volume.
- Fixed persistence of ShowChromeGizmo and moved it to toolbar for coherency in ReflectionProbe and PlanarReflectionProbe.
- Fixed Alignement issue in ReflectionProbe and PlanarReflectionProbe.
- Fixed Prefab override workflow issue in ReflectionProbe and PlanarReflectionProbe.
- Fixed empty MoreOptions and moved AdvancedManipulation in a dedicated location for coherency in ReflectionProbe and PlanarReflectionProbe.
- Fixed Prefab override workflow issue in DensityVolume.
- Fixed empty MoreOptions and moved AdvancedManipulation in a dedicated location for coherency in DensityVolume.
- Fix light limit counts specified on the HDRP asset
- Fixed Quality Settings for SSR, Contact Shadows and Ambient Occlusion volume components
- Fixed decalui deriving from hdshaderui instead of just shaderui
- Use DelayedIntField instead of IntField for scalable settings
- Fixed init of debug for FrameSettingsHistory on SceneView camera
- Added a fix script to handle the warning 'referenced script in (GameObject 'SceneIDMap') is missing'
- Fix Wizard load when none selected for RenderPipelineAsset
- Fixed TerrainLitGUI when per-pixel normal property is not present.
- Fixed rendering errors when enabling debug modes with custom passes
- Fix an issue that made PCSS dependent on Atlas resolution (not shadow map res)
- Fixing a bug whith histories when n>4 for ray traced shadows
- Fixing wrong behavior in ray traced shadows for mesh renderers if their cast shadow is shadow only or double sided
- Only tracing rays for shadow if the point is inside the code for spotlight shadows
- Only tracing rays if the point is inside the range for point lights
- Fixing ghosting issues when the screen space shadow  indexes change for a light with ray traced shadows
- Fixed an issue with stencil management and Xbox One build that caused corrupted output in deferred mode.
- Fixed a mismatch in behavior between the culling of shadow maps and ray traced point and spot light shadows
- Fixed recursive ray tracing not working anymore after intermediate buffer refactor.
- Fixed ray traced shadow denoising not working (history rejected all the time).
- Fixed shader warning on xbox one
- Fixed cookies not working for spot lights in ray traced reflections, ray traced GI and recursive rendering
- Fixed an inverted handling of CoatSmoothness for SSR in StackLit.
- Fixed missing distortion inputs in Lit and Unlit material UI.
- Fixed issue that propagated NaNs across multiple frames through the exposure texture.
- Fixed issue with Exclude from TAA stencil ignored.
- Fixed ray traced reflection exposure issue.
- Fixed issue with TAA history not initialising corretly scale factor for first frame
- Fixed issue with stencil test of material classification not using the correct Mask (causing false positive and bad performance with forward material in deferred)
- Fixed issue with History not reset when chaning antialiasing mode on camera
- Fixed issue with volumetric data not being initialized if default settings have volumetric and reprojection off.
- Fixed ray tracing reflection denoiser not applied in tier 1
- Fixed the vibility of ray tracing related methods.
- Fixed the diffusion profile list not saved when clicking the fix button in the material UI.
- Fixed crash when pushing bounce count higher than 1 for ray traced GI or reflections
- Fixed PCSS softness scale so that it better match ray traced reference for punctual lights.
- Fixed exposure management for the path tracer
- Fixed AxF material UI containing two advanced options settings.
- Fixed an issue where cached sky contexts were being destroyed wrongly, breaking lighting in the LookDev
- Fixed issue that clamped PCSS softness too early and not after distance scale.
- Fixed fog affect transparent on HD unlit master node
- Fixed custom post processes re-ordering not saved.
- Fixed NPE when using scalable settings
- Fixed an issue where PBR sky precomputation was reset incorrectly in some cases causing bad performance.
- Fixed a bug due to depth history begin overriden too soon
- Fixed CustomPassSampleCameraColor scale issue when called from Before Transparent injection point.
- Fixed corruption of AO in baked probes.
- Fixed issue with upgrade of projects that still had Very High as shadow filtering quality.
- Fixed issue that caused Distortion UI to appear in Lit.
- Fixed several issues with decal duplicating when editing them.
- Fixed initialization of volumetric buffer params (1204159)
- Fixed an issue where frame count was incorrectly reset for the game view, causing temporal processes to fail.
- Fixed Culling group was not disposed error.
- Fixed issues on some GPU that do not support gathers on integer textures.
- Fixed an issue with ambient probe not being initialized for the first frame after a domain reload for volumetric fog.
- Fixed the scene visibility of decal projectors and density volumes
- Fixed a leak in sky manager.
- Fixed an issue where entering playmode while the light editor is opened would produce null reference exceptions.
- Fixed the debug overlay overlapping the debug menu at runtime.
- Fixed an issue with the framecount when changing scene.
- Fixed errors that occurred when using invalid near and far clip plane values for planar reflections.
- Fixed issue with motion blur sample weighting function.
- Fixed motion vectors in MSAA.
- Fixed sun flare blending (case 1205862).
- Fixed a lot of issues related to ray traced screen space shadows.
- Fixed memory leak caused by apply distortion material not being disposed.
- Fixed Reflection probe incorrectly culled when moving its parent (case 1207660)
- Fixed a nullref when upgrading the Fog volume components while the volume is opened in the inspector.
- Fix issues where decals on PS4 would not correctly write out the tile mask causing bits of the decal to go missing.
- Use appropriate label width and text content so the label is completely visible
- Fixed an issue where final post process pass would not output the default alpha value of 1.0 when using 11_11_10 color buffer format.
- Fixed SSR issue after the MSAA Motion Vector fix.
- Fixed an issue with PCSS on directional light if punctual shadow atlas was not allocated.
- Fixed an issue where shadow resolution would be wrong on the first face of a baked reflection probe.
- Fixed issue with PCSS softness being incorrect for cascades different than the first one.
- Fixed custom post process not rendering when using multiple HDRP asset in quality settings
- Fixed probe gizmo missing id (case 1208975)
- Fixed a warning in raytracingshadowfilter.compute
- Fixed issue with AO breaking with small near plane values.
- Fixed custom post process Cleanup function not called in some cases.
- Fixed shader warning in AO code.
- Fixed a warning in simpledenoiser.compute
- Fixed tube and rectangle light culling to use their shape instead of their range as a bounding box.
- Fixed caused by using gather on a UINT texture in motion blur.
- Fix issue with ambient occlusion breaking when dynamic resolution is active.
- Fixed some possible NaN causes in Depth of Field.
- Fixed Custom Pass nullref due to the new Profiling Sample API changes
- Fixed the black/grey screen issue on after post process Custom Passes in non dev builds.
- Fixed particle lights.
- Improved behavior of lights and probe going over the HDRP asset limits.
- Fixed issue triggered when last punctual light is disabled and more than one camera is used.
- Fixed Custom Pass nullref due to the new Profiling Sample API changes
- Fixed the black/grey screen issue on after post process Custom Passes in non dev builds.
- Fixed XR rendering locked to vsync of main display with Standalone Player.
- Fixed custom pass cleanup not called at the right time when using multiple volumes.
- Fixed an issue on metal with edge of decal having artifact by delaying discard of fragments during decal projection
- Fixed various shader warning
- Fixing unnecessary memory allocations in the ray tracing cluster build
- Fixed duplicate column labels in LightEditor's light tab
- Fixed white and dark flashes on scenes with very high or very low exposure when Automatic Exposure is being used.
- Fixed an issue where passing a null ProfilingSampler would cause a null ref exception.
- Fixed memory leak in Sky when in matcap mode.
- Fixed compilation issues on platform that don't support VR.
- Fixed migration code called when we create a new HDRP asset.
- Fixed RemoveComponent on Camera contextual menu to not remove Camera while a component depend on it.
- Fixed an issue where ambient occlusion and screen space reflections editors would generate null ref exceptions when HDRP was not set as the current pipeline.
- Fixed a null reference exception in the probe UI when no HDRP asset is present.
- Fixed the outline example in the doc (sampling range was dependent on screen resolution)
- Fixed a null reference exception in the HDRI Sky editor when no HDRP asset is present.
- Fixed an issue where Decal Projectors created from script where rotated around the X axis by 90°.
- Fixed frustum used to compute Density Volumes visibility when projection matrix is oblique.
- Fixed a null reference exception in Path Tracing, Recursive Rendering and raytraced Global Illumination editors when no HDRP asset is present.
- Fix for NaNs on certain geometry with Lit shader -- [case 1210058](https://fogbugz.unity3d.com/f/cases/1210058/)
- Fixed an issue where ambient occlusion and screen space reflections editors would generate null ref exceptions when HDRP was not set as the current pipeline.
- Fixed a null reference exception in the probe UI when no HDRP asset is present.
- Fixed the outline example in the doc (sampling range was dependent on screen resolution)
- Fixed a null reference exception in the HDRI Sky editor when no HDRP asset is present.
- Fixed an issue where materials newly created from the contextual menu would have an invalid state, causing various problems until it was edited.
- Fixed transparent material created with ZWrite enabled (now it is disabled by default for new transparent materials)
- Fixed mouseover on Move and Rotate tool while DecalProjector is selected.
- Fixed wrong stencil state on some of the pixel shader versions of deferred shader.
- Fixed an issue where creating decals at runtime could cause a null reference exception.
- Fixed issue that displayed material migration dialog on the creation of new project.
- Fixed various issues with time and animated materials (cases 1210068, 1210064).
- Updated light explorer with latest changes to the Fog and fixed issues when no visual environment was present.
- Fixed not handleling properly the recieve SSR feature with ray traced reflections
- Shadow Atlas is no longer allocated for area lights when they are disabled in the shader config file.
- Avoid MRT Clear on PS4 as it is not implemented yet.
- Fixed runtime debug menu BitField control.
- Fixed the radius value used for ray traced directional light.
- Fixed compilation issues with the layered lit in ray tracing shaders.
- Fixed XR autotests viewport size rounding
- Fixed mip map slider knob displayed when cubemap have no mipmap
- Remove unnecessary skip of material upgrade dialog box.
- Fixed the profiling sample mismatch errors when enabling the profiler in play mode
- Fixed issue that caused NaNs in reflection probes on consoles.
- Fixed adjusting positive axis of Blend Distance slides the negative axis in the density volume component.
- Fixed the blend of reflections based on the weight.
- Fixed fallback for ray traced reflections when denoising is enabled.
- Fixed error spam issue with terrain detail terrainDetailUnsupported (cases 1211848)
- Fixed hardware dynamic resolution causing cropping/scaling issues in scene view (case 1158661)
- Fixed Wizard check order for `Hardware and OS` and `Direct3D12`
- Fix AO issue turning black when Far/Near plane distance is big.
- Fixed issue when opening lookdev and the lookdev volume have not been assigned yet.
- Improved memory usage of the sky system.
- Updated label in HDRP quality preference settings (case 1215100)
- Fixed Decal Projector gizmo not undoing properly (case 1216629)
- Fix a leak in the denoising of ray traced reflections.
- Fixed Alignment issue in Light Preset
- Fixed Environment Header in LightingWindow
- Fixed an issue where hair shader could write garbage in the diffuse lighting buffer, causing NaNs.
- Fixed an exposure issue with ray traced sub-surface scattering.
- Fixed runtime debug menu light hierarchy None not doing anything.
- Fixed the broken ShaderGraph preview when creating a new Lit graph.
- Fix indentation issue in preset of LayeredLit material.
- Fixed minor issues with cubemap preview in the inspector.
- Fixed wrong build error message when building for android on mac.
- Fixed an issue related to denoising ray trace area shadows.
- Fixed wrong build error message when building for android on mac.
- Fixed Wizard persistency of Direct3D12 change on domain reload.
- Fixed Wizard persistency of FixAll on domain reload.
- Fixed Wizard behaviour on domain reload.
- Fixed a potential source of NaN in planar reflection probe atlas.
- Fixed an issue with MipRatio debug mode showing _DebugMatCapTexture not being set.
- Fixed missing initialization of input params in Blit for VR.
- Fix Inf source in LTC for area lights.
- Fix issue with AO being misaligned when multiple view are visible.
- Fix issue that caused the clamp of camera rotation motion for motion blur to be ineffective.
- Fixed issue with AssetPostprocessors dependencies causing models to be imported twice when upgrading the package version.
- Fixed culling of lights with XR SDK
- Fixed memory stomp in shadow caching code, leading to overflow of Shadow request array and runtime errors.
- Fixed an issue related to transparent objects reading the ray traced indirect diffuse buffer
- Fixed an issue with filtering ray traced area lights when the intensity is high or there is an exposure.
- Fixed ill-formed include path in Depth Of Field shader.
- Fixed shader graph and ray tracing after the shader target PR.
- Fixed a bug in semi-transparent shadows (object further than the light casting shadows)
- Fix state enabled of default volume profile when in package.
- Fixed removal of MeshRenderer and MeshFilter on adding Light component.
- Fixed Ray Traced SubSurface Scattering not working with ray traced area lights
- Fixed Ray Traced SubSurface Scattering not working in forward mode.
- Fixed a bug in debug light volumes.
- Fixed a bug related to ray traced area light shadow history.
- Fixed an issue where fog sky color mode could sample NaNs in the sky cubemap.
- Fixed a leak in the PBR sky renderer.
- Added a tooltip to the Ambient Mode parameter in the Visual Envionment volume component.
- Static lighting sky now takes the default volume into account (this fixes discrepancies between baked and realtime lighting).
- Fixed a leak in the sky system.
- Removed MSAA Buffers allocation when lit shader mode is set to "deferred only".
- Fixed invalid cast for realtime reflection probes (case 1220504)
- Fixed invalid game view rendering when disabling all cameras in the scene (case 1105163)
- Hide reflection probes in the renderer components.
- Fixed infinite reload loop while displaying Light's Shadow's Link Light Layer in Inspector of Prefab Asset.
- Fixed the culling was not disposed error in build log.
- Fixed the cookie atlas size and planar atlas size being too big after an upgrade of the HDRP asset.
- Fixed transparent SSR for shader graph.
- Fixed an issue with emissive light meshes not being in the RAS.
- Fixed DXR player build
- Fixed the HDRP asset migration code not being called after an upgrade of the package
- Fixed draw renderers custom pass out of bound exception
- Fixed the PBR shader rendering in deferred
- Fixed some typos in debug menu (case 1224594)
- Fixed ray traced point and spot lights shadows not rejecting istory when semi-transparent or colored.
- Fixed a warning due to StaticLightingSky when reloading domain in some cases.
- Fixed the MaxLightCount being displayed when the light volume debug menu is on ColorAndEdge.
- Fixed issue with unclear naming of debug menu for decals.
- Fixed z-fighting in scene view when scene lighting is off (case 1203927)
- Fixed issue that prevented cubemap thumbnails from rendering (only on D3D11 and Metal).
- Fixed ray tracing with VR single-pass
- Fix an exception in ray tracing that happens if two LOD levels are using the same mesh renderer.
- Fixed error in the console when switching shader to decal in the material UI.
- Fixed an issue with refraction model and ray traced recursive rendering (case 1198578).
- Fixed an issue where a dynamic sky changing any frame may not update the ambient probe.
- Fixed cubemap thumbnail generation at project load time.
- Fixed cubemap thumbnail generation at project load time. 
- Fixed XR culling with multiple cameras
- Fixed XR single-pass with Mock HMD plugin
- Fixed sRGB mismatch with XR SDK
- Fixed an issue where default volume would not update when switching profile.
- Fixed issue with uncached reflection probe cameras reseting the debug mode (case 1224601) 
- Fixed an issue where AO override would not override specular occlusion.
- Fixed an issue where Volume inspector might not refresh correctly in some cases.
- Fixed render texture with XR
- Fixed issue with resources being accessed before initialization process has been performed completely. 
- Half fixed shuriken particle light that cast shadows (only the first one will be correct)
- Fixed issue with atmospheric fog turning black if a planar reflection probe is placed below ground level. (case 1226588)
- Fixed custom pass GC alloc issue in CustomPassVolume.GetActiveVolumes().
- Fixed a bug where instanced shadergraph shaders wouldn't compile on PS4.
- Fixed an issue related to the envlightdatasrt not being bound in recursive rendering.
- Fixed shadow cascade tooltip when using the metric mode (case 1229232)
- Fixed how the area light influence volume is computed to match rasterization.
- Focus on Decal uses the extends of the projectors
- Fixed usage of light size data that are not available at runtime.
- Fixed the depth buffer copy made before custom pass after opaque and normal injection point.
- Fix for issue that prevented scene from being completely saved when baked reflection probes are present and lighting is set to auto generate.
- Fixed drag area width at left of Light's intensity field in Inspector.
- Fixed light type resolution when performing a reset on HDAdditionalLightData (case 1220931)
- Fixed reliance on atan2 undefined behavior in motion vector debug shader.
- Fixed an usage of a a compute buffer not bound (1229964)
- Fixed an issue where changing the default volume profile from another inspector would not update the default volume editor.
- Fix issues in the post process system with RenderTexture being invalid in some cases, causing rendering problems.
- Fixed an issue where unncessarily serialized members in StaticLightingSky component would change each time the scene is changed.
- Fixed a weird behavior in the scalable settings drawing when the space becomes tiny (1212045).
- Fixed a regression in the ray traced indirect diffuse due to the new probe system.
- Fix for range compression factor for probes going negative (now clamped to positive values).
- Fixed path validation when creating new volume profile (case 1229933)
- Fixed a bug where Decal Shader Graphs would not recieve reprojected Position, Normal, or Bitangent data. (1239921)
- Fix reflection hierarchy for CARPAINT in AxF.
- Fix precise fresnel for delta lights for SVBRDF in AxF.
- Fixed the debug exposure mode for display sky reflection and debug view baked lighting
- Fixed MSAA depth resolve when there is no motion vectors
- Fixed various object leaks in HDRP.
- Fixed compile error with XR SubsystemManager.
- Fix for assertion triggering sometimes when saving a newly created lit shader graph (case 1230996)
- Fixed culling of planar reflection probes that change position (case 1218651)
- Fixed null reference when processing lightprobe (case 1235285)
- Fix issue causing wrong planar reflection rendering when more than one camera is present.
- Fix black screen in XR when HDRP package is present but not used.
- Fixed an issue with the specularFGD term being used when the material has a clear coat (lit shader).
- Fixed white flash happening with auto-exposure in some cases (case 1223774)
- Fixed NaN which can appear with real time reflection and inf value
- Fixed an issue that was collapsing the volume components in the HDRP default settings
- Fixed warning about missing bound decal buffer
- Fixed shader warning on Xbox for ResolveStencilBuffer.compute. 
- Fixed PBR shader ZTest rendering in deferred.
- Replaced commands incompatible with async compute in light list build process.
- Diffusion Profile and Material references in HDRP materials are now correctly exported to unity packages. Note that the diffusion profile or the material references need to be edited once before this can work properly.
- Fix MaterialBalls having same guid issue
- Fix spelling and grammatical errors in material samples
- Fixed unneeded cookie texture allocation for cone stop lights.
- Fixed scalarization code for contact shadows.
- Fixed volume debug in playmode
- Fixed issue when toggling anything in HDRP asset that will produce an error (case 1238155)
- Fixed shader warning in PCSS code when using Vulkan.
- Fixed decal that aren't working without Metal and Ambient Occlusion option enabled.
- Fixed an error about procedural sky being logged by mistake.
- Fixed shadowmask UI now correctly showing shadowmask disable
- Made more explicit the warning about raytracing and asynchronous compute. Also fixed the condition in which it appears.
- Fixed a null ref exception in static sky when the default volume profile is invalid.
- DXR: Fixed shader compilation error with shader graph and pathtracer
- Fixed SceneView Draw Modes not being properly updated after opening new scene view panels or changing the editor layout.
- VFX: Removed irrelevant queues in render queue selection from HDRP outputs
- VFX: Motion Vector are correctly renderered with MSAA [Case 1240754](https://issuetracker.unity3d.com/product/unity/issues/guid/1240754/)
- Fixed a cause of NaN when a normal of 0-length is generated (usually via shadergraph). 
- Fixed issue with screen-space shadows not enabled properly when RT is disabled (case 1235821)
- Fixed a performance issue with stochastic ray traced area shadows.
- Fixed cookie texture not updated when changing an import settings (srgb for example).
- Fixed flickering of the game/scene view when lookdev is running.
- Fixed issue with reflection probes in realtime time mode with OnEnable baking having wrong lighting with sky set to dynamic (case 1238047).
- Fixed transparent motion vectors not working when in MSAA.
- Fix error when removing DecalProjector from component contextual menu (case 1243960)
- Fixed issue with post process when running in RGBA16 and an object with additive blending is in the scene.
- Fixed corrupted values on LayeredLit when using Vertex Color multiply mode to multiply and MSAA is activated. 
- Fix conflicts with Handles manipulation when performing a Reset in DecalComponent (case 1238833)
- Fixed depth prepass and postpass being disabled after changing the shader in the material UI.
- Fixed issue with sceneview camera settings not being saved after Editor restart.
- Fixed issue when switching back to custom sensor type in physical camera settings (case 1244350).
- Fixed a null ref exception when running playmode tests with the render pipeline debug window opened.
- Fixed some GCAlloc in the debug window.
- Fixed shader graphs not casting semi-transparent and color shadows (case 1242617)
- Fixed thin refraction mode not working properly.
- Fixed assert on tests caused by probe culling results being requested when culling did not happen. (case 1246169) 
- Fixed over consumption of GPU memory by the Physically Based Sky.
- Fixed an invalid rotation in Planar Reflection Probe editor display, that was causing an error message (case 1182022)
- Put more information in Camera background type tooltip and fixed inconsistent exposure behavior when changing bg type.
- Fixed issue that caused not all baked reflection to be deleted upon clicking "Clear Baked Data" in the lighting menu (case 1136080)
- Fixed an issue where asset preview could be rendered white because of static lighting sky.
- Fixed an issue where static lighting was not updated when removing the static lighting sky profile.
- Fixed the show cookie atlas debug mode not displaying correctly when enabling the clear cookie atlas option.
- Fixed various multi-editing issues when changing Emission parameters.
- Fixed error when undo a Reflection Probe removal in a prefab instance. (case 1244047)
- Fixed Microshadow not working correctly in deferred with LightLayers
- Tentative fix for missing include in depth of field shaders.
- Fixed the light overlap scene view draw mode (wasn't working at all).
- Fixed taaFrameIndex and XR tests 4052 and 4053
- Fixed the prefab integration of custom passes (Prefab Override Highlight not working as expected).
- Cloned volume profile from read only assets are created in the root of the project. (case 1154961)
- Fixed Wizard check on default volume profile to also check it is not the default one in package.
- Fix erroneous central depth sampling in TAA.
- Fixed light layers not correctly disabled when the lightlayers is set to Nothing and Lightlayers isn't enabled in HDRP Asset
- Fixed issue with Model Importer materials falling back to the Legacy default material instead of HDRP's default material when import happens at Editor startup.
- Fixed a wrong condition in CameraSwitcher, potentially causing out of bound exceptions.
- Fixed an issue where editing the Look Dev default profile would not reflect directly in the Look Dev window.
- Fixed a bug where the light list is not cleared but still used when resizing the RT.
- Fixed exposure debug shader with XR single-pass rendering.
- Fixed issues with scene view and transparent motion vectors.
- Fixed black screens for linux/HDRP (1246407)
- Fixed a vulkan and metal warning in the SSGI compute shader.
- Fixed an exception due to the color pyramid not allocated when SSGI is enabled.
- Fixed an issue with the first Depth history was incorrectly copied.
- Fixed path traced DoF focusing issue
- Fix an issue with the half resolution Mode (performance)
- Fix an issue with the color intensity of emissive for performance rtgi
- Fixed issue with rendering being mostly broken when target platform disables VR. 
- Workaround an issue caused by GetKernelThreadGroupSizes  failing to retrieve correct group size. 
- Fix issue with fast memory and rendergraph. 
- Fixed transparent motion vector framesetting not sanitized.
- Fixed wrong order of post process frame settings.
- Fixed white flash when enabling SSR or SSGI.
- The ray traced indrect diffuse and RTGI were combined wrongly with the rest of the lighting (1254318).
- Fixed an exception happening when using RTSSS without using RTShadows.
- Fix inconsistencies with transparent motion vectors and opaque by allowing camera only transparent motion vectors.
- Fix reflection probe frame settings override
- Fixed certain shadow bias artifacts present in volumetric lighting (case 1231885).
- Fixed area light cookie not updated when switch the light type from a spot that had a cookie.
- Fixed issue with dynamic resolution updating when not in play mode.
- Fixed issue with Contrast Adaptive Sharpening upsample mode and preview camera.
- Fix issue causing blocky artifacts when decals affect metallic and are applied on material with specular color workflow.
- Fixed issue with depth pyramid generation and dynamic resolution.
- Fixed an issue where decals were duplicated in prefab isolation mode.
- Fixed an issue where rendering preview with MSAA might generate render graph errors.
- Fixed compile error in PS4 for planar reflection filtering.
- Fixed issue with blue line in prefabs for volume mode.
- Fixing the internsity being applied to RTAO too early leading to unexpected results (1254626).
- Fix issue that caused sky to incorrectly render when using a custom projection matrix.
- Fixed null reference exception when using depth pre/post pass in shadergraph with alpha clip in the material.
- Appropriately constraint blend distance of reflection probe while editing with the inspector (case 1248931)
- Fixed AxF handling of roughness for Blinn-Phong type materials
- Fixed AxF UI errors when surface type is switched to transparent
- Fixed a serialization issue, preventing quality level parameters to undo/redo and update scene view on change.
- Fixed an exception occuring when a camera doesn't have an HDAdditionalCameraData (1254383).
- Fixed ray tracing with XR single-pass.
- Fixed warning in HDAdditionalLightData OnValidate (cases 1250864, 1244578)
- Fixed a bug related to denoising ray traced reflections.
- Fixed nullref in the layered lit material inspector.
- Fixed an issue where manipulating the color wheels in a volume component would reset the cursor every time.
- Fixed an issue where static sky lighting would not be updated for a new scene until it's reloaded at least once.
- Fixed culling for decals when used in prefabs and edited in context.
- Force to rebake probe with missing baked texture. (1253367)
- Fix supported Mac platform detection to handle new major version (11.0) properly
- Fixed typo in the Render Pipeline Wizard under HDRP+VR
- Change transparent SSR name in frame settings to avoid clipping. 
- Fixed missing include guards in shadow hlsl files.
- Repaint the scene view whenever the scene exposure override is changed.
- Fixed an error when clearing the SSGI history texture at creation time (1259930).
- Fixed alpha to mask reset when toggling alpha test in the material UI.
- Fixed an issue where opening the look dev window with the light theme would make the window blink and eventually crash unity.
- Fixed fallback for ray tracing and light layers (1258837).
- Fixed Sorting Priority not displayed correctly in the DrawRenderers custom pass UI.
- Fixed glitch in Project settings window when selecting diffusion profiles in material section (case 1253090)
- Fixed issue with light layers bigger than 8 (and above the supported range). 
- Fixed issue with culling layer mask of area light's emissive mesh 
- Fixed overused the atlas for Animated/Render Target Cookies (1259930).
- Fixed errors when switching area light to disk shape while an area emissive mesh was displayed.
- Fixed default frame settings MSAA toggle for reflection probes (case 1247631)
- Fixed the transparent SSR dependency not being properly disabled according to the asset dependencies (1260271).
- Fixed issue with completely black AO on double sided materials when normal mode is set to None.
- Fixed UI drawing of the quaternion (1251235)
- Fix an issue with the quality mode and perf mode on RTR and RTGI and getting rid of unwanted nans (1256923).
- Fixed unitialized ray tracing resources when using non-default HDRP asset (case 1259467).
- Fixed overused the atlas for Animated/Render Target Cookies (1259930).
- Fixed sky asserts with XR multipass
- Fixed for area light not updating baked light result when modifying with gizmo.
- Fixed robustness issue with GetOddNegativeScale() in ray tracing, which was impacting normal mapping (1261160).
- Fixed regression where moving face of the probe gizmo was not moving its position anymore.
- Fixed XR single-pass macros in tessellation shaders.
- Fixed path-traced subsurface scattering mixing with diffuse and specular BRDFs (1250601).
- Fixed custom pass re-ordering issues.
- Improved robustness of normal mapping when scale is 0, and mapping is extreme (normals in or below the tangent plane).
- Fixed XR Display providers not getting zNear and zFar plane distances passed to them when in HDRP.
- Fixed rendering breaking when disabling tonemapping in the frame settings.
- Fixed issue with serialization of exposure modes in volume profiles not being consistent between HDRP versions (case 1261385).
- Fixed issue with duplicate names in newly created sub-layers in the graphics compositor (case 1263093).
- Remove MSAA debug mode when renderpipeline asset has no MSAA
- Fixed some post processing using motion vectors when they are disabled
- Fixed the multiplier of the environement lights being overriden with a wrong value for ray tracing (1260311).
- Fixed a series of exceptions happening when trying to load an asset during wizard execution (1262171).
- Fixed an issue with Stacklit shader not compiling correctly in player with debug display on (1260579)
- Fixed couple issues in the dependence of building the ray tracing acceleration structure.
- Fix sun disk intensity
- Fixed unwanted ghosting for smooth surfaces.
- Fixing an issue in the recursive rendering flag texture usage.
- Fixed a missing dependecy for choosing to evaluate transparent SSR.
- Fixed issue that failed compilation when XR is disabled.
- Fixed a compilation error in the IES code.
- Fixed issue with dynamic resolution handler when no OnResolutionChange callback is specified. 
- Fixed multiple volumes, planar reflection, and decal projector position when creating them from the menu.
- Reduced the number of global keyword used in deferredTile.shader
- Fixed incorrect processing of Ambient occlusion probe (9% error was introduced)
- Fixed multiedition of framesettings drop down (case 1270044)
- Fixed planar probe gizmo

### Changed
- Improve MIP selection for decals on Transparents
- Color buffer pyramid is not allocated anymore if neither refraction nor distortion are enabled
- Rename Emission Radius to Radius in UI in Point, Spot
- Angular Diameter parameter for directional light is no longuer an advanced property
- DXR: Remove Light Radius and Angular Diamater of Raytrace shadow. Angular Diameter and Radius are used instead.
- Remove MaxSmoothness parameters from UI for point, spot and directional light. The MaxSmoothness is now deduce from Radius Parameters
- DXR: Remove the Ray Tracing Environement Component. Add a Layer Mask to the ray Tracing volume components to define which objects are taken into account for each effect.
- Removed second cubemaps used for shadowing in lookdev
- Disable Physically Based Sky below ground
- Increase max limit of area light and reflection probe to 128
- Change default texture for detailmap to grey
- Optimize Shadow RT load on Tile based architecture platforms.
- Improved quality of SSAO.
- Moved RequestShadowMapRendering() back to public API.
- Update HDRP DXR Wizard with an option to automatically clone the hdrp config package and setup raytracing to 1 in shaders file.
- Added SceneSelection pass for TerrainLit shader.
- Simplified Light's type API regrouping the logic in one place (Check type in HDAdditionalLightData)
- The support of LOD CrossFade (Dithering transition) in master nodes now required to enable it in the master node settings (Save variant)
- Improved shadow bias, by removing constant depth bias and substituting it with slope-scale bias.
- Fix the default stencil values when a material is created from a SSS ShaderGraph.
- Tweak test asset to be compatible with XR: unlit SG material for canvas and double-side font material
- Slightly tweaked the behaviour of bloom when resolution is low to reduce artifacts.
- Hidden fields in Light Inspector that is not relevant while in BakingOnly mode.
- Changed parametrization of PCSS, now softness is derived from angular diameter (for directional lights) or shape radius (for point/spot lights) and min filter size is now in the [0..1] range.
- Moved the copy of the geometry history buffers to right after the depth mip chain generation.
- Rename "Luminance" to "Nits" in UX for physical light unit
- Rename FrameSettings "SkyLighting" to "SkyReflection"
- Reworked XR automated tests
- The ray traced screen space shadow history for directional, spot and point lights is discarded if the light transform has changed.
- Changed the behavior for ray tracing in case a mesh renderer has both transparent and opaque submeshes.
- Improve history buffer management
- Replaced PlayerSettings.virtualRealitySupported with XRGraphics.tryEnable.
- Remove redundant FrameSettings RealTimePlanarReflection
- Improved a bit the GC calls generated during the rendering.
- Material update is now only triggered when the relevant settings are touched in the shader graph master nodes
- Changed the way Sky Intensity (on Sky volume components) is handled. It's now a combo box where users can choose between Exposure, Multiplier or Lux (for HDRI sky only) instead of both multiplier and exposure being applied all the time. Added a new menu item to convert old profiles.
- Change how method for specular occlusions is decided on inspector shader (Lit, LitTesselation, LayeredLit, LayeredLitTessellation)
- Unlocked SSS, SSR, Motion Vectors and Distortion frame settings for reflections probes.
- Hide unused LOD settings in Quality Settings legacy window.
- Reduced the constrained distance for temporal reprojection of ray tracing denoising
- Removed shadow near plane from the Directional Light Shadow UI.
- Improved the performances of custom pass culling.
- The scene view camera now replicates the physical parameters from the camera tagged as "MainCamera".
- Reduced the number of GC.Alloc calls, one simple scene without plarnar / probes, it should be 0B.
- Renamed ProfilingSample to ProfilingScope and unified API. Added GPU Timings.
- Updated macros to be compatible with the new shader preprocessor.
- Ray tracing reflection temporal filtering is now done in pre-exposed space
- Search field selects the appropriate fields in both project settings panels 'HDRP Default Settings' and 'Quality/HDRP'
- Disabled the refraction and transmission map keywords if the material is opaque.
- Keep celestial bodies outside the atmosphere.
- Updated the MSAA documentation to specify what features HDRP supports MSAA for and what features it does not.
- Shader use for Runtime Debug Display are now correctly stripper when doing a release build
- Now each camera has its own Volume Stack. This allows Volume Parameters to be updated as early as possible and be ready for the whole frame without conflicts between cameras.
- Disable Async for SSR, SSAO and Contact shadow when aggregated ray tracing frame setting is on.
- Improved performance when entering play mode without domain reload by a factor of ~25
- Renamed the camera profiling sample to include the camera name
- Discarding the ray tracing history for AO, reflection, diffuse shadows and GI when the viewport size changes.
- Renamed the camera profiling sample to include the camera name
- Renamed the post processing graphic formats to match the new convention.
- The restart in Wizard for DXR will always be last fix from now on
- Refactoring pre-existing materials to share more shader code between rasterization and ray tracing.
- Setting a material's Refraction Model to Thin does not overwrite the Thickness and Transmission Absorption Distance anymore.
- Removed Wind textures from runtime as wind is no longer built into the pipeline
- Changed Shader Graph titles of master nodes to be more easily searchable ("HDRP/x" -> "x (HDRP)")
- Expose StartSinglePass() and StopSinglePass() as public interface for XRPass
- Replaced the Texture array for 2D cookies (spot, area and directional lights) and for planar reflections by an atlas.
- Moved the tier defining from the asset to the concerned volume components.
- Changing from a tier management to a "mode" management for reflection and GI and removing the ability to enable/disable deferred and ray bining (they are now implied by performance mode)
- The default FrameSettings for ScreenSpaceShadows is set to true for Camera in order to give a better workflow for DXR.
- Refactor internal usage of Stencil bits.
- Changed how the material upgrader works and added documentation for it.
- Custom passes now disable the stencil when overwriting the depth and not writing into it.
- Renamed the camera profiling sample to include the camera name
- Changed the way the shadow casting property of transparent and tranmissive materials is handeled for ray tracing.
- Changed inspector materials stencil setting code to have more sharing.
- Updated the default scene and default DXR scene and DefaultVolumeProfile.
- Changed the way the length parameter is used for ray traced contact shadows.
- Improved the coherency of PCSS blur between cascades.
- Updated VR checks in Wizard to reflect new XR System.
- Removing unused alpha threshold depth prepass and post pass for fabric shader graph.
- Transform result from CIE XYZ to sRGB color space in EvalSensitivity for iridescence.
- Moved BeginCameraRendering callback right before culling.
- Changed the visibility of the Indirect Lighting Controller component to public.
- Renamed the cubemap used for diffuse convolution to a more explicit name for the memory profiler.
- Improved behaviour of transmission color on transparent surfaces in path tracing.
- Light dimmer can now get values higher than one and was renamed to multiplier in the UI.
- Removed info box requesting volume component for Visual Environment and updated the documentation with the relevant information.
- Improved light selection oracle for light sampling in path tracing.
- Stripped ray tracing subsurface passes with ray tracing is not enabled.
- Remove LOD cross fade code for ray tracing shaders
- Removed legacy VR code
- Add range-based clipping to box lights (case 1178780)
- Improve area light culling (case 1085873)
- Light Hierarchy debug mode can now adjust Debug Exposure for visualizing high exposure scenes.
- Rejecting history for ray traced reflections based on a threshold evaluated on the neighborhood of the sampled history.
- Renamed "Environment" to "Reflection Probes" in tile/cluster debug menu.
- Utilities namespace is obsolete, moved its content to UnityEngine.Rendering (case 1204677)
- Obsolete Utilities namespace was removed, instead use UnityEngine.Rendering (case 1204677)
- Moved most of the compute shaders to the multi_compile API instead of multiple kernels.
- Use multi_compile API for deferred compute shader with shadow mask.
- Remove the raytracing rendering queue system to make recursive raytraced material work when raytracing is disabled
- Changed a few resources used by ray tracing shaders to be global resources (using register space1) for improved CPU performance.
- All custom pass volumes are now executed for one injection point instead of the first one.
- Hidden unsupported choice in emission in Materials
- Temporal Anti aliasing improvements.
- Optimized PrepareLightsForGPU (cost reduced by over 25%) and PrepareGPULightData (around twice as fast now).
- Moved scene view camera settings for HDRP from the preferences window to the scene view camera settings window.
- Updated shaders to be compatible with Microsoft's DXC.
- Debug exposure in debug menu have been replace to debug exposure compensation in EV100 space and is always visible.
- Further optimized PrepareLightsForGPU (3x faster with few shadows, 1.4x faster with a lot of shadows or equivalently cost reduced by 68% to 37%).
- Raytracing: Replaced the DIFFUSE_LIGHTING_ONLY multicompile by a uniform.
- Raytracing: Removed the dynamic lightmap multicompile.
- Raytracing: Remove the LOD cross fade multi compile for ray tracing.
- Cookie are now supported in lightmaper. All lights casting cookie and baked will now include cookie influence.
- Avoid building the mip chain a second time for SSR for transparent objects.
- Replaced "High Quality" Subsurface Scattering with a set of Quality Levels.
- Replaced "High Quality" Volumetric Lighting with "Screen Resolution Percentage" and "Volume Slice Count" on the Fog volume component.
- Merged material samples and shader samples
- Update material samples scene visuals
- Use multi_compile API for deferred compute shader with shadow mask.
- Made the StaticLightingSky class public so that users can change it by script for baking purpose.
- Shadowmask and realtime reflectoin probe property are hide in Quality settings
- Improved performance of reflection probe management when using a lot of probes.
- Ignoring the disable SSR flags for recursive rendering.
- Removed logic in the UI to disable parameters for contact shadows and fog volume components as it was going against the concept of the volume system.
- Fixed the sub surface mask not being taken into account when computing ray traced sub surface scattering.
- MSAA Within Forward Frame Setting is now enabled by default on Cameras when new Render Pipeline Asset is created
- Slightly changed the TAA anti-flicker mechanism so that it is more aggressive on almost static images (only on High preset for now).
- Changed default exposure compensation to 0.
- Refactored shadow caching system.
- Removed experimental namespace for ray tracing code.
- Increase limit for max numbers of lights in UX
- Removed direct use of BSDFData in the path tracing pass, delegated to the material instead.
- Pre-warm the RTHandle system to reduce the amount of memory allocations and the total memory needed at all points. 
- DXR: Only read the geometric attributes that are required using the share pass info and shader graph defines.
- DXR: Dispatch binned rays in 1D instead of 2D.
- Lit and LayeredLit tessellation cross lod fade don't used dithering anymore between LOD but fade the tessellation height instead. Allow a smoother transition
- Changed the way planar reflections are filtered in order to be a bit more "physically based".
- Increased path tracing BSDFs roughness range from [0.001, 0.999] to [0.00001, 0.99999].
- Changing the default SSGI radius for the all configurations.
- Changed the default parameters for quality RTGI to match expected behavior.
- Add color clear pass while rendering XR occlusion mesh to avoid leaks.
- Only use one texture for ray traced reflection upscaling.
- Adjust the upscale radius based on the roughness value.
- DXR: Changed the way the filter size is decided for directional, point and spot shadows.
- Changed the default exposure mode to "Automatic (Histogram)", along with "Limit Min" to -4 and "Limit Max" to 16.
- Replaced the default scene system with the builtin Scene Template feature.
- Changed extensions of shader CAS include files.
- Making the planar probe atlas's format match the color buffer's format.
- Removing the planarReflectionCacheCompressed setting from asset.
- SHADERPASS for TransparentDepthPrepass and TransparentDepthPostpass identification is using respectively SHADERPASS_TRANSPARENT_DEPTH_PREPASS and SHADERPASS_TRANSPARENT_DEPTH_POSTPASS
- Moved the Parallax Occlusion Mapping node into Shader Graph.
- Renamed the debug name from SSAO to ScreenSpaceAmbientOcclusion (1254974).
- Added missing tooltips and improved the UI of the aperture control (case 1254916).
- Fixed wrong tooltips in the Dof Volume (case 1256641).
- The `CustomPassLoadCameraColor` and `CustomPassSampleCameraColor` functions now returns the correct color buffer when used in after post process instead of the color pyramid (which didn't had post processes).
- PBR Sky now doesn't go black when going below sea level, but it instead freezes calculation as if on the horizon. 
- Fixed an issue with quality setting foldouts not opening when clicking on them (1253088).
- Shutter speed can now be changed by dragging the mouse over the UI label (case 1245007).
- Remove the 'Point Cube Size' for cookie, use the Cubemap size directly.
- VFXTarget with Unlit now allows EmissiveColor output to be consistent with HDRP unlit.
- Only building the RTAS if there is an effect that will require it (1262217).
- Fixed the first ray tracing frame not having the light cluster being set up properly (1260311).
- Render graph pre-setup for ray traced ambient occlusion.
- Avoid casting multiple rays and denoising for hard directional, point and spot ray traced shadows (1261040).
- Making sure the preview cameras do not use ray tracing effects due to a by design issue to build ray tracing acceleration structures (1262166).
- Preparing ray traced reflections for the render graph support (performance and quality).
- Preparing recursive rendering for the render graph port.
- Preparation pass for RTGI, temporal filter and diffuse denoiser for render graph.
- Updated the documentation for the DXR implementation.
- Changed the DXR wizard to support optional checks.
- Changed the DXR wizard steps.
- Preparation pass for RTSSS to be supported by render graph.
- Changed the color space of EmissiveColorLDR property on all shader. Was linear but should have been sRGB. Auto upgrade script handle the conversion.

## [7.1.1] - 2019-09-05

### Added
- Transparency Overdraw debug mode. Allows to visualize transparent objects draw calls as an "heat map".
- Enabled single-pass instancing support for XR SDK with new API cmd.SetInstanceMultiplier()
- XR settings are now available in the HDRP asset
- Support for Material Quality in Shader Graph
- Material Quality support selection in HDRP Asset
- Renamed XR shader macro from UNITY_STEREO_ASSIGN_COMPUTE_EYE_INDEX to UNITY_XR_ASSIGN_VIEW_INDEX
- Raytracing ShaderGraph node for HDRP shaders
- Custom passes volume component with 3 injection points: Before Rendering, Before Transparent and Before Post Process
- Alpha channel is now properly exported to camera render textures when using FP16 color buffer format
- Support for XR SDK mirror view modes
- HD Master nodes in Shader Graph now support Normal and Tangent modification in vertex stage.
- DepthOfFieldCoC option in the fullscreen debug modes.
- Added override Ambient Occlusion option on debug windows
- Added Custom Post Processes with 3 injection points: Before Transparent, Before Post Process and After Post Process
- Added draft of minimal interactive path tracing (experimental) based on DXR API - Support only 4 area light, lit and unlit shader (non-shadergraph)
- Small adjustments to TAA anti flicker (more aggressive on high values).

### Fixed
- Fixed wizard infinite loop on cancellation
- Fixed with compute shader error about too many threads in threadgroup on low GPU
- Fixed invalid contact shadow shaders being created on metal
- Fixed a bug where if Assembly.GetTypes throws an exception due to mis-versioned dlls, then no preprocessors are used in the shader stripper
- Fixed typo in AXF decal property preventing to compile
- Fixed reflection probe with XR single-pass and FPTL
- Fixed force gizmo shown when selecting camera in hierarchy
- Fixed issue with XR occlusion mesh and dynamic resolution
- Fixed an issue where lighting compute buffers were re-created with the wrong size when resizing the window, causing tile artefacts at the top of the screen.
- Fix FrameSettings names and tooltips
- Fixed error with XR SDK when the Editor is not in focus
- Fixed errors with RenderGraph, XR SDK and occlusion mesh
- Fixed shadow routines compilation errors when "real" type is a typedef on "half".
- Fixed toggle volumetric lighting in the light UI
- Fixed post-processing history reset handling rt-scale incorrectly
- Fixed crash with terrain and XR multi-pass
- Fixed ShaderGraph material synchronization issues
- Fixed a null reference exception when using an Emissive texture with Unlit shader (case 1181335)
- Fixed an issue where area lights and point lights where not counted separately with regards to max lights on screen (case 1183196)
- Fixed an SSR and Subsurface Scattering issue (appearing black) when using XR.

### Changed
- Update Wizard layout.
- Remove almost all Garbage collection call within a frame.
- Rename property AdditionalVeclocityChange to AddPrecomputeVelocity
- Call the End/Begin camera rendering callbacks for camera with customRender enabled
- Changeg framesettings migration order of postprocess flags as a pr for reflection settings flags have been backported to 2019.2
- Replaced usage of ENABLE_VR in XRSystem.cs by version defines based on the presence of the built-in VR and XR modules
- Added an update virtual function to the SkyRenderer class. This is called once per frame. This allows a given renderer to amortize heavy computation at the rate it chooses. Currently only the physically based sky implements this.
- Removed mandatory XRPass argument in HDCamera.GetOrCreate()
- Restored the HDCamera parameter to the sky rendering builtin parameters.
- Removed usage of StructuredBuffer for XR View Constants
- Expose Direct Specular Lighting control in FrameSettings
- Deprecated ExponentialFog and VolumetricFog volume components. Now there is only one exponential fog component (Fog) which can add Volumetric Fog as an option. Added a script in Edit -> Render Pipeline -> Upgrade Fog Volume Components.

## [7.0.1] - 2019-07-25

### Added
- Added option in the config package to disable globally Area Lights and to select shadow quality settings for the deferred pipeline.
- When shader log stripping is enabled, shader stripper statistics will be written at `Temp/shader-strip.json`
- Occlusion mesh support from XR SDK

### Fixed
- Fixed XR SDK mirror view blit, cleanup some XRTODO and removed XRDebug.cs
- Fixed culling for volumetrics with XR single-pass rendering
- Fix shadergraph material pass setup not called
- Fixed documentation links in component's Inspector header bar
- Cookies using the render texture output from a camera are now properly updated
- Allow in ShaderGraph to enable pre/post pass when the alpha clip is disabled

### Changed
- RenderQueue for Opaque now start at Background instead of Geometry.
- Clamp the area light size for scripting API when we change the light type
- Added a warning in the material UI when the diffusion profile assigned is not in the HDRP asset


## [7.0.0] - 2019-07-17

### Added
- `Fixed`, `Viewer`, and `Automatic` modes to compute the FOV used when rendering a `PlanarReflectionProbe`
- A checkbox to toggle the chrome gizmo of `ReflectionProbe`and `PlanarReflectionProbe`
- Added a Light layer in shadows that allow for objects to cast shadows without being affected by light (and vice versa).
- You can now access ShaderGraph blend states from the Material UI (for example, **Surface Type**, **Sorting Priority**, and **Blending Mode**). This change may break Materials that use a ShaderGraph, to fix them, select **Edit > Render Pipeline > Reset all ShaderGraph Scene Materials BlendStates**. This syncs the blendstates of you ShaderGraph master nodes with the Material properties.
- You can now control ZTest, ZWrite, and CullMode for transparent Materials.
- Materials that use Unlit Shaders or Unlit Master Node Shaders now cast shadows.
- Added an option to enable the ztest on **After Post Process** materials when TAA is disabled.
- Added a new SSAO (based on Ground Truth Ambient Occlusion algorithm) to replace the previous one.
- Added support for shadow tint on light
- BeginCameraRendering and EndCameraRendering callbacks are now called with probes
- Adding option to update shadow maps only On Enable and On Demand.
- Shader Graphs that use time-dependent vertex modification now generate correct motion vectors.
- Added option to allow a custom spot angle for spot light shadow maps.
- Added frame settings for individual post-processing effects
- Added dither transition between cascades for Low and Medium quality settings
- Added single-pass instancing support with XR SDK
- Added occlusion mesh support with XR SDK
- Added support of Alembic velocity to various shaders
- Added support for more than 2 views for single-pass instancing
- Added support for per punctual/directional light min roughness in StackLit
- Added mirror view support with XR SDK
- Added VR verification in HDRPWizard
- Added DXR verification in HDRPWizard
- Added feedbacks in UI of Volume regarding skies
- Cube LUT support in Tonemapping. Cube LUT helpers for external grading are available in the Post-processing Sample package.

### Fixed
- Fixed an issue with history buffers causing effects like TAA or auto exposure to flicker when more than one camera was visible in the editor
- The correct preview is displayed when selecting multiple `PlanarReflectionProbe`s
- Fixed volumetric rendering with camera-relative code and XR stereo instancing
- Fixed issue with flashing cyan due to async compilation of shader when selecting a mesh
- Fix texture type mismatch when the contact shadow are disabled (causing errors on IOS devices)
- Fixed Generate Shader Includes while in package
- Fixed issue when texture where deleted in ShadowCascadeGUI
- Fixed issue in FrameSettingsHistory when disabling a camera several time without enabling it in between.
- Fixed volumetric reprojection with camera-relative code and XR stereo instancing
- Added custom BaseShaderPreprocessor in HDEditorUtils.GetBaseShaderPreprocessorList()
- Fixed compile issue when USE_XR_SDK is not defined
- Fixed procedural sky sun disk intensity for high directional light intensities
- Fixed Decal mip level when using texture mip map streaming to avoid dropping to lowest permitted mip (now loading all mips)
- Fixed deferred shading for XR single-pass instancing after lightloop refactor
- Fixed cluster and material classification debug (material classification now works with compute as pixel shader lighting)
- Fixed IOS Nan by adding a maximun epsilon definition REAL_EPS that uses HALF_EPS when fp16 are used
- Removed unnecessary GC allocation in motion blur code
- Fixed locked UI with advanded influence volume inspector for probes
- Fixed invalid capture direction when rendering planar reflection probes
- Fixed Decal HTILE optimization with platform not supporting texture atomatic (Disable it)
- Fixed a crash in the build when the contact shadows are disabled
- Fixed camera rendering callbacks order (endCameraRendering was being called before the actual rendering)
- Fixed issue with wrong opaque blending settings for After Postprocess
- Fixed issue with Low resolution transparency on PS4
- Fixed a memory leak on volume profiles
- Fixed The Parallax Occlusion Mappping node in shader graph and it's UV input slot
- Fixed lighting with XR single-pass instancing by disabling deferred tiles
- Fixed the Bloom prefiltering pass
- Fixed post-processing effect relying on Unity's random number generator
- Fixed camera flickering when using TAA and selecting the camera in the editor
- Fixed issue with single shadow debug view and volumetrics
- Fixed most of the problems with light animation and timeline
- Fixed indirect deferred compute with XR single-pass instancing
- Fixed a slight omission in anisotropy calculations derived from HazeMapping in StackLit
- Improved stack computation numerical stability in StackLit
- Fix PBR master node always opaque (wrong blend modes for forward pass)
- Fixed TAA with XR single-pass instancing (missing macros)
- Fixed an issue causing Scene View selection wire gizmo to not appear when using HDRP Shader Graphs.
- Fixed wireframe rendering mode (case 1083989)
- Fixed the renderqueue not updated when the alpha clip is modified in the material UI.
- Fixed the PBR master node preview
- Remove the ReadOnly flag on Reflection Probe's cubemap assets during bake when there are no VCS active.
- Fixed an issue where setting a material debug view would not reset the other exclusive modes
- Spot light shapes are now correctly taken into account when baking
- Now the static lighting sky will correctly take the default values for non-overridden properties
- Fixed material albedo affecting the lux meter
- Extra test in deferred compute shading to avoid shading pixels that were not rendered by the current camera (for camera stacking)

### Changed
- Optimization: Reduce the group size of the deferred lighting pass from 16x16 to 8x8
- Replaced HDCamera.computePassCount by viewCount
- Removed xrInstancing flag in RTHandles (replaced by TextureXR.slices and TextureXR.dimensions)
- Refactor the HDRenderPipeline and lightloop code to preprare for high level rendergraph
- Removed the **Back Then Front Rendering** option in the fabric Master Node settings. Enabling this option previously did nothing.
- Shader type Real translates to FP16 precision on Nintendo Switch.
- Shader framework refactor: Introduce CBSDF, EvaluateBSDF, IsNonZeroBSDF to replace BSDF functions
- Shader framework refactor:  GetBSDFAngles, LightEvaluation and SurfaceShading functions
- Replace ComputeMicroShadowing by GetAmbientOcclusionForMicroShadowing
- Rename WorldToTangent to TangentToWorld as it was incorrectly named
- Remove SunDisk and Sun Halo size from directional light
- Remove all obsolete wind code from shader
- Renamed DecalProjectorComponent into DecalProjector for API alignment.
- Improved the Volume UI and made them Global by default
- Remove very high quality shadow option
- Change default for shadow quality in Deferred to Medium
- Enlighten now use inverse squared falloff (before was using builtin falloff)
- Enlighten is now deprecated. Please use CPU or GPU lightmaper instead.
- Remove the name in the diffusion profile UI
- Changed how shadow map resolution scaling with distance is computed. Now it uses screen space area rather than light range.
- Updated MoreOptions display in UI
- Moved Display Area Light Emissive Mesh script API functions in the editor namespace
- direct strenght properties in ambient occlusion now affect direct specular as well
- Removed advanced Specular Occlusion control in StackLit: SSAO based SO control is hidden and fixed to behave like Lit, SPTD is the only HQ technique shown for baked SO.
- Shader framework refactor: Changed ClampRoughness signature to include PreLightData access.
- HDRPWizard window is now in Window > General > HD Render Pipeline Wizard
- Moved StaticLightingSky to LightingWindow
- Removes the current "Scene Settings" and replace them with "Sky & Fog Settings" (with Physically Based Sky and Volumetric Fog).
- Changed how cached shadow maps are placed inside the atlas to minimize re-rendering of them.

## [6.7.0-preview] - 2019-05-16

### Added
- Added ViewConstants StructuredBuffer to simplify XR rendering
- Added API to render specific settings during a frame
- Added stadia to the supported platforms (2019.3)
- Enabled cascade blends settings in the HD Shadow component
- Added Hardware Dynamic Resolution support.
- Added MatCap debug view to replace the no scene lighting debug view.
- Added clear GBuffer option in FrameSettings (default to false)
- Added preview for decal shader graph (Only albedo, normal and emission)
- Added exposure weight control for decal
- Screen Space Directional Shadow under a define option. Activated for ray tracing
- Added a new abstraction for RendererList that will help transition to Render Graph and future RendererList API
- Added multipass support for VR
- Added XR SDK integration (multipass only)
- Added Shader Graph samples for Hair, Fabric and Decal master nodes.
- Add fade distance, shadow fade distance and light layers to light explorer
- Add method to draw light layer drawer in a rect to HDEditorUtils

### Fixed
- Fixed deserialization crash at runtime
- Fixed for ShaderGraph Unlit masternode not writing velocity
- Fixed a crash when assiging a new HDRP asset with the 'Verify Saving Assets' option enabled
- Fixed exposure to properly support TEXTURE2D_X
- Fixed TerrainLit basemap texture generation
- Fixed a bug that caused nans when material classification was enabled and a tile contained one standard material + a material with transmission.
- Fixed gradient sky hash that was not using the exposure hash
- Fixed displayed default FrameSettings in HDRenderPipelineAsset wrongly updated on scripts reload.
- Fixed gradient sky hash that was not using the exposure hash.
- Fixed visualize cascade mode with exposure.
- Fixed (enabled) exposure on override lighting debug modes.
- Fixed issue with LightExplorer when volume have no profile
- Fixed issue with SSR for negative, infinite and NaN history values
- Fixed LightLayer in HDReflectionProbe and PlanarReflectionProbe inspector that was not displayed as a mask.
- Fixed NaN in transmission when the thickness and a color component of the scattering distance was to 0
- Fixed Light's ShadowMask multi-edition.
- Fixed motion blur and SMAA with VR single-pass instancing
- Fixed NaNs generated by phase functionsin volumetric lighting
- Fixed NaN issue with refraction effect and IOR of 1 at extreme grazing angle
- Fixed nan tracker not using the exposure
- Fixed sorting priority on lit and unlit materials
- Fixed null pointer exception when there are no AOVRequests defined on a camera
- Fixed dirty state of prefab using disabled ReflectionProbes
- Fixed an issue where gizmos and editor grid were not correctly depth tested
- Fixed created default scene prefab non editable due to wrong file extension.
- Fixed an issue where sky convolution was recomputed for nothing when a preview was visible (causing extreme slowness when fabric convolution is enabled)
- Fixed issue with decal that wheren't working currently in player
- Fixed missing stereo rendering macros in some fragment shaders
- Fixed exposure for ReflectionProbe and PlanarReflectionProbe gizmos
- Fixed single-pass instancing on PSVR
- Fixed Vulkan shader issue with Texture2DArray in ScreenSpaceShadow.compute by re-arranging code (workaround)
- Fixed camera-relative issue with lights and XR single-pass instancing
- Fixed single-pass instancing on Vulkan
- Fixed htile synchronization issue with shader graph decal
- Fixed Gizmos are not drawn in Camera preview
- Fixed pre-exposure for emissive decal
- Fixed wrong values computed in PreIntegrateFGD and in the generation of volumetric lighting data by forcing the use of fp32.
- Fixed NaNs arising during the hair lighting pass
- Fixed synchronization issue in decal HTile that occasionally caused rendering artifacts around decal borders
- Fixed QualitySettings getting marked as modified by HDRP (and thus checked out in Perforce)
- Fixed a bug with uninitialized values in light explorer
- Fixed issue with LOD transition
- Fixed shader warnings related to raytracing and TEXTURE2D_X

### Changed
- Refactor PixelCoordToViewDirWS to be VR compatible and to compute it only once per frame
- Modified the variants stripper to take in account multiple HDRP assets used in the build.
- Improve the ray biasing code to avoid self-intersections during the SSR traversal
- Update Pyramid Spot Light to better match emitted light volume.
- Moved _XRViewConstants out of UnityPerPassStereo constant buffer to fix issues with PSSL
- Removed GetPositionInput_Stereo() and single-pass (double-wide) rendering mode
- Changed label width of the frame settings to accommodate better existing options.
- SSR's Default FrameSettings for camera is now enable.
- Re-enabled the sharpening filter on Temporal Anti-aliasing
- Exposed HDEditorUtils.LightLayerMaskDrawer for integration in other packages and user scripting.
- Rename atmospheric scattering in FrameSettings to Fog
- The size modifier in the override for the culling sphere in Shadow Cascades now defaults to 0.6, which is the same as the formerly hardcoded value.
- Moved LOD Bias and Maximum LOD Level from Frame Setting section `Other` to `Rendering`
- ShaderGraph Decal that affect only emissive, only draw in emissive pass (was drawing in dbuffer pass too)
- Apply decal projector fade factor correctly on all attribut and for shader graph decal
- Move RenderTransparentDepthPostpass after all transparent
- Update exposure prepass to interleave XR single-pass instancing views in a checkerboard pattern
- Removed ScriptRuntimeVersion check in wizard.

## [6.6.0-preview] - 2019-04-01

### Added
- Added preliminary changes for XR deferred shading
- Added support of 111110 color buffer
- Added proper support for Recorder in HDRP
- Added depth offset input in shader graph master nodes
- Added a Parallax Occlusion Mapping node
- Added SMAA support
- Added Homothety and Symetry quick edition modifier on volume used in ReflectionProbe, PlanarReflectionProbe and DensityVolume
- Added multi-edition support for DecalProjectorComponent
- Improve hair shader
- Added the _ScreenToTargetScaleHistory uniform variable to be used when sampling HDRP RTHandle history buffers.
- Added settings in `FrameSettings` to change `QualitySettings.lodBias` and `QualitySettings.maximumLODLevel` during a rendering
- Added an exposure node to retrieve the current, inverse and previous frame exposure value.
- Added an HD scene color node which allow to sample the scene color with mips and a toggle to remove the exposure.
- Added safeguard on HD scene creation if default scene not set in the wizard
- Added Low res transparency rendering pass.

### Fixed
- Fixed HDRI sky intensity lux mode
- Fixed dynamic resolution for XR
- Fixed instance identifier semantic string used by Shader Graph
- Fixed null culling result occuring when changing scene that was causing crashes
- Fixed multi-edition light handles and inspector shapes
- Fixed light's LightLayer field when multi-editing
- Fixed normal blend edition handles on DensityVolume
- Fixed an issue with layered lit shader and height based blend where inactive layers would still have influence over the result
- Fixed multi-selection handles color for DensityVolume
- Fixed multi-edition inspector's blend distances for HDReflectionProbe, PlanarReflectionProbe and DensityVolume
- Fixed metric distance that changed along size in DensityVolume
- Fixed DensityVolume shape handles that have not same behaviour in advance and normal edition mode
- Fixed normal map blending in TerrainLit by only blending the derivatives
- Fixed Xbox One rendering just a grey screen instead of the scene
- Fixed probe handles for multiselection
- Fixed baked cubemap import settings for convolution
- Fixed regression causing crash when attempting to open HDRenderPipelineWizard without an HDRenderPipelineAsset setted
- Fixed FullScreenDebug modes: SSAO, SSR, Contact shadow, Prerefraction Color Pyramid, Final Color Pyramid
- Fixed volumetric rendering with stereo instancing
- Fixed shader warning
- Fixed missing resources in existing asset when updating package
- Fixed PBR master node preview in forward rendering or transparent surface
- Fixed deferred shading with stereo instancing
- Fixed "look at" edition mode of Rotation tool for DecalProjectorComponent
- Fixed issue when switching mode in ReflectionProbe and PlanarReflectionProbe
- Fixed issue where migratable component version where not always serialized when part of prefab's instance
- Fixed an issue where shadow would not be rendered properly when light layer are not enabled
- Fixed exposure weight on unlit materials
- Fixed Light intensity not played in the player when recorded with animation/timeline
- Fixed some issues when multi editing HDRenderPipelineAsset
- Fixed emission node breaking the main shader graph preview in certain conditions.
- Fixed checkout of baked probe asset when baking probes.
- Fixed invalid gizmo position for rotated ReflectionProbe
- Fixed multi-edition of material's SurfaceType and RenderingPath
- Fixed whole pipeline reconstruction on selecting for the first time or modifying other than the currently used HDRenderPipelineAsset
- Fixed single shadow debug mode
- Fixed global scale factor debug mode when scale > 1
- Fixed debug menu material overrides not getting applied to the Terrain Lit shader
- Fixed typo in computeLightVariants
- Fixed deferred pass with XR instancing by disabling ComputeLightEvaluation
- Fixed bloom resolution independence
- Fixed lens dirt intensity not behaving properly
- Fixed the Stop NaN feature
- Fixed some resources to handle more than 2 instanced views for XR
- Fixed issue with black screen (NaN) produced on old GPU hardware or intel GPU hardware with gaussian pyramid
- Fixed issue with disabled punctual light would still render when only directional light is present

### Changed
- DensityVolume scripting API will no longuer allow to change between advance and normal edition mode
- Disabled depth of field, lens distortion and panini projection in the scene view
- TerrainLit shaders and includes are reorganized and made simpler.
- TerrainLit shader GUI now allows custom properties to be displayed in the Terrain fold-out section.
- Optimize distortion pass with stencil
- Disable SceneSelectionPass in shader graph preview
- Control punctual light and area light shadow atlas separately
- Move SMAA anti-aliasing option to after Temporal Anti Aliasing one, to avoid problem with previously serialized project settings
- Optimize rendering with static only lighting and when no cullable lights/decals/density volumes are present.
- Updated handles for DecalProjectorComponent for enhanced spacial position readability and have edition mode for better SceneView management
- DecalProjectorComponent are now scale independent in order to have reliable metric unit (see new Size field for changing the size of the volume)
- Restructure code from HDCamera.Update() by adding UpdateAntialiasing() and UpdateViewConstants()
- Renamed velocity to motion vectors
- Objects rendered during the After Post Process pass while TAA is enabled will not benefit from existing depth buffer anymore. This is done to fix an issue where those object would wobble otherwise
- Removed usage of builtin unity matrix for shadow, shadow now use same constant than other view
- The default volume layer mask for cameras & probes is now `Default` instead of `Everything`

## [6.5.0-preview] - 2019-03-07

### Added
- Added depth-of-field support with stereo instancing
- Adding real time area light shadow support
- Added a new FrameSettings: Specular Lighting to toggle the specular during the rendering

### Fixed
- Fixed diffusion profile upgrade breaking package when upgrading to a new version
- Fixed decals cropped by gizmo not updating correctly if prefab
- Fixed an issue when enabling SSR on multiple view
- Fixed edition of the intensity's unit field while selecting multiple lights
- Fixed wrong calculation in soft voxelization for density volume
- Fixed gizmo not working correctly with pre-exposure
- Fixed issue with setting a not available RT when disabling motion vectors
- Fixed planar reflection when looking at mirror normal
- Fixed mutiselection issue with HDLight Inspector
- Fixed HDAdditionalCameraData data migration
- Fixed failing builds when light explorer window is open
- Fixed cascade shadows border sometime causing artefacts between cascades
- Restored shadows in the Cascade Shadow debug visualization
- `camera.RenderToCubemap` use proper face culling

### Changed
- When rendering reflection probe disable all specular lighting and for metals use fresnelF0 as diffuse color for bake lighting.

## [6.4.0-preview] - 2019-02-21

### Added
- VR: Added TextureXR system to selectively expand TEXTURE2D macros to texture array for single-pass stereo instancing + Convert textures call to these macros
- Added an unit selection dropdown next to shutter speed (camera)
- Added error helpbox when trying to use a sub volume component that require the current HDRenderPipelineAsset to support a feature that it is not supporting.
- Add mesh for tube light when display emissive mesh is enabled

### Fixed
- Fixed Light explorer. The volume explorer used `profile` instead of `sharedProfile` which instantiate a custom volume profile instead of editing the asset itself.
- Fixed UI issue where all is displayed using metric unit in shadow cascade and Percent is set in the unit field (happening when opening the inspector).
- Fixed inspector event error when double clicking on an asset (diffusion profile/material).
- Fixed nullref on layered material UI when the material is not an asset.
- Fixed nullref exception when undo/redo a light property.
- Fixed visual bug when area light handle size is 0.

### Changed
- Update UI for 32bit/16bit shadow precision settings in HDRP asset
- Object motion vectors have been disabled in all but the game view. Camera motion vectors are still enabled everywhere, allowing TAA and Motion Blur to work on static objects.
- Enable texture array by default for most rendering code on DX11 and unlock stereo instancing (DX11 only for now)

## [6.3.0-preview] - 2019-02-18

### Added
- Added emissive property for shader graph decals
- Added a diffusion profile override volume so the list of diffusion profile assets to use can be chanaged without affecting the HDRP asset
- Added a "Stop NaNs" option on cameras and in the Scene View preferences.
- Added metric display option in HDShadowSettings and improve clamping
- Added shader parameter mapping in DebugMenu
- Added scripting API to configure DebugData for DebugMenu

### Fixed
- Fixed decals in forward
- Fixed issue with stencil not correctly setup for various master node and shader for the depth pass, motion vector pass and GBuffer/Forward pass
- Fixed SRP batcher and metal
- Fixed culling and shadows for Pyramid, Box, Rectangle and Tube lights
- Fixed an issue where scissor render state leaking from the editor code caused partially black rendering

### Changed
- When a lit material has a clear coat mask that is not null, we now use the clear coat roughness to compute the screen space reflection.
- Diffusion profiles are now limited to one per asset and can be referenced in materials, shader graphs and vfx graphs. Materials will be upgraded automatically except if they are using a shader graph, in this case it will display an error message.

## [6.2.0-preview] - 2019-02-15

### Added
- Added help box listing feature supported in a given HDRenderPipelineAsset alongs with the drawbacks implied.
- Added cascade visualizer, supporting disabled handles when not overriding.

### Fixed
- Fixed post processing with stereo double-wide
- Fixed issue with Metal: Use sign bit to find the cache type instead of lowest bit.
- Fixed invalid state when creating a planar reflection for the first time
- Fix FrameSettings's LitShaderMode not restrained by supported LitShaderMode regression.

### Changed
- The default value roughness value for the clearcoat has been changed from 0.03 to 0.01
- Update default value of based color for master node
- Update Fabric Charlie Sheen lighting model - Remove Fresnel component that wasn't part of initial model + Remap smoothness to [0.0 - 0.6] range for more artist friendly parameter

### Changed
- Code refactor: all macros with ARGS have been swapped with macros with PARAM. This is because the ARGS macros were incorrectly named.

## [6.1.0-preview] - 2019-02-13

### Added
- Added support for post-processing anti-aliasing in the Scene View (FXAA and TAA). These can be set in Preferences.
- Added emissive property for decal material (non-shader graph)

### Fixed
- Fixed a few UI bugs with the color grading curves.
- Fixed "Post Processing" in the scene view not toggling post-processing effects
- Fixed bake only object with flag `ReflectionProbeStaticFlag` when baking a `ReflectionProbe`

### Changed
- Removed unsupported Clear Depth checkbox in Camera inspector
- Updated the toggle for advanced mode in inspectors.

## [6.0.0-preview] - 2019-02-23

### Added
- Added new API to perform a camera rendering
- Added support for hair master node (Double kajiya kay - Lambert)
- Added Reset behaviour in DebugMenu (ingame mapping is right joystick + B)
- Added Default HD scene at new scene creation while in HDRP
- Added Wizard helping to configure HDRP project
- Added new UI for decal material to allow remapping and scaling of some properties
- Added cascade shadow visualisation toggle in HD shadow settings
- Added icons for assets
- Added replace blending mode for distortion
- Added basic distance fade for density volumes
- Added decal master node for shader graph
- Added HD unlit master node (Cross Pipeline version is name Unlit)
- Added new Rendering Queue in materials
- Added post-processing V3 framework embed in HDRP, remove postprocess V2 framework
- Post-processing now uses the generic volume framework
-   New depth-of-field, bloom, panini projection effects, motion blur
-   Exposure is now done as a pre-exposition pass, the whole system has been revamped
-   Exposure now use EV100 everywhere in the UI (Sky, Emissive Light)
- Added emissive intensity (Luminance and EV100 control) control for Emissive
- Added pre-exposure weigth for Emissive
- Added an emissive color node and a slider to control the pre-exposure percentage of emission color
- Added physical camera support where applicable
- Added more color grading tools
- Added changelog level for Shader Variant stripping
- Added Debug mode for validation of material albedo and metalness/specularColor values
- Added a new dynamic mode for ambient probe and renamed BakingSky to StaticLightingSky
- Added command buffer parameter to all Bind() method of material
- Added Material validator in Render Pipeline Debug
- Added code to future support of DXR (not enabled)
- Added support of multiviewport
- Added HDRenderPipeline.RequestSkyEnvironmentUpdate function to force an update from script when sky is set to OnDemand
- Added a Lighting and BackLighting slots in Lit, StackLit, Fabric and Hair master nodes
- Added support for overriding terrain detail rendering shaders, via the render pipeline editor resources asset
- Added xrInstancing flag support to RTHandle
- Added support for cullmask for decal projectors
- Added software dynamic resolution support
- Added support for "After Post-Process" render pass for unlit shader
- Added support for textured rectangular area lights
- Added stereo instancing macros to MSAA shaders
- Added support for Quarter Res Raytraced Reflections (not enabled)
- Added fade factor for decal projectors.
- Added stereo instancing macros to most shaders used in VR
- Added multi edition support for HDRenderPipelineAsset

### Fixed
- Fixed logic to disable FPTL with stereo rendering
- Fixed stacklit transmission and sun highlight
- Fixed decals with stereo rendering
- Fixed sky with stereo rendering
- Fixed flip logic for postprocessing + VR
- Fixed copyStencilBuffer pass for Switch
- Fixed point light shadow map culling that wasn't taking into account far plane
- Fixed usage of SSR with transparent on all master node
- Fixed SSR and microshadowing on fabric material
- Fixed blit pass for stereo rendering
- Fixed lightlist bounds for stereo rendering
- Fixed windows and in-game DebugMenu sync.
- Fixed FrameSettings' LitShaderMode sync when opening DebugMenu.
- Fixed Metal specific issues with decals, hitting a sampler limit and compiling AxF shader
- Fixed an issue with flipped depth buffer during postprocessing
- Fixed normal map use for shadow bias with forward lit - now use geometric normal
- Fixed transparent depth prepass and postpass access so they can be use without alpha clipping for lit shader
- Fixed support of alpha clip shadow for lit master node
- Fixed unlit master node not compiling
- Fixed issue with debug display of reflection probe
- Fixed issue with phong tessellations not working with lit shader
- Fixed issue with vertex displacement being affected by heightmap setting even if not heightmap where assign
- Fixed issue with density mode on Lit terrain producing NaN
- Fixed issue when going back and forth from Lit to LitTesselation for displacement mode
- Fixed issue with ambient occlusion incorrectly applied to emissiveColor with light layers in deferred
- Fixed issue with fabric convolution not using the correct convolved texture when fabric convolution is enabled
- Fixed issue with Thick mode for Transmission that was disabling transmission with directional light
- Fixed shutdown edge cases with HDRP tests
- Fixed slowdow when enabling Fabric convolution in HDRP asset
- Fixed specularAA not compiling in StackLit Master node
- Fixed material debug view with stereo rendering
- Fixed material's RenderQueue edition in default view.
- Fixed banding issues within volumetric density buffer
- Fixed missing multicompile for MSAA for AxF
- Fixed camera-relative support for stereo rendering
- Fixed remove sync with render thread when updating decal texture atlas.
- Fixed max number of keyword reach [256] issue. Several shader feature are now local
- Fixed Scene Color and Depth nodes
- Fixed SSR in forward
- Fixed custom editor of Unlit, HD Unlit and PBR shader graph master node
- Fixed issue with NewFrame not correctly calculated in Editor when switching scene
- Fixed issue with TerrainLit not compiling with depth only pass and normal buffer
- Fixed geometric normal use for shadow bias with PBR master node in forward
- Fixed instancing macro usage for decals
- Fixed error message when having more than one directional light casting shadow
- Fixed error when trying to display preview of Camera or PlanarReflectionProbe
- Fixed LOAD_TEXTURE2D_ARRAY_MSAA macro
- Fixed min-max and amplitude clamping value in inspector of vertex displacement materials
- Fixed issue with alpha shadow clip (was incorrectly clipping object shadow)
- Fixed an issue where sky cubemap would not be cleared correctly when setting the current sky to None
- Fixed a typo in Static Lighting Sky component UI
- Fixed issue with incorrect reset of RenderQueue when switching shader in inspector GUI
- Fixed issue with variant stripper stripping incorrectly some variants
- Fixed a case of ambient lighting flickering because of previews
- Fixed Decals when rendering multiple camera in a single frame
- Fixed cascade shadow count in shader
- Fixed issue with Stacklit shader with Haze effect
- Fixed an issue with the max sample count for the TAA
- Fixed post-process guard band for XR
- Fixed exposure of emissive of Unlit
- Fixed depth only and motion vector pass for Unlit not working correctly with MSAA
- Fixed an issue with stencil buffer copy causing unnecessary compute dispatches for lighting
- Fixed multi edition issue in FrameSettings
- Fixed issue with SRP batcher and DebugDisplay variant of lit shader
- Fixed issue with debug material mode not doing alpha test
- Fixed "Attempting to draw with missing UAV bindings" errors on Vulkan
- Fixed pre-exposure incorrectly apply to preview
- Fixed issue with duplicate 3D texture in 3D texture altas of volumetric?
- Fixed Camera rendering order (base on the depth parameter)
- Fixed shader graph decals not being cropped by gizmo
- Fixed "Attempting to draw with missing UAV bindings" errors on Vulkan.


### Changed
- ColorPyramid compute shader passes is swapped to pixel shader passes on platforms where the later is faster (Nintendo Switch).
- Removing the simple lightloop used by the simple lit shader
- Whole refactor of reflection system: Planar and reflection probe
- Separated Passthrough from other RenderingPath
- Update several properties naming and caption based on feedback from documentation team
- Remove tile shader variant for transparent backface pass of lit shader
- Rename all HDRenderPipeline to HDRP folder for shaders
- Rename decal property label (based on doc team feedback)
- Lit shader mode now default to Deferred to reduce build time
- Update UI of Emission parameters in shaders
- Improve shader variant stripping including shader graph variant
- Refactored render loop to render realtime probes visible per camera
- Enable SRP batcher by default
- Shader code refactor: Rename LIGHTLOOP_SINGLE_PASS => LIGHTLOOP_DISABLE_TILE_AND_CLUSTER and clean all usage of LIGHTLOOP_TILE_PASS
- Shader code refactor: Move pragma definition of vertex and pixel shader inside pass + Move SURFACE_GRADIENT definition in XXXData.hlsl
- Micro-shadowing in Lit forward now use ambientOcclusion instead of SpecularOcclusion
- Upgraded FrameSettings workflow, DebugMenu and Inspector part relative to it
- Update build light list shader code to support 32 threads in wavefronts on Switch
- LayeredLit layers' foldout are now grouped in one main foldout per layer
- Shadow alpha clip can now be enabled on lit shader and haor shader enven for opaque
- Temporal Antialiasing optimization for Xbox One X
- Parameter depthSlice on SetRenderTarget functions now defaults to -1 to bind the entire resource
- Rename SampleCameraDepth() functions to LoadCameraDepth() and SampleCameraDepth(), same for SampleCameraColor() functions
- Improved Motion Blur quality.
- Update stereo frame settings values for single-pass instancing and double-wide
- Rearrange FetchDepth functions to prepare for stereo-instancing
- Remove unused _ComputeEyeIndex
- Updated HDRenderPipelineAsset inspector
- Re-enable SRP batcher for metal

## [5.2.0-preview] - 2018-11-27

### Added
- Added option to run Contact Shadows and Volumetrics Voxelization stage in Async Compute
- Added camera freeze debug mode - Allow to visually see culling result for a camera
- Added support of Gizmo rendering before and after postprocess in Editor
- Added support of LuxAtDistance for punctual lights

### Fixed
- Fixed Debug.DrawLine and Debug.Ray call to work in game view
- Fixed DebugMenu's enum resetted on change
- Fixed divide by 0 in refraction causing NaN
- Fixed disable rough refraction support
- Fixed refraction, SSS and atmospheric scattering for VR
- Fixed forward clustered lighting for VR (double-wide).
- Fixed Light's UX to not allow negative intensity
- Fixed HDRenderPipelineAsset inspector broken when displaying its FrameSettings from project windows.
- Fixed forward clustered lighting for VR (double-wide).
- Fixed HDRenderPipelineAsset inspector broken when displaying its FrameSettings from project windows.
- Fixed Decals and SSR diable flags for all shader graph master node (Lit, Fabric, StackLit, PBR)
- Fixed Distortion blend mode for shader graph master node (Lit, StackLit)
- Fixed bent Normal for Fabric master node in shader graph
- Fixed PBR master node lightlayers
- Fixed shader stripping for built-in lit shaders.

### Changed
- Rename "Regular" in Diffusion profile UI "Thick Object"
- Changed VBuffer depth parametrization for volumetric from distanceRange to depthExtent - Require update of volumetric settings - Fog start at near plan
- SpotLight with box shape use Lux unit only

## [5.1.0-preview] - 2018-11-19

### Added

- Added a separate Editor resources file for resources Unity does not take when it builds a Player.
- You can now disable SSR on Materials in Shader Graph.
- Added support for MSAA when the Supported Lit Shader Mode is set to Both. Previously HDRP only supported MSAA for Forward mode.
- You can now override the emissive color of a Material when in debug mode.
- Exposed max light for Light Loop Settings in HDRP asset UI.
- HDRP no longer performs a NormalDBuffer pass update if there are no decals in the Scene.
- Added distant (fall-back) volumetric fog and improved the fog evaluation precision.
- Added an option to reflect sky in SSR.
- Added a y-axis offset for the PlanarReflectionProbe and offset tool.
- Exposed the option to run SSR and SSAO on async compute.
- Added support for the _GlossMapScale parameter in the Legacy to HDRP Material converter.
- Added wave intrinsic instructions for use in Shaders (for AMD GCN).


### Fixed
- Fixed sphere shaped influence handles clamping in Reflection Probes.
- Fixed Reflection Probe data migration for projects created before using HDRP.
- Fixed UI of Layered Material where Unity previously rendered the scrollbar above the Copy button.
- Fixed Material tessellations parameters Start fade distance and End fade distance. Originally, Unity clamped these values when you modified them.
- Fixed various distortion and refraction issues - handle a better fall-back.
- Fixed SSR for multiple views.
- Fixed SSR issues related to self-intersections.
- Fixed shape density volume handle speed.
- Fixed density volume shape handle moving too fast.
- Fixed the Camera velocity pass that we removed by mistake.
- Fixed some null pointer exceptions when disabling motion vectors support.
- Fixed viewports for both the Subsurface Scattering combine pass and the transparent depth prepass.
- Fixed the blend mode pop-up in the UI. It previously did not appear when you enabled pre-refraction.
- Fixed some null pointer exceptions that previously occurred when you disabled motion vectors support.
- Fixed Layered Lit UI issue with scrollbar.
- Fixed cubemap assignation on custom ReflectionProbe.
- Fixed Reflection Probes’ capture settings' shadow distance.
- Fixed an issue with the SRP batcher and Shader variables declaration.
- Fixed thickness and subsurface slots for fabric Shader master node that wasn't appearing with the right combination of flags.
- Fixed d3d debug layer warning.
- Fixed PCSS sampling quality.
- Fixed the Subsurface and transmission Material feature enabling for fabric Shader.
- Fixed the Shader Graph UV node’s dimensions when using it in a vertex Shader.
- Fixed the planar reflection mirror gizmo's rotation.
- Fixed HDRenderPipelineAsset's FrameSettings not showing the selected enum in the Inspector drop-down.
- Fixed an error with async compute.
- MSAA now supports transparency.
- The HDRP Material upgrader tool now converts metallic values correctly.
- Volumetrics now render in Reflection Probes.
- Fixed a crash that occurred whenever you set a viewport size to 0.
- Fixed the Camera physic parameter that the UI previously did not display.
- Fixed issue in pyramid shaped spotlight handles manipulation

### Changed

- Renamed Line shaped Lights to Tube Lights.
- HDRP now uses mean height fog parametrization.
- Shadow quality settings are set to All when you use HDRP (This setting is not visible in the UI when using SRP). This avoids Legacy Graphics Quality Settings disabling the shadows and give SRP full control over the Shadows instead.
- HDRP now internally uses premultiplied alpha for all fog.
- Updated default FrameSettings used for realtime Reflection Probes when you create a new HDRenderPipelineAsset.
- Remove multi-camera support. LWRP and HDRP will not support multi-camera layered rendering.
- Updated Shader Graph subshaders to use the new instancing define.
- Changed fog distance calculation from distance to plane to distance to sphere.
- Optimized forward rendering using AMD GCN by scalarizing the light loop.
- Changed the UI of the Light Editor.
- Change ordering of includes in HDRP Materials in order to reduce iteration time for faster compilation.
- Added a StackLit master node replacing the InspectorUI version. IMPORTANT: All previously authored StackLit Materials will be lost. You need to recreate them with the master node.

## [5.0.0-preview] - 2018-09-28

### Added
- Added occlusion mesh to depth prepass for VR (VR still disabled for now)
- Added a debug mode to display only one shadow at once
- Added controls for the highlight created by directional lights
- Added a light radius setting to punctual lights to soften light attenuation and simulate fill lighting
- Added a 'minRoughness' parameter to all non-area lights (was previously only available for certain light types)
- Added separate volumetric light/shadow dimmers
- Added per-pixel jitter to volumetrics to reduce aliasing artifacts
- Added a SurfaceShading.hlsl file, which implements material-agnostic shading functionality in an efficient manner
- Added support for shadow bias for thin object transmission
- Added FrameSettings to control realtime planar reflection
- Added control for SRPBatcher on HDRP Asset
- Added an option to clear the shadow atlases in the debug menu
- Added a color visualization of the shadow atlas rescale in debug mode
- Added support for disabling SSR on materials
- Added intrinsic for XBone
- Added new light volume debugging tool
- Added a new SSR debug view mode
- Added translaction's scale invariance on DensityVolume
- Added multiple supported LitShadermode and per renderer choice in case of both Forward and Deferred supported
- Added custom specular occlusion mode to Lit Shader Graph Master node

### Fixed
- Fixed a normal bias issue with Stacklit (Was causing light leaking)
- Fixed camera preview outputing an error when both scene and game view where display and play and exit was call
- Fixed override debug mode not apply correctly on static GI
- Fixed issue where XRGraphicsConfig values set in the asset inspector GUI weren't propagating correctly (VR still disabled for now)
- Fixed issue with tangent that was using SurfaceGradient instead of regular normal decoding
- Fixed wrong error message display when switching to unsupported target like IOS
- Fixed an issue with ambient occlusion texture sometimes not being created properly causing broken rendering
- Shadow near plane is no longer limited at 0.1
- Fixed decal draw order on transparent material
- Fixed an issue where sometime the lookup texture used for GGX convolution was broken, causing broken rendering
- Fixed an issue where you wouldn't see any fog for certain pipeline/scene configurations
- Fixed an issue with volumetric lighting where the anisotropy value of 0 would not result in perfectly isotropic lighting
- Fixed shadow bias when the atlas is rescaled
- Fixed shadow cascade sampling outside of the atlas when cascade count is inferior to 4
- Fixed shadow filter width in deferred rendering not matching shader config
- Fixed stereo sampling of depth texture in MSAA DepthValues.shader
- Fixed box light UI which allowed negative and zero sizes, thus causing NaNs
- Fixed stereo rendering in HDRISky.shader (VR)
- Fixed normal blend and blend sphere influence for reflection probe
- Fixed distortion filtering (was point filtering, now trilinear)
- Fixed contact shadow for large distance
- Fixed depth pyramid debug view mode
- Fixed sphere shaped influence handles clamping in reflection probes
- Fixed reflection probes data migration for project created before using hdrp
- Fixed ambient occlusion for Lit Master Node when slot is connected

### Changed
- Use samplerunity_ShadowMask instead of samplerunity_samplerLightmap for shadow mask
- Allow to resize reflection probe gizmo's size
- Improve quality of screen space shadow
- Remove support of projection model for ScreenSpaceLighting (SSR always use HiZ and refraction always Proxy)
- Remove all the debug mode from SSR that are obsolete now
- Expose frameSettings and Capture settings for reflection and planar probe
- Update UI for reflection probe, planar probe, camera and HDRP Asset
- Implement proper linear blending for volumetric lighting via deep compositing as described in the paper "Deep Compositing Using Lie Algebras"
- Changed  planar mapping to match terrain convention (XZ instead of ZX)
- XRGraphicsConfig is no longer Read/Write. Instead, it's read-only. This improves consistency of XR behavior between the legacy render pipeline and SRP
- Change reflection probe data migration code (to update old reflection probe to new one)
- Updated gizmo for ReflectionProbes
- Updated UI and Gizmo of DensityVolume

## [4.0.0-preview] - 2018-09-28

### Added
- Added a new TerrainLit shader that supports rendering of Unity terrains.
- Added controls for linear fade at the boundary of density volumes
- Added new API to control decals without monobehaviour object
- Improve Decal Gizmo
- Implement Screen Space Reflections (SSR) (alpha version, highly experimental)
- Add an option to invert the fade parameter on a Density Volume
- Added a Fabric shader (experimental) handling cotton and silk
- Added support for MSAA in forward only for opaque only
- Implement smoothness fade for SSR
- Added support for AxF shader (X-rite format - require special AxF importer from Unity not part of HDRP)
- Added control for sundisc on directional light (hack)
- Added a new HD Lit Master node that implements Lit shader support for Shader Graph
- Added Micro shadowing support (hack)
- Added an event on HDAdditionalCameraData for custom rendering
- HDRP Shader Graph shaders now support 4-channel UVs.

### Fixed
- Fixed an issue where sometimes the deferred shadow texture would not be valid, causing wrong rendering.
- Stencil test during decals normal buffer update is now properly applied
- Decals corectly update normal buffer in forward
- Fixed a normalization problem in reflection probe face fading causing artefacts in some cases
- Fix multi-selection behavior of Density Volumes overwriting the albedo value
- Fixed support of depth texture for RenderTexture. HDRP now correctly output depth to user depth buffer if RenderTexture request it.
- Fixed multi-selection behavior of Density Volumes overwriting the albedo value
- Fixed support of depth for RenderTexture. HDRP now correctly output depth to user depth buffer if RenderTexture request it.
- Fixed support of Gizmo in game view in the editor
- Fixed gizmo for spot light type
- Fixed issue with TileViewDebug mode being inversed in gameview
- Fixed an issue with SAMPLE_TEXTURECUBE_SHADOW macro
- Fixed issue with color picker not display correctly when game and scene view are visible at the same time
- Fixed an issue with reflection probe face fading
- Fixed camera motion vectors shader and associated matrices to update correctly for single-pass double-wide stereo rendering
- Fixed light attenuation functions when range attenuation is disabled
- Fixed shadow component algorithm fixup not dirtying the scene, so changes can be saved to disk.
- Fixed some GC leaks for HDRP
- Fixed contact shadow not affected by shadow dimmer
- Fixed GGX that works correctly for the roughness value of 0 (mean specular highlgiht will disappeard for perfect mirror, we rely on maxSmoothness instead to always have a highlight even on mirror surface)
- Add stereo support to ShaderPassForward.hlsl. Forward rendering now seems passable in limited test scenes with camera-relative rendering disabled.
- Add stereo support to ProceduralSky.shader and OpaqueAtmosphericScattering.shader.
- Added CullingGroupManager to fix more GC.Alloc's in HDRP
- Fixed rendering when multiple cameras render into the same render texture

### Changed
- Changed the way depth & color pyramids are built to be faster and better quality, thus improving the look of distortion and refraction.
- Stabilize the dithered LOD transition mask with respect to the camera rotation.
- Avoid multiple depth buffer copies when decals are present
- Refactor code related to the RT handle system (No more normal buffer manager)
- Remove deferred directional shadow and move evaluation before lightloop
- Add a function GetNormalForShadowBias() that material need to implement to return the normal used for normal shadow biasing
- Remove Jimenez Subsurface scattering code (This code was disabled by default, now remove to ease maintenance)
- Change Decal API, decal contribution is now done in Material. Require update of material using decal
- Move a lot of files from CoreRP to HDRP/CoreRP. All moved files weren't used by Ligthweight pipeline. Long term they could move back to CoreRP after CoreRP become out of preview
- Updated camera inspector UI
- Updated decal gizmo
- Optimization: The objects that are rendered in the Motion Vector Pass are not rendered in the prepass anymore
- Removed setting shader inclue path via old API, use package shader include paths
- The default value of 'maxSmoothness' for punctual lights has been changed to 0.99
- Modified deferred compute and vert/frag shaders for first steps towards stereo support
- Moved material specific Shader Graph files into corresponding material folders.
- Hide environment lighting settings when enabling HDRP (Settings are control from sceneSettings)
- Update all shader includes to use absolute path (allow users to create material in their Asset folder)
- Done a reorganization of the files (Move ShaderPass to RenderPipeline folder, Move all shadow related files to Lighting/Shadow and others)
- Improved performance and quality of Screen Space Shadows

## [3.3.0-preview] - 2018-01-01

### Added
- Added an error message to say to use Metal or Vulkan when trying to use OpenGL API
- Added a new Fabric shader model that supports Silk and Cotton/Wool
- Added a new HDRP Lighting Debug mode to visualize Light Volumes for Point, Spot, Line, Rectangular and Reflection Probes
- Add support for reflection probe light layers
- Improve quality of anisotropic on IBL

### Fixed
- Fix an issue where the screen where darken when rendering camera preview
- Fix display correct target platform when showing message to inform user that a platform is not supported
- Remove workaround for metal and vulkan in normal buffer encoding/decoding
- Fixed an issue with color picker not working in forward
- Fixed an issue where reseting HDLight do not reset all of its parameters
- Fixed shader compile warning in DebugLightVolumes.shader

### Changed
- Changed default reflection probe to be 256x256x6 and array size to be 64
- Removed dependence on the NdotL for thickness evaluation for translucency (based on artist's input)
- Increased the precision when comparing Planar or HD reflection probe volumes
- Remove various GC alloc in C#. Slightly better performance

## [3.2.0-preview] - 2018-01-01

### Added
- Added a luminance meter in the debug menu
- Added support of Light, reflection probe, emissive material, volume settings related to lighting to Lighting explorer
- Added support for 16bit shadows

### Fixed
- Fix issue with package upgrading (HDRP resources asset is now versionned to worarkound package manager limitation)
- Fix HDReflectionProbe offset displayed in gizmo different than what is affected.
- Fix decals getting into a state where they could not be removed or disabled.
- Fix lux meter mode - The lux meter isn't affected by the sky anymore
- Fix area light size reset when multi-selected
- Fix filter pass number in HDUtils.BlitQuad
- Fix Lux meter mode that was applying SSS
- Fix planar reflections that were not working with tile/cluster (olbique matrix)
- Fix debug menu at runtime not working after nested prefab PR come to trunk
- Fix scrolling issue in density volume

### Changed
- Shader code refactor: Split MaterialUtilities file in two parts BuiltinUtilities (independent of FragInputs) and MaterialUtilities (Dependent of FragInputs)
- Change screen space shadow rendertarget format from ARGB32 to RG16

## [3.1.0-preview] - 2018-01-01

### Added
- Decal now support per channel selection mask. There is now two mode. One with BaseColor, Normal and Smoothness and another one more expensive with BaseColor, Normal, Smoothness, Metal and AO. Control is on HDRP Asset. This may require to launch an update script for old scene: 'Edit/Render Pipeline/Single step upgrade script/Upgrade all DecalMaterial MaskBlendMode'.
- Decal now supports depth bias for decal mesh, to prevent z-fighting
- Decal material now supports draw order for decal projectors
- Added LightLayers support (Base on mask from renderers name RenderingLayers and mask from light name LightLayers - if they match, the light apply) - cost an extra GBuffer in deferred (more bandwidth)
- When LightLayers is enabled, the AmbientOclusion is store in the GBuffer in deferred path allowing to avoid double occlusion with SSAO. In forward the double occlusion is now always avoided.
- Added the possibility to add an override transform on the camera for volume interpolation
- Added desired lux intensity and auto multiplier for HDRI sky
- Added an option to disable light by type in the debug menu
- Added gradient sky
- Split EmissiveColor and bakeDiffuseLighting in forward avoiding the emissiveColor to be affect by SSAO
- Added a volume to control indirect light intensity
- Added EV 100 intensity unit for area lights
- Added support for RendererPriority on Renderer. This allow to control order of transparent rendering manually. HDRP have now two stage of sorting for transparent in addition to bact to front. Material have a priority then Renderer have a priority.
- Add Coupling of (HD)Camera and HDAdditionalCameraData for reset and remove in inspector contextual menu of Camera
- Add Coupling of (HD)ReflectionProbe and HDAdditionalReflectionData for reset and remove in inspector contextual menu of ReflectoinProbe
- Add macro to forbid unity_ObjectToWorld/unity_WorldToObject to be use as it doesn't handle camera relative rendering
- Add opacity control on contact shadow

### Fixed
- Fixed an issue with PreIntegratedFGD texture being sometimes destroyed and not regenerated causing rendering to break
- PostProcess input buffers are not copied anymore on PC if the viewport size matches the final render target size
- Fixed an issue when manipulating a lot of decals, it was displaying a lot of errors in the inspector
- Fixed capture material with reflection probe
- Refactored Constant Buffers to avoid hitting the maximum number of bound CBs in some cases.
- Fixed the light range affecting the transform scale when changed.
- Snap to grid now works for Decal projector resizing.
- Added a warning for 128x128 cookie texture without mipmaps
- Replace the sampler used for density volumes for correct wrap mode handling

### Changed
- Move Render Pipeline Debug "Windows from Windows->General-> Render Pipeline debug windows" to "Windows from Windows->Analysis-> Render Pipeline debug windows"
- Update detail map formula for smoothness and albedo, goal it to bright and dark perceptually and scale factor is use to control gradient speed
- Refactor the Upgrade material system. Now a material can be update from older version at any time. Call Edit/Render Pipeline/Upgrade all Materials to newer version
- Change name EnableDBuffer to EnableDecals at several place (shader, hdrp asset...), this require a call to Edit/Render Pipeline/Upgrade all Materials to newer version to have up to date material.
- Refactor shader code: BakeLightingData structure have been replace by BuiltinData. Lot of shader code have been remove/change.
- Refactor shader code: All GBuffer are now handled by the deferred material. Mean ShadowMask and LightLayers are control by lit material in lit.hlsl and not outside anymore. Lot of shader code have been remove/change.
- Refactor shader code: Rename GetBakedDiffuseLighting to ModifyBakedDiffuseLighting. This function now handle lighting model for transmission too. Lux meter debug mode is factor outisde.
- Refactor shader code: GetBakedDiffuseLighting is not call anymore in GBuffer or forward pass, including the ConvertSurfaceDataToBSDFData and GetPreLightData, this is done in ModifyBakedDiffuseLighting now
- Refactor shader code: Added a backBakeDiffuseLighting to BuiltinData to handle lighting for transmission
- Refactor shader code: Material must now call InitBuiltinData (Init all to zero + init bakeDiffuseLighting and backBakeDiffuseLighting ) and PostInitBuiltinData

## [3.0.0-preview] - 2018-01-01

### Fixed
- Fixed an issue with distortion that was using previous frame instead of current frame
- Fixed an issue where disabled light where not upgrade correctly to the new physical light unit system introduce in 2.0.5-preview

### Changed
- Update assembly definitions to output assemblies that match Unity naming convention (Unity.*).

## [2.0.5-preview] - 2018-01-01

### Added
- Add option supportDitheringCrossFade on HDRP Asset to allow to remove shader variant during player build if needed
- Add contact shadows for punctual lights (in additional shadow settings), only one light is allowed to cast contact shadows at the same time and so at each frame a dominant light is choosed among all light with contact shadows enabled.
- Add PCSS shadow filter support (from SRP Core)
- Exposed shadow budget parameters in HDRP asset
- Add an option to generate an emissive mesh for area lights (currently rectangle light only). The mesh fits the size, intensity and color of the light.
- Add an option to the HDRP asset to increase the resolution of volumetric lighting.
- Add additional ligth unit support for punctual light (Lumens, Candela) and area lights (Lumens, Luminance)
- Add dedicated Gizmo for the box Influence volume of HDReflectionProbe / PlanarReflectionProbe

### Changed
- Re-enable shadow mask mode in debug view
- SSS and Transmission code have been refactored to be able to share it between various material. Guidelines are in SubsurfaceScattering.hlsl
- Change code in area light with LTC for Lit shader. Magnitude is now take from FGD texture instead of a separate texture
- Improve camera relative rendering: We now apply camera translation on the model matrix, so before the TransformObjectToWorld(). Note: unity_WorldToObject and unity_ObjectToWorld must never be used directly.
- Rename positionWS to positionRWS (Camera relative world position) at a lot of places (mainly in interpolator and FragInputs). In case of custom shader user will be required to update their code.
- Rename positionWS, capturePositionWS, proxyPositionWS, influencePositionWS to positionRWS, capturePositionRWS, proxyPositionRWS, influencePositionRWS (Camera relative world position) in LightDefinition struct.
- Improve the quality of trilinear filtering of density volume textures.
- Improve UI for HDReflectionProbe / PlanarReflectionProbe

### Fixed
- Fixed a shader preprocessor issue when compiling DebugViewMaterialGBuffer.shader against Metal target
- Added a temporary workaround to Lit.hlsl to avoid broken lighting code with Metal/AMD
- Fixed issue when using more than one volume texture mask with density volumes.
- Fixed an error which prevented volumetric lighting from working if no density volumes with 3D textures were present.
- Fix contact shadows applied on transmission
- Fix issue with forward opaque lit shader variant being removed by the shader preprocessor
- Fixed compilation errors on Nintendo Switch (limited XRSetting support).
- Fixed apply range attenuation option on punctual light
- Fixed issue with color temperature not take correctly into account with static lighting
- Don't display fog when diffuse lighting, specular lighting, or lux meter debug mode are enabled.

## [2.0.4-preview] - 2018-01-01

### Fixed
- Fix issue when disabling rough refraction and building a player. Was causing a crash.

## [2.0.3-preview] - 2018-01-01

### Added
- Increased debug color picker limit up to 260k lux

## [2.0.2-preview] - 2018-01-01

### Added
- Add Light -> Planar Reflection Probe command
- Added a false color mode in rendering debug
- Add support for mesh decals
- Add flag to disable projector decals on transparent geometry to save performance and decal texture atlas space
- Add ability to use decal diffuse map as mask only
- Add visualize all shadow masks in lighting debug
- Add export of normal and roughness buffer for forwardOnly and when in supportOnlyForward mode for forward
- Provide a define in lit.hlsl (FORWARD_MATERIAL_READ_FROM_WRITTEN_NORMAL_BUFFER) when output buffer normal is used to read the normal and roughness instead of caclulating it (can save performance, but lower quality due to compression)
- Add color swatch to decal material

### Changed
- Change Render -> Planar Reflection creation to 3D Object -> Mirror
- Change "Enable Reflector" name on SpotLight to "Angle Affect Intensity"
- Change prototype of BSDFData ConvertSurfaceDataToBSDFData(SurfaceData surfaceData) to BSDFData ConvertSurfaceDataToBSDFData(uint2 positionSS, SurfaceData surfaceData)

### Fixed
- Fix issue with StackLit in deferred mode with deferredDirectionalShadow due to GBuffer not being cleared. Gbuffer is still not clear and issue was fix with the new Output of normal buffer.
- Fixed an issue where interpolation volumes were not updated correctly for reflection captures.
- Fixed an exception in Light Loop settings UI

## [2.0.1-preview] - 2018-01-01

### Added
- Add stripper of shader variant when building a player. Save shader compile time.
- Disable per-object culling that was executed in C++ in HD whereas it was not used (Optimization)
- Enable texture streaming debugging (was not working before 2018.2)
- Added Screen Space Reflection with Proxy Projection Model
- Support correctly scene selection for alpha tested object
- Add per light shadow mask mode control (i.e shadow mask distance and shadow mask). It use the option NonLightmappedOnly
- Add geometric filtering to Lit shader (allow to reduce specular aliasing)
- Add shortcut to create DensityVolume and PlanarReflection in hierarchy
- Add a DefaultHDMirrorMaterial material for PlanarReflection
- Added a script to be able to upgrade material to newer version of HDRP
- Removed useless duplication of ForwardError passes.
- Add option to not compile any DEBUG_DISPLAY shader in the player (Faster build) call Support Runtime Debug display

### Changed
- Changed SupportForwardOnly to SupportOnlyForward in render pipeline settings
- Changed versioning variable name in HDAdditionalXXXData from m_version to version
- Create unique name when creating a game object in the rendering menu (i.e Density Volume(2))
- Re-organize various files and folder location to clean the repository
- Change Debug windows name and location. Now located at:  Windows -> General -> Render Pipeline Debug

### Removed
- Removed GlobalLightLoopSettings.maxPlanarReflectionProbes and instead use value of GlobalLightLoopSettings.planarReflectionProbeCacheSize
- Remove EmissiveIntensity parameter and change EmissiveColor to be HDR (Matching Builtin Unity behavior) - Data need to be updated - Launch Edit -> Single Step Upgrade Script -> Upgrade all Materials emissionColor

### Fixed
- Fix issue with LOD transition and instancing
- Fix discrepency between object motion vector and camera motion vector
- Fix issue with spot and dir light gizmo axis not highlighted correctly
- Fix potential crash while register debug windows inputs at startup
- Fix warning when creating Planar reflection
- Fix specular lighting debug mode (was rendering black)
- Allow projector decal with null material to allow to configure decal when HDRP is not set
- Decal atlas texture offset/scale is updated after allocations (used to be before so it was using date from previous frame)

## [0.0.0-preview] - 2018-01-01

### Added
- Configure the VolumetricLightingSystem code path to be on by default
- Trigger a build exception when trying to build an unsupported platform
- Introduce the VolumetricLightingController component, which can (and should) be placed on the camera, and allows one to control the near and the far plane of the V-Buffer (volumetric "froxel" buffer) along with the depth distribution (from logarithmic to linear)
- Add 3D texture support for DensityVolumes
- Add a better mapping of roughness to mipmap for planar reflection
- The VolumetricLightingSystem now uses RTHandles, which allows to save memory by sharing buffers between different cameras (history buffers are not shared), and reduce reallocation frequency by reallocating buffers only if the rendering resolution increases (and suballocating within existing buffers if the rendering resolution decreases)
- Add a Volumetric Dimmer slider to lights to control the intensity of the scattered volumetric lighting
- Add UV tiling and offset support for decals.
- Add mipmapping support for volume 3D mask textures

### Changed
- Default number of planar reflection change from 4 to 2
- Rename _MainDepthTexture to _CameraDepthTexture
- The VolumetricLightingController has been moved to the Interpolation Volume framework and now functions similarly to the VolumetricFog settings
- Update of UI of cookie, CubeCookie, Reflection probe and planar reflection probe to combo box
- Allow enabling/disabling shadows for area lights when they are set to baked.
- Hide applyRangeAttenuation and FadeDistance for directional shadow as they are not used

### Removed
- Remove Resource folder of PreIntegratedFGD and add the resource to RenderPipeline Asset

### Fixed
- Fix ConvertPhysicalLightIntensityToLightIntensity() function used when creating light from script to match HDLightEditor behavior
- Fix numerical issues with the default value of mean free path of volumetric fog
- Fix the bug preventing decals from coexisting with density volumes
- Fix issue with alpha tested geometry using planar/triplanar mapping not render correctly or flickering (due to being wrongly alpha tested in depth prepass)
- Fix meta pass with triplanar (was not handling correctly the normal)
- Fix preview when a planar reflection is present
- Fix Camera preview, it is now a Preview cameraType (was a SceneView)
- Fix handling unknown GPUShadowTypes in the shadow manager.
- Fix area light shapes sent as point lights to the baking backends when they are set to baked.
- Fix unnecessary division by PI for baked area lights.
- Fix line lights sent to the lightmappers. The backends don't support this light type.
- Fix issue with shadow mask framesettings not correctly taken into account when shadow mask is enabled for lighting.
- Fix directional light and shadow mask transition, they are now matching making smooth transition
- Fix banding issues caused by high intensity volumetric lighting
- Fix the debug window being emptied on SRP asset reload
- Fix issue with debug mode not correctly clearing the GBuffer in editor after a resize
- Fix issue with ResetMaterialKeyword not resetting correctly ToggleOff/Roggle Keyword
- Fix issue with motion vector not render correctly if there is no depth prepass in deferred

## [0.0.0-preview] - 2018-01-01

### Added
- Screen Space Refraction projection model (Proxy raycasting, HiZ raymarching)
- Screen Space Refraction settings as volume component
- Added buffered frame history per camera
- Port Global Density Volumes to the Interpolation Volume System.
- Optimize ImportanceSampleLambert() to not require the tangent frame.
- Generalize SampleVBuffer() to handle different sampling and reconstruction methods.
- Improve the quality of volumetric lighting reprojection.
- Optimize Morton Order code in the Subsurface Scattering pass.
- Planar Reflection Probe support roughness (gaussian convolution of captured probe)
- Use an atlas instead of a texture array for cluster transparent decals
- Add a debug view to visualize the decal atlas
- Only store decal textures to atlas if decal is visible, debounce out of memory decal atlas warning.
- Add manipulator gizmo on decal to improve authoring workflow
- Add a minimal StackLit material (work in progress, this version can be used as template to add new material)

### Changed
- EnableShadowMask in FrameSettings (But shadowMaskSupport still disable by default)
- Forced Planar Probe update modes to (Realtime, Every Update, Mirror Camera)
- Screen Space Refraction proxy model uses the proxy of the first environment light (Reflection probe/Planar probe) or the sky
- Moved RTHandle static methods to RTHandles
- Renamed RTHandle to RTHandleSystem.RTHandle
- Move code for PreIntegratedFDG (Lit.shader) into its dedicated folder to be share with other material
- Move code for LTCArea (Lit.shader) into its dedicated folder to be share with other material

### Removed
- Removed Planar Probe mirror plane position and normal fields in inspector, always display mirror plane and normal gizmos

### Fixed
- Fix fog flags in scene view is now taken into account
- Fix sky in preview windows that were disappearing after a load of a new level
- Fix numerical issues in IntersectRayAABB().
- Fix alpha blending of volumetric lighting with transparent objects.
- Fix the near plane of the V-Buffer causing out-of-bounds look-ups in the clustered data structure.
- Depth and color pyramid are properly computed and sampled when the camera renders inside a viewport of a RTHandle.
- Fix decal atlas debug view to work correctly when shadow atlas view is also enabled
- Fix TransparentSSR with non-rendergraph.
- Fix shader compilation warning on SSR compute shader.<|MERGE_RESOLUTION|>--- conflicted
+++ resolved
@@ -16,6 +16,7 @@
 - Fixed multi-editing with new light intensity slider.
 - Fixed issue with density volumes flickering when editing shape box.
 - Fixed issue with image layers in the graphics compositor (case 1289936).
+- Fixed issue with angle fading when rotating decal projector.
 
 ## [10.2.0] - 2020-10-19
 
@@ -105,11 +106,7 @@
 - Fixed picking for materials with depth offset.
 - Fixed issue with exposure history being uninitialized on second frame.
 - Fixed issue when changing FoV with the physical camera fold-out closed.
-<<<<<<< HEAD
-- Fixed issue with angle fading when rotating decal projector.
-=======
 - Fixed issue when decal projector material is none.
->>>>>>> a416b5f7
 
 ### Changed
 - Combined occlusion meshes into one to reduce draw calls and state changes with XR single-pass.
