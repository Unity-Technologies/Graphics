# Changelog
All notable changes to this package will be documented in this file.

The format is based on [Keep a Changelog](http://keepachangelog.com/en/1.0.0/)
and this project adheres to [Semantic Versioning](http://semver.org/spec/v2.0.0.html).

## [11.0.0] - 2020-10-21

### Added
- Added a new API to bake HDRP probes from C# (case 1276360)

### Fixed
- Fixed probe volumes debug views.

### Changed
- Removed the material pass probe volumes evaluation mode.
- Volume parameter of type Cubemap can now accept Cubemap render textures and custom render textures.

## [10.3.0] - 2020-11-16

### Added
- Added a warning when trying to bake with static lighting being in an invalid state.

### Fixed
- Fixed stylesheet reloading for LookDev window and Wizard window.
- Fixed XR single-pass rendering with legacy shaders using unity_StereoWorldSpaceCameraPos.
- Fixed issue displaying wrong debug mode in runtime debug menu UI.
- Fixed useless editor repaint when using lod bias.
- Fixed multi-editing with new light intensity slider.
- Fixed issue with density volumes flickering when editing shape box.
- Fixed issue with image layers in the graphics compositor (case 1289936).
- Fixed issue with angle fading when rotating decal projector.
- Fixed issue with gameview repaint in the graphics compositor (case 1290622).
- Fixed some labels being clipped in the Render Graph Viewer
- Fixed issue when decal projector material is none.
- Fixed the sampling of the normal buffer in the the forward transparent pass.
- Fixed bloom prefiltering tooltip.
- Fixed NullReferenceException when loading multipel scene async
- Fixed missing alpha blend state properties in Axf shader and update default stencil properties
- Fixed normal buffer not bound to custom pass anymore.
- Fixed issues with camera management in the graphics compositor (cases 1292548, 1292549).
<<<<<<< HEAD
- Fixed computation of geometric normal in path tracing (case 1293029).
=======
- Fixed an issue where a warning about the static sky not being ready was wrongly displayed.
- Fixed the clear coat not being handled properly for SSR and RTR (case 1291654).
- Fixed ghosting in RTGI and RTAO when denoising is enabled and the RTHandle size is not equal to the Viewport size (case 1291654).
- Fixed alpha output when atmospheric scattering is enabled.
>>>>>>> 6bda7c5a

### Changed
- Volume Manager now always tests scene culling masks. This was required to fix hybrid workflow.
- Now the screen space shadow is only used if the analytic value is valid.

## [10.2.0] - 2020-10-19

### Added
- Added a rough distortion frame setting and and info box on distortion materials.
- Adding support of 4 channel tex coords for ray tracing (case 1265309).
- Added a help button on the volume component toolbar for documentation.
- Added range remapping to metallic property for Lit and Decal shaders.
- Exposed the API to access HDRP shader pass names.
- Added the status check of default camera frame settings in the DXR wizard.
- Added frame setting for Virtual Texturing. 
- Added a fade distance for light influencing volumetric lighting.
- Adding an "Include For Ray Tracing" toggle on lights to allow the user to exclude them when ray tracing is enabled in the frame settings of a camera.
- Added fog volumetric scattering support for path tracing.
- Added new algorithm for SSR with temporal accumulation
- Added quality preset of the new volumetric fog parameters.
- Added missing documentation for unsupported SG RT nodes and light's include for raytracing attrbute.
- Added documentation for LODs not being supported by ray tracing.
- Added more options to control how the component of motion vectors coming from the camera transform will affect the motion blur with new clamping modes.
- Added anamorphism support for phsyical DoF, switched to blue noise sampling and fixed tiling artifacts.

### Fixed
- Fixed an issue where the Exposure Shader Graph node had clipped text. (case 1265057)
- Fixed an issue when rendering into texture where alpha would not default to 1.0 when using 11_11_10 color buffer in non-dev builds.
- Fixed issues with reordering and hiding graphics compositor layers (cases 1283903, 1285282, 1283886).
- Fixed the possibility to have a shader with a pre-refraction render queue and refraction enabled at the same time.
- Fixed a migration issue with the rendering queue in ShaderGraph when upgrading to 10.x;
- Fixed the object space matrices in shader graph for ray tracing.
- Changed the cornea refraction function to take a view dir in object space.
- Fixed upside down XR occlusion mesh.
- Fixed precision issue with the atmospheric fog.
- Fixed issue with TAA and no motion vectors.
- Fixed the stripping not working the terrain alphatest feature required for terrain holes (case 1205902).
- Fixed bounding box generation that resulted in incorrect light culling (case 3875925).
- VFX : Fix Emissive writing in Opaque Lit Output with PSSL platforms (case 273378).
- Fixed issue where pivot of DecalProjector was not aligned anymore on Transform position when manipulating the size of the projector from the Inspector.
- Fixed a null reference exception when creating a diffusion profile asset.
- Fixed the diffusion profile not being registered as a dependency of the ShaderGraph.
- Fixing exceptions in the console when putting the SSGI in low quality mode (render graph).
- Fixed NullRef Exception when decals are in the scene, no asset is set and HDRP wizard is run.
- Fixed issue with TAA causing bleeding of a view into another when multiple views are visible.
- Fix an issue that caused issues of usability of editor if a very high resolution is set by mistake and then reverted back to a smaller resolution.
- Fixed issue where Default Volume Profile Asset change in project settings was not added to the undo stack (case 1285268).
- Fixed undo after enabling compositor.
- Fixed the ray tracing shadow UI being displayed while it shouldn't (case 1286391).
- Fixed issues with physically-based DoF, improved speed and robustness 
- Fixed a warning happening when putting the range of lights to 0.
- Fixed issue when null parameters in a volume component would spam null reference errors. Produce a warning instead.
- Fixed volument component creation via script.
- Fixed GC allocs in render graph.
- Fixed scene picking passes.
- Fixed broken ray tracing light cluster full screen debug.
- Fixed dead code causing error.
- Fixed issue when dragging slider in inspector for ProjectionDepth.
- Fixed issue when resizing Inspector window that make the DecalProjector editor flickers.
- Fixed issue in DecalProjector editor when the Inspector window have a too small width: the size appears on 2 lines but the editor not let place for the second one.
- Fixed issue (null reference in console) when selecting a DensityVolume with rectangle selection.
- Fixed issue when linking the field of view with the focal length in physical camera
- Fixed supported platform build and error message.
- Fixed exceptions occuring when selecting mulitple decal projectors without materials assigned (case 1283659).
- Fixed LookDev error message when pipeline is not loaded.
- Properly reject history when enabling seond denoiser for RTGI.
- Fixed an issue that could cause objects to not be rendered when using Vulkan API.
- Fixed issue with lookdev shadows looking wrong upon exiting playmode. 
- Fixed temporary Editor freeze when selecting AOV output in graphics compositor (case 1288744).
- Fixed normal flip with double sided materials.
- Fixed shadow resolution settings level in the light explorer.
- Fixed the ShaderGraph being dirty after the first save.
- Fixed XR shadows culling
- Fixed stylesheet reloading for LookDev window and Wizard window.
- Fixed Nans happening when upscaling the RTGI.
- Fixed the adjust weight operation not being done for the non-rendergraph pipeline.
- Fixed overlap with SSR Transparent default frame settings message on DXR Wizard.
- Fixed alpha channel in the stop NaNs and motion blur shaders.
- Fixed undo of duplicate environments in the look dev environment library.
- Fixed a ghosting issue with RTShadows (Sun, Point and Spot), RTAO and RTGI when the camera is moving fast.
- Fixed a SSGI denoiser bug for large scenes.
- Fixed a Nan issue with SSGI.
- Fixed an issue with IsFrontFace node in Shader Graph not working properly
- Fixed CustomPassUtils.RenderFrom* functions and CustomPassUtils.DisableSinglePassRendering struct in VR.
- Fixed custom pass markers not recorded when render graph was enabled.
- Fixed exceptions when unchecking "Big Tile Prepass" on the frame settings with render-graph.
- Fixed an issue causing errors in GenerateMaxZ when opaque objects or decals are disabled. 
- Fixed an issue with Bake button of Reflection Probe when in custom mode
- Fixed exceptions related to the debug display settings when changing the default frame settings.
- Fixed picking for materials with depth offset.
- Fixed issue with exposure history being uninitialized on second frame.
- Fixed issue when changing FoV with the physical camera fold-out closed.
- Fixed path tracing accumulation not being reset when changing to a different frame of an animation.

### Changed
- Combined occlusion meshes into one to reduce draw calls and state changes with XR single-pass.
- Claryfied doc for the LayeredLit material.
- Various improvements for the Volumetric Fog.
- Use draggable fields for float scalable settings
- Migrated the fabric & hair shadergraph samples directly into the renderpipeline resources.
- Removed green coloration of the UV on the DecalProjector gizmo.
- Removed _BLENDMODE_PRESERVE_SPECULAR_LIGHTING keyword from shaders.
- Now the DXR wizard displays the name of the target asset that needs to be changed.
- Standardized naming for the option regarding Transparent objects being able to receive Screen Space Reflections.
- Making the reflection and refractions of cubemaps distance based.
- Changed Receive SSR to also controls Receive SSGI on opaque objects.
- Improved the punctual light shadow rescale algorithm.
- Changed the names of some of the parameters for the Eye Utils SG Nodes.
- Restored frame setting for async compute of contact shadows.
- Removed the possibility to have MSAA (through the frame settings) when ray tracing is active.
- Range handles for decal projector angle fading.
- Smoother angle fading for decal projector.

## [10.1.0] - 2020-10-12

### Added
- Added an option to have only the metering mask displayed in the debug mode.
- Added a new mode to cluster visualization debug where users can see a slice instead of the cluster on opaque objects.
- Added ray traced reflection support for the render graph version of the pipeline.
- Added render graph support of RTAO and required denoisers.
- Added render graph support of RTGI.
- Added support of RTSSS and Recursive Rendering in the render graph mode.
- Added support of RT and screen space shadow for render graph.
- Added tooltips with the full name of the (graphics) compositor properties to properly show large names that otherwise are clipped by the UI (case 1263590)
- Added error message if a callback AOV allocation fail
- Added marker for all AOV request operation on GPU
- Added remapping options for Depth Pyramid debug view mode
- Added an option to support AOV shader at runtime in HDRP settings (case 1265070)
- Added support of SSGI in the render graph mode.
- Added option for 11-11-10 format for cube reflection probes.
- Added an optional check in the HDRP DXR Wizard to verify 64 bits target architecture
- Added option to display timing stats in the debug menu as an average over 1 second. 
- Added a light unit slider to provide users more context when authoring physically based values.
- Added a way to check the normals through the material views.
- Added Simple mode to Earth Preset for PBR Sky
- Added the export of normals during the prepass for shadow matte for proper SSAO calculation.
- Added the usage of SSAO for shadow matte unlit shader graph.
- Added the support of input system V2
- Added a new volume component parameter to control the max ray length of directional lights(case 1279849).
- Added support for 'Pyramid' and 'Box' spot light shapes in path tracing.
- Added high quality prefiltering option for Bloom.
- Added support for camera relative ray tracing (and keeping non-camera relative ray tracing working)
- Added a rough refraction option on planar reflections.
- Added scalability settings for the planar reflection resolution.
- Added tests for AOV stacking and UI rendering in the graphics compositor.
- Added a new ray tracing only function that samples the specular part of the materials.
- Adding missing marker for ray tracing profiling (RaytracingDeferredLighting)
- Added the support of eye shader for ray tracing.
- Exposed Refraction Model to the material UI when using a Lit ShaderGraph.
- Added bounding sphere support to screen-space axis-aligned bounding box generation pass.
- Added support for exposure for the case of planar reflections.

### Fixed
- Fixed several issues with physically-based DoF (TAA ghosting of the CoC buffer, smooth layer transitions, etc)
- Fixed GPU hang on D3D12 on xbox. 
- Fixed game view artifacts on resizing when hardware dynamic resolution was enabled
- Fixed black line artifacts occurring when Lanczos upsampling was set for dynamic resolution
- Fixed Amplitude -> Min/Max parametrization conversion
- Fixed CoatMask block appearing when creating lit master node (case 1264632)
- Fixed issue with SceneEV100 debug mode indicator when rescaling the window.
- Fixed issue with PCSS filter being wrong on first frame. 
- Fixed issue with emissive mesh for area light not appearing in playmode if Reload Scene option is disabled in Enter Playmode Settings.
- Fixed issue when Reflection Probes are set to OnEnable and are never rendered if the probe is enabled when the camera is farther than the probe fade distance. 
- Fixed issue with sun icon being clipped in the look dev window. 
- Fixed error about layers when disabling emissive mesh for area lights.
- Fixed issue when the user deletes the composition graph or .asset in runtime (case 1263319)
- Fixed assertion failure when changing resolution to compositor layers after using AOVs (case 1265023) 
- Fixed flickering layers in graphics compositor (case 1264552)
- Fixed issue causing the editor field not updating the disc area light radius.
- Fixed issues that lead to cookie atlas to be updated every frame even if cached data was valid.
- Fixed an issue where world space UI was not emitted for reflection cameras in HDRP
- Fixed an issue with cookie texture atlas that would cause realtime textures to always update in the atlas even when the content did not change.
- Fixed an issue where only one of the two lookdev views would update when changing the default lookdev volume profile.
- Fixed a bug related to light cluster invalidation.
- Fixed shader warning in DofGather (case 1272931)
- Fixed AOV export of depth buffer which now correctly export linear depth (case 1265001)
- Fixed issue that caused the decal atlas to not be updated upon changing of the decal textures content.
- Fixed "Screen position out of view frustum" error when camera is at exactly the planar reflection probe location.
- Fixed Amplitude -> Min/Max parametrization conversion
- Fixed issue that allocated a small cookie for normal spot lights.
- Fixed issue when undoing a change in diffuse profile list after deleting the volume profile.
- Fixed custom pass re-ordering and removing.
- Fixed TAA issue and hardware dynamic resolution.
- Fixed a static lighting flickering issue caused by having an active planar probe in the scene while rendering inspector preview.
- Fixed an issue where even when set to OnDemand, the sky lighting would still be updated when changing sky parameters.
- Fixed an error message trigerred when a mesh has more than 32 sub-meshes (case 1274508).
- Fixed RTGI getting noisy for grazying angle geometry (case 1266462).
- Fixed an issue with TAA history management on pssl.
- Fixed the global illumination volume override having an unwanted advanced mode (case 1270459).
- Fixed screen space shadow option displayed on directional shadows while they shouldn't (case 1270537).
- Fixed the handling of undo and redo actions in the graphics compositor (cases 1268149, 1266212, 1265028)
- Fixed issue with composition graphs that include virtual textures, cubemaps and other non-2D textures (cases 1263347, 1265638).
- Fixed issues when selecting a new composition graph or setting it to None (cases 1263350, 1266202)
- Fixed ArgumentNullException when saving shader graphs after removing the compositor from the scene (case 1268658)
- Fixed issue with updating the compositor output when not in play mode (case 1266216)
- Fixed warning with area mesh (case 1268379)
- Fixed issue with diffusion profile not being updated upon reset of the editor. 
- Fixed an issue that lead to corrupted refraction in some scenarios on xbox.
- Fixed for light loop scalarization not happening. 
- Fixed issue with stencil not being set in rendergraph mode.
- Fixed for post process being overridable in reflection probes even though it is not supported.
- Fixed RTGI in performance mode when light layers are enabled on the asset.
- Fixed SSS materials appearing black in matcap mode.
- Fixed a collision in the interaction of RTR and RTGI.
- Fix for lookdev toggling renderers that are set to non editable or are hidden in the inspector.
- Fixed issue with mipmap debug mode not properly resetting full screen mode (and viceversa). 
- Added unsupported message when using tile debug mode with MSAA.
- Fixed SSGI compilation issues on PS4.
- Fixed "Screen position out of view frustum" error when camera is on exactly the planar reflection probe plane.
- Workaround issue that caused objects using eye shader to not be rendered on xbox.
- Fixed GC allocation when using XR single-pass test mode.
- Fixed text in cascades shadow split being truncated.
- Fixed rendering of custom passes in the Custom Pass Volume inspector
- Force probe to render again if first time was during async shader compilation to avoid having cyan objects.
- Fixed for lookdev library field not being refreshed upon opening a library from the environment library inspector.
- Fixed serialization issue with matcap scale intensity.
- Close Add Override popup of Volume Inspector when the popup looses focus (case 1258571)
- Light quality setting for contact shadow set to on for High quality by default.
- Fixed an exception thrown when closing the look dev because there is no active SRP anymore.
- Fixed alignment of framesettings in HDRP Default Settings
- Fixed an exception thrown when closing the look dev because there is no active SRP anymore.
- Fixed an issue where entering playmode would close the LookDev window.
- Fixed issue with rendergraph on console failing on SSS pass.
- Fixed Cutoff not working properly with ray tracing shaders default and SG (case 1261292).
- Fixed shader compilation issue with Hair shader and debug display mode
- Fixed cubemap static preview not updated when the asset is imported.
- Fixed wizard DXR setup on non-DXR compatible devices.
- Fixed Custom Post Processes affecting preview cameras.
- Fixed issue with lens distortion breaking rendering.
- Fixed save popup appearing twice due to HDRP wizard.
- Fixed error when changing planar probe resolution.
- Fixed the dependecy of FrameSettings (MSAA, ClearGBuffer, DepthPrepassWithDeferred) (case 1277620).
- Fixed the usage of GUIEnable for volume components (case 1280018).
- Fixed the diffusion profile becoming invalid when hitting the reset (case 1269462).
- Fixed issue with MSAA resolve killing the alpha channel.
- Fixed a warning in materialevalulation
- Fixed an error when building the player.
- Fixed issue with box light not visible if range is below one and range attenuation is off.
- Fixed an issue that caused a null reference when deleting camera component in a prefab. (case 1244430)
- Fixed issue with bloom showing a thin black line after rescaling window. 
- Fixed rendergraph motion vector resolve.
- Fixed the Ray-Tracing related Debug Display not working in render graph mode.
- Fix nan in pbr sky
- Fixed Light skin not properly applied on the LookDev when switching from Dark Skin (case 1278802)
- Fixed accumulation on DX11
- Fixed issue with screen space UI not drawing on the graphics compositor (case 1279272).
- Fixed error Maximum allowed thread group count is 65535 when resolution is very high. 
- LOD meshes are now properly stripped based on the maximum lod value parameters contained in the HDRP asset.
- Fixed an inconsistency in the LOD group UI where LOD bias was not the right one.
- Fixed outlines in transitions between post-processed and plain regions in the graphics compositor (case 1278775).
- Fix decal being applied twice with LOD Crossfade.
- Fixed camera stacking for AOVs in the graphics compositor (case 1273223).
- Fixed backface selection on some shader not ignore correctly.
- Disable quad overdraw on ps4.
- Fixed error when resizing the graphics compositor's output and when re-adding a compositor in the scene
- Fixed issues with bloom, alpha and HDR layers in the compositor (case 1272621).
- Fixed alpha not having TAA applied to it.
- Fix issue with alpha output in forward.
- Fix compilation issue on Vulkan for shaders using high quality shadows in XR mode.
- Fixed wrong error message when fixing DXR resources from Wizard.
- Fixed compilation error of quad overdraw with double sided materials
- Fixed screen corruption on xbox when using TAA and Motion Blur with rendergraph. 
- Fixed UX issue in the graphics compositor related to clear depth and the defaults for new layers, add better tooltips and fix minor bugs (case 1283904)
- Fixed scene visibility not working for custom pass volumes.
- Fixed issue with several override entries in the runtime debug menu. 
- Fixed issue with rendergraph failing to execute every 30 minutes. 
- Fixed Lit ShaderGraph surface option property block to only display transmission and energy conserving specular color options for their proper material mode (case 1257050)
- Fixed nan in reflection probe when volumetric fog filtering is enabled, causing the whole probe to be invalid.
- Fixed Debug Color pixel became grey
- Fixed TAA flickering on the very edge of screen. 
- Fixed profiling scope for quality RTGI.
- Fixed the denoising and multi-sample not being used for smooth multibounce RTReflections.
- Fixed issue where multiple cameras would cause GC each frame.
- Fixed after post process rendering pass options not showing for unlit ShaderGraphs.
- Fixed null reference in the Undo callback of the graphics compositor 
- Fixed cullmode for SceneSelectionPass.
- Fixed issue that caused non-static object to not render at times in OnEnable reflection probes.
- Baked reflection probes now correctly use static sky for ambient lighting.

### Changed
- Preparation pass for RTSSShadows to be supported by render graph.
- Add tooltips with the full name of the (graphics) compositor properties to properly show large names that otherwise are clipped by the UI (case 1263590)
- Composition profile .asset files cannot be manually edited/reset by users (to avoid breaking things - case 1265631)
- Preparation pass for RTSSShadows to be supported by render graph.
- Changed the way the ray tracing property is displayed on the material (QOL 1265297).
- Exposed lens attenuation mode in default settings and remove it as a debug mode.
- Composition layers without any sub layers are now cleared to black to avoid confusion (case 1265061).
- Slight reduction of VGPR used by area light code.
- Changed thread group size for contact shadows (save 1.1ms on PS4)
- Make sure distortion stencil test happens before pixel shader is run.
- Small optimization that allows to skip motion vector prepping when the whole wave as velocity of 0.
- Improved performance to avoid generating coarse stencil buffer when not needed.
- Remove HTile generation for decals (faster without).
- Improving SSGI Filtering and fixing a blend issue with RTGI.
- Changed the Trackball UI so that it allows explicit numeric values.
- Reduce the G-buffer footprint of anisotropic materials
- Moved SSGI out of preview.
- Skip an unneeded depth buffer copy on consoles. 
- Replaced the Density Volume Texture Tool with the new 3D Texture Importer.
- Rename Raytracing Node to Raytracing Quality Keyword and rename high and low inputs as default and raytraced. All raytracing effects now use the raytraced mode but path tracing.
- Moved diffusion profile list to the HDRP default settings panel.
- Skip biquadratic resampling of vbuffer when volumetric fog filtering is enabled.
- Optimized Grain and sRGB Dithering.
- On platforms that allow it skip the first mip of the depth pyramid and compute it alongside the depth buffer used for low res transparents.
- When trying to install the local configuration package, if another one is already present the user is now asked whether they want to keep it or not.
- Improved MSAA color resolve to fix issues when very bright and very dark samples are resolved together.
- Improve performance of GPU light AABB generation
- Removed the max clamp value for the RTR, RTAO and RTGI's ray length (case 1279849).
- Meshes assigned with a decal material are not visible anymore in ray-tracing or path-tracing.
- Removed BLEND shader keywords.
- Remove a rendergraph debug option to clear resources on release from UI.
- added SV_PrimitiveID in the VaryingMesh structure for fulldebugscreenpass as well as primitiveID in FragInputs
- Changed which local frame is used for multi-bounce RTReflections.
- Move System Generated Values semantics out of VaryingsMesh structure.
- Other forms of FSAA are silently deactivated, when path tracing is on.
- Removed XRSystemTests. The GC verification is now done during playmode tests (case 1285012).
- SSR now uses the pre-refraction color pyramid.
- Various improvements for the Volumetric Fog.
- Optimizations for volumetric fog.

## [10.0.0] - 2019-06-10

### Added
- Ray tracing support for VR single-pass
- Added sharpen filter shader parameter and UI for TemporalAA to control image quality instead of hardcoded value
- Added frame settings option for custom post process and custom passes as well as custom color buffer format option.
- Add check in wizard on SRP Batcher enabled.
- Added default implementations of OnPreprocessMaterialDescription for FBX, Obj, Sketchup and 3DS file formats.
- Added custom pass fade radius
- Added after post process injection point for custom passes
- Added basic alpha compositing support - Alpha is available afterpostprocess when using FP16 buffer format.
- Added falloff distance on Reflection Probe and Planar Reflection Probe
- Added Backplate projection from the HDRISky
- Added Shadow Matte in UnlitMasterNode, which only received shadow without lighting
- Added hability to name LightLayers in HDRenderPipelineAsset
- Added a range compression factor for Reflection Probe and Planar Reflection Probe to avoid saturation of colors.
- Added path tracing support for directional, point and spot lights, as well as emission from Lit and Unlit.
- Added non temporal version of SSAO.
- Added more detailed ray tracing stats in the debug window
- Added Disc area light (bake only)
- Added a warning in the material UI to prevent transparent + subsurface-scattering combination.
- Added XR single-pass setting into HDRP asset
- Added a penumbra tint option for lights
- Added support for depth copy with XR SDK
- Added debug setting to Render Pipeline Debug Window to list the active XR views
- Added an option to filter the result of the volumetric lighting (off by default).
- Added a transmission multiplier for directional lights
- Added XR single-pass test mode to Render Pipeline Debug Window
- Added debug setting to Render Pipeline Window to list the active XR views
- Added a new refraction mode for the Lit shader (thin). Which is a box refraction with small thickness values
- Added the code to support Barn Doors for Area Lights based on a shaderconfig option.
- Added HDRPCameraBinder property binder for Visual Effect Graph
- Added "Celestial Body" controls to the Directional Light
- Added new parameters to the Physically Based Sky
- Added Reflections to the DXR Wizard
- Added the possibility to have ray traced colored and semi-transparent shadows on directional lights.
- Added a check in the custom post process template to throw an error if the default shader is not found.
- Exposed the debug overlay ratio in the debug menu.
- Added a separate frame settings for tonemapping alongside color grading.
- Added the receive fog option in the material UI for ShaderGraphs.
- Added a public virtual bool in the custom post processes API to specify if a post processes should be executed in the scene view.
- Added a menu option that checks scene issues with ray tracing. Also removed the previously existing warning at runtime.
- Added Contrast Adaptive Sharpen (CAS) Upscaling effect.
- Added APIs to update probe settings at runtime.
- Added documentation for the rayTracingSupported method in HDRP
- Added user-selectable format for the post processing passes.
- Added support for alpha channel in some post-processing passes (DoF, TAA, Uber).
- Added warnings in FrameSettings inspector when using DXR and atempting to use Asynchronous Execution.
- Exposed Stencil bits that can be used by the user.
- Added history rejection based on velocity of intersected objects for directional, point and spot lights.
- Added a affectsVolumetric field to the HDAdditionalLightData API to know if light affects volumetric fog.
- Add OS and Hardware check in the Wizard fixes for DXR.
- Added option to exclude camera motion from motion blur.
- Added semi-transparent shadows for point and spot lights.
- Added support for semi-transparent shadow for unlit shader and unlit shader graph.
- Added the alpha clip enabled toggle to the material UI for all HDRP shader graphs.
- Added Material Samples to explain how to use the lit shader features
- Added an initial implementation of ray traced sub surface scattering
- Added AssetPostprocessors and Shadergraphs to handle Arnold Standard Surface and 3DsMax Physical material import from FBX.
- Added support for Smoothness Fade start work when enabling ray traced reflections.
- Added Contact shadow, Micro shadows and Screen space refraction API documentation.
- Added script documentation for SSR, SSAO (ray tracing), GI, Light Cluster, RayTracingSettings, Ray Counters, etc.
- Added path tracing support for refraction and internal reflections.
- Added support for Thin Refraction Model and Lit's Clear Coat in Path Tracing.
- Added the Tint parameter to Sky Colored Fog.
- Added of Screen Space Reflections for Transparent materials
- Added a fallback for ray traced area light shadows in case the material is forward or the lit mode is forward.
- Added a new debug mode for light layers.
- Added an "enable" toggle to the SSR volume component.
- Added support for anisotropic specular lobes in path tracing.
- Added support for alpha clipping in path tracing.
- Added support for light cookies in path tracing.
- Added support for transparent shadows in path tracing.
- Added support for iridescence in path tracing.
- Added support for background color in path tracing.
- Added a path tracing test to the test suite.
- Added a warning and workaround instructions that appear when you enable XR single-pass after the first frame with the XR SDK.
- Added the exposure sliders to the planar reflection probe preview
- Added support for subsurface scattering in path tracing.
- Added a new mode that improves the filtering of ray traced shadows (directional, point and spot) based on the distance to the occluder.
- Added support of cookie baking and add support on Disc light.
- Added support for fog attenuation in path tracing.
- Added a new debug panel for volumes
- Added XR setting to control camera jitter for temporal effects
- Added an error message in the DrawRenderers custom pass when rendering opaque objects with an HDRP asset in DeferredOnly mode.
- Added API to enable proper recording of path traced scenes (with the Unity recorder or other tools).
- Added support for fog in Recursive rendering, ray traced reflections and ray traced indirect diffuse.
- Added an alpha blend option for recursive rendering
- Added support for stack lit for ray tracing effects.
- Added support for hair for ray tracing effects.
- Added support for alpha to coverage for HDRP shaders and shader graph
- Added support for Quality Levels to Subsurface Scattering.
- Added option to disable XR rendering on the camera settings.
- Added support for specular AA from geometric curvature in AxF
- Added support for baked AO (no input for now) in AxF
- Added an info box to warn about depth test artifacts when rendering object twice in custom passes with MSAA.
- Added a frame setting for alpha to mask.
- Added support for custom passes in the AOV API
- Added Light decomposition lighting debugging modes and support in AOV
- Added exposure compensation to Fixed exposure mode
- Added support for rasterized area light shadows in StackLit
- Added support for texture-weighted automatic exposure
- Added support for POM for emissive map
- Added alpha channel support in motion blur pass.
- Added the HDRP Compositor Tool (in Preview).
- Added a ray tracing mode option in the HDRP asset that allows to override and shader stripping.
- Added support for arbitrary resolution scaling of Volumetric Lighting to the Fog volume component.
- Added range attenuation for box-shaped spotlights.
- Added scenes for hair and fabric and decals with material samples
- Added fabric materials and textures
- Added information for fabric materials in fabric scene
- Added a DisplayInfo attribute to specify a name override and a display order for Volume Component fields (used only in default inspector for now).
- Added Min distance to contact shadows.
- Added support for Depth of Field in path tracing (by sampling the lens aperture).
- Added an API in HDRP to override the camera within the rendering of a frame (mainly for custom pass).
- Added a function (HDRenderPipeline.ResetRTHandleReferenceSize) to reset the reference size of RTHandle systems.
- Added support for AxF measurements importing into texture resources tilings.
- Added Layer parameter on Area Light to modify Layer of generated Emissive Mesh
- Added a flow map parameter to HDRI Sky
- Implemented ray traced reflections for transparent objects.
- Add a new parameter to control reflections in recursive rendering.
- Added an initial version of SSGI.
- Added Virtual Texturing cache settings to control the size of the Streaming Virtual Texturing caches.
- Added back-compatibility with builtin stereo matrices.
- Added CustomPassUtils API to simplify Blur, Copy and DrawRenderers custom passes.
- Added Histogram guided automatic exposure.
- Added few exposure debug modes.
- Added support for multiple path-traced views at once (e.g., scene and game views).
- Added support for 3DsMax's 2021 Simplified Physical Material from FBX files in the Model Importer.
- Added custom target mid grey for auto exposure.
- Added CustomPassUtils API to simplify Blur, Copy and DrawRenderers custom passes.
- Added an API in HDRP to override the camera within the rendering of a frame (mainly for custom pass).
- Added more custom pass API functions, mainly to render objects from another camera.
- Added support for transparent Unlit in path tracing.
- Added a minimal lit used for RTGI in peformance mode.
- Added procedural metering mask that can follow an object
- Added presets quality settings for RTAO and RTGI.
- Added an override for the shadow culling that allows better directional shadow maps in ray tracing effects (RTR, RTGI, RTSSS and RR).
- Added a Cloud Layer volume override.
- Added Fast Memory support for platform that support it.
- Added CPU and GPU timings for ray tracing effects.
- Added support to combine RTSSS and RTGI (1248733).
- Added IES Profile support for Point, Spot and Rectangular-Area lights
- Added support for multiple mapping modes in AxF.
- Add support of lightlayers on indirect lighting controller
- Added compute shader stripping.
- Added Cull Mode option for opaque materials and ShaderGraphs. 
- Added scene view exposure override.
- Added support for exposure curve remapping for min/max limits.
- Added presets for ray traced reflections.
- Added final image histogram debug view (both luminance and RGB).
- Added an example texture and rotation to the Cloud Layer volume override.
- Added an option to extend the camera culling for skinned mesh animation in ray tracing effects (1258547).
- Added decal layer system similar to light layer. Mesh will receive a decal when both decal layer mask matches.
- Added shader graph nodes for rendering a complex eye shader.
- Added more controls to contact shadows and increased quality in some parts. 
- Added a physically based option in DoF volume.
- Added API to check if a Camera, Light or ReflectionProbe is compatible with HDRP.
- Added path tracing test scene for normal mapping.
- Added missing API documentation.
- Remove CloudLayer
- Added quad overdraw and vertex density debug modes.

### Fixed
- fix when saved HDWizard window tab index out of range (1260273)
- Fix when rescale probe all direction below zero (1219246)
- Update documentation of HDRISky-Backplate, precise how to have Ambient Occlusion on the Backplate
- Sorting, undo, labels, layout in the Lighting Explorer.
- Fixed sky settings and materials in Shader Graph Samples package
- Fix/workaround a probable graphics driver bug in the GTAO shader.
- Fixed Hair and PBR shader graphs double sided modes
- Fixed an issue where updating an HDRP asset in the Quality setting panel would not recreate the pipeline.
- Fixed issue with point lights being considered even when occupying less than a pixel on screen (case 1183196)
- Fix a potential NaN source with iridescence (case 1183216)
- Fixed issue of spotlight breaking when minimizing the cone angle via the gizmo (case 1178279)
- Fixed issue that caused decals not to modify the roughness in the normal buffer, causing SSR to not behave correctly (case 1178336)
- Fixed lit transparent refraction with XR single-pass rendering
- Removed extra jitter for TemporalAA in VR
- Fixed ShaderGraph time in main preview
- Fixed issue on some UI elements in HDRP asset not expanding when clicking the arrow (case 1178369)
- Fixed alpha blending in custom post process
- Fixed the modification of the _AlphaCutoff property in the material UI when exposed with a ShaderGraph parameter.
- Fixed HDRP test `1218_Lit_DiffusionProfiles` on Vulkan.
- Fixed an issue where building a player in non-dev mode would generate render target error logs every frame
- Fixed crash when upgrading version of HDRP
- Fixed rendering issues with material previews
- Fixed NPE when using light module in Shuriken particle systems (1173348).
- Refresh cached shadow on editor changes
- Fixed light supported units caching (1182266)
- Fixed an issue where SSAO (that needs temporal reprojection) was still being rendered when Motion Vectors were not available (case 1184998)
- Fixed a nullref when modifying the height parameters inside the layered lit shader UI.
- Fixed Decal gizmo that become white after exiting play mode
- Fixed Decal pivot position to behave like a spotlight
- Fixed an issue where using the LightingOverrideMask would break sky reflection for regular cameras
- Fix DebugMenu FrameSettingsHistory persistency on close
- Fix DensityVolume, ReflectionProbe aned PlanarReflectionProbe advancedControl display
- Fix DXR scene serialization in wizard
- Fixed an issue where Previews would reallocate History Buffers every frame
- Fixed the SetLightLayer function in HDAdditionalLightData setting the wrong light layer
- Fix error first time a preview is created for planar
- Fixed an issue where SSR would use an incorrect roughness value on ForwardOnly (StackLit, AxF, Fabric, etc.) materials when the pipeline is configured to also allow deferred Lit.
- Fixed issues with light explorer (cases 1183468, 1183269)
- Fix dot colors in LayeredLit material inspector
- Fix undo not resetting all value when undoing the material affectation in LayerLit material
- Fix for issue that caused gizmos to render in render textures (case 1174395)
- Fixed the light emissive mesh not updated when the light was disabled/enabled
- Fixed light and shadow layer sync when setting the HDAdditionalLightData.lightlayersMask property
- Fixed a nullref when a custom post process component that was in the HDRP PP list is removed from the project
- Fixed issue that prevented decals from modifying specular occlusion (case 1178272).
- Fixed exposure of volumetric reprojection
- Fixed multi selection support for Scalable Settings in lights
- Fixed font shaders in test projects for VR by using a Shader Graph version
- Fixed refresh of baked cubemap by incrementing updateCount at the end of the bake (case 1158677).
- Fixed issue with rectangular area light when seen from the back
- Fixed decals not affecting lightmap/lightprobe
- Fixed zBufferParams with XR single-pass rendering
- Fixed moving objects not rendered in custom passes
- Fixed abstract classes listed in the + menu of the custom pass list
- Fixed custom pass that was rendered in previews
- Fixed precision error in zero value normals when applying decals (case 1181639)
- Fixed issue that triggered No Scene Lighting view in game view as well (case 1156102)
- Assign default volume profile when creating a new HDRP Asset
- Fixed fov to 0 in planar probe breaking the projection matrix (case 1182014)
- Fixed bugs with shadow caching
- Reassign the same camera for a realtime probe face render request to have appropriate history buffer during realtime probe rendering.
- Fixed issue causing wrong shading when normal map mode is Object space, no normal map is set, but a detail map is present (case 1143352)
- Fixed issue with decal and htile optimization
- Fixed TerrainLit shader compilation error regarding `_Control0_TexelSize` redefinition (case 1178480).
- Fixed warning about duplicate HDRuntimeReflectionSystem when configuring play mode without domain reload.
- Fixed an editor crash when multiple decal projectors were selected and some had null material
- Added all relevant fix actions to FixAll button in Wizard
- Moved FixAll button on top of the Wizard
- Fixed an issue where fog color was not pre-exposed correctly
- Fix priority order when custom passes are overlapping
- Fix cleanup not called when the custom pass GameObject is destroyed
- Replaced most instances of GraphicsSettings.renderPipelineAsset by GraphicsSettings.currentRenderPipeline. This should fix some parameters not working on Quality Settings overrides.
- Fixed an issue with Realtime GI not working on upgraded projects.
- Fixed issue with screen space shadows fallback texture was not set as a texture array.
- Fixed Pyramid Lights bounding box
- Fixed terrain heightmap default/null values and epsilons
- Fixed custom post-processing effects breaking when an abstract class inherited from `CustomPostProcessVolumeComponent`
- Fixed XR single-pass rendering in Editor by using ShaderConfig.s_XrMaxViews to allocate matrix array
- Multiple different skies rendered at the same time by different cameras are now handled correctly without flickering
- Fixed flickering issue happening when different volumes have shadow settings and multiple cameras are present.
- Fixed issue causing planar probes to disappear if there is no light in the scene.
- Fixed a number of issues with the prefab isolation mode (Volumes leaking from the main scene and reflection not working properly)
- Fixed an issue with fog volume component upgrade not working properly
- Fixed Spot light Pyramid Shape has shadow artifacts on aspect ratio values lower than 1
- Fixed issue with AO upsampling in XR
- Fixed camera without HDAdditionalCameraData component not rendering
- Removed the macro ENABLE_RAYTRACING for most of the ray tracing code
- Fixed prefab containing camera reloading in loop while selected in the Project view
- Fixed issue causing NaN wheh the Z scale of an object is set to 0.
- Fixed DXR shader passes attempting to render before pipeline loaded
- Fixed black ambient sky issue when importing a project after deleting Library.
- Fixed issue when upgrading a Standard transparent material (case 1186874)
- Fixed area light cookies not working properly with stack lit
- Fixed material render queue not updated when the shader is changed in the material inspector.
- Fixed a number of issues with full screen debug modes not reseting correctly when setting another mutually exclusive mode
- Fixed compile errors for platforms with no VR support
- Fixed an issue with volumetrics and RTHandle scaling (case 1155236)
- Fixed an issue where sky lighting might be updated uselessly
- Fixed issue preventing to allow setting decal material to none (case 1196129)
- Fixed XR multi-pass decals rendering
- Fixed several fields on Light Inspector that not supported Prefab overrides
- Fixed EOL for some files
- Fixed scene view rendering with volumetrics and XR enabled
- Fixed decals to work with multiple cameras
- Fixed optional clear of GBuffer (Was always on)
- Fixed render target clears with XR single-pass rendering
- Fixed HDRP samples file hierarchy
- Fixed Light units not matching light type
- Fixed QualitySettings panel not displaying HDRP Asset
- Fixed black reflection probes the first time loading a project
- Fixed y-flip in scene view with XR SDK
- Fixed Decal projectors do not immediately respond when parent object layer mask is changed in editor.
- Fixed y-flip in scene view with XR SDK
- Fixed a number of issues with Material Quality setting
- Fixed the transparent Cull Mode option in HD unlit master node settings only visible if double sided is ticked.
- Fixed an issue causing shadowed areas by contact shadows at the edge of far clip plane if contact shadow length is very close to far clip plane.
- Fixed editing a scalable settings will edit all loaded asset in memory instead of targetted asset.
- Fixed Planar reflection default viewer FOV
- Fixed flickering issues when moving the mouse in the editor with ray tracing on.
- Fixed the ShaderGraph main preview being black after switching to SSS in the master node settings
- Fixed custom fullscreen passes in VR
- Fixed camera culling masks not taken in account in custom pass volumes
- Fixed object not drawn in custom pass when using a DrawRenderers with an HDRP shader in a build.
- Fixed injection points for Custom Passes (AfterDepthAndNormal and BeforePreRefraction were missing)
- Fixed a enum to choose shader tags used for drawing objects (DepthPrepass or Forward) when there is no override material.
- Fixed lit objects in the BeforePreRefraction, BeforeTransparent and BeforePostProcess.
- Fixed the None option when binding custom pass render targets to allow binding only depth or color.
- Fixed custom pass buffers allocation so they are not allocated if they're not used.
- Fixed the Custom Pass entry in the volume create asset menu items.
- Fixed Prefab Overrides workflow on Camera.
- Fixed alignment issue in Preset for Camera.
- Fixed alignment issue in Physical part for Camera.
- Fixed FrameSettings multi-edition.
- Fixed a bug happening when denoising multiple ray traced light shadows
- Fixed minor naming issues in ShaderGraph settings
- VFX: Removed z-fight glitches that could appear when using deferred depth prepass and lit quad primitives
- VFX: Preserve specular option for lit outputs (matches HDRP lit shader)
- Fixed an issue with Metal Shader Compiler and GTAO shader for metal
- Fixed resources load issue while upgrading HDRP package.
- Fix LOD fade mask by accounting for field of view
- Fixed spot light missing from ray tracing indirect effects.
- Fixed a UI bug in the diffusion profile list after fixing them from the wizard.
- Fixed the hash collision when creating new diffusion profile assets.
- Fixed a light leaking issue with box light casting shadows (case 1184475)
- Fixed Cookie texture type in the cookie slot of lights (Now displays a warning because it is not supported).
- Fixed a nullref that happens when using the Shuriken particle light module
- Fixed alignment in Wizard
- Fixed text overflow in Wizard's helpbox
- Fixed Wizard button fix all that was not automatically grab all required fixes
- Fixed VR tab for MacOS in Wizard
- Fixed local config package workflow in Wizard
- Fixed issue with contact shadows shifting when MSAA is enabled.
- Fixed EV100 in the PBR sky
- Fixed an issue In URP where sometime the camera is not passed to the volume system and causes a null ref exception (case 1199388)
- Fixed nullref when releasing HDRP with custom pass disabled
- Fixed performance issue derived from copying stencil buffer.
- Fixed an editor freeze when importing a diffusion profile asset from a unity package.
- Fixed an exception when trying to reload a builtin resource.
- Fixed the light type intensity unit reset when switching the light type.
- Fixed compilation error related to define guards and CreateLayoutFromXrSdk()
- Fixed documentation link on CustomPassVolume.
- Fixed player build when HDRP is in the project but not assigned in the graphic settings.
- Fixed an issue where ambient probe would be black for the first face of a baked reflection probe
- VFX: Fixed Missing Reference to Visual Effect Graph Runtime Assembly
- Fixed an issue where rendering done by users in EndCameraRendering would be executed before the main render loop.
- Fixed Prefab Override in main scope of Volume.
- Fixed alignment issue in Presset of main scope of Volume.
- Fixed persistence of ShowChromeGizmo and moved it to toolbar for coherency in ReflectionProbe and PlanarReflectionProbe.
- Fixed Alignement issue in ReflectionProbe and PlanarReflectionProbe.
- Fixed Prefab override workflow issue in ReflectionProbe and PlanarReflectionProbe.
- Fixed empty MoreOptions and moved AdvancedManipulation in a dedicated location for coherency in ReflectionProbe and PlanarReflectionProbe.
- Fixed Prefab override workflow issue in DensityVolume.
- Fixed empty MoreOptions and moved AdvancedManipulation in a dedicated location for coherency in DensityVolume.
- Fix light limit counts specified on the HDRP asset
- Fixed Quality Settings for SSR, Contact Shadows and Ambient Occlusion volume components
- Fixed decalui deriving from hdshaderui instead of just shaderui
- Use DelayedIntField instead of IntField for scalable settings
- Fixed init of debug for FrameSettingsHistory on SceneView camera
- Added a fix script to handle the warning 'referenced script in (GameObject 'SceneIDMap') is missing'
- Fix Wizard load when none selected for RenderPipelineAsset
- Fixed TerrainLitGUI when per-pixel normal property is not present.
- Fixed rendering errors when enabling debug modes with custom passes
- Fix an issue that made PCSS dependent on Atlas resolution (not shadow map res)
- Fixing a bug whith histories when n>4 for ray traced shadows
- Fixing wrong behavior in ray traced shadows for mesh renderers if their cast shadow is shadow only or double sided
- Only tracing rays for shadow if the point is inside the code for spotlight shadows
- Only tracing rays if the point is inside the range for point lights
- Fixing ghosting issues when the screen space shadow  indexes change for a light with ray traced shadows
- Fixed an issue with stencil management and Xbox One build that caused corrupted output in deferred mode.
- Fixed a mismatch in behavior between the culling of shadow maps and ray traced point and spot light shadows
- Fixed recursive ray tracing not working anymore after intermediate buffer refactor.
- Fixed ray traced shadow denoising not working (history rejected all the time).
- Fixed shader warning on xbox one
- Fixed cookies not working for spot lights in ray traced reflections, ray traced GI and recursive rendering
- Fixed an inverted handling of CoatSmoothness for SSR in StackLit.
- Fixed missing distortion inputs in Lit and Unlit material UI.
- Fixed issue that propagated NaNs across multiple frames through the exposure texture.
- Fixed issue with Exclude from TAA stencil ignored.
- Fixed ray traced reflection exposure issue.
- Fixed issue with TAA history not initialising corretly scale factor for first frame
- Fixed issue with stencil test of material classification not using the correct Mask (causing false positive and bad performance with forward material in deferred)
- Fixed issue with History not reset when chaning antialiasing mode on camera
- Fixed issue with volumetric data not being initialized if default settings have volumetric and reprojection off.
- Fixed ray tracing reflection denoiser not applied in tier 1
- Fixed the vibility of ray tracing related methods.
- Fixed the diffusion profile list not saved when clicking the fix button in the material UI.
- Fixed crash when pushing bounce count higher than 1 for ray traced GI or reflections
- Fixed PCSS softness scale so that it better match ray traced reference for punctual lights.
- Fixed exposure management for the path tracer
- Fixed AxF material UI containing two advanced options settings.
- Fixed an issue where cached sky contexts were being destroyed wrongly, breaking lighting in the LookDev
- Fixed issue that clamped PCSS softness too early and not after distance scale.
- Fixed fog affect transparent on HD unlit master node
- Fixed custom post processes re-ordering not saved.
- Fixed NPE when using scalable settings
- Fixed an issue where PBR sky precomputation was reset incorrectly in some cases causing bad performance.
- Fixed a bug due to depth history begin overriden too soon
- Fixed CustomPassSampleCameraColor scale issue when called from Before Transparent injection point.
- Fixed corruption of AO in baked probes.
- Fixed issue with upgrade of projects that still had Very High as shadow filtering quality.
- Fixed issue that caused Distortion UI to appear in Lit.
- Fixed several issues with decal duplicating when editing them.
- Fixed initialization of volumetric buffer params (1204159)
- Fixed an issue where frame count was incorrectly reset for the game view, causing temporal processes to fail.
- Fixed Culling group was not disposed error.
- Fixed issues on some GPU that do not support gathers on integer textures.
- Fixed an issue with ambient probe not being initialized for the first frame after a domain reload for volumetric fog.
- Fixed the scene visibility of decal projectors and density volumes
- Fixed a leak in sky manager.
- Fixed an issue where entering playmode while the light editor is opened would produce null reference exceptions.
- Fixed the debug overlay overlapping the debug menu at runtime.
- Fixed an issue with the framecount when changing scene.
- Fixed errors that occurred when using invalid near and far clip plane values for planar reflections.
- Fixed issue with motion blur sample weighting function.
- Fixed motion vectors in MSAA.
- Fixed sun flare blending (case 1205862).
- Fixed a lot of issues related to ray traced screen space shadows.
- Fixed memory leak caused by apply distortion material not being disposed.
- Fixed Reflection probe incorrectly culled when moving its parent (case 1207660)
- Fixed a nullref when upgrading the Fog volume components while the volume is opened in the inspector.
- Fix issues where decals on PS4 would not correctly write out the tile mask causing bits of the decal to go missing.
- Use appropriate label width and text content so the label is completely visible
- Fixed an issue where final post process pass would not output the default alpha value of 1.0 when using 11_11_10 color buffer format.
- Fixed SSR issue after the MSAA Motion Vector fix.
- Fixed an issue with PCSS on directional light if punctual shadow atlas was not allocated.
- Fixed an issue where shadow resolution would be wrong on the first face of a baked reflection probe.
- Fixed issue with PCSS softness being incorrect for cascades different than the first one.
- Fixed custom post process not rendering when using multiple HDRP asset in quality settings
- Fixed probe gizmo missing id (case 1208975)
- Fixed a warning in raytracingshadowfilter.compute
- Fixed issue with AO breaking with small near plane values.
- Fixed custom post process Cleanup function not called in some cases.
- Fixed shader warning in AO code.
- Fixed a warning in simpledenoiser.compute
- Fixed tube and rectangle light culling to use their shape instead of their range as a bounding box.
- Fixed caused by using gather on a UINT texture in motion blur.
- Fix issue with ambient occlusion breaking when dynamic resolution is active.
- Fixed some possible NaN causes in Depth of Field.
- Fixed Custom Pass nullref due to the new Profiling Sample API changes
- Fixed the black/grey screen issue on after post process Custom Passes in non dev builds.
- Fixed particle lights.
- Improved behavior of lights and probe going over the HDRP asset limits.
- Fixed issue triggered when last punctual light is disabled and more than one camera is used.
- Fixed Custom Pass nullref due to the new Profiling Sample API changes
- Fixed the black/grey screen issue on after post process Custom Passes in non dev builds.
- Fixed XR rendering locked to vsync of main display with Standalone Player.
- Fixed custom pass cleanup not called at the right time when using multiple volumes.
- Fixed an issue on metal with edge of decal having artifact by delaying discard of fragments during decal projection
- Fixed various shader warning
- Fixing unnecessary memory allocations in the ray tracing cluster build
- Fixed duplicate column labels in LightEditor's light tab
- Fixed white and dark flashes on scenes with very high or very low exposure when Automatic Exposure is being used.
- Fixed an issue where passing a null ProfilingSampler would cause a null ref exception.
- Fixed memory leak in Sky when in matcap mode.
- Fixed compilation issues on platform that don't support VR.
- Fixed migration code called when we create a new HDRP asset.
- Fixed RemoveComponent on Camera contextual menu to not remove Camera while a component depend on it.
- Fixed an issue where ambient occlusion and screen space reflections editors would generate null ref exceptions when HDRP was not set as the current pipeline.
- Fixed a null reference exception in the probe UI when no HDRP asset is present.
- Fixed the outline example in the doc (sampling range was dependent on screen resolution)
- Fixed a null reference exception in the HDRI Sky editor when no HDRP asset is present.
- Fixed an issue where Decal Projectors created from script where rotated around the X axis by 90°.
- Fixed frustum used to compute Density Volumes visibility when projection matrix is oblique.
- Fixed a null reference exception in Path Tracing, Recursive Rendering and raytraced Global Illumination editors when no HDRP asset is present.
- Fix for NaNs on certain geometry with Lit shader -- [case 1210058](https://fogbugz.unity3d.com/f/cases/1210058/)
- Fixed an issue where ambient occlusion and screen space reflections editors would generate null ref exceptions when HDRP was not set as the current pipeline.
- Fixed a null reference exception in the probe UI when no HDRP asset is present.
- Fixed the outline example in the doc (sampling range was dependent on screen resolution)
- Fixed a null reference exception in the HDRI Sky editor when no HDRP asset is present.
- Fixed an issue where materials newly created from the contextual menu would have an invalid state, causing various problems until it was edited.
- Fixed transparent material created with ZWrite enabled (now it is disabled by default for new transparent materials)
- Fixed mouseover on Move and Rotate tool while DecalProjector is selected.
- Fixed wrong stencil state on some of the pixel shader versions of deferred shader.
- Fixed an issue where creating decals at runtime could cause a null reference exception.
- Fixed issue that displayed material migration dialog on the creation of new project.
- Fixed various issues with time and animated materials (cases 1210068, 1210064).
- Updated light explorer with latest changes to the Fog and fixed issues when no visual environment was present.
- Fixed not handleling properly the recieve SSR feature with ray traced reflections
- Shadow Atlas is no longer allocated for area lights when they are disabled in the shader config file.
- Avoid MRT Clear on PS4 as it is not implemented yet.
- Fixed runtime debug menu BitField control.
- Fixed the radius value used for ray traced directional light.
- Fixed compilation issues with the layered lit in ray tracing shaders.
- Fixed XR autotests viewport size rounding
- Fixed mip map slider knob displayed when cubemap have no mipmap
- Remove unnecessary skip of material upgrade dialog box.
- Fixed the profiling sample mismatch errors when enabling the profiler in play mode
- Fixed issue that caused NaNs in reflection probes on consoles.
- Fixed adjusting positive axis of Blend Distance slides the negative axis in the density volume component.
- Fixed the blend of reflections based on the weight.
- Fixed fallback for ray traced reflections when denoising is enabled.
- Fixed error spam issue with terrain detail terrainDetailUnsupported (cases 1211848)
- Fixed hardware dynamic resolution causing cropping/scaling issues in scene view (case 1158661)
- Fixed Wizard check order for `Hardware and OS` and `Direct3D12`
- Fix AO issue turning black when Far/Near plane distance is big.
- Fixed issue when opening lookdev and the lookdev volume have not been assigned yet.
- Improved memory usage of the sky system.
- Updated label in HDRP quality preference settings (case 1215100)
- Fixed Decal Projector gizmo not undoing properly (case 1216629)
- Fix a leak in the denoising of ray traced reflections.
- Fixed Alignment issue in Light Preset
- Fixed Environment Header in LightingWindow
- Fixed an issue where hair shader could write garbage in the diffuse lighting buffer, causing NaNs.
- Fixed an exposure issue with ray traced sub-surface scattering.
- Fixed runtime debug menu light hierarchy None not doing anything.
- Fixed the broken ShaderGraph preview when creating a new Lit graph.
- Fix indentation issue in preset of LayeredLit material.
- Fixed minor issues with cubemap preview in the inspector.
- Fixed wrong build error message when building for android on mac.
- Fixed an issue related to denoising ray trace area shadows.
- Fixed wrong build error message when building for android on mac.
- Fixed Wizard persistency of Direct3D12 change on domain reload.
- Fixed Wizard persistency of FixAll on domain reload.
- Fixed Wizard behaviour on domain reload.
- Fixed a potential source of NaN in planar reflection probe atlas.
- Fixed an issue with MipRatio debug mode showing _DebugMatCapTexture not being set.
- Fixed missing initialization of input params in Blit for VR.
- Fix Inf source in LTC for area lights.
- Fix issue with AO being misaligned when multiple view are visible.
- Fix issue that caused the clamp of camera rotation motion for motion blur to be ineffective.
- Fixed issue with AssetPostprocessors dependencies causing models to be imported twice when upgrading the package version.
- Fixed culling of lights with XR SDK
- Fixed memory stomp in shadow caching code, leading to overflow of Shadow request array and runtime errors.
- Fixed an issue related to transparent objects reading the ray traced indirect diffuse buffer
- Fixed an issue with filtering ray traced area lights when the intensity is high or there is an exposure.
- Fixed ill-formed include path in Depth Of Field shader.
- Fixed shader graph and ray tracing after the shader target PR.
- Fixed a bug in semi-transparent shadows (object further than the light casting shadows)
- Fix state enabled of default volume profile when in package.
- Fixed removal of MeshRenderer and MeshFilter on adding Light component.
- Fixed Ray Traced SubSurface Scattering not working with ray traced area lights
- Fixed Ray Traced SubSurface Scattering not working in forward mode.
- Fixed a bug in debug light volumes.
- Fixed a bug related to ray traced area light shadow history.
- Fixed an issue where fog sky color mode could sample NaNs in the sky cubemap.
- Fixed a leak in the PBR sky renderer.
- Added a tooltip to the Ambient Mode parameter in the Visual Envionment volume component.
- Static lighting sky now takes the default volume into account (this fixes discrepancies between baked and realtime lighting).
- Fixed a leak in the sky system.
- Removed MSAA Buffers allocation when lit shader mode is set to "deferred only".
- Fixed invalid cast for realtime reflection probes (case 1220504)
- Fixed invalid game view rendering when disabling all cameras in the scene (case 1105163)
- Hide reflection probes in the renderer components.
- Fixed infinite reload loop while displaying Light's Shadow's Link Light Layer in Inspector of Prefab Asset.
- Fixed the culling was not disposed error in build log.
- Fixed the cookie atlas size and planar atlas size being too big after an upgrade of the HDRP asset.
- Fixed transparent SSR for shader graph.
- Fixed an issue with emissive light meshes not being in the RAS.
- Fixed DXR player build
- Fixed the HDRP asset migration code not being called after an upgrade of the package
- Fixed draw renderers custom pass out of bound exception
- Fixed the PBR shader rendering in deferred
- Fixed some typos in debug menu (case 1224594)
- Fixed ray traced point and spot lights shadows not rejecting istory when semi-transparent or colored.
- Fixed a warning due to StaticLightingSky when reloading domain in some cases.
- Fixed the MaxLightCount being displayed when the light volume debug menu is on ColorAndEdge.
- Fixed issue with unclear naming of debug menu for decals.
- Fixed z-fighting in scene view when scene lighting is off (case 1203927)
- Fixed issue that prevented cubemap thumbnails from rendering (only on D3D11 and Metal).
- Fixed ray tracing with VR single-pass
- Fix an exception in ray tracing that happens if two LOD levels are using the same mesh renderer.
- Fixed error in the console when switching shader to decal in the material UI.
- Fixed an issue with refraction model and ray traced recursive rendering (case 1198578).
- Fixed an issue where a dynamic sky changing any frame may not update the ambient probe.
- Fixed cubemap thumbnail generation at project load time.
- Fixed cubemap thumbnail generation at project load time. 
- Fixed XR culling with multiple cameras
- Fixed XR single-pass with Mock HMD plugin
- Fixed sRGB mismatch with XR SDK
- Fixed an issue where default volume would not update when switching profile.
- Fixed issue with uncached reflection probe cameras reseting the debug mode (case 1224601) 
- Fixed an issue where AO override would not override specular occlusion.
- Fixed an issue where Volume inspector might not refresh correctly in some cases.
- Fixed render texture with XR
- Fixed issue with resources being accessed before initialization process has been performed completely. 
- Half fixed shuriken particle light that cast shadows (only the first one will be correct)
- Fixed issue with atmospheric fog turning black if a planar reflection probe is placed below ground level. (case 1226588)
- Fixed custom pass GC alloc issue in CustomPassVolume.GetActiveVolumes().
- Fixed a bug where instanced shadergraph shaders wouldn't compile on PS4.
- Fixed an issue related to the envlightdatasrt not being bound in recursive rendering.
- Fixed shadow cascade tooltip when using the metric mode (case 1229232)
- Fixed how the area light influence volume is computed to match rasterization.
- Focus on Decal uses the extends of the projectors
- Fixed usage of light size data that are not available at runtime.
- Fixed the depth buffer copy made before custom pass after opaque and normal injection point.
- Fix for issue that prevented scene from being completely saved when baked reflection probes are present and lighting is set to auto generate.
- Fixed drag area width at left of Light's intensity field in Inspector.
- Fixed light type resolution when performing a reset on HDAdditionalLightData (case 1220931)
- Fixed reliance on atan2 undefined behavior in motion vector debug shader.
- Fixed an usage of a a compute buffer not bound (1229964)
- Fixed an issue where changing the default volume profile from another inspector would not update the default volume editor.
- Fix issues in the post process system with RenderTexture being invalid in some cases, causing rendering problems.
- Fixed an issue where unncessarily serialized members in StaticLightingSky component would change each time the scene is changed.
- Fixed a weird behavior in the scalable settings drawing when the space becomes tiny (1212045).
- Fixed a regression in the ray traced indirect diffuse due to the new probe system.
- Fix for range compression factor for probes going negative (now clamped to positive values).
- Fixed path validation when creating new volume profile (case 1229933)
- Fixed a bug where Decal Shader Graphs would not recieve reprojected Position, Normal, or Bitangent data. (1239921)
- Fix reflection hierarchy for CARPAINT in AxF.
- Fix precise fresnel for delta lights for SVBRDF in AxF.
- Fixed the debug exposure mode for display sky reflection and debug view baked lighting
- Fixed MSAA depth resolve when there is no motion vectors
- Fixed various object leaks in HDRP.
- Fixed compile error with XR SubsystemManager.
- Fix for assertion triggering sometimes when saving a newly created lit shader graph (case 1230996)
- Fixed culling of planar reflection probes that change position (case 1218651)
- Fixed null reference when processing lightprobe (case 1235285)
- Fix issue causing wrong planar reflection rendering when more than one camera is present.
- Fix black screen in XR when HDRP package is present but not used.
- Fixed an issue with the specularFGD term being used when the material has a clear coat (lit shader).
- Fixed white flash happening with auto-exposure in some cases (case 1223774)
- Fixed NaN which can appear with real time reflection and inf value
- Fixed an issue that was collapsing the volume components in the HDRP default settings
- Fixed warning about missing bound decal buffer
- Fixed shader warning on Xbox for ResolveStencilBuffer.compute. 
- Fixed PBR shader ZTest rendering in deferred.
- Replaced commands incompatible with async compute in light list build process.
- Diffusion Profile and Material references in HDRP materials are now correctly exported to unity packages. Note that the diffusion profile or the material references need to be edited once before this can work properly.
- Fix MaterialBalls having same guid issue
- Fix spelling and grammatical errors in material samples
- Fixed unneeded cookie texture allocation for cone stop lights.
- Fixed scalarization code for contact shadows.
- Fixed volume debug in playmode
- Fixed issue when toggling anything in HDRP asset that will produce an error (case 1238155)
- Fixed shader warning in PCSS code when using Vulkan.
- Fixed decal that aren't working without Metal and Ambient Occlusion option enabled.
- Fixed an error about procedural sky being logged by mistake.
- Fixed shadowmask UI now correctly showing shadowmask disable
- Made more explicit the warning about raytracing and asynchronous compute. Also fixed the condition in which it appears.
- Fixed a null ref exception in static sky when the default volume profile is invalid.
- DXR: Fixed shader compilation error with shader graph and pathtracer
- Fixed SceneView Draw Modes not being properly updated after opening new scene view panels or changing the editor layout.
- VFX: Removed irrelevant queues in render queue selection from HDRP outputs
- VFX: Motion Vector are correctly renderered with MSAA [Case 1240754](https://issuetracker.unity3d.com/product/unity/issues/guid/1240754/)
- Fixed a cause of NaN when a normal of 0-length is generated (usually via shadergraph). 
- Fixed issue with screen-space shadows not enabled properly when RT is disabled (case 1235821)
- Fixed a performance issue with stochastic ray traced area shadows.
- Fixed cookie texture not updated when changing an import settings (srgb for example).
- Fixed flickering of the game/scene view when lookdev is running.
- Fixed issue with reflection probes in realtime time mode with OnEnable baking having wrong lighting with sky set to dynamic (case 1238047).
- Fixed transparent motion vectors not working when in MSAA.
- Fix error when removing DecalProjector from component contextual menu (case 1243960)
- Fixed issue with post process when running in RGBA16 and an object with additive blending is in the scene.
- Fixed corrupted values on LayeredLit when using Vertex Color multiply mode to multiply and MSAA is activated. 
- Fix conflicts with Handles manipulation when performing a Reset in DecalComponent (case 1238833)
- Fixed depth prepass and postpass being disabled after changing the shader in the material UI.
- Fixed issue with sceneview camera settings not being saved after Editor restart.
- Fixed issue when switching back to custom sensor type in physical camera settings (case 1244350).
- Fixed a null ref exception when running playmode tests with the render pipeline debug window opened.
- Fixed some GCAlloc in the debug window.
- Fixed shader graphs not casting semi-transparent and color shadows (case 1242617)
- Fixed thin refraction mode not working properly.
- Fixed assert on tests caused by probe culling results being requested when culling did not happen. (case 1246169) 
- Fixed over consumption of GPU memory by the Physically Based Sky.
- Fixed an invalid rotation in Planar Reflection Probe editor display, that was causing an error message (case 1182022)
- Put more information in Camera background type tooltip and fixed inconsistent exposure behavior when changing bg type.
- Fixed issue that caused not all baked reflection to be deleted upon clicking "Clear Baked Data" in the lighting menu (case 1136080)
- Fixed an issue where asset preview could be rendered white because of static lighting sky.
- Fixed an issue where static lighting was not updated when removing the static lighting sky profile.
- Fixed the show cookie atlas debug mode not displaying correctly when enabling the clear cookie atlas option.
- Fixed various multi-editing issues when changing Emission parameters.
- Fixed error when undo a Reflection Probe removal in a prefab instance. (case 1244047)
- Fixed Microshadow not working correctly in deferred with LightLayers
- Tentative fix for missing include in depth of field shaders.
- Fixed the light overlap scene view draw mode (wasn't working at all).
- Fixed taaFrameIndex and XR tests 4052 and 4053
- Fixed the prefab integration of custom passes (Prefab Override Highlight not working as expected).
- Cloned volume profile from read only assets are created in the root of the project. (case 1154961)
- Fixed Wizard check on default volume profile to also check it is not the default one in package.
- Fix erroneous central depth sampling in TAA.
- Fixed light layers not correctly disabled when the lightlayers is set to Nothing and Lightlayers isn't enabled in HDRP Asset
- Fixed issue with Model Importer materials falling back to the Legacy default material instead of HDRP's default material when import happens at Editor startup.
- Fixed a wrong condition in CameraSwitcher, potentially causing out of bound exceptions.
- Fixed an issue where editing the Look Dev default profile would not reflect directly in the Look Dev window.
- Fixed a bug where the light list is not cleared but still used when resizing the RT.
- Fixed exposure debug shader with XR single-pass rendering.
- Fixed issues with scene view and transparent motion vectors.
- Fixed black screens for linux/HDRP (1246407)
- Fixed a vulkan and metal warning in the SSGI compute shader.
- Fixed an exception due to the color pyramid not allocated when SSGI is enabled.
- Fixed an issue with the first Depth history was incorrectly copied.
- Fixed path traced DoF focusing issue
- Fix an issue with the half resolution Mode (performance)
- Fix an issue with the color intensity of emissive for performance rtgi
- Fixed issue with rendering being mostly broken when target platform disables VR. 
- Workaround an issue caused by GetKernelThreadGroupSizes  failing to retrieve correct group size. 
- Fix issue with fast memory and rendergraph. 
- Fixed transparent motion vector framesetting not sanitized.
- Fixed wrong order of post process frame settings.
- Fixed white flash when enabling SSR or SSGI.
- The ray traced indrect diffuse and RTGI were combined wrongly with the rest of the lighting (1254318).
- Fixed an exception happening when using RTSSS without using RTShadows.
- Fix inconsistencies with transparent motion vectors and opaque by allowing camera only transparent motion vectors.
- Fix reflection probe frame settings override
- Fixed certain shadow bias artifacts present in volumetric lighting (case 1231885).
- Fixed area light cookie not updated when switch the light type from a spot that had a cookie.
- Fixed issue with dynamic resolution updating when not in play mode.
- Fixed issue with Contrast Adaptive Sharpening upsample mode and preview camera.
- Fix issue causing blocky artifacts when decals affect metallic and are applied on material with specular color workflow.
- Fixed issue with depth pyramid generation and dynamic resolution.
- Fixed an issue where decals were duplicated in prefab isolation mode.
- Fixed an issue where rendering preview with MSAA might generate render graph errors.
- Fixed compile error in PS4 for planar reflection filtering.
- Fixed issue with blue line in prefabs for volume mode.
- Fixing the internsity being applied to RTAO too early leading to unexpected results (1254626).
- Fix issue that caused sky to incorrectly render when using a custom projection matrix.
- Fixed null reference exception when using depth pre/post pass in shadergraph with alpha clip in the material.
- Appropriately constraint blend distance of reflection probe while editing with the inspector (case 1248931)
- Fixed AxF handling of roughness for Blinn-Phong type materials
- Fixed AxF UI errors when surface type is switched to transparent
- Fixed a serialization issue, preventing quality level parameters to undo/redo and update scene view on change.
- Fixed an exception occuring when a camera doesn't have an HDAdditionalCameraData (1254383).
- Fixed ray tracing with XR single-pass.
- Fixed warning in HDAdditionalLightData OnValidate (cases 1250864, 1244578)
- Fixed a bug related to denoising ray traced reflections.
- Fixed nullref in the layered lit material inspector.
- Fixed an issue where manipulating the color wheels in a volume component would reset the cursor every time.
- Fixed an issue where static sky lighting would not be updated for a new scene until it's reloaded at least once.
- Fixed culling for decals when used in prefabs and edited in context.
- Force to rebake probe with missing baked texture. (1253367)
- Fix supported Mac platform detection to handle new major version (11.0) properly
- Fixed typo in the Render Pipeline Wizard under HDRP+VR
- Change transparent SSR name in frame settings to avoid clipping. 
- Fixed missing include guards in shadow hlsl files.
- Repaint the scene view whenever the scene exposure override is changed.
- Fixed an error when clearing the SSGI history texture at creation time (1259930).
- Fixed alpha to mask reset when toggling alpha test in the material UI.
- Fixed an issue where opening the look dev window with the light theme would make the window blink and eventually crash unity.
- Fixed fallback for ray tracing and light layers (1258837).
- Fixed Sorting Priority not displayed correctly in the DrawRenderers custom pass UI.
- Fixed glitch in Project settings window when selecting diffusion profiles in material section (case 1253090)
- Fixed issue with light layers bigger than 8 (and above the supported range). 
- Fixed issue with culling layer mask of area light's emissive mesh 
- Fixed overused the atlas for Animated/Render Target Cookies (1259930).
- Fixed errors when switching area light to disk shape while an area emissive mesh was displayed.
- Fixed default frame settings MSAA toggle for reflection probes (case 1247631)
- Fixed the transparent SSR dependency not being properly disabled according to the asset dependencies (1260271).
- Fixed issue with completely black AO on double sided materials when normal mode is set to None.
- Fixed UI drawing of the quaternion (1251235)
- Fix an issue with the quality mode and perf mode on RTR and RTGI and getting rid of unwanted nans (1256923).
- Fixed unitialized ray tracing resources when using non-default HDRP asset (case 1259467).
- Fixed overused the atlas for Animated/Render Target Cookies (1259930).
- Fixed sky asserts with XR multipass
- Fixed for area light not updating baked light result when modifying with gizmo.
- Fixed robustness issue with GetOddNegativeScale() in ray tracing, which was impacting normal mapping (1261160).
- Fixed regression where moving face of the probe gizmo was not moving its position anymore.
- Fixed XR single-pass macros in tessellation shaders.
- Fixed path-traced subsurface scattering mixing with diffuse and specular BRDFs (1250601).
- Fixed custom pass re-ordering issues.
- Improved robustness of normal mapping when scale is 0, and mapping is extreme (normals in or below the tangent plane).
- Fixed XR Display providers not getting zNear and zFar plane distances passed to them when in HDRP.
- Fixed rendering breaking when disabling tonemapping in the frame settings.
- Fixed issue with serialization of exposure modes in volume profiles not being consistent between HDRP versions (case 1261385).
- Fixed issue with duplicate names in newly created sub-layers in the graphics compositor (case 1263093).
- Remove MSAA debug mode when renderpipeline asset has no MSAA
- Fixed some post processing using motion vectors when they are disabled
- Fixed the multiplier of the environement lights being overriden with a wrong value for ray tracing (1260311).
- Fixed a series of exceptions happening when trying to load an asset during wizard execution (1262171).
- Fixed an issue with Stacklit shader not compiling correctly in player with debug display on (1260579)
- Fixed couple issues in the dependence of building the ray tracing acceleration structure.
- Fix sun disk intensity
- Fixed unwanted ghosting for smooth surfaces.
- Fixing an issue in the recursive rendering flag texture usage.
- Fixed a missing dependecy for choosing to evaluate transparent SSR.
- Fixed issue that failed compilation when XR is disabled.
- Fixed a compilation error in the IES code.
- Fixed issue with dynamic resolution handler when no OnResolutionChange callback is specified. 
- Fixed multiple volumes, planar reflection, and decal projector position when creating them from the menu.
- Reduced the number of global keyword used in deferredTile.shader
- Fixed incorrect processing of Ambient occlusion probe (9% error was introduced)
- Fixed multiedition of framesettings drop down (case 1270044)
- Fixed planar probe gizmo

### Changed
- Improve MIP selection for decals on Transparents
- Color buffer pyramid is not allocated anymore if neither refraction nor distortion are enabled
- Rename Emission Radius to Radius in UI in Point, Spot
- Angular Diameter parameter for directional light is no longuer an advanced property
- DXR: Remove Light Radius and Angular Diamater of Raytrace shadow. Angular Diameter and Radius are used instead.
- Remove MaxSmoothness parameters from UI for point, spot and directional light. The MaxSmoothness is now deduce from Radius Parameters
- DXR: Remove the Ray Tracing Environement Component. Add a Layer Mask to the ray Tracing volume components to define which objects are taken into account for each effect.
- Removed second cubemaps used for shadowing in lookdev
- Disable Physically Based Sky below ground
- Increase max limit of area light and reflection probe to 128
- Change default texture for detailmap to grey
- Optimize Shadow RT load on Tile based architecture platforms.
- Improved quality of SSAO.
- Moved RequestShadowMapRendering() back to public API.
- Update HDRP DXR Wizard with an option to automatically clone the hdrp config package and setup raytracing to 1 in shaders file.
- Added SceneSelection pass for TerrainLit shader.
- Simplified Light's type API regrouping the logic in one place (Check type in HDAdditionalLightData)
- The support of LOD CrossFade (Dithering transition) in master nodes now required to enable it in the master node settings (Save variant)
- Improved shadow bias, by removing constant depth bias and substituting it with slope-scale bias.
- Fix the default stencil values when a material is created from a SSS ShaderGraph.
- Tweak test asset to be compatible with XR: unlit SG material for canvas and double-side font material
- Slightly tweaked the behaviour of bloom when resolution is low to reduce artifacts.
- Hidden fields in Light Inspector that is not relevant while in BakingOnly mode.
- Changed parametrization of PCSS, now softness is derived from angular diameter (for directional lights) or shape radius (for point/spot lights) and min filter size is now in the [0..1] range.
- Moved the copy of the geometry history buffers to right after the depth mip chain generation.
- Rename "Luminance" to "Nits" in UX for physical light unit
- Rename FrameSettings "SkyLighting" to "SkyReflection"
- Reworked XR automated tests
- The ray traced screen space shadow history for directional, spot and point lights is discarded if the light transform has changed.
- Changed the behavior for ray tracing in case a mesh renderer has both transparent and opaque submeshes.
- Improve history buffer management
- Replaced PlayerSettings.virtualRealitySupported with XRGraphics.tryEnable.
- Remove redundant FrameSettings RealTimePlanarReflection
- Improved a bit the GC calls generated during the rendering.
- Material update is now only triggered when the relevant settings are touched in the shader graph master nodes
- Changed the way Sky Intensity (on Sky volume components) is handled. It's now a combo box where users can choose between Exposure, Multiplier or Lux (for HDRI sky only) instead of both multiplier and exposure being applied all the time. Added a new menu item to convert old profiles.
- Change how method for specular occlusions is decided on inspector shader (Lit, LitTesselation, LayeredLit, LayeredLitTessellation)
- Unlocked SSS, SSR, Motion Vectors and Distortion frame settings for reflections probes.
- Hide unused LOD settings in Quality Settings legacy window.
- Reduced the constrained distance for temporal reprojection of ray tracing denoising
- Removed shadow near plane from the Directional Light Shadow UI.
- Improved the performances of custom pass culling.
- The scene view camera now replicates the physical parameters from the camera tagged as "MainCamera".
- Reduced the number of GC.Alloc calls, one simple scene without plarnar / probes, it should be 0B.
- Renamed ProfilingSample to ProfilingScope and unified API. Added GPU Timings.
- Updated macros to be compatible with the new shader preprocessor.
- Ray tracing reflection temporal filtering is now done in pre-exposed space
- Search field selects the appropriate fields in both project settings panels 'HDRP Default Settings' and 'Quality/HDRP'
- Disabled the refraction and transmission map keywords if the material is opaque.
- Keep celestial bodies outside the atmosphere.
- Updated the MSAA documentation to specify what features HDRP supports MSAA for and what features it does not.
- Shader use for Runtime Debug Display are now correctly stripper when doing a release build
- Now each camera has its own Volume Stack. This allows Volume Parameters to be updated as early as possible and be ready for the whole frame without conflicts between cameras.
- Disable Async for SSR, SSAO and Contact shadow when aggregated ray tracing frame setting is on.
- Improved performance when entering play mode without domain reload by a factor of ~25
- Renamed the camera profiling sample to include the camera name
- Discarding the ray tracing history for AO, reflection, diffuse shadows and GI when the viewport size changes.
- Renamed the camera profiling sample to include the camera name
- Renamed the post processing graphic formats to match the new convention.
- The restart in Wizard for DXR will always be last fix from now on
- Refactoring pre-existing materials to share more shader code between rasterization and ray tracing.
- Setting a material's Refraction Model to Thin does not overwrite the Thickness and Transmission Absorption Distance anymore.
- Removed Wind textures from runtime as wind is no longer built into the pipeline
- Changed Shader Graph titles of master nodes to be more easily searchable ("HDRP/x" -> "x (HDRP)")
- Expose StartSinglePass() and StopSinglePass() as public interface for XRPass
- Replaced the Texture array for 2D cookies (spot, area and directional lights) and for planar reflections by an atlas.
- Moved the tier defining from the asset to the concerned volume components.
- Changing from a tier management to a "mode" management for reflection and GI and removing the ability to enable/disable deferred and ray bining (they are now implied by performance mode)
- The default FrameSettings for ScreenSpaceShadows is set to true for Camera in order to give a better workflow for DXR.
- Refactor internal usage of Stencil bits.
- Changed how the material upgrader works and added documentation for it.
- Custom passes now disable the stencil when overwriting the depth and not writing into it.
- Renamed the camera profiling sample to include the camera name
- Changed the way the shadow casting property of transparent and tranmissive materials is handeled for ray tracing.
- Changed inspector materials stencil setting code to have more sharing.
- Updated the default scene and default DXR scene and DefaultVolumeProfile.
- Changed the way the length parameter is used for ray traced contact shadows.
- Improved the coherency of PCSS blur between cascades.
- Updated VR checks in Wizard to reflect new XR System.
- Removing unused alpha threshold depth prepass and post pass for fabric shader graph.
- Transform result from CIE XYZ to sRGB color space in EvalSensitivity for iridescence.
- Moved BeginCameraRendering callback right before culling.
- Changed the visibility of the Indirect Lighting Controller component to public.
- Renamed the cubemap used for diffuse convolution to a more explicit name for the memory profiler.
- Improved behaviour of transmission color on transparent surfaces in path tracing.
- Light dimmer can now get values higher than one and was renamed to multiplier in the UI.
- Removed info box requesting volume component for Visual Environment and updated the documentation with the relevant information.
- Improved light selection oracle for light sampling in path tracing.
- Stripped ray tracing subsurface passes with ray tracing is not enabled.
- Remove LOD cross fade code for ray tracing shaders
- Removed legacy VR code
- Add range-based clipping to box lights (case 1178780)
- Improve area light culling (case 1085873)
- Light Hierarchy debug mode can now adjust Debug Exposure for visualizing high exposure scenes.
- Rejecting history for ray traced reflections based on a threshold evaluated on the neighborhood of the sampled history.
- Renamed "Environment" to "Reflection Probes" in tile/cluster debug menu.
- Utilities namespace is obsolete, moved its content to UnityEngine.Rendering (case 1204677)
- Obsolete Utilities namespace was removed, instead use UnityEngine.Rendering (case 1204677)
- Moved most of the compute shaders to the multi_compile API instead of multiple kernels.
- Use multi_compile API for deferred compute shader with shadow mask.
- Remove the raytracing rendering queue system to make recursive raytraced material work when raytracing is disabled
- Changed a few resources used by ray tracing shaders to be global resources (using register space1) for improved CPU performance.
- All custom pass volumes are now executed for one injection point instead of the first one.
- Hidden unsupported choice in emission in Materials
- Temporal Anti aliasing improvements.
- Optimized PrepareLightsForGPU (cost reduced by over 25%) and PrepareGPULightData (around twice as fast now).
- Moved scene view camera settings for HDRP from the preferences window to the scene view camera settings window.
- Updated shaders to be compatible with Microsoft's DXC.
- Debug exposure in debug menu have been replace to debug exposure compensation in EV100 space and is always visible.
- Further optimized PrepareLightsForGPU (3x faster with few shadows, 1.4x faster with a lot of shadows or equivalently cost reduced by 68% to 37%).
- Raytracing: Replaced the DIFFUSE_LIGHTING_ONLY multicompile by a uniform.
- Raytracing: Removed the dynamic lightmap multicompile.
- Raytracing: Remove the LOD cross fade multi compile for ray tracing.
- Cookie are now supported in lightmaper. All lights casting cookie and baked will now include cookie influence.
- Avoid building the mip chain a second time for SSR for transparent objects.
- Replaced "High Quality" Subsurface Scattering with a set of Quality Levels.
- Replaced "High Quality" Volumetric Lighting with "Screen Resolution Percentage" and "Volume Slice Count" on the Fog volume component.
- Merged material samples and shader samples
- Update material samples scene visuals
- Use multi_compile API for deferred compute shader with shadow mask.
- Made the StaticLightingSky class public so that users can change it by script for baking purpose.
- Shadowmask and realtime reflectoin probe property are hide in Quality settings
- Improved performance of reflection probe management when using a lot of probes.
- Ignoring the disable SSR flags for recursive rendering.
- Removed logic in the UI to disable parameters for contact shadows and fog volume components as it was going against the concept of the volume system.
- Fixed the sub surface mask not being taken into account when computing ray traced sub surface scattering.
- MSAA Within Forward Frame Setting is now enabled by default on Cameras when new Render Pipeline Asset is created
- Slightly changed the TAA anti-flicker mechanism so that it is more aggressive on almost static images (only on High preset for now).
- Changed default exposure compensation to 0.
- Refactored shadow caching system.
- Removed experimental namespace for ray tracing code.
- Increase limit for max numbers of lights in UX
- Removed direct use of BSDFData in the path tracing pass, delegated to the material instead.
- Pre-warm the RTHandle system to reduce the amount of memory allocations and the total memory needed at all points. 
- DXR: Only read the geometric attributes that are required using the share pass info and shader graph defines.
- DXR: Dispatch binned rays in 1D instead of 2D.
- Lit and LayeredLit tessellation cross lod fade don't used dithering anymore between LOD but fade the tessellation height instead. Allow a smoother transition
- Changed the way planar reflections are filtered in order to be a bit more "physically based".
- Increased path tracing BSDFs roughness range from [0.001, 0.999] to [0.00001, 0.99999].
- Changing the default SSGI radius for the all configurations.
- Changed the default parameters for quality RTGI to match expected behavior.
- Add color clear pass while rendering XR occlusion mesh to avoid leaks.
- Only use one texture for ray traced reflection upscaling.
- Adjust the upscale radius based on the roughness value.
- DXR: Changed the way the filter size is decided for directional, point and spot shadows.
- Changed the default exposure mode to "Automatic (Histogram)", along with "Limit Min" to -4 and "Limit Max" to 16.
- Replaced the default scene system with the builtin Scene Template feature.
- Changed extensions of shader CAS include files.
- Making the planar probe atlas's format match the color buffer's format.
- Removing the planarReflectionCacheCompressed setting from asset.
- SHADERPASS for TransparentDepthPrepass and TransparentDepthPostpass identification is using respectively SHADERPASS_TRANSPARENT_DEPTH_PREPASS and SHADERPASS_TRANSPARENT_DEPTH_POSTPASS
- Moved the Parallax Occlusion Mapping node into Shader Graph.
- Renamed the debug name from SSAO to ScreenSpaceAmbientOcclusion (1254974).
- Added missing tooltips and improved the UI of the aperture control (case 1254916).
- Fixed wrong tooltips in the Dof Volume (case 1256641).
- The `CustomPassLoadCameraColor` and `CustomPassSampleCameraColor` functions now returns the correct color buffer when used in after post process instead of the color pyramid (which didn't had post processes).
- PBR Sky now doesn't go black when going below sea level, but it instead freezes calculation as if on the horizon. 
- Fixed an issue with quality setting foldouts not opening when clicking on them (1253088).
- Shutter speed can now be changed by dragging the mouse over the UI label (case 1245007).
- Remove the 'Point Cube Size' for cookie, use the Cubemap size directly.
- VFXTarget with Unlit now allows EmissiveColor output to be consistent with HDRP unlit.
- Only building the RTAS if there is an effect that will require it (1262217).
- Fixed the first ray tracing frame not having the light cluster being set up properly (1260311).
- Render graph pre-setup for ray traced ambient occlusion.
- Avoid casting multiple rays and denoising for hard directional, point and spot ray traced shadows (1261040).
- Making sure the preview cameras do not use ray tracing effects due to a by design issue to build ray tracing acceleration structures (1262166).
- Preparing ray traced reflections for the render graph support (performance and quality).
- Preparing recursive rendering for the render graph port.
- Preparation pass for RTGI, temporal filter and diffuse denoiser for render graph.
- Updated the documentation for the DXR implementation.
- Changed the DXR wizard to support optional checks.
- Changed the DXR wizard steps.
- Preparation pass for RTSSS to be supported by render graph.
- Changed the color space of EmissiveColorLDR property on all shader. Was linear but should have been sRGB. Auto upgrade script handle the conversion.

## [7.1.1] - 2019-09-05

### Added
- Transparency Overdraw debug mode. Allows to visualize transparent objects draw calls as an "heat map".
- Enabled single-pass instancing support for XR SDK with new API cmd.SetInstanceMultiplier()
- XR settings are now available in the HDRP asset
- Support for Material Quality in Shader Graph
- Material Quality support selection in HDRP Asset
- Renamed XR shader macro from UNITY_STEREO_ASSIGN_COMPUTE_EYE_INDEX to UNITY_XR_ASSIGN_VIEW_INDEX
- Raytracing ShaderGraph node for HDRP shaders
- Custom passes volume component with 3 injection points: Before Rendering, Before Transparent and Before Post Process
- Alpha channel is now properly exported to camera render textures when using FP16 color buffer format
- Support for XR SDK mirror view modes
- HD Master nodes in Shader Graph now support Normal and Tangent modification in vertex stage.
- DepthOfFieldCoC option in the fullscreen debug modes.
- Added override Ambient Occlusion option on debug windows
- Added Custom Post Processes with 3 injection points: Before Transparent, Before Post Process and After Post Process
- Added draft of minimal interactive path tracing (experimental) based on DXR API - Support only 4 area light, lit and unlit shader (non-shadergraph)
- Small adjustments to TAA anti flicker (more aggressive on high values).

### Fixed
- Fixed wizard infinite loop on cancellation
- Fixed with compute shader error about too many threads in threadgroup on low GPU
- Fixed invalid contact shadow shaders being created on metal
- Fixed a bug where if Assembly.GetTypes throws an exception due to mis-versioned dlls, then no preprocessors are used in the shader stripper
- Fixed typo in AXF decal property preventing to compile
- Fixed reflection probe with XR single-pass and FPTL
- Fixed force gizmo shown when selecting camera in hierarchy
- Fixed issue with XR occlusion mesh and dynamic resolution
- Fixed an issue where lighting compute buffers were re-created with the wrong size when resizing the window, causing tile artefacts at the top of the screen.
- Fix FrameSettings names and tooltips
- Fixed error with XR SDK when the Editor is not in focus
- Fixed errors with RenderGraph, XR SDK and occlusion mesh
- Fixed shadow routines compilation errors when "real" type is a typedef on "half".
- Fixed toggle volumetric lighting in the light UI
- Fixed post-processing history reset handling rt-scale incorrectly
- Fixed crash with terrain and XR multi-pass
- Fixed ShaderGraph material synchronization issues
- Fixed a null reference exception when using an Emissive texture with Unlit shader (case 1181335)
- Fixed an issue where area lights and point lights where not counted separately with regards to max lights on screen (case 1183196)
- Fixed an SSR and Subsurface Scattering issue (appearing black) when using XR.

### Changed
- Update Wizard layout.
- Remove almost all Garbage collection call within a frame.
- Rename property AdditionalVeclocityChange to AddPrecomputeVelocity
- Call the End/Begin camera rendering callbacks for camera with customRender enabled
- Changeg framesettings migration order of postprocess flags as a pr for reflection settings flags have been backported to 2019.2
- Replaced usage of ENABLE_VR in XRSystem.cs by version defines based on the presence of the built-in VR and XR modules
- Added an update virtual function to the SkyRenderer class. This is called once per frame. This allows a given renderer to amortize heavy computation at the rate it chooses. Currently only the physically based sky implements this.
- Removed mandatory XRPass argument in HDCamera.GetOrCreate()
- Restored the HDCamera parameter to the sky rendering builtin parameters.
- Removed usage of StructuredBuffer for XR View Constants
- Expose Direct Specular Lighting control in FrameSettings
- Deprecated ExponentialFog and VolumetricFog volume components. Now there is only one exponential fog component (Fog) which can add Volumetric Fog as an option. Added a script in Edit -> Render Pipeline -> Upgrade Fog Volume Components.

## [7.0.1] - 2019-07-25

### Added
- Added option in the config package to disable globally Area Lights and to select shadow quality settings for the deferred pipeline.
- When shader log stripping is enabled, shader stripper statistics will be written at `Temp/shader-strip.json`
- Occlusion mesh support from XR SDK

### Fixed
- Fixed XR SDK mirror view blit, cleanup some XRTODO and removed XRDebug.cs
- Fixed culling for volumetrics with XR single-pass rendering
- Fix shadergraph material pass setup not called
- Fixed documentation links in component's Inspector header bar
- Cookies using the render texture output from a camera are now properly updated
- Allow in ShaderGraph to enable pre/post pass when the alpha clip is disabled

### Changed
- RenderQueue for Opaque now start at Background instead of Geometry.
- Clamp the area light size for scripting API when we change the light type
- Added a warning in the material UI when the diffusion profile assigned is not in the HDRP asset


## [7.0.0] - 2019-07-17

### Added
- `Fixed`, `Viewer`, and `Automatic` modes to compute the FOV used when rendering a `PlanarReflectionProbe`
- A checkbox to toggle the chrome gizmo of `ReflectionProbe`and `PlanarReflectionProbe`
- Added a Light layer in shadows that allow for objects to cast shadows without being affected by light (and vice versa).
- You can now access ShaderGraph blend states from the Material UI (for example, **Surface Type**, **Sorting Priority**, and **Blending Mode**). This change may break Materials that use a ShaderGraph, to fix them, select **Edit > Render Pipeline > Reset all ShaderGraph Scene Materials BlendStates**. This syncs the blendstates of you ShaderGraph master nodes with the Material properties.
- You can now control ZTest, ZWrite, and CullMode for transparent Materials.
- Materials that use Unlit Shaders or Unlit Master Node Shaders now cast shadows.
- Added an option to enable the ztest on **After Post Process** materials when TAA is disabled.
- Added a new SSAO (based on Ground Truth Ambient Occlusion algorithm) to replace the previous one.
- Added support for shadow tint on light
- BeginCameraRendering and EndCameraRendering callbacks are now called with probes
- Adding option to update shadow maps only On Enable and On Demand.
- Shader Graphs that use time-dependent vertex modification now generate correct motion vectors.
- Added option to allow a custom spot angle for spot light shadow maps.
- Added frame settings for individual post-processing effects
- Added dither transition between cascades for Low and Medium quality settings
- Added single-pass instancing support with XR SDK
- Added occlusion mesh support with XR SDK
- Added support of Alembic velocity to various shaders
- Added support for more than 2 views for single-pass instancing
- Added support for per punctual/directional light min roughness in StackLit
- Added mirror view support with XR SDK
- Added VR verification in HDRPWizard
- Added DXR verification in HDRPWizard
- Added feedbacks in UI of Volume regarding skies
- Cube LUT support in Tonemapping. Cube LUT helpers for external grading are available in the Post-processing Sample package.

### Fixed
- Fixed an issue with history buffers causing effects like TAA or auto exposure to flicker when more than one camera was visible in the editor
- The correct preview is displayed when selecting multiple `PlanarReflectionProbe`s
- Fixed volumetric rendering with camera-relative code and XR stereo instancing
- Fixed issue with flashing cyan due to async compilation of shader when selecting a mesh
- Fix texture type mismatch when the contact shadow are disabled (causing errors on IOS devices)
- Fixed Generate Shader Includes while in package
- Fixed issue when texture where deleted in ShadowCascadeGUI
- Fixed issue in FrameSettingsHistory when disabling a camera several time without enabling it in between.
- Fixed volumetric reprojection with camera-relative code and XR stereo instancing
- Added custom BaseShaderPreprocessor in HDEditorUtils.GetBaseShaderPreprocessorList()
- Fixed compile issue when USE_XR_SDK is not defined
- Fixed procedural sky sun disk intensity for high directional light intensities
- Fixed Decal mip level when using texture mip map streaming to avoid dropping to lowest permitted mip (now loading all mips)
- Fixed deferred shading for XR single-pass instancing after lightloop refactor
- Fixed cluster and material classification debug (material classification now works with compute as pixel shader lighting)
- Fixed IOS Nan by adding a maximun epsilon definition REAL_EPS that uses HALF_EPS when fp16 are used
- Removed unnecessary GC allocation in motion blur code
- Fixed locked UI with advanded influence volume inspector for probes
- Fixed invalid capture direction when rendering planar reflection probes
- Fixed Decal HTILE optimization with platform not supporting texture atomatic (Disable it)
- Fixed a crash in the build when the contact shadows are disabled
- Fixed camera rendering callbacks order (endCameraRendering was being called before the actual rendering)
- Fixed issue with wrong opaque blending settings for After Postprocess
- Fixed issue with Low resolution transparency on PS4
- Fixed a memory leak on volume profiles
- Fixed The Parallax Occlusion Mappping node in shader graph and it's UV input slot
- Fixed lighting with XR single-pass instancing by disabling deferred tiles
- Fixed the Bloom prefiltering pass
- Fixed post-processing effect relying on Unity's random number generator
- Fixed camera flickering when using TAA and selecting the camera in the editor
- Fixed issue with single shadow debug view and volumetrics
- Fixed most of the problems with light animation and timeline
- Fixed indirect deferred compute with XR single-pass instancing
- Fixed a slight omission in anisotropy calculations derived from HazeMapping in StackLit
- Improved stack computation numerical stability in StackLit
- Fix PBR master node always opaque (wrong blend modes for forward pass)
- Fixed TAA with XR single-pass instancing (missing macros)
- Fixed an issue causing Scene View selection wire gizmo to not appear when using HDRP Shader Graphs.
- Fixed wireframe rendering mode (case 1083989)
- Fixed the renderqueue not updated when the alpha clip is modified in the material UI.
- Fixed the PBR master node preview
- Remove the ReadOnly flag on Reflection Probe's cubemap assets during bake when there are no VCS active.
- Fixed an issue where setting a material debug view would not reset the other exclusive modes
- Spot light shapes are now correctly taken into account when baking
- Now the static lighting sky will correctly take the default values for non-overridden properties
- Fixed material albedo affecting the lux meter
- Extra test in deferred compute shading to avoid shading pixels that were not rendered by the current camera (for camera stacking)

### Changed
- Optimization: Reduce the group size of the deferred lighting pass from 16x16 to 8x8
- Replaced HDCamera.computePassCount by viewCount
- Removed xrInstancing flag in RTHandles (replaced by TextureXR.slices and TextureXR.dimensions)
- Refactor the HDRenderPipeline and lightloop code to preprare for high level rendergraph
- Removed the **Back Then Front Rendering** option in the fabric Master Node settings. Enabling this option previously did nothing.
- Shader type Real translates to FP16 precision on Nintendo Switch.
- Shader framework refactor: Introduce CBSDF, EvaluateBSDF, IsNonZeroBSDF to replace BSDF functions
- Shader framework refactor:  GetBSDFAngles, LightEvaluation and SurfaceShading functions
- Replace ComputeMicroShadowing by GetAmbientOcclusionForMicroShadowing
- Rename WorldToTangent to TangentToWorld as it was incorrectly named
- Remove SunDisk and Sun Halo size from directional light
- Remove all obsolete wind code from shader
- Renamed DecalProjectorComponent into DecalProjector for API alignment.
- Improved the Volume UI and made them Global by default
- Remove very high quality shadow option
- Change default for shadow quality in Deferred to Medium
- Enlighten now use inverse squared falloff (before was using builtin falloff)
- Enlighten is now deprecated. Please use CPU or GPU lightmaper instead.
- Remove the name in the diffusion profile UI
- Changed how shadow map resolution scaling with distance is computed. Now it uses screen space area rather than light range.
- Updated MoreOptions display in UI
- Moved Display Area Light Emissive Mesh script API functions in the editor namespace
- direct strenght properties in ambient occlusion now affect direct specular as well
- Removed advanced Specular Occlusion control in StackLit: SSAO based SO control is hidden and fixed to behave like Lit, SPTD is the only HQ technique shown for baked SO.
- Shader framework refactor: Changed ClampRoughness signature to include PreLightData access.
- HDRPWizard window is now in Window > General > HD Render Pipeline Wizard
- Moved StaticLightingSky to LightingWindow
- Removes the current "Scene Settings" and replace them with "Sky & Fog Settings" (with Physically Based Sky and Volumetric Fog).
- Changed how cached shadow maps are placed inside the atlas to minimize re-rendering of them.

## [6.7.0-preview] - 2019-05-16

### Added
- Added ViewConstants StructuredBuffer to simplify XR rendering
- Added API to render specific settings during a frame
- Added stadia to the supported platforms (2019.3)
- Enabled cascade blends settings in the HD Shadow component
- Added Hardware Dynamic Resolution support.
- Added MatCap debug view to replace the no scene lighting debug view.
- Added clear GBuffer option in FrameSettings (default to false)
- Added preview for decal shader graph (Only albedo, normal and emission)
- Added exposure weight control for decal
- Screen Space Directional Shadow under a define option. Activated for ray tracing
- Added a new abstraction for RendererList that will help transition to Render Graph and future RendererList API
- Added multipass support for VR
- Added XR SDK integration (multipass only)
- Added Shader Graph samples for Hair, Fabric and Decal master nodes.
- Add fade distance, shadow fade distance and light layers to light explorer
- Add method to draw light layer drawer in a rect to HDEditorUtils

### Fixed
- Fixed deserialization crash at runtime
- Fixed for ShaderGraph Unlit masternode not writing velocity
- Fixed a crash when assiging a new HDRP asset with the 'Verify Saving Assets' option enabled
- Fixed exposure to properly support TEXTURE2D_X
- Fixed TerrainLit basemap texture generation
- Fixed a bug that caused nans when material classification was enabled and a tile contained one standard material + a material with transmission.
- Fixed gradient sky hash that was not using the exposure hash
- Fixed displayed default FrameSettings in HDRenderPipelineAsset wrongly updated on scripts reload.
- Fixed gradient sky hash that was not using the exposure hash.
- Fixed visualize cascade mode with exposure.
- Fixed (enabled) exposure on override lighting debug modes.
- Fixed issue with LightExplorer when volume have no profile
- Fixed issue with SSR for negative, infinite and NaN history values
- Fixed LightLayer in HDReflectionProbe and PlanarReflectionProbe inspector that was not displayed as a mask.
- Fixed NaN in transmission when the thickness and a color component of the scattering distance was to 0
- Fixed Light's ShadowMask multi-edition.
- Fixed motion blur and SMAA with VR single-pass instancing
- Fixed NaNs generated by phase functionsin volumetric lighting
- Fixed NaN issue with refraction effect and IOR of 1 at extreme grazing angle
- Fixed nan tracker not using the exposure
- Fixed sorting priority on lit and unlit materials
- Fixed null pointer exception when there are no AOVRequests defined on a camera
- Fixed dirty state of prefab using disabled ReflectionProbes
- Fixed an issue where gizmos and editor grid were not correctly depth tested
- Fixed created default scene prefab non editable due to wrong file extension.
- Fixed an issue where sky convolution was recomputed for nothing when a preview was visible (causing extreme slowness when fabric convolution is enabled)
- Fixed issue with decal that wheren't working currently in player
- Fixed missing stereo rendering macros in some fragment shaders
- Fixed exposure for ReflectionProbe and PlanarReflectionProbe gizmos
- Fixed single-pass instancing on PSVR
- Fixed Vulkan shader issue with Texture2DArray in ScreenSpaceShadow.compute by re-arranging code (workaround)
- Fixed camera-relative issue with lights and XR single-pass instancing
- Fixed single-pass instancing on Vulkan
- Fixed htile synchronization issue with shader graph decal
- Fixed Gizmos are not drawn in Camera preview
- Fixed pre-exposure for emissive decal
- Fixed wrong values computed in PreIntegrateFGD and in the generation of volumetric lighting data by forcing the use of fp32.
- Fixed NaNs arising during the hair lighting pass
- Fixed synchronization issue in decal HTile that occasionally caused rendering artifacts around decal borders
- Fixed QualitySettings getting marked as modified by HDRP (and thus checked out in Perforce)
- Fixed a bug with uninitialized values in light explorer
- Fixed issue with LOD transition
- Fixed shader warnings related to raytracing and TEXTURE2D_X

### Changed
- Refactor PixelCoordToViewDirWS to be VR compatible and to compute it only once per frame
- Modified the variants stripper to take in account multiple HDRP assets used in the build.
- Improve the ray biasing code to avoid self-intersections during the SSR traversal
- Update Pyramid Spot Light to better match emitted light volume.
- Moved _XRViewConstants out of UnityPerPassStereo constant buffer to fix issues with PSSL
- Removed GetPositionInput_Stereo() and single-pass (double-wide) rendering mode
- Changed label width of the frame settings to accommodate better existing options.
- SSR's Default FrameSettings for camera is now enable.
- Re-enabled the sharpening filter on Temporal Anti-aliasing
- Exposed HDEditorUtils.LightLayerMaskDrawer for integration in other packages and user scripting.
- Rename atmospheric scattering in FrameSettings to Fog
- The size modifier in the override for the culling sphere in Shadow Cascades now defaults to 0.6, which is the same as the formerly hardcoded value.
- Moved LOD Bias and Maximum LOD Level from Frame Setting section `Other` to `Rendering`
- ShaderGraph Decal that affect only emissive, only draw in emissive pass (was drawing in dbuffer pass too)
- Apply decal projector fade factor correctly on all attribut and for shader graph decal
- Move RenderTransparentDepthPostpass after all transparent
- Update exposure prepass to interleave XR single-pass instancing views in a checkerboard pattern
- Removed ScriptRuntimeVersion check in wizard.

## [6.6.0-preview] - 2019-04-01

### Added
- Added preliminary changes for XR deferred shading
- Added support of 111110 color buffer
- Added proper support for Recorder in HDRP
- Added depth offset input in shader graph master nodes
- Added a Parallax Occlusion Mapping node
- Added SMAA support
- Added Homothety and Symetry quick edition modifier on volume used in ReflectionProbe, PlanarReflectionProbe and DensityVolume
- Added multi-edition support for DecalProjectorComponent
- Improve hair shader
- Added the _ScreenToTargetScaleHistory uniform variable to be used when sampling HDRP RTHandle history buffers.
- Added settings in `FrameSettings` to change `QualitySettings.lodBias` and `QualitySettings.maximumLODLevel` during a rendering
- Added an exposure node to retrieve the current, inverse and previous frame exposure value.
- Added an HD scene color node which allow to sample the scene color with mips and a toggle to remove the exposure.
- Added safeguard on HD scene creation if default scene not set in the wizard
- Added Low res transparency rendering pass.

### Fixed
- Fixed HDRI sky intensity lux mode
- Fixed dynamic resolution for XR
- Fixed instance identifier semantic string used by Shader Graph
- Fixed null culling result occuring when changing scene that was causing crashes
- Fixed multi-edition light handles and inspector shapes
- Fixed light's LightLayer field when multi-editing
- Fixed normal blend edition handles on DensityVolume
- Fixed an issue with layered lit shader and height based blend where inactive layers would still have influence over the result
- Fixed multi-selection handles color for DensityVolume
- Fixed multi-edition inspector's blend distances for HDReflectionProbe, PlanarReflectionProbe and DensityVolume
- Fixed metric distance that changed along size in DensityVolume
- Fixed DensityVolume shape handles that have not same behaviour in advance and normal edition mode
- Fixed normal map blending in TerrainLit by only blending the derivatives
- Fixed Xbox One rendering just a grey screen instead of the scene
- Fixed probe handles for multiselection
- Fixed baked cubemap import settings for convolution
- Fixed regression causing crash when attempting to open HDRenderPipelineWizard without an HDRenderPipelineAsset setted
- Fixed FullScreenDebug modes: SSAO, SSR, Contact shadow, Prerefraction Color Pyramid, Final Color Pyramid
- Fixed volumetric rendering with stereo instancing
- Fixed shader warning
- Fixed missing resources in existing asset when updating package
- Fixed PBR master node preview in forward rendering or transparent surface
- Fixed deferred shading with stereo instancing
- Fixed "look at" edition mode of Rotation tool for DecalProjectorComponent
- Fixed issue when switching mode in ReflectionProbe and PlanarReflectionProbe
- Fixed issue where migratable component version where not always serialized when part of prefab's instance
- Fixed an issue where shadow would not be rendered properly when light layer are not enabled
- Fixed exposure weight on unlit materials
- Fixed Light intensity not played in the player when recorded with animation/timeline
- Fixed some issues when multi editing HDRenderPipelineAsset
- Fixed emission node breaking the main shader graph preview in certain conditions.
- Fixed checkout of baked probe asset when baking probes.
- Fixed invalid gizmo position for rotated ReflectionProbe
- Fixed multi-edition of material's SurfaceType and RenderingPath
- Fixed whole pipeline reconstruction on selecting for the first time or modifying other than the currently used HDRenderPipelineAsset
- Fixed single shadow debug mode
- Fixed global scale factor debug mode when scale > 1
- Fixed debug menu material overrides not getting applied to the Terrain Lit shader
- Fixed typo in computeLightVariants
- Fixed deferred pass with XR instancing by disabling ComputeLightEvaluation
- Fixed bloom resolution independence
- Fixed lens dirt intensity not behaving properly
- Fixed the Stop NaN feature
- Fixed some resources to handle more than 2 instanced views for XR
- Fixed issue with black screen (NaN) produced on old GPU hardware or intel GPU hardware with gaussian pyramid
- Fixed issue with disabled punctual light would still render when only directional light is present

### Changed
- DensityVolume scripting API will no longuer allow to change between advance and normal edition mode
- Disabled depth of field, lens distortion and panini projection in the scene view
- TerrainLit shaders and includes are reorganized and made simpler.
- TerrainLit shader GUI now allows custom properties to be displayed in the Terrain fold-out section.
- Optimize distortion pass with stencil
- Disable SceneSelectionPass in shader graph preview
- Control punctual light and area light shadow atlas separately
- Move SMAA anti-aliasing option to after Temporal Anti Aliasing one, to avoid problem with previously serialized project settings
- Optimize rendering with static only lighting and when no cullable lights/decals/density volumes are present.
- Updated handles for DecalProjectorComponent for enhanced spacial position readability and have edition mode for better SceneView management
- DecalProjectorComponent are now scale independent in order to have reliable metric unit (see new Size field for changing the size of the volume)
- Restructure code from HDCamera.Update() by adding UpdateAntialiasing() and UpdateViewConstants()
- Renamed velocity to motion vectors
- Objects rendered during the After Post Process pass while TAA is enabled will not benefit from existing depth buffer anymore. This is done to fix an issue where those object would wobble otherwise
- Removed usage of builtin unity matrix for shadow, shadow now use same constant than other view
- The default volume layer mask for cameras & probes is now `Default` instead of `Everything`

## [6.5.0-preview] - 2019-03-07

### Added
- Added depth-of-field support with stereo instancing
- Adding real time area light shadow support
- Added a new FrameSettings: Specular Lighting to toggle the specular during the rendering

### Fixed
- Fixed diffusion profile upgrade breaking package when upgrading to a new version
- Fixed decals cropped by gizmo not updating correctly if prefab
- Fixed an issue when enabling SSR on multiple view
- Fixed edition of the intensity's unit field while selecting multiple lights
- Fixed wrong calculation in soft voxelization for density volume
- Fixed gizmo not working correctly with pre-exposure
- Fixed issue with setting a not available RT when disabling motion vectors
- Fixed planar reflection when looking at mirror normal
- Fixed mutiselection issue with HDLight Inspector
- Fixed HDAdditionalCameraData data migration
- Fixed failing builds when light explorer window is open
- Fixed cascade shadows border sometime causing artefacts between cascades
- Restored shadows in the Cascade Shadow debug visualization
- `camera.RenderToCubemap` use proper face culling

### Changed
- When rendering reflection probe disable all specular lighting and for metals use fresnelF0 as diffuse color for bake lighting.

## [6.4.0-preview] - 2019-02-21

### Added
- VR: Added TextureXR system to selectively expand TEXTURE2D macros to texture array for single-pass stereo instancing + Convert textures call to these macros
- Added an unit selection dropdown next to shutter speed (camera)
- Added error helpbox when trying to use a sub volume component that require the current HDRenderPipelineAsset to support a feature that it is not supporting.
- Add mesh for tube light when display emissive mesh is enabled

### Fixed
- Fixed Light explorer. The volume explorer used `profile` instead of `sharedProfile` which instantiate a custom volume profile instead of editing the asset itself.
- Fixed UI issue where all is displayed using metric unit in shadow cascade and Percent is set in the unit field (happening when opening the inspector).
- Fixed inspector event error when double clicking on an asset (diffusion profile/material).
- Fixed nullref on layered material UI when the material is not an asset.
- Fixed nullref exception when undo/redo a light property.
- Fixed visual bug when area light handle size is 0.

### Changed
- Update UI for 32bit/16bit shadow precision settings in HDRP asset
- Object motion vectors have been disabled in all but the game view. Camera motion vectors are still enabled everywhere, allowing TAA and Motion Blur to work on static objects.
- Enable texture array by default for most rendering code on DX11 and unlock stereo instancing (DX11 only for now)

## [6.3.0-preview] - 2019-02-18

### Added
- Added emissive property for shader graph decals
- Added a diffusion profile override volume so the list of diffusion profile assets to use can be chanaged without affecting the HDRP asset
- Added a "Stop NaNs" option on cameras and in the Scene View preferences.
- Added metric display option in HDShadowSettings and improve clamping
- Added shader parameter mapping in DebugMenu
- Added scripting API to configure DebugData for DebugMenu

### Fixed
- Fixed decals in forward
- Fixed issue with stencil not correctly setup for various master node and shader for the depth pass, motion vector pass and GBuffer/Forward pass
- Fixed SRP batcher and metal
- Fixed culling and shadows for Pyramid, Box, Rectangle and Tube lights
- Fixed an issue where scissor render state leaking from the editor code caused partially black rendering

### Changed
- When a lit material has a clear coat mask that is not null, we now use the clear coat roughness to compute the screen space reflection.
- Diffusion profiles are now limited to one per asset and can be referenced in materials, shader graphs and vfx graphs. Materials will be upgraded automatically except if they are using a shader graph, in this case it will display an error message.

## [6.2.0-preview] - 2019-02-15

### Added
- Added help box listing feature supported in a given HDRenderPipelineAsset alongs with the drawbacks implied.
- Added cascade visualizer, supporting disabled handles when not overriding.

### Fixed
- Fixed post processing with stereo double-wide
- Fixed issue with Metal: Use sign bit to find the cache type instead of lowest bit.
- Fixed invalid state when creating a planar reflection for the first time
- Fix FrameSettings's LitShaderMode not restrained by supported LitShaderMode regression.

### Changed
- The default value roughness value for the clearcoat has been changed from 0.03 to 0.01
- Update default value of based color for master node
- Update Fabric Charlie Sheen lighting model - Remove Fresnel component that wasn't part of initial model + Remap smoothness to [0.0 - 0.6] range for more artist friendly parameter

### Changed
- Code refactor: all macros with ARGS have been swapped with macros with PARAM. This is because the ARGS macros were incorrectly named.

## [6.1.0-preview] - 2019-02-13

### Added
- Added support for post-processing anti-aliasing in the Scene View (FXAA and TAA). These can be set in Preferences.
- Added emissive property for decal material (non-shader graph)

### Fixed
- Fixed a few UI bugs with the color grading curves.
- Fixed "Post Processing" in the scene view not toggling post-processing effects
- Fixed bake only object with flag `ReflectionProbeStaticFlag` when baking a `ReflectionProbe`

### Changed
- Removed unsupported Clear Depth checkbox in Camera inspector
- Updated the toggle for advanced mode in inspectors.

## [6.0.0-preview] - 2019-02-23

### Added
- Added new API to perform a camera rendering
- Added support for hair master node (Double kajiya kay - Lambert)
- Added Reset behaviour in DebugMenu (ingame mapping is right joystick + B)
- Added Default HD scene at new scene creation while in HDRP
- Added Wizard helping to configure HDRP project
- Added new UI for decal material to allow remapping and scaling of some properties
- Added cascade shadow visualisation toggle in HD shadow settings
- Added icons for assets
- Added replace blending mode for distortion
- Added basic distance fade for density volumes
- Added decal master node for shader graph
- Added HD unlit master node (Cross Pipeline version is name Unlit)
- Added new Rendering Queue in materials
- Added post-processing V3 framework embed in HDRP, remove postprocess V2 framework
- Post-processing now uses the generic volume framework
-   New depth-of-field, bloom, panini projection effects, motion blur
-   Exposure is now done as a pre-exposition pass, the whole system has been revamped
-   Exposure now use EV100 everywhere in the UI (Sky, Emissive Light)
- Added emissive intensity (Luminance and EV100 control) control for Emissive
- Added pre-exposure weigth for Emissive
- Added an emissive color node and a slider to control the pre-exposure percentage of emission color
- Added physical camera support where applicable
- Added more color grading tools
- Added changelog level for Shader Variant stripping
- Added Debug mode for validation of material albedo and metalness/specularColor values
- Added a new dynamic mode for ambient probe and renamed BakingSky to StaticLightingSky
- Added command buffer parameter to all Bind() method of material
- Added Material validator in Render Pipeline Debug
- Added code to future support of DXR (not enabled)
- Added support of multiviewport
- Added HDRenderPipeline.RequestSkyEnvironmentUpdate function to force an update from script when sky is set to OnDemand
- Added a Lighting and BackLighting slots in Lit, StackLit, Fabric and Hair master nodes
- Added support for overriding terrain detail rendering shaders, via the render pipeline editor resources asset
- Added xrInstancing flag support to RTHandle
- Added support for cullmask for decal projectors
- Added software dynamic resolution support
- Added support for "After Post-Process" render pass for unlit shader
- Added support for textured rectangular area lights
- Added stereo instancing macros to MSAA shaders
- Added support for Quarter Res Raytraced Reflections (not enabled)
- Added fade factor for decal projectors.
- Added stereo instancing macros to most shaders used in VR
- Added multi edition support for HDRenderPipelineAsset

### Fixed
- Fixed logic to disable FPTL with stereo rendering
- Fixed stacklit transmission and sun highlight
- Fixed decals with stereo rendering
- Fixed sky with stereo rendering
- Fixed flip logic for postprocessing + VR
- Fixed copyStencilBuffer pass for Switch
- Fixed point light shadow map culling that wasn't taking into account far plane
- Fixed usage of SSR with transparent on all master node
- Fixed SSR and microshadowing on fabric material
- Fixed blit pass for stereo rendering
- Fixed lightlist bounds for stereo rendering
- Fixed windows and in-game DebugMenu sync.
- Fixed FrameSettings' LitShaderMode sync when opening DebugMenu.
- Fixed Metal specific issues with decals, hitting a sampler limit and compiling AxF shader
- Fixed an issue with flipped depth buffer during postprocessing
- Fixed normal map use for shadow bias with forward lit - now use geometric normal
- Fixed transparent depth prepass and postpass access so they can be use without alpha clipping for lit shader
- Fixed support of alpha clip shadow for lit master node
- Fixed unlit master node not compiling
- Fixed issue with debug display of reflection probe
- Fixed issue with phong tessellations not working with lit shader
- Fixed issue with vertex displacement being affected by heightmap setting even if not heightmap where assign
- Fixed issue with density mode on Lit terrain producing NaN
- Fixed issue when going back and forth from Lit to LitTesselation for displacement mode
- Fixed issue with ambient occlusion incorrectly applied to emissiveColor with light layers in deferred
- Fixed issue with fabric convolution not using the correct convolved texture when fabric convolution is enabled
- Fixed issue with Thick mode for Transmission that was disabling transmission with directional light
- Fixed shutdown edge cases with HDRP tests
- Fixed slowdow when enabling Fabric convolution in HDRP asset
- Fixed specularAA not compiling in StackLit Master node
- Fixed material debug view with stereo rendering
- Fixed material's RenderQueue edition in default view.
- Fixed banding issues within volumetric density buffer
- Fixed missing multicompile for MSAA for AxF
- Fixed camera-relative support for stereo rendering
- Fixed remove sync with render thread when updating decal texture atlas.
- Fixed max number of keyword reach [256] issue. Several shader feature are now local
- Fixed Scene Color and Depth nodes
- Fixed SSR in forward
- Fixed custom editor of Unlit, HD Unlit and PBR shader graph master node
- Fixed issue with NewFrame not correctly calculated in Editor when switching scene
- Fixed issue with TerrainLit not compiling with depth only pass and normal buffer
- Fixed geometric normal use for shadow bias with PBR master node in forward
- Fixed instancing macro usage for decals
- Fixed error message when having more than one directional light casting shadow
- Fixed error when trying to display preview of Camera or PlanarReflectionProbe
- Fixed LOAD_TEXTURE2D_ARRAY_MSAA macro
- Fixed min-max and amplitude clamping value in inspector of vertex displacement materials
- Fixed issue with alpha shadow clip (was incorrectly clipping object shadow)
- Fixed an issue where sky cubemap would not be cleared correctly when setting the current sky to None
- Fixed a typo in Static Lighting Sky component UI
- Fixed issue with incorrect reset of RenderQueue when switching shader in inspector GUI
- Fixed issue with variant stripper stripping incorrectly some variants
- Fixed a case of ambient lighting flickering because of previews
- Fixed Decals when rendering multiple camera in a single frame
- Fixed cascade shadow count in shader
- Fixed issue with Stacklit shader with Haze effect
- Fixed an issue with the max sample count for the TAA
- Fixed post-process guard band for XR
- Fixed exposure of emissive of Unlit
- Fixed depth only and motion vector pass for Unlit not working correctly with MSAA
- Fixed an issue with stencil buffer copy causing unnecessary compute dispatches for lighting
- Fixed multi edition issue in FrameSettings
- Fixed issue with SRP batcher and DebugDisplay variant of lit shader
- Fixed issue with debug material mode not doing alpha test
- Fixed "Attempting to draw with missing UAV bindings" errors on Vulkan
- Fixed pre-exposure incorrectly apply to preview
- Fixed issue with duplicate 3D texture in 3D texture altas of volumetric?
- Fixed Camera rendering order (base on the depth parameter)
- Fixed shader graph decals not being cropped by gizmo
- Fixed "Attempting to draw with missing UAV bindings" errors on Vulkan.


### Changed
- ColorPyramid compute shader passes is swapped to pixel shader passes on platforms where the later is faster (Nintendo Switch).
- Removing the simple lightloop used by the simple lit shader
- Whole refactor of reflection system: Planar and reflection probe
- Separated Passthrough from other RenderingPath
- Update several properties naming and caption based on feedback from documentation team
- Remove tile shader variant for transparent backface pass of lit shader
- Rename all HDRenderPipeline to HDRP folder for shaders
- Rename decal property label (based on doc team feedback)
- Lit shader mode now default to Deferred to reduce build time
- Update UI of Emission parameters in shaders
- Improve shader variant stripping including shader graph variant
- Refactored render loop to render realtime probes visible per camera
- Enable SRP batcher by default
- Shader code refactor: Rename LIGHTLOOP_SINGLE_PASS => LIGHTLOOP_DISABLE_TILE_AND_CLUSTER and clean all usage of LIGHTLOOP_TILE_PASS
- Shader code refactor: Move pragma definition of vertex and pixel shader inside pass + Move SURFACE_GRADIENT definition in XXXData.hlsl
- Micro-shadowing in Lit forward now use ambientOcclusion instead of SpecularOcclusion
- Upgraded FrameSettings workflow, DebugMenu and Inspector part relative to it
- Update build light list shader code to support 32 threads in wavefronts on Switch
- LayeredLit layers' foldout are now grouped in one main foldout per layer
- Shadow alpha clip can now be enabled on lit shader and haor shader enven for opaque
- Temporal Antialiasing optimization for Xbox One X
- Parameter depthSlice on SetRenderTarget functions now defaults to -1 to bind the entire resource
- Rename SampleCameraDepth() functions to LoadCameraDepth() and SampleCameraDepth(), same for SampleCameraColor() functions
- Improved Motion Blur quality.
- Update stereo frame settings values for single-pass instancing and double-wide
- Rearrange FetchDepth functions to prepare for stereo-instancing
- Remove unused _ComputeEyeIndex
- Updated HDRenderPipelineAsset inspector
- Re-enable SRP batcher for metal

## [5.2.0-preview] - 2018-11-27

### Added
- Added option to run Contact Shadows and Volumetrics Voxelization stage in Async Compute
- Added camera freeze debug mode - Allow to visually see culling result for a camera
- Added support of Gizmo rendering before and after postprocess in Editor
- Added support of LuxAtDistance for punctual lights

### Fixed
- Fixed Debug.DrawLine and Debug.Ray call to work in game view
- Fixed DebugMenu's enum resetted on change
- Fixed divide by 0 in refraction causing NaN
- Fixed disable rough refraction support
- Fixed refraction, SSS and atmospheric scattering for VR
- Fixed forward clustered lighting for VR (double-wide).
- Fixed Light's UX to not allow negative intensity
- Fixed HDRenderPipelineAsset inspector broken when displaying its FrameSettings from project windows.
- Fixed forward clustered lighting for VR (double-wide).
- Fixed HDRenderPipelineAsset inspector broken when displaying its FrameSettings from project windows.
- Fixed Decals and SSR diable flags for all shader graph master node (Lit, Fabric, StackLit, PBR)
- Fixed Distortion blend mode for shader graph master node (Lit, StackLit)
- Fixed bent Normal for Fabric master node in shader graph
- Fixed PBR master node lightlayers
- Fixed shader stripping for built-in lit shaders.

### Changed
- Rename "Regular" in Diffusion profile UI "Thick Object"
- Changed VBuffer depth parametrization for volumetric from distanceRange to depthExtent - Require update of volumetric settings - Fog start at near plan
- SpotLight with box shape use Lux unit only

## [5.1.0-preview] - 2018-11-19

### Added

- Added a separate Editor resources file for resources Unity does not take when it builds a Player.
- You can now disable SSR on Materials in Shader Graph.
- Added support for MSAA when the Supported Lit Shader Mode is set to Both. Previously HDRP only supported MSAA for Forward mode.
- You can now override the emissive color of a Material when in debug mode.
- Exposed max light for Light Loop Settings in HDRP asset UI.
- HDRP no longer performs a NormalDBuffer pass update if there are no decals in the Scene.
- Added distant (fall-back) volumetric fog and improved the fog evaluation precision.
- Added an option to reflect sky in SSR.
- Added a y-axis offset for the PlanarReflectionProbe and offset tool.
- Exposed the option to run SSR and SSAO on async compute.
- Added support for the _GlossMapScale parameter in the Legacy to HDRP Material converter.
- Added wave intrinsic instructions for use in Shaders (for AMD GCN).


### Fixed
- Fixed sphere shaped influence handles clamping in Reflection Probes.
- Fixed Reflection Probe data migration for projects created before using HDRP.
- Fixed UI of Layered Material where Unity previously rendered the scrollbar above the Copy button.
- Fixed Material tessellations parameters Start fade distance and End fade distance. Originally, Unity clamped these values when you modified them.
- Fixed various distortion and refraction issues - handle a better fall-back.
- Fixed SSR for multiple views.
- Fixed SSR issues related to self-intersections.
- Fixed shape density volume handle speed.
- Fixed density volume shape handle moving too fast.
- Fixed the Camera velocity pass that we removed by mistake.
- Fixed some null pointer exceptions when disabling motion vectors support.
- Fixed viewports for both the Subsurface Scattering combine pass and the transparent depth prepass.
- Fixed the blend mode pop-up in the UI. It previously did not appear when you enabled pre-refraction.
- Fixed some null pointer exceptions that previously occurred when you disabled motion vectors support.
- Fixed Layered Lit UI issue with scrollbar.
- Fixed cubemap assignation on custom ReflectionProbe.
- Fixed Reflection Probes’ capture settings' shadow distance.
- Fixed an issue with the SRP batcher and Shader variables declaration.
- Fixed thickness and subsurface slots for fabric Shader master node that wasn't appearing with the right combination of flags.
- Fixed d3d debug layer warning.
- Fixed PCSS sampling quality.
- Fixed the Subsurface and transmission Material feature enabling for fabric Shader.
- Fixed the Shader Graph UV node’s dimensions when using it in a vertex Shader.
- Fixed the planar reflection mirror gizmo's rotation.
- Fixed HDRenderPipelineAsset's FrameSettings not showing the selected enum in the Inspector drop-down.
- Fixed an error with async compute.
- MSAA now supports transparency.
- The HDRP Material upgrader tool now converts metallic values correctly.
- Volumetrics now render in Reflection Probes.
- Fixed a crash that occurred whenever you set a viewport size to 0.
- Fixed the Camera physic parameter that the UI previously did not display.
- Fixed issue in pyramid shaped spotlight handles manipulation

### Changed

- Renamed Line shaped Lights to Tube Lights.
- HDRP now uses mean height fog parametrization.
- Shadow quality settings are set to All when you use HDRP (This setting is not visible in the UI when using SRP). This avoids Legacy Graphics Quality Settings disabling the shadows and give SRP full control over the Shadows instead.
- HDRP now internally uses premultiplied alpha for all fog.
- Updated default FrameSettings used for realtime Reflection Probes when you create a new HDRenderPipelineAsset.
- Remove multi-camera support. LWRP and HDRP will not support multi-camera layered rendering.
- Updated Shader Graph subshaders to use the new instancing define.
- Changed fog distance calculation from distance to plane to distance to sphere.
- Optimized forward rendering using AMD GCN by scalarizing the light loop.
- Changed the UI of the Light Editor.
- Change ordering of includes in HDRP Materials in order to reduce iteration time for faster compilation.
- Added a StackLit master node replacing the InspectorUI version. IMPORTANT: All previously authored StackLit Materials will be lost. You need to recreate them with the master node.

## [5.0.0-preview] - 2018-09-28

### Added
- Added occlusion mesh to depth prepass for VR (VR still disabled for now)
- Added a debug mode to display only one shadow at once
- Added controls for the highlight created by directional lights
- Added a light radius setting to punctual lights to soften light attenuation and simulate fill lighting
- Added a 'minRoughness' parameter to all non-area lights (was previously only available for certain light types)
- Added separate volumetric light/shadow dimmers
- Added per-pixel jitter to volumetrics to reduce aliasing artifacts
- Added a SurfaceShading.hlsl file, which implements material-agnostic shading functionality in an efficient manner
- Added support for shadow bias for thin object transmission
- Added FrameSettings to control realtime planar reflection
- Added control for SRPBatcher on HDRP Asset
- Added an option to clear the shadow atlases in the debug menu
- Added a color visualization of the shadow atlas rescale in debug mode
- Added support for disabling SSR on materials
- Added intrinsic for XBone
- Added new light volume debugging tool
- Added a new SSR debug view mode
- Added translaction's scale invariance on DensityVolume
- Added multiple supported LitShadermode and per renderer choice in case of both Forward and Deferred supported
- Added custom specular occlusion mode to Lit Shader Graph Master node

### Fixed
- Fixed a normal bias issue with Stacklit (Was causing light leaking)
- Fixed camera preview outputing an error when both scene and game view where display and play and exit was call
- Fixed override debug mode not apply correctly on static GI
- Fixed issue where XRGraphicsConfig values set in the asset inspector GUI weren't propagating correctly (VR still disabled for now)
- Fixed issue with tangent that was using SurfaceGradient instead of regular normal decoding
- Fixed wrong error message display when switching to unsupported target like IOS
- Fixed an issue with ambient occlusion texture sometimes not being created properly causing broken rendering
- Shadow near plane is no longer limited at 0.1
- Fixed decal draw order on transparent material
- Fixed an issue where sometime the lookup texture used for GGX convolution was broken, causing broken rendering
- Fixed an issue where you wouldn't see any fog for certain pipeline/scene configurations
- Fixed an issue with volumetric lighting where the anisotropy value of 0 would not result in perfectly isotropic lighting
- Fixed shadow bias when the atlas is rescaled
- Fixed shadow cascade sampling outside of the atlas when cascade count is inferior to 4
- Fixed shadow filter width in deferred rendering not matching shader config
- Fixed stereo sampling of depth texture in MSAA DepthValues.shader
- Fixed box light UI which allowed negative and zero sizes, thus causing NaNs
- Fixed stereo rendering in HDRISky.shader (VR)
- Fixed normal blend and blend sphere influence for reflection probe
- Fixed distortion filtering (was point filtering, now trilinear)
- Fixed contact shadow for large distance
- Fixed depth pyramid debug view mode
- Fixed sphere shaped influence handles clamping in reflection probes
- Fixed reflection probes data migration for project created before using hdrp
- Fixed ambient occlusion for Lit Master Node when slot is connected

### Changed
- Use samplerunity_ShadowMask instead of samplerunity_samplerLightmap for shadow mask
- Allow to resize reflection probe gizmo's size
- Improve quality of screen space shadow
- Remove support of projection model for ScreenSpaceLighting (SSR always use HiZ and refraction always Proxy)
- Remove all the debug mode from SSR that are obsolete now
- Expose frameSettings and Capture settings for reflection and planar probe
- Update UI for reflection probe, planar probe, camera and HDRP Asset
- Implement proper linear blending for volumetric lighting via deep compositing as described in the paper "Deep Compositing Using Lie Algebras"
- Changed  planar mapping to match terrain convention (XZ instead of ZX)
- XRGraphicsConfig is no longer Read/Write. Instead, it's read-only. This improves consistency of XR behavior between the legacy render pipeline and SRP
- Change reflection probe data migration code (to update old reflection probe to new one)
- Updated gizmo for ReflectionProbes
- Updated UI and Gizmo of DensityVolume

## [4.0.0-preview] - 2018-09-28

### Added
- Added a new TerrainLit shader that supports rendering of Unity terrains.
- Added controls for linear fade at the boundary of density volumes
- Added new API to control decals without monobehaviour object
- Improve Decal Gizmo
- Implement Screen Space Reflections (SSR) (alpha version, highly experimental)
- Add an option to invert the fade parameter on a Density Volume
- Added a Fabric shader (experimental) handling cotton and silk
- Added support for MSAA in forward only for opaque only
- Implement smoothness fade for SSR
- Added support for AxF shader (X-rite format - require special AxF importer from Unity not part of HDRP)
- Added control for sundisc on directional light (hack)
- Added a new HD Lit Master node that implements Lit shader support for Shader Graph
- Added Micro shadowing support (hack)
- Added an event on HDAdditionalCameraData for custom rendering
- HDRP Shader Graph shaders now support 4-channel UVs.

### Fixed
- Fixed an issue where sometimes the deferred shadow texture would not be valid, causing wrong rendering.
- Stencil test during decals normal buffer update is now properly applied
- Decals corectly update normal buffer in forward
- Fixed a normalization problem in reflection probe face fading causing artefacts in some cases
- Fix multi-selection behavior of Density Volumes overwriting the albedo value
- Fixed support of depth texture for RenderTexture. HDRP now correctly output depth to user depth buffer if RenderTexture request it.
- Fixed multi-selection behavior of Density Volumes overwriting the albedo value
- Fixed support of depth for RenderTexture. HDRP now correctly output depth to user depth buffer if RenderTexture request it.
- Fixed support of Gizmo in game view in the editor
- Fixed gizmo for spot light type
- Fixed issue with TileViewDebug mode being inversed in gameview
- Fixed an issue with SAMPLE_TEXTURECUBE_SHADOW macro
- Fixed issue with color picker not display correctly when game and scene view are visible at the same time
- Fixed an issue with reflection probe face fading
- Fixed camera motion vectors shader and associated matrices to update correctly for single-pass double-wide stereo rendering
- Fixed light attenuation functions when range attenuation is disabled
- Fixed shadow component algorithm fixup not dirtying the scene, so changes can be saved to disk.
- Fixed some GC leaks for HDRP
- Fixed contact shadow not affected by shadow dimmer
- Fixed GGX that works correctly for the roughness value of 0 (mean specular highlgiht will disappeard for perfect mirror, we rely on maxSmoothness instead to always have a highlight even on mirror surface)
- Add stereo support to ShaderPassForward.hlsl. Forward rendering now seems passable in limited test scenes with camera-relative rendering disabled.
- Add stereo support to ProceduralSky.shader and OpaqueAtmosphericScattering.shader.
- Added CullingGroupManager to fix more GC.Alloc's in HDRP
- Fixed rendering when multiple cameras render into the same render texture

### Changed
- Changed the way depth & color pyramids are built to be faster and better quality, thus improving the look of distortion and refraction.
- Stabilize the dithered LOD transition mask with respect to the camera rotation.
- Avoid multiple depth buffer copies when decals are present
- Refactor code related to the RT handle system (No more normal buffer manager)
- Remove deferred directional shadow and move evaluation before lightloop
- Add a function GetNormalForShadowBias() that material need to implement to return the normal used for normal shadow biasing
- Remove Jimenez Subsurface scattering code (This code was disabled by default, now remove to ease maintenance)
- Change Decal API, decal contribution is now done in Material. Require update of material using decal
- Move a lot of files from CoreRP to HDRP/CoreRP. All moved files weren't used by Ligthweight pipeline. Long term they could move back to CoreRP after CoreRP become out of preview
- Updated camera inspector UI
- Updated decal gizmo
- Optimization: The objects that are rendered in the Motion Vector Pass are not rendered in the prepass anymore
- Removed setting shader inclue path via old API, use package shader include paths
- The default value of 'maxSmoothness' for punctual lights has been changed to 0.99
- Modified deferred compute and vert/frag shaders for first steps towards stereo support
- Moved material specific Shader Graph files into corresponding material folders.
- Hide environment lighting settings when enabling HDRP (Settings are control from sceneSettings)
- Update all shader includes to use absolute path (allow users to create material in their Asset folder)
- Done a reorganization of the files (Move ShaderPass to RenderPipeline folder, Move all shadow related files to Lighting/Shadow and others)
- Improved performance and quality of Screen Space Shadows

## [3.3.0-preview] - 2018-01-01

### Added
- Added an error message to say to use Metal or Vulkan when trying to use OpenGL API
- Added a new Fabric shader model that supports Silk and Cotton/Wool
- Added a new HDRP Lighting Debug mode to visualize Light Volumes for Point, Spot, Line, Rectangular and Reflection Probes
- Add support for reflection probe light layers
- Improve quality of anisotropic on IBL

### Fixed
- Fix an issue where the screen where darken when rendering camera preview
- Fix display correct target platform when showing message to inform user that a platform is not supported
- Remove workaround for metal and vulkan in normal buffer encoding/decoding
- Fixed an issue with color picker not working in forward
- Fixed an issue where reseting HDLight do not reset all of its parameters
- Fixed shader compile warning in DebugLightVolumes.shader

### Changed
- Changed default reflection probe to be 256x256x6 and array size to be 64
- Removed dependence on the NdotL for thickness evaluation for translucency (based on artist's input)
- Increased the precision when comparing Planar or HD reflection probe volumes
- Remove various GC alloc in C#. Slightly better performance

## [3.2.0-preview] - 2018-01-01

### Added
- Added a luminance meter in the debug menu
- Added support of Light, reflection probe, emissive material, volume settings related to lighting to Lighting explorer
- Added support for 16bit shadows

### Fixed
- Fix issue with package upgrading (HDRP resources asset is now versionned to worarkound package manager limitation)
- Fix HDReflectionProbe offset displayed in gizmo different than what is affected.
- Fix decals getting into a state where they could not be removed or disabled.
- Fix lux meter mode - The lux meter isn't affected by the sky anymore
- Fix area light size reset when multi-selected
- Fix filter pass number in HDUtils.BlitQuad
- Fix Lux meter mode that was applying SSS
- Fix planar reflections that were not working with tile/cluster (olbique matrix)
- Fix debug menu at runtime not working after nested prefab PR come to trunk
- Fix scrolling issue in density volume

### Changed
- Shader code refactor: Split MaterialUtilities file in two parts BuiltinUtilities (independent of FragInputs) and MaterialUtilities (Dependent of FragInputs)
- Change screen space shadow rendertarget format from ARGB32 to RG16

## [3.1.0-preview] - 2018-01-01

### Added
- Decal now support per channel selection mask. There is now two mode. One with BaseColor, Normal and Smoothness and another one more expensive with BaseColor, Normal, Smoothness, Metal and AO. Control is on HDRP Asset. This may require to launch an update script for old scene: 'Edit/Render Pipeline/Single step upgrade script/Upgrade all DecalMaterial MaskBlendMode'.
- Decal now supports depth bias for decal mesh, to prevent z-fighting
- Decal material now supports draw order for decal projectors
- Added LightLayers support (Base on mask from renderers name RenderingLayers and mask from light name LightLayers - if they match, the light apply) - cost an extra GBuffer in deferred (more bandwidth)
- When LightLayers is enabled, the AmbientOclusion is store in the GBuffer in deferred path allowing to avoid double occlusion with SSAO. In forward the double occlusion is now always avoided.
- Added the possibility to add an override transform on the camera for volume interpolation
- Added desired lux intensity and auto multiplier for HDRI sky
- Added an option to disable light by type in the debug menu
- Added gradient sky
- Split EmissiveColor and bakeDiffuseLighting in forward avoiding the emissiveColor to be affect by SSAO
- Added a volume to control indirect light intensity
- Added EV 100 intensity unit for area lights
- Added support for RendererPriority on Renderer. This allow to control order of transparent rendering manually. HDRP have now two stage of sorting for transparent in addition to bact to front. Material have a priority then Renderer have a priority.
- Add Coupling of (HD)Camera and HDAdditionalCameraData for reset and remove in inspector contextual menu of Camera
- Add Coupling of (HD)ReflectionProbe and HDAdditionalReflectionData for reset and remove in inspector contextual menu of ReflectoinProbe
- Add macro to forbid unity_ObjectToWorld/unity_WorldToObject to be use as it doesn't handle camera relative rendering
- Add opacity control on contact shadow

### Fixed
- Fixed an issue with PreIntegratedFGD texture being sometimes destroyed and not regenerated causing rendering to break
- PostProcess input buffers are not copied anymore on PC if the viewport size matches the final render target size
- Fixed an issue when manipulating a lot of decals, it was displaying a lot of errors in the inspector
- Fixed capture material with reflection probe
- Refactored Constant Buffers to avoid hitting the maximum number of bound CBs in some cases.
- Fixed the light range affecting the transform scale when changed.
- Snap to grid now works for Decal projector resizing.
- Added a warning for 128x128 cookie texture without mipmaps
- Replace the sampler used for density volumes for correct wrap mode handling

### Changed
- Move Render Pipeline Debug "Windows from Windows->General-> Render Pipeline debug windows" to "Windows from Windows->Analysis-> Render Pipeline debug windows"
- Update detail map formula for smoothness and albedo, goal it to bright and dark perceptually and scale factor is use to control gradient speed
- Refactor the Upgrade material system. Now a material can be update from older version at any time. Call Edit/Render Pipeline/Upgrade all Materials to newer version
- Change name EnableDBuffer to EnableDecals at several place (shader, hdrp asset...), this require a call to Edit/Render Pipeline/Upgrade all Materials to newer version to have up to date material.
- Refactor shader code: BakeLightingData structure have been replace by BuiltinData. Lot of shader code have been remove/change.
- Refactor shader code: All GBuffer are now handled by the deferred material. Mean ShadowMask and LightLayers are control by lit material in lit.hlsl and not outside anymore. Lot of shader code have been remove/change.
- Refactor shader code: Rename GetBakedDiffuseLighting to ModifyBakedDiffuseLighting. This function now handle lighting model for transmission too. Lux meter debug mode is factor outisde.
- Refactor shader code: GetBakedDiffuseLighting is not call anymore in GBuffer or forward pass, including the ConvertSurfaceDataToBSDFData and GetPreLightData, this is done in ModifyBakedDiffuseLighting now
- Refactor shader code: Added a backBakeDiffuseLighting to BuiltinData to handle lighting for transmission
- Refactor shader code: Material must now call InitBuiltinData (Init all to zero + init bakeDiffuseLighting and backBakeDiffuseLighting ) and PostInitBuiltinData

## [3.0.0-preview] - 2018-01-01

### Fixed
- Fixed an issue with distortion that was using previous frame instead of current frame
- Fixed an issue where disabled light where not upgrade correctly to the new physical light unit system introduce in 2.0.5-preview

### Changed
- Update assembly definitions to output assemblies that match Unity naming convention (Unity.*).

## [2.0.5-preview] - 2018-01-01

### Added
- Add option supportDitheringCrossFade on HDRP Asset to allow to remove shader variant during player build if needed
- Add contact shadows for punctual lights (in additional shadow settings), only one light is allowed to cast contact shadows at the same time and so at each frame a dominant light is choosed among all light with contact shadows enabled.
- Add PCSS shadow filter support (from SRP Core)
- Exposed shadow budget parameters in HDRP asset
- Add an option to generate an emissive mesh for area lights (currently rectangle light only). The mesh fits the size, intensity and color of the light.
- Add an option to the HDRP asset to increase the resolution of volumetric lighting.
- Add additional ligth unit support for punctual light (Lumens, Candela) and area lights (Lumens, Luminance)
- Add dedicated Gizmo for the box Influence volume of HDReflectionProbe / PlanarReflectionProbe

### Changed
- Re-enable shadow mask mode in debug view
- SSS and Transmission code have been refactored to be able to share it between various material. Guidelines are in SubsurfaceScattering.hlsl
- Change code in area light with LTC for Lit shader. Magnitude is now take from FGD texture instead of a separate texture
- Improve camera relative rendering: We now apply camera translation on the model matrix, so before the TransformObjectToWorld(). Note: unity_WorldToObject and unity_ObjectToWorld must never be used directly.
- Rename positionWS to positionRWS (Camera relative world position) at a lot of places (mainly in interpolator and FragInputs). In case of custom shader user will be required to update their code.
- Rename positionWS, capturePositionWS, proxyPositionWS, influencePositionWS to positionRWS, capturePositionRWS, proxyPositionRWS, influencePositionRWS (Camera relative world position) in LightDefinition struct.
- Improve the quality of trilinear filtering of density volume textures.
- Improve UI for HDReflectionProbe / PlanarReflectionProbe

### Fixed
- Fixed a shader preprocessor issue when compiling DebugViewMaterialGBuffer.shader against Metal target
- Added a temporary workaround to Lit.hlsl to avoid broken lighting code with Metal/AMD
- Fixed issue when using more than one volume texture mask with density volumes.
- Fixed an error which prevented volumetric lighting from working if no density volumes with 3D textures were present.
- Fix contact shadows applied on transmission
- Fix issue with forward opaque lit shader variant being removed by the shader preprocessor
- Fixed compilation errors on Nintendo Switch (limited XRSetting support).
- Fixed apply range attenuation option on punctual light
- Fixed issue with color temperature not take correctly into account with static lighting
- Don't display fog when diffuse lighting, specular lighting, or lux meter debug mode are enabled.

## [2.0.4-preview] - 2018-01-01

### Fixed
- Fix issue when disabling rough refraction and building a player. Was causing a crash.

## [2.0.3-preview] - 2018-01-01

### Added
- Increased debug color picker limit up to 260k lux

## [2.0.2-preview] - 2018-01-01

### Added
- Add Light -> Planar Reflection Probe command
- Added a false color mode in rendering debug
- Add support for mesh decals
- Add flag to disable projector decals on transparent geometry to save performance and decal texture atlas space
- Add ability to use decal diffuse map as mask only
- Add visualize all shadow masks in lighting debug
- Add export of normal and roughness buffer for forwardOnly and when in supportOnlyForward mode for forward
- Provide a define in lit.hlsl (FORWARD_MATERIAL_READ_FROM_WRITTEN_NORMAL_BUFFER) when output buffer normal is used to read the normal and roughness instead of caclulating it (can save performance, but lower quality due to compression)
- Add color swatch to decal material

### Changed
- Change Render -> Planar Reflection creation to 3D Object -> Mirror
- Change "Enable Reflector" name on SpotLight to "Angle Affect Intensity"
- Change prototype of BSDFData ConvertSurfaceDataToBSDFData(SurfaceData surfaceData) to BSDFData ConvertSurfaceDataToBSDFData(uint2 positionSS, SurfaceData surfaceData)

### Fixed
- Fix issue with StackLit in deferred mode with deferredDirectionalShadow due to GBuffer not being cleared. Gbuffer is still not clear and issue was fix with the new Output of normal buffer.
- Fixed an issue where interpolation volumes were not updated correctly for reflection captures.
- Fixed an exception in Light Loop settings UI

## [2.0.1-preview] - 2018-01-01

### Added
- Add stripper of shader variant when building a player. Save shader compile time.
- Disable per-object culling that was executed in C++ in HD whereas it was not used (Optimization)
- Enable texture streaming debugging (was not working before 2018.2)
- Added Screen Space Reflection with Proxy Projection Model
- Support correctly scene selection for alpha tested object
- Add per light shadow mask mode control (i.e shadow mask distance and shadow mask). It use the option NonLightmappedOnly
- Add geometric filtering to Lit shader (allow to reduce specular aliasing)
- Add shortcut to create DensityVolume and PlanarReflection in hierarchy
- Add a DefaultHDMirrorMaterial material for PlanarReflection
- Added a script to be able to upgrade material to newer version of HDRP
- Removed useless duplication of ForwardError passes.
- Add option to not compile any DEBUG_DISPLAY shader in the player (Faster build) call Support Runtime Debug display

### Changed
- Changed SupportForwardOnly to SupportOnlyForward in render pipeline settings
- Changed versioning variable name in HDAdditionalXXXData from m_version to version
- Create unique name when creating a game object in the rendering menu (i.e Density Volume(2))
- Re-organize various files and folder location to clean the repository
- Change Debug windows name and location. Now located at:  Windows -> General -> Render Pipeline Debug

### Removed
- Removed GlobalLightLoopSettings.maxPlanarReflectionProbes and instead use value of GlobalLightLoopSettings.planarReflectionProbeCacheSize
- Remove EmissiveIntensity parameter and change EmissiveColor to be HDR (Matching Builtin Unity behavior) - Data need to be updated - Launch Edit -> Single Step Upgrade Script -> Upgrade all Materials emissionColor

### Fixed
- Fix issue with LOD transition and instancing
- Fix discrepency between object motion vector and camera motion vector
- Fix issue with spot and dir light gizmo axis not highlighted correctly
- Fix potential crash while register debug windows inputs at startup
- Fix warning when creating Planar reflection
- Fix specular lighting debug mode (was rendering black)
- Allow projector decal with null material to allow to configure decal when HDRP is not set
- Decal atlas texture offset/scale is updated after allocations (used to be before so it was using date from previous frame)

## [0.0.0-preview] - 2018-01-01

### Added
- Configure the VolumetricLightingSystem code path to be on by default
- Trigger a build exception when trying to build an unsupported platform
- Introduce the VolumetricLightingController component, which can (and should) be placed on the camera, and allows one to control the near and the far plane of the V-Buffer (volumetric "froxel" buffer) along with the depth distribution (from logarithmic to linear)
- Add 3D texture support for DensityVolumes
- Add a better mapping of roughness to mipmap for planar reflection
- The VolumetricLightingSystem now uses RTHandles, which allows to save memory by sharing buffers between different cameras (history buffers are not shared), and reduce reallocation frequency by reallocating buffers only if the rendering resolution increases (and suballocating within existing buffers if the rendering resolution decreases)
- Add a Volumetric Dimmer slider to lights to control the intensity of the scattered volumetric lighting
- Add UV tiling and offset support for decals.
- Add mipmapping support for volume 3D mask textures

### Changed
- Default number of planar reflection change from 4 to 2
- Rename _MainDepthTexture to _CameraDepthTexture
- The VolumetricLightingController has been moved to the Interpolation Volume framework and now functions similarly to the VolumetricFog settings
- Update of UI of cookie, CubeCookie, Reflection probe and planar reflection probe to combo box
- Allow enabling/disabling shadows for area lights when they are set to baked.
- Hide applyRangeAttenuation and FadeDistance for directional shadow as they are not used

### Removed
- Remove Resource folder of PreIntegratedFGD and add the resource to RenderPipeline Asset

### Fixed
- Fix ConvertPhysicalLightIntensityToLightIntensity() function used when creating light from script to match HDLightEditor behavior
- Fix numerical issues with the default value of mean free path of volumetric fog
- Fix the bug preventing decals from coexisting with density volumes
- Fix issue with alpha tested geometry using planar/triplanar mapping not render correctly or flickering (due to being wrongly alpha tested in depth prepass)
- Fix meta pass with triplanar (was not handling correctly the normal)
- Fix preview when a planar reflection is present
- Fix Camera preview, it is now a Preview cameraType (was a SceneView)
- Fix handling unknown GPUShadowTypes in the shadow manager.
- Fix area light shapes sent as point lights to the baking backends when they are set to baked.
- Fix unnecessary division by PI for baked area lights.
- Fix line lights sent to the lightmappers. The backends don't support this light type.
- Fix issue with shadow mask framesettings not correctly taken into account when shadow mask is enabled for lighting.
- Fix directional light and shadow mask transition, they are now matching making smooth transition
- Fix banding issues caused by high intensity volumetric lighting
- Fix the debug window being emptied on SRP asset reload
- Fix issue with debug mode not correctly clearing the GBuffer in editor after a resize
- Fix issue with ResetMaterialKeyword not resetting correctly ToggleOff/Roggle Keyword
- Fix issue with motion vector not render correctly if there is no depth prepass in deferred

## [0.0.0-preview] - 2018-01-01

### Added
- Screen Space Refraction projection model (Proxy raycasting, HiZ raymarching)
- Screen Space Refraction settings as volume component
- Added buffered frame history per camera
- Port Global Density Volumes to the Interpolation Volume System.
- Optimize ImportanceSampleLambert() to not require the tangent frame.
- Generalize SampleVBuffer() to handle different sampling and reconstruction methods.
- Improve the quality of volumetric lighting reprojection.
- Optimize Morton Order code in the Subsurface Scattering pass.
- Planar Reflection Probe support roughness (gaussian convolution of captured probe)
- Use an atlas instead of a texture array for cluster transparent decals
- Add a debug view to visualize the decal atlas
- Only store decal textures to atlas if decal is visible, debounce out of memory decal atlas warning.
- Add manipulator gizmo on decal to improve authoring workflow
- Add a minimal StackLit material (work in progress, this version can be used as template to add new material)

### Changed
- EnableShadowMask in FrameSettings (But shadowMaskSupport still disable by default)
- Forced Planar Probe update modes to (Realtime, Every Update, Mirror Camera)
- Screen Space Refraction proxy model uses the proxy of the first environment light (Reflection probe/Planar probe) or the sky
- Moved RTHandle static methods to RTHandles
- Renamed RTHandle to RTHandleSystem.RTHandle
- Move code for PreIntegratedFDG (Lit.shader) into its dedicated folder to be share with other material
- Move code for LTCArea (Lit.shader) into its dedicated folder to be share with other material

### Removed
- Removed Planar Probe mirror plane position and normal fields in inspector, always display mirror plane and normal gizmos

### Fixed
- Fix fog flags in scene view is now taken into account
- Fix sky in preview windows that were disappearing after a load of a new level
- Fix numerical issues in IntersectRayAABB().
- Fix alpha blending of volumetric lighting with transparent objects.
- Fix the near plane of the V-Buffer causing out-of-bounds look-ups in the clustered data structure.
- Depth and color pyramid are properly computed and sampled when the camera renders inside a viewport of a RTHandle.
- Fix decal atlas debug view to work correctly when shadow atlas view is also enabled
- Fix TransparentSSR with non-rendergraph.
- Fix shader compilation warning on SSR compute shader.<|MERGE_RESOLUTION|>--- conflicted
+++ resolved
@@ -11,6 +11,7 @@
 
 ### Fixed
 - Fixed probe volumes debug views.
+- Fixed computation of geometric normal in path tracing (case 1293029).
 
 ### Changed
 - Removed the material pass probe volumes evaluation mode.
@@ -39,14 +40,10 @@
 - Fixed missing alpha blend state properties in Axf shader and update default stencil properties
 - Fixed normal buffer not bound to custom pass anymore.
 - Fixed issues with camera management in the graphics compositor (cases 1292548, 1292549).
-<<<<<<< HEAD
-- Fixed computation of geometric normal in path tracing (case 1293029).
-=======
 - Fixed an issue where a warning about the static sky not being ready was wrongly displayed.
 - Fixed the clear coat not being handled properly for SSR and RTR (case 1291654).
 - Fixed ghosting in RTGI and RTAO when denoising is enabled and the RTHandle size is not equal to the Viewport size (case 1291654).
 - Fixed alpha output when atmospheric scattering is enabled.
->>>>>>> 6bda7c5a
 
 ### Changed
 - Volume Manager now always tests scene culling masks. This was required to fix hybrid workflow.
