--- conflicted
+++ resolved
@@ -106,11 +106,8 @@
 - Replaced the Density Volume Texture Tool with the new 3D Texture Importer.
 - Rename Raytracing Node to Raytracing Quality Keyword and rename high and low inputs as default and raytraced. All raytracing effects now use the raytraced mode but path tracing.
 - Moved diffusion profile list to the HDRP default settings panel.
-<<<<<<< HEAD
+- Skip biquadratic resampling of vbuffer when volumetric fog filtering is enabled.
 - Optimized Grain and sRGB Dithering.
-=======
-- Skip biquadratic resampling of vbuffer when volumetric fog filtering is enabled.
->>>>>>> cf59ab84
 
 ## [10.0.0] - 2019-06-10
 
