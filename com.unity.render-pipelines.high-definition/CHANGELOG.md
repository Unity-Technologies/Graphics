--- conflicted
+++ resolved
@@ -494,9 +494,6 @@
 - Fixed render texture with XR
 - Fixed issue with resources being accessed before initialization process has been performed completely. 
 - Half fixed shuriken particle light that cast shadows (only the first one will be correct)
-<<<<<<< HEAD
-- Fixed NaN issue in triplanar SG node when blend goes to 0.
-=======
 - Fixed issue with atmospheric fog turning black if a planar reflection probe is placed below ground level. (case 1226588)
 - Fixed custom pass GC alloc issue in CustomPassVolume.GetActiveVolumes().
 - Fixed a bug where instanced shadergraph shaders wouldn't compile on PS4.
@@ -517,7 +514,7 @@
 - Fixed a regression in the ray traced indirect diffuse due to the new probe system.
 - Fix for range compression factor for probes going negative (now clamped to positive values).
 - Fixed path validation when creating new volume profile (case 1229933)
->>>>>>> 6ec7e226
+- Fixed NaN issue in triplanar SG node when blend goes to 0.
 
 ### Changed
 - Color buffer pyramid is not allocated anymore if neither refraction nor distortion are enabled
