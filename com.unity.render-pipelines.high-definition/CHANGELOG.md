--- conflicted
+++ resolved
@@ -15,11 +15,7 @@
 
 ### Changed
 - Preparation pass for RTSSShadows to be supported by render graph.
-<<<<<<< HEAD
-- Changed thread group size for contact shadows (save 1.1ms on PS4)
-=======
 - Slight reduction of VGPR used by area light code.
->>>>>>> 4a8ec781
 
 ## [10.0.0] - 2019-06-10
 
