--- conflicted
+++ resolved
@@ -731,11 +731,8 @@
 - Fixed path-traced subsurface scattering mixing with diffuse and specular BRDFs (1250601).
 - Fixed custom pass re-ordering issues.
 - Improved robustness of normal mapping when scale is 0, and mapping is extreme (normals in or below the tangent plane).
-<<<<<<< HEAD
+- Fixed rendering breaking when disabling tonemapping in the frame settings.
 - Fixed issue with serialization of exposure modes in volume profiles not being consistent between HDRP versions (case 1261385).
-=======
-- Fixed rendering breaking when disabling tonemapping in the frame settings.
->>>>>>> 8da8d68b
 
 ### Changed
 - Improve MIP selection for decals on Transparents
