--- conflicted
+++ resolved
@@ -25,11 +25,8 @@
 - Added new algorithm for SSR with temporal accumulation
 - Added quality preset of the new volumetric fog parameters.
 - Added missing documentation for unsupported SG RT nodes and light's include for raytracing attrbute.
-<<<<<<< HEAD
+- Added documentation for LODs not being supported by ray tracing.
 - Added more options to control how the component of motion vectors coming from the camera transform will affect the motion blur with new clamping modes.
-=======
-- Added documentation for LODs not being supported by ray tracing.
->>>>>>> 3cb0f495
 
 ### Fixed
 - Fixed an issue where the Exposure Shader Graph node had clipped text. (case 1265057)
