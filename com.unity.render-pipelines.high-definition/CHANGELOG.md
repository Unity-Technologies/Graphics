# Changelog
All notable changes to this package will be documented in this file.

The format is based on [Keep a Changelog](http://keepachangelog.com/en/1.0.0/)
and this project adheres to [Semantic Versioning](http://semver.org/spec/v2.0.0.html).

## [12.0.0] - 2021-01-11

### Added
- Added pivot point manipulation for Decals (inspector and edit mode).
- Added UV manipulation for Decals (edit mode).
- Added color and intensity customization for Decals.
- Added a history rejection criterion based on if the pixel was moving in world space (case 1302392).
- Added the default quality settings to the HDRP asset for RTAO, RTR and RTGI (case 1304370).
<<<<<<< HEAD
- Added a Force Forward Emissive option for Lit Material that forces the Emissive contribution to render in a separate forward pass when the Lit Material is in Deferred Lit shader Mode.
=======
- Added an option to have double sided GI be controlled separately from material double-sided option.
- Added new AOV APIs for overriding the internal rendering format, and for outputing the world space position.
>>>>>>> 09a45574

### Fixed
- Fixed an exception when opening the color picker in the material UI (case 1307143).
- Fixed lights shadow frustum near and far planes.
- Fixed various issues with non-temporal SSAO and rendergraph.
- Fixed white flashes on camera cuts on volumetric fog.
- Fixed light layer issue when performing editing on multiple lights.
- Fixed an issue where selection in a debug panel would reset when cycling through enum items.
- Fixed material keywords with fbx importer.
- Fixed lightmaps not working properly with shader graphs in ray traced reflections (case 1305335).
- Fixed skybox for ortho cameras.
- Fixed model import by adding additional data if needed.
- Fix screen being over-exposed when changing very different skies.
- VFX: Debug material view were rendering pink for albedo. (case 1290752)
- VFX: Debug material view incorrect depth test. (case 1293291)
- VFX: Fixed LPPV with lit particles in deferred (case 1293608)
- Fixed incorrect debug wireframe overlay on tessellated geometry (using littessellation), caused by the picking pass using an incorrect camera matrix.
- Fixed nullref in layered lit shader editor.
- Fix issue with Depth of Field CoC debug view.
- Fixed an issue where first frame of SSAO could exhibit ghosting artefacts.
- Fixed an issue with the mipmap generation internal format after rendering format change.
- Fixed multiple any hit occuring on transparent objects (case 1294927).

### Changed
- Changed Window/Render Pipeline/HD Render Pipeline Wizard to Window/Rendering/HDRP Wizard
- Removed the material pass probe volumes evaluation mode.
- Move the Decal Gizmo Color initialization to preferences
- Unifying the history validation pass so that it is only done once for the whole frame and not per effect.
- Updated the tooltip for the Decal Angle Fade property (requires to enable Decal Layers in both HDRP asset and Frame settings) (case 1308048).
- The RTAO's history is now discarded if the occlusion caster was moving (case 1303418).
- Change Asset/Create/Shader/HD Render Pipeline/Decal Shader Graph to Asset/Create/Shader Graph/HDRP/Decal Shader Graph
- Change Asset/Create/Shader/HD Render Pipeline/Eye Shader Graph to Asset/Create/Shader Graph/HDRP/Eye Shader Graph
- Change Asset/Create/Shader/HD Render Pipeline/Fabric Shader Graph to Asset/Create/Shader Graph/HDRP/Decal Fabric Shader Graph
- Change Asset/Create/Shader/HD Render Pipeline/Eye Shader Graph to Asset/Create/Shader Graph/HDRP/Hair Shader Graph
- Change Asset/Create/Shader/HD Render Pipeline/Lit Shader Graph to Asset/Create/Shader Graph/HDRP/Lit
- Change Asset/Create/Shader/HD Render Pipeline/StackLit Shader Graph to Asset/Create/Shader Graph/HDRP/StackLit Shader GraphShader Graph
- Change Asset/Create/Shader/HD Render Pipeline/Unlit Shader Graph to Asset/Create/Shader Graph/HDRP/Unlit Shader Graph
- Change Asset/Create/Shader/HD Render Pipeline/Custom FullScreen Pass to Asset/Create/Shader/HDRP Custom FullScreen Pass
- Change Asset/Create/Shader/HD Render Pipeline/Custom Renderers Pass to Asset/Create/Shader/HDRP Custom Renderers Pass
- Change Asset/Create/Shader/HD Render Pipeline/Post Process Pass to Asset/Create/Shader/HDRP Post Process
- Change Assets/Create/Rendering/High Definition Render Pipeline Asset to Assets/Create/Rendering/HDRP Asset
- Change Assets/Create/Rendering/Diffusion Profile to Assets/Create/Rendering/HDRP Diffusion Profile
- Change Assets/Create/Rendering/C# Custom Pass to Assets/Create/Rendering/HDRP C# Custom Pass
- Change Assets/Create/Rendering/C# Post Process Volume to Assets/Create/Rendering/HDRP C# Post Process Volume
- Change labels about scroll direction and cloud type.
- Improved shadow cascade GUI drawing with pixel perfect, hover and focus functionalities.
- Improving the screen space global illumination.

## [11.0.0] - 2020-10-21

### Added
- Added a new API to bake HDRP probes from C# (case 1276360)
- Added support for pre-exposure for planar reflections.
- Added support for nested volume components to volume system.
- Added a cameraCullingResult field in Custom Pass Context to give access to both custom pass and camera culling result.
- Added a toggle to allow to include or exclude smooth surfaces from ray traced reflection denoising.
- Added support for raytracing for AxF material
- Added rasterized area light shadows for AxF material
- Added a cloud system and the CloudLayer volume override.
- Added a setting in the HDRP asset to change the Density Volume mask resolution of being locked at 32x32x32 (HDRP Asset > Lighting > Volumetrics > Max Density Volume Size).
- Added a Falloff Mode (Linear or Exponential) in the Density Volume for volume blending with Blend Distance.
- Added per-stage shader keywords.

### Fixed
- Fixed probe volumes debug views.
- Fixed ShaderGraph Decal material not showing exposed properties.
- Fixed couple samplers that had the wrong name in raytracing code
- VFX: Fixed LPPV with lit particles in deferred (case 1293608)
- Fixed the default background color for previews to use the original color.
- Fixed compilation issues on platforms that don't support XR.
- Fixed issue with compute shader stripping for probe volumes variants.
- Fixed issue with an empty index buffer not being released.
- Fixed issue when debug full screen 'Transparent Screen Space Reflection' do not take in consideration debug exposure

### Changed
- Removed the material pass probe volumes evaluation mode.
- Volume parameter of type Cubemap can now accept Cubemap render textures and custom render textures.
- Removed the superior clamping value for the recursive rendering max ray length.
- Removed the superior clamping value for the ray tracing light cluster size.
- Removed the readonly keyword on the cullingResults of the CustomPassContext to allow users to overwrite.
- The DrawRenderers function of CustomPassUtils class now takes a sortingCriteria in parameter.
- When in half res, RTR denoising is executed at half resolution and the upscale happens at the end.
- Removed the upscale radius from the RTR.
- Density Volumes can now take a 3D RenderTexture as mask, the mask can use RGBA format for RGB fog.
- Decreased the minimal Fog Distance value in the Density Volume to 0.05.

## [10.3.0] - 2020-12-01

### Added
- Added a slider to control the fallback value of the directional shadow when the cascade have no coverage.
- Added light unit slider for automatic and automatic histrogram exposure limits.
- Added View Bias for mesh decals.
- Added support for the PlayStation 5 platform.

### Fixed
- Fixed computation of geometric normal in path tracing (case 1293029).
- Fixed issues with path-traced volumetric scattering (cases 1295222, 1295234).
- Fixed issue with faulty shadow transition when view is close to an object under some aspect ratio conditions
- Fixed issue where some ShaderGraph generated shaders were not SRP compatible because of UnityPerMaterial cbuffer layout mismatches [1292501] (https://issuetracker.unity3d.com/issues/a2-some-translucent-plus-alphaclipping-shadergraphs-are-not-srp-batcher-compatible)
- Fixed issues with path-traced volumetric scattering (cases 1295222, 1295234)
- Fixed Rendergraph issue with virtual texturing and debug mode while in forward.
- Fixed wrong coat normal space in shader graph
- Fixed NullPointerException when baking probes from the lighting window (case 1289680)
- Fixed volumetric fog with XR single-pass rendering.
- Fixed issues with first frame rendering when RenderGraph is used (auto exposure, AO)
- Fixed AOV api in render graph (case 1296605)
- Fixed a small discrepancy in the marker placement in light intensity sliders (case 1299750)
- Fixed issue with VT resolve pass rendergraph errors when opaque and transparent are disabled in frame settings.
- Fixed a bug in the sphere-aabb light cluster (case 1294767).
- Fixed issue when submitting SRPContext during EndCameraRendering.
- Fixed baked light being included into the ray tracing light cluster (case 1296203).
- Fixed enums UI for the shadergraph nodes.
- Fixed ShaderGraph stack blocks appearing when opening the settings in Hair and Eye ShaderGraphs.
- Fixed white screen when undoing in the editor.
- Fixed display of LOD Bias and maximum level in frame settings when using Quality Levels
- Fixed an issue when trying to open a look dev env library when Look Dev is not supported.
- Fixed shader graph not supporting indirectdxr multibounce (case 1294694).
- Fixed the planar depth texture not being properly created and rendered to (case 1299617).
- Fixed C# 8 compilation issue with turning on nullable checks (case 1300167)
- Fixed affects AO for deacl materials.
- Fixed case where material keywords would not get setup before usage.
- Fixed an issue with material using distortion from ShaderGraph init after Material creation (case 1294026)
- Fixed Clearcoat on Stacklit or Lit breaks when URP is imported into the project (case 1297806)
- VFX : Debug material view were rendering pink for albedo. (case 1290752)
- Fixed XR depth copy when using MSAA.
- Fixed GC allocations from XR occlusion mesh when using multipass.
- Fixed an issue with the frame count management for the volumetric fog (case 1299251).
- Fixed an issue with half res ssgi upscale.
- Fixed timing issues with accumulation motion blur
- Fixed register spilling on  FXC in light list shaders.
- Fixed issue with shadow mask and area lights.
- Fixed an issue with the capture callback (now includes post processing results).
- Fixed decal draw order for ShaderGraph decal materials.
- Fixed StackLit ShaderGraph surface option property block to only display energy conserving specular color option for the specular parametrization (case 1257050)
- Fixed missing BeginCameraRendering call for custom render mode of a Camera.
- Fixed LayerMask editor for volume parameters.
- Fixed the condition on temporal accumulation in the reflection denoiser (case 1303504).
- Fixed box light attenuation.
- Fixed after post process custom pass scale issue when dynamic resolution is enabled (case 1299194).
- Fixed an issue with light intensity prefab override application not visible in the inspector (case 1299563).
- Fixed Undo/Redo instability of light temperature.
- Fixed label style in pbr sky editor.
- Fixed side effect on styles during compositor rendering.
- Fixed size and spacing of compositor info boxes (case 1305652).
- Fixed spacing of UI widgets in the Graphics Compositor (case 1305638).
- Fixed undo-redo on layered lit editor.
- Fixed tesselation culling, big triangles using lit tesselation shader would dissapear when camera is too close to them (case 1299116)
- Fixed issue with compositor related custom passes still active after disabling the compositor (case 1305330)
- Fixed regression in Wizard that not fix runtime ressource anymore (case 1287627)
- Fixed error in Depth Of Field near radius blur calculation (case 1306228).
- Fixed a reload bug when using objects from the scene in the lookdev (case 1300916).
- Fixed some render texture leaks.
- Fixed light gizmo showing shadow near plane when shadows are disabled.
- Fixed path tracing alpha channel support (case 1304187).
- Fixed shadow matte not working with ambient occlusion when MSAA is enabled
- Fixed issues with compositor's undo (cases 1305633, 1307170).
- VFX : Debug material view incorrect depth test. (case 1293291)
- Fixed wrong shader / properties assignement to materials created from 3DsMax 2021 Physical Material. (case 1293576)
- Fixed Emissive color property from Autodesk Interactive materials not editable in Inspector. (case 1307234)
- Fixed exception when changing the current render pipeline to from HDRP to universal (case 1306291).
- Fixed an issue in shadergraph when switch from a RenderingPass (case 1307653)
- Fixed LookDev environment library assignement after leaving playmode.
- Fixed a locale issue with the diffusion profile property values in ShaderGraph on PC where comma is the decimal separator.
- Fixed error in the RTHandle scale of Depth Of Field when TAA is enabled.
- Fixed Quality Level set to the last one of the list after a Build (case 1307450)
- Fixed XR depth copy (case 1286908).
- Fixed Warnings about "SceneIdMap" missing script in eye material sample scene

### Changed
- Now reflection probes cannot have SSAO, SSGI, SSR, ray tracing effects or volumetric reprojection.
- Rename HDRP sub menu in Assets/Create/Shader to HD Render Pipeline for consistency.
- Improved robustness of volumetric sampling in path tracing (case 1295187).
- Changed the message when the graphics device doesn't support ray tracing (case 1287355).
- When a Custom Pass Volume is disabled, the custom pass Cleanup() function is called, it allows to release resources when the volume isn't used anymore.
- Enable Reflector for Spotlight by default
- Changed the convergence time of ssgi to 16 frames and the preset value
- Changed the clamping approach for RTR and RTGI (in both perf and quality) to improve visual quality.
- Changed the warning message for ray traced area shadows (case 1303410).
- Disabled specular occlusion for what we consider medium and larger scale ao > 1.25 with a 25cm falloff interval.
- Change the source value for the ray tracing frame index iterator from m_FrameCount to the camera frame count (case 1301356).
- Removed backplate from rendering of lighting cubemap as it did not really work conceptually and caused artefacts.
- Transparent materials created by the Model Importer are set to not cast shadows. ( case 1295747)
- Change some light unit slider value ranges to better reflect the lighting scenario.
- Change the tooltip for color shadows and semi-transparent shadows (case 1307704).

## [10.2.1] - 2020-11-30

### Added
- Added a warning when trying to bake with static lighting being in an invalid state.

### Fixed
- Fixed stylesheet reloading for LookDev window and Wizard window.
- Fixed XR single-pass rendering with legacy shaders using unity_StereoWorldSpaceCameraPos.
- Fixed issue displaying wrong debug mode in runtime debug menu UI.
- Fixed useless editor repaint when using lod bias.
- Fixed multi-editing with new light intensity slider.
- Fixed issue with density volumes flickering when editing shape box.
- Fixed issue with image layers in the graphics compositor (case 1289936).
- Fixed issue with angle fading when rotating decal projector.
- Fixed issue with gameview repaint in the graphics compositor (case 1290622).
- Fixed some labels being clipped in the Render Graph Viewer
- Fixed issue when decal projector material is none.
- Fixed the sampling of the normal buffer in the the forward transparent pass.
- Fixed bloom prefiltering tooltip.
- Fixed NullReferenceException when loading multipel scene async
- Fixed missing alpha blend state properties in Axf shader and update default stencil properties
- Fixed normal buffer not bound to custom pass anymore.
- Fixed issues with camera management in the graphics compositor (cases 1292548, 1292549).
- Fixed an issue where a warning about the static sky not being ready was wrongly displayed.
- Fixed the clear coat not being handled properly for SSR and RTR (case 1291654).
- Fixed ghosting in RTGI and RTAO when denoising is enabled and the RTHandle size is not equal to the Viewport size (case 1291654).
- Fixed alpha output when atmospheric scattering is enabled.
- Fixed issue with TAA history sharpening when view is downsampled.
- Fixed lookdev movement.
- Fixed volume component tooltips using the same parameter name.
- Fixed issue with saving some quality settings in volume overrides  (case 1293747)
- Fixed NullReferenceException in HDRenderPipeline.UpgradeResourcesIfNeeded (case 1292524)
- Fixed SSGI texture allocation when not using the RenderGraph.
- Fixed NullReference Exception when setting Max Shadows On Screen to 0 in the HDRP asset.
- Fixed path tracing accumulation not being reset when changing to a different frame of an animation.
- Fixed issue with saving some quality settings in volume overrides  (case 1293747)

### Changed
- Volume Manager now always tests scene culling masks. This was required to fix hybrid workflow.
- Now the screen space shadow is only used if the analytic value is valid.
- Distance based roughness is disabled by default and have a control
- Changed the name from the Depth Buffer Thickness to Depth Tolerance for SSGI (case 1301352).

## [10.2.0] - 2020-10-19

### Added
- Added a rough distortion frame setting and and info box on distortion materials.
- Adding support of 4 channel tex coords for ray tracing (case 1265309).
- Added a help button on the volume component toolbar for documentation.
- Added range remapping to metallic property for Lit and Decal shaders.
- Exposed the API to access HDRP shader pass names.
- Added the status check of default camera frame settings in the DXR wizard.
- Added frame setting for Virtual Texturing.
- Added a fade distance for light influencing volumetric lighting.
- Adding an "Include For Ray Tracing" toggle on lights to allow the user to exclude them when ray tracing is enabled in the frame settings of a camera.
- Added fog volumetric scattering support for path tracing.
- Added new algorithm for SSR with temporal accumulation
- Added quality preset of the new volumetric fog parameters.
- Added missing documentation for unsupported SG RT nodes and light's include for raytracing attrbute.
- Added documentation for LODs not being supported by ray tracing.
- Added more options to control how the component of motion vectors coming from the camera transform will affect the motion blur with new clamping modes.
- Added anamorphism support for phsyical DoF, switched to blue noise sampling and fixed tiling artifacts.

### Fixed
- Fixed an issue where the Exposure Shader Graph node had clipped text. (case 1265057)
- Fixed an issue when rendering into texture where alpha would not default to 1.0 when using 11_11_10 color buffer in non-dev builds.
- Fixed issues with reordering and hiding graphics compositor layers (cases 1283903, 1285282, 1283886).
- Fixed the possibility to have a shader with a pre-refraction render queue and refraction enabled at the same time.
- Fixed a migration issue with the rendering queue in ShaderGraph when upgrading to 10.x;
- Fixed the object space matrices in shader graph for ray tracing.
- Changed the cornea refraction function to take a view dir in object space.
- Fixed upside down XR occlusion mesh.
- Fixed precision issue with the atmospheric fog.
- Fixed issue with TAA and no motion vectors.
- Fixed the stripping not working the terrain alphatest feature required for terrain holes (case 1205902).
- Fixed bounding box generation that resulted in incorrect light culling (case 3875925).
- VFX : Fix Emissive writing in Opaque Lit Output with PSSL platforms (case 273378).
- Fixed issue where pivot of DecalProjector was not aligned anymore on Transform position when manipulating the size of the projector from the Inspector.
- Fixed a null reference exception when creating a diffusion profile asset.
- Fixed the diffusion profile not being registered as a dependency of the ShaderGraph.
- Fixing exceptions in the console when putting the SSGI in low quality mode (render graph).
- Fixed NullRef Exception when decals are in the scene, no asset is set and HDRP wizard is run.
- Fixed issue with TAA causing bleeding of a view into another when multiple views are visible.
- Fix an issue that caused issues of usability of editor if a very high resolution is set by mistake and then reverted back to a smaller resolution.
- Fixed issue where Default Volume Profile Asset change in project settings was not added to the undo stack (case 1285268).
- Fixed undo after enabling compositor.
- Fixed the ray tracing shadow UI being displayed while it shouldn't (case 1286391).
- Fixed issues with physically-based DoF, improved speed and robustness
- Fixed a warning happening when putting the range of lights to 0.
- Fixed issue when null parameters in a volume component would spam null reference errors. Produce a warning instead.
- Fixed volument component creation via script.
- Fixed GC allocs in render graph.
- Fixed scene picking passes.
- Fixed broken ray tracing light cluster full screen debug.
- Fixed dead code causing error.
- Fixed issue when dragging slider in inspector for ProjectionDepth.
- Fixed issue when resizing Inspector window that make the DecalProjector editor flickers.
- Fixed issue in DecalProjector editor when the Inspector window have a too small width: the size appears on 2 lines but the editor not let place for the second one.
- Fixed issue (null reference in console) when selecting a DensityVolume with rectangle selection.
- Fixed issue when linking the field of view with the focal length in physical camera
- Fixed supported platform build and error message.
- Fixed exceptions occuring when selecting mulitple decal projectors without materials assigned (case 1283659).
- Fixed LookDev error message when pipeline is not loaded.
- Properly reject history when enabling seond denoiser for RTGI.
- Fixed an issue that could cause objects to not be rendered when using Vulkan API.
- Fixed issue with lookdev shadows looking wrong upon exiting playmode.
- Fixed temporary Editor freeze when selecting AOV output in graphics compositor (case 1288744).
- Fixed normal flip with double sided materials.
- Fixed shadow resolution settings level in the light explorer.
- Fixed the ShaderGraph being dirty after the first save.
- Fixed XR shadows culling
- Fixed Nans happening when upscaling the RTGI.
- Fixed the adjust weight operation not being done for the non-rendergraph pipeline.
- Fixed overlap with SSR Transparent default frame settings message on DXR Wizard.
- Fixed alpha channel in the stop NaNs and motion blur shaders.
- Fixed undo of duplicate environments in the look dev environment library.
- Fixed a ghosting issue with RTShadows (Sun, Point and Spot), RTAO and RTGI when the camera is moving fast.
- Fixed a SSGI denoiser bug for large scenes.
- Fixed a Nan issue with SSGI.
- Fixed an issue with IsFrontFace node in Shader Graph not working properly
- Fixed CustomPassUtils.RenderFrom* functions and CustomPassUtils.DisableSinglePassRendering struct in VR.
- Fixed custom pass markers not recorded when render graph was enabled.
- Fixed exceptions when unchecking "Big Tile Prepass" on the frame settings with render-graph.
- Fixed an issue causing errors in GenerateMaxZ when opaque objects or decals are disabled.
- Fixed an issue with Bake button of Reflection Probe when in custom mode
- Fixed exceptions related to the debug display settings when changing the default frame settings.
- Fixed picking for materials with depth offset.
- Fixed issue with exposure history being uninitialized on second frame.
- Fixed issue when changing FoV with the physical camera fold-out closed.
- Fixed some labels being clipped in the Render Graph Viewer

### Changed
- Combined occlusion meshes into one to reduce draw calls and state changes with XR single-pass.
- Claryfied doc for the LayeredLit material.
- Various improvements for the Volumetric Fog.
- Use draggable fields for float scalable settings
- Migrated the fabric & hair shadergraph samples directly into the renderpipeline resources.
- Removed green coloration of the UV on the DecalProjector gizmo.
- Removed _BLENDMODE_PRESERVE_SPECULAR_LIGHTING keyword from shaders.
- Now the DXR wizard displays the name of the target asset that needs to be changed.
- Standardized naming for the option regarding Transparent objects being able to receive Screen Space Reflections.
- Making the reflection and refractions of cubemaps distance based.
- Changed Receive SSR to also controls Receive SSGI on opaque objects.
- Improved the punctual light shadow rescale algorithm.
- Changed the names of some of the parameters for the Eye Utils SG Nodes.
- Restored frame setting for async compute of contact shadows.
- Removed the possibility to have MSAA (through the frame settings) when ray tracing is active.
- Range handles for decal projector angle fading.
- Smoother angle fading for decal projector.

## [10.1.0] - 2020-10-12

### Added
- Added an option to have only the metering mask displayed in the debug mode.
- Added a new mode to cluster visualization debug where users can see a slice instead of the cluster on opaque objects.
- Added ray traced reflection support for the render graph version of the pipeline.
- Added render graph support of RTAO and required denoisers.
- Added render graph support of RTGI.
- Added support of RTSSS and Recursive Rendering in the render graph mode.
- Added support of RT and screen space shadow for render graph.
- Added tooltips with the full name of the (graphics) compositor properties to properly show large names that otherwise are clipped by the UI (case 1263590)
- Added error message if a callback AOV allocation fail
- Added marker for all AOV request operation on GPU
- Added remapping options for Depth Pyramid debug view mode
- Added an option to support AOV shader at runtime in HDRP settings (case 1265070)
- Added support of SSGI in the render graph mode.
- Added option for 11-11-10 format for cube reflection probes.
- Added an optional check in the HDRP DXR Wizard to verify 64 bits target architecture
- Added option to display timing stats in the debug menu as an average over 1 second.
- Added a light unit slider to provide users more context when authoring physically based values.
- Added a way to check the normals through the material views.
- Added Simple mode to Earth Preset for PBR Sky
- Added the export of normals during the prepass for shadow matte for proper SSAO calculation.
- Added the usage of SSAO for shadow matte unlit shader graph.
- Added the support of input system V2
- Added a new volume component parameter to control the max ray length of directional lights(case 1279849).
- Added support for 'Pyramid' and 'Box' spot light shapes in path tracing.
- Added high quality prefiltering option for Bloom.
- Added support for camera relative ray tracing (and keeping non-camera relative ray tracing working)
- Added a rough refraction option on planar reflections.
- Added scalability settings for the planar reflection resolution.
- Added tests for AOV stacking and UI rendering in the graphics compositor.
- Added a new ray tracing only function that samples the specular part of the materials.
- Adding missing marker for ray tracing profiling (RaytracingDeferredLighting)
- Added the support of eye shader for ray tracing.
- Exposed Refraction Model to the material UI when using a Lit ShaderGraph.
- Added bounding sphere support to screen-space axis-aligned bounding box generation pass.

### Fixed
- Fixed several issues with physically-based DoF (TAA ghosting of the CoC buffer, smooth layer transitions, etc)
- Fixed GPU hang on D3D12 on xbox.
- Fixed game view artifacts on resizing when hardware dynamic resolution was enabled
- Fixed black line artifacts occurring when Lanczos upsampling was set for dynamic resolution
- Fixed Amplitude -> Min/Max parametrization conversion
- Fixed CoatMask block appearing when creating lit master node (case 1264632)
- Fixed issue with SceneEV100 debug mode indicator when rescaling the window.
- Fixed issue with PCSS filter being wrong on first frame.
- Fixed issue with emissive mesh for area light not appearing in playmode if Reload Scene option is disabled in Enter Playmode Settings.
- Fixed issue when Reflection Probes are set to OnEnable and are never rendered if the probe is enabled when the camera is farther than the probe fade distance.
- Fixed issue with sun icon being clipped in the look dev window.
- Fixed error about layers when disabling emissive mesh for area lights.
- Fixed issue when the user deletes the composition graph or .asset in runtime (case 1263319)
- Fixed assertion failure when changing resolution to compositor layers after using AOVs (case 1265023)
- Fixed flickering layers in graphics compositor (case 1264552)
- Fixed issue causing the editor field not updating the disc area light radius.
- Fixed issues that lead to cookie atlas to be updated every frame even if cached data was valid.
- Fixed an issue where world space UI was not emitted for reflection cameras in HDRP
- Fixed an issue with cookie texture atlas that would cause realtime textures to always update in the atlas even when the content did not change.
- Fixed an issue where only one of the two lookdev views would update when changing the default lookdev volume profile.
- Fixed a bug related to light cluster invalidation.
- Fixed shader warning in DofGather (case 1272931)
- Fixed AOV export of depth buffer which now correctly export linear depth (case 1265001)
- Fixed issue that caused the decal atlas to not be updated upon changing of the decal textures content.
- Fixed "Screen position out of view frustum" error when camera is at exactly the planar reflection probe location.
- Fixed Amplitude -> Min/Max parametrization conversion
- Fixed issue that allocated a small cookie for normal spot lights.
- Fixed issue when undoing a change in diffuse profile list after deleting the volume profile.
- Fixed custom pass re-ordering and removing.
- Fixed TAA issue and hardware dynamic resolution.
- Fixed a static lighting flickering issue caused by having an active planar probe in the scene while rendering inspector preview.
- Fixed an issue where even when set to OnDemand, the sky lighting would still be updated when changing sky parameters.
- Fixed an error message trigerred when a mesh has more than 32 sub-meshes (case 1274508).
- Fixed RTGI getting noisy for grazying angle geometry (case 1266462).
- Fixed an issue with TAA history management on pssl.
- Fixed the global illumination volume override having an unwanted advanced mode (case 1270459).
- Fixed screen space shadow option displayed on directional shadows while they shouldn't (case 1270537).
- Fixed the handling of undo and redo actions in the graphics compositor (cases 1268149, 1266212, 1265028)
- Fixed issue with composition graphs that include virtual textures, cubemaps and other non-2D textures (cases 1263347, 1265638).
- Fixed issues when selecting a new composition graph or setting it to None (cases 1263350, 1266202)
- Fixed ArgumentNullException when saving shader graphs after removing the compositor from the scene (case 1268658)
- Fixed issue with updating the compositor output when not in play mode (case 1266216)
- Fixed warning with area mesh (case 1268379)
- Fixed issue with diffusion profile not being updated upon reset of the editor.
- Fixed an issue that lead to corrupted refraction in some scenarios on xbox.
- Fixed for light loop scalarization not happening.
- Fixed issue with stencil not being set in rendergraph mode.
- Fixed for post process being overridable in reflection probes even though it is not supported.
- Fixed RTGI in performance mode when light layers are enabled on the asset.
- Fixed SSS materials appearing black in matcap mode.
- Fixed a collision in the interaction of RTR and RTGI.
- Fix for lookdev toggling renderers that are set to non editable or are hidden in the inspector.
- Fixed issue with mipmap debug mode not properly resetting full screen mode (and viceversa).
- Added unsupported message when using tile debug mode with MSAA.
- Fixed SSGI compilation issues on PS4.
- Fixed "Screen position out of view frustum" error when camera is on exactly the planar reflection probe plane.
- Workaround issue that caused objects using eye shader to not be rendered on xbox.
- Fixed GC allocation when using XR single-pass test mode.
- Fixed text in cascades shadow split being truncated.
- Fixed rendering of custom passes in the Custom Pass Volume inspector
- Force probe to render again if first time was during async shader compilation to avoid having cyan objects.
- Fixed for lookdev library field not being refreshed upon opening a library from the environment library inspector.
- Fixed serialization issue with matcap scale intensity.
- Close Add Override popup of Volume Inspector when the popup looses focus (case 1258571)
- Light quality setting for contact shadow set to on for High quality by default.
- Fixed an exception thrown when closing the look dev because there is no active SRP anymore.
- Fixed alignment of framesettings in HDRP Default Settings
- Fixed an exception thrown when closing the look dev because there is no active SRP anymore.
- Fixed an issue where entering playmode would close the LookDev window.
- Fixed issue with rendergraph on console failing on SSS pass.
- Fixed Cutoff not working properly with ray tracing shaders default and SG (case 1261292).
- Fixed shader compilation issue with Hair shader and debug display mode
- Fixed cubemap static preview not updated when the asset is imported.
- Fixed wizard DXR setup on non-DXR compatible devices.
- Fixed Custom Post Processes affecting preview cameras.
- Fixed issue with lens distortion breaking rendering.
- Fixed save popup appearing twice due to HDRP wizard.
- Fixed error when changing planar probe resolution.
- Fixed the dependecy of FrameSettings (MSAA, ClearGBuffer, DepthPrepassWithDeferred) (case 1277620).
- Fixed the usage of GUIEnable for volume components (case 1280018).
- Fixed the diffusion profile becoming invalid when hitting the reset (case 1269462).
- Fixed issue with MSAA resolve killing the alpha channel.
- Fixed a warning in materialevalulation
- Fixed an error when building the player.
- Fixed issue with box light not visible if range is below one and range attenuation is off.
- Fixed an issue that caused a null reference when deleting camera component in a prefab. (case 1244430)
- Fixed issue with bloom showing a thin black line after rescaling window.
- Fixed rendergraph motion vector resolve.
- Fixed the Ray-Tracing related Debug Display not working in render graph mode.
- Fix nan in pbr sky
- Fixed Light skin not properly applied on the LookDev when switching from Dark Skin (case 1278802)
- Fixed accumulation on DX11
- Fixed issue with screen space UI not drawing on the graphics compositor (case 1279272).
- Fixed error Maximum allowed thread group count is 65535 when resolution is very high.
- LOD meshes are now properly stripped based on the maximum lod value parameters contained in the HDRP asset.
- Fixed an inconsistency in the LOD group UI where LOD bias was not the right one.
- Fixed outlines in transitions between post-processed and plain regions in the graphics compositor (case 1278775).
- Fix decal being applied twice with LOD Crossfade.
- Fixed camera stacking for AOVs in the graphics compositor (case 1273223).
- Fixed backface selection on some shader not ignore correctly.
- Disable quad overdraw on ps4.
- Fixed error when resizing the graphics compositor's output and when re-adding a compositor in the scene
- Fixed issues with bloom, alpha and HDR layers in the compositor (case 1272621).
- Fixed alpha not having TAA applied to it.
- Fix issue with alpha output in forward.
- Fix compilation issue on Vulkan for shaders using high quality shadows in XR mode.
- Fixed wrong error message when fixing DXR resources from Wizard.
- Fixed compilation error of quad overdraw with double sided materials
- Fixed screen corruption on xbox when using TAA and Motion Blur with rendergraph.
- Fixed UX issue in the graphics compositor related to clear depth and the defaults for new layers, add better tooltips and fix minor bugs (case 1283904)
- Fixed scene visibility not working for custom pass volumes.
- Fixed issue with several override entries in the runtime debug menu.
- Fixed issue with rendergraph failing to execute every 30 minutes.
- Fixed Lit ShaderGraph surface option property block to only display transmission and energy conserving specular color options for their proper material mode (case 1257050)
- Fixed nan in reflection probe when volumetric fog filtering is enabled, causing the whole probe to be invalid.
- Fixed Debug Color pixel became grey
- Fixed TAA flickering on the very edge of screen.
- Fixed profiling scope for quality RTGI.
- Fixed the denoising and multi-sample not being used for smooth multibounce RTReflections.
- Fixed issue where multiple cameras would cause GC each frame.
- Fixed after post process rendering pass options not showing for unlit ShaderGraphs.
- Fixed null reference in the Undo callback of the graphics compositor
- Fixed cullmode for SceneSelectionPass.
- Fixed issue that caused non-static object to not render at times in OnEnable reflection probes.
- Baked reflection probes now correctly use static sky for ambient lighting.

### Changed
- Preparation pass for RTSSShadows to be supported by render graph.
- Add tooltips with the full name of the (graphics) compositor properties to properly show large names that otherwise are clipped by the UI (case 1263590)
- Composition profile .asset files cannot be manually edited/reset by users (to avoid breaking things - case 1265631)
- Preparation pass for RTSSShadows to be supported by render graph.
- Changed the way the ray tracing property is displayed on the material (QOL 1265297).
- Exposed lens attenuation mode in default settings and remove it as a debug mode.
- Composition layers without any sub layers are now cleared to black to avoid confusion (case 1265061).
- Slight reduction of VGPR used by area light code.
- Changed thread group size for contact shadows (save 1.1ms on PS4)
- Make sure distortion stencil test happens before pixel shader is run.
- Small optimization that allows to skip motion vector prepping when the whole wave as velocity of 0.
- Improved performance to avoid generating coarse stencil buffer when not needed.
- Remove HTile generation for decals (faster without).
- Improving SSGI Filtering and fixing a blend issue with RTGI.
- Changed the Trackball UI so that it allows explicit numeric values.
- Reduce the G-buffer footprint of anisotropic materials
- Moved SSGI out of preview.
- Skip an unneeded depth buffer copy on consoles.
- Replaced the Density Volume Texture Tool with the new 3D Texture Importer.
- Rename Raytracing Node to Raytracing Quality Keyword and rename high and low inputs as default and raytraced. All raytracing effects now use the raytraced mode but path tracing.
- Moved diffusion profile list to the HDRP default settings panel.
- Skip biquadratic resampling of vbuffer when volumetric fog filtering is enabled.
- Optimized Grain and sRGB Dithering.
- On platforms that allow it skip the first mip of the depth pyramid and compute it alongside the depth buffer used for low res transparents.
- When trying to install the local configuration package, if another one is already present the user is now asked whether they want to keep it or not.
- Improved MSAA color resolve to fix issues when very bright and very dark samples are resolved together.
- Improve performance of GPU light AABB generation
- Removed the max clamp value for the RTR, RTAO and RTGI's ray length (case 1279849).
- Meshes assigned with a decal material are not visible anymore in ray-tracing or path-tracing.
- Removed BLEND shader keywords.
- Remove a rendergraph debug option to clear resources on release from UI.
- added SV_PrimitiveID in the VaryingMesh structure for fulldebugscreenpass as well as primitiveID in FragInputs
- Changed which local frame is used for multi-bounce RTReflections.
- Move System Generated Values semantics out of VaryingsMesh structure.
- Other forms of FSAA are silently deactivated, when path tracing is on.
- Removed XRSystemTests. The GC verification is now done during playmode tests (case 1285012).
- SSR now uses the pre-refraction color pyramid.
- Various improvements for the Volumetric Fog.
- Optimizations for volumetric fog.

## [10.0.0] - 2019-06-10

### Added
- Ray tracing support for VR single-pass
- Added sharpen filter shader parameter and UI for TemporalAA to control image quality instead of hardcoded value
- Added frame settings option for custom post process and custom passes as well as custom color buffer format option.
- Add check in wizard on SRP Batcher enabled.
- Added default implementations of OnPreprocessMaterialDescription for FBX, Obj, Sketchup and 3DS file formats.
- Added custom pass fade radius
- Added after post process injection point for custom passes
- Added basic alpha compositing support - Alpha is available afterpostprocess when using FP16 buffer format.
- Added falloff distance on Reflection Probe and Planar Reflection Probe
- Added Backplate projection from the HDRISky
- Added Shadow Matte in UnlitMasterNode, which only received shadow without lighting
- Added hability to name LightLayers in HDRenderPipelineAsset
- Added a range compression factor for Reflection Probe and Planar Reflection Probe to avoid saturation of colors.
- Added path tracing support for directional, point and spot lights, as well as emission from Lit and Unlit.
- Added non temporal version of SSAO.
- Added more detailed ray tracing stats in the debug window
- Added Disc area light (bake only)
- Added a warning in the material UI to prevent transparent + subsurface-scattering combination.
- Added XR single-pass setting into HDRP asset
- Added a penumbra tint option for lights
- Added support for depth copy with XR SDK
- Added debug setting to Render Pipeline Debug Window to list the active XR views
- Added an option to filter the result of the volumetric lighting (off by default).
- Added a transmission multiplier for directional lights
- Added XR single-pass test mode to Render Pipeline Debug Window
- Added debug setting to Render Pipeline Window to list the active XR views
- Added a new refraction mode for the Lit shader (thin). Which is a box refraction with small thickness values
- Added the code to support Barn Doors for Area Lights based on a shaderconfig option.
- Added HDRPCameraBinder property binder for Visual Effect Graph
- Added "Celestial Body" controls to the Directional Light
- Added new parameters to the Physically Based Sky
- Added Reflections to the DXR Wizard
- Added the possibility to have ray traced colored and semi-transparent shadows on directional lights.
- Added a check in the custom post process template to throw an error if the default shader is not found.
- Exposed the debug overlay ratio in the debug menu.
- Added a separate frame settings for tonemapping alongside color grading.
- Added the receive fog option in the material UI for ShaderGraphs.
- Added a public virtual bool in the custom post processes API to specify if a post processes should be executed in the scene view.
- Added a menu option that checks scene issues with ray tracing. Also removed the previously existing warning at runtime.
- Added Contrast Adaptive Sharpen (CAS) Upscaling effect.
- Added APIs to update probe settings at runtime.
- Added documentation for the rayTracingSupported method in HDRP
- Added user-selectable format for the post processing passes.
- Added support for alpha channel in some post-processing passes (DoF, TAA, Uber).
- Added warnings in FrameSettings inspector when using DXR and atempting to use Asynchronous Execution.
- Exposed Stencil bits that can be used by the user.
- Added history rejection based on velocity of intersected objects for directional, point and spot lights.
- Added a affectsVolumetric field to the HDAdditionalLightData API to know if light affects volumetric fog.
- Add OS and Hardware check in the Wizard fixes for DXR.
- Added option to exclude camera motion from motion blur.
- Added semi-transparent shadows for point and spot lights.
- Added support for semi-transparent shadow for unlit shader and unlit shader graph.
- Added the alpha clip enabled toggle to the material UI for all HDRP shader graphs.
- Added Material Samples to explain how to use the lit shader features
- Added an initial implementation of ray traced sub surface scattering
- Added AssetPostprocessors and Shadergraphs to handle Arnold Standard Surface and 3DsMax Physical material import from FBX.
- Added support for Smoothness Fade start work when enabling ray traced reflections.
- Added Contact shadow, Micro shadows and Screen space refraction API documentation.
- Added script documentation for SSR, SSAO (ray tracing), GI, Light Cluster, RayTracingSettings, Ray Counters, etc.
- Added path tracing support for refraction and internal reflections.
- Added support for Thin Refraction Model and Lit's Clear Coat in Path Tracing.
- Added the Tint parameter to Sky Colored Fog.
- Added of Screen Space Reflections for Transparent materials
- Added a fallback for ray traced area light shadows in case the material is forward or the lit mode is forward.
- Added a new debug mode for light layers.
- Added an "enable" toggle to the SSR volume component.
- Added support for anisotropic specular lobes in path tracing.
- Added support for alpha clipping in path tracing.
- Added support for light cookies in path tracing.
- Added support for transparent shadows in path tracing.
- Added support for iridescence in path tracing.
- Added support for background color in path tracing.
- Added a path tracing test to the test suite.
- Added a warning and workaround instructions that appear when you enable XR single-pass after the first frame with the XR SDK.
- Added the exposure sliders to the planar reflection probe preview
- Added support for subsurface scattering in path tracing.
- Added a new mode that improves the filtering of ray traced shadows (directional, point and spot) based on the distance to the occluder.
- Added support of cookie baking and add support on Disc light.
- Added support for fog attenuation in path tracing.
- Added a new debug panel for volumes
- Added XR setting to control camera jitter for temporal effects
- Added an error message in the DrawRenderers custom pass when rendering opaque objects with an HDRP asset in DeferredOnly mode.
- Added API to enable proper recording of path traced scenes (with the Unity recorder or other tools).
- Added support for fog in Recursive rendering, ray traced reflections and ray traced indirect diffuse.
- Added an alpha blend option for recursive rendering
- Added support for stack lit for ray tracing effects.
- Added support for hair for ray tracing effects.
- Added support for alpha to coverage for HDRP shaders and shader graph
- Added support for Quality Levels to Subsurface Scattering.
- Added option to disable XR rendering on the camera settings.
- Added support for specular AA from geometric curvature in AxF
- Added support for baked AO (no input for now) in AxF
- Added an info box to warn about depth test artifacts when rendering object twice in custom passes with MSAA.
- Added a frame setting for alpha to mask.
- Added support for custom passes in the AOV API
- Added Light decomposition lighting debugging modes and support in AOV
- Added exposure compensation to Fixed exposure mode
- Added support for rasterized area light shadows in StackLit
- Added support for texture-weighted automatic exposure
- Added support for POM for emissive map
- Added alpha channel support in motion blur pass.
- Added the HDRP Compositor Tool (in Preview).
- Added a ray tracing mode option in the HDRP asset that allows to override and shader stripping.
- Added support for arbitrary resolution scaling of Volumetric Lighting to the Fog volume component.
- Added range attenuation for box-shaped spotlights.
- Added scenes for hair and fabric and decals with material samples
- Added fabric materials and textures
- Added information for fabric materials in fabric scene
- Added a DisplayInfo attribute to specify a name override and a display order for Volume Component fields (used only in default inspector for now).
- Added Min distance to contact shadows.
- Added support for Depth of Field in path tracing (by sampling the lens aperture).
- Added an API in HDRP to override the camera within the rendering of a frame (mainly for custom pass).
- Added a function (HDRenderPipeline.ResetRTHandleReferenceSize) to reset the reference size of RTHandle systems.
- Added support for AxF measurements importing into texture resources tilings.
- Added Layer parameter on Area Light to modify Layer of generated Emissive Mesh
- Added a flow map parameter to HDRI Sky
- Implemented ray traced reflections for transparent objects.
- Add a new parameter to control reflections in recursive rendering.
- Added an initial version of SSGI.
- Added Virtual Texturing cache settings to control the size of the Streaming Virtual Texturing caches.
- Added back-compatibility with builtin stereo matrices.
- Added CustomPassUtils API to simplify Blur, Copy and DrawRenderers custom passes.
- Added Histogram guided automatic exposure.
- Added few exposure debug modes.
- Added support for multiple path-traced views at once (e.g., scene and game views).
- Added support for 3DsMax's 2021 Simplified Physical Material from FBX files in the Model Importer.
- Added custom target mid grey for auto exposure.
- Added CustomPassUtils API to simplify Blur, Copy and DrawRenderers custom passes.
- Added an API in HDRP to override the camera within the rendering of a frame (mainly for custom pass).
- Added more custom pass API functions, mainly to render objects from another camera.
- Added support for transparent Unlit in path tracing.
- Added a minimal lit used for RTGI in peformance mode.
- Added procedural metering mask that can follow an object
- Added presets quality settings for RTAO and RTGI.
- Added an override for the shadow culling that allows better directional shadow maps in ray tracing effects (RTR, RTGI, RTSSS and RR).
- Added a Cloud Layer volume override.
- Added Fast Memory support for platform that support it.
- Added CPU and GPU timings for ray tracing effects.
- Added support to combine RTSSS and RTGI (1248733).
- Added IES Profile support for Point, Spot and Rectangular-Area lights
- Added support for multiple mapping modes in AxF.
- Add support of lightlayers on indirect lighting controller
- Added compute shader stripping.
- Added Cull Mode option for opaque materials and ShaderGraphs.
- Added scene view exposure override.
- Added support for exposure curve remapping for min/max limits.
- Added presets for ray traced reflections.
- Added final image histogram debug view (both luminance and RGB).
- Added an example texture and rotation to the Cloud Layer volume override.
- Added an option to extend the camera culling for skinned mesh animation in ray tracing effects (1258547).
- Added decal layer system similar to light layer. Mesh will receive a decal when both decal layer mask matches.
- Added shader graph nodes for rendering a complex eye shader.
- Added more controls to contact shadows and increased quality in some parts.
- Added a physically based option in DoF volume.
- Added API to check if a Camera, Light or ReflectionProbe is compatible with HDRP.
- Added path tracing test scene for normal mapping.
- Added missing API documentation.
- Remove CloudLayer
- Added quad overdraw and vertex density debug modes.

### Fixed
- fix when saved HDWizard window tab index out of range (1260273)
- Fix when rescale probe all direction below zero (1219246)
- Update documentation of HDRISky-Backplate, precise how to have Ambient Occlusion on the Backplate
- Sorting, undo, labels, layout in the Lighting Explorer.
- Fixed sky settings and materials in Shader Graph Samples package
- Fix/workaround a probable graphics driver bug in the GTAO shader.
- Fixed Hair and PBR shader graphs double sided modes
- Fixed an issue where updating an HDRP asset in the Quality setting panel would not recreate the pipeline.
- Fixed issue with point lights being considered even when occupying less than a pixel on screen (case 1183196)
- Fix a potential NaN source with iridescence (case 1183216)
- Fixed issue of spotlight breaking when minimizing the cone angle via the gizmo (case 1178279)
- Fixed issue that caused decals not to modify the roughness in the normal buffer, causing SSR to not behave correctly (case 1178336)
- Fixed lit transparent refraction with XR single-pass rendering
- Removed extra jitter for TemporalAA in VR
- Fixed ShaderGraph time in main preview
- Fixed issue on some UI elements in HDRP asset not expanding when clicking the arrow (case 1178369)
- Fixed alpha blending in custom post process
- Fixed the modification of the _AlphaCutoff property in the material UI when exposed with a ShaderGraph parameter.
- Fixed HDRP test `1218_Lit_DiffusionProfiles` on Vulkan.
- Fixed an issue where building a player in non-dev mode would generate render target error logs every frame
- Fixed crash when upgrading version of HDRP
- Fixed rendering issues with material previews
- Fixed NPE when using light module in Shuriken particle systems (1173348).
- Refresh cached shadow on editor changes
- Fixed light supported units caching (1182266)
- Fixed an issue where SSAO (that needs temporal reprojection) was still being rendered when Motion Vectors were not available (case 1184998)
- Fixed a nullref when modifying the height parameters inside the layered lit shader UI.
- Fixed Decal gizmo that become white after exiting play mode
- Fixed Decal pivot position to behave like a spotlight
- Fixed an issue where using the LightingOverrideMask would break sky reflection for regular cameras
- Fix DebugMenu FrameSettingsHistory persistency on close
- Fix DensityVolume, ReflectionProbe aned PlanarReflectionProbe advancedControl display
- Fix DXR scene serialization in wizard
- Fixed an issue where Previews would reallocate History Buffers every frame
- Fixed the SetLightLayer function in HDAdditionalLightData setting the wrong light layer
- Fix error first time a preview is created for planar
- Fixed an issue where SSR would use an incorrect roughness value on ForwardOnly (StackLit, AxF, Fabric, etc.) materials when the pipeline is configured to also allow deferred Lit.
- Fixed issues with light explorer (cases 1183468, 1183269)
- Fix dot colors in LayeredLit material inspector
- Fix undo not resetting all value when undoing the material affectation in LayerLit material
- Fix for issue that caused gizmos to render in render textures (case 1174395)
- Fixed the light emissive mesh not updated when the light was disabled/enabled
- Fixed light and shadow layer sync when setting the HDAdditionalLightData.lightlayersMask property
- Fixed a nullref when a custom post process component that was in the HDRP PP list is removed from the project
- Fixed issue that prevented decals from modifying specular occlusion (case 1178272).
- Fixed exposure of volumetric reprojection
- Fixed multi selection support for Scalable Settings in lights
- Fixed font shaders in test projects for VR by using a Shader Graph version
- Fixed refresh of baked cubemap by incrementing updateCount at the end of the bake (case 1158677).
- Fixed issue with rectangular area light when seen from the back
- Fixed decals not affecting lightmap/lightprobe
- Fixed zBufferParams with XR single-pass rendering
- Fixed moving objects not rendered in custom passes
- Fixed abstract classes listed in the + menu of the custom pass list
- Fixed custom pass that was rendered in previews
- Fixed precision error in zero value normals when applying decals (case 1181639)
- Fixed issue that triggered No Scene Lighting view in game view as well (case 1156102)
- Assign default volume profile when creating a new HDRP Asset
- Fixed fov to 0 in planar probe breaking the projection matrix (case 1182014)
- Fixed bugs with shadow caching
- Reassign the same camera for a realtime probe face render request to have appropriate history buffer during realtime probe rendering.
- Fixed issue causing wrong shading when normal map mode is Object space, no normal map is set, but a detail map is present (case 1143352)
- Fixed issue with decal and htile optimization
- Fixed TerrainLit shader compilation error regarding `_Control0_TexelSize` redefinition (case 1178480).
- Fixed warning about duplicate HDRuntimeReflectionSystem when configuring play mode without domain reload.
- Fixed an editor crash when multiple decal projectors were selected and some had null material
- Added all relevant fix actions to FixAll button in Wizard
- Moved FixAll button on top of the Wizard
- Fixed an issue where fog color was not pre-exposed correctly
- Fix priority order when custom passes are overlapping
- Fix cleanup not called when the custom pass GameObject is destroyed
- Replaced most instances of GraphicsSettings.renderPipelineAsset by GraphicsSettings.currentRenderPipeline. This should fix some parameters not working on Quality Settings overrides.
- Fixed an issue with Realtime GI not working on upgraded projects.
- Fixed issue with screen space shadows fallback texture was not set as a texture array.
- Fixed Pyramid Lights bounding box
- Fixed terrain heightmap default/null values and epsilons
- Fixed custom post-processing effects breaking when an abstract class inherited from `CustomPostProcessVolumeComponent`
- Fixed XR single-pass rendering in Editor by using ShaderConfig.s_XrMaxViews to allocate matrix array
- Multiple different skies rendered at the same time by different cameras are now handled correctly without flickering
- Fixed flickering issue happening when different volumes have shadow settings and multiple cameras are present.
- Fixed issue causing planar probes to disappear if there is no light in the scene.
- Fixed a number of issues with the prefab isolation mode (Volumes leaking from the main scene and reflection not working properly)
- Fixed an issue with fog volume component upgrade not working properly
- Fixed Spot light Pyramid Shape has shadow artifacts on aspect ratio values lower than 1
- Fixed issue with AO upsampling in XR
- Fixed camera without HDAdditionalCameraData component not rendering
- Removed the macro ENABLE_RAYTRACING for most of the ray tracing code
- Fixed prefab containing camera reloading in loop while selected in the Project view
- Fixed issue causing NaN wheh the Z scale of an object is set to 0.
- Fixed DXR shader passes attempting to render before pipeline loaded
- Fixed black ambient sky issue when importing a project after deleting Library.
- Fixed issue when upgrading a Standard transparent material (case 1186874)
- Fixed area light cookies not working properly with stack lit
- Fixed material render queue not updated when the shader is changed in the material inspector.
- Fixed a number of issues with full screen debug modes not reseting correctly when setting another mutually exclusive mode
- Fixed compile errors for platforms with no VR support
- Fixed an issue with volumetrics and RTHandle scaling (case 1155236)
- Fixed an issue where sky lighting might be updated uselessly
- Fixed issue preventing to allow setting decal material to none (case 1196129)
- Fixed XR multi-pass decals rendering
- Fixed several fields on Light Inspector that not supported Prefab overrides
- Fixed EOL for some files
- Fixed scene view rendering with volumetrics and XR enabled
- Fixed decals to work with multiple cameras
- Fixed optional clear of GBuffer (Was always on)
- Fixed render target clears with XR single-pass rendering
- Fixed HDRP samples file hierarchy
- Fixed Light units not matching light type
- Fixed QualitySettings panel not displaying HDRP Asset
- Fixed black reflection probes the first time loading a project
- Fixed y-flip in scene view with XR SDK
- Fixed Decal projectors do not immediately respond when parent object layer mask is changed in editor.
- Fixed y-flip in scene view with XR SDK
- Fixed a number of issues with Material Quality setting
- Fixed the transparent Cull Mode option in HD unlit master node settings only visible if double sided is ticked.
- Fixed an issue causing shadowed areas by contact shadows at the edge of far clip plane if contact shadow length is very close to far clip plane.
- Fixed editing a scalable settings will edit all loaded asset in memory instead of targetted asset.
- Fixed Planar reflection default viewer FOV
- Fixed flickering issues when moving the mouse in the editor with ray tracing on.
- Fixed the ShaderGraph main preview being black after switching to SSS in the master node settings
- Fixed custom fullscreen passes in VR
- Fixed camera culling masks not taken in account in custom pass volumes
- Fixed object not drawn in custom pass when using a DrawRenderers with an HDRP shader in a build.
- Fixed injection points for Custom Passes (AfterDepthAndNormal and BeforePreRefraction were missing)
- Fixed a enum to choose shader tags used for drawing objects (DepthPrepass or Forward) when there is no override material.
- Fixed lit objects in the BeforePreRefraction, BeforeTransparent and BeforePostProcess.
- Fixed the None option when binding custom pass render targets to allow binding only depth or color.
- Fixed custom pass buffers allocation so they are not allocated if they're not used.
- Fixed the Custom Pass entry in the volume create asset menu items.
- Fixed Prefab Overrides workflow on Camera.
- Fixed alignment issue in Preset for Camera.
- Fixed alignment issue in Physical part for Camera.
- Fixed FrameSettings multi-edition.
- Fixed a bug happening when denoising multiple ray traced light shadows
- Fixed minor naming issues in ShaderGraph settings
- VFX: Removed z-fight glitches that could appear when using deferred depth prepass and lit quad primitives
- VFX: Preserve specular option for lit outputs (matches HDRP lit shader)
- Fixed an issue with Metal Shader Compiler and GTAO shader for metal
- Fixed resources load issue while upgrading HDRP package.
- Fix LOD fade mask by accounting for field of view
- Fixed spot light missing from ray tracing indirect effects.
- Fixed a UI bug in the diffusion profile list after fixing them from the wizard.
- Fixed the hash collision when creating new diffusion profile assets.
- Fixed a light leaking issue with box light casting shadows (case 1184475)
- Fixed Cookie texture type in the cookie slot of lights (Now displays a warning because it is not supported).
- Fixed a nullref that happens when using the Shuriken particle light module
- Fixed alignment in Wizard
- Fixed text overflow in Wizard's helpbox
- Fixed Wizard button fix all that was not automatically grab all required fixes
- Fixed VR tab for MacOS in Wizard
- Fixed local config package workflow in Wizard
- Fixed issue with contact shadows shifting when MSAA is enabled.
- Fixed EV100 in the PBR sky
- Fixed an issue In URP where sometime the camera is not passed to the volume system and causes a null ref exception (case 1199388)
- Fixed nullref when releasing HDRP with custom pass disabled
- Fixed performance issue derived from copying stencil buffer.
- Fixed an editor freeze when importing a diffusion profile asset from a unity package.
- Fixed an exception when trying to reload a builtin resource.
- Fixed the light type intensity unit reset when switching the light type.
- Fixed compilation error related to define guards and CreateLayoutFromXrSdk()
- Fixed documentation link on CustomPassVolume.
- Fixed player build when HDRP is in the project but not assigned in the graphic settings.
- Fixed an issue where ambient probe would be black for the first face of a baked reflection probe
- VFX: Fixed Missing Reference to Visual Effect Graph Runtime Assembly
- Fixed an issue where rendering done by users in EndCameraRendering would be executed before the main render loop.
- Fixed Prefab Override in main scope of Volume.
- Fixed alignment issue in Presset of main scope of Volume.
- Fixed persistence of ShowChromeGizmo and moved it to toolbar for coherency in ReflectionProbe and PlanarReflectionProbe.
- Fixed Alignement issue in ReflectionProbe and PlanarReflectionProbe.
- Fixed Prefab override workflow issue in ReflectionProbe and PlanarReflectionProbe.
- Fixed empty MoreOptions and moved AdvancedManipulation in a dedicated location for coherency in ReflectionProbe and PlanarReflectionProbe.
- Fixed Prefab override workflow issue in DensityVolume.
- Fixed empty MoreOptions and moved AdvancedManipulation in a dedicated location for coherency in DensityVolume.
- Fix light limit counts specified on the HDRP asset
- Fixed Quality Settings for SSR, Contact Shadows and Ambient Occlusion volume components
- Fixed decalui deriving from hdshaderui instead of just shaderui
- Use DelayedIntField instead of IntField for scalable settings
- Fixed init of debug for FrameSettingsHistory on SceneView camera
- Added a fix script to handle the warning 'referenced script in (GameObject 'SceneIDMap') is missing'
- Fix Wizard load when none selected for RenderPipelineAsset
- Fixed TerrainLitGUI when per-pixel normal property is not present.
- Fixed rendering errors when enabling debug modes with custom passes
- Fix an issue that made PCSS dependent on Atlas resolution (not shadow map res)
- Fixing a bug whith histories when n>4 for ray traced shadows
- Fixing wrong behavior in ray traced shadows for mesh renderers if their cast shadow is shadow only or double sided
- Only tracing rays for shadow if the point is inside the code for spotlight shadows
- Only tracing rays if the point is inside the range for point lights
- Fixing ghosting issues when the screen space shadow  indexes change for a light with ray traced shadows
- Fixed an issue with stencil management and Xbox One build that caused corrupted output in deferred mode.
- Fixed a mismatch in behavior between the culling of shadow maps and ray traced point and spot light shadows
- Fixed recursive ray tracing not working anymore after intermediate buffer refactor.
- Fixed ray traced shadow denoising not working (history rejected all the time).
- Fixed shader warning on xbox one
- Fixed cookies not working for spot lights in ray traced reflections, ray traced GI and recursive rendering
- Fixed an inverted handling of CoatSmoothness for SSR in StackLit.
- Fixed missing distortion inputs in Lit and Unlit material UI.
- Fixed issue that propagated NaNs across multiple frames through the exposure texture.
- Fixed issue with Exclude from TAA stencil ignored.
- Fixed ray traced reflection exposure issue.
- Fixed issue with TAA history not initialising corretly scale factor for first frame
- Fixed issue with stencil test of material classification not using the correct Mask (causing false positive and bad performance with forward material in deferred)
- Fixed issue with History not reset when chaning antialiasing mode on camera
- Fixed issue with volumetric data not being initialized if default settings have volumetric and reprojection off.
- Fixed ray tracing reflection denoiser not applied in tier 1
- Fixed the vibility of ray tracing related methods.
- Fixed the diffusion profile list not saved when clicking the fix button in the material UI.
- Fixed crash when pushing bounce count higher than 1 for ray traced GI or reflections
- Fixed PCSS softness scale so that it better match ray traced reference for punctual lights.
- Fixed exposure management for the path tracer
- Fixed AxF material UI containing two advanced options settings.
- Fixed an issue where cached sky contexts were being destroyed wrongly, breaking lighting in the LookDev
- Fixed issue that clamped PCSS softness too early and not after distance scale.
- Fixed fog affect transparent on HD unlit master node
- Fixed custom post processes re-ordering not saved.
- Fixed NPE when using scalable settings
- Fixed an issue where PBR sky precomputation was reset incorrectly in some cases causing bad performance.
- Fixed a bug due to depth history begin overriden too soon
- Fixed CustomPassSampleCameraColor scale issue when called from Before Transparent injection point.
- Fixed corruption of AO in baked probes.
- Fixed issue with upgrade of projects that still had Very High as shadow filtering quality.
- Fixed issue that caused Distortion UI to appear in Lit.
- Fixed several issues with decal duplicating when editing them.
- Fixed initialization of volumetric buffer params (1204159)
- Fixed an issue where frame count was incorrectly reset for the game view, causing temporal processes to fail.
- Fixed Culling group was not disposed error.
- Fixed issues on some GPU that do not support gathers on integer textures.
- Fixed an issue with ambient probe not being initialized for the first frame after a domain reload for volumetric fog.
- Fixed the scene visibility of decal projectors and density volumes
- Fixed a leak in sky manager.
- Fixed an issue where entering playmode while the light editor is opened would produce null reference exceptions.
- Fixed the debug overlay overlapping the debug menu at runtime.
- Fixed an issue with the framecount when changing scene.
- Fixed errors that occurred when using invalid near and far clip plane values for planar reflections.
- Fixed issue with motion blur sample weighting function.
- Fixed motion vectors in MSAA.
- Fixed sun flare blending (case 1205862).
- Fixed a lot of issues related to ray traced screen space shadows.
- Fixed memory leak caused by apply distortion material not being disposed.
- Fixed Reflection probe incorrectly culled when moving its parent (case 1207660)
- Fixed a nullref when upgrading the Fog volume components while the volume is opened in the inspector.
- Fix issues where decals on PS4 would not correctly write out the tile mask causing bits of the decal to go missing.
- Use appropriate label width and text content so the label is completely visible
- Fixed an issue where final post process pass would not output the default alpha value of 1.0 when using 11_11_10 color buffer format.
- Fixed SSR issue after the MSAA Motion Vector fix.
- Fixed an issue with PCSS on directional light if punctual shadow atlas was not allocated.
- Fixed an issue where shadow resolution would be wrong on the first face of a baked reflection probe.
- Fixed issue with PCSS softness being incorrect for cascades different than the first one.
- Fixed custom post process not rendering when using multiple HDRP asset in quality settings
- Fixed probe gizmo missing id (case 1208975)
- Fixed a warning in raytracingshadowfilter.compute
- Fixed issue with AO breaking with small near plane values.
- Fixed custom post process Cleanup function not called in some cases.
- Fixed shader warning in AO code.
- Fixed a warning in simpledenoiser.compute
- Fixed tube and rectangle light culling to use their shape instead of their range as a bounding box.
- Fixed caused by using gather on a UINT texture in motion blur.
- Fix issue with ambient occlusion breaking when dynamic resolution is active.
- Fixed some possible NaN causes in Depth of Field.
- Fixed Custom Pass nullref due to the new Profiling Sample API changes
- Fixed the black/grey screen issue on after post process Custom Passes in non dev builds.
- Fixed particle lights.
- Improved behavior of lights and probe going over the HDRP asset limits.
- Fixed issue triggered when last punctual light is disabled and more than one camera is used.
- Fixed Custom Pass nullref due to the new Profiling Sample API changes
- Fixed the black/grey screen issue on after post process Custom Passes in non dev builds.
- Fixed XR rendering locked to vsync of main display with Standalone Player.
- Fixed custom pass cleanup not called at the right time when using multiple volumes.
- Fixed an issue on metal with edge of decal having artifact by delaying discard of fragments during decal projection
- Fixed various shader warning
- Fixing unnecessary memory allocations in the ray tracing cluster build
- Fixed duplicate column labels in LightEditor's light tab
- Fixed white and dark flashes on scenes with very high or very low exposure when Automatic Exposure is being used.
- Fixed an issue where passing a null ProfilingSampler would cause a null ref exception.
- Fixed memory leak in Sky when in matcap mode.
- Fixed compilation issues on platform that don't support VR.
- Fixed migration code called when we create a new HDRP asset.
- Fixed RemoveComponent on Camera contextual menu to not remove Camera while a component depend on it.
- Fixed an issue where ambient occlusion and screen space reflections editors would generate null ref exceptions when HDRP was not set as the current pipeline.
- Fixed a null reference exception in the probe UI when no HDRP asset is present.
- Fixed the outline example in the doc (sampling range was dependent on screen resolution)
- Fixed a null reference exception in the HDRI Sky editor when no HDRP asset is present.
- Fixed an issue where Decal Projectors created from script where rotated around the X axis by 90°.
- Fixed frustum used to compute Density Volumes visibility when projection matrix is oblique.
- Fixed a null reference exception in Path Tracing, Recursive Rendering and raytraced Global Illumination editors when no HDRP asset is present.
- Fix for NaNs on certain geometry with Lit shader -- [case 1210058](https://fogbugz.unity3d.com/f/cases/1210058/)
- Fixed an issue where ambient occlusion and screen space reflections editors would generate null ref exceptions when HDRP was not set as the current pipeline.
- Fixed a null reference exception in the probe UI when no HDRP asset is present.
- Fixed the outline example in the doc (sampling range was dependent on screen resolution)
- Fixed a null reference exception in the HDRI Sky editor when no HDRP asset is present.
- Fixed an issue where materials newly created from the contextual menu would have an invalid state, causing various problems until it was edited.
- Fixed transparent material created with ZWrite enabled (now it is disabled by default for new transparent materials)
- Fixed mouseover on Move and Rotate tool while DecalProjector is selected.
- Fixed wrong stencil state on some of the pixel shader versions of deferred shader.
- Fixed an issue where creating decals at runtime could cause a null reference exception.
- Fixed issue that displayed material migration dialog on the creation of new project.
- Fixed various issues with time and animated materials (cases 1210068, 1210064).
- Updated light explorer with latest changes to the Fog and fixed issues when no visual environment was present.
- Fixed not handleling properly the recieve SSR feature with ray traced reflections
- Shadow Atlas is no longer allocated for area lights when they are disabled in the shader config file.
- Avoid MRT Clear on PS4 as it is not implemented yet.
- Fixed runtime debug menu BitField control.
- Fixed the radius value used for ray traced directional light.
- Fixed compilation issues with the layered lit in ray tracing shaders.
- Fixed XR autotests viewport size rounding
- Fixed mip map slider knob displayed when cubemap have no mipmap
- Remove unnecessary skip of material upgrade dialog box.
- Fixed the profiling sample mismatch errors when enabling the profiler in play mode
- Fixed issue that caused NaNs in reflection probes on consoles.
- Fixed adjusting positive axis of Blend Distance slides the negative axis in the density volume component.
- Fixed the blend of reflections based on the weight.
- Fixed fallback for ray traced reflections when denoising is enabled.
- Fixed error spam issue with terrain detail terrainDetailUnsupported (cases 1211848)
- Fixed hardware dynamic resolution causing cropping/scaling issues in scene view (case 1158661)
- Fixed Wizard check order for `Hardware and OS` and `Direct3D12`
- Fix AO issue turning black when Far/Near plane distance is big.
- Fixed issue when opening lookdev and the lookdev volume have not been assigned yet.
- Improved memory usage of the sky system.
- Updated label in HDRP quality preference settings (case 1215100)
- Fixed Decal Projector gizmo not undoing properly (case 1216629)
- Fix a leak in the denoising of ray traced reflections.
- Fixed Alignment issue in Light Preset
- Fixed Environment Header in LightingWindow
- Fixed an issue where hair shader could write garbage in the diffuse lighting buffer, causing NaNs.
- Fixed an exposure issue with ray traced sub-surface scattering.
- Fixed runtime debug menu light hierarchy None not doing anything.
- Fixed the broken ShaderGraph preview when creating a new Lit graph.
- Fix indentation issue in preset of LayeredLit material.
- Fixed minor issues with cubemap preview in the inspector.
- Fixed wrong build error message when building for android on mac.
- Fixed an issue related to denoising ray trace area shadows.
- Fixed wrong build error message when building for android on mac.
- Fixed Wizard persistency of Direct3D12 change on domain reload.
- Fixed Wizard persistency of FixAll on domain reload.
- Fixed Wizard behaviour on domain reload.
- Fixed a potential source of NaN in planar reflection probe atlas.
- Fixed an issue with MipRatio debug mode showing _DebugMatCapTexture not being set.
- Fixed missing initialization of input params in Blit for VR.
- Fix Inf source in LTC for area lights.
- Fix issue with AO being misaligned when multiple view are visible.
- Fix issue that caused the clamp of camera rotation motion for motion blur to be ineffective.
- Fixed issue with AssetPostprocessors dependencies causing models to be imported twice when upgrading the package version.
- Fixed culling of lights with XR SDK
- Fixed memory stomp in shadow caching code, leading to overflow of Shadow request array and runtime errors.
- Fixed an issue related to transparent objects reading the ray traced indirect diffuse buffer
- Fixed an issue with filtering ray traced area lights when the intensity is high or there is an exposure.
- Fixed ill-formed include path in Depth Of Field shader.
- Fixed shader graph and ray tracing after the shader target PR.
- Fixed a bug in semi-transparent shadows (object further than the light casting shadows)
- Fix state enabled of default volume profile when in package.
- Fixed removal of MeshRenderer and MeshFilter on adding Light component.
- Fixed Ray Traced SubSurface Scattering not working with ray traced area lights
- Fixed Ray Traced SubSurface Scattering not working in forward mode.
- Fixed a bug in debug light volumes.
- Fixed a bug related to ray traced area light shadow history.
- Fixed an issue where fog sky color mode could sample NaNs in the sky cubemap.
- Fixed a leak in the PBR sky renderer.
- Added a tooltip to the Ambient Mode parameter in the Visual Envionment volume component.
- Static lighting sky now takes the default volume into account (this fixes discrepancies between baked and realtime lighting).
- Fixed a leak in the sky system.
- Removed MSAA Buffers allocation when lit shader mode is set to "deferred only".
- Fixed invalid cast for realtime reflection probes (case 1220504)
- Fixed invalid game view rendering when disabling all cameras in the scene (case 1105163)
- Hide reflection probes in the renderer components.
- Fixed infinite reload loop while displaying Light's Shadow's Link Light Layer in Inspector of Prefab Asset.
- Fixed the culling was not disposed error in build log.
- Fixed the cookie atlas size and planar atlas size being too big after an upgrade of the HDRP asset.
- Fixed transparent SSR for shader graph.
- Fixed an issue with emissive light meshes not being in the RAS.
- Fixed DXR player build
- Fixed the HDRP asset migration code not being called after an upgrade of the package
- Fixed draw renderers custom pass out of bound exception
- Fixed the PBR shader rendering in deferred
- Fixed some typos in debug menu (case 1224594)
- Fixed ray traced point and spot lights shadows not rejecting istory when semi-transparent or colored.
- Fixed a warning due to StaticLightingSky when reloading domain in some cases.
- Fixed the MaxLightCount being displayed when the light volume debug menu is on ColorAndEdge.
- Fixed issue with unclear naming of debug menu for decals.
- Fixed z-fighting in scene view when scene lighting is off (case 1203927)
- Fixed issue that prevented cubemap thumbnails from rendering (only on D3D11 and Metal).
- Fixed ray tracing with VR single-pass
- Fix an exception in ray tracing that happens if two LOD levels are using the same mesh renderer.
- Fixed error in the console when switching shader to decal in the material UI.
- Fixed an issue with refraction model and ray traced recursive rendering (case 1198578).
- Fixed an issue where a dynamic sky changing any frame may not update the ambient probe.
- Fixed cubemap thumbnail generation at project load time.
- Fixed cubemap thumbnail generation at project load time.
- Fixed XR culling with multiple cameras
- Fixed XR single-pass with Mock HMD plugin
- Fixed sRGB mismatch with XR SDK
- Fixed an issue where default volume would not update when switching profile.
- Fixed issue with uncached reflection probe cameras reseting the debug mode (case 1224601)
- Fixed an issue where AO override would not override specular occlusion.
- Fixed an issue where Volume inspector might not refresh correctly in some cases.
- Fixed render texture with XR
- Fixed issue with resources being accessed before initialization process has been performed completely.
- Half fixed shuriken particle light that cast shadows (only the first one will be correct)
- Fixed issue with atmospheric fog turning black if a planar reflection probe is placed below ground level. (case 1226588)
- Fixed custom pass GC alloc issue in CustomPassVolume.GetActiveVolumes().
- Fixed a bug where instanced shadergraph shaders wouldn't compile on PS4.
- Fixed an issue related to the envlightdatasrt not being bound in recursive rendering.
- Fixed shadow cascade tooltip when using the metric mode (case 1229232)
- Fixed how the area light influence volume is computed to match rasterization.
- Focus on Decal uses the extends of the projectors
- Fixed usage of light size data that are not available at runtime.
- Fixed the depth buffer copy made before custom pass after opaque and normal injection point.
- Fix for issue that prevented scene from being completely saved when baked reflection probes are present and lighting is set to auto generate.
- Fixed drag area width at left of Light's intensity field in Inspector.
- Fixed light type resolution when performing a reset on HDAdditionalLightData (case 1220931)
- Fixed reliance on atan2 undefined behavior in motion vector debug shader.
- Fixed an usage of a a compute buffer not bound (1229964)
- Fixed an issue where changing the default volume profile from another inspector would not update the default volume editor.
- Fix issues in the post process system with RenderTexture being invalid in some cases, causing rendering problems.
- Fixed an issue where unncessarily serialized members in StaticLightingSky component would change each time the scene is changed.
- Fixed a weird behavior in the scalable settings drawing when the space becomes tiny (1212045).
- Fixed a regression in the ray traced indirect diffuse due to the new probe system.
- Fix for range compression factor for probes going negative (now clamped to positive values).
- Fixed path validation when creating new volume profile (case 1229933)
- Fixed a bug where Decal Shader Graphs would not recieve reprojected Position, Normal, or Bitangent data. (1239921)
- Fix reflection hierarchy for CARPAINT in AxF.
- Fix precise fresnel for delta lights for SVBRDF in AxF.
- Fixed the debug exposure mode for display sky reflection and debug view baked lighting
- Fixed MSAA depth resolve when there is no motion vectors
- Fixed various object leaks in HDRP.
- Fixed compile error with XR SubsystemManager.
- Fix for assertion triggering sometimes when saving a newly created lit shader graph (case 1230996)
- Fixed culling of planar reflection probes that change position (case 1218651)
- Fixed null reference when processing lightprobe (case 1235285)
- Fix issue causing wrong planar reflection rendering when more than one camera is present.
- Fix black screen in XR when HDRP package is present but not used.
- Fixed an issue with the specularFGD term being used when the material has a clear coat (lit shader).
- Fixed white flash happening with auto-exposure in some cases (case 1223774)
- Fixed NaN which can appear with real time reflection and inf value
- Fixed an issue that was collapsing the volume components in the HDRP default settings
- Fixed warning about missing bound decal buffer
- Fixed shader warning on Xbox for ResolveStencilBuffer.compute.
- Fixed PBR shader ZTest rendering in deferred.
- Replaced commands incompatible with async compute in light list build process.
- Diffusion Profile and Material references in HDRP materials are now correctly exported to unity packages. Note that the diffusion profile or the material references need to be edited once before this can work properly.
- Fix MaterialBalls having same guid issue
- Fix spelling and grammatical errors in material samples
- Fixed unneeded cookie texture allocation for cone stop lights.
- Fixed scalarization code for contact shadows.
- Fixed volume debug in playmode
- Fixed issue when toggling anything in HDRP asset that will produce an error (case 1238155)
- Fixed shader warning in PCSS code when using Vulkan.
- Fixed decal that aren't working without Metal and Ambient Occlusion option enabled.
- Fixed an error about procedural sky being logged by mistake.
- Fixed shadowmask UI now correctly showing shadowmask disable
- Made more explicit the warning about raytracing and asynchronous compute. Also fixed the condition in which it appears.
- Fixed a null ref exception in static sky when the default volume profile is invalid.
- DXR: Fixed shader compilation error with shader graph and pathtracer
- Fixed SceneView Draw Modes not being properly updated after opening new scene view panels or changing the editor layout.
- VFX: Removed irrelevant queues in render queue selection from HDRP outputs
- VFX: Motion Vector are correctly renderered with MSAA [Case 1240754](https://issuetracker.unity3d.com/product/unity/issues/guid/1240754/)
- Fixed a cause of NaN when a normal of 0-length is generated (usually via shadergraph).
- Fixed issue with screen-space shadows not enabled properly when RT is disabled (case 1235821)
- Fixed a performance issue with stochastic ray traced area shadows.
- Fixed cookie texture not updated when changing an import settings (srgb for example).
- Fixed flickering of the game/scene view when lookdev is running.
- Fixed issue with reflection probes in realtime time mode with OnEnable baking having wrong lighting with sky set to dynamic (case 1238047).
- Fixed transparent motion vectors not working when in MSAA.
- Fix error when removing DecalProjector from component contextual menu (case 1243960)
- Fixed issue with post process when running in RGBA16 and an object with additive blending is in the scene.
- Fixed corrupted values on LayeredLit when using Vertex Color multiply mode to multiply and MSAA is activated.
- Fix conflicts with Handles manipulation when performing a Reset in DecalComponent (case 1238833)
- Fixed depth prepass and postpass being disabled after changing the shader in the material UI.
- Fixed issue with sceneview camera settings not being saved after Editor restart.
- Fixed issue when switching back to custom sensor type in physical camera settings (case 1244350).
- Fixed a null ref exception when running playmode tests with the render pipeline debug window opened.
- Fixed some GCAlloc in the debug window.
- Fixed shader graphs not casting semi-transparent and color shadows (case 1242617)
- Fixed thin refraction mode not working properly.
- Fixed assert on tests caused by probe culling results being requested when culling did not happen. (case 1246169)
- Fixed over consumption of GPU memory by the Physically Based Sky.
- Fixed an invalid rotation in Planar Reflection Probe editor display, that was causing an error message (case 1182022)
- Put more information in Camera background type tooltip and fixed inconsistent exposure behavior when changing bg type.
- Fixed issue that caused not all baked reflection to be deleted upon clicking "Clear Baked Data" in the lighting menu (case 1136080)
- Fixed an issue where asset preview could be rendered white because of static lighting sky.
- Fixed an issue where static lighting was not updated when removing the static lighting sky profile.
- Fixed the show cookie atlas debug mode not displaying correctly when enabling the clear cookie atlas option.
- Fixed various multi-editing issues when changing Emission parameters.
- Fixed error when undo a Reflection Probe removal in a prefab instance. (case 1244047)
- Fixed Microshadow not working correctly in deferred with LightLayers
- Tentative fix for missing include in depth of field shaders.
- Fixed the light overlap scene view draw mode (wasn't working at all).
- Fixed taaFrameIndex and XR tests 4052 and 4053
- Fixed the prefab integration of custom passes (Prefab Override Highlight not working as expected).
- Cloned volume profile from read only assets are created in the root of the project. (case 1154961)
- Fixed Wizard check on default volume profile to also check it is not the default one in package.
- Fix erroneous central depth sampling in TAA.
- Fixed light layers not correctly disabled when the lightlayers is set to Nothing and Lightlayers isn't enabled in HDRP Asset
- Fixed issue with Model Importer materials falling back to the Legacy default material instead of HDRP's default material when import happens at Editor startup.
- Fixed a wrong condition in CameraSwitcher, potentially causing out of bound exceptions.
- Fixed an issue where editing the Look Dev default profile would not reflect directly in the Look Dev window.
- Fixed a bug where the light list is not cleared but still used when resizing the RT.
- Fixed exposure debug shader with XR single-pass rendering.
- Fixed issues with scene view and transparent motion vectors.
- Fixed black screens for linux/HDRP (1246407)
- Fixed a vulkan and metal warning in the SSGI compute shader.
- Fixed an exception due to the color pyramid not allocated when SSGI is enabled.
- Fixed an issue with the first Depth history was incorrectly copied.
- Fixed path traced DoF focusing issue
- Fix an issue with the half resolution Mode (performance)
- Fix an issue with the color intensity of emissive for performance rtgi
- Fixed issue with rendering being mostly broken when target platform disables VR.
- Workaround an issue caused by GetKernelThreadGroupSizes  failing to retrieve correct group size.
- Fix issue with fast memory and rendergraph.
- Fixed transparent motion vector framesetting not sanitized.
- Fixed wrong order of post process frame settings.
- Fixed white flash when enabling SSR or SSGI.
- The ray traced indrect diffuse and RTGI were combined wrongly with the rest of the lighting (1254318).
- Fixed an exception happening when using RTSSS without using RTShadows.
- Fix inconsistencies with transparent motion vectors and opaque by allowing camera only transparent motion vectors.
- Fix reflection probe frame settings override
- Fixed certain shadow bias artifacts present in volumetric lighting (case 1231885).
- Fixed area light cookie not updated when switch the light type from a spot that had a cookie.
- Fixed issue with dynamic resolution updating when not in play mode.
- Fixed issue with Contrast Adaptive Sharpening upsample mode and preview camera.
- Fix issue causing blocky artifacts when decals affect metallic and are applied on material with specular color workflow.
- Fixed issue with depth pyramid generation and dynamic resolution.
- Fixed an issue where decals were duplicated in prefab isolation mode.
- Fixed an issue where rendering preview with MSAA might generate render graph errors.
- Fixed compile error in PS4 for planar reflection filtering.
- Fixed issue with blue line in prefabs for volume mode.
- Fixing the internsity being applied to RTAO too early leading to unexpected results (1254626).
- Fix issue that caused sky to incorrectly render when using a custom projection matrix.
- Fixed null reference exception when using depth pre/post pass in shadergraph with alpha clip in the material.
- Appropriately constraint blend distance of reflection probe while editing with the inspector (case 1248931)
- Fixed AxF handling of roughness for Blinn-Phong type materials
- Fixed AxF UI errors when surface type is switched to transparent
- Fixed a serialization issue, preventing quality level parameters to undo/redo and update scene view on change.
- Fixed an exception occuring when a camera doesn't have an HDAdditionalCameraData (1254383).
- Fixed ray tracing with XR single-pass.
- Fixed warning in HDAdditionalLightData OnValidate (cases 1250864, 1244578)
- Fixed a bug related to denoising ray traced reflections.
- Fixed nullref in the layered lit material inspector.
- Fixed an issue where manipulating the color wheels in a volume component would reset the cursor every time.
- Fixed an issue where static sky lighting would not be updated for a new scene until it's reloaded at least once.
- Fixed culling for decals when used in prefabs and edited in context.
- Force to rebake probe with missing baked texture. (1253367)
- Fix supported Mac platform detection to handle new major version (11.0) properly
- Fixed typo in the Render Pipeline Wizard under HDRP+VR
- Change transparent SSR name in frame settings to avoid clipping.
- Fixed missing include guards in shadow hlsl files.
- Repaint the scene view whenever the scene exposure override is changed.
- Fixed an error when clearing the SSGI history texture at creation time (1259930).
- Fixed alpha to mask reset when toggling alpha test in the material UI.
- Fixed an issue where opening the look dev window with the light theme would make the window blink and eventually crash unity.
- Fixed fallback for ray tracing and light layers (1258837).
- Fixed Sorting Priority not displayed correctly in the DrawRenderers custom pass UI.
- Fixed glitch in Project settings window when selecting diffusion profiles in material section (case 1253090)
- Fixed issue with light layers bigger than 8 (and above the supported range).
- Fixed issue with culling layer mask of area light's emissive mesh
- Fixed overused the atlas for Animated/Render Target Cookies (1259930).
- Fixed errors when switching area light to disk shape while an area emissive mesh was displayed.
- Fixed default frame settings MSAA toggle for reflection probes (case 1247631)
- Fixed the transparent SSR dependency not being properly disabled according to the asset dependencies (1260271).
- Fixed issue with completely black AO on double sided materials when normal mode is set to None.
- Fixed UI drawing of the quaternion (1251235)
- Fix an issue with the quality mode and perf mode on RTR and RTGI and getting rid of unwanted nans (1256923).
- Fixed unitialized ray tracing resources when using non-default HDRP asset (case 1259467).
- Fixed overused the atlas for Animated/Render Target Cookies (1259930).
- Fixed sky asserts with XR multipass
- Fixed for area light not updating baked light result when modifying with gizmo.
- Fixed robustness issue with GetOddNegativeScale() in ray tracing, which was impacting normal mapping (1261160).
- Fixed regression where moving face of the probe gizmo was not moving its position anymore.
- Fixed XR single-pass macros in tessellation shaders.
- Fixed path-traced subsurface scattering mixing with diffuse and specular BRDFs (1250601).
- Fixed custom pass re-ordering issues.
- Improved robustness of normal mapping when scale is 0, and mapping is extreme (normals in or below the tangent plane).
- Fixed XR Display providers not getting zNear and zFar plane distances passed to them when in HDRP.
- Fixed rendering breaking when disabling tonemapping in the frame settings.
- Fixed issue with serialization of exposure modes in volume profiles not being consistent between HDRP versions (case 1261385).
- Fixed issue with duplicate names in newly created sub-layers in the graphics compositor (case 1263093).
- Remove MSAA debug mode when renderpipeline asset has no MSAA
- Fixed some post processing using motion vectors when they are disabled
- Fixed the multiplier of the environement lights being overriden with a wrong value for ray tracing (1260311).
- Fixed a series of exceptions happening when trying to load an asset during wizard execution (1262171).
- Fixed an issue with Stacklit shader not compiling correctly in player with debug display on (1260579)
- Fixed couple issues in the dependence of building the ray tracing acceleration structure.
- Fix sun disk intensity
- Fixed unwanted ghosting for smooth surfaces.
- Fixing an issue in the recursive rendering flag texture usage.
- Fixed a missing dependecy for choosing to evaluate transparent SSR.
- Fixed issue that failed compilation when XR is disabled.
- Fixed a compilation error in the IES code.
- Fixed issue with dynamic resolution handler when no OnResolutionChange callback is specified.
- Fixed multiple volumes, planar reflection, and decal projector position when creating them from the menu.
- Reduced the number of global keyword used in deferredTile.shader
- Fixed incorrect processing of Ambient occlusion probe (9% error was introduced)
- Fixed multiedition of framesettings drop down (case 1270044)
- Fixed planar probe gizmo

### Changed
- Improve MIP selection for decals on Transparents
- Color buffer pyramid is not allocated anymore if neither refraction nor distortion are enabled
- Rename Emission Radius to Radius in UI in Point, Spot
- Angular Diameter parameter for directional light is no longuer an advanced property
- DXR: Remove Light Radius and Angular Diamater of Raytrace shadow. Angular Diameter and Radius are used instead.
- Remove MaxSmoothness parameters from UI for point, spot and directional light. The MaxSmoothness is now deduce from Radius Parameters
- DXR: Remove the Ray Tracing Environement Component. Add a Layer Mask to the ray Tracing volume components to define which objects are taken into account for each effect.
- Removed second cubemaps used for shadowing in lookdev
- Disable Physically Based Sky below ground
- Increase max limit of area light and reflection probe to 128
- Change default texture for detailmap to grey
- Optimize Shadow RT load on Tile based architecture platforms.
- Improved quality of SSAO.
- Moved RequestShadowMapRendering() back to public API.
- Update HDRP DXR Wizard with an option to automatically clone the hdrp config package and setup raytracing to 1 in shaders file.
- Added SceneSelection pass for TerrainLit shader.
- Simplified Light's type API regrouping the logic in one place (Check type in HDAdditionalLightData)
- The support of LOD CrossFade (Dithering transition) in master nodes now required to enable it in the master node settings (Save variant)
- Improved shadow bias, by removing constant depth bias and substituting it with slope-scale bias.
- Fix the default stencil values when a material is created from a SSS ShaderGraph.
- Tweak test asset to be compatible with XR: unlit SG material for canvas and double-side font material
- Slightly tweaked the behaviour of bloom when resolution is low to reduce artifacts.
- Hidden fields in Light Inspector that is not relevant while in BakingOnly mode.
- Changed parametrization of PCSS, now softness is derived from angular diameter (for directional lights) or shape radius (for point/spot lights) and min filter size is now in the [0..1] range.
- Moved the copy of the geometry history buffers to right after the depth mip chain generation.
- Rename "Luminance" to "Nits" in UX for physical light unit
- Rename FrameSettings "SkyLighting" to "SkyReflection"
- Reworked XR automated tests
- The ray traced screen space shadow history for directional, spot and point lights is discarded if the light transform has changed.
- Changed the behavior for ray tracing in case a mesh renderer has both transparent and opaque submeshes.
- Improve history buffer management
- Replaced PlayerSettings.virtualRealitySupported with XRGraphics.tryEnable.
- Remove redundant FrameSettings RealTimePlanarReflection
- Improved a bit the GC calls generated during the rendering.
- Material update is now only triggered when the relevant settings are touched in the shader graph master nodes
- Changed the way Sky Intensity (on Sky volume components) is handled. It's now a combo box where users can choose between Exposure, Multiplier or Lux (for HDRI sky only) instead of both multiplier and exposure being applied all the time. Added a new menu item to convert old profiles.
- Change how method for specular occlusions is decided on inspector shader (Lit, LitTesselation, LayeredLit, LayeredLitTessellation)
- Unlocked SSS, SSR, Motion Vectors and Distortion frame settings for reflections probes.
- Hide unused LOD settings in Quality Settings legacy window.
- Reduced the constrained distance for temporal reprojection of ray tracing denoising
- Removed shadow near plane from the Directional Light Shadow UI.
- Improved the performances of custom pass culling.
- The scene view camera now replicates the physical parameters from the camera tagged as "MainCamera".
- Reduced the number of GC.Alloc calls, one simple scene without plarnar / probes, it should be 0B.
- Renamed ProfilingSample to ProfilingScope and unified API. Added GPU Timings.
- Updated macros to be compatible with the new shader preprocessor.
- Ray tracing reflection temporal filtering is now done in pre-exposed space
- Search field selects the appropriate fields in both project settings panels 'HDRP Default Settings' and 'Quality/HDRP'
- Disabled the refraction and transmission map keywords if the material is opaque.
- Keep celestial bodies outside the atmosphere.
- Updated the MSAA documentation to specify what features HDRP supports MSAA for and what features it does not.
- Shader use for Runtime Debug Display are now correctly stripper when doing a release build
- Now each camera has its own Volume Stack. This allows Volume Parameters to be updated as early as possible and be ready for the whole frame without conflicts between cameras.
- Disable Async for SSR, SSAO and Contact shadow when aggregated ray tracing frame setting is on.
- Improved performance when entering play mode without domain reload by a factor of ~25
- Renamed the camera profiling sample to include the camera name
- Discarding the ray tracing history for AO, reflection, diffuse shadows and GI when the viewport size changes.
- Renamed the camera profiling sample to include the camera name
- Renamed the post processing graphic formats to match the new convention.
- The restart in Wizard for DXR will always be last fix from now on
- Refactoring pre-existing materials to share more shader code between rasterization and ray tracing.
- Setting a material's Refraction Model to Thin does not overwrite the Thickness and Transmission Absorption Distance anymore.
- Removed Wind textures from runtime as wind is no longer built into the pipeline
- Changed Shader Graph titles of master nodes to be more easily searchable ("HDRP/x" -> "x (HDRP)")
- Expose StartSinglePass() and StopSinglePass() as public interface for XRPass
- Replaced the Texture array for 2D cookies (spot, area and directional lights) and for planar reflections by an atlas.
- Moved the tier defining from the asset to the concerned volume components.
- Changing from a tier management to a "mode" management for reflection and GI and removing the ability to enable/disable deferred and ray bining (they are now implied by performance mode)
- The default FrameSettings for ScreenSpaceShadows is set to true for Camera in order to give a better workflow for DXR.
- Refactor internal usage of Stencil bits.
- Changed how the material upgrader works and added documentation for it.
- Custom passes now disable the stencil when overwriting the depth and not writing into it.
- Renamed the camera profiling sample to include the camera name
- Changed the way the shadow casting property of transparent and tranmissive materials is handeled for ray tracing.
- Changed inspector materials stencil setting code to have more sharing.
- Updated the default scene and default DXR scene and DefaultVolumeProfile.
- Changed the way the length parameter is used for ray traced contact shadows.
- Improved the coherency of PCSS blur between cascades.
- Updated VR checks in Wizard to reflect new XR System.
- Removing unused alpha threshold depth prepass and post pass for fabric shader graph.
- Transform result from CIE XYZ to sRGB color space in EvalSensitivity for iridescence.
- Moved BeginCameraRendering callback right before culling.
- Changed the visibility of the Indirect Lighting Controller component to public.
- Renamed the cubemap used for diffuse convolution to a more explicit name for the memory profiler.
- Improved behaviour of transmission color on transparent surfaces in path tracing.
- Light dimmer can now get values higher than one and was renamed to multiplier in the UI.
- Removed info box requesting volume component for Visual Environment and updated the documentation with the relevant information.
- Improved light selection oracle for light sampling in path tracing.
- Stripped ray tracing subsurface passes with ray tracing is not enabled.
- Remove LOD cross fade code for ray tracing shaders
- Removed legacy VR code
- Add range-based clipping to box lights (case 1178780)
- Improve area light culling (case 1085873)
- Light Hierarchy debug mode can now adjust Debug Exposure for visualizing high exposure scenes.
- Rejecting history for ray traced reflections based on a threshold evaluated on the neighborhood of the sampled history.
- Renamed "Environment" to "Reflection Probes" in tile/cluster debug menu.
- Utilities namespace is obsolete, moved its content to UnityEngine.Rendering (case 1204677)
- Obsolete Utilities namespace was removed, instead use UnityEngine.Rendering (case 1204677)
- Moved most of the compute shaders to the multi_compile API instead of multiple kernels.
- Use multi_compile API for deferred compute shader with shadow mask.
- Remove the raytracing rendering queue system to make recursive raytraced material work when raytracing is disabled
- Changed a few resources used by ray tracing shaders to be global resources (using register space1) for improved CPU performance.
- All custom pass volumes are now executed for one injection point instead of the first one.
- Hidden unsupported choice in emission in Materials
- Temporal Anti aliasing improvements.
- Optimized PrepareLightsForGPU (cost reduced by over 25%) and PrepareGPULightData (around twice as fast now).
- Moved scene view camera settings for HDRP from the preferences window to the scene view camera settings window.
- Updated shaders to be compatible with Microsoft's DXC.
- Debug exposure in debug menu have been replace to debug exposure compensation in EV100 space and is always visible.
- Further optimized PrepareLightsForGPU (3x faster with few shadows, 1.4x faster with a lot of shadows or equivalently cost reduced by 68% to 37%).
- Raytracing: Replaced the DIFFUSE_LIGHTING_ONLY multicompile by a uniform.
- Raytracing: Removed the dynamic lightmap multicompile.
- Raytracing: Remove the LOD cross fade multi compile for ray tracing.
- Cookie are now supported in lightmaper. All lights casting cookie and baked will now include cookie influence.
- Avoid building the mip chain a second time for SSR for transparent objects.
- Replaced "High Quality" Subsurface Scattering with a set of Quality Levels.
- Replaced "High Quality" Volumetric Lighting with "Screen Resolution Percentage" and "Volume Slice Count" on the Fog volume component.
- Merged material samples and shader samples
- Update material samples scene visuals
- Use multi_compile API for deferred compute shader with shadow mask.
- Made the StaticLightingSky class public so that users can change it by script for baking purpose.
- Shadowmask and realtime reflectoin probe property are hide in Quality settings
- Improved performance of reflection probe management when using a lot of probes.
- Ignoring the disable SSR flags for recursive rendering.
- Removed logic in the UI to disable parameters for contact shadows and fog volume components as it was going against the concept of the volume system.
- Fixed the sub surface mask not being taken into account when computing ray traced sub surface scattering.
- MSAA Within Forward Frame Setting is now enabled by default on Cameras when new Render Pipeline Asset is created
- Slightly changed the TAA anti-flicker mechanism so that it is more aggressive on almost static images (only on High preset for now).
- Changed default exposure compensation to 0.
- Refactored shadow caching system.
- Removed experimental namespace for ray tracing code.
- Increase limit for max numbers of lights in UX
- Removed direct use of BSDFData in the path tracing pass, delegated to the material instead.
- Pre-warm the RTHandle system to reduce the amount of memory allocations and the total memory needed at all points.
- DXR: Only read the geometric attributes that are required using the share pass info and shader graph defines.
- DXR: Dispatch binned rays in 1D instead of 2D.
- Lit and LayeredLit tessellation cross lod fade don't used dithering anymore between LOD but fade the tessellation height instead. Allow a smoother transition
- Changed the way planar reflections are filtered in order to be a bit more "physically based".
- Increased path tracing BSDFs roughness range from [0.001, 0.999] to [0.00001, 0.99999].
- Changing the default SSGI radius for the all configurations.
- Changed the default parameters for quality RTGI to match expected behavior.
- Add color clear pass while rendering XR occlusion mesh to avoid leaks.
- Only use one texture for ray traced reflection upscaling.
- Adjust the upscale radius based on the roughness value.
- DXR: Changed the way the filter size is decided for directional, point and spot shadows.
- Changed the default exposure mode to "Automatic (Histogram)", along with "Limit Min" to -4 and "Limit Max" to 16.
- Replaced the default scene system with the builtin Scene Template feature.
- Changed extensions of shader CAS include files.
- Making the planar probe atlas's format match the color buffer's format.
- Removing the planarReflectionCacheCompressed setting from asset.
- SHADERPASS for TransparentDepthPrepass and TransparentDepthPostpass identification is using respectively SHADERPASS_TRANSPARENT_DEPTH_PREPASS and SHADERPASS_TRANSPARENT_DEPTH_POSTPASS
- Moved the Parallax Occlusion Mapping node into Shader Graph.
- Renamed the debug name from SSAO to ScreenSpaceAmbientOcclusion (1254974).
- Added missing tooltips and improved the UI of the aperture control (case 1254916).
- Fixed wrong tooltips in the Dof Volume (case 1256641).
- The `CustomPassLoadCameraColor` and `CustomPassSampleCameraColor` functions now returns the correct color buffer when used in after post process instead of the color pyramid (which didn't had post processes).
- PBR Sky now doesn't go black when going below sea level, but it instead freezes calculation as if on the horizon.
- Fixed an issue with quality setting foldouts not opening when clicking on them (1253088).
- Shutter speed can now be changed by dragging the mouse over the UI label (case 1245007).
- Remove the 'Point Cube Size' for cookie, use the Cubemap size directly.
- VFXTarget with Unlit now allows EmissiveColor output to be consistent with HDRP unlit.
- Only building the RTAS if there is an effect that will require it (1262217).
- Fixed the first ray tracing frame not having the light cluster being set up properly (1260311).
- Render graph pre-setup for ray traced ambient occlusion.
- Avoid casting multiple rays and denoising for hard directional, point and spot ray traced shadows (1261040).
- Making sure the preview cameras do not use ray tracing effects due to a by design issue to build ray tracing acceleration structures (1262166).
- Preparing ray traced reflections for the render graph support (performance and quality).
- Preparing recursive rendering for the render graph port.
- Preparation pass for RTGI, temporal filter and diffuse denoiser for render graph.
- Updated the documentation for the DXR implementation.
- Changed the DXR wizard to support optional checks.
- Changed the DXR wizard steps.
- Preparation pass for RTSSS to be supported by render graph.
- Changed the color space of EmissiveColorLDR property on all shader. Was linear but should have been sRGB. Auto upgrade script handle the conversion.

## [7.1.1] - 2019-09-05

### Added
- Transparency Overdraw debug mode. Allows to visualize transparent objects draw calls as an "heat map".
- Enabled single-pass instancing support for XR SDK with new API cmd.SetInstanceMultiplier()
- XR settings are now available in the HDRP asset
- Support for Material Quality in Shader Graph
- Material Quality support selection in HDRP Asset
- Renamed XR shader macro from UNITY_STEREO_ASSIGN_COMPUTE_EYE_INDEX to UNITY_XR_ASSIGN_VIEW_INDEX
- Raytracing ShaderGraph node for HDRP shaders
- Custom passes volume component with 3 injection points: Before Rendering, Before Transparent and Before Post Process
- Alpha channel is now properly exported to camera render textures when using FP16 color buffer format
- Support for XR SDK mirror view modes
- HD Master nodes in Shader Graph now support Normal and Tangent modification in vertex stage.
- DepthOfFieldCoC option in the fullscreen debug modes.
- Added override Ambient Occlusion option on debug windows
- Added Custom Post Processes with 3 injection points: Before Transparent, Before Post Process and After Post Process
- Added draft of minimal interactive path tracing (experimental) based on DXR API - Support only 4 area light, lit and unlit shader (non-shadergraph)
- Small adjustments to TAA anti flicker (more aggressive on high values).

### Fixed
- Fixed wizard infinite loop on cancellation
- Fixed with compute shader error about too many threads in threadgroup on low GPU
- Fixed invalid contact shadow shaders being created on metal
- Fixed a bug where if Assembly.GetTypes throws an exception due to mis-versioned dlls, then no preprocessors are used in the shader stripper
- Fixed typo in AXF decal property preventing to compile
- Fixed reflection probe with XR single-pass and FPTL
- Fixed force gizmo shown when selecting camera in hierarchy
- Fixed issue with XR occlusion mesh and dynamic resolution
- Fixed an issue where lighting compute buffers were re-created with the wrong size when resizing the window, causing tile artefacts at the top of the screen.
- Fix FrameSettings names and tooltips
- Fixed error with XR SDK when the Editor is not in focus
- Fixed errors with RenderGraph, XR SDK and occlusion mesh
- Fixed shadow routines compilation errors when "real" type is a typedef on "half".
- Fixed toggle volumetric lighting in the light UI
- Fixed post-processing history reset handling rt-scale incorrectly
- Fixed crash with terrain and XR multi-pass
- Fixed ShaderGraph material synchronization issues
- Fixed a null reference exception when using an Emissive texture with Unlit shader (case 1181335)
- Fixed an issue where area lights and point lights where not counted separately with regards to max lights on screen (case 1183196)
- Fixed an SSR and Subsurface Scattering issue (appearing black) when using XR.

### Changed
- Update Wizard layout.
- Remove almost all Garbage collection call within a frame.
- Rename property AdditionalVeclocityChange to AddPrecomputeVelocity
- Call the End/Begin camera rendering callbacks for camera with customRender enabled
- Changeg framesettings migration order of postprocess flags as a pr for reflection settings flags have been backported to 2019.2
- Replaced usage of ENABLE_VR in XRSystem.cs by version defines based on the presence of the built-in VR and XR modules
- Added an update virtual function to the SkyRenderer class. This is called once per frame. This allows a given renderer to amortize heavy computation at the rate it chooses. Currently only the physically based sky implements this.
- Removed mandatory XRPass argument in HDCamera.GetOrCreate()
- Restored the HDCamera parameter to the sky rendering builtin parameters.
- Removed usage of StructuredBuffer for XR View Constants
- Expose Direct Specular Lighting control in FrameSettings
- Deprecated ExponentialFog and VolumetricFog volume components. Now there is only one exponential fog component (Fog) which can add Volumetric Fog as an option. Added a script in Edit -> Render Pipeline -> Upgrade Fog Volume Components.

## [7.0.1] - 2019-07-25

### Added
- Added option in the config package to disable globally Area Lights and to select shadow quality settings for the deferred pipeline.
- When shader log stripping is enabled, shader stripper statistics will be written at `Temp/shader-strip.json`
- Occlusion mesh support from XR SDK

### Fixed
- Fixed XR SDK mirror view blit, cleanup some XRTODO and removed XRDebug.cs
- Fixed culling for volumetrics with XR single-pass rendering
- Fix shadergraph material pass setup not called
- Fixed documentation links in component's Inspector header bar
- Cookies using the render texture output from a camera are now properly updated
- Allow in ShaderGraph to enable pre/post pass when the alpha clip is disabled

### Changed
- RenderQueue for Opaque now start at Background instead of Geometry.
- Clamp the area light size for scripting API when we change the light type
- Added a warning in the material UI when the diffusion profile assigned is not in the HDRP asset


## [7.0.0] - 2019-07-17

### Added
- `Fixed`, `Viewer`, and `Automatic` modes to compute the FOV used when rendering a `PlanarReflectionProbe`
- A checkbox to toggle the chrome gizmo of `ReflectionProbe`and `PlanarReflectionProbe`
- Added a Light layer in shadows that allow for objects to cast shadows without being affected by light (and vice versa).
- You can now access ShaderGraph blend states from the Material UI (for example, **Surface Type**, **Sorting Priority**, and **Blending Mode**). This change may break Materials that use a ShaderGraph, to fix them, select **Edit > Render Pipeline > Reset all ShaderGraph Scene Materials BlendStates**. This syncs the blendstates of you ShaderGraph master nodes with the Material properties.
- You can now control ZTest, ZWrite, and CullMode for transparent Materials.
- Materials that use Unlit Shaders or Unlit Master Node Shaders now cast shadows.
- Added an option to enable the ztest on **After Post Process** materials when TAA is disabled.
- Added a new SSAO (based on Ground Truth Ambient Occlusion algorithm) to replace the previous one.
- Added support for shadow tint on light
- BeginCameraRendering and EndCameraRendering callbacks are now called with probes
- Adding option to update shadow maps only On Enable and On Demand.
- Shader Graphs that use time-dependent vertex modification now generate correct motion vectors.
- Added option to allow a custom spot angle for spot light shadow maps.
- Added frame settings for individual post-processing effects
- Added dither transition between cascades for Low and Medium quality settings
- Added single-pass instancing support with XR SDK
- Added occlusion mesh support with XR SDK
- Added support of Alembic velocity to various shaders
- Added support for more than 2 views for single-pass instancing
- Added support for per punctual/directional light min roughness in StackLit
- Added mirror view support with XR SDK
- Added VR verification in HDRPWizard
- Added DXR verification in HDRPWizard
- Added feedbacks in UI of Volume regarding skies
- Cube LUT support in Tonemapping. Cube LUT helpers for external grading are available in the Post-processing Sample package.

### Fixed
- Fixed an issue with history buffers causing effects like TAA or auto exposure to flicker when more than one camera was visible in the editor
- The correct preview is displayed when selecting multiple `PlanarReflectionProbe`s
- Fixed volumetric rendering with camera-relative code and XR stereo instancing
- Fixed issue with flashing cyan due to async compilation of shader when selecting a mesh
- Fix texture type mismatch when the contact shadow are disabled (causing errors on IOS devices)
- Fixed Generate Shader Includes while in package
- Fixed issue when texture where deleted in ShadowCascadeGUI
- Fixed issue in FrameSettingsHistory when disabling a camera several time without enabling it in between.
- Fixed volumetric reprojection with camera-relative code and XR stereo instancing
- Added custom BaseShaderPreprocessor in HDEditorUtils.GetBaseShaderPreprocessorList()
- Fixed compile issue when USE_XR_SDK is not defined
- Fixed procedural sky sun disk intensity for high directional light intensities
- Fixed Decal mip level when using texture mip map streaming to avoid dropping to lowest permitted mip (now loading all mips)
- Fixed deferred shading for XR single-pass instancing after lightloop refactor
- Fixed cluster and material classification debug (material classification now works with compute as pixel shader lighting)
- Fixed IOS Nan by adding a maximun epsilon definition REAL_EPS that uses HALF_EPS when fp16 are used
- Removed unnecessary GC allocation in motion blur code
- Fixed locked UI with advanded influence volume inspector for probes
- Fixed invalid capture direction when rendering planar reflection probes
- Fixed Decal HTILE optimization with platform not supporting texture atomatic (Disable it)
- Fixed a crash in the build when the contact shadows are disabled
- Fixed camera rendering callbacks order (endCameraRendering was being called before the actual rendering)
- Fixed issue with wrong opaque blending settings for After Postprocess
- Fixed issue with Low resolution transparency on PS4
- Fixed a memory leak on volume profiles
- Fixed The Parallax Occlusion Mappping node in shader graph and it's UV input slot
- Fixed lighting with XR single-pass instancing by disabling deferred tiles
- Fixed the Bloom prefiltering pass
- Fixed post-processing effect relying on Unity's random number generator
- Fixed camera flickering when using TAA and selecting the camera in the editor
- Fixed issue with single shadow debug view and volumetrics
- Fixed most of the problems with light animation and timeline
- Fixed indirect deferred compute with XR single-pass instancing
- Fixed a slight omission in anisotropy calculations derived from HazeMapping in StackLit
- Improved stack computation numerical stability in StackLit
- Fix PBR master node always opaque (wrong blend modes for forward pass)
- Fixed TAA with XR single-pass instancing (missing macros)
- Fixed an issue causing Scene View selection wire gizmo to not appear when using HDRP Shader Graphs.
- Fixed wireframe rendering mode (case 1083989)
- Fixed the renderqueue not updated when the alpha clip is modified in the material UI.
- Fixed the PBR master node preview
- Remove the ReadOnly flag on Reflection Probe's cubemap assets during bake when there are no VCS active.
- Fixed an issue where setting a material debug view would not reset the other exclusive modes
- Spot light shapes are now correctly taken into account when baking
- Now the static lighting sky will correctly take the default values for non-overridden properties
- Fixed material albedo affecting the lux meter
- Extra test in deferred compute shading to avoid shading pixels that were not rendered by the current camera (for camera stacking)

### Changed
- Optimization: Reduce the group size of the deferred lighting pass from 16x16 to 8x8
- Replaced HDCamera.computePassCount by viewCount
- Removed xrInstancing flag in RTHandles (replaced by TextureXR.slices and TextureXR.dimensions)
- Refactor the HDRenderPipeline and lightloop code to preprare for high level rendergraph
- Removed the **Back Then Front Rendering** option in the fabric Master Node settings. Enabling this option previously did nothing.
- Changed shader type Real to translate to FP16 precision on some platforms.
- Shader framework refactor: Introduce CBSDF, EvaluateBSDF, IsNonZeroBSDF to replace BSDF functions
- Shader framework refactor:  GetBSDFAngles, LightEvaluation and SurfaceShading functions
- Replace ComputeMicroShadowing by GetAmbientOcclusionForMicroShadowing
- Rename WorldToTangent to TangentToWorld as it was incorrectly named
- Remove SunDisk and Sun Halo size from directional light
- Remove all obsolete wind code from shader
- Renamed DecalProjectorComponent into DecalProjector for API alignment.
- Improved the Volume UI and made them Global by default
- Remove very high quality shadow option
- Change default for shadow quality in Deferred to Medium
- Enlighten now use inverse squared falloff (before was using builtin falloff)
- Enlighten is now deprecated. Please use CPU or GPU lightmaper instead.
- Remove the name in the diffusion profile UI
- Changed how shadow map resolution scaling with distance is computed. Now it uses screen space area rather than light range.
- Updated MoreOptions display in UI
- Moved Display Area Light Emissive Mesh script API functions in the editor namespace
- direct strenght properties in ambient occlusion now affect direct specular as well
- Removed advanced Specular Occlusion control in StackLit: SSAO based SO control is hidden and fixed to behave like Lit, SPTD is the only HQ technique shown for baked SO.
- Shader framework refactor: Changed ClampRoughness signature to include PreLightData access.
- HDRPWizard window is now in Window > General > HD Render Pipeline Wizard
- Moved StaticLightingSky to LightingWindow
- Removes the current "Scene Settings" and replace them with "Sky & Fog Settings" (with Physically Based Sky and Volumetric Fog).
- Changed how cached shadow maps are placed inside the atlas to minimize re-rendering of them.

## [6.7.0-preview] - 2019-05-16

### Added
- Added ViewConstants StructuredBuffer to simplify XR rendering
- Added API to render specific settings during a frame
- Added stadia to the supported platforms (2019.3)
- Enabled cascade blends settings in the HD Shadow component
- Added Hardware Dynamic Resolution support.
- Added MatCap debug view to replace the no scene lighting debug view.
- Added clear GBuffer option in FrameSettings (default to false)
- Added preview for decal shader graph (Only albedo, normal and emission)
- Added exposure weight control for decal
- Screen Space Directional Shadow under a define option. Activated for ray tracing
- Added a new abstraction for RendererList that will help transition to Render Graph and future RendererList API
- Added multipass support for VR
- Added XR SDK integration (multipass only)
- Added Shader Graph samples for Hair, Fabric and Decal master nodes.
- Add fade distance, shadow fade distance and light layers to light explorer
- Add method to draw light layer drawer in a rect to HDEditorUtils

### Fixed
- Fixed deserialization crash at runtime
- Fixed for ShaderGraph Unlit masternode not writing velocity
- Fixed a crash when assiging a new HDRP asset with the 'Verify Saving Assets' option enabled
- Fixed exposure to properly support TEXTURE2D_X
- Fixed TerrainLit basemap texture generation
- Fixed a bug that caused nans when material classification was enabled and a tile contained one standard material + a material with transmission.
- Fixed gradient sky hash that was not using the exposure hash
- Fixed displayed default FrameSettings in HDRenderPipelineAsset wrongly updated on scripts reload.
- Fixed gradient sky hash that was not using the exposure hash.
- Fixed visualize cascade mode with exposure.
- Fixed (enabled) exposure on override lighting debug modes.
- Fixed issue with LightExplorer when volume have no profile
- Fixed issue with SSR for negative, infinite and NaN history values
- Fixed LightLayer in HDReflectionProbe and PlanarReflectionProbe inspector that was not displayed as a mask.
- Fixed NaN in transmission when the thickness and a color component of the scattering distance was to 0
- Fixed Light's ShadowMask multi-edition.
- Fixed motion blur and SMAA with VR single-pass instancing
- Fixed NaNs generated by phase functionsin volumetric lighting
- Fixed NaN issue with refraction effect and IOR of 1 at extreme grazing angle
- Fixed nan tracker not using the exposure
- Fixed sorting priority on lit and unlit materials
- Fixed null pointer exception when there are no AOVRequests defined on a camera
- Fixed dirty state of prefab using disabled ReflectionProbes
- Fixed an issue where gizmos and editor grid were not correctly depth tested
- Fixed created default scene prefab non editable due to wrong file extension.
- Fixed an issue where sky convolution was recomputed for nothing when a preview was visible (causing extreme slowness when fabric convolution is enabled)
- Fixed issue with decal that wheren't working currently in player
- Fixed missing stereo rendering macros in some fragment shaders
- Fixed exposure for ReflectionProbe and PlanarReflectionProbe gizmos
- Fixed single-pass instancing on PSVR
- Fixed Vulkan shader issue with Texture2DArray in ScreenSpaceShadow.compute by re-arranging code (workaround)
- Fixed camera-relative issue with lights and XR single-pass instancing
- Fixed single-pass instancing on Vulkan
- Fixed htile synchronization issue with shader graph decal
- Fixed Gizmos are not drawn in Camera preview
- Fixed pre-exposure for emissive decal
- Fixed wrong values computed in PreIntegrateFGD and in the generation of volumetric lighting data by forcing the use of fp32.
- Fixed NaNs arising during the hair lighting pass
- Fixed synchronization issue in decal HTile that occasionally caused rendering artifacts around decal borders
- Fixed QualitySettings getting marked as modified by HDRP (and thus checked out in Perforce)
- Fixed a bug with uninitialized values in light explorer
- Fixed issue with LOD transition
- Fixed shader warnings related to raytracing and TEXTURE2D_X

### Changed
- Refactor PixelCoordToViewDirWS to be VR compatible and to compute it only once per frame
- Modified the variants stripper to take in account multiple HDRP assets used in the build.
- Improve the ray biasing code to avoid self-intersections during the SSR traversal
- Update Pyramid Spot Light to better match emitted light volume.
- Moved _XRViewConstants out of UnityPerPassStereo constant buffer to fix issues with PSSL
- Removed GetPositionInput_Stereo() and single-pass (double-wide) rendering mode
- Changed label width of the frame settings to accommodate better existing options.
- SSR's Default FrameSettings for camera is now enable.
- Re-enabled the sharpening filter on Temporal Anti-aliasing
- Exposed HDEditorUtils.LightLayerMaskDrawer for integration in other packages and user scripting.
- Rename atmospheric scattering in FrameSettings to Fog
- The size modifier in the override for the culling sphere in Shadow Cascades now defaults to 0.6, which is the same as the formerly hardcoded value.
- Moved LOD Bias and Maximum LOD Level from Frame Setting section `Other` to `Rendering`
- ShaderGraph Decal that affect only emissive, only draw in emissive pass (was drawing in dbuffer pass too)
- Apply decal projector fade factor correctly on all attribut and for shader graph decal
- Move RenderTransparentDepthPostpass after all transparent
- Update exposure prepass to interleave XR single-pass instancing views in a checkerboard pattern
- Removed ScriptRuntimeVersion check in wizard.

## [6.6.0-preview] - 2019-04-01

### Added
- Added preliminary changes for XR deferred shading
- Added support of 111110 color buffer
- Added proper support for Recorder in HDRP
- Added depth offset input in shader graph master nodes
- Added a Parallax Occlusion Mapping node
- Added SMAA support
- Added Homothety and Symetry quick edition modifier on volume used in ReflectionProbe, PlanarReflectionProbe and DensityVolume
- Added multi-edition support for DecalProjectorComponent
- Improve hair shader
- Added the _ScreenToTargetScaleHistory uniform variable to be used when sampling HDRP RTHandle history buffers.
- Added settings in `FrameSettings` to change `QualitySettings.lodBias` and `QualitySettings.maximumLODLevel` during a rendering
- Added an exposure node to retrieve the current, inverse and previous frame exposure value.
- Added an HD scene color node which allow to sample the scene color with mips and a toggle to remove the exposure.
- Added safeguard on HD scene creation if default scene not set in the wizard
- Added Low res transparency rendering pass.

### Fixed
- Fixed HDRI sky intensity lux mode
- Fixed dynamic resolution for XR
- Fixed instance identifier semantic string used by Shader Graph
- Fixed null culling result occuring when changing scene that was causing crashes
- Fixed multi-edition light handles and inspector shapes
- Fixed light's LightLayer field when multi-editing
- Fixed normal blend edition handles on DensityVolume
- Fixed an issue with layered lit shader and height based blend where inactive layers would still have influence over the result
- Fixed multi-selection handles color for DensityVolume
- Fixed multi-edition inspector's blend distances for HDReflectionProbe, PlanarReflectionProbe and DensityVolume
- Fixed metric distance that changed along size in DensityVolume
- Fixed DensityVolume shape handles that have not same behaviour in advance and normal edition mode
- Fixed normal map blending in TerrainLit by only blending the derivatives
- Fixed Xbox One rendering just a grey screen instead of the scene
- Fixed probe handles for multiselection
- Fixed baked cubemap import settings for convolution
- Fixed regression causing crash when attempting to open HDRenderPipelineWizard without an HDRenderPipelineAsset setted
- Fixed FullScreenDebug modes: SSAO, SSR, Contact shadow, Prerefraction Color Pyramid, Final Color Pyramid
- Fixed volumetric rendering with stereo instancing
- Fixed shader warning
- Fixed missing resources in existing asset when updating package
- Fixed PBR master node preview in forward rendering or transparent surface
- Fixed deferred shading with stereo instancing
- Fixed "look at" edition mode of Rotation tool for DecalProjectorComponent
- Fixed issue when switching mode in ReflectionProbe and PlanarReflectionProbe
- Fixed issue where migratable component version where not always serialized when part of prefab's instance
- Fixed an issue where shadow would not be rendered properly when light layer are not enabled
- Fixed exposure weight on unlit materials
- Fixed Light intensity not played in the player when recorded with animation/timeline
- Fixed some issues when multi editing HDRenderPipelineAsset
- Fixed emission node breaking the main shader graph preview in certain conditions.
- Fixed checkout of baked probe asset when baking probes.
- Fixed invalid gizmo position for rotated ReflectionProbe
- Fixed multi-edition of material's SurfaceType and RenderingPath
- Fixed whole pipeline reconstruction on selecting for the first time or modifying other than the currently used HDRenderPipelineAsset
- Fixed single shadow debug mode
- Fixed global scale factor debug mode when scale > 1
- Fixed debug menu material overrides not getting applied to the Terrain Lit shader
- Fixed typo in computeLightVariants
- Fixed deferred pass with XR instancing by disabling ComputeLightEvaluation
- Fixed bloom resolution independence
- Fixed lens dirt intensity not behaving properly
- Fixed the Stop NaN feature
- Fixed some resources to handle more than 2 instanced views for XR
- Fixed issue with black screen (NaN) produced on old GPU hardware or intel GPU hardware with gaussian pyramid
- Fixed issue with disabled punctual light would still render when only directional light is present

### Changed
- DensityVolume scripting API will no longuer allow to change between advance and normal edition mode
- Disabled depth of field, lens distortion and panini projection in the scene view
- TerrainLit shaders and includes are reorganized and made simpler.
- TerrainLit shader GUI now allows custom properties to be displayed in the Terrain fold-out section.
- Optimize distortion pass with stencil
- Disable SceneSelectionPass in shader graph preview
- Control punctual light and area light shadow atlas separately
- Move SMAA anti-aliasing option to after Temporal Anti Aliasing one, to avoid problem with previously serialized project settings
- Optimize rendering with static only lighting and when no cullable lights/decals/density volumes are present.
- Updated handles for DecalProjectorComponent for enhanced spacial position readability and have edition mode for better SceneView management
- DecalProjectorComponent are now scale independent in order to have reliable metric unit (see new Size field for changing the size of the volume)
- Restructure code from HDCamera.Update() by adding UpdateAntialiasing() and UpdateViewConstants()
- Renamed velocity to motion vectors
- Objects rendered during the After Post Process pass while TAA is enabled will not benefit from existing depth buffer anymore. This is done to fix an issue where those object would wobble otherwise
- Removed usage of builtin unity matrix for shadow, shadow now use same constant than other view
- The default volume layer mask for cameras & probes is now `Default` instead of `Everything`

## [6.5.0-preview] - 2019-03-07

### Added
- Added depth-of-field support with stereo instancing
- Adding real time area light shadow support
- Added a new FrameSettings: Specular Lighting to toggle the specular during the rendering

### Fixed
- Fixed diffusion profile upgrade breaking package when upgrading to a new version
- Fixed decals cropped by gizmo not updating correctly if prefab
- Fixed an issue when enabling SSR on multiple view
- Fixed edition of the intensity's unit field while selecting multiple lights
- Fixed wrong calculation in soft voxelization for density volume
- Fixed gizmo not working correctly with pre-exposure
- Fixed issue with setting a not available RT when disabling motion vectors
- Fixed planar reflection when looking at mirror normal
- Fixed mutiselection issue with HDLight Inspector
- Fixed HDAdditionalCameraData data migration
- Fixed failing builds when light explorer window is open
- Fixed cascade shadows border sometime causing artefacts between cascades
- Restored shadows in the Cascade Shadow debug visualization
- `camera.RenderToCubemap` use proper face culling

### Changed
- When rendering reflection probe disable all specular lighting and for metals use fresnelF0 as diffuse color for bake lighting.

## [6.4.0-preview] - 2019-02-21

### Added
- VR: Added TextureXR system to selectively expand TEXTURE2D macros to texture array for single-pass stereo instancing + Convert textures call to these macros
- Added an unit selection dropdown next to shutter speed (camera)
- Added error helpbox when trying to use a sub volume component that require the current HDRenderPipelineAsset to support a feature that it is not supporting.
- Add mesh for tube light when display emissive mesh is enabled

### Fixed
- Fixed Light explorer. The volume explorer used `profile` instead of `sharedProfile` which instantiate a custom volume profile instead of editing the asset itself.
- Fixed UI issue where all is displayed using metric unit in shadow cascade and Percent is set in the unit field (happening when opening the inspector).
- Fixed inspector event error when double clicking on an asset (diffusion profile/material).
- Fixed nullref on layered material UI when the material is not an asset.
- Fixed nullref exception when undo/redo a light property.
- Fixed visual bug when area light handle size is 0.

### Changed
- Update UI for 32bit/16bit shadow precision settings in HDRP asset
- Object motion vectors have been disabled in all but the game view. Camera motion vectors are still enabled everywhere, allowing TAA and Motion Blur to work on static objects.
- Enable texture array by default for most rendering code on DX11 and unlock stereo instancing (DX11 only for now)

## [6.3.0-preview] - 2019-02-18

### Added
- Added emissive property for shader graph decals
- Added a diffusion profile override volume so the list of diffusion profile assets to use can be chanaged without affecting the HDRP asset
- Added a "Stop NaNs" option on cameras and in the Scene View preferences.
- Added metric display option in HDShadowSettings and improve clamping
- Added shader parameter mapping in DebugMenu
- Added scripting API to configure DebugData for DebugMenu

### Fixed
- Fixed decals in forward
- Fixed issue with stencil not correctly setup for various master node and shader for the depth pass, motion vector pass and GBuffer/Forward pass
- Fixed SRP batcher and metal
- Fixed culling and shadows for Pyramid, Box, Rectangle and Tube lights
- Fixed an issue where scissor render state leaking from the editor code caused partially black rendering

### Changed
- When a lit material has a clear coat mask that is not null, we now use the clear coat roughness to compute the screen space reflection.
- Diffusion profiles are now limited to one per asset and can be referenced in materials, shader graphs and vfx graphs. Materials will be upgraded automatically except if they are using a shader graph, in this case it will display an error message.

## [6.2.0-preview] - 2019-02-15

### Added
- Added help box listing feature supported in a given HDRenderPipelineAsset alongs with the drawbacks implied.
- Added cascade visualizer, supporting disabled handles when not overriding.

### Fixed
- Fixed post processing with stereo double-wide
- Fixed issue with Metal: Use sign bit to find the cache type instead of lowest bit.
- Fixed invalid state when creating a planar reflection for the first time
- Fix FrameSettings's LitShaderMode not restrained by supported LitShaderMode regression.

### Changed
- The default value roughness value for the clearcoat has been changed from 0.03 to 0.01
- Update default value of based color for master node
- Update Fabric Charlie Sheen lighting model - Remove Fresnel component that wasn't part of initial model + Remap smoothness to [0.0 - 0.6] range for more artist friendly parameter

### Changed
- Code refactor: all macros with ARGS have been swapped with macros with PARAM. This is because the ARGS macros were incorrectly named.

## [6.1.0-preview] - 2019-02-13

### Added
- Added support for post-processing anti-aliasing in the Scene View (FXAA and TAA). These can be set in Preferences.
- Added emissive property for decal material (non-shader graph)

### Fixed
- Fixed a few UI bugs with the color grading curves.
- Fixed "Post Processing" in the scene view not toggling post-processing effects
- Fixed bake only object with flag `ReflectionProbeStaticFlag` when baking a `ReflectionProbe`

### Changed
- Removed unsupported Clear Depth checkbox in Camera inspector
- Updated the toggle for advanced mode in inspectors.

## [6.0.0-preview] - 2019-02-23

### Added
- Added new API to perform a camera rendering
- Added support for hair master node (Double kajiya kay - Lambert)
- Added Reset behaviour in DebugMenu (ingame mapping is right joystick + B)
- Added Default HD scene at new scene creation while in HDRP
- Added Wizard helping to configure HDRP project
- Added new UI for decal material to allow remapping and scaling of some properties
- Added cascade shadow visualisation toggle in HD shadow settings
- Added icons for assets
- Added replace blending mode for distortion
- Added basic distance fade for density volumes
- Added decal master node for shader graph
- Added HD unlit master node (Cross Pipeline version is name Unlit)
- Added new Rendering Queue in materials
- Added post-processing V3 framework embed in HDRP, remove postprocess V2 framework
- Post-processing now uses the generic volume framework
-   New depth-of-field, bloom, panini projection effects, motion blur
-   Exposure is now done as a pre-exposition pass, the whole system has been revamped
-   Exposure now use EV100 everywhere in the UI (Sky, Emissive Light)
- Added emissive intensity (Luminance and EV100 control) control for Emissive
- Added pre-exposure weigth for Emissive
- Added an emissive color node and a slider to control the pre-exposure percentage of emission color
- Added physical camera support where applicable
- Added more color grading tools
- Added changelog level for Shader Variant stripping
- Added Debug mode for validation of material albedo and metalness/specularColor values
- Added a new dynamic mode for ambient probe and renamed BakingSky to StaticLightingSky
- Added command buffer parameter to all Bind() method of material
- Added Material validator in Render Pipeline Debug
- Added code to future support of DXR (not enabled)
- Added support of multiviewport
- Added HDRenderPipeline.RequestSkyEnvironmentUpdate function to force an update from script when sky is set to OnDemand
- Added a Lighting and BackLighting slots in Lit, StackLit, Fabric and Hair master nodes
- Added support for overriding terrain detail rendering shaders, via the render pipeline editor resources asset
- Added xrInstancing flag support to RTHandle
- Added support for cullmask for decal projectors
- Added software dynamic resolution support
- Added support for "After Post-Process" render pass for unlit shader
- Added support for textured rectangular area lights
- Added stereo instancing macros to MSAA shaders
- Added support for Quarter Res Raytraced Reflections (not enabled)
- Added fade factor for decal projectors.
- Added stereo instancing macros to most shaders used in VR
- Added multi edition support for HDRenderPipelineAsset

### Fixed
- Fixed logic to disable FPTL with stereo rendering
- Fixed stacklit transmission and sun highlight
- Fixed decals with stereo rendering
- Fixed sky with stereo rendering
- Fixed flip logic for postprocessing + VR
- Fixed copyStencilBuffer pass for some specific platforms
- Fixed point light shadow map culling that wasn't taking into account far plane
- Fixed usage of SSR with transparent on all master node
- Fixed SSR and microshadowing on fabric material
- Fixed blit pass for stereo rendering
- Fixed lightlist bounds for stereo rendering
- Fixed windows and in-game DebugMenu sync.
- Fixed FrameSettings' LitShaderMode sync when opening DebugMenu.
- Fixed Metal specific issues with decals, hitting a sampler limit and compiling AxF shader
- Fixed an issue with flipped depth buffer during postprocessing
- Fixed normal map use for shadow bias with forward lit - now use geometric normal
- Fixed transparent depth prepass and postpass access so they can be use without alpha clipping for lit shader
- Fixed support of alpha clip shadow for lit master node
- Fixed unlit master node not compiling
- Fixed issue with debug display of reflection probe
- Fixed issue with phong tessellations not working with lit shader
- Fixed issue with vertex displacement being affected by heightmap setting even if not heightmap where assign
- Fixed issue with density mode on Lit terrain producing NaN
- Fixed issue when going back and forth from Lit to LitTesselation for displacement mode
- Fixed issue with ambient occlusion incorrectly applied to emissiveColor with light layers in deferred
- Fixed issue with fabric convolution not using the correct convolved texture when fabric convolution is enabled
- Fixed issue with Thick mode for Transmission that was disabling transmission with directional light
- Fixed shutdown edge cases with HDRP tests
- Fixed slowdow when enabling Fabric convolution in HDRP asset
- Fixed specularAA not compiling in StackLit Master node
- Fixed material debug view with stereo rendering
- Fixed material's RenderQueue edition in default view.
- Fixed banding issues within volumetric density buffer
- Fixed missing multicompile for MSAA for AxF
- Fixed camera-relative support for stereo rendering
- Fixed remove sync with render thread when updating decal texture atlas.
- Fixed max number of keyword reach [256] issue. Several shader feature are now local
- Fixed Scene Color and Depth nodes
- Fixed SSR in forward
- Fixed custom editor of Unlit, HD Unlit and PBR shader graph master node
- Fixed issue with NewFrame not correctly calculated in Editor when switching scene
- Fixed issue with TerrainLit not compiling with depth only pass and normal buffer
- Fixed geometric normal use for shadow bias with PBR master node in forward
- Fixed instancing macro usage for decals
- Fixed error message when having more than one directional light casting shadow
- Fixed error when trying to display preview of Camera or PlanarReflectionProbe
- Fixed LOAD_TEXTURE2D_ARRAY_MSAA macro
- Fixed min-max and amplitude clamping value in inspector of vertex displacement materials
- Fixed issue with alpha shadow clip (was incorrectly clipping object shadow)
- Fixed an issue where sky cubemap would not be cleared correctly when setting the current sky to None
- Fixed a typo in Static Lighting Sky component UI
- Fixed issue with incorrect reset of RenderQueue when switching shader in inspector GUI
- Fixed issue with variant stripper stripping incorrectly some variants
- Fixed a case of ambient lighting flickering because of previews
- Fixed Decals when rendering multiple camera in a single frame
- Fixed cascade shadow count in shader
- Fixed issue with Stacklit shader with Haze effect
- Fixed an issue with the max sample count for the TAA
- Fixed post-process guard band for XR
- Fixed exposure of emissive of Unlit
- Fixed depth only and motion vector pass for Unlit not working correctly with MSAA
- Fixed an issue with stencil buffer copy causing unnecessary compute dispatches for lighting
- Fixed multi edition issue in FrameSettings
- Fixed issue with SRP batcher and DebugDisplay variant of lit shader
- Fixed issue with debug material mode not doing alpha test
- Fixed "Attempting to draw with missing UAV bindings" errors on Vulkan
- Fixed pre-exposure incorrectly apply to preview
- Fixed issue with duplicate 3D texture in 3D texture altas of volumetric?
- Fixed Camera rendering order (base on the depth parameter)
- Fixed shader graph decals not being cropped by gizmo
- Fixed "Attempting to draw with missing UAV bindings" errors on Vulkan.


### Changed
- ColorPyramid compute shader passes is swapped to pixel shader passes on platforms where the later is faster.
- Removing the simple lightloop used by the simple lit shader
- Whole refactor of reflection system: Planar and reflection probe
- Separated Passthrough from other RenderingPath
- Update several properties naming and caption based on feedback from documentation team
- Remove tile shader variant for transparent backface pass of lit shader
- Rename all HDRenderPipeline to HDRP folder for shaders
- Rename decal property label (based on doc team feedback)
- Lit shader mode now default to Deferred to reduce build time
- Update UI of Emission parameters in shaders
- Improve shader variant stripping including shader graph variant
- Refactored render loop to render realtime probes visible per camera
- Enable SRP batcher by default
- Shader code refactor: Rename LIGHTLOOP_SINGLE_PASS => LIGHTLOOP_DISABLE_TILE_AND_CLUSTER and clean all usage of LIGHTLOOP_TILE_PASS
- Shader code refactor: Move pragma definition of vertex and pixel shader inside pass + Move SURFACE_GRADIENT definition in XXXData.hlsl
- Micro-shadowing in Lit forward now use ambientOcclusion instead of SpecularOcclusion
- Upgraded FrameSettings workflow, DebugMenu and Inspector part relative to it
- Update build light list shader code to support 32 threads in wavefronts on some platforms
- LayeredLit layers' foldout are now grouped in one main foldout per layer
- Shadow alpha clip can now be enabled on lit shader and haor shader enven for opaque
- Temporal Antialiasing optimization for Xbox One X
- Parameter depthSlice on SetRenderTarget functions now defaults to -1 to bind the entire resource
- Rename SampleCameraDepth() functions to LoadCameraDepth() and SampleCameraDepth(), same for SampleCameraColor() functions
- Improved Motion Blur quality.
- Update stereo frame settings values for single-pass instancing and double-wide
- Rearrange FetchDepth functions to prepare for stereo-instancing
- Remove unused _ComputeEyeIndex
- Updated HDRenderPipelineAsset inspector
- Re-enable SRP batcher for metal

## [5.2.0-preview] - 2018-11-27

### Added
- Added option to run Contact Shadows and Volumetrics Voxelization stage in Async Compute
- Added camera freeze debug mode - Allow to visually see culling result for a camera
- Added support of Gizmo rendering before and after postprocess in Editor
- Added support of LuxAtDistance for punctual lights

### Fixed
- Fixed Debug.DrawLine and Debug.Ray call to work in game view
- Fixed DebugMenu's enum resetted on change
- Fixed divide by 0 in refraction causing NaN
- Fixed disable rough refraction support
- Fixed refraction, SSS and atmospheric scattering for VR
- Fixed forward clustered lighting for VR (double-wide).
- Fixed Light's UX to not allow negative intensity
- Fixed HDRenderPipelineAsset inspector broken when displaying its FrameSettings from project windows.
- Fixed forward clustered lighting for VR (double-wide).
- Fixed HDRenderPipelineAsset inspector broken when displaying its FrameSettings from project windows.
- Fixed Decals and SSR diable flags for all shader graph master node (Lit, Fabric, StackLit, PBR)
- Fixed Distortion blend mode for shader graph master node (Lit, StackLit)
- Fixed bent Normal for Fabric master node in shader graph
- Fixed PBR master node lightlayers
- Fixed shader stripping for built-in lit shaders.

### Changed
- Rename "Regular" in Diffusion profile UI "Thick Object"
- Changed VBuffer depth parametrization for volumetric from distanceRange to depthExtent - Require update of volumetric settings - Fog start at near plan
- SpotLight with box shape use Lux unit only

## [5.1.0-preview] - 2018-11-19

### Added

- Added a separate Editor resources file for resources Unity does not take when it builds a Player.
- You can now disable SSR on Materials in Shader Graph.
- Added support for MSAA when the Supported Lit Shader Mode is set to Both. Previously HDRP only supported MSAA for Forward mode.
- You can now override the emissive color of a Material when in debug mode.
- Exposed max light for Light Loop Settings in HDRP asset UI.
- HDRP no longer performs a NormalDBuffer pass update if there are no decals in the Scene.
- Added distant (fall-back) volumetric fog and improved the fog evaluation precision.
- Added an option to reflect sky in SSR.
- Added a y-axis offset for the PlanarReflectionProbe and offset tool.
- Exposed the option to run SSR and SSAO on async compute.
- Added support for the _GlossMapScale parameter in the Legacy to HDRP Material converter.
- Added wave intrinsic instructions for use in Shaders (for AMD GCN).


### Fixed
- Fixed sphere shaped influence handles clamping in Reflection Probes.
- Fixed Reflection Probe data migration for projects created before using HDRP.
- Fixed UI of Layered Material where Unity previously rendered the scrollbar above the Copy button.
- Fixed Material tessellations parameters Start fade distance and End fade distance. Originally, Unity clamped these values when you modified them.
- Fixed various distortion and refraction issues - handle a better fall-back.
- Fixed SSR for multiple views.
- Fixed SSR issues related to self-intersections.
- Fixed shape density volume handle speed.
- Fixed density volume shape handle moving too fast.
- Fixed the Camera velocity pass that we removed by mistake.
- Fixed some null pointer exceptions when disabling motion vectors support.
- Fixed viewports for both the Subsurface Scattering combine pass and the transparent depth prepass.
- Fixed the blend mode pop-up in the UI. It previously did not appear when you enabled pre-refraction.
- Fixed some null pointer exceptions that previously occurred when you disabled motion vectors support.
- Fixed Layered Lit UI issue with scrollbar.
- Fixed cubemap assignation on custom ReflectionProbe.
- Fixed Reflection Probes’ capture settings' shadow distance.
- Fixed an issue with the SRP batcher and Shader variables declaration.
- Fixed thickness and subsurface slots for fabric Shader master node that wasn't appearing with the right combination of flags.
- Fixed d3d debug layer warning.
- Fixed PCSS sampling quality.
- Fixed the Subsurface and transmission Material feature enabling for fabric Shader.
- Fixed the Shader Graph UV node’s dimensions when using it in a vertex Shader.
- Fixed the planar reflection mirror gizmo's rotation.
- Fixed HDRenderPipelineAsset's FrameSettings not showing the selected enum in the Inspector drop-down.
- Fixed an error with async compute.
- MSAA now supports transparency.
- The HDRP Material upgrader tool now converts metallic values correctly.
- Volumetrics now render in Reflection Probes.
- Fixed a crash that occurred whenever you set a viewport size to 0.
- Fixed the Camera physic parameter that the UI previously did not display.
- Fixed issue in pyramid shaped spotlight handles manipulation

### Changed

- Renamed Line shaped Lights to Tube Lights.
- HDRP now uses mean height fog parametrization.
- Shadow quality settings are set to All when you use HDRP (This setting is not visible in the UI when using SRP). This avoids Legacy Graphics Quality Settings disabling the shadows and give SRP full control over the Shadows instead.
- HDRP now internally uses premultiplied alpha for all fog.
- Updated default FrameSettings used for realtime Reflection Probes when you create a new HDRenderPipelineAsset.
- Remove multi-camera support. LWRP and HDRP will not support multi-camera layered rendering.
- Updated Shader Graph subshaders to use the new instancing define.
- Changed fog distance calculation from distance to plane to distance to sphere.
- Optimized forward rendering using AMD GCN by scalarizing the light loop.
- Changed the UI of the Light Editor.
- Change ordering of includes in HDRP Materials in order to reduce iteration time for faster compilation.
- Added a StackLit master node replacing the InspectorUI version. IMPORTANT: All previously authored StackLit Materials will be lost. You need to recreate them with the master node.

## [5.0.0-preview] - 2018-09-28

### Added
- Added occlusion mesh to depth prepass for VR (VR still disabled for now)
- Added a debug mode to display only one shadow at once
- Added controls for the highlight created by directional lights
- Added a light radius setting to punctual lights to soften light attenuation and simulate fill lighting
- Added a 'minRoughness' parameter to all non-area lights (was previously only available for certain light types)
- Added separate volumetric light/shadow dimmers
- Added per-pixel jitter to volumetrics to reduce aliasing artifacts
- Added a SurfaceShading.hlsl file, which implements material-agnostic shading functionality in an efficient manner
- Added support for shadow bias for thin object transmission
- Added FrameSettings to control realtime planar reflection
- Added control for SRPBatcher on HDRP Asset
- Added an option to clear the shadow atlases in the debug menu
- Added a color visualization of the shadow atlas rescale in debug mode
- Added support for disabling SSR on materials
- Added intrinsic for XBone
- Added new light volume debugging tool
- Added a new SSR debug view mode
- Added translaction's scale invariance on DensityVolume
- Added multiple supported LitShadermode and per renderer choice in case of both Forward and Deferred supported
- Added custom specular occlusion mode to Lit Shader Graph Master node

### Fixed
- Fixed a normal bias issue with Stacklit (Was causing light leaking)
- Fixed camera preview outputing an error when both scene and game view where display and play and exit was call
- Fixed override debug mode not apply correctly on static GI
- Fixed issue where XRGraphicsConfig values set in the asset inspector GUI weren't propagating correctly (VR still disabled for now)
- Fixed issue with tangent that was using SurfaceGradient instead of regular normal decoding
- Fixed wrong error message display when switching to unsupported target like IOS
- Fixed an issue with ambient occlusion texture sometimes not being created properly causing broken rendering
- Shadow near plane is no longer limited at 0.1
- Fixed decal draw order on transparent material
- Fixed an issue where sometime the lookup texture used for GGX convolution was broken, causing broken rendering
- Fixed an issue where you wouldn't see any fog for certain pipeline/scene configurations
- Fixed an issue with volumetric lighting where the anisotropy value of 0 would not result in perfectly isotropic lighting
- Fixed shadow bias when the atlas is rescaled
- Fixed shadow cascade sampling outside of the atlas when cascade count is inferior to 4
- Fixed shadow filter width in deferred rendering not matching shader config
- Fixed stereo sampling of depth texture in MSAA DepthValues.shader
- Fixed box light UI which allowed negative and zero sizes, thus causing NaNs
- Fixed stereo rendering in HDRISky.shader (VR)
- Fixed normal blend and blend sphere influence for reflection probe
- Fixed distortion filtering (was point filtering, now trilinear)
- Fixed contact shadow for large distance
- Fixed depth pyramid debug view mode
- Fixed sphere shaped influence handles clamping in reflection probes
- Fixed reflection probes data migration for project created before using hdrp
- Fixed ambient occlusion for Lit Master Node when slot is connected

### Changed
- Use samplerunity_ShadowMask instead of samplerunity_samplerLightmap for shadow mask
- Allow to resize reflection probe gizmo's size
- Improve quality of screen space shadow
- Remove support of projection model for ScreenSpaceLighting (SSR always use HiZ and refraction always Proxy)
- Remove all the debug mode from SSR that are obsolete now
- Expose frameSettings and Capture settings for reflection and planar probe
- Update UI for reflection probe, planar probe, camera and HDRP Asset
- Implement proper linear blending for volumetric lighting via deep compositing as described in the paper "Deep Compositing Using Lie Algebras"
- Changed  planar mapping to match terrain convention (XZ instead of ZX)
- XRGraphicsConfig is no longer Read/Write. Instead, it's read-only. This improves consistency of XR behavior between the legacy render pipeline and SRP
- Change reflection probe data migration code (to update old reflection probe to new one)
- Updated gizmo for ReflectionProbes
- Updated UI and Gizmo of DensityVolume

## [4.0.0-preview] - 2018-09-28

### Added
- Added a new TerrainLit shader that supports rendering of Unity terrains.
- Added controls for linear fade at the boundary of density volumes
- Added new API to control decals without monobehaviour object
- Improve Decal Gizmo
- Implement Screen Space Reflections (SSR) (alpha version, highly experimental)
- Add an option to invert the fade parameter on a Density Volume
- Added a Fabric shader (experimental) handling cotton and silk
- Added support for MSAA in forward only for opaque only
- Implement smoothness fade for SSR
- Added support for AxF shader (X-rite format - require special AxF importer from Unity not part of HDRP)
- Added control for sundisc on directional light (hack)
- Added a new HD Lit Master node that implements Lit shader support for Shader Graph
- Added Micro shadowing support (hack)
- Added an event on HDAdditionalCameraData for custom rendering
- HDRP Shader Graph shaders now support 4-channel UVs.

### Fixed
- Fixed an issue where sometimes the deferred shadow texture would not be valid, causing wrong rendering.
- Stencil test during decals normal buffer update is now properly applied
- Decals corectly update normal buffer in forward
- Fixed a normalization problem in reflection probe face fading causing artefacts in some cases
- Fix multi-selection behavior of Density Volumes overwriting the albedo value
- Fixed support of depth texture for RenderTexture. HDRP now correctly output depth to user depth buffer if RenderTexture request it.
- Fixed multi-selection behavior of Density Volumes overwriting the albedo value
- Fixed support of depth for RenderTexture. HDRP now correctly output depth to user depth buffer if RenderTexture request it.
- Fixed support of Gizmo in game view in the editor
- Fixed gizmo for spot light type
- Fixed issue with TileViewDebug mode being inversed in gameview
- Fixed an issue with SAMPLE_TEXTURECUBE_SHADOW macro
- Fixed issue with color picker not display correctly when game and scene view are visible at the same time
- Fixed an issue with reflection probe face fading
- Fixed camera motion vectors shader and associated matrices to update correctly for single-pass double-wide stereo rendering
- Fixed light attenuation functions when range attenuation is disabled
- Fixed shadow component algorithm fixup not dirtying the scene, so changes can be saved to disk.
- Fixed some GC leaks for HDRP
- Fixed contact shadow not affected by shadow dimmer
- Fixed GGX that works correctly for the roughness value of 0 (mean specular highlgiht will disappeard for perfect mirror, we rely on maxSmoothness instead to always have a highlight even on mirror surface)
- Add stereo support to ShaderPassForward.hlsl. Forward rendering now seems passable in limited test scenes with camera-relative rendering disabled.
- Add stereo support to ProceduralSky.shader and OpaqueAtmosphericScattering.shader.
- Added CullingGroupManager to fix more GC.Alloc's in HDRP
- Fixed rendering when multiple cameras render into the same render texture

### Changed
- Changed the way depth & color pyramids are built to be faster and better quality, thus improving the look of distortion and refraction.
- Stabilize the dithered LOD transition mask with respect to the camera rotation.
- Avoid multiple depth buffer copies when decals are present
- Refactor code related to the RT handle system (No more normal buffer manager)
- Remove deferred directional shadow and move evaluation before lightloop
- Add a function GetNormalForShadowBias() that material need to implement to return the normal used for normal shadow biasing
- Remove Jimenez Subsurface scattering code (This code was disabled by default, now remove to ease maintenance)
- Change Decal API, decal contribution is now done in Material. Require update of material using decal
- Move a lot of files from CoreRP to HDRP/CoreRP. All moved files weren't used by Ligthweight pipeline. Long term they could move back to CoreRP after CoreRP become out of preview
- Updated camera inspector UI
- Updated decal gizmo
- Optimization: The objects that are rendered in the Motion Vector Pass are not rendered in the prepass anymore
- Removed setting shader inclue path via old API, use package shader include paths
- The default value of 'maxSmoothness' for punctual lights has been changed to 0.99
- Modified deferred compute and vert/frag shaders for first steps towards stereo support
- Moved material specific Shader Graph files into corresponding material folders.
- Hide environment lighting settings when enabling HDRP (Settings are control from sceneSettings)
- Update all shader includes to use absolute path (allow users to create material in their Asset folder)
- Done a reorganization of the files (Move ShaderPass to RenderPipeline folder, Move all shadow related files to Lighting/Shadow and others)
- Improved performance and quality of Screen Space Shadows

## [3.3.0-preview] - 2018-01-01

### Added
- Added an error message to say to use Metal or Vulkan when trying to use OpenGL API
- Added a new Fabric shader model that supports Silk and Cotton/Wool
- Added a new HDRP Lighting Debug mode to visualize Light Volumes for Point, Spot, Line, Rectangular and Reflection Probes
- Add support for reflection probe light layers
- Improve quality of anisotropic on IBL

### Fixed
- Fix an issue where the screen where darken when rendering camera preview
- Fix display correct target platform when showing message to inform user that a platform is not supported
- Remove workaround for metal and vulkan in normal buffer encoding/decoding
- Fixed an issue with color picker not working in forward
- Fixed an issue where reseting HDLight do not reset all of its parameters
- Fixed shader compile warning in DebugLightVolumes.shader

### Changed
- Changed default reflection probe to be 256x256x6 and array size to be 64
- Removed dependence on the NdotL for thickness evaluation for translucency (based on artist's input)
- Increased the precision when comparing Planar or HD reflection probe volumes
- Remove various GC alloc in C#. Slightly better performance

## [3.2.0-preview] - 2018-01-01

### Added
- Added a luminance meter in the debug menu
- Added support of Light, reflection probe, emissive material, volume settings related to lighting to Lighting explorer
- Added support for 16bit shadows

### Fixed
- Fix issue with package upgrading (HDRP resources asset is now versionned to worarkound package manager limitation)
- Fix HDReflectionProbe offset displayed in gizmo different than what is affected.
- Fix decals getting into a state where they could not be removed or disabled.
- Fix lux meter mode - The lux meter isn't affected by the sky anymore
- Fix area light size reset when multi-selected
- Fix filter pass number in HDUtils.BlitQuad
- Fix Lux meter mode that was applying SSS
- Fix planar reflections that were not working with tile/cluster (olbique matrix)
- Fix debug menu at runtime not working after nested prefab PR come to trunk
- Fix scrolling issue in density volume

### Changed
- Shader code refactor: Split MaterialUtilities file in two parts BuiltinUtilities (independent of FragInputs) and MaterialUtilities (Dependent of FragInputs)
- Change screen space shadow rendertarget format from ARGB32 to RG16

## [3.1.0-preview] - 2018-01-01

### Added
- Decal now support per channel selection mask. There is now two mode. One with BaseColor, Normal and Smoothness and another one more expensive with BaseColor, Normal, Smoothness, Metal and AO. Control is on HDRP Asset. This may require to launch an update script for old scene: 'Edit/Render Pipeline/Single step upgrade script/Upgrade all DecalMaterial MaskBlendMode'.
- Decal now supports depth bias for decal mesh, to prevent z-fighting
- Decal material now supports draw order for decal projectors
- Added LightLayers support (Base on mask from renderers name RenderingLayers and mask from light name LightLayers - if they match, the light apply) - cost an extra GBuffer in deferred (more bandwidth)
- When LightLayers is enabled, the AmbientOclusion is store in the GBuffer in deferred path allowing to avoid double occlusion with SSAO. In forward the double occlusion is now always avoided.
- Added the possibility to add an override transform on the camera for volume interpolation
- Added desired lux intensity and auto multiplier for HDRI sky
- Added an option to disable light by type in the debug menu
- Added gradient sky
- Split EmissiveColor and bakeDiffuseLighting in forward avoiding the emissiveColor to be affect by SSAO
- Added a volume to control indirect light intensity
- Added EV 100 intensity unit for area lights
- Added support for RendererPriority on Renderer. This allow to control order of transparent rendering manually. HDRP have now two stage of sorting for transparent in addition to bact to front. Material have a priority then Renderer have a priority.
- Add Coupling of (HD)Camera and HDAdditionalCameraData for reset and remove in inspector contextual menu of Camera
- Add Coupling of (HD)ReflectionProbe and HDAdditionalReflectionData for reset and remove in inspector contextual menu of ReflectoinProbe
- Add macro to forbid unity_ObjectToWorld/unity_WorldToObject to be use as it doesn't handle camera relative rendering
- Add opacity control on contact shadow

### Fixed
- Fixed an issue with PreIntegratedFGD texture being sometimes destroyed and not regenerated causing rendering to break
- PostProcess input buffers are not copied anymore on PC if the viewport size matches the final render target size
- Fixed an issue when manipulating a lot of decals, it was displaying a lot of errors in the inspector
- Fixed capture material with reflection probe
- Refactored Constant Buffers to avoid hitting the maximum number of bound CBs in some cases.
- Fixed the light range affecting the transform scale when changed.
- Snap to grid now works for Decal projector resizing.
- Added a warning for 128x128 cookie texture without mipmaps
- Replace the sampler used for density volumes for correct wrap mode handling

### Changed
- Move Render Pipeline Debug "Windows from Windows->General-> Render Pipeline debug windows" to "Windows from Windows->Analysis-> Render Pipeline debug windows"
- Update detail map formula for smoothness and albedo, goal it to bright and dark perceptually and scale factor is use to control gradient speed
- Refactor the Upgrade material system. Now a material can be update from older version at any time. Call Edit/Render Pipeline/Upgrade all Materials to newer version
- Change name EnableDBuffer to EnableDecals at several place (shader, hdrp asset...), this require a call to Edit/Render Pipeline/Upgrade all Materials to newer version to have up to date material.
- Refactor shader code: BakeLightingData structure have been replace by BuiltinData. Lot of shader code have been remove/change.
- Refactor shader code: All GBuffer are now handled by the deferred material. Mean ShadowMask and LightLayers are control by lit material in lit.hlsl and not outside anymore. Lot of shader code have been remove/change.
- Refactor shader code: Rename GetBakedDiffuseLighting to ModifyBakedDiffuseLighting. This function now handle lighting model for transmission too. Lux meter debug mode is factor outisde.
- Refactor shader code: GetBakedDiffuseLighting is not call anymore in GBuffer or forward pass, including the ConvertSurfaceDataToBSDFData and GetPreLightData, this is done in ModifyBakedDiffuseLighting now
- Refactor shader code: Added a backBakeDiffuseLighting to BuiltinData to handle lighting for transmission
- Refactor shader code: Material must now call InitBuiltinData (Init all to zero + init bakeDiffuseLighting and backBakeDiffuseLighting ) and PostInitBuiltinData

## [3.0.0-preview] - 2018-01-01

### Fixed
- Fixed an issue with distortion that was using previous frame instead of current frame
- Fixed an issue where disabled light where not upgrade correctly to the new physical light unit system introduce in 2.0.5-preview

### Changed
- Update assembly definitions to output assemblies that match Unity naming convention (Unity.*).

## [2.0.5-preview] - 2018-01-01

### Added
- Add option supportDitheringCrossFade on HDRP Asset to allow to remove shader variant during player build if needed
- Add contact shadows for punctual lights (in additional shadow settings), only one light is allowed to cast contact shadows at the same time and so at each frame a dominant light is choosed among all light with contact shadows enabled.
- Add PCSS shadow filter support (from SRP Core)
- Exposed shadow budget parameters in HDRP asset
- Add an option to generate an emissive mesh for area lights (currently rectangle light only). The mesh fits the size, intensity and color of the light.
- Add an option to the HDRP asset to increase the resolution of volumetric lighting.
- Add additional ligth unit support for punctual light (Lumens, Candela) and area lights (Lumens, Luminance)
- Add dedicated Gizmo for the box Influence volume of HDReflectionProbe / PlanarReflectionProbe

### Changed
- Re-enable shadow mask mode in debug view
- SSS and Transmission code have been refactored to be able to share it between various material. Guidelines are in SubsurfaceScattering.hlsl
- Change code in area light with LTC for Lit shader. Magnitude is now take from FGD texture instead of a separate texture
- Improve camera relative rendering: We now apply camera translation on the model matrix, so before the TransformObjectToWorld(). Note: unity_WorldToObject and unity_ObjectToWorld must never be used directly.
- Rename positionWS to positionRWS (Camera relative world position) at a lot of places (mainly in interpolator and FragInputs). In case of custom shader user will be required to update their code.
- Rename positionWS, capturePositionWS, proxyPositionWS, influencePositionWS to positionRWS, capturePositionRWS, proxyPositionRWS, influencePositionRWS (Camera relative world position) in LightDefinition struct.
- Improve the quality of trilinear filtering of density volume textures.
- Improve UI for HDReflectionProbe / PlanarReflectionProbe

### Fixed
- Fixed a shader preprocessor issue when compiling DebugViewMaterialGBuffer.shader against Metal target
- Added a temporary workaround to Lit.hlsl to avoid broken lighting code with Metal/AMD
- Fixed issue when using more than one volume texture mask with density volumes.
- Fixed an error which prevented volumetric lighting from working if no density volumes with 3D textures were present.
- Fix contact shadows applied on transmission
- Fix issue with forward opaque lit shader variant being removed by the shader preprocessor
- Fixed compilation errors on platforms with limited XRSetting support.
- Fixed apply range attenuation option on punctual light
- Fixed issue with color temperature not take correctly into account with static lighting
- Don't display fog when diffuse lighting, specular lighting, or lux meter debug mode are enabled.

## [2.0.4-preview] - 2018-01-01

### Fixed
- Fix issue when disabling rough refraction and building a player. Was causing a crash.

## [2.0.3-preview] - 2018-01-01

### Added
- Increased debug color picker limit up to 260k lux

## [2.0.2-preview] - 2018-01-01

### Added
- Add Light -> Planar Reflection Probe command
- Added a false color mode in rendering debug
- Add support for mesh decals
- Add flag to disable projector decals on transparent geometry to save performance and decal texture atlas space
- Add ability to use decal diffuse map as mask only
- Add visualize all shadow masks in lighting debug
- Add export of normal and roughness buffer for forwardOnly and when in supportOnlyForward mode for forward
- Provide a define in lit.hlsl (FORWARD_MATERIAL_READ_FROM_WRITTEN_NORMAL_BUFFER) when output buffer normal is used to read the normal and roughness instead of caclulating it (can save performance, but lower quality due to compression)
- Add color swatch to decal material

### Changed
- Change Render -> Planar Reflection creation to 3D Object -> Mirror
- Change "Enable Reflector" name on SpotLight to "Angle Affect Intensity"
- Change prototype of BSDFData ConvertSurfaceDataToBSDFData(SurfaceData surfaceData) to BSDFData ConvertSurfaceDataToBSDFData(uint2 positionSS, SurfaceData surfaceData)

### Fixed
- Fix issue with StackLit in deferred mode with deferredDirectionalShadow due to GBuffer not being cleared. Gbuffer is still not clear and issue was fix with the new Output of normal buffer.
- Fixed an issue where interpolation volumes were not updated correctly for reflection captures.
- Fixed an exception in Light Loop settings UI

## [2.0.1-preview] - 2018-01-01

### Added
- Add stripper of shader variant when building a player. Save shader compile time.
- Disable per-object culling that was executed in C++ in HD whereas it was not used (Optimization)
- Enable texture streaming debugging (was not working before 2018.2)
- Added Screen Space Reflection with Proxy Projection Model
- Support correctly scene selection for alpha tested object
- Add per light shadow mask mode control (i.e shadow mask distance and shadow mask). It use the option NonLightmappedOnly
- Add geometric filtering to Lit shader (allow to reduce specular aliasing)
- Add shortcut to create DensityVolume and PlanarReflection in hierarchy
- Add a DefaultHDMirrorMaterial material for PlanarReflection
- Added a script to be able to upgrade material to newer version of HDRP
- Removed useless duplication of ForwardError passes.
- Add option to not compile any DEBUG_DISPLAY shader in the player (Faster build) call Support Runtime Debug display

### Changed
- Changed SupportForwardOnly to SupportOnlyForward in render pipeline settings
- Changed versioning variable name in HDAdditionalXXXData from m_version to version
- Create unique name when creating a game object in the rendering menu (i.e Density Volume(2))
- Re-organize various files and folder location to clean the repository
- Change Debug windows name and location. Now located at:  Windows -> General -> Render Pipeline Debug

### Removed
- Removed GlobalLightLoopSettings.maxPlanarReflectionProbes and instead use value of GlobalLightLoopSettings.planarReflectionProbeCacheSize
- Remove EmissiveIntensity parameter and change EmissiveColor to be HDR (Matching Builtin Unity behavior) - Data need to be updated - Launch Edit -> Single Step Upgrade Script -> Upgrade all Materials emissionColor

### Fixed
- Fix issue with LOD transition and instancing
- Fix discrepency between object motion vector and camera motion vector
- Fix issue with spot and dir light gizmo axis not highlighted correctly
- Fix potential crash while register debug windows inputs at startup
- Fix warning when creating Planar reflection
- Fix specular lighting debug mode (was rendering black)
- Allow projector decal with null material to allow to configure decal when HDRP is not set
- Decal atlas texture offset/scale is updated after allocations (used to be before so it was using date from previous frame)

## [0.0.0-preview] - 2018-01-01

### Added
- Configure the VolumetricLightingSystem code path to be on by default
- Trigger a build exception when trying to build an unsupported platform
- Introduce the VolumetricLightingController component, which can (and should) be placed on the camera, and allows one to control the near and the far plane of the V-Buffer (volumetric "froxel" buffer) along with the depth distribution (from logarithmic to linear)
- Add 3D texture support for DensityVolumes
- Add a better mapping of roughness to mipmap for planar reflection
- The VolumetricLightingSystem now uses RTHandles, which allows to save memory by sharing buffers between different cameras (history buffers are not shared), and reduce reallocation frequency by reallocating buffers only if the rendering resolution increases (and suballocating within existing buffers if the rendering resolution decreases)
- Add a Volumetric Dimmer slider to lights to control the intensity of the scattered volumetric lighting
- Add UV tiling and offset support for decals.
- Add mipmapping support for volume 3D mask textures

### Changed
- Default number of planar reflection change from 4 to 2
- Rename _MainDepthTexture to _CameraDepthTexture
- The VolumetricLightingController has been moved to the Interpolation Volume framework and now functions similarly to the VolumetricFog settings
- Update of UI of cookie, CubeCookie, Reflection probe and planar reflection probe to combo box
- Allow enabling/disabling shadows for area lights when they are set to baked.
- Hide applyRangeAttenuation and FadeDistance for directional shadow as they are not used

### Removed
- Remove Resource folder of PreIntegratedFGD and add the resource to RenderPipeline Asset

### Fixed
- Fix ConvertPhysicalLightIntensityToLightIntensity() function used when creating light from script to match HDLightEditor behavior
- Fix numerical issues with the default value of mean free path of volumetric fog
- Fix the bug preventing decals from coexisting with density volumes
- Fix issue with alpha tested geometry using planar/triplanar mapping not render correctly or flickering (due to being wrongly alpha tested in depth prepass)
- Fix meta pass with triplanar (was not handling correctly the normal)
- Fix preview when a planar reflection is present
- Fix Camera preview, it is now a Preview cameraType (was a SceneView)
- Fix handling unknown GPUShadowTypes in the shadow manager.
- Fix area light shapes sent as point lights to the baking backends when they are set to baked.
- Fix unnecessary division by PI for baked area lights.
- Fix line lights sent to the lightmappers. The backends don't support this light type.
- Fix issue with shadow mask framesettings not correctly taken into account when shadow mask is enabled for lighting.
- Fix directional light and shadow mask transition, they are now matching making smooth transition
- Fix banding issues caused by high intensity volumetric lighting
- Fix the debug window being emptied on SRP asset reload
- Fix issue with debug mode not correctly clearing the GBuffer in editor after a resize
- Fix issue with ResetMaterialKeyword not resetting correctly ToggleOff/Roggle Keyword
- Fix issue with motion vector not render correctly if there is no depth prepass in deferred

## [0.0.0-preview] - 2018-01-01

### Added
- Screen Space Refraction projection model (Proxy raycasting, HiZ raymarching)
- Screen Space Refraction settings as volume component
- Added buffered frame history per camera
- Port Global Density Volumes to the Interpolation Volume System.
- Optimize ImportanceSampleLambert() to not require the tangent frame.
- Generalize SampleVBuffer() to handle different sampling and reconstruction methods.
- Improve the quality of volumetric lighting reprojection.
- Optimize Morton Order code in the Subsurface Scattering pass.
- Planar Reflection Probe support roughness (gaussian convolution of captured probe)
- Use an atlas instead of a texture array for cluster transparent decals
- Add a debug view to visualize the decal atlas
- Only store decal textures to atlas if decal is visible, debounce out of memory decal atlas warning.
- Add manipulator gizmo on decal to improve authoring workflow
- Add a minimal StackLit material (work in progress, this version can be used as template to add new material)

### Changed
- EnableShadowMask in FrameSettings (But shadowMaskSupport still disable by default)
- Forced Planar Probe update modes to (Realtime, Every Update, Mirror Camera)
- Screen Space Refraction proxy model uses the proxy of the first environment light (Reflection probe/Planar probe) or the sky
- Moved RTHandle static methods to RTHandles
- Renamed RTHandle to RTHandleSystem.RTHandle
- Move code for PreIntegratedFDG (Lit.shader) into its dedicated folder to be share with other material
- Move code for LTCArea (Lit.shader) into its dedicated folder to be share with other material

### Removed
- Removed Planar Probe mirror plane position and normal fields in inspector, always display mirror plane and normal gizmos

### Fixed
- Fix fog flags in scene view is now taken into account
- Fix sky in preview windows that were disappearing after a load of a new level
- Fix numerical issues in IntersectRayAABB().
- Fix alpha blending of volumetric lighting with transparent objects.
- Fix the near plane of the V-Buffer causing out-of-bounds look-ups in the clustered data structure.
- Depth and color pyramid are properly computed and sampled when the camera renders inside a viewport of a RTHandle.
- Fix decal atlas debug view to work correctly when shadow atlas view is also enabled
- Fix TransparentSSR with non-rendergraph.
- Fix shader compilation warning on SSR compute shader.<|MERGE_RESOLUTION|>--- conflicted
+++ resolved
@@ -12,12 +12,9 @@
 - Added color and intensity customization for Decals.
 - Added a history rejection criterion based on if the pixel was moving in world space (case 1302392).
 - Added the default quality settings to the HDRP asset for RTAO, RTR and RTGI (case 1304370).
-<<<<<<< HEAD
-- Added a Force Forward Emissive option for Lit Material that forces the Emissive contribution to render in a separate forward pass when the Lit Material is in Deferred Lit shader Mode.
-=======
 - Added an option to have double sided GI be controlled separately from material double-sided option.
 - Added new AOV APIs for overriding the internal rendering format, and for outputing the world space position.
->>>>>>> 09a45574
+- Added a Force Forward Emissive option for Lit Material that forces the Emissive contribution to render in a separate forward pass when the Lit Material is in Deferred Lit shader Mode.
 
 ### Fixed
 - Fixed an exception when opening the color picker in the material UI (case 1307143).
