--- conflicted
+++ resolved
@@ -8,6 +8,9 @@
 
 ### Added
 - Added support for the PlayStation 5 platform.
+- Added pivot point manipulation for Decals (inspector and edit mode).
+- Added UV manipulation for Decals (edit mode).
+- Added color and intensity customization for Decals.
 
 ### Fixed
 - Fixed GC allocations from XR occlusion mesh when using multipass.
@@ -32,17 +35,8 @@
 - Fixed shadow matte not working with ambient occlusion when MSAA is enabled
 - Fixed issues with compositor's undo (cases 1305633, 1307170).
 
-### Added
-
-- Added pivot point manipulation for Decals (inspector and edit mode).
-- Added UV manipulation for Decals (edit mode).
-- Added color and intensity customization for Decals.
-
-### Changed
-<<<<<<< HEAD
-
+### Changed
 - Removed the material pass probe volumes evaluation mode. 
-=======
 - Change the source value for the ray tracing frame index iterator from m_FrameCount to the camera frame count (case 1301356).
 
 ## [11.0.0] - 2020-10-21
@@ -62,7 +56,6 @@
 - Added a setting in the HDRP asset to change the Density Volume mask resolution of being locked at 32x32x32 (HDRP Asset > Lighting > Volumetrics > Max Density Volume Size).
 - Added a Falloff Mode (Linear or Exponential) in the Density Volume for volume blending with Blend Distance.
 - Added per-stage shader keywords.
->>>>>>> ea350b99
 
 ### Fixed
 - Fixed probe volumes debug views.
