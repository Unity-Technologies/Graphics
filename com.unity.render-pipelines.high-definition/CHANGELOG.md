﻿# Changelog
All notable changes to this package will be documented in this file.

The format is based on [Keep a Changelog](http://keepachangelog.com/en/1.0.0/)
and this project adheres to [Semantic Versioning](http://semver.org/spec/v2.0.0.html).

## [10.1.0] - 2019-08-04

### Added
- Added an option to have only the metering mask displayed in the debug mode.
- Added a new mode to cluster visualization debug where users can see a slice instead of the cluster on opaque objects.
- Added ray traced reflection support for the render graph version of the pipeline.
- Added render graph support of RTAO and required denoisers.
- Added render graph support of RTGI.
- Added support of RTSSS and Recursive Rendering in the render graph mode.
- Added support of RT and screen space shadow for render graph.
- Added tooltips with the full name of the (graphics) compositor properties to properly show large names that otherwise are clipped by the UI (case 1263590)
- Added error message if a callback AOV allocation fail
- Added marker for all AOV request operation on GPU
- Added remapping options for Depth Pyramid debug view mode
- Added an option to support AOV shader at runtime in HDRP settings (case 1265070)
- Added support of SSGI in the render graph mode.

### Fixed
- Fixed several issues with physically-based DoF (TAA ghosting of the CoC buffer, smooth layer transitions, etc)
- Fixed GPU hang on D3D12 on xbox. 
<<<<<<< HEAD
- Fix Amplitude -> Min/Max parametrization conversion
- Fixed a static lighting flickering issue caused by having an active planar probe in the scene while rendering inspector preview.
- Fixed an issue where even when set to OnDemand, the sky lighting would still be updated when changing sky parameters.
=======
- Fixed Amplitude -> Min/Max parametrization conversion
- Fixed CoatMask block appearing when creating lit master node (case 1264632)
- Fixed issue with SceneEV100 debug mode indicator when rescaling the window.
- Fixed issue with PCSS filter being wrong on first frame. 
- Fixed issue with emissive mesh for area light not appearing in playmode if Reload Scene option is disabled in Enter Playmode Settings.
- Fixed issue when Reflection Probes are set to OnEnable and are never rendered if the probe is enabled when the camera is farther than the probe fade distance. 
- Fixed issue with sun icon being clipped in the look dev window. 
- Fixed error about layers when disabling emissive mesh for area lights.
- Fixed issue when the user deletes the composition graph or .asset in runtime (case 1263319)
- Fixed assertion failure when changing resolution to compositor layers after using AOVs (case 1265023) 
- Fixed flickering layers in graphics compositor (case 1264552)
- Fixed issue causing the editor field not updating the disc area light radius.
- Fixed issues that lead to cookie atlas to be updated every frame even if cached data was valid.
- Fixed an issue where world space UI was not emitted for reflection cameras in HDRP
- Fixed an issue with cookie texture atlas that would cause realtime textures to always update in the atlas even when the content did not change.
- Fixed an issue where only one of the two lookdev views would update when changing the default lookdev volume profile.
- Fixed a bug related to light cluster invalidation.
- Fixed shader warning in DofGather (case 1272931)
- Fixed AOV export of depth buffer which now correctly export linear depth (case 1265001)
- Fixed issue that caused the decal atlas to not be updated upon changing of the decal textures content.
- Fixed "Screen position out of view frustum" error when camera is at exactly the planar reflection probe location.
- Fixed Amplitude -> Min/Max parametrization conversion
- Fixed issue that allocated a small cookie for normal spot lights.
- Fixed issue when undoing a change in diffuse profile list after deleting the volume profile.
- Fixed custom pass re-ordering and removing.
- Fixed TAA issue and hardware dynamic resolution.
>>>>>>> f32a5a9c

### Changed
- Preparation pass for RTSSShadows to be supported by render graph.
- Add tooltips with the full name of the (graphics) compositor properties to properly show large names that otherwise are clipped by the UI (case 1263590)
- Composition profile .asset files cannot be manually edited/reset by users (to avoid breaking things - case 1265631)
- Preparation pass for RTSSShadows to be supported by render graph.
- Changed the way the ray tracing property is displayed on the material (QOL 1265297).

## [10.0.0] - 2019-06-10

### Added
- Ray tracing support for VR single-pass
- Added sharpen filter shader parameter and UI for TemporalAA to control image quality instead of hardcoded value
- Added frame settings option for custom post process and custom passes as well as custom color buffer format option.
- Add check in wizard on SRP Batcher enabled.
- Added default implementations of OnPreprocessMaterialDescription for FBX, Obj, Sketchup and 3DS file formats.
- Added custom pass fade radius
- Added after post process injection point for custom passes
- Added basic alpha compositing support - Alpha is available afterpostprocess when using FP16 buffer format.
- Added falloff distance on Reflection Probe and Planar Reflection Probe
- Added Backplate projection from the HDRISky
- Added Shadow Matte in UnlitMasterNode, which only received shadow without lighting
- Added hability to name LightLayers in HDRenderPipelineAsset
- Added a range compression factor for Reflection Probe and Planar Reflection Probe to avoid saturation of colors.
- Added path tracing support for directional, point and spot lights, as well as emission from Lit and Unlit.
- Added non temporal version of SSAO.
- Added more detailed ray tracing stats in the debug window
- Added Disc area light (bake only)
- Added a warning in the material UI to prevent transparent + subsurface-scattering combination.
- Added XR single-pass setting into HDRP asset
- Added a penumbra tint option for lights
- Added support for depth copy with XR SDK
- Added debug setting to Render Pipeline Debug Window to list the active XR views
- Added an option to filter the result of the volumetric lighting (off by default).
- Added a transmission multiplier for directional lights
- Added XR single-pass test mode to Render Pipeline Debug Window
- Added debug setting to Render Pipeline Window to list the active XR views
- Added a new refraction mode for the Lit shader (thin). Which is a box refraction with small thickness values
- Added the code to support Barn Doors for Area Lights based on a shaderconfig option.
- Added HDRPCameraBinder property binder for Visual Effect Graph
- Added "Celestial Body" controls to the Directional Light
- Added new parameters to the Physically Based Sky
- Added Reflections to the DXR Wizard
- Added the possibility to have ray traced colored and semi-transparent shadows on directional lights.
- Added a check in the custom post process template to throw an error if the default shader is not found.
- Exposed the debug overlay ratio in the debug menu.
- Added a separate frame settings for tonemapping alongside color grading.
- Added the receive fog option in the material UI for ShaderGraphs.
- Added a public virtual bool in the custom post processes API to specify if a post processes should be executed in the scene view.
- Added a menu option that checks scene issues with ray tracing. Also removed the previously existing warning at runtime.
- Added Contrast Adaptive Sharpen (CAS) Upscaling effect.
- Added APIs to update probe settings at runtime.
- Added documentation for the rayTracingSupported method in HDRP
- Added user-selectable format for the post processing passes.
- Added support for alpha channel in some post-processing passes (DoF, TAA, Uber).
- Added warnings in FrameSettings inspector when using DXR and atempting to use Asynchronous Execution.
- Exposed Stencil bits that can be used by the user.
- Added history rejection based on velocity of intersected objects for directional, point and spot lights.
- Added a affectsVolumetric field to the HDAdditionalLightData API to know if light affects volumetric fog.
- Add OS and Hardware check in the Wizard fixes for DXR.
- Added option to exclude camera motion from motion blur.
- Added semi-transparent shadows for point and spot lights.
- Added support for semi-transparent shadow for unlit shader and unlit shader graph.
- Added the alpha clip enabled toggle to the material UI for all HDRP shader graphs.
- Added Material Samples to explain how to use the lit shader features
- Added an initial implementation of ray traced sub surface scattering
- Added AssetPostprocessors and Shadergraphs to handle Arnold Standard Surface and 3DsMax Physical material import from FBX.
- Added support for Smoothness Fade start work when enabling ray traced reflections.
- Added Contact shadow, Micro shadows and Screen space refraction API documentation.
- Added script documentation for SSR, SSAO (ray tracing), GI, Light Cluster, RayTracingSettings, Ray Counters, etc.
- Added path tracing support for refraction and internal reflections.
- Added support for Thin Refraction Model and Lit's Clear Coat in Path Tracing.
- Added the Tint parameter to Sky Colored Fog.
- Added of Screen Space Reflections for Transparent materials
- Added a fallback for ray traced area light shadows in case the material is forward or the lit mode is forward.
- Added a new debug mode for light layers.
- Added an "enable" toggle to the SSR volume component.
- Added support for anisotropic specular lobes in path tracing.
- Added support for alpha clipping in path tracing.
- Added support for light cookies in path tracing.
- Added support for transparent shadows in path tracing.
- Added support for iridescence in path tracing.
- Added support for background color in path tracing.
- Added a path tracing test to the test suite.
- Added a warning and workaround instructions that appear when you enable XR single-pass after the first frame with the XR SDK.
- Added the exposure sliders to the planar reflection probe preview
- Added support for subsurface scattering in path tracing.
- Added a new mode that improves the filtering of ray traced shadows (directional, point and spot) based on the distance to the occluder.
- Added support of cookie baking and add support on Disc light.
- Added support for fog attenuation in path tracing.
- Added a new debug panel for volumes
- Added XR setting to control camera jitter for temporal effects
- Added an error message in the DrawRenderers custom pass when rendering opaque objects with an HDRP asset in DeferredOnly mode.
- Added API to enable proper recording of path traced scenes (with the Unity recorder or other tools).
- Added support for fog in Recursive rendering, ray traced reflections and ray traced indirect diffuse.
- Added an alpha blend option for recursive rendering
- Added support for stack lit for ray tracing effects.
- Added support for hair for ray tracing effects.
- Added support for alpha to coverage for HDRP shaders and shader graph
- Added support for Quality Levels to Subsurface Scattering.
- Added option to disable XR rendering on the camera settings.
- Added support for specular AA from geometric curvature in AxF
- Added support for baked AO (no input for now) in AxF
- Added an info box to warn about depth test artifacts when rendering object twice in custom passes with MSAA.
- Added a frame setting for alpha to mask.
- Added support for custom passes in the AOV API
- Added Light decomposition lighting debugging modes and support in AOV
- Added exposure compensation to Fixed exposure mode
- Added support for rasterized area light shadows in StackLit
- Added support for texture-weighted automatic exposure
- Added support for POM for emissive map
- Added alpha channel support in motion blur pass.
- Added the HDRP Compositor Tool (in Preview).
- Added a ray tracing mode option in the HDRP asset that allows to override and shader stripping.
- Added support for arbitrary resolution scaling of Volumetric Lighting to the Fog volume component.
- Added range attenuation for box-shaped spotlights.
- Added scenes for hair and fabric and decals with material samples
- Added fabric materials and textures
- Added information for fabric materials in fabric scene
- Added a DisplayInfo attribute to specify a name override and a display order for Volume Component fields (used only in default inspector for now).
- Added Min distance to contact shadows.
- Added support for Depth of Field in path tracing (by sampling the lens aperture).
- Added an API in HDRP to override the camera within the rendering of a frame (mainly for custom pass).
- Added a function (HDRenderPipeline.ResetRTHandleReferenceSize) to reset the reference size of RTHandle systems.
- Added support for AxF measurements importing into texture resources tilings.
- Added Layer parameter on Area Light to modify Layer of generated Emissive Mesh
- Added a flow map parameter to HDRI Sky
- Implemented ray traced reflections for transparent objects.
- Add a new parameter to control reflections in recursive rendering.
- Added an initial version of SSGI.
- Added Virtual Texturing cache settings to control the size of the Streaming Virtual Texturing caches.
- Added back-compatibility with builtin stereo matrices.
- Added CustomPassUtils API to simplify Blur, Copy and DrawRenderers custom passes.
- Added Histogram guided automatic exposure.
- Added few exposure debug modes.
- Added support for multiple path-traced views at once (e.g., scene and game views).
- Added support for 3DsMax's 2021 Simplified Physical Material from FBX files in the Model Importer.
- Added custom target mid grey for auto exposure.
- Added CustomPassUtils API to simplify Blur, Copy and DrawRenderers custom passes.
- Added an API in HDRP to override the camera within the rendering of a frame (mainly for custom pass).
- Added more custom pass API functions, mainly to render objects from another camera.
- Added support for transparent Unlit in path tracing.
- Added a minimal lit used for RTGI in peformance mode.
- Added procedural metering mask that can follow an object
- Added presets quality settings for RTAO and RTGI.
- Added an override for the shadow culling that allows better directional shadow maps in ray tracing effects (RTR, RTGI, RTSSS and RR).
- Added a Cloud Layer volume override.
- Added Fast Memory support for platform that support it.
- Added CPU and GPU timings for ray tracing effects.
- Added support to combine RTSSS and RTGI (1248733).
- Added IES Profile support for Point, Spot and Rectangular-Area lights
- Added support for multiple mapping modes in AxF.
- Add support of lightlayers on indirect lighting controller
- Added compute shader stripping.
- Added Cull Mode option for opaque materials and ShaderGraphs. 
- Added scene view exposure override.
- Added support for exposure curve remapping for min/max limits.
- Added presets for ray traced reflections.
- Added final image histogram debug view (both luminance and RGB).
- Added an example texture and rotation to the Cloud Layer volume override.
- Added an option to extend the camera culling for skinned mesh animation in ray tracing effects (1258547).
- Added decal layer system similar to light layer. Mesh will receive a decal when both decal layer mask matches.
- Added shader graph nodes for rendering a complex eye shader.
- Added more controls to contact shadows and increased quality in some parts. 
- Added a physically based option in DoF volume.
- Added API to check if a Camera, Light or ReflectionProbe is compatible with HDRP.
- Added path tracing test scene for normal mapping.
- Added missing API documentation.

### Fixed
- Fix when rescale probe all direction below zero (1219246)
- Update documentation of HDRISky-Backplate, precise how to have Ambient Occlusion on the Backplate
- Sorting, undo, labels, layout in the Lighting Explorer.
- Fixed sky settings and materials in Shader Graph Samples package
- Fix/workaround a probable graphics driver bug in the GTAO shader.
- Fixed Hair and PBR shader graphs double sided modes
- Fixed an issue where updating an HDRP asset in the Quality setting panel would not recreate the pipeline.
- Fixed issue with point lights being considered even when occupying less than a pixel on screen (case 1183196)
- Fix a potential NaN source with iridescence (case 1183216)
- Fixed issue of spotlight breaking when minimizing the cone angle via the gizmo (case 1178279)
- Fixed issue that caused decals not to modify the roughness in the normal buffer, causing SSR to not behave correctly (case 1178336)
- Fixed lit transparent refraction with XR single-pass rendering
- Removed extra jitter for TemporalAA in VR
- Fixed ShaderGraph time in main preview
- Fixed issue on some UI elements in HDRP asset not expanding when clicking the arrow (case 1178369)
- Fixed alpha blending in custom post process
- Fixed the modification of the _AlphaCutoff property in the material UI when exposed with a ShaderGraph parameter.
- Fixed HDRP test `1218_Lit_DiffusionProfiles` on Vulkan.
- Fixed an issue where building a player in non-dev mode would generate render target error logs every frame
- Fixed crash when upgrading version of HDRP
- Fixed rendering issues with material previews
- Fixed NPE when using light module in Shuriken particle systems (1173348).
- Refresh cached shadow on editor changes
- Fixed light supported units caching (1182266)
- Fixed an issue where SSAO (that needs temporal reprojection) was still being rendered when Motion Vectors were not available (case 1184998)
- Fixed a nullref when modifying the height parameters inside the layered lit shader UI.
- Fixed Decal gizmo that become white after exiting play mode
- Fixed Decal pivot position to behave like a spotlight
- Fixed an issue where using the LightingOverrideMask would break sky reflection for regular cameras
- Fix DebugMenu FrameSettingsHistory persistency on close
- Fix DensityVolume, ReflectionProbe aned PlanarReflectionProbe advancedControl display
- Fix DXR scene serialization in wizard
- Fixed an issue where Previews would reallocate History Buffers every frame
- Fixed the SetLightLayer function in HDAdditionalLightData setting the wrong light layer
- Fix error first time a preview is created for planar
- Fixed an issue where SSR would use an incorrect roughness value on ForwardOnly (StackLit, AxF, Fabric, etc.) materials when the pipeline is configured to also allow deferred Lit.
- Fixed issues with light explorer (cases 1183468, 1183269)
- Fix dot colors in LayeredLit material inspector
- Fix undo not resetting all value when undoing the material affectation in LayerLit material
- Fix for issue that caused gizmos to render in render textures (case 1174395)
- Fixed the light emissive mesh not updated when the light was disabled/enabled
- Fixed light and shadow layer sync when setting the HDAdditionalLightData.lightlayersMask property
- Fixed a nullref when a custom post process component that was in the HDRP PP list is removed from the project
- Fixed issue that prevented decals from modifying specular occlusion (case 1178272).
- Fixed exposure of volumetric reprojection
- Fixed multi selection support for Scalable Settings in lights
- Fixed font shaders in test projects for VR by using a Shader Graph version
- Fixed refresh of baked cubemap by incrementing updateCount at the end of the bake (case 1158677).
- Fixed issue with rectangular area light when seen from the back
- Fixed decals not affecting lightmap/lightprobe
- Fixed zBufferParams with XR single-pass rendering
- Fixed moving objects not rendered in custom passes
- Fixed abstract classes listed in the + menu of the custom pass list
- Fixed custom pass that was rendered in previews
- Fixed precision error in zero value normals when applying decals (case 1181639)
- Fixed issue that triggered No Scene Lighting view in game view as well (case 1156102)
- Assign default volume profile when creating a new HDRP Asset
- Fixed fov to 0 in planar probe breaking the projection matrix (case 1182014)
- Fixed bugs with shadow caching
- Reassign the same camera for a realtime probe face render request to have appropriate history buffer during realtime probe rendering.
- Fixed issue causing wrong shading when normal map mode is Object space, no normal map is set, but a detail map is present (case 1143352)
- Fixed issue with decal and htile optimization
- Fixed TerrainLit shader compilation error regarding `_Control0_TexelSize` redefinition (case 1178480).
- Fixed warning about duplicate HDRuntimeReflectionSystem when configuring play mode without domain reload.
- Fixed an editor crash when multiple decal projectors were selected and some had null material
- Added all relevant fix actions to FixAll button in Wizard
- Moved FixAll button on top of the Wizard
- Fixed an issue where fog color was not pre-exposed correctly
- Fix priority order when custom passes are overlapping
- Fix cleanup not called when the custom pass GameObject is destroyed
- Replaced most instances of GraphicsSettings.renderPipelineAsset by GraphicsSettings.currentRenderPipeline. This should fix some parameters not working on Quality Settings overrides.
- Fixed an issue with Realtime GI not working on upgraded projects.
- Fixed issue with screen space shadows fallback texture was not set as a texture array.
- Fixed Pyramid Lights bounding box
- Fixed terrain heightmap default/null values and epsilons
- Fixed custom post-processing effects breaking when an abstract class inherited from `CustomPostProcessVolumeComponent`
- Fixed XR single-pass rendering in Editor by using ShaderConfig.s_XrMaxViews to allocate matrix array
- Multiple different skies rendered at the same time by different cameras are now handled correctly without flickering
- Fixed flickering issue happening when different volumes have shadow settings and multiple cameras are present.
- Fixed issue causing planar probes to disappear if there is no light in the scene.
- Fixed a number of issues with the prefab isolation mode (Volumes leaking from the main scene and reflection not working properly)
- Fixed an issue with fog volume component upgrade not working properly
- Fixed Spot light Pyramid Shape has shadow artifacts on aspect ratio values lower than 1
- Fixed issue with AO upsampling in XR
- Fixed camera without HDAdditionalCameraData component not rendering
- Removed the macro ENABLE_RAYTRACING for most of the ray tracing code
- Fixed prefab containing camera reloading in loop while selected in the Project view
- Fixed issue causing NaN wheh the Z scale of an object is set to 0.
- Fixed DXR shader passes attempting to render before pipeline loaded
- Fixed black ambient sky issue when importing a project after deleting Library.
- Fixed issue when upgrading a Standard transparent material (case 1186874)
- Fixed area light cookies not working properly with stack lit
- Fixed material render queue not updated when the shader is changed in the material inspector.
- Fixed a number of issues with full screen debug modes not reseting correctly when setting another mutually exclusive mode
- Fixed compile errors for platforms with no VR support
- Fixed an issue with volumetrics and RTHandle scaling (case 1155236)
- Fixed an issue where sky lighting might be updated uselessly
- Fixed issue preventing to allow setting decal material to none (case 1196129)
- Fixed XR multi-pass decals rendering
- Fixed several fields on Light Inspector that not supported Prefab overrides
- Fixed EOL for some files
- Fixed scene view rendering with volumetrics and XR enabled
- Fixed decals to work with multiple cameras
- Fixed optional clear of GBuffer (Was always on)
- Fixed render target clears with XR single-pass rendering
- Fixed HDRP samples file hierarchy
- Fixed Light units not matching light type
- Fixed QualitySettings panel not displaying HDRP Asset
- Fixed black reflection probes the first time loading a project
- Fixed y-flip in scene view with XR SDK
- Fixed Decal projectors do not immediately respond when parent object layer mask is changed in editor.
- Fixed y-flip in scene view with XR SDK
- Fixed a number of issues with Material Quality setting
- Fixed the transparent Cull Mode option in HD unlit master node settings only visible if double sided is ticked.
- Fixed an issue causing shadowed areas by contact shadows at the edge of far clip plane if contact shadow length is very close to far clip plane.
- Fixed editing a scalable settings will edit all loaded asset in memory instead of targetted asset.
- Fixed Planar reflection default viewer FOV
- Fixed flickering issues when moving the mouse in the editor with ray tracing on.
- Fixed the ShaderGraph main preview being black after switching to SSS in the master node settings
- Fixed custom fullscreen passes in VR
- Fixed camera culling masks not taken in account in custom pass volumes
- Fixed object not drawn in custom pass when using a DrawRenderers with an HDRP shader in a build.
- Fixed injection points for Custom Passes (AfterDepthAndNormal and BeforePreRefraction were missing)
- Fixed a enum to choose shader tags used for drawing objects (DepthPrepass or Forward) when there is no override material.
- Fixed lit objects in the BeforePreRefraction, BeforeTransparent and BeforePostProcess.
- Fixed the None option when binding custom pass render targets to allow binding only depth or color.
- Fixed custom pass buffers allocation so they are not allocated if they're not used.
- Fixed the Custom Pass entry in the volume create asset menu items.
- Fixed Prefab Overrides workflow on Camera.
- Fixed alignment issue in Preset for Camera.
- Fixed alignment issue in Physical part for Camera.
- Fixed FrameSettings multi-edition.
- Fixed a bug happening when denoising multiple ray traced light shadows
- Fixed minor naming issues in ShaderGraph settings
- VFX: Removed z-fight glitches that could appear when using deferred depth prepass and lit quad primitives
- VFX: Preserve specular option for lit outputs (matches HDRP lit shader)
- Fixed an issue with Metal Shader Compiler and GTAO shader for metal
- Fixed resources load issue while upgrading HDRP package.
- Fix LOD fade mask by accounting for field of view
- Fixed spot light missing from ray tracing indirect effects.
- Fixed a UI bug in the diffusion profile list after fixing them from the wizard.
- Fixed the hash collision when creating new diffusion profile assets.
- Fixed a light leaking issue with box light casting shadows (case 1184475)
- Fixed Cookie texture type in the cookie slot of lights (Now displays a warning because it is not supported).
- Fixed a nullref that happens when using the Shuriken particle light module
- Fixed alignment in Wizard
- Fixed text overflow in Wizard's helpbox
- Fixed Wizard button fix all that was not automatically grab all required fixes
- Fixed VR tab for MacOS in Wizard
- Fixed local config package workflow in Wizard
- Fixed issue with contact shadows shifting when MSAA is enabled.
- Fixed EV100 in the PBR sky
- Fixed an issue In URP where sometime the camera is not passed to the volume system and causes a null ref exception (case 1199388)
- Fixed nullref when releasing HDRP with custom pass disabled
- Fixed performance issue derived from copying stencil buffer.
- Fixed an editor freeze when importing a diffusion profile asset from a unity package.
- Fixed an exception when trying to reload a builtin resource.
- Fixed the light type intensity unit reset when switching the light type.
- Fixed compilation error related to define guards and CreateLayoutFromXrSdk()
- Fixed documentation link on CustomPassVolume.
- Fixed player build when HDRP is in the project but not assigned in the graphic settings.
- Fixed an issue where ambient probe would be black for the first face of a baked reflection probe
- VFX: Fixed Missing Reference to Visual Effect Graph Runtime Assembly
- Fixed an issue where rendering done by users in EndCameraRendering would be executed before the main render loop.
- Fixed Prefab Override in main scope of Volume.
- Fixed alignment issue in Presset of main scope of Volume.
- Fixed persistence of ShowChromeGizmo and moved it to toolbar for coherency in ReflectionProbe and PlanarReflectionProbe.
- Fixed Alignement issue in ReflectionProbe and PlanarReflectionProbe.
- Fixed Prefab override workflow issue in ReflectionProbe and PlanarReflectionProbe.
- Fixed empty MoreOptions and moved AdvancedManipulation in a dedicated location for coherency in ReflectionProbe and PlanarReflectionProbe.
- Fixed Prefab override workflow issue in DensityVolume.
- Fixed empty MoreOptions and moved AdvancedManipulation in a dedicated location for coherency in DensityVolume.
- Fix light limit counts specified on the HDRP asset
- Fixed Quality Settings for SSR, Contact Shadows and Ambient Occlusion volume components
- Fixed decalui deriving from hdshaderui instead of just shaderui
- Use DelayedIntField instead of IntField for scalable settings
- Fixed init of debug for FrameSettingsHistory on SceneView camera
- Added a fix script to handle the warning 'referenced script in (GameObject 'SceneIDMap') is missing'
- Fix Wizard load when none selected for RenderPipelineAsset
- Fixed TerrainLitGUI when per-pixel normal property is not present.
- Fixed rendering errors when enabling debug modes with custom passes
- Fix an issue that made PCSS dependent on Atlas resolution (not shadow map res)
- Fixing a bug whith histories when n>4 for ray traced shadows
- Fixing wrong behavior in ray traced shadows for mesh renderers if their cast shadow is shadow only or double sided
- Only tracing rays for shadow if the point is inside the code for spotlight shadows
- Only tracing rays if the point is inside the range for point lights
- Fixing ghosting issues when the screen space shadow  indexes change for a light with ray traced shadows
- Fixed an issue with stencil management and Xbox One build that caused corrupted output in deferred mode.
- Fixed a mismatch in behavior between the culling of shadow maps and ray traced point and spot light shadows
- Fixed recursive ray tracing not working anymore after intermediate buffer refactor.
- Fixed ray traced shadow denoising not working (history rejected all the time).
- Fixed shader warning on xbox one
- Fixed cookies not working for spot lights in ray traced reflections, ray traced GI and recursive rendering
- Fixed an inverted handling of CoatSmoothness for SSR in StackLit.
- Fixed missing distortion inputs in Lit and Unlit material UI.
- Fixed issue that propagated NaNs across multiple frames through the exposure texture.
- Fixed issue with Exclude from TAA stencil ignored.
- Fixed ray traced reflection exposure issue.
- Fixed issue with TAA history not initialising corretly scale factor for first frame
- Fixed issue with stencil test of material classification not using the correct Mask (causing false positive and bad performance with forward material in deferred)
- Fixed issue with History not reset when chaning antialiasing mode on camera
- Fixed issue with volumetric data not being initialized if default settings have volumetric and reprojection off.
- Fixed ray tracing reflection denoiser not applied in tier 1
- Fixed the vibility of ray tracing related methods.
- Fixed the diffusion profile list not saved when clicking the fix button in the material UI.
- Fixed crash when pushing bounce count higher than 1 for ray traced GI or reflections
- Fixed PCSS softness scale so that it better match ray traced reference for punctual lights.
- Fixed exposure management for the path tracer
- Fixed AxF material UI containing two advanced options settings.
- Fixed an issue where cached sky contexts were being destroyed wrongly, breaking lighting in the LookDev
- Fixed issue that clamped PCSS softness too early and not after distance scale.
- Fixed fog affect transparent on HD unlit master node
- Fixed custom post processes re-ordering not saved.
- Fixed NPE when using scalable settings
- Fixed an issue where PBR sky precomputation was reset incorrectly in some cases causing bad performance.
- Fixed a bug due to depth history begin overriden too soon
- Fixed CustomPassSampleCameraColor scale issue when called from Before Transparent injection point.
- Fixed corruption of AO in baked probes.
- Fixed issue with upgrade of projects that still had Very High as shadow filtering quality.
- Fixed issue that caused Distortion UI to appear in Lit.
- Fixed several issues with decal duplicating when editing them.
- Fixed initialization of volumetric buffer params (1204159)
- Fixed an issue where frame count was incorrectly reset for the game view, causing temporal processes to fail.
- Fixed Culling group was not disposed error.
- Fixed issues on some GPU that do not support gathers on integer textures.
- Fixed an issue with ambient probe not being initialized for the first frame after a domain reload for volumetric fog.
- Fixed the scene visibility of decal projectors and density volumes
- Fixed a leak in sky manager.
- Fixed an issue where entering playmode while the light editor is opened would produce null reference exceptions.
- Fixed the debug overlay overlapping the debug menu at runtime.
- Fixed an issue with the framecount when changing scene.
- Fixed errors that occurred when using invalid near and far clip plane values for planar reflections.
- Fixed issue with motion blur sample weighting function.
- Fixed motion vectors in MSAA.
- Fixed sun flare blending (case 1205862).
- Fixed a lot of issues related to ray traced screen space shadows.
- Fixed memory leak caused by apply distortion material not being disposed.
- Fixed Reflection probe incorrectly culled when moving its parent (case 1207660)
- Fixed a nullref when upgrading the Fog volume components while the volume is opened in the inspector.
- Fix issues where decals on PS4 would not correctly write out the tile mask causing bits of the decal to go missing.
- Use appropriate label width and text content so the label is completely visible
- Fixed an issue where final post process pass would not output the default alpha value of 1.0 when using 11_11_10 color buffer format.
- Fixed SSR issue after the MSAA Motion Vector fix.
- Fixed an issue with PCSS on directional light if punctual shadow atlas was not allocated.
- Fixed an issue where shadow resolution would be wrong on the first face of a baked reflection probe.
- Fixed issue with PCSS softness being incorrect for cascades different than the first one.
- Fixed custom post process not rendering when using multiple HDRP asset in quality settings
- Fixed probe gizmo missing id (case 1208975)
- Fixed a warning in raytracingshadowfilter.compute
- Fixed issue with AO breaking with small near plane values.
- Fixed custom post process Cleanup function not called in some cases.
- Fixed shader warning in AO code.
- Fixed a warning in simpledenoiser.compute
- Fixed tube and rectangle light culling to use their shape instead of their range as a bounding box.
- Fixed caused by using gather on a UINT texture in motion blur.
- Fix issue with ambient occlusion breaking when dynamic resolution is active.
- Fixed some possible NaN causes in Depth of Field.
- Fixed Custom Pass nullref due to the new Profiling Sample API changes
- Fixed the black/grey screen issue on after post process Custom Passes in non dev builds.
- Fixed particle lights.
- Improved behavior of lights and probe going over the HDRP asset limits.
- Fixed issue triggered when last punctual light is disabled and more than one camera is used.
- Fixed Custom Pass nullref due to the new Profiling Sample API changes
- Fixed the black/grey screen issue on after post process Custom Passes in non dev builds.
- Fixed XR rendering locked to vsync of main display with Standalone Player.
- Fixed custom pass cleanup not called at the right time when using multiple volumes.
- Fixed an issue on metal with edge of decal having artifact by delaying discard of fragments during decal projection
- Fixed various shader warning
- Fixing unnecessary memory allocations in the ray tracing cluster build
- Fixed duplicate column labels in LightEditor's light tab
- Fixed white and dark flashes on scenes with very high or very low exposure when Automatic Exposure is being used.
- Fixed an issue where passing a null ProfilingSampler would cause a null ref exception.
- Fixed memory leak in Sky when in matcap mode.
- Fixed compilation issues on platform that don't support VR.
- Fixed migration code called when we create a new HDRP asset.
- Fixed RemoveComponent on Camera contextual menu to not remove Camera while a component depend on it.
- Fixed an issue where ambient occlusion and screen space reflections editors would generate null ref exceptions when HDRP was not set as the current pipeline.
- Fixed a null reference exception in the probe UI when no HDRP asset is present.
- Fixed the outline example in the doc (sampling range was dependent on screen resolution)
- Fixed a null reference exception in the HDRI Sky editor when no HDRP asset is present.
- Fixed an issue where Decal Projectors created from script where rotated around the X axis by 90°.
- Fixed frustum used to compute Density Volumes visibility when projection matrix is oblique.
- Fixed a null reference exception in Path Tracing, Recursive Rendering and raytraced Global Illumination editors when no HDRP asset is present.
- Fix for NaNs on certain geometry with Lit shader -- [case 1210058](https://fogbugz.unity3d.com/f/cases/1210058/)
- Fixed an issue where ambient occlusion and screen space reflections editors would generate null ref exceptions when HDRP was not set as the current pipeline.
- Fixed a null reference exception in the probe UI when no HDRP asset is present.
- Fixed the outline example in the doc (sampling range was dependent on screen resolution)
- Fixed a null reference exception in the HDRI Sky editor when no HDRP asset is present.
- Fixed an issue where materials newly created from the contextual menu would have an invalid state, causing various problems until it was edited.
- Fixed transparent material created with ZWrite enabled (now it is disabled by default for new transparent materials)
- Fixed mouseover on Move and Rotate tool while DecalProjector is selected.
- Fixed wrong stencil state on some of the pixel shader versions of deferred shader.
- Fixed an issue where creating decals at runtime could cause a null reference exception.
- Fixed issue that displayed material migration dialog on the creation of new project.
- Fixed various issues with time and animated materials (cases 1210068, 1210064).
- Updated light explorer with latest changes to the Fog and fixed issues when no visual environment was present.
- Fixed not handleling properly the recieve SSR feature with ray traced reflections
- Shadow Atlas is no longer allocated for area lights when they are disabled in the shader config file.
- Avoid MRT Clear on PS4 as it is not implemented yet.
- Fixed runtime debug menu BitField control.
- Fixed the radius value used for ray traced directional light.
- Fixed compilation issues with the layered lit in ray tracing shaders.
- Fixed XR autotests viewport size rounding
- Fixed mip map slider knob displayed when cubemap have no mipmap
- Remove unnecessary skip of material upgrade dialog box.
- Fixed the profiling sample mismatch errors when enabling the profiler in play mode
- Fixed issue that caused NaNs in reflection probes on consoles.
- Fixed adjusting positive axis of Blend Distance slides the negative axis in the density volume component.
- Fixed the blend of reflections based on the weight.
- Fixed fallback for ray traced reflections when denoising is enabled.
- Fixed error spam issue with terrain detail terrainDetailUnsupported (cases 1211848)
- Fixed hardware dynamic resolution causing cropping/scaling issues in scene view (case 1158661)
- Fixed Wizard check order for `Hardware and OS` and `Direct3D12`
- Fix AO issue turning black when Far/Near plane distance is big.
- Fixed issue when opening lookdev and the lookdev volume have not been assigned yet.
- Improved memory usage of the sky system.
- Updated label in HDRP quality preference settings (case 1215100)
- Fixed Decal Projector gizmo not undoing properly (case 1216629)
- Fix a leak in the denoising of ray traced reflections.
- Fixed Alignment issue in Light Preset
- Fixed Environment Header in LightingWindow
- Fixed an issue where hair shader could write garbage in the diffuse lighting buffer, causing NaNs.
- Fixed an exposure issue with ray traced sub-surface scattering.
- Fixed runtime debug menu light hierarchy None not doing anything.
- Fixed the broken ShaderGraph preview when creating a new Lit graph.
- Fix indentation issue in preset of LayeredLit material.
- Fixed minor issues with cubemap preview in the inspector.
- Fixed wrong build error message when building for android on mac.
- Fixed an issue related to denoising ray trace area shadows.
- Fixed wrong build error message when building for android on mac.
- Fixed Wizard persistency of Direct3D12 change on domain reload.
- Fixed Wizard persistency of FixAll on domain reload.
- Fixed Wizard behaviour on domain reload.
- Fixed a potential source of NaN in planar reflection probe atlas.
- Fixed an issue with MipRatio debug mode showing _DebugMatCapTexture not being set.
- Fixed missing initialization of input params in Blit for VR.
- Fix Inf source in LTC for area lights.
- Fix issue with AO being misaligned when multiple view are visible.
- Fix issue that caused the clamp of camera rotation motion for motion blur to be ineffective.
- Fixed issue with AssetPostprocessors dependencies causing models to be imported twice when upgrading the package version.
- Fixed culling of lights with XR SDK
- Fixed memory stomp in shadow caching code, leading to overflow of Shadow request array and runtime errors.
- Fixed an issue related to transparent objects reading the ray traced indirect diffuse buffer
- Fixed an issue with filtering ray traced area lights when the intensity is high or there is an exposure.
- Fixed ill-formed include path in Depth Of Field shader.
- Fixed shader graph and ray tracing after the shader target PR.
- Fixed a bug in semi-transparent shadows (object further than the light casting shadows)
- Fix state enabled of default volume profile when in package.
- Fixed removal of MeshRenderer and MeshFilter on adding Light component.
- Fixed Ray Traced SubSurface Scattering not working with ray traced area lights
- Fixed Ray Traced SubSurface Scattering not working in forward mode.
- Fixed a bug in debug light volumes.
- Fixed a bug related to ray traced area light shadow history.
- Fixed an issue where fog sky color mode could sample NaNs in the sky cubemap.
- Fixed a leak in the PBR sky renderer.
- Added a tooltip to the Ambient Mode parameter in the Visual Envionment volume component.
- Static lighting sky now takes the default volume into account (this fixes discrepancies between baked and realtime lighting).
- Fixed a leak in the sky system.
- Removed MSAA Buffers allocation when lit shader mode is set to "deferred only".
- Fixed invalid cast for realtime reflection probes (case 1220504)
- Fixed invalid game view rendering when disabling all cameras in the scene (case 1105163)
- Hide reflection probes in the renderer components.
- Fixed infinite reload loop while displaying Light's Shadow's Link Light Layer in Inspector of Prefab Asset.
- Fixed the culling was not disposed error in build log.
- Fixed the cookie atlas size and planar atlas size being too big after an upgrade of the HDRP asset.
- Fixed transparent SSR for shader graph.
- Fixed an issue with emissive light meshes not being in the RAS.
- Fixed DXR player build
- Fixed the HDRP asset migration code not being called after an upgrade of the package
- Fixed draw renderers custom pass out of bound exception
- Fixed the PBR shader rendering in deferred
- Fixed some typos in debug menu (case 1224594)
- Fixed ray traced point and spot lights shadows not rejecting istory when semi-transparent or colored.
- Fixed a warning due to StaticLightingSky when reloading domain in some cases.
- Fixed the MaxLightCount being displayed when the light volume debug menu is on ColorAndEdge.
- Fixed issue with unclear naming of debug menu for decals.
- Fixed z-fighting in scene view when scene lighting is off (case 1203927)
- Fixed issue that prevented cubemap thumbnails from rendering (only on D3D11 and Metal).
- Fixed ray tracing with VR single-pass
- Fix an exception in ray tracing that happens if two LOD levels are using the same mesh renderer.
- Fixed error in the console when switching shader to decal in the material UI.
- Fixed an issue with refraction model and ray traced recursive rendering (case 1198578).
- Fixed an issue where a dynamic sky changing any frame may not update the ambient probe.
- Fixed cubemap thumbnail generation at project load time.
- Fixed cubemap thumbnail generation at project load time. 
- Fixed XR culling with multiple cameras
- Fixed XR single-pass with Mock HMD plugin
- Fixed sRGB mismatch with XR SDK
- Fixed an issue where default volume would not update when switching profile.
- Fixed issue with uncached reflection probe cameras reseting the debug mode (case 1224601) 
- Fixed an issue where AO override would not override specular occlusion.
- Fixed an issue where Volume inspector might not refresh correctly in some cases.
- Fixed render texture with XR
- Fixed issue with resources being accessed before initialization process has been performed completely. 
- Half fixed shuriken particle light that cast shadows (only the first one will be correct)
- Fixed issue with atmospheric fog turning black if a planar reflection probe is placed below ground level. (case 1226588)
- Fixed custom pass GC alloc issue in CustomPassVolume.GetActiveVolumes().
- Fixed a bug where instanced shadergraph shaders wouldn't compile on PS4.
- Fixed an issue related to the envlightdatasrt not being bound in recursive rendering.
- Fixed shadow cascade tooltip when using the metric mode (case 1229232)
- Fixed how the area light influence volume is computed to match rasterization.
- Focus on Decal uses the extends of the projectors
- Fixed usage of light size data that are not available at runtime.
- Fixed the depth buffer copy made before custom pass after opaque and normal injection point.
- Fix for issue that prevented scene from being completely saved when baked reflection probes are present and lighting is set to auto generate.
- Fixed drag area width at left of Light's intensity field in Inspector.
- Fixed light type resolution when performing a reset on HDAdditionalLightData (case 1220931)
- Fixed reliance on atan2 undefined behavior in motion vector debug shader.
- Fixed an usage of a a compute buffer not bound (1229964)
- Fixed an issue where changing the default volume profile from another inspector would not update the default volume editor.
- Fix issues in the post process system with RenderTexture being invalid in some cases, causing rendering problems.
- Fixed an issue where unncessarily serialized members in StaticLightingSky component would change each time the scene is changed.
- Fixed a weird behavior in the scalable settings drawing when the space becomes tiny (1212045).
- Fixed a regression in the ray traced indirect diffuse due to the new probe system.
- Fix for range compression factor for probes going negative (now clamped to positive values).
- Fixed path validation when creating new volume profile (case 1229933)
- Fixed a bug where Decal Shader Graphs would not recieve reprojected Position, Normal, or Bitangent data. (1239921)
- Fix reflection hierarchy for CARPAINT in AxF.
- Fix precise fresnel for delta lights for SVBRDF in AxF.
- Fixed the debug exposure mode for display sky reflection and debug view baked lighting
- Fixed MSAA depth resolve when there is no motion vectors
- Fixed various object leaks in HDRP.
- Fixed compile error with XR SubsystemManager.
- Fix for assertion triggering sometimes when saving a newly created lit shader graph (case 1230996)
- Fixed culling of planar reflection probes that change position (case 1218651)
- Fixed null reference when processing lightprobe (case 1235285)
- Fix issue causing wrong planar reflection rendering when more than one camera is present.
- Fix black screen in XR when HDRP package is present but not used.
- Fixed an issue with the specularFGD term being used when the material has a clear coat (lit shader).
- Fixed white flash happening with auto-exposure in some cases (case 1223774)
- Fixed NaN which can appear with real time reflection and inf value
- Fixed an issue that was collapsing the volume components in the HDRP default settings
- Fixed warning about missing bound decal buffer
- Fixed shader warning on Xbox for ResolveStencilBuffer.compute. 
- Fixed PBR shader ZTest rendering in deferred.
- Replaced commands incompatible with async compute in light list build process.
- Diffusion Profile and Material references in HDRP materials are now correctly exported to unity packages. Note that the diffusion profile or the material references need to be edited once before this can work properly.
- Fix MaterialBalls having same guid issue
- Fix spelling and grammatical errors in material samples
- Fixed unneeded cookie texture allocation for cone stop lights.
- Fixed scalarization code for contact shadows.
- Fixed volume debug in playmode
- Fixed issue when toggling anything in HDRP asset that will produce an error (case 1238155)
- Fixed shader warning in PCSS code when using Vulkan.
- Fixed decal that aren't working without Metal and Ambient Occlusion option enabled.
- Fixed an error about procedural sky being logged by mistake.
- Fixed shadowmask UI now correctly showing shadowmask disable
- Made more explicit the warning about raytracing and asynchronous compute. Also fixed the condition in which it appears.
- Fixed a null ref exception in static sky when the default volume profile is invalid.
- DXR: Fixed shader compilation error with shader graph and pathtracer
- Fixed SceneView Draw Modes not being properly updated after opening new scene view panels or changing the editor layout.
- VFX: Removed irrelevant queues in render queue selection from HDRP outputs
- VFX: Motion Vector are correctly renderered with MSAA [Case 1240754](https://issuetracker.unity3d.com/product/unity/issues/guid/1240754/)
- Fixed a cause of NaN when a normal of 0-length is generated (usually via shadergraph). 
- Fixed issue with screen-space shadows not enabled properly when RT is disabled (case 1235821)
- Fixed a performance issue with stochastic ray traced area shadows.
- Fixed cookie texture not updated when changing an import settings (srgb for example).
- Fixed flickering of the game/scene view when lookdev is running.
- Fixed issue with reflection probes in realtime time mode with OnEnable baking having wrong lighting with sky set to dynamic (case 1238047).
- Fixed transparent motion vectors not working when in MSAA.
- Fix error when removing DecalProjector from component contextual menu (case 1243960)
- Fixed issue with post process when running in RGBA16 and an object with additive blending is in the scene.
- Fixed corrupted values on LayeredLit when using Vertex Color multiply mode to multiply and MSAA is activated. 
- Fix conflicts with Handles manipulation when performing a Reset in DecalComponent (case 1238833)
- Fixed depth prepass and postpass being disabled after changing the shader in the material UI.
- Fixed issue with sceneview camera settings not being saved after Editor restart.
- Fixed issue when switching back to custom sensor type in physical camera settings (case 1244350).
- Fixed a null ref exception when running playmode tests with the render pipeline debug window opened.
- Fixed some GCAlloc in the debug window.
- Fixed shader graphs not casting semi-transparent and color shadows (case 1242617)
- Fixed thin refraction mode not working properly.
- Fixed assert on tests caused by probe culling results being requested when culling did not happen. (case 1246169) 
- Fixed over consumption of GPU memory by the Physically Based Sky.
- Fixed an invalid rotation in Planar Reflection Probe editor display, that was causing an error message (case 1182022)
- Put more information in Camera background type tooltip and fixed inconsistent exposure behavior when changing bg type.
- Fixed issue that caused not all baked reflection to be deleted upon clicking "Clear Baked Data" in the lighting menu (case 1136080)
- Fixed an issue where asset preview could be rendered white because of static lighting sky.
- Fixed an issue where static lighting was not updated when removing the static lighting sky profile.
- Fixed the show cookie atlas debug mode not displaying correctly when enabling the clear cookie atlas option.
- Fixed various multi-editing issues when changing Emission parameters.
- Fixed error when undo a Reflection Probe removal in a prefab instance. (case 1244047)
- Fixed Microshadow not working correctly in deferred with LightLayers
- Tentative fix for missing include in depth of field shaders.
- Fixed the light overlap scene view draw mode (wasn't working at all).
- Fixed taaFrameIndex and XR tests 4052 and 4053
- Fixed the prefab integration of custom passes (Prefab Override Highlight not working as expected).
- Cloned volume profile from read only assets are created in the root of the project. (case 1154961)
- Fixed Wizard check on default volume profile to also check it is not the default one in package.
- Fix erroneous central depth sampling in TAA.
- Fixed light layers not correctly disabled when the lightlayers is set to Nothing and Lightlayers isn't enabled in HDRP Asset
- Fixed issue with Model Importer materials falling back to the Legacy default material instead of HDRP's default material when import happens at Editor startup.
- Fixed a wrong condition in CameraSwitcher, potentially causing out of bound exceptions.
- Fixed an issue where editing the Look Dev default profile would not reflect directly in the Look Dev window.
- Fixed a bug where the light list is not cleared but still used when resizing the RT.
- Fixed exposure debug shader with XR single-pass rendering.
- Fixed issues with scene view and transparent motion vectors.
- Fixed black screens for linux/HDRP (1246407)
- Fixed a vulkan and metal warning in the SSGI compute shader.
- Fixed an exception due to the color pyramid not allocated when SSGI is enabled.
- Fixed an issue with the first Depth history was incorrectly copied.
- Fixed path traced DoF focusing issue
- Fix an issue with the half resolution Mode (performance)
- Fix an issue with the color intensity of emissive for performance rtgi
- Fixed issue with rendering being mostly broken when target platform disables VR. 
- Workaround an issue caused by GetKernelThreadGroupSizes  failing to retrieve correct group size. 
- Fix issue with fast memory and rendergraph. 
- Fixed transparent motion vector framesetting not sanitized.
- Fixed wrong order of post process frame settings.
- Fixed white flash when enabling SSR or SSGI.
- The ray traced indrect diffuse and RTGI were combined wrongly with the rest of the lighting (1254318).
- Fixed an exception happening when using RTSSS without using RTShadows.
- Fix inconsistencies with transparent motion vectors and opaque by allowing camera only transparent motion vectors.
- Fix reflection probe frame settings override
- Fixed certain shadow bias artifacts present in volumetric lighting (case 1231885).
- Fixed area light cookie not updated when switch the light type from a spot that had a cookie.
- Fixed issue with dynamic resolution updating when not in play mode.
- Fixed issue with Contrast Adaptive Sharpening upsample mode and preview camera.
- Fix issue causing blocky artifacts when decals affect metallic and are applied on material with specular color workflow.
- Fixed issue with depth pyramid generation and dynamic resolution.
- Fixed an issue where decals were duplicated in prefab isolation mode.
- Fixed an issue where rendering preview with MSAA might generate render graph errors.
- Fixed compile error in PS4 for planar reflection filtering.
- Fixed issue with blue line in prefabs for volume mode.
- Fixing the internsity being applied to RTAO too early leading to unexpected results (1254626).
- Fix issue that caused sky to incorrectly render when using a custom projection matrix.
- Fixed null reference exception when using depth pre/post pass in shadergraph with alpha clip in the material.
- Appropriately constraint blend distance of reflection probe while editing with the inspector (case 1248931)
- Fixed AxF handling of roughness for Blinn-Phong type materials
- Fixed AxF UI errors when surface type is switched to transparent
- Fixed a serialization issue, preventing quality level parameters to undo/redo and update scene view on change.
- Fixed an exception occuring when a camera doesn't have an HDAdditionalCameraData (1254383).
- Fixed ray tracing with XR single-pass.
- Fixed warning in HDAdditionalLightData OnValidate (cases 1250864, 1244578)
- Fixed a bug related to denoising ray traced reflections.
- Fixed nullref in the layered lit material inspector.
- Fixed an issue where manipulating the color wheels in a volume component would reset the cursor every time.
- Fixed an issue where static sky lighting would not be updated for a new scene until it's reloaded at least once.
- Fixed culling for decals when used in prefabs and edited in context.
- Force to rebake probe with missing baked texture. (1253367)
- Fix supported Mac platform detection to handle new major version (11.0) properly
- Fixed typo in the Render Pipeline Wizard under HDRP+VR
- Change transparent SSR name in frame settings to avoid clipping. 
- Fixed missing include guards in shadow hlsl files.
- Repaint the scene view whenever the scene exposure override is changed.
- Fixed an error when clearing the SSGI history texture at creation time (1259930).
- Fixed alpha to mask reset when toggling alpha test in the material UI.
- Fixed an issue where opening the look dev window with the light theme would make the window blink and eventually crash unity.
- Fixed fallback for ray tracing and light layers (1258837).
- Fixed Sorting Priority not displayed correctly in the DrawRenderers custom pass UI.
- Fixed glitch in Project settings window when selecting diffusion profiles in material section (case 1253090)
- Fixed issue with light layers bigger than 8 (and above the supported range). 
- Fixed issue with culling layer mask of area light's emissive mesh 
- Fixed errors when switching area light to disk shape while an area emissive mesh was displayed.
- Fixed default frame settings MSAA toggle for reflection probes (case 1247631)
- Fixed the transparent SSR dependency not being properly disabled according to the asset dependencies (1260271).
- Fixed issue with completely black AO on double sided materials when normal mode is set to None.
- Fixed UI drawing of the quaternion (1251235)
- Fix an issue with the quality mode and perf mode on RTR and RTGI and getting rid of unwanted nans (1256923).
- Fixed unitialized ray tracing resources when using non-default HDRP asset (case 1259467).
- Fixed overused the atlas for Animated/Render Target Cookies (1259930).
- Fixed sky asserts with XR multipass
- Fixed for area light not updating baked light result when modifying with gizmo.
- Fixed robustness issue with GetOddNegativeScale() in ray tracing, which was impacting normal mapping (1261160).
- Fixed regression where moving face of the probe gizmo was not moving its position anymore.
- Fixed XR single-pass macros in tessellation shaders.
- Fixed path-traced subsurface scattering mixing with diffuse and specular BRDFs (1250601).
- Fixed custom pass re-ordering issues.
- Improved robustness of normal mapping when scale is 0, and mapping is extreme (normals in or below the tangent plane).
- Fixed XR Display providers not getting zNear and zFar plane distances passed to them when in HDRP.
- Fixed rendering breaking when disabling tonemapping in the frame settings.
- Fixed issue with serialization of exposure modes in volume profiles not being consistent between HDRP versions (case 1261385).
- Fixed issue with duplicate names in newly created sub-layers in the graphics compositor (case 1263093).
- Remove MSAA debug mode when renderpipeline asset has no MSAA
- Fixed some post processing using motion vectors when they are disabled
- Fixed the multiplier of the environement lights being overriden with a wrong value for ray tracing (1260311).
- Fixed a series of exceptions happening when trying to load an asset during wizard execution (1262171).
- Fixed an issue with Stacklit shader not compiling correctly in player with debug display on (1260579)
- Fixed couple issues in the dependence of building the ray tracing acceleration structure.
- Fix sun disk intensity
- Fixed unwanted ghosting for smooth surfaces.
- Fixing an issue in the recursive rendering flag texture usage.
- Fixed a missing dependecy for choosing to evaluate transparent SSR.
- Fixed issue that failed compilation when XR is disabled.
- Fixed a compilation error in the IES code.
- Fixed issue with dynamic resolution handler when no OnResolutionChange callback is specified. 
- Fixed multiple volumes, planar reflection, and decal projector position when creating them from the menu.
- Reduced the number of global keyword used in deferredTile.shader
- Fixed incorrect processing of Ambient occlusion probe (9% error was introduced)

### Changed
- Improve MIP selection for decals on Transparents
- Color buffer pyramid is not allocated anymore if neither refraction nor distortion are enabled
- Rename Emission Radius to Radius in UI in Point, Spot
- Angular Diameter parameter for directional light is no longuer an advanced property
- DXR: Remove Light Radius and Angular Diamater of Raytrace shadow. Angular Diameter and Radius are used instead.
- Remove MaxSmoothness parameters from UI for point, spot and directional light. The MaxSmoothness is now deduce from Radius Parameters
- DXR: Remove the Ray Tracing Environement Component. Add a Layer Mask to the ray Tracing volume components to define which objects are taken into account for each effect.
- Removed second cubemaps used for shadowing in lookdev
- Disable Physically Based Sky below ground
- Increase max limit of area light and reflection probe to 128
- Change default texture for detailmap to grey
- Optimize Shadow RT load on Tile based architecture platforms.
- Improved quality of SSAO.
- Moved RequestShadowMapRendering() back to public API.
- Update HDRP DXR Wizard with an option to automatically clone the hdrp config package and setup raytracing to 1 in shaders file.
- Added SceneSelection pass for TerrainLit shader.
- Simplified Light's type API regrouping the logic in one place (Check type in HDAdditionalLightData)
- The support of LOD CrossFade (Dithering transition) in master nodes now required to enable it in the master node settings (Save variant)
- Improved shadow bias, by removing constant depth bias and substituting it with slope-scale bias.
- Fix the default stencil values when a material is created from a SSS ShaderGraph.
- Tweak test asset to be compatible with XR: unlit SG material for canvas and double-side font material
- Slightly tweaked the behaviour of bloom when resolution is low to reduce artifacts.
- Hidden fields in Light Inspector that is not relevant while in BakingOnly mode.
- Changed parametrization of PCSS, now softness is derived from angular diameter (for directional lights) or shape radius (for point/spot lights) and min filter size is now in the [0..1] range.
- Moved the copy of the geometry history buffers to right after the depth mip chain generation.
- Rename "Luminance" to "Nits" in UX for physical light unit
- Rename FrameSettings "SkyLighting" to "SkyReflection"
- Reworked XR automated tests
- The ray traced screen space shadow history for directional, spot and point lights is discarded if the light transform has changed.
- Changed the behavior for ray tracing in case a mesh renderer has both transparent and opaque submeshes.
- Improve history buffer management
- Replaced PlayerSettings.virtualRealitySupported with XRGraphics.tryEnable.
- Remove redundant FrameSettings RealTimePlanarReflection
- Improved a bit the GC calls generated during the rendering.
- Material update is now only triggered when the relevant settings are touched in the shader graph master nodes
- Changed the way Sky Intensity (on Sky volume components) is handled. It's now a combo box where users can choose between Exposure, Multiplier or Lux (for HDRI sky only) instead of both multiplier and exposure being applied all the time. Added a new menu item to convert old profiles.
- Change how method for specular occlusions is decided on inspector shader (Lit, LitTesselation, LayeredLit, LayeredLitTessellation)
- Unlocked SSS, SSR, Motion Vectors and Distortion frame settings for reflections probes.
- Hide unused LOD settings in Quality Settings legacy window.
- Reduced the constrained distance for temporal reprojection of ray tracing denoising
- Removed shadow near plane from the Directional Light Shadow UI.
- Improved the performances of custom pass culling.
- The scene view camera now replicates the physical parameters from the camera tagged as "MainCamera".
- Reduced the number of GC.Alloc calls, one simple scene without plarnar / probes, it should be 0B.
- Renamed ProfilingSample to ProfilingScope and unified API. Added GPU Timings.
- Updated macros to be compatible with the new shader preprocessor.
- Ray tracing reflection temporal filtering is now done in pre-exposed space
- Search field selects the appropriate fields in both project settings panels 'HDRP Default Settings' and 'Quality/HDRP'
- Disabled the refraction and transmission map keywords if the material is opaque.
- Keep celestial bodies outside the atmosphere.
- Updated the MSAA documentation to specify what features HDRP supports MSAA for and what features it does not.
- Shader use for Runtime Debug Display are now correctly stripper when doing a release build
- Now each camera has its own Volume Stack. This allows Volume Parameters to be updated as early as possible and be ready for the whole frame without conflicts between cameras.
- Disable Async for SSR, SSAO and Contact shadow when aggregated ray tracing frame setting is on.
- Improved performance when entering play mode without domain reload by a factor of ~25
- Renamed the camera profiling sample to include the camera name
- Discarding the ray tracing history for AO, reflection, diffuse shadows and GI when the viewport size changes.
- Renamed the camera profiling sample to include the camera name
- Renamed the post processing graphic formats to match the new convention.
- The restart in Wizard for DXR will always be last fix from now on
- Refactoring pre-existing materials to share more shader code between rasterization and ray tracing.
- Setting a material's Refraction Model to Thin does not overwrite the Thickness and Transmission Absorption Distance anymore.
- Removed Wind textures from runtime as wind is no longer built into the pipeline
- Changed Shader Graph titles of master nodes to be more easily searchable ("HDRP/x" -> "x (HDRP)")
- Expose StartSinglePass() and StopSinglePass() as public interface for XRPass
- Replaced the Texture array for 2D cookies (spot, area and directional lights) and for planar reflections by an atlas.
- Moved the tier defining from the asset to the concerned volume components.
- Changing from a tier management to a "mode" management for reflection and GI and removing the ability to enable/disable deferred and ray bining (they are now implied by performance mode)
- The default FrameSettings for ScreenSpaceShadows is set to true for Camera in order to give a better workflow for DXR.
- Refactor internal usage of Stencil bits.
- Changed how the material upgrader works and added documentation for it.
- Custom passes now disable the stencil when overwriting the depth and not writing into it.
- Renamed the camera profiling sample to include the camera name
- Changed the way the shadow casting property of transparent and tranmissive materials is handeled for ray tracing.
- Changed inspector materials stencil setting code to have more sharing.
- Updated the default scene and default DXR scene and DefaultVolumeProfile.
- Changed the way the length parameter is used for ray traced contact shadows.
- Improved the coherency of PCSS blur between cascades.
- Updated VR checks in Wizard to reflect new XR System.
- Removing unused alpha threshold depth prepass and post pass for fabric shader graph.
- Transform result from CIE XYZ to sRGB color space in EvalSensitivity for iridescence.
- Moved BeginCameraRendering callback right before culling.
- Changed the visibility of the Indirect Lighting Controller component to public.
- Renamed the cubemap used for diffuse convolution to a more explicit name for the memory profiler.
- Improved behaviour of transmission color on transparent surfaces in path tracing.
- Light dimmer can now get values higher than one and was renamed to multiplier in the UI.
- Removed info box requesting volume component for Visual Environment and updated the documentation with the relevant information.
- Improved light selection oracle for light sampling in path tracing.
- Stripped ray tracing subsurface passes with ray tracing is not enabled.
- Remove LOD cross fade code for ray tracing shaders
- Removed legacy VR code
- Add range-based clipping to box lights (case 1178780)
- Improve area light culling (case 1085873)
- Light Hierarchy debug mode can now adjust Debug Exposure for visualizing high exposure scenes.
- Rejecting history for ray traced reflections based on a threshold evaluated on the neighborhood of the sampled history.
- Renamed "Environment" to "Reflection Probes" in tile/cluster debug menu.
- Utilities namespace is obsolete, moved its content to UnityEngine.Rendering (case 1204677)
- Obsolete Utilities namespace was removed, instead use UnityEngine.Rendering (case 1204677)
- Moved most of the compute shaders to the multi_compile API instead of multiple kernels.
- Use multi_compile API for deferred compute shader with shadow mask.
- Remove the raytracing rendering queue system to make recursive raytraced material work when raytracing is disabled
- Changed a few resources used by ray tracing shaders to be global resources (using register space1) for improved CPU performance.
- All custom pass volumes are now executed for one injection point instead of the first one.
- Hidden unsupported choice in emission in Materials
- Temporal Anti aliasing improvements.
- Optimized PrepareLightsForGPU (cost reduced by over 25%) and PrepareGPULightData (around twice as fast now).
- Moved scene view camera settings for HDRP from the preferences window to the scene view camera settings window.
- Updated shaders to be compatible with Microsoft's DXC.
- Debug exposure in debug menu have been replace to debug exposure compensation in EV100 space and is always visible.
- Further optimized PrepareLightsForGPU (3x faster with few shadows, 1.4x faster with a lot of shadows or equivalently cost reduced by 68% to 37%).
- Raytracing: Replaced the DIFFUSE_LIGHTING_ONLY multicompile by a uniform.
- Raytracing: Removed the dynamic lightmap multicompile.
- Raytracing: Remove the LOD cross fade multi compile for ray tracing.
- Cookie are now supported in lightmaper. All lights casting cookie and baked will now include cookie influence.
- Avoid building the mip chain a second time for SSR for transparent objects.
- Replaced "High Quality" Subsurface Scattering with a set of Quality Levels.
- Replaced "High Quality" Volumetric Lighting with "Screen Resolution Percentage" and "Volume Slice Count" on the Fog volume component.
- Merged material samples and shader samples
- Update material samples scene visuals
- Use multi_compile API for deferred compute shader with shadow mask.
- Made the StaticLightingSky class public so that users can change it by script for baking purpose.
- Shadowmask and realtime reflectoin probe property are hide in Quality settings
- Improved performance of reflection probe management when using a lot of probes.
- Ignoring the disable SSR flags for recursive rendering.
- Removed logic in the UI to disable parameters for contact shadows and fog volume components as it was going against the concept of the volume system.
- Fixed the sub surface mask not being taken into account when computing ray traced sub surface scattering.
- MSAA Within Forward Frame Setting is now enabled by default on Cameras when new Render Pipeline Asset is created
- Slightly changed the TAA anti-flicker mechanism so that it is more aggressive on almost static images (only on High preset for now).
- Changed default exposure compensation to 0.
- Refactored shadow caching system.
- Removed experimental namespace for ray tracing code.
- Increase limit for max numbers of lights in UX
- Removed direct use of BSDFData in the path tracing pass, delegated to the material instead.
- Pre-warm the RTHandle system to reduce the amount of memory allocations and the total memory needed at all points. 
- DXR: Only read the geometric attributes that are required using the share pass info and shader graph defines.
- DXR: Dispatch binned rays in 1D instead of 2D.
- Lit and LayeredLit tessellation cross lod fade don't used dithering anymore between LOD but fade the tessellation height instead. Allow a smoother transition
- Changed the way planar reflections are filtered in order to be a bit more "physically based".
- Increased path tracing BSDFs roughness range from [0.001, 0.999] to [0.00001, 0.99999].
- Changing the default SSGI radius for the all configurations.
- Changed the default parameters for quality RTGI to match expected behavior.
- Add color clear pass while rendering XR occlusion mesh to avoid leaks.
- Only use one texture for ray traced reflection upscaling.
- Adjust the upscale radius based on the roughness value.
- DXR: Changed the way the filter size is decided for directional, point and spot shadows.
- Changed the default exposure mode to "Automatic (Histogram)", along with "Limit Min" to -4 and "Limit Max" to 16.
- Replaced the default scene system with the builtin Scene Template feature.
- Changed extensions of shader CAS include files.
- Making the planar probe atlas's format match the color buffer's format.
- Removing the planarReflectionCacheCompressed setting from asset.
- SHADERPASS for TransparentDepthPrepass and TransparentDepthPostpass identification is using respectively SHADERPASS_TRANSPARENT_DEPTH_PREPASS and SHADERPASS_TRANSPARENT_DEPTH_POSTPASS
- Moved the Parallax Occlusion Mapping node into Shader Graph.
- Renamed the debug name from SSAO to ScreenSpaceAmbientOcclusion (1254974).
- Added missing tooltips and improved the UI of the aperture control (case 1254916).
- Fixed wrong tooltips in the Dof Volume (case 1256641).
- The `CustomPassLoadCameraColor` and `CustomPassSampleCameraColor` functions now returns the correct color buffer when used in after post process instead of the color pyramid (which didn't had post processes).
- PBR Sky now doesn't go black when going below sea level, but it instead freezes calculation as if on the horizon. 
- Fixed an issue with quality setting foldouts not opening when clicking on them (1253088).
- Shutter speed can now be changed by dragging the mouse over the UI label (case 1245007).
- Remove the 'Point Cube Size' for cookie, use the Cubemap size directly.
- VFXTarget with Unlit now allows EmissiveColor output to be consistent with HDRP unlit.
- Only building the RTAS if there is an effect that will require it (1262217).
- Fixed the first ray tracing frame not having the light cluster being set up properly (1260311).
- Render graph pre-setup for ray traced ambient occlusion.
- Avoid casting multiple rays and denoising for hard directional, point and spot ray traced shadows (1261040).
- Making sure the preview cameras do not use ray tracing effects due to a by design issue to build ray tracing acceleration structures (1262166).
- Preparing ray traced reflections for the render graph support (performance and quality).
- Preparing recursive rendering for the render graph port.
- Preparation pass for RTGI, temporal filter and diffuse denoiser for render graph.
- Updated the documentation for the DXR implementation.
- Changed the DXR wizard to support optional checks.
- Changed the DXR wizard steps.
- Preparation pass for RTSSS to be supported by render graph.
- Changed the color space of EmissiveColorLDR property on all shader. Was linear but should have been sRGB. Auto upgrade script handle the conversion.

## [7.1.1] - 2019-09-05

### Added
- Transparency Overdraw debug mode. Allows to visualize transparent objects draw calls as an "heat map".
- Enabled single-pass instancing support for XR SDK with new API cmd.SetInstanceMultiplier()
- XR settings are now available in the HDRP asset
- Support for Material Quality in Shader Graph
- Material Quality support selection in HDRP Asset
- Renamed XR shader macro from UNITY_STEREO_ASSIGN_COMPUTE_EYE_INDEX to UNITY_XR_ASSIGN_VIEW_INDEX
- Raytracing ShaderGraph node for HDRP shaders
- Custom passes volume component with 3 injection points: Before Rendering, Before Transparent and Before Post Process
- Alpha channel is now properly exported to camera render textures when using FP16 color buffer format
- Support for XR SDK mirror view modes
- HD Master nodes in Shader Graph now support Normal and Tangent modification in vertex stage.
- DepthOfFieldCoC option in the fullscreen debug modes.
- Added override Ambient Occlusion option on debug windows
- Added Custom Post Processes with 3 injection points: Before Transparent, Before Post Process and After Post Process
- Added draft of minimal interactive path tracing (experimental) based on DXR API - Support only 4 area light, lit and unlit shader (non-shadergraph)
- Small adjustments to TAA anti flicker (more aggressive on high values).

### Fixed
- Fixed wizard infinite loop on cancellation
- Fixed with compute shader error about too many threads in threadgroup on low GPU
- Fixed invalid contact shadow shaders being created on metal
- Fixed a bug where if Assembly.GetTypes throws an exception due to mis-versioned dlls, then no preprocessors are used in the shader stripper
- Fixed typo in AXF decal property preventing to compile
- Fixed reflection probe with XR single-pass and FPTL
- Fixed force gizmo shown when selecting camera in hierarchy
- Fixed issue with XR occlusion mesh and dynamic resolution
- Fixed an issue where lighting compute buffers were re-created with the wrong size when resizing the window, causing tile artefacts at the top of the screen.
- Fix FrameSettings names and tooltips
- Fixed error with XR SDK when the Editor is not in focus
- Fixed errors with RenderGraph, XR SDK and occlusion mesh
- Fixed shadow routines compilation errors when "real" type is a typedef on "half".
- Fixed toggle volumetric lighting in the light UI
- Fixed post-processing history reset handling rt-scale incorrectly
- Fixed crash with terrain and XR multi-pass
- Fixed ShaderGraph material synchronization issues
- Fixed a null reference exception when using an Emissive texture with Unlit shader (case 1181335)
- Fixed an issue where area lights and point lights where not counted separately with regards to max lights on screen (case 1183196)
- Fixed an SSR and Subsurface Scattering issue (appearing black) when using XR.

### Changed
- Update Wizard layout.
- Remove almost all Garbage collection call within a frame.
- Rename property AdditionalVeclocityChange to AddPrecomputeVelocity
- Call the End/Begin camera rendering callbacks for camera with customRender enabled
- Changeg framesettings migration order of postprocess flags as a pr for reflection settings flags have been backported to 2019.2
- Replaced usage of ENABLE_VR in XRSystem.cs by version defines based on the presence of the built-in VR and XR modules
- Added an update virtual function to the SkyRenderer class. This is called once per frame. This allows a given renderer to amortize heavy computation at the rate it chooses. Currently only the physically based sky implements this.
- Removed mandatory XRPass argument in HDCamera.GetOrCreate()
- Restored the HDCamera parameter to the sky rendering builtin parameters.
- Removed usage of StructuredBuffer for XR View Constants
- Expose Direct Specular Lighting control in FrameSettings
- Deprecated ExponentialFog and VolumetricFog volume components. Now there is only one exponential fog component (Fog) which can add Volumetric Fog as an option. Added a script in Edit -> Render Pipeline -> Upgrade Fog Volume Components.

## [7.0.1] - 2019-07-25

### Added
- Added option in the config package to disable globally Area Lights and to select shadow quality settings for the deferred pipeline.
- When shader log stripping is enabled, shader stripper statistics will be written at `Temp/shader-strip.json`
- Occlusion mesh support from XR SDK

### Fixed
- Fixed XR SDK mirror view blit, cleanup some XRTODO and removed XRDebug.cs
- Fixed culling for volumetrics with XR single-pass rendering
- Fix shadergraph material pass setup not called
- Fixed documentation links in component's Inspector header bar
- Cookies using the render texture output from a camera are now properly updated
- Allow in ShaderGraph to enable pre/post pass when the alpha clip is disabled

### Changed
- RenderQueue for Opaque now start at Background instead of Geometry.
- Clamp the area light size for scripting API when we change the light type
- Added a warning in the material UI when the diffusion profile assigned is not in the HDRP asset


## [7.0.0] - 2019-07-17

### Added
- `Fixed`, `Viewer`, and `Automatic` modes to compute the FOV used when rendering a `PlanarReflectionProbe`
- A checkbox to toggle the chrome gizmo of `ReflectionProbe`and `PlanarReflectionProbe`
- Added a Light layer in shadows that allow for objects to cast shadows without being affected by light (and vice versa).
- You can now access ShaderGraph blend states from the Material UI (for example, **Surface Type**, **Sorting Priority**, and **Blending Mode**). This change may break Materials that use a ShaderGraph, to fix them, select **Edit > Render Pipeline > Reset all ShaderGraph Scene Materials BlendStates**. This syncs the blendstates of you ShaderGraph master nodes with the Material properties.
- You can now control ZTest, ZWrite, and CullMode for transparent Materials.
- Materials that use Unlit Shaders or Unlit Master Node Shaders now cast shadows.
- Added an option to enable the ztest on **After Post Process** materials when TAA is disabled.
- Added a new SSAO (based on Ground Truth Ambient Occlusion algorithm) to replace the previous one.
- Added support for shadow tint on light
- BeginCameraRendering and EndCameraRendering callbacks are now called with probes
- Adding option to update shadow maps only On Enable and On Demand.
- Shader Graphs that use time-dependent vertex modification now generate correct motion vectors.
- Added option to allow a custom spot angle for spot light shadow maps.
- Added frame settings for individual post-processing effects
- Added dither transition between cascades for Low and Medium quality settings
- Added single-pass instancing support with XR SDK
- Added occlusion mesh support with XR SDK
- Added support of Alembic velocity to various shaders
- Added support for more than 2 views for single-pass instancing
- Added support for per punctual/directional light min roughness in StackLit
- Added mirror view support with XR SDK
- Added VR verification in HDRPWizard
- Added DXR verification in HDRPWizard
- Added feedbacks in UI of Volume regarding skies
- Cube LUT support in Tonemapping. Cube LUT helpers for external grading are available in the Post-processing Sample package.

### Fixed
- Fixed an issue with history buffers causing effects like TAA or auto exposure to flicker when more than one camera was visible in the editor
- The correct preview is displayed when selecting multiple `PlanarReflectionProbe`s
- Fixed volumetric rendering with camera-relative code and XR stereo instancing
- Fixed issue with flashing cyan due to async compilation of shader when selecting a mesh
- Fix texture type mismatch when the contact shadow are disabled (causing errors on IOS devices)
- Fixed Generate Shader Includes while in package
- Fixed issue when texture where deleted in ShadowCascadeGUI
- Fixed issue in FrameSettingsHistory when disabling a camera several time without enabling it in between.
- Fixed volumetric reprojection with camera-relative code and XR stereo instancing
- Added custom BaseShaderPreprocessor in HDEditorUtils.GetBaseShaderPreprocessorList()
- Fixed compile issue when USE_XR_SDK is not defined
- Fixed procedural sky sun disk intensity for high directional light intensities
- Fixed Decal mip level when using texture mip map streaming to avoid dropping to lowest permitted mip (now loading all mips)
- Fixed deferred shading for XR single-pass instancing after lightloop refactor
- Fixed cluster and material classification debug (material classification now works with compute as pixel shader lighting)
- Fixed IOS Nan by adding a maximun epsilon definition REAL_EPS that uses HALF_EPS when fp16 are used
- Removed unnecessary GC allocation in motion blur code
- Fixed locked UI with advanded influence volume inspector for probes
- Fixed invalid capture direction when rendering planar reflection probes
- Fixed Decal HTILE optimization with platform not supporting texture atomatic (Disable it)
- Fixed a crash in the build when the contact shadows are disabled
- Fixed camera rendering callbacks order (endCameraRendering was being called before the actual rendering)
- Fixed issue with wrong opaque blending settings for After Postprocess
- Fixed issue with Low resolution transparency on PS4
- Fixed a memory leak on volume profiles
- Fixed The Parallax Occlusion Mappping node in shader graph and it's UV input slot
- Fixed lighting with XR single-pass instancing by disabling deferred tiles
- Fixed the Bloom prefiltering pass
- Fixed post-processing effect relying on Unity's random number generator
- Fixed camera flickering when using TAA and selecting the camera in the editor
- Fixed issue with single shadow debug view and volumetrics
- Fixed most of the problems with light animation and timeline
- Fixed indirect deferred compute with XR single-pass instancing
- Fixed a slight omission in anisotropy calculations derived from HazeMapping in StackLit
- Improved stack computation numerical stability in StackLit
- Fix PBR master node always opaque (wrong blend modes for forward pass)
- Fixed TAA with XR single-pass instancing (missing macros)
- Fixed an issue causing Scene View selection wire gizmo to not appear when using HDRP Shader Graphs.
- Fixed wireframe rendering mode (case 1083989)
- Fixed the renderqueue not updated when the alpha clip is modified in the material UI.
- Fixed the PBR master node preview
- Remove the ReadOnly flag on Reflection Probe's cubemap assets during bake when there are no VCS active.
- Fixed an issue where setting a material debug view would not reset the other exclusive modes
- Spot light shapes are now correctly taken into account when baking
- Now the static lighting sky will correctly take the default values for non-overridden properties
- Fixed material albedo affecting the lux meter
- Extra test in deferred compute shading to avoid shading pixels that were not rendered by the current camera (for camera stacking)

### Changed
- Optimization: Reduce the group size of the deferred lighting pass from 16x16 to 8x8
- Replaced HDCamera.computePassCount by viewCount
- Removed xrInstancing flag in RTHandles (replaced by TextureXR.slices and TextureXR.dimensions)
- Refactor the HDRenderPipeline and lightloop code to preprare for high level rendergraph
- Removed the **Back Then Front Rendering** option in the fabric Master Node settings. Enabling this option previously did nothing.
- Shader type Real translates to FP16 precision on Nintendo Switch.
- Shader framework refactor: Introduce CBSDF, EvaluateBSDF, IsNonZeroBSDF to replace BSDF functions
- Shader framework refactor:  GetBSDFAngles, LightEvaluation and SurfaceShading functions
- Replace ComputeMicroShadowing by GetAmbientOcclusionForMicroShadowing
- Rename WorldToTangent to TangentToWorld as it was incorrectly named
- Remove SunDisk and Sun Halo size from directional light
- Remove all obsolete wind code from shader
- Renamed DecalProjectorComponent into DecalProjector for API alignment.
- Improved the Volume UI and made them Global by default
- Remove very high quality shadow option
- Change default for shadow quality in Deferred to Medium
- Enlighten now use inverse squared falloff (before was using builtin falloff)
- Enlighten is now deprecated. Please use CPU or GPU lightmaper instead.
- Remove the name in the diffusion profile UI
- Changed how shadow map resolution scaling with distance is computed. Now it uses screen space area rather than light range.
- Updated MoreOptions display in UI
- Moved Display Area Light Emissive Mesh script API functions in the editor namespace
- direct strenght properties in ambient occlusion now affect direct specular as well
- Removed advanced Specular Occlusion control in StackLit: SSAO based SO control is hidden and fixed to behave like Lit, SPTD is the only HQ technique shown for baked SO.
- Shader framework refactor: Changed ClampRoughness signature to include PreLightData access.
- HDRPWizard window is now in Window > General > HD Render Pipeline Wizard
- Moved StaticLightingSky to LightingWindow
- Removes the current "Scene Settings" and replace them with "Sky & Fog Settings" (with Physically Based Sky and Volumetric Fog).
- Changed how cached shadow maps are placed inside the atlas to minimize re-rendering of them.

## [6.7.0-preview] - 2019-05-16

### Added
- Added ViewConstants StructuredBuffer to simplify XR rendering
- Added API to render specific settings during a frame
- Added stadia to the supported platforms (2019.3)
- Enabled cascade blends settings in the HD Shadow component
- Added Hardware Dynamic Resolution support.
- Added MatCap debug view to replace the no scene lighting debug view.
- Added clear GBuffer option in FrameSettings (default to false)
- Added preview for decal shader graph (Only albedo, normal and emission)
- Added exposure weight control for decal
- Screen Space Directional Shadow under a define option. Activated for ray tracing
- Added a new abstraction for RendererList that will help transition to Render Graph and future RendererList API
- Added multipass support for VR
- Added XR SDK integration (multipass only)
- Added Shader Graph samples for Hair, Fabric and Decal master nodes.
- Add fade distance, shadow fade distance and light layers to light explorer
- Add method to draw light layer drawer in a rect to HDEditorUtils

### Fixed
- Fixed deserialization crash at runtime
- Fixed for ShaderGraph Unlit masternode not writing velocity
- Fixed a crash when assiging a new HDRP asset with the 'Verify Saving Assets' option enabled
- Fixed exposure to properly support TEXTURE2D_X
- Fixed TerrainLit basemap texture generation
- Fixed a bug that caused nans when material classification was enabled and a tile contained one standard material + a material with transmission.
- Fixed gradient sky hash that was not using the exposure hash
- Fixed displayed default FrameSettings in HDRenderPipelineAsset wrongly updated on scripts reload.
- Fixed gradient sky hash that was not using the exposure hash.
- Fixed visualize cascade mode with exposure.
- Fixed (enabled) exposure on override lighting debug modes.
- Fixed issue with LightExplorer when volume have no profile
- Fixed issue with SSR for negative, infinite and NaN history values
- Fixed LightLayer in HDReflectionProbe and PlanarReflectionProbe inspector that was not displayed as a mask.
- Fixed NaN in transmission when the thickness and a color component of the scattering distance was to 0
- Fixed Light's ShadowMask multi-edition.
- Fixed motion blur and SMAA with VR single-pass instancing
- Fixed NaNs generated by phase functionsin volumetric lighting
- Fixed NaN issue with refraction effect and IOR of 1 at extreme grazing angle
- Fixed nan tracker not using the exposure
- Fixed sorting priority on lit and unlit materials
- Fixed null pointer exception when there are no AOVRequests defined on a camera
- Fixed dirty state of prefab using disabled ReflectionProbes
- Fixed an issue where gizmos and editor grid were not correctly depth tested
- Fixed created default scene prefab non editable due to wrong file extension.
- Fixed an issue where sky convolution was recomputed for nothing when a preview was visible (causing extreme slowness when fabric convolution is enabled)
- Fixed issue with decal that wheren't working currently in player
- Fixed missing stereo rendering macros in some fragment shaders
- Fixed exposure for ReflectionProbe and PlanarReflectionProbe gizmos
- Fixed single-pass instancing on PSVR
- Fixed Vulkan shader issue with Texture2DArray in ScreenSpaceShadow.compute by re-arranging code (workaround)
- Fixed camera-relative issue with lights and XR single-pass instancing
- Fixed single-pass instancing on Vulkan
- Fixed htile synchronization issue with shader graph decal
- Fixed Gizmos are not drawn in Camera preview
- Fixed pre-exposure for emissive decal
- Fixed wrong values computed in PreIntegrateFGD and in the generation of volumetric lighting data by forcing the use of fp32.
- Fixed NaNs arising during the hair lighting pass
- Fixed synchronization issue in decal HTile that occasionally caused rendering artifacts around decal borders
- Fixed QualitySettings getting marked as modified by HDRP (and thus checked out in Perforce)
- Fixed a bug with uninitialized values in light explorer
- Fixed issue with LOD transition
- Fixed shader warnings related to raytracing and TEXTURE2D_X

### Changed
- Refactor PixelCoordToViewDirWS to be VR compatible and to compute it only once per frame
- Modified the variants stripper to take in account multiple HDRP assets used in the build.
- Improve the ray biasing code to avoid self-intersections during the SSR traversal
- Update Pyramid Spot Light to better match emitted light volume.
- Moved _XRViewConstants out of UnityPerPassStereo constant buffer to fix issues with PSSL
- Removed GetPositionInput_Stereo() and single-pass (double-wide) rendering mode
- Changed label width of the frame settings to accommodate better existing options.
- SSR's Default FrameSettings for camera is now enable.
- Re-enabled the sharpening filter on Temporal Anti-aliasing
- Exposed HDEditorUtils.LightLayerMaskDrawer for integration in other packages and user scripting.
- Rename atmospheric scattering in FrameSettings to Fog
- The size modifier in the override for the culling sphere in Shadow Cascades now defaults to 0.6, which is the same as the formerly hardcoded value.
- Moved LOD Bias and Maximum LOD Level from Frame Setting section `Other` to `Rendering`
- ShaderGraph Decal that affect only emissive, only draw in emissive pass (was drawing in dbuffer pass too)
- Apply decal projector fade factor correctly on all attribut and for shader graph decal
- Move RenderTransparentDepthPostpass after all transparent
- Update exposure prepass to interleave XR single-pass instancing views in a checkerboard pattern
- Removed ScriptRuntimeVersion check in wizard.

## [6.6.0-preview] - 2019-04-01

### Added
- Added preliminary changes for XR deferred shading
- Added support of 111110 color buffer
- Added proper support for Recorder in HDRP
- Added depth offset input in shader graph master nodes
- Added a Parallax Occlusion Mapping node
- Added SMAA support
- Added Homothety and Symetry quick edition modifier on volume used in ReflectionProbe, PlanarReflectionProbe and DensityVolume
- Added multi-edition support for DecalProjectorComponent
- Improve hair shader
- Added the _ScreenToTargetScaleHistory uniform variable to be used when sampling HDRP RTHandle history buffers.
- Added settings in `FrameSettings` to change `QualitySettings.lodBias` and `QualitySettings.maximumLODLevel` during a rendering
- Added an exposure node to retrieve the current, inverse and previous frame exposure value.
- Added an HD scene color node which allow to sample the scene color with mips and a toggle to remove the exposure.
- Added safeguard on HD scene creation if default scene not set in the wizard
- Added Low res transparency rendering pass.

### Fixed
- Fixed HDRI sky intensity lux mode
- Fixed dynamic resolution for XR
- Fixed instance identifier semantic string used by Shader Graph
- Fixed null culling result occuring when changing scene that was causing crashes
- Fixed multi-edition light handles and inspector shapes
- Fixed light's LightLayer field when multi-editing
- Fixed normal blend edition handles on DensityVolume
- Fixed an issue with layered lit shader and height based blend where inactive layers would still have influence over the result
- Fixed multi-selection handles color for DensityVolume
- Fixed multi-edition inspector's blend distances for HDReflectionProbe, PlanarReflectionProbe and DensityVolume
- Fixed metric distance that changed along size in DensityVolume
- Fixed DensityVolume shape handles that have not same behaviour in advance and normal edition mode
- Fixed normal map blending in TerrainLit by only blending the derivatives
- Fixed Xbox One rendering just a grey screen instead of the scene
- Fixed probe handles for multiselection
- Fixed baked cubemap import settings for convolution
- Fixed regression causing crash when attempting to open HDRenderPipelineWizard without an HDRenderPipelineAsset setted
- Fixed FullScreenDebug modes: SSAO, SSR, Contact shadow, Prerefraction Color Pyramid, Final Color Pyramid
- Fixed volumetric rendering with stereo instancing
- Fixed shader warning
- Fixed missing resources in existing asset when updating package
- Fixed PBR master node preview in forward rendering or transparent surface
- Fixed deferred shading with stereo instancing
- Fixed "look at" edition mode of Rotation tool for DecalProjectorComponent
- Fixed issue when switching mode in ReflectionProbe and PlanarReflectionProbe
- Fixed issue where migratable component version where not always serialized when part of prefab's instance
- Fixed an issue where shadow would not be rendered properly when light layer are not enabled
- Fixed exposure weight on unlit materials
- Fixed Light intensity not played in the player when recorded with animation/timeline
- Fixed some issues when multi editing HDRenderPipelineAsset
- Fixed emission node breaking the main shader graph preview in certain conditions.
- Fixed checkout of baked probe asset when baking probes.
- Fixed invalid gizmo position for rotated ReflectionProbe
- Fixed multi-edition of material's SurfaceType and RenderingPath
- Fixed whole pipeline reconstruction on selecting for the first time or modifying other than the currently used HDRenderPipelineAsset
- Fixed single shadow debug mode
- Fixed global scale factor debug mode when scale > 1
- Fixed debug menu material overrides not getting applied to the Terrain Lit shader
- Fixed typo in computeLightVariants
- Fixed deferred pass with XR instancing by disabling ComputeLightEvaluation
- Fixed bloom resolution independence
- Fixed lens dirt intensity not behaving properly
- Fixed the Stop NaN feature
- Fixed some resources to handle more than 2 instanced views for XR
- Fixed issue with black screen (NaN) produced on old GPU hardware or intel GPU hardware with gaussian pyramid
- Fixed issue with disabled punctual light would still render when only directional light is present

### Changed
- DensityVolume scripting API will no longuer allow to change between advance and normal edition mode
- Disabled depth of field, lens distortion and panini projection in the scene view
- TerrainLit shaders and includes are reorganized and made simpler.
- TerrainLit shader GUI now allows custom properties to be displayed in the Terrain fold-out section.
- Optimize distortion pass with stencil
- Disable SceneSelectionPass in shader graph preview
- Control punctual light and area light shadow atlas separately
- Move SMAA anti-aliasing option to after Temporal Anti Aliasing one, to avoid problem with previously serialized project settings
- Optimize rendering with static only lighting and when no cullable lights/decals/density volumes are present.
- Updated handles for DecalProjectorComponent for enhanced spacial position readability and have edition mode for better SceneView management
- DecalProjectorComponent are now scale independent in order to have reliable metric unit (see new Size field for changing the size of the volume)
- Restructure code from HDCamera.Update() by adding UpdateAntialiasing() and UpdateViewConstants()
- Renamed velocity to motion vectors
- Objects rendered during the After Post Process pass while TAA is enabled will not benefit from existing depth buffer anymore. This is done to fix an issue where those object would wobble otherwise
- Removed usage of builtin unity matrix for shadow, shadow now use same constant than other view
- The default volume layer mask for cameras & probes is now `Default` instead of `Everything`

## [6.5.0-preview] - 2019-03-07

### Added
- Added depth-of-field support with stereo instancing
- Adding real time area light shadow support
- Added a new FrameSettings: Specular Lighting to toggle the specular during the rendering

### Fixed
- Fixed diffusion profile upgrade breaking package when upgrading to a new version
- Fixed decals cropped by gizmo not updating correctly if prefab
- Fixed an issue when enabling SSR on multiple view
- Fixed edition of the intensity's unit field while selecting multiple lights
- Fixed wrong calculation in soft voxelization for density volume
- Fixed gizmo not working correctly with pre-exposure
- Fixed issue with setting a not available RT when disabling motion vectors
- Fixed planar reflection when looking at mirror normal
- Fixed mutiselection issue with HDLight Inspector
- Fixed HDAdditionalCameraData data migration
- Fixed failing builds when light explorer window is open
- Fixed cascade shadows border sometime causing artefacts between cascades
- Restored shadows in the Cascade Shadow debug visualization
- `camera.RenderToCubemap` use proper face culling

### Changed
- When rendering reflection probe disable all specular lighting and for metals use fresnelF0 as diffuse color for bake lighting.

## [6.4.0-preview] - 2019-02-21

### Added
- VR: Added TextureXR system to selectively expand TEXTURE2D macros to texture array for single-pass stereo instancing + Convert textures call to these macros
- Added an unit selection dropdown next to shutter speed (camera)
- Added error helpbox when trying to use a sub volume component that require the current HDRenderPipelineAsset to support a feature that it is not supporting.
- Add mesh for tube light when display emissive mesh is enabled

### Fixed
- Fixed Light explorer. The volume explorer used `profile` instead of `sharedProfile` which instantiate a custom volume profile instead of editing the asset itself.
- Fixed UI issue where all is displayed using metric unit in shadow cascade and Percent is set in the unit field (happening when opening the inspector).
- Fixed inspector event error when double clicking on an asset (diffusion profile/material).
- Fixed nullref on layered material UI when the material is not an asset.
- Fixed nullref exception when undo/redo a light property.
- Fixed visual bug when area light handle size is 0.

### Changed
- Update UI for 32bit/16bit shadow precision settings in HDRP asset
- Object motion vectors have been disabled in all but the game view. Camera motion vectors are still enabled everywhere, allowing TAA and Motion Blur to work on static objects.
- Enable texture array by default for most rendering code on DX11 and unlock stereo instancing (DX11 only for now)

## [6.3.0-preview] - 2019-02-18

### Added
- Added emissive property for shader graph decals
- Added a diffusion profile override volume so the list of diffusion profile assets to use can be chanaged without affecting the HDRP asset
- Added a "Stop NaNs" option on cameras and in the Scene View preferences.
- Added metric display option in HDShadowSettings and improve clamping
- Added shader parameter mapping in DebugMenu
- Added scripting API to configure DebugData for DebugMenu

### Fixed
- Fixed decals in forward
- Fixed issue with stencil not correctly setup for various master node and shader for the depth pass, motion vector pass and GBuffer/Forward pass
- Fixed SRP batcher and metal
- Fixed culling and shadows for Pyramid, Box, Rectangle and Tube lights
- Fixed an issue where scissor render state leaking from the editor code caused partially black rendering

### Changed
- When a lit material has a clear coat mask that is not null, we now use the clear coat roughness to compute the screen space reflection.
- Diffusion profiles are now limited to one per asset and can be referenced in materials, shader graphs and vfx graphs. Materials will be upgraded automatically except if they are using a shader graph, in this case it will display an error message.

## [6.2.0-preview] - 2019-02-15

### Added
- Added help box listing feature supported in a given HDRenderPipelineAsset alongs with the drawbacks implied.
- Added cascade visualizer, supporting disabled handles when not overriding.

### Fixed
- Fixed post processing with stereo double-wide
- Fixed issue with Metal: Use sign bit to find the cache type instead of lowest bit.
- Fixed invalid state when creating a planar reflection for the first time
- Fix FrameSettings's LitShaderMode not restrained by supported LitShaderMode regression.

### Changed
- The default value roughness value for the clearcoat has been changed from 0.03 to 0.01
- Update default value of based color for master node
- Update Fabric Charlie Sheen lighting model - Remove Fresnel component that wasn't part of initial model + Remap smoothness to [0.0 - 0.6] range for more artist friendly parameter

### Changed
- Code refactor: all macros with ARGS have been swapped with macros with PARAM. This is because the ARGS macros were incorrectly named.

## [6.1.0-preview] - 2019-02-13

### Added
- Added support for post-processing anti-aliasing in the Scene View (FXAA and TAA). These can be set in Preferences.
- Added emissive property for decal material (non-shader graph)

### Fixed
- Fixed a few UI bugs with the color grading curves.
- Fixed "Post Processing" in the scene view not toggling post-processing effects
- Fixed bake only object with flag `ReflectionProbeStaticFlag` when baking a `ReflectionProbe`

### Changed
- Removed unsupported Clear Depth checkbox in Camera inspector
- Updated the toggle for advanced mode in inspectors.

## [6.0.0-preview] - 2019-02-23

### Added
- Added new API to perform a camera rendering
- Added support for hair master node (Double kajiya kay - Lambert)
- Added Reset behaviour in DebugMenu (ingame mapping is right joystick + B)
- Added Default HD scene at new scene creation while in HDRP
- Added Wizard helping to configure HDRP project
- Added new UI for decal material to allow remapping and scaling of some properties
- Added cascade shadow visualisation toggle in HD shadow settings
- Added icons for assets
- Added replace blending mode for distortion
- Added basic distance fade for density volumes
- Added decal master node for shader graph
- Added HD unlit master node (Cross Pipeline version is name Unlit)
- Added new Rendering Queue in materials
- Added post-processing V3 framework embed in HDRP, remove postprocess V2 framework
- Post-processing now uses the generic volume framework
-   New depth-of-field, bloom, panini projection effects, motion blur
-   Exposure is now done as a pre-exposition pass, the whole system has been revamped
-   Exposure now use EV100 everywhere in the UI (Sky, Emissive Light)
- Added emissive intensity (Luminance and EV100 control) control for Emissive
- Added pre-exposure weigth for Emissive
- Added an emissive color node and a slider to control the pre-exposure percentage of emission color
- Added physical camera support where applicable
- Added more color grading tools
- Added changelog level for Shader Variant stripping
- Added Debug mode for validation of material albedo and metalness/specularColor values
- Added a new dynamic mode for ambient probe and renamed BakingSky to StaticLightingSky
- Added command buffer parameter to all Bind() method of material
- Added Material validator in Render Pipeline Debug
- Added code to future support of DXR (not enabled)
- Added support of multiviewport
- Added HDRenderPipeline.RequestSkyEnvironmentUpdate function to force an update from script when sky is set to OnDemand
- Added a Lighting and BackLighting slots in Lit, StackLit, Fabric and Hair master nodes
- Added support for overriding terrain detail rendering shaders, via the render pipeline editor resources asset
- Added xrInstancing flag support to RTHandle
- Added support for cullmask for decal projectors
- Added software dynamic resolution support
- Added support for "After Post-Process" render pass for unlit shader
- Added support for textured rectangular area lights
- Added stereo instancing macros to MSAA shaders
- Added support for Quarter Res Raytraced Reflections (not enabled)
- Added fade factor for decal projectors.
- Added stereo instancing macros to most shaders used in VR
- Added multi edition support for HDRenderPipelineAsset

### Fixed
- Fixed logic to disable FPTL with stereo rendering
- Fixed stacklit transmission and sun highlight
- Fixed decals with stereo rendering
- Fixed sky with stereo rendering
- Fixed flip logic for postprocessing + VR
- Fixed copyStencilBuffer pass for Switch
- Fixed point light shadow map culling that wasn't taking into account far plane
- Fixed usage of SSR with transparent on all master node
- Fixed SSR and microshadowing on fabric material
- Fixed blit pass for stereo rendering
- Fixed lightlist bounds for stereo rendering
- Fixed windows and in-game DebugMenu sync.
- Fixed FrameSettings' LitShaderMode sync when opening DebugMenu.
- Fixed Metal specific issues with decals, hitting a sampler limit and compiling AxF shader
- Fixed an issue with flipped depth buffer during postprocessing
- Fixed normal map use for shadow bias with forward lit - now use geometric normal
- Fixed transparent depth prepass and postpass access so they can be use without alpha clipping for lit shader
- Fixed support of alpha clip shadow for lit master node
- Fixed unlit master node not compiling
- Fixed issue with debug display of reflection probe
- Fixed issue with phong tessellations not working with lit shader
- Fixed issue with vertex displacement being affected by heightmap setting even if not heightmap where assign
- Fixed issue with density mode on Lit terrain producing NaN
- Fixed issue when going back and forth from Lit to LitTesselation for displacement mode
- Fixed issue with ambient occlusion incorrectly applied to emissiveColor with light layers in deferred
- Fixed issue with fabric convolution not using the correct convolved texture when fabric convolution is enabled
- Fixed issue with Thick mode for Transmission that was disabling transmission with directional light
- Fixed shutdown edge cases with HDRP tests
- Fixed slowdow when enabling Fabric convolution in HDRP asset
- Fixed specularAA not compiling in StackLit Master node
- Fixed material debug view with stereo rendering
- Fixed material's RenderQueue edition in default view.
- Fixed banding issues within volumetric density buffer
- Fixed missing multicompile for MSAA for AxF
- Fixed camera-relative support for stereo rendering
- Fixed remove sync with render thread when updating decal texture atlas.
- Fixed max number of keyword reach [256] issue. Several shader feature are now local
- Fixed Scene Color and Depth nodes
- Fixed SSR in forward
- Fixed custom editor of Unlit, HD Unlit and PBR shader graph master node
- Fixed issue with NewFrame not correctly calculated in Editor when switching scene
- Fixed issue with TerrainLit not compiling with depth only pass and normal buffer
- Fixed geometric normal use for shadow bias with PBR master node in forward
- Fixed instancing macro usage for decals
- Fixed error message when having more than one directional light casting shadow
- Fixed error when trying to display preview of Camera or PlanarReflectionProbe
- Fixed LOAD_TEXTURE2D_ARRAY_MSAA macro
- Fixed min-max and amplitude clamping value in inspector of vertex displacement materials
- Fixed issue with alpha shadow clip (was incorrectly clipping object shadow)
- Fixed an issue where sky cubemap would not be cleared correctly when setting the current sky to None
- Fixed a typo in Static Lighting Sky component UI
- Fixed issue with incorrect reset of RenderQueue when switching shader in inspector GUI
- Fixed issue with variant stripper stripping incorrectly some variants
- Fixed a case of ambient lighting flickering because of previews
- Fixed Decals when rendering multiple camera in a single frame
- Fixed cascade shadow count in shader
- Fixed issue with Stacklit shader with Haze effect
- Fixed an issue with the max sample count for the TAA
- Fixed post-process guard band for XR
- Fixed exposure of emissive of Unlit
- Fixed depth only and motion vector pass for Unlit not working correctly with MSAA
- Fixed an issue with stencil buffer copy causing unnecessary compute dispatches for lighting
- Fixed multi edition issue in FrameSettings
- Fixed issue with SRP batcher and DebugDisplay variant of lit shader
- Fixed issue with debug material mode not doing alpha test
- Fixed "Attempting to draw with missing UAV bindings" errors on Vulkan
- Fixed pre-exposure incorrectly apply to preview
- Fixed issue with duplicate 3D texture in 3D texture altas of volumetric?
- Fixed Camera rendering order (base on the depth parameter)
- Fixed shader graph decals not being cropped by gizmo
- Fixed "Attempting to draw with missing UAV bindings" errors on Vulkan.


### Changed
- ColorPyramid compute shader passes is swapped to pixel shader passes on platforms where the later is faster (Nintendo Switch).
- Removing the simple lightloop used by the simple lit shader
- Whole refactor of reflection system: Planar and reflection probe
- Separated Passthrough from other RenderingPath
- Update several properties naming and caption based on feedback from documentation team
- Remove tile shader variant for transparent backface pass of lit shader
- Rename all HDRenderPipeline to HDRP folder for shaders
- Rename decal property label (based on doc team feedback)
- Lit shader mode now default to Deferred to reduce build time
- Update UI of Emission parameters in shaders
- Improve shader variant stripping including shader graph variant
- Refactored render loop to render realtime probes visible per camera
- Enable SRP batcher by default
- Shader code refactor: Rename LIGHTLOOP_SINGLE_PASS => LIGHTLOOP_DISABLE_TILE_AND_CLUSTER and clean all usage of LIGHTLOOP_TILE_PASS
- Shader code refactor: Move pragma definition of vertex and pixel shader inside pass + Move SURFACE_GRADIENT definition in XXXData.hlsl
- Micro-shadowing in Lit forward now use ambientOcclusion instead of SpecularOcclusion
- Upgraded FrameSettings workflow, DebugMenu and Inspector part relative to it
- Update build light list shader code to support 32 threads in wavefronts on Switch
- LayeredLit layers' foldout are now grouped in one main foldout per layer
- Shadow alpha clip can now be enabled on lit shader and haor shader enven for opaque
- Temporal Antialiasing optimization for Xbox One X
- Parameter depthSlice on SetRenderTarget functions now defaults to -1 to bind the entire resource
- Rename SampleCameraDepth() functions to LoadCameraDepth() and SampleCameraDepth(), same for SampleCameraColor() functions
- Improved Motion Blur quality.
- Update stereo frame settings values for single-pass instancing and double-wide
- Rearrange FetchDepth functions to prepare for stereo-instancing
- Remove unused _ComputeEyeIndex
- Updated HDRenderPipelineAsset inspector
- Re-enable SRP batcher for metal

## [5.2.0-preview] - 2018-11-27

### Added
- Added option to run Contact Shadows and Volumetrics Voxelization stage in Async Compute
- Added camera freeze debug mode - Allow to visually see culling result for a camera
- Added support of Gizmo rendering before and after postprocess in Editor
- Added support of LuxAtDistance for punctual lights

### Fixed
- Fixed Debug.DrawLine and Debug.Ray call to work in game view
- Fixed DebugMenu's enum resetted on change
- Fixed divide by 0 in refraction causing NaN
- Fixed disable rough refraction support
- Fixed refraction, SSS and atmospheric scattering for VR
- Fixed forward clustered lighting for VR (double-wide).
- Fixed Light's UX to not allow negative intensity
- Fixed HDRenderPipelineAsset inspector broken when displaying its FrameSettings from project windows.
- Fixed forward clustered lighting for VR (double-wide).
- Fixed HDRenderPipelineAsset inspector broken when displaying its FrameSettings from project windows.
- Fixed Decals and SSR diable flags for all shader graph master node (Lit, Fabric, StackLit, PBR)
- Fixed Distortion blend mode for shader graph master node (Lit, StackLit)
- Fixed bent Normal for Fabric master node in shader graph
- Fixed PBR master node lightlayers
- Fixed shader stripping for built-in lit shaders.

### Changed
- Rename "Regular" in Diffusion profile UI "Thick Object"
- Changed VBuffer depth parametrization for volumetric from distanceRange to depthExtent - Require update of volumetric settings - Fog start at near plan
- SpotLight with box shape use Lux unit only

## [5.1.0-preview] - 2018-11-19

### Added

- Added a separate Editor resources file for resources Unity does not take when it builds a Player.
- You can now disable SSR on Materials in Shader Graph.
- Added support for MSAA when the Supported Lit Shader Mode is set to Both. Previously HDRP only supported MSAA for Forward mode.
- You can now override the emissive color of a Material when in debug mode.
- Exposed max light for Light Loop Settings in HDRP asset UI.
- HDRP no longer performs a NormalDBuffer pass update if there are no decals in the Scene.
- Added distant (fall-back) volumetric fog and improved the fog evaluation precision.
- Added an option to reflect sky in SSR.
- Added a y-axis offset for the PlanarReflectionProbe and offset tool.
- Exposed the option to run SSR and SSAO on async compute.
- Added support for the _GlossMapScale parameter in the Legacy to HDRP Material converter.
- Added wave intrinsic instructions for use in Shaders (for AMD GCN).


### Fixed
- Fixed sphere shaped influence handles clamping in Reflection Probes.
- Fixed Reflection Probe data migration for projects created before using HDRP.
- Fixed UI of Layered Material where Unity previously rendered the scrollbar above the Copy button.
- Fixed Material tessellations parameters Start fade distance and End fade distance. Originally, Unity clamped these values when you modified them.
- Fixed various distortion and refraction issues - handle a better fall-back.
- Fixed SSR for multiple views.
- Fixed SSR issues related to self-intersections.
- Fixed shape density volume handle speed.
- Fixed density volume shape handle moving too fast.
- Fixed the Camera velocity pass that we removed by mistake.
- Fixed some null pointer exceptions when disabling motion vectors support.
- Fixed viewports for both the Subsurface Scattering combine pass and the transparent depth prepass.
- Fixed the blend mode pop-up in the UI. It previously did not appear when you enabled pre-refraction.
- Fixed some null pointer exceptions that previously occurred when you disabled motion vectors support.
- Fixed Layered Lit UI issue with scrollbar.
- Fixed cubemap assignation on custom ReflectionProbe.
- Fixed Reflection Probes’ capture settings' shadow distance.
- Fixed an issue with the SRP batcher and Shader variables declaration.
- Fixed thickness and subsurface slots for fabric Shader master node that wasn't appearing with the right combination of flags.
- Fixed d3d debug layer warning.
- Fixed PCSS sampling quality.
- Fixed the Subsurface and transmission Material feature enabling for fabric Shader.
- Fixed the Shader Graph UV node’s dimensions when using it in a vertex Shader.
- Fixed the planar reflection mirror gizmo's rotation.
- Fixed HDRenderPipelineAsset's FrameSettings not showing the selected enum in the Inspector drop-down.
- Fixed an error with async compute.
- MSAA now supports transparency.
- The HDRP Material upgrader tool now converts metallic values correctly.
- Volumetrics now render in Reflection Probes.
- Fixed a crash that occurred whenever you set a viewport size to 0.
- Fixed the Camera physic parameter that the UI previously did not display.
- Fixed issue in pyramid shaped spotlight handles manipulation

### Changed

- Renamed Line shaped Lights to Tube Lights.
- HDRP now uses mean height fog parametrization.
- Shadow quality settings are set to All when you use HDRP (This setting is not visible in the UI when using SRP). This avoids Legacy Graphics Quality Settings disabling the shadows and give SRP full control over the Shadows instead.
- HDRP now internally uses premultiplied alpha for all fog.
- Updated default FrameSettings used for realtime Reflection Probes when you create a new HDRenderPipelineAsset.
- Remove multi-camera support. LWRP and HDRP will not support multi-camera layered rendering.
- Updated Shader Graph subshaders to use the new instancing define.
- Changed fog distance calculation from distance to plane to distance to sphere.
- Optimized forward rendering using AMD GCN by scalarizing the light loop.
- Changed the UI of the Light Editor.
- Change ordering of includes in HDRP Materials in order to reduce iteration time for faster compilation.
- Added a StackLit master node replacing the InspectorUI version. IMPORTANT: All previously authored StackLit Materials will be lost. You need to recreate them with the master node.

## [5.0.0-preview] - 2018-09-28

### Added
- Added occlusion mesh to depth prepass for VR (VR still disabled for now)
- Added a debug mode to display only one shadow at once
- Added controls for the highlight created by directional lights
- Added a light radius setting to punctual lights to soften light attenuation and simulate fill lighting
- Added a 'minRoughness' parameter to all non-area lights (was previously only available for certain light types)
- Added separate volumetric light/shadow dimmers
- Added per-pixel jitter to volumetrics to reduce aliasing artifacts
- Added a SurfaceShading.hlsl file, which implements material-agnostic shading functionality in an efficient manner
- Added support for shadow bias for thin object transmission
- Added FrameSettings to control realtime planar reflection
- Added control for SRPBatcher on HDRP Asset
- Added an option to clear the shadow atlases in the debug menu
- Added a color visualization of the shadow atlas rescale in debug mode
- Added support for disabling SSR on materials
- Added intrinsic for XBone
- Added new light volume debugging tool
- Added a new SSR debug view mode
- Added translaction's scale invariance on DensityVolume
- Added multiple supported LitShadermode and per renderer choice in case of both Forward and Deferred supported
- Added custom specular occlusion mode to Lit Shader Graph Master node

### Fixed
- Fixed a normal bias issue with Stacklit (Was causing light leaking)
- Fixed camera preview outputing an error when both scene and game view where display and play and exit was call
- Fixed override debug mode not apply correctly on static GI
- Fixed issue where XRGraphicsConfig values set in the asset inspector GUI weren't propagating correctly (VR still disabled for now)
- Fixed issue with tangent that was using SurfaceGradient instead of regular normal decoding
- Fixed wrong error message display when switching to unsupported target like IOS
- Fixed an issue with ambient occlusion texture sometimes not being created properly causing broken rendering
- Shadow near plane is no longer limited at 0.1
- Fixed decal draw order on transparent material
- Fixed an issue where sometime the lookup texture used for GGX convolution was broken, causing broken rendering
- Fixed an issue where you wouldn't see any fog for certain pipeline/scene configurations
- Fixed an issue with volumetric lighting where the anisotropy value of 0 would not result in perfectly isotropic lighting
- Fixed shadow bias when the atlas is rescaled
- Fixed shadow cascade sampling outside of the atlas when cascade count is inferior to 4
- Fixed shadow filter width in deferred rendering not matching shader config
- Fixed stereo sampling of depth texture in MSAA DepthValues.shader
- Fixed box light UI which allowed negative and zero sizes, thus causing NaNs
- Fixed stereo rendering in HDRISky.shader (VR)
- Fixed normal blend and blend sphere influence for reflection probe
- Fixed distortion filtering (was point filtering, now trilinear)
- Fixed contact shadow for large distance
- Fixed depth pyramid debug view mode
- Fixed sphere shaped influence handles clamping in reflection probes
- Fixed reflection probes data migration for project created before using hdrp
- Fixed ambient occlusion for Lit Master Node when slot is connected

### Changed
- Use samplerunity_ShadowMask instead of samplerunity_samplerLightmap for shadow mask
- Allow to resize reflection probe gizmo's size
- Improve quality of screen space shadow
- Remove support of projection model for ScreenSpaceLighting (SSR always use HiZ and refraction always Proxy)
- Remove all the debug mode from SSR that are obsolete now
- Expose frameSettings and Capture settings for reflection and planar probe
- Update UI for reflection probe, planar probe, camera and HDRP Asset
- Implement proper linear blending for volumetric lighting via deep compositing as described in the paper "Deep Compositing Using Lie Algebras"
- Changed  planar mapping to match terrain convention (XZ instead of ZX)
- XRGraphicsConfig is no longer Read/Write. Instead, it's read-only. This improves consistency of XR behavior between the legacy render pipeline and SRP
- Change reflection probe data migration code (to update old reflection probe to new one)
- Updated gizmo for ReflectionProbes
- Updated UI and Gizmo of DensityVolume

## [4.0.0-preview] - 2018-09-28

### Added
- Added a new TerrainLit shader that supports rendering of Unity terrains.
- Added controls for linear fade at the boundary of density volumes
- Added new API to control decals without monobehaviour object
- Improve Decal Gizmo
- Implement Screen Space Reflections (SSR) (alpha version, highly experimental)
- Add an option to invert the fade parameter on a Density Volume
- Added a Fabric shader (experimental) handling cotton and silk
- Added support for MSAA in forward only for opaque only
- Implement smoothness fade for SSR
- Added support for AxF shader (X-rite format - require special AxF importer from Unity not part of HDRP)
- Added control for sundisc on directional light (hack)
- Added a new HD Lit Master node that implements Lit shader support for Shader Graph
- Added Micro shadowing support (hack)
- Added an event on HDAdditionalCameraData for custom rendering
- HDRP Shader Graph shaders now support 4-channel UVs.

### Fixed
- Fixed an issue where sometimes the deferred shadow texture would not be valid, causing wrong rendering.
- Stencil test during decals normal buffer update is now properly applied
- Decals corectly update normal buffer in forward
- Fixed a normalization problem in reflection probe face fading causing artefacts in some cases
- Fix multi-selection behavior of Density Volumes overwriting the albedo value
- Fixed support of depth texture for RenderTexture. HDRP now correctly output depth to user depth buffer if RenderTexture request it.
- Fixed multi-selection behavior of Density Volumes overwriting the albedo value
- Fixed support of depth for RenderTexture. HDRP now correctly output depth to user depth buffer if RenderTexture request it.
- Fixed support of Gizmo in game view in the editor
- Fixed gizmo for spot light type
- Fixed issue with TileViewDebug mode being inversed in gameview
- Fixed an issue with SAMPLE_TEXTURECUBE_SHADOW macro
- Fixed issue with color picker not display correctly when game and scene view are visible at the same time
- Fixed an issue with reflection probe face fading
- Fixed camera motion vectors shader and associated matrices to update correctly for single-pass double-wide stereo rendering
- Fixed light attenuation functions when range attenuation is disabled
- Fixed shadow component algorithm fixup not dirtying the scene, so changes can be saved to disk.
- Fixed some GC leaks for HDRP
- Fixed contact shadow not affected by shadow dimmer
- Fixed GGX that works correctly for the roughness value of 0 (mean specular highlgiht will disappeard for perfect mirror, we rely on maxSmoothness instead to always have a highlight even on mirror surface)
- Add stereo support to ShaderPassForward.hlsl. Forward rendering now seems passable in limited test scenes with camera-relative rendering disabled.
- Add stereo support to ProceduralSky.shader and OpaqueAtmosphericScattering.shader.
- Added CullingGroupManager to fix more GC.Alloc's in HDRP
- Fixed rendering when multiple cameras render into the same render texture

### Changed
- Changed the way depth & color pyramids are built to be faster and better quality, thus improving the look of distortion and refraction.
- Stabilize the dithered LOD transition mask with respect to the camera rotation.
- Avoid multiple depth buffer copies when decals are present
- Refactor code related to the RT handle system (No more normal buffer manager)
- Remove deferred directional shadow and move evaluation before lightloop
- Add a function GetNormalForShadowBias() that material need to implement to return the normal used for normal shadow biasing
- Remove Jimenez Subsurface scattering code (This code was disabled by default, now remove to ease maintenance)
- Change Decal API, decal contribution is now done in Material. Require update of material using decal
- Move a lot of files from CoreRP to HDRP/CoreRP. All moved files weren't used by Ligthweight pipeline. Long term they could move back to CoreRP after CoreRP become out of preview
- Updated camera inspector UI
- Updated decal gizmo
- Optimization: The objects that are rendered in the Motion Vector Pass are not rendered in the prepass anymore
- Removed setting shader inclue path via old API, use package shader include paths
- The default value of 'maxSmoothness' for punctual lights has been changed to 0.99
- Modified deferred compute and vert/frag shaders for first steps towards stereo support
- Moved material specific Shader Graph files into corresponding material folders.
- Hide environment lighting settings when enabling HDRP (Settings are control from sceneSettings)
- Update all shader includes to use absolute path (allow users to create material in their Asset folder)
- Done a reorganization of the files (Move ShaderPass to RenderPipeline folder, Move all shadow related files to Lighting/Shadow and others)
- Improved performance and quality of Screen Space Shadows

## [3.3.0-preview] - 2018-01-01

### Added
- Added an error message to say to use Metal or Vulkan when trying to use OpenGL API
- Added a new Fabric shader model that supports Silk and Cotton/Wool
- Added a new HDRP Lighting Debug mode to visualize Light Volumes for Point, Spot, Line, Rectangular and Reflection Probes
- Add support for reflection probe light layers
- Improve quality of anisotropic on IBL

### Fixed
- Fix an issue where the screen where darken when rendering camera preview
- Fix display correct target platform when showing message to inform user that a platform is not supported
- Remove workaround for metal and vulkan in normal buffer encoding/decoding
- Fixed an issue with color picker not working in forward
- Fixed an issue where reseting HDLight do not reset all of its parameters
- Fixed shader compile warning in DebugLightVolumes.shader

### Changed
- Changed default reflection probe to be 256x256x6 and array size to be 64
- Removed dependence on the NdotL for thickness evaluation for translucency (based on artist's input)
- Increased the precision when comparing Planar or HD reflection probe volumes
- Remove various GC alloc in C#. Slightly better performance

## [3.2.0-preview] - 2018-01-01

### Added
- Added a luminance meter in the debug menu
- Added support of Light, reflection probe, emissive material, volume settings related to lighting to Lighting explorer
- Added support for 16bit shadows

### Fixed
- Fix issue with package upgrading (HDRP resources asset is now versionned to worarkound package manager limitation)
- Fix HDReflectionProbe offset displayed in gizmo different than what is affected.
- Fix decals getting into a state where they could not be removed or disabled.
- Fix lux meter mode - The lux meter isn't affected by the sky anymore
- Fix area light size reset when multi-selected
- Fix filter pass number in HDUtils.BlitQuad
- Fix Lux meter mode that was applying SSS
- Fix planar reflections that were not working with tile/cluster (olbique matrix)
- Fix debug menu at runtime not working after nested prefab PR come to trunk
- Fix scrolling issue in density volume

### Changed
- Shader code refactor: Split MaterialUtilities file in two parts BuiltinUtilities (independent of FragInputs) and MaterialUtilities (Dependent of FragInputs)
- Change screen space shadow rendertarget format from ARGB32 to RG16

## [3.1.0-preview] - 2018-01-01

### Added
- Decal now support per channel selection mask. There is now two mode. One with BaseColor, Normal and Smoothness and another one more expensive with BaseColor, Normal, Smoothness, Metal and AO. Control is on HDRP Asset. This may require to launch an update script for old scene: 'Edit/Render Pipeline/Single step upgrade script/Upgrade all DecalMaterial MaskBlendMode'.
- Decal now supports depth bias for decal mesh, to prevent z-fighting
- Decal material now supports draw order for decal projectors
- Added LightLayers support (Base on mask from renderers name RenderingLayers and mask from light name LightLayers - if they match, the light apply) - cost an extra GBuffer in deferred (more bandwidth)
- When LightLayers is enabled, the AmbientOclusion is store in the GBuffer in deferred path allowing to avoid double occlusion with SSAO. In forward the double occlusion is now always avoided.
- Added the possibility to add an override transform on the camera for volume interpolation
- Added desired lux intensity and auto multiplier for HDRI sky
- Added an option to disable light by type in the debug menu
- Added gradient sky
- Split EmissiveColor and bakeDiffuseLighting in forward avoiding the emissiveColor to be affect by SSAO
- Added a volume to control indirect light intensity
- Added EV 100 intensity unit for area lights
- Added support for RendererPriority on Renderer. This allow to control order of transparent rendering manually. HDRP have now two stage of sorting for transparent in addition to bact to front. Material have a priority then Renderer have a priority.
- Add Coupling of (HD)Camera and HDAdditionalCameraData for reset and remove in inspector contextual menu of Camera
- Add Coupling of (HD)ReflectionProbe and HDAdditionalReflectionData for reset and remove in inspector contextual menu of ReflectoinProbe
- Add macro to forbid unity_ObjectToWorld/unity_WorldToObject to be use as it doesn't handle camera relative rendering
- Add opacity control on contact shadow

### Fixed
- Fixed an issue with PreIntegratedFGD texture being sometimes destroyed and not regenerated causing rendering to break
- PostProcess input buffers are not copied anymore on PC if the viewport size matches the final render target size
- Fixed an issue when manipulating a lot of decals, it was displaying a lot of errors in the inspector
- Fixed capture material with reflection probe
- Refactored Constant Buffers to avoid hitting the maximum number of bound CBs in some cases.
- Fixed the light range affecting the transform scale when changed.
- Snap to grid now works for Decal projector resizing.
- Added a warning for 128x128 cookie texture without mipmaps
- Replace the sampler used for density volumes for correct wrap mode handling

### Changed
- Move Render Pipeline Debug "Windows from Windows->General-> Render Pipeline debug windows" to "Windows from Windows->Analysis-> Render Pipeline debug windows"
- Update detail map formula for smoothness and albedo, goal it to bright and dark perceptually and scale factor is use to control gradient speed
- Refactor the Upgrade material system. Now a material can be update from older version at any time. Call Edit/Render Pipeline/Upgrade all Materials to newer version
- Change name EnableDBuffer to EnableDecals at several place (shader, hdrp asset...), this require a call to Edit/Render Pipeline/Upgrade all Materials to newer version to have up to date material.
- Refactor shader code: BakeLightingData structure have been replace by BuiltinData. Lot of shader code have been remove/change.
- Refactor shader code: All GBuffer are now handled by the deferred material. Mean ShadowMask and LightLayers are control by lit material in lit.hlsl and not outside anymore. Lot of shader code have been remove/change.
- Refactor shader code: Rename GetBakedDiffuseLighting to ModifyBakedDiffuseLighting. This function now handle lighting model for transmission too. Lux meter debug mode is factor outisde.
- Refactor shader code: GetBakedDiffuseLighting is not call anymore in GBuffer or forward pass, including the ConvertSurfaceDataToBSDFData and GetPreLightData, this is done in ModifyBakedDiffuseLighting now
- Refactor shader code: Added a backBakeDiffuseLighting to BuiltinData to handle lighting for transmission
- Refactor shader code: Material must now call InitBuiltinData (Init all to zero + init bakeDiffuseLighting and backBakeDiffuseLighting ) and PostInitBuiltinData

## [3.0.0-preview] - 2018-01-01

### Fixed
- Fixed an issue with distortion that was using previous frame instead of current frame
- Fixed an issue where disabled light where not upgrade correctly to the new physical light unit system introduce in 2.0.5-preview

### Changed
- Update assembly definitions to output assemblies that match Unity naming convention (Unity.*).

## [2.0.5-preview] - 2018-01-01

### Added
- Add option supportDitheringCrossFade on HDRP Asset to allow to remove shader variant during player build if needed
- Add contact shadows for punctual lights (in additional shadow settings), only one light is allowed to cast contact shadows at the same time and so at each frame a dominant light is choosed among all light with contact shadows enabled.
- Add PCSS shadow filter support (from SRP Core)
- Exposed shadow budget parameters in HDRP asset
- Add an option to generate an emissive mesh for area lights (currently rectangle light only). The mesh fits the size, intensity and color of the light.
- Add an option to the HDRP asset to increase the resolution of volumetric lighting.
- Add additional ligth unit support for punctual light (Lumens, Candela) and area lights (Lumens, Luminance)
- Add dedicated Gizmo for the box Influence volume of HDReflectionProbe / PlanarReflectionProbe

### Changed
- Re-enable shadow mask mode in debug view
- SSS and Transmission code have been refactored to be able to share it between various material. Guidelines are in SubsurfaceScattering.hlsl
- Change code in area light with LTC for Lit shader. Magnitude is now take from FGD texture instead of a separate texture
- Improve camera relative rendering: We now apply camera translation on the model matrix, so before the TransformObjectToWorld(). Note: unity_WorldToObject and unity_ObjectToWorld must never be used directly.
- Rename positionWS to positionRWS (Camera relative world position) at a lot of places (mainly in interpolator and FragInputs). In case of custom shader user will be required to update their code.
- Rename positionWS, capturePositionWS, proxyPositionWS, influencePositionWS to positionRWS, capturePositionRWS, proxyPositionRWS, influencePositionRWS (Camera relative world position) in LightDefinition struct.
- Improve the quality of trilinear filtering of density volume textures.
- Improve UI for HDReflectionProbe / PlanarReflectionProbe

### Fixed
- Fixed a shader preprocessor issue when compiling DebugViewMaterialGBuffer.shader against Metal target
- Added a temporary workaround to Lit.hlsl to avoid broken lighting code with Metal/AMD
- Fixed issue when using more than one volume texture mask with density volumes.
- Fixed an error which prevented volumetric lighting from working if no density volumes with 3D textures were present.
- Fix contact shadows applied on transmission
- Fix issue with forward opaque lit shader variant being removed by the shader preprocessor
- Fixed compilation errors on Nintendo Switch (limited XRSetting support).
- Fixed apply range attenuation option on punctual light
- Fixed issue with color temperature not take correctly into account with static lighting
- Don't display fog when diffuse lighting, specular lighting, or lux meter debug mode are enabled.

## [2.0.4-preview] - 2018-01-01

### Fixed
- Fix issue when disabling rough refraction and building a player. Was causing a crash.

## [2.0.3-preview] - 2018-01-01

### Added
- Increased debug color picker limit up to 260k lux

## [2.0.2-preview] - 2018-01-01

### Added
- Add Light -> Planar Reflection Probe command
- Added a false color mode in rendering debug
- Add support for mesh decals
- Add flag to disable projector decals on transparent geometry to save performance and decal texture atlas space
- Add ability to use decal diffuse map as mask only
- Add visualize all shadow masks in lighting debug
- Add export of normal and roughness buffer for forwardOnly and when in supportOnlyForward mode for forward
- Provide a define in lit.hlsl (FORWARD_MATERIAL_READ_FROM_WRITTEN_NORMAL_BUFFER) when output buffer normal is used to read the normal and roughness instead of caclulating it (can save performance, but lower quality due to compression)
- Add color swatch to decal material

### Changed
- Change Render -> Planar Reflection creation to 3D Object -> Mirror
- Change "Enable Reflector" name on SpotLight to "Angle Affect Intensity"
- Change prototype of BSDFData ConvertSurfaceDataToBSDFData(SurfaceData surfaceData) to BSDFData ConvertSurfaceDataToBSDFData(uint2 positionSS, SurfaceData surfaceData)

### Fixed
- Fix issue with StackLit in deferred mode with deferredDirectionalShadow due to GBuffer not being cleared. Gbuffer is still not clear and issue was fix with the new Output of normal buffer.
- Fixed an issue where interpolation volumes were not updated correctly for reflection captures.
- Fixed an exception in Light Loop settings UI

## [2.0.1-preview] - 2018-01-01

### Added
- Add stripper of shader variant when building a player. Save shader compile time.
- Disable per-object culling that was executed in C++ in HD whereas it was not used (Optimization)
- Enable texture streaming debugging (was not working before 2018.2)
- Added Screen Space Reflection with Proxy Projection Model
- Support correctly scene selection for alpha tested object
- Add per light shadow mask mode control (i.e shadow mask distance and shadow mask). It use the option NonLightmappedOnly
- Add geometric filtering to Lit shader (allow to reduce specular aliasing)
- Add shortcut to create DensityVolume and PlanarReflection in hierarchy
- Add a DefaultHDMirrorMaterial material for PlanarReflection
- Added a script to be able to upgrade material to newer version of HDRP
- Removed useless duplication of ForwardError passes.
- Add option to not compile any DEBUG_DISPLAY shader in the player (Faster build) call Support Runtime Debug display

### Changed
- Changed SupportForwardOnly to SupportOnlyForward in render pipeline settings
- Changed versioning variable name in HDAdditionalXXXData from m_version to version
- Create unique name when creating a game object in the rendering menu (i.e Density Volume(2))
- Re-organize various files and folder location to clean the repository
- Change Debug windows name and location. Now located at:  Windows -> General -> Render Pipeline Debug

### Removed
- Removed GlobalLightLoopSettings.maxPlanarReflectionProbes and instead use value of GlobalLightLoopSettings.planarReflectionProbeCacheSize
- Remove EmissiveIntensity parameter and change EmissiveColor to be HDR (Matching Builtin Unity behavior) - Data need to be updated - Launch Edit -> Single Step Upgrade Script -> Upgrade all Materials emissionColor

### Fixed
- Fix issue with LOD transition and instancing
- Fix discrepency between object motion vector and camera motion vector
- Fix issue with spot and dir light gizmo axis not highlighted correctly
- Fix potential crash while register debug windows inputs at startup
- Fix warning when creating Planar reflection
- Fix specular lighting debug mode (was rendering black)
- Allow projector decal with null material to allow to configure decal when HDRP is not set
- Decal atlas texture offset/scale is updated after allocations (used to be before so it was using date from previous frame)

## [0.0.0-preview] - 2018-01-01

### Added
- Configure the VolumetricLightingSystem code path to be on by default
- Trigger a build exception when trying to build an unsupported platform
- Introduce the VolumetricLightingController component, which can (and should) be placed on the camera, and allows one to control the near and the far plane of the V-Buffer (volumetric "froxel" buffer) along with the depth distribution (from logarithmic to linear)
- Add 3D texture support for DensityVolumes
- Add a better mapping of roughness to mipmap for planar reflection
- The VolumetricLightingSystem now uses RTHandles, which allows to save memory by sharing buffers between different cameras (history buffers are not shared), and reduce reallocation frequency by reallocating buffers only if the rendering resolution increases (and suballocating within existing buffers if the rendering resolution decreases)
- Add a Volumetric Dimmer slider to lights to control the intensity of the scattered volumetric lighting
- Add UV tiling and offset support for decals.
- Add mipmapping support for volume 3D mask textures

### Changed
- Default number of planar reflection change from 4 to 2
- Rename _MainDepthTexture to _CameraDepthTexture
- The VolumetricLightingController has been moved to the Interpolation Volume framework and now functions similarly to the VolumetricFog settings
- Update of UI of cookie, CubeCookie, Reflection probe and planar reflection probe to combo box
- Allow enabling/disabling shadows for area lights when they are set to baked.
- Hide applyRangeAttenuation and FadeDistance for directional shadow as they are not used

### Removed
- Remove Resource folder of PreIntegratedFGD and add the resource to RenderPipeline Asset

### Fixed
- Fix ConvertPhysicalLightIntensityToLightIntensity() function used when creating light from script to match HDLightEditor behavior
- Fix numerical issues with the default value of mean free path of volumetric fog
- Fix the bug preventing decals from coexisting with density volumes
- Fix issue with alpha tested geometry using planar/triplanar mapping not render correctly or flickering (due to being wrongly alpha tested in depth prepass)
- Fix meta pass with triplanar (was not handling correctly the normal)
- Fix preview when a planar reflection is present
- Fix Camera preview, it is now a Preview cameraType (was a SceneView)
- Fix handling unknown GPUShadowTypes in the shadow manager.
- Fix area light shapes sent as point lights to the baking backends when they are set to baked.
- Fix unnecessary division by PI for baked area lights.
- Fix line lights sent to the lightmappers. The backends don't support this light type.
- Fix issue with shadow mask framesettings not correctly taken into account when shadow mask is enabled for lighting.
- Fix directional light and shadow mask transition, they are now matching making smooth transition
- Fix banding issues caused by high intensity volumetric lighting
- Fix the debug window being emptied on SRP asset reload
- Fix issue with debug mode not correctly clearing the GBuffer in editor after a resize
- Fix issue with ResetMaterialKeyword not resetting correctly ToggleOff/Roggle Keyword
- Fix issue with motion vector not render correctly if there is no depth prepass in deferred

## [0.0.0-preview] - 2018-01-01

### Added
- Screen Space Refraction projection model (Proxy raycasting, HiZ raymarching)
- Screen Space Refraction settings as volume component
- Added buffered frame history per camera
- Port Global Density Volumes to the Interpolation Volume System.
- Optimize ImportanceSampleLambert() to not require the tangent frame.
- Generalize SampleVBuffer() to handle different sampling and reconstruction methods.
- Improve the quality of volumetric lighting reprojection.
- Optimize Morton Order code in the Subsurface Scattering pass.
- Planar Reflection Probe support roughness (gaussian convolution of captured probe)
- Use an atlas instead of a texture array for cluster transparent decals
- Add a debug view to visualize the decal atlas
- Only store decal textures to atlas if decal is visible, debounce out of memory decal atlas warning.
- Add manipulator gizmo on decal to improve authoring workflow
- Add a minimal StackLit material (work in progress, this version can be used as template to add new material)

### Changed
- EnableShadowMask in FrameSettings (But shadowMaskSupport still disable by default)
- Forced Planar Probe update modes to (Realtime, Every Update, Mirror Camera)
- Screen Space Refraction proxy model uses the proxy of the first environment light (Reflection probe/Planar probe) or the sky
- Moved RTHandle static methods to RTHandles
- Renamed RTHandle to RTHandleSystem.RTHandle
- Move code for PreIntegratedFDG (Lit.shader) into its dedicated folder to be share with other material
- Move code for LTCArea (Lit.shader) into its dedicated folder to be share with other material

### Removed
- Removed Planar Probe mirror plane position and normal fields in inspector, always display mirror plane and normal gizmos

### Fixed
- Fix fog flags in scene view is now taken into account
- Fix sky in preview windows that were disappearing after a load of a new level
- Fix numerical issues in IntersectRayAABB().
- Fix alpha blending of volumetric lighting with transparent objects.
- Fix the near plane of the V-Buffer causing out-of-bounds look-ups in the clustered data structure.
- Depth and color pyramid are properly computed and sampled when the camera renders inside a viewport of a RTHandle.
- Fix decal atlas debug view to work correctly when shadow atlas view is also enabled<|MERGE_RESOLUTION|>--- conflicted
+++ resolved
@@ -24,11 +24,6 @@
 ### Fixed
 - Fixed several issues with physically-based DoF (TAA ghosting of the CoC buffer, smooth layer transitions, etc)
 - Fixed GPU hang on D3D12 on xbox. 
-<<<<<<< HEAD
-- Fix Amplitude -> Min/Max parametrization conversion
-- Fixed a static lighting flickering issue caused by having an active planar probe in the scene while rendering inspector preview.
-- Fixed an issue where even when set to OnDemand, the sky lighting would still be updated when changing sky parameters.
-=======
 - Fixed Amplitude -> Min/Max parametrization conversion
 - Fixed CoatMask block appearing when creating lit master node (case 1264632)
 - Fixed issue with SceneEV100 debug mode indicator when rescaling the window.
@@ -55,7 +50,8 @@
 - Fixed issue when undoing a change in diffuse profile list after deleting the volume profile.
 - Fixed custom pass re-ordering and removing.
 - Fixed TAA issue and hardware dynamic resolution.
->>>>>>> f32a5a9c
+- Fixed a static lighting flickering issue caused by having an active planar probe in the scene while rendering inspector preview.
+- Fixed an issue where even when set to OnDemand, the sky lighting would still be updated when changing sky parameters.
 
 ### Changed
 - Preparation pass for RTSSShadows to be supported by render graph.
