# Changelog
All notable changes to this package will be documented in this file.

The format is based on [Keep a Changelog](http://keepachangelog.com/en/1.0.0/)
and this project adheres to [Semantic Versioning](http://semver.org/spec/v2.0.0.html).

## [7.2.0] - 2019-11-20

### Added
- Ray tracing support for VR single-pass
- Added sharpen filter shader parameter and UI for TemporalAA to control image quality instead of hardcoded value
- Added frame settings option for custom post process and custom passes as well as custom color buffer format option.
- Add check in wizard on SRP Batcher enabled.
- Added default implementations of OnPreprocessMaterialDescription for FBX, Obj, Sketchup and 3DS file formats.
- Added custom pass fade radius
- Added after post process injection point for custom passes
- Added basic alpha compositing support - Alpha is available afterpostprocess when using FP16 buffer format.
- Added falloff distance on Reflection Probe and Planar Reflection Probe
- Added hability to name LightLayers in HDRenderPipelineAsset
- Added a range compression factor for Reflection Probe and Planar Reflection Probe to avoid saturation of colors.
- Added path tracing support for directional, point and spot lights, as well as emission from Lit and Unlit.
- Added non temporal version of SSAO.
- Added more detailed ray tracing stats in the debug window
- Added Disc area light (bake only)
- Added a warning in the material UI to prevent transparent + subsurface-scattering combination.
- Added XR single-pass setting into HDRP asset
- Added a penumbra tint option for lights
- Added support for depth copy with XR SDK
- Added debug setting to Render Pipeline Debug Window to list the active XR views
- Added an option to filter the result of the volumetric lighting (off by default).
- Added a transmission multiplier for directional lights
- Added XR single-pass test mode to Render Pipeline Debug Window
- Added debug setting to Render Pipeline Window to list the active XR views

### Fixed
- Sorting, undo, labels, layout in the Lighting Explorer.
- Fixed sky settings and materials in Shader Graph Samples package
- Fix/workaround a probable graphics driver bug in the GTAO shader.
- Fixed Hair and PBR shader graphs double sided modes
- Fixed an issue where updating an HDRP asset in the Quality setting panel would not recreate the pipeline.
- Fixed issue with point lights being considered even when occupying less than a pixel on screen (case 1183196)
- Fix a potential NaN source with iridescence (case 1183216)
- Fixed issue of spotlight breaking when minimizing the cone angle via the gizmo (case 1178279)
- Fixed issue that caused decals not to modify the roughness in the normal buffer, causing SSR to not behave correctly (case 1178336)
- Fixed lit transparent refraction with XR single-pass rendering
- Removed extra jitter for TemporalAA in VR
- Fixed ShaderGraph time in main preview
- Fixed issue on some UI elements in HDRP asset not expanding when clicking the arrow (case 1178369)
- Fixed alpha blending in custom post process
- Fixed the modification of the _AlphaCutoff property in the material UI when exposed with a ShaderGraph parameter.
- Fixed HDRP test `1218_Lit_DiffusionProfiles` on Vulkan.
- Fixed an issue where building a player in non-dev mode would generate render target error logs every frame
- Fixed crash when upgrading version of HDRP
- Fixed rendering issues with material previews
- Fixed NPE when using light module in Shuriken particle systems (1173348).
- Refresh cached shadow on editor changes
- Fixed light supported units caching (1182266)
- Fixed an issue where SSAO (that needs temporal reprojection) was still being rendered when Motion Vectors were not available (case 1184998)
- Fixed a nullref when modifying the height parameters inside the layered lit shader UI.
- Fixed Decal gizmo that become white after exiting play mode
- Fixed Decal pivot position to behave like a spotlight
- Fixed an issue where using the LightingOverrideMask would break sky reflection for regular cameras
- Fix DebugMenu FrameSettingsHistory persistency on close
- Fix DensityVolume, ReflectionProbe aned PlanarReflectionProbe advancedControl display
- Fix DXR scene serialization in wizard
- Fixed an issue where Previews would reallocate History Buffers every frame
- Fixed the SetLightLayer function in HDAdditionalLightData setting the wrong light layer
- Fix error first time a preview is created for planar
- Fixed an issue where SSR would use an incorrect roughness value on ForwardOnly (StackLit, AxF, Fabric, etc.) materials when the pipeline is configured to also allow deferred Lit.
- Fixed issues with light explorer (cases 1183468, 1183269)
- Fix dot colors in LayeredLit material inspector
- Fix undo not resetting all value when undoing the material affectation in LayerLit material
- Fix for issue that caused gizmos to render in render textures (case 1174395)
- Fixed the light emissive mesh not updated when the light was disabled/enabled
- Fixed light and shadow layer sync when setting the HDAdditionalLightData.lightlayersMask property
- Fixed a nullref when a custom post process component that was in the HDRP PP list is removed from the project
- Fixed issue that prevented decals from modifying specular occlusion (case 1178272).
- Fixed exposure of volumetric reprojection
- Fixed multi selection support for Scalable Settings in lights
- Fixed font shaders in test projects for VR by using a Shader Graph version
- Fixed refresh of baked cubemap by incrementing updateCount at the end of the bake (case 1158677).
- Fixed issue with rectangular area light when seen from the back
- Fixed decals not affecting lightmap/lightprobe
- Fixed zBufferParams with XR single-pass rendering
- Fixed moving objects not rendered in custom passes
- Fixed abstract classes listed in the + menu of the custom pass list
- Fixed custom pass that was rendered in previews
- Fixed precision error in zero value normals when applying decals (case 1181639)
- Fixed issue that triggered No Scene Lighting view in game view as well (case 1156102)
- Assign default volume profile when creating a new HDRP Asset
- Fixed fov to 0 in planar probe breaking the projection matrix (case 1182014)
- Fixed bugs with shadow caching
- Reassign the same camera for a realtime probe face render request to have appropriate history buffer during realtime probe rendering.
- Fixed issue causing wrong shading when normal map mode is Object space, no normal map is set, but a detail map is present (case 1143352)
- Fixed issue with decal and htile optimization
- Fixed TerrainLit shader compilation error regarding `_Control0_TexelSize` redefinition (case 1178480).
- Fixed warning about duplicate HDRuntimeReflectionSystem when configuring play mode without domain reload.
- Fixed an editor crash when multiple decal projectors were selected and some had null material
- Added all relevant fix actions to FixAll button in Wizard
- Moved FixAll button on top of the Wizard
- Fixed an issue where fog color was not pre-exposed correctly
- Fix priority order when custom passes are overlapping
- Fix cleanup not called when the custom pass GameObject is destroyed
- Replaced most instances of GraphicsSettings.renderPipelineAsset by GraphicsSettings.currentRenderPipeline. This should fix some parameters not working on Quality Settings overrides.
- Fixed an issue with Realtime GI not working on upgraded projects.
- Fixed issue with screen space shadows fallback texture was not set as a texture array.
- Fixed Pyramid Lights bounding box
- Fixed terrain heightmap default/null values and epsilons
- Fixed custom post-processing effects breaking when an abstract class inherited from `CustomPostProcessVolumeComponent`
- Fixed XR single-pass rendering in Editor by using ShaderConfig.s_XrMaxViews to allocate matrix array
- Multiple different skies rendered at the same time by different cameras are now handled correctly without flickering
- Fixed flickering issue happening when different volumes have shadow settings and multiple cameras are present. 
- Fixed issue causing planar probes to disappear if there is no light in the scene.
- Fixed a number of issues with the prefab isolation mode (Volumes leaking from the main scene and reflection not working properly)
- Fixed an issue with fog volume component upgrade not working properly
- Fixed Spot light Pyramid Shape has shadow artifacts on aspect ratio values lower than 1
- Fixed issue with AO upsampling in XR
- Fixed camera without HDAdditionalCameraData component not rendering
- Removed the macro ENABLE_RAYTRACING for most of the ray tracing code
- Fixed prefab containing camera reloading in loop while selected in the Project view
- Fixed issue causing NaN wheh the Z scale of an object is set to 0.
- Fixed DXR shader passes attempting to render before pipeline loaded
- Fixed black ambient sky issue when importing a project after deleting Library.
- Fixed issue when upgrading a Standard transparent material (case 1186874)
- Fixed area light cookies not working properly with stack lit
- Fixed material render queue not updated when the shader is changed in the material inspector.
- Fixed a number of issues with full screen debug modes not reseting correctly when setting another mutually exclusive mode
- Fixed compile errors for platforms with no VR support
- Fixed an issue with volumetrics and RTHandle scaling (case 1155236)
- Fixed an issue where sky lighting might be updated uselessly
- Fixed issue preventing to allow setting decal material to none (case 1196129)
- Fixed XR multi-pass decals rendering
- Fixed several fields on Light Inspector that not supported Prefab overrides
- VFX: Removed z-fight glitches that could appear when using deferred depth prepass and lit quad primitives
- Fixed EOL for some files
- Fixed scene view rendering with volumetrics and XR enabled
- Fixed decals to work with multiple cameras
- Fixed optional clear of GBuffer (Was always on)
- Fixed render target clears with XR single-pass rendering
- Fixed HDRP samples file hierarchy
- Fixed Light units not matching light type
- Fixed QualitySettings panel not displaying HDRP Asset
- Fixed black reflection probes the first time loading a project
<<<<<<< HEAD
- VFX: Preserve specular option for lit outputs (matches HDRP lit shader)
=======
- Fixed y-flip in scene view with XR SDK
- Fixed Decal projectors do not immediately respond when parent object layer mask is changed in editor.
- Fixed y-flip in scene view with XR SDK
- Fixed a number of issues with Material Quality setting
- Fixed the transparent Cull Mode option in HD unlit master node settings only visible if double sided is ticked.
- Fixed an issue causing shadowed areas by contact shadows at the edge of far clip plane if contact shadow length is very close to far clip plane.
- Fixed flickering issues when moving the mouse in the editor with ray tracing on.
- Fixed the ShaderGraph main preview being black after switching to SSS in the master node settings
- Fixed custom fullscreen passes in VR
- Fixed camera culling masks not taken in account in custom pass volumes
- Fixed object not drawn in custom pass when using a DrawRenderers with an HDRP shader in a build.
- Fixed injection points for Custom Passes (AfterDepthAndNormal and BeforePreRefraction were missing)
- Fixed a enum to choose shader tags used for drawing objects (DepthPrepass or Forward) when there is no override material.
- Fixed lit objects in the BeforePreRefraction, BeforeTransparent and BeforePostProcess.
- Fixed the None option when binding custom pass render targets to allow binding only depth or color.
- Fixed custom pass buffers allocation so they are not allocated if they're not used.
- Fixed the Custom Pass entry in the volume create asset menu items.
- Fixed Prefab Overrides workflow on Camera.
- Fixed alignment issue in Preset for Camera.
- Fixed alignment issue in Physical part for Camera.
- Fixed FrameSettings multi-edition.
- Fixed a bug happening when denoising multiple ray traced light shadows
- Fixed minor naming issues in ShaderGraph settings
- Fixed an issue with Metal Shader Compiler and GTAO shader for metal
- Fixed resources load issue while upgrading HDRP package.
- Fix LOD fade mask by accounting for field of view
>>>>>>> 88747305

### Changed
- Color buffer pyramid is not allocated anymore if neither refraction nor distortion are enabled
- Rename Emission Radius to Radius in UI in Point, Spot
- Angular Diameter parameter for directional light is no longuer an advanced property
- DXR: Remove Light Radius and Angular Diamater of Raytrace shadow. Angular Diameter and Radius are used instead.
- Remove MaxSmoothness parameters from UI for point, spot and directional light. The MaxSmoothness is now deduce from Radius Parameters
- DXR: Remove the Ray Tracing Environement Component. Add a Layer Mask to the ray Tracing volume components to define which objects are taken into account for each effect.
- Removed second cubemaps used for shadowing in lookdev
- Disable Physically Based Sky below ground
- Increase max limit of area light and reflection probe to 128
- Change default texture for detailmap to grey
- Optimize Shadow RT load on Tile based architecture platforms. 
- Improved quality of SSAO.
- Moved RequestShadowMapRendering() back to public API.
- Update HDRP DXR Wizard with an option to automatically clone the hdrp config package and setup raytracing to 1 in shaders file.
- Added SceneSelection pass for TerrainLit shader.
- Simplified Light's type API regrouping the logic in one place (Check type in HDAdditionalLightData)
- The support of LOD CrossFade (Dithering transition) in master nodes now required to enable it in the master node settings (Save variant)
- Improved shadow bias, by removing constant depth bias and substituting it with slope-scale bias. 
- Fix the default stencil values when a material is created from a SSS ShaderGraph.
- Tweak test asset to be compatible with XR: unlit SG material for canvas and double-side font material
- Slightly tweaked the behaviour of bloom when resolution is low to reduce artifacts.
- Hidden fields in Light Inspector that is not relevant while in BakingOnly mode.
- Changed parametrization of PCSS, now softness is derived from angular diameter (for directional lights) or shape radius (for point/spot lights) and min filter size is now in the [0..1] range.
- Moved the copy of the geometry history buffers to right after the depth mip chain generation.
- Rename "Luminance" to "Nits" in UX for physical light unit
- Rename FrameSettings "SkyLighting" to "SkyReflection"
- Reworked XR automated tests
- The ray traced screen space shadow history for directional, spot and point lights is discarded if the light transform has changed.
- Changed the behavior for ray tracing in case a mesh renderer has both transparent and opaque submeshes.
- Improve history buffer management
- Replaced PlayerSettings.virtualRealitySupported with XRGraphics.tryEnable.

## [7.1.1] - 2019-09-05

### Added
- Transparency Overdraw debug mode. Allows to visualize transparent objects draw calls as an "heat map".
- Enabled single-pass instancing support for XR SDK with new API cmd.SetInstanceMultiplier()
- XR settings are now available in the HDRP asset
- Support for Material Quality in Shader Graph
- Material Quality support selection in HDRP Asset
- Renamed XR shader macro from UNITY_STEREO_ASSIGN_COMPUTE_EYE_INDEX to UNITY_XR_ASSIGN_VIEW_INDEX
- Raytracing ShaderGraph node for HDRP shaders
- Custom passes volume component with 3 injection points: Before Rendering, Before Transparent and Before Post Process
- Alpha channel is now properly exported to camera render textures when using FP16 color buffer format
- Support for XR SDK mirror view modes
- HD Master nodes in Shader Graph now support Normal and Tangent modification in vertex stage.
- DepthOfFieldCoC option in the fullscreen debug modes.
- Added override Ambient Occlusion option on debug windows
- Added Custom Post Processes with 3 injection points: Before Transparent, Before Post Process and After Post Process
- Added draft of minimal interactive path tracing (experimental) based on DXR API - Support only 4 area light, lit and unlit shader (non-shadergraph)

### Fixed
- Fixed wizard infinite loop on cancellation
- Fixed with compute shader error about too many threads in threadgroup on low GPU
- Fixed invalid contact shadow shaders being created on metal
- Fixed a bug where if Assembly.GetTypes throws an exception due to mis-versioned dlls, then no preprocessors are used in the shader stripper
- Fixed typo in AXF decal property preventing to compile
- Fixed reflection probe with XR single-pass and FPTL
- Fixed force gizmo shown when selecting camera in hierarchy
- Fixed issue with XR occlusion mesh and dynamic resolution
- Fixed an issue where lighting compute buffers were re-created with the wrong size when resizing the window, causing tile artefacts at the top of the screen.
- Fix FrameSettings names and tooltips
- Fixed error with XR SDK when the Editor is not in focus
- Fixed errors with RenderGraph, XR SDK and occlusion mesh
- Fixed shadow routines compilation errors when "real" type is a typedef on "half".
- Fixed toggle volumetric lighting in the light UI
- Fixed post-processing history reset handling rt-scale incorrectly
- Fixed crash with terrain and XR multi-pass
- Fixed ShaderGraph material synchronization issues
- Fixed a null reference exception when using an Emissive texture with Unlit shader (case 1181335)
- Fixed an issue where area lights and point lights where not counted separately with regards to max lights on screen (case 1183196)

### Changed
- Update Wizard layout.
- Remove almost all Garbage collection call within a frame.
- Rename property AdditionalVeclocityChange to AddPrecomputeVelocity
- Call the End/Begin camera rendering callbacks for camera with customRender enabled
- Changeg framesettings migration order of postprocess flags as a pr for reflection settings flags have been backported to 2019.2
- Replaced usage of ENABLE_VR in XRSystem.cs by version defines based on the presence of the built-in VR and XR modules
- Added an update virtual function to the SkyRenderer class. This is called once per frame. This allows a given renderer to amortize heavy computation at the rate it chooses. Currently only the physically based sky implements this.
- Removed mandatory XRPass argument in HDCamera.GetOrCreate()
- Restored the HDCamera parameter to the sky rendering builtin parameters.
- Removed usage of StructuredBuffer for XR View Constants
- Expose Direct Specular Lighting control in FrameSettings
- Deprecated ExponentialFog and VolumetricFog volume components. Now there is only one exponential fog component (Fog) which can add Volumetric Fog as an option. Added a script in Edit -> Render Pipeline -> Upgrade Fog Volume Components.

## [7.0.1] - 2019-07-25

### Added
- Added option in the config package to disable globally Area Lights and to select shadow quality settings for the deferred pipeline.
- When shader log stripping is enabled, shader stripper statistics will be written at `Temp/shader-strip.json`
- Occlusion mesh support from XR SDK

### Fixed
- Fixed XR SDK mirror view blit, cleanup some XRTODO and removed XRDebug.cs
- Fixed culling for volumetrics with XR single-pass rendering
- Fix shadergraph material pass setup not called
- Fixed documentation links in component's Inspector header bar
- Cookies using the render texture output from a camera are now properly updated
- Allow in ShaderGraph to enable pre/post pass when the alpha clip is disabled

### Changed
- RenderQueue for Opaque now start at Background instead of Geometry.
- Clamp the area light size for scripting API when we change the light type
- Added a warning in the material UI when the diffusion profile assigned is not in the HDRP asset


## [7.0.0] - 2019-07-17

### Added
- `Fixed`, `Viewer`, and `Automatic` modes to compute the FOV used when rendering a `PlanarReflectionProbe`
- A checkbox to toggle the chrome gizmo of `ReflectionProbe`and `PlanarReflectionProbe`
- Added a Light layer in shadows that allow for objects to cast shadows without being affected by light (and vice versa).
- You can now access ShaderGraph blend states from the Material UI (for example, **Surface Type**, **Sorting Priority**, and **Blending Mode**). This change may break Materials that use a ShaderGraph, to fix them, select **Edit > Render Pipeline > Reset all ShaderGraph Scene Materials BlendStates**. This syncs the blendstates of you ShaderGraph master nodes with the Material properties.
- You can now control ZTest, ZWrite, and CullMode for transparent Materials.
- Materials that use Unlit Shaders or Unlit Master Node Shaders now cast shadows.
- Added an option to enable the ztest on **After Post Process** materials when TAA is disabled.
- Added a new SSAO (based on Ground Truth Ambient Occlusion algorithm) to replace the previous one.
- Added support for shadow tint on light
- BeginCameraRendering and EndCameraRendering callbacks are now called with probes
- Adding option to update shadow maps only On Enable and On Demand.
- Shader Graphs that use time-dependent vertex modification now generate correct motion vectors.
- Added option to allow a custom spot angle for spot light shadow maps.
- Added frame settings for individual post-processing effects
- Added dither transition between cascades for Low and Medium quality settings
- Added single-pass instancing support with XR SDK
- Added occlusion mesh support with XR SDK
- Added support of Alembic velocity to various shaders
- Added support for more than 2 views for single-pass instancing
- Added support for per punctual/directional light min roughness in StackLit
- Added mirror view support with XR SDK
- Added VR verification in HDRPWizard
- Added DXR verification in HDRPWizard
- Added feedbacks in UI of Volume regarding skies
- Cube LUT support in Tonemapping. Cube LUT helpers for external grading are available in the Post-processing Sample package.

### Fixed
- Fixed an issue with history buffers causing effects like TAA or auto exposure to flicker when more than one camera was visible in the editor
- The correct preview is displayed when selecting multiple `PlanarReflectionProbe`s
- Fixed volumetric rendering with camera-relative code and XR stereo instancing
- Fixed issue with flashing cyan due to async compilation of shader when selecting a mesh
- Fix texture type mismatch when the contact shadow are disabled (causing errors on IOS devices)
- Fixed Generate Shader Includes while in package
- Fixed issue when texture where deleted in ShadowCascadeGUI
- Fixed issue in FrameSettingsHistory when disabling a camera several time without enabling it in between.
- Fixed volumetric reprojection with camera-relative code and XR stereo instancing
- Added custom BaseShaderPreprocessor in HDEditorUtils.GetBaseShaderPreprocessorList()
- Fixed compile issue when USE_XR_SDK is not defined
- Fixed procedural sky sun disk intensity for high directional light intensities
- Fixed Decal mip level when using texture mip map streaming to avoid dropping to lowest permitted mip (now loading all mips)
- Fixed deferred shading for XR single-pass instancing after lightloop refactor
- Fixed cluster and material classification debug (material classification now works with compute as pixel shader lighting)
- Fixed IOS Nan by adding a maximun epsilon definition REAL_EPS that uses HALF_EPS when fp16 are used
- Removed unnecessary GC allocation in motion blur code
- Fixed locked UI with advanded influence volume inspector for probes
- Fixed invalid capture direction when rendering planar reflection probes
- Fixed Decal HTILE optimization with platform not supporting texture atomatic (Disable it)
- Fixed a crash in the build when the contact shadows are disabled
- Fixed camera rendering callbacks order (endCameraRendering was being called before the actual rendering)
- Fixed issue with wrong opaque blending settings for After Postprocess
- Fixed issue with Low resolution transparency on PS4
- Fixed a memory leak on volume profiles
- Fixed The Parallax Occlusion Mappping node in shader graph and it's UV input slot
- Fixed lighting with XR single-pass instancing by disabling deferred tiles
- Fixed the Bloom prefiltering pass
- Fixed post-processing effect relying on Unity's random number generator
- Fixed camera flickering when using TAA and selecting the camera in the editor
- Fixed issue with single shadow debug view and volumetrics
- Fixed most of the problems with light animation and timeline
- Fixed indirect deferred compute with XR single-pass instancing
- Fixed a slight omission in anisotropy calculations derived from HazeMapping in StackLit
- Improved stack computation numerical stability in StackLit
- Fix PBR master node always opaque (wrong blend modes for forward pass)
- Fixed TAA with XR single-pass instancing (missing macros)
- Fixed an issue causing Scene View selection wire gizmo to not appear when using HDRP Shader Graphs.
- Fixed wireframe rendering mode (case 1083989)
- Fixed the renderqueue not updated when the alpha clip is modified in the material UI.
- Fixed the PBR master node preview
- Remove the ReadOnly flag on Reflection Probe's cubemap assets during bake when there are no VCS active.
- Fixed an issue where setting a material debug view would not reset the other exclusive modes
- Spot light shapes are now correctly taken into account when baking
- Now the static lighting sky will correctly take the default values for non-overridden properties
- Fixed material albedo affecting the lux meter

### Changed
- Optimization: Reduce the group size of the deferred lighting pass from 16x16 to 8x8
- Replaced HDCamera.computePassCount by viewCount
- Removed xrInstancing flag in RTHandles (replaced by TextureXR.slices and TextureXR.dimensions)
- Refactor the HDRenderPipeline and lightloop code to preprare for high level rendergraph
- Removed the **Back Then Front Rendering** option in the fabric Master Node settings. Enabling this option previously did nothing.
- Shader type Real translates to FP16 precision on Nintendo Switch.
- Shader framework refactor: Introduce CBSDF, EvaluateBSDF, IsNonZeroBSDF to replace BSDF functions
- Shader framework refactor:  GetBSDFAngles, LightEvaluation and SurfaceShading functions
- Replace ComputeMicroShadowing by GetAmbientOcclusionForMicroShadowing
- Rename WorldToTangent to TangentToWorld as it was incorrectly named
- Remove SunDisk and Sun Halo size from directional light
- Remove all obsolete wind code from shader
- Renamed DecalProjectorComponent into DecalProjector for API alignment.
- Improved the Volume UI and made them Global by default
- Remove very high quality shadow option
- Change default for shadow quality in Deferred to Medium
- Enlighten now use inverse squared falloff (before was using builtin falloff)
- Enlighten is now deprecated. Please use CPU or GPU lightmaper instead.
- Remove the name in the diffusion profile UI
- Changed how shadow map resolution scaling with distance is computed. Now it uses screen space area rather than light range.
- Updated MoreOptions display in UI
- Moved Display Area Light Emissive Mesh script API functions in the editor namespace
- direct strenght properties in ambient occlusion now affect direct specular as well
- Removed advanced Specular Occlusion control in StackLit: SSAO based SO control is hidden and fixed to behave like Lit, SPTD is the only HQ technique shown for baked SO.
- Shader framework refactor: Changed ClampRoughness signature to include PreLightData access.
- HDRPWizard window is now in Window > General > HD Render Pipeline Wizard
- Moved StaticLightingSky to LightingWindow
- Removes the current "Scene Settings" and replace them with "Sky & Fog Settings" (with Physically Based Sky and Volumetric Fog).
- Changed how cached shadow maps are placed inside the atlas to minimize re-rendering of them.

## [6.7.0-preview] - 2019-05-16

### Added
- Added ViewConstants StructuredBuffer to simplify XR rendering
- Added API to render specific settings during a frame
- Added stadia to the supported platforms (2019.3)
- Enabled cascade blends settings in the HD Shadow component
- Added Hardware Dynamic Resolution support.
- Added MatCap debug view to replace the no scene lighting debug view.
- Added clear GBuffer option in FrameSettings (default to false)
- Added preview for decal shader graph (Only albedo, normal and emission)
- Added exposure weight control for decal
- Screen Space Directional Shadow under a define option. Activated for ray tracing
- Added a new abstraction for RendererList that will help transition to Render Graph and future RendererList API
- Added multipass support for VR
- Added XR SDK integration (multipass only)
- Added Shader Graph samples for Hair, Fabric and Decal master nodes.
- Add fade distance, shadow fade distance and light layers to light explorer
- Add method to draw light layer drawer in a rect to HDEditorUtils

### Fixed
- Fixed deserialization crash at runtime
- Fixed for ShaderGraph Unlit masternode not writing velocity
- Fixed a crash when assiging a new HDRP asset with the 'Verify Saving Assets' option enabled
- Fixed exposure to properly support TEXTURE2D_X
- Fixed TerrainLit basemap texture generation
- Fixed a bug that caused nans when material classification was enabled and a tile contained one standard material + a material with transmission.
- Fixed gradient sky hash that was not using the exposure hash
- Fixed displayed default FrameSettings in HDRenderPipelineAsset wrongly updated on scripts reload.
- Fixed gradient sky hash that was not using the exposure hash.
- Fixed visualize cascade mode with exposure.
- Fixed (enabled) exposure on override lighting debug modes.
- Fixed issue with LightExplorer when volume have no profile
- Fixed issue with SSR for negative, infinite and NaN history values
- Fixed LightLayer in HDReflectionProbe and PlanarReflectionProbe inspector that was not displayed as a mask.
- Fixed NaN in transmission when the thickness and a color component of the scattering distance was to 0
- Fixed Light's ShadowMask multi-edition.
- Fixed motion blur and SMAA with VR single-pass instancing
- Fixed NaNs generated by phase functionsin volumetric lighting
- Fixed NaN issue with refraction effect and IOR of 1 at extreme grazing angle
- Fixed nan tracker not using the exposure
- Fixed sorting priority on lit and unlit materials
- Fixed null pointer exception when there are no AOVRequests defined on a camera
- Fixed dirty state of prefab using disabled ReflectionProbes
- Fixed an issue where gizmos and editor grid were not correctly depth tested
- Fixed created default scene prefab non editable due to wrong file extension.
- Fixed an issue where sky convolution was recomputed for nothing when a preview was visible (causing extreme slowness when fabric convolution is enabled)
- Fixed issue with decal that wheren't working currently in player
- Fixed missing stereo rendering macros in some fragment shaders
- Fixed exposure for ReflectionProbe and PlanarReflectionProbe gizmos
- Fixed single-pass instancing on PSVR
- Fixed Vulkan shader issue with Texture2DArray in ScreenSpaceShadow.compute by re-arranging code (workaround)
- Fixed camera-relative issue with lights and XR single-pass instancing
- Fixed single-pass instancing on Vulkan
- Fixed htile synchronization issue with shader graph decal
- Fixed Gizmos are not drawn in Camera preview
- Fixed pre-exposure for emissive decal
- Fixed wrong values computed in PreIntegrateFGD and in the generation of volumetric lighting data by forcing the use of fp32.
- Fixed NaNs arising during the hair lighting pass
- Fixed synchronization issue in decal HTile that occasionally caused rendering artifacts around decal borders
- Fixed QualitySettings getting marked as modified by HDRP (and thus checked out in Perforce)
- Fixed a bug with uninitialized values in light explorer
- Fixed issue with LOD transition
- Fixed shader warnings related to raytracing and TEXTURE2D_X

### Changed
- Refactor PixelCoordToViewDirWS to be VR compatible and to compute it only once per frame
- Modified the variants stripper to take in account multiple HDRP assets used in the build.
- Improve the ray biasing code to avoid self-intersections during the SSR traversal
- Update Pyramid Spot Light to better match emitted light volume.
- Moved _XRViewConstants out of UnityPerPassStereo constant buffer to fix issues with PSSL
- Removed GetPositionInput_Stereo() and single-pass (double-wide) rendering mode
- Changed label width of the frame settings to accommodate better existing options.
- SSR's Default FrameSettings for camera is now enable.
- Re-enabled the sharpening filter on Temporal Anti-aliasing
- Exposed HDEditorUtils.LightLayerMaskDrawer for integration in other packages and user scripting.
- Rename atmospheric scattering in FrameSettings to Fog
- The size modifier in the override for the culling sphere in Shadow Cascades now defaults to 0.6, which is the same as the formerly hardcoded value.
- Moved LOD Bias and Maximum LOD Level from Frame Setting section `Other` to `Rendering`
- ShaderGraph Decal that affect only emissive, only draw in emissive pass (was drawing in dbuffer pass too)
- Apply decal projector fade factor correctly on all attribut and for shader graph decal
- Move RenderTransparentDepthPostpass after all transparent
- Update exposure prepass to interleave XR single-pass instancing views in a checkerboard pattern
- Removed ScriptRuntimeVersion check in wizard.

## [6.6.0-preview] - 2019-04-01

### Added
- Added preliminary changes for XR deferred shading
- Added support of 111110 color buffer
- Added proper support for Recorder in HDRP
- Added depth offset input in shader graph master nodes
- Added a Parallax Occlusion Mapping node
- Added SMAA support
- Added Homothety and Symetry quick edition modifier on volume used in ReflectionProbe, PlanarReflectionProbe and DensityVolume
- Added multi-edition support for DecalProjectorComponent
- Improve hair shader
- Added the _ScreenToTargetScaleHistory uniform variable to be used when sampling HDRP RTHandle history buffers.
- Added settings in `FrameSettings` to change `QualitySettings.lodBias` and `QualitySettings.maximumLODLevel` during a rendering
- Added an exposure node to retrieve the current, inverse and previous frame exposure value.
- Added an HD scene color node which allow to sample the scene color with mips and a toggle to remove the exposure.
- Added safeguard on HD scene creation if default scene not set in the wizard
- Added Low res transparency rendering pass.

### Fixed
- Fixed HDRI sky intensity lux mode
- Fixed dynamic resolution for XR
- Fixed instance identifier semantic string used by Shader Graph
- Fixed null culling result occuring when changing scene that was causing crashes
- Fixed multi-edition light handles and inspector shapes
- Fixed light's LightLayer field when multi-editing
- Fixed normal blend edition handles on DensityVolume
- Fixed an issue with layered lit shader and height based blend where inactive layers would still have influence over the result
- Fixed multi-selection handles color for DensityVolume
- Fixed multi-edition inspector's blend distances for HDReflectionProbe, PlanarReflectionProbe and DensityVolume
- Fixed metric distance that changed along size in DensityVolume
- Fixed DensityVolume shape handles that have not same behaviour in advance and normal edition mode
- Fixed normal map blending in TerrainLit by only blending the derivatives
- Fixed Xbox One rendering just a grey screen instead of the scene
- Fixed probe handles for multiselection
- Fixed baked cubemap import settings for convolution
- Fixed regression causing crash when attempting to open HDRenderPipelineWizard without an HDRenderPipelineAsset setted
- Fixed FullScreenDebug modes: SSAO, SSR, Contact shadow, Prerefraction Color Pyramid, Final Color Pyramid
- Fixed volumetric rendering with stereo instancing
- Fixed shader warning
- Fixed missing resources in existing asset when updating package
- Fixed PBR master node preview in forward rendering or transparent surface
- Fixed deferred shading with stereo instancing
- Fixed "look at" edition mode of Rotation tool for DecalProjectorComponent
- Fixed issue when switching mode in ReflectionProbe and PlanarReflectionProbe
- Fixed issue where migratable component version where not always serialized when part of prefab's instance
- Fixed an issue where shadow would not be rendered properly when light layer are not enabled
- Fixed exposure weight on unlit materials
- Fixed Light intensity not played in the player when recorded with animation/timeline
- Fixed some issues when multi editing HDRenderPipelineAsset
- Fixed emission node breaking the main shader graph preview in certain conditions.
- Fixed checkout of baked probe asset when baking probes.
- Fixed invalid gizmo position for rotated ReflectionProbe
- Fixed multi-edition of material's SurfaceType and RenderingPath
- Fixed whole pipeline reconstruction on selecting for the first time or modifying other than the currently used HDRenderPipelineAsset
- Fixed single shadow debug mode
- Fixed global scale factor debug mode when scale > 1
- Fixed debug menu material overrides not getting applied to the Terrain Lit shader
- Fixed typo in computeLightVariants
- Fixed deferred pass with XR instancing by disabling ComputeLightEvaluation
- Fixed bloom resolution independence
- Fixed lens dirt intensity not behaving properly
- Fixed the Stop NaN feature
- Fixed some resources to handle more than 2 instanced views for XR
- Fixed issue with black screen (NaN) produced on old GPU hardware or intel GPU hardware with gaussian pyramid
- Fixed issue with disabled punctual light would still render when only directional light is present

### Changed
- DensityVolume scripting API will no longuer allow to change between advance and normal edition mode
- Disabled depth of field, lens distortion and panini projection in the scene view
- TerrainLit shaders and includes are reorganized and made simpler.
- TerrainLit shader GUI now allows custom properties to be displayed in the Terrain fold-out section.
- Optimize distortion pass with stencil
- Disable SceneSelectionPass in shader graph preview
- Control punctual light and area light shadow atlas separately
- Move SMAA anti-aliasing option to after Temporal Anti Aliasing one, to avoid problem with previously serialized project settings
- Optimize rendering with static only lighting and when no cullable lights/decals/density volumes are present.
- Updated handles for DecalProjectorComponent for enhanced spacial position readability and have edition mode for better SceneView management
- DecalProjectorComponent are now scale independent in order to have reliable metric unit (see new Size field for changing the size of the volume)
- Restructure code from HDCamera.Update() by adding UpdateAntialiasing() and UpdateViewConstants()
- Renamed velocity to motion vectors
- Objects rendered during the After Post Process pass while TAA is enabled will not benefit from existing depth buffer anymore. This is done to fix an issue where those object would wobble otherwise
- Removed usage of builtin unity matrix for shadow, shadow now use same constant than other view
- The default volume layer mask for cameras & probes is now `Default` instead of `Everything`

## [6.5.0-preview] - 2019-03-07

### Added
- Added depth-of-field support with stereo instancing
- Adding real time area light shadow support
- Added a new FrameSettings: Specular Lighting to toggle the specular during the rendering

### Fixed
- Fixed diffusion profile upgrade breaking package when upgrading to a new version
- Fixed decals cropped by gizmo not updating correctly if prefab
- Fixed an issue when enabling SSR on multiple view
- Fixed edition of the intensity's unit field while selecting multiple lights
- Fixed wrong calculation in soft voxelization for density volume
- Fixed gizmo not working correctly with pre-exposure
- Fixed issue with setting a not available RT when disabling motion vectors
- Fixed planar reflection when looking at mirror normal
- Fixed mutiselection issue with HDLight Inspector
- Fixed HDAdditionalCameraData data migration
- Fixed failing builds when light explorer window is open
- Fixed cascade shadows border sometime causing artefacts between cascades
- Restored shadows in the Cascade Shadow debug visualization
- `camera.RenderToCubemap` use proper face culling

### Changed
- When rendering reflection probe disable all specular lighting and for metals use fresnelF0 as diffuse color for bake lighting.

## [6.4.0-preview] - 2019-02-21

### Added
- VR: Added TextureXR system to selectively expand TEXTURE2D macros to texture array for single-pass stereo instancing + Convert textures call to these macros
- Added an unit selection dropdown next to shutter speed (camera)
- Added error helpbox when trying to use a sub volume component that require the current HDRenderPipelineAsset to support a feature that it is not supporting.
- Add mesh for tube light when display emissive mesh is enabled

### Fixed
- Fixed Light explorer. The volume explorer used `profile` instead of `sharedProfile` which instantiate a custom volume profile instead of editing the asset itself.
- Fixed UI issue where all is displayed using metric unit in shadow cascade and Percent is set in the unit field (happening when opening the inspector).
- Fixed inspector event error when double clicking on an asset (diffusion profile/material).
- Fixed nullref on layered material UI when the material is not an asset.
- Fixed nullref exception when undo/redo a light property.
- Fixed visual bug when area light handle size is 0.

### Changed
- Update UI for 32bit/16bit shadow precision settings in HDRP asset
- Object motion vectors have been disabled in all but the game view. Camera motion vectors are still enabled everywhere, allowing TAA and Motion Blur to work on static objects.
- Enable texture array by default for most rendering code on DX11 and unlock stereo instancing (DX11 only for now)

## [6.3.0-preview] - 2019-02-18

### Added
- Added emissive property for shader graph decals
- Added a diffusion profile override volume so the list of diffusion profile assets to use can be chanaged without affecting the HDRP asset
- Added a "Stop NaNs" option on cameras and in the Scene View preferences.
- Added metric display option in HDShadowSettings and improve clamping
- Added shader parameter mapping in DebugMenu
- Added scripting API to configure DebugData for DebugMenu

### Fixed
- Fixed decals in forward
- Fixed issue with stencil not correctly setup for various master node and shader for the depth pass, motion vector pass and GBuffer/Forward pass
- Fixed SRP batcher and metal
- Fixed culling and shadows for Pyramid, Box, Rectangle and Tube lights
- Fixed an issue where scissor render state leaking from the editor code caused partially black rendering

### Changed
- When a lit material has a clear coat mask that is not null, we now use the clear coat roughness to compute the screen space reflection.
- Diffusion profiles are now limited to one per asset and can be referenced in materials, shader graphs and vfx graphs. Materials will be upgraded automatically except if they are using a shader graph, in this case it will display an error message.

## [6.2.0-preview] - 2019-02-15

### Added
- Added help box listing feature supported in a given HDRenderPipelineAsset alongs with the drawbacks implied.
- Added cascade visualizer, supporting disabled handles when not overriding.

### Fixed
- Fixed post processing with stereo double-wide
- Fixed issue with Metal: Use sign bit to find the cache type instead of lowest bit.
- Fixed invalid state when creating a planar reflection for the first time
- Fix FrameSettings's LitShaderMode not restrained by supported LitShaderMode regression.

### Changed
- The default value roughness value for the clearcoat has been changed from 0.03 to 0.01
- Update default value of based color for master node
- Update Fabric Charlie Sheen lighting model - Remove Fresnel component that wasn't part of initial model + Remap smoothness to [0.0 - 0.6] range for more artist friendly parameter

### Changed
- Code refactor: all macros with ARGS have been swapped with macros with PARAM. This is because the ARGS macros were incorrectly named.

## [6.1.0-preview] - 2019-02-13

### Added
- Added support for post-processing anti-aliasing in the Scene View (FXAA and TAA). These can be set in Preferences.
- Added emissive property for decal material (non-shader graph)

### Fixed
- Fixed a few UI bugs with the color grading curves.
- Fixed "Post Processing" in the scene view not toggling post-processing effects
- Fixed bake only object with flag `ReflectionProbeStaticFlag` when baking a `ReflectionProbe`

### Changed
- Removed unsupported Clear Depth checkbox in Camera inspector
- Updated the toggle for advanced mode in inspectors.

## [6.0.0-preview] - 2019-02-23

### Added
- Added new API to perform a camera rendering
- Added support for hair master node (Double kajiya kay - Lambert)
- Added Reset behaviour in DebugMenu (ingame mapping is right joystick + B)
- Added Default HD scene at new scene creation while in HDRP
- Added Wizard helping to configure HDRP project
- Added new UI for decal material to allow remapping and scaling of some properties
- Added cascade shadow visualisation toggle in HD shadow settings
- Added icons for assets
- Added replace blending mode for distortion
- Added basic distance fade for density volumes
- Added decal master node for shader graph
- Added HD unlit master node (Cross Pipeline version is name Unlit)
- Added new Rendering Queue in materials
- Added post-processing V3 framework embed in HDRP, remove postprocess V2 framework
- Post-processing now uses the generic volume framework
-   New depth-of-field, bloom, panini projection effects, motion blur
-   Exposure is now done as a pre-exposition pass, the whole system has been revamped
-   Exposure now use EV100 everywhere in the UI (Sky, Emissive Light)
- Added emissive intensity (Luminance and EV100 control) control for Emissive
- Added pre-exposure weigth for Emissive
- Added an emissive color node and a slider to control the pre-exposure percentage of emission color
- Added physical camera support where applicable
- Added more color grading tools
- Added changelog level for Shader Variant stripping
- Added Debug mode for validation of material albedo and metalness/specularColor values
- Added a new dynamic mode for ambient probe and renamed BakingSky to StaticLightingSky
- Added command buffer parameter to all Bind() method of material
- Added Material validator in Render Pipeline Debug
- Added code to future support of DXR (not enabled)
- Added support of multiviewport
- Added HDRenderPipeline.RequestSkyEnvironmentUpdate function to force an update from script when sky is set to OnDemand
- Added a Lighting and BackLighting slots in Lit, StackLit, Fabric and Hair master nodes
- Added support for overriding terrain detail rendering shaders, via the render pipeline editor resources asset
- Added xrInstancing flag support to RTHandle
- Added support for cullmask for decal projectors
- Added software dynamic resolution support
- Added support for "After Post-Process" render pass for unlit shader
- Added support for textured rectangular area lights
- Added stereo instancing macros to MSAA shaders
- Added support for Quarter Res Raytraced Reflections (not enabled)
- Added fade factor for decal projectors.
- Added stereo instancing macros to most shaders used in VR
- Added multi edition support for HDRenderPipelineAsset

### Fixed
- Fixed logic to disable FPTL with stereo rendering
- Fixed stacklit transmission and sun highlight
- Fixed decals with stereo rendering
- Fixed sky with stereo rendering
- Fixed flip logic for postprocessing + VR
- Fixed copyStencilBuffer pass for Switch
- Fixed point light shadow map culling that wasn't taking into account far plane
- Fixed usage of SSR with transparent on all master node
- Fixed SSR and microshadowing on fabric material
- Fixed blit pass for stereo rendering
- Fixed lightlist bounds for stereo rendering
- Fixed windows and in-game DebugMenu sync.
- Fixed FrameSettings' LitShaderMode sync when opening DebugMenu.
- Fixed Metal specific issues with decals, hitting a sampler limit and compiling AxF shader
- Fixed an issue with flipped depth buffer during postprocessing
- Fixed normal map use for shadow bias with forward lit - now use geometric normal
- Fixed transparent depth prepass and postpass access so they can be use without alpha clipping for lit shader
- Fixed support of alpha clip shadow for lit master node
- Fixed unlit master node not compiling
- Fixed issue with debug display of reflection probe
- Fixed issue with phong tessellations not working with lit shader
- Fixed issue with vertex displacement being affected by heightmap setting even if not heightmap where assign
- Fixed issue with density mode on Lit terrain producing NaN
- Fixed issue when going back and forth from Lit to LitTesselation for displacement mode
- Fixed issue with ambient occlusion incorrectly applied to emissiveColor with light layers in deferred
- Fixed issue with fabric convolution not using the correct convolved texture when fabric convolution is enabled
- Fixed issue with Thick mode for Transmission that was disabling transmission with directional light
- Fixed shutdown edge cases with HDRP tests
- Fixed slowdow when enabling Fabric convolution in HDRP asset
- Fixed specularAA not compiling in StackLit Master node
- Fixed material debug view with stereo rendering
- Fixed material's RenderQueue edition in default view.
- Fixed banding issues within volumetric density buffer
- Fixed missing multicompile for MSAA for AxF
- Fixed camera-relative support for stereo rendering
- Fixed remove sync with render thread when updating decal texture atlas.
- Fixed max number of keyword reach [256] issue. Several shader feature are now local
- Fixed Scene Color and Depth nodes
- Fixed SSR in forward
- Fixed custom editor of Unlit, HD Unlit and PBR shader graph master node
- Fixed issue with NewFrame not correctly calculated in Editor when switching scene
- Fixed issue with TerrainLit not compiling with depth only pass and normal buffer
- Fixed geometric normal use for shadow bias with PBR master node in forward
- Fixed instancing macro usage for decals
- Fixed error message when having more than one directional light casting shadow
- Fixed error when trying to display preview of Camera or PlanarReflectionProbe
- Fixed LOAD_TEXTURE2D_ARRAY_MSAA macro
- Fixed min-max and amplitude clamping value in inspector of vertex displacement materials
- Fixed issue with alpha shadow clip (was incorrectly clipping object shadow)
- Fixed an issue where sky cubemap would not be cleared correctly when setting the current sky to None
- Fixed a typo in Static Lighting Sky component UI
- Fixed issue with incorrect reset of RenderQueue when switching shader in inspector GUI
- Fixed issue with variant stripper stripping incorrectly some variants
- Fixed a case of ambient lighting flickering because of previews
- Fixed Decals when rendering multiple camera in a single frame
- Fixed cascade shadow count in shader
- Fixed issue with Stacklit shader with Haze effect
- Fixed an issue with the max sample count for the TAA
- Fixed post-process guard band for XR
- Fixed exposure of emissive of Unlit
- Fixed depth only and motion vector pass for Unlit not working correctly with MSAA
- Fixed an issue with stencil buffer copy causing unnecessary compute dispatches for lighting
- Fixed multi edition issue in FrameSettings
- Fixed issue with SRP batcher and DebugDisplay variant of lit shader
- Fixed issue with debug material mode not doing alpha test
- Fixed "Attempting to draw with missing UAV bindings" errors on Vulkan
- Fixed pre-exposure incorrectly apply to preview
- Fixed issue with duplicate 3D texture in 3D texture altas of volumetric?
- Fixed Camera rendering order (base on the depth parameter)
- Fixed shader graph decals not being cropped by gizmo
- Fixed "Attempting to draw with missing UAV bindings" errors on Vulkan.


### Changed
- ColorPyramid compute shader passes is swapped to pixel shader passes on platforms where the later is faster (Nintendo Switch).
- Removing the simple lightloop used by the simple lit shader
- Whole refactor of reflection system: Planar and reflection probe
- Separated Passthrough from other RenderingPath
- Update several properties naming and caption based on feedback from documentation team
- Remove tile shader variant for transparent backface pass of lit shader
- Rename all HDRenderPipeline to HDRP folder for shaders
- Rename decal property label (based on doc team feedback)
- Lit shader mode now default to Deferred to reduce build time
- Update UI of Emission parameters in shaders
- Improve shader variant stripping including shader graph variant
- Refactored render loop to render realtime probes visible per camera
- Enable SRP batcher by default
- Shader code refactor: Rename LIGHTLOOP_SINGLE_PASS => LIGHTLOOP_DISABLE_TILE_AND_CLUSTER and clean all usage of LIGHTLOOP_TILE_PASS
- Shader code refactor: Move pragma definition of vertex and pixel shader inside pass + Move SURFACE_GRADIENT definition in XXXData.hlsl
- Micro-shadowing in Lit forward now use ambientOcclusion instead of SpecularOcclusion
- Upgraded FrameSettings workflow, DebugMenu and Inspector part relative to it
- Update build light list shader code to support 32 threads in wavefronts on Switch
- LayeredLit layers' foldout are now grouped in one main foldout per layer
- Shadow alpha clip can now be enabled on lit shader and haor shader enven for opaque
- Temporal Antialiasing optimization for Xbox One X
- Parameter depthSlice on SetRenderTarget functions now defaults to -1 to bind the entire resource
- Rename SampleCameraDepth() functions to LoadCameraDepth() and SampleCameraDepth(), same for SampleCameraColor() functions
- Improved Motion Blur quality.
- Update stereo frame settings values for single-pass instancing and double-wide
- Rearrange FetchDepth functions to prepare for stereo-instancing
- Remove unused _ComputeEyeIndex
- Updated HDRenderPipelineAsset inspector
- Re-enable SRP batcher for metal

## [5.2.0-preview] - 2018-11-27

### Added
- Added option to run Contact Shadows and Volumetrics Voxelization stage in Async Compute
- Added camera freeze debug mode - Allow to visually see culling result for a camera
- Added support of Gizmo rendering before and after postprocess in Editor
- Added support of LuxAtDistance for punctual lights

### Fixed
- Fixed Debug.DrawLine and Debug.Ray call to work in game view
- Fixed DebugMenu's enum resetted on change
- Fixed divide by 0 in refraction causing NaN
- Fixed disable rough refraction support
- Fixed refraction, SSS and atmospheric scattering for VR
- Fixed forward clustered lighting for VR (double-wide).
- Fixed Light's UX to not allow negative intensity
- Fixed HDRenderPipelineAsset inspector broken when displaying its FrameSettings from project windows.
- Fixed forward clustered lighting for VR (double-wide).
- Fixed HDRenderPipelineAsset inspector broken when displaying its FrameSettings from project windows.
- Fixed Decals and SSR diable flags for all shader graph master node (Lit, Fabric, StackLit, PBR)
- Fixed Distortion blend mode for shader graph master node (Lit, StackLit)
- Fixed bent Normal for Fabric master node in shader graph
- Fixed PBR master node lightlayers
- Fixed shader stripping for built-in lit shaders.

### Changed
- Rename "Regular" in Diffusion profile UI "Thick Object"
- Changed VBuffer depth parametrization for volumetric from distanceRange to depthExtent - Require update of volumetric settings - Fog start at near plan
- SpotLight with box shape use Lux unit only

## [5.1.0-preview] - 2018-11-19

### Added

- Added a separate Editor resources file for resources Unity does not take when it builds a Player.
- You can now disable SSR on Materials in Shader Graph.
- Added support for MSAA when the Supported Lit Shader Mode is set to Both. Previously HDRP only supported MSAA for Forward mode.
- You can now override the emissive color of a Material when in debug mode.
- Exposed max light for Light Loop Settings in HDRP asset UI.
- HDRP no longer performs a NormalDBuffer pass update if there are no decals in the Scene.
- Added distant (fall-back) volumetric fog and improved the fog evaluation precision.
- Added an option to reflect sky in SSR.
- Added a y-axis offset for the PlanarReflectionProbe and offset tool.
- Exposed the option to run SSR and SSAO on async compute.
- Added support for the _GlossMapScale parameter in the Legacy to HDRP Material converter.
- Added wave intrinsic instructions for use in Shaders (for AMD GCN).


### Fixed
- Fixed sphere shaped influence handles clamping in Reflection Probes.
- Fixed Reflection Probe data migration for projects created before using HDRP.
- Fixed UI of Layered Material where Unity previously rendered the scrollbar above the Copy button.
- Fixed Material tessellations parameters Start fade distance and End fade distance. Originally, Unity clamped these values when you modified them.
- Fixed various distortion and refraction issues - handle a better fall-back.
- Fixed SSR for multiple views.
- Fixed SSR issues related to self-intersections.
- Fixed shape density volume handle speed.
- Fixed density volume shape handle moving too fast.
- Fixed the Camera velocity pass that we removed by mistake.
- Fixed some null pointer exceptions when disabling motion vectors support.
- Fixed viewports for both the Subsurface Scattering combine pass and the transparent depth prepass.
- Fixed the blend mode pop-up in the UI. It previously did not appear when you enabled pre-refraction.
- Fixed some null pointer exceptions that previously occurred when you disabled motion vectors support.
- Fixed Layered Lit UI issue with scrollbar.
- Fixed cubemap assignation on custom ReflectionProbe.
- Fixed Reflection Probes’ capture settings' shadow distance.
- Fixed an issue with the SRP batcher and Shader variables declaration.
- Fixed thickness and subsurface slots for fabric Shader master node that wasn't appearing with the right combination of flags.
- Fixed d3d debug layer warning.
- Fixed PCSS sampling quality.
- Fixed the Subsurface and transmission Material feature enabling for fabric Shader.
- Fixed the Shader Graph UV node’s dimensions when using it in a vertex Shader.
- Fixed the planar reflection mirror gizmo's rotation.
- Fixed HDRenderPipelineAsset's FrameSettings not showing the selected enum in the Inspector drop-down.
- Fixed an error with async compute.
- MSAA now supports transparency.
- The HDRP Material upgrader tool now converts metallic values correctly.
- Volumetrics now render in Reflection Probes.
- Fixed a crash that occurred whenever you set a viewport size to 0.
- Fixed the Camera physic parameter that the UI previously did not display.
- Fixed issue in pyramid shaped spotlight handles manipulation

### Changed

- Renamed Line shaped Lights to Tube Lights.
- HDRP now uses mean height fog parametrization.
- Shadow quality settings are set to All when you use HDRP (This setting is not visible in the UI when using SRP). This avoids Legacy Graphics Quality Settings disabling the shadows and give SRP full control over the Shadows instead.
- HDRP now internally uses premultiplied alpha for all fog.
- Updated default FrameSettings used for realtime Reflection Probes when you create a new HDRenderPipelineAsset.
- Remove multi-camera support. LWRP and HDRP will not support multi-camera layered rendering.
- Updated Shader Graph subshaders to use the new instancing define.
- Changed fog distance calculation from distance to plane to distance to sphere.
- Optimized forward rendering using AMD GCN by scalarizing the light loop.
- Changed the UI of the Light Editor.
- Change ordering of includes in HDRP Materials in order to reduce iteration time for faster compilation.
- Added a StackLit master node replacing the InspectorUI version. IMPORTANT: All previously authored StackLit Materials will be lost. You need to recreate them with the master node.

## [5.0.0-preview] - 2018-09-28

### Added
- Added occlusion mesh to depth prepass for VR (VR still disabled for now)
- Added a debug mode to display only one shadow at once
- Added controls for the highlight created by directional lights
- Added a light radius setting to punctual lights to soften light attenuation and simulate fill lighting
- Added a 'minRoughness' parameter to all non-area lights (was previously only available for certain light types)
- Added separate volumetric light/shadow dimmers
- Added per-pixel jitter to volumetrics to reduce aliasing artifacts
- Added a SurfaceShading.hlsl file, which implements material-agnostic shading functionality in an efficient manner
- Added support for shadow bias for thin object transmission
- Added FrameSettings to control realtime planar reflection
- Added control for SRPBatcher on HDRP Asset
- Added an option to clear the shadow atlases in the debug menu
- Added a color visualization of the shadow atlas rescale in debug mode
- Added support for disabling SSR on materials
- Added intrinsic for XBone
- Added new light volume debugging tool
- Added a new SSR debug view mode
- Added translaction's scale invariance on DensityVolume
- Added multiple supported LitShadermode and per renderer choice in case of both Forward and Deferred supported
- Added custom specular occlusion mode to Lit Shader Graph Master node

### Fixed
- Fixed a normal bias issue with Stacklit (Was causing light leaking)
- Fixed camera preview outputing an error when both scene and game view where display and play and exit was call
- Fixed override debug mode not apply correctly on static GI
- Fixed issue where XRGraphicsConfig values set in the asset inspector GUI weren't propagating correctly (VR still disabled for now)
- Fixed issue with tangent that was using SurfaceGradient instead of regular normal decoding
- Fixed wrong error message display when switching to unsupported target like IOS
- Fixed an issue with ambient occlusion texture sometimes not being created properly causing broken rendering
- Shadow near plane is no longer limited at 0.1
- Fixed decal draw order on transparent material
- Fixed an issue where sometime the lookup texture used for GGX convolution was broken, causing broken rendering
- Fixed an issue where you wouldn't see any fog for certain pipeline/scene configurations
- Fixed an issue with volumetric lighting where the anisotropy value of 0 would not result in perfectly isotropic lighting
- Fixed shadow bias when the atlas is rescaled
- Fixed shadow cascade sampling outside of the atlas when cascade count is inferior to 4
- Fixed shadow filter width in deferred rendering not matching shader config
- Fixed stereo sampling of depth texture in MSAA DepthValues.shader
- Fixed box light UI which allowed negative and zero sizes, thus causing NaNs
- Fixed stereo rendering in HDRISky.shader (VR)
- Fixed normal blend and blend sphere influence for reflection probe
- Fixed distortion filtering (was point filtering, now trilinear)
- Fixed contact shadow for large distance
- Fixed depth pyramid debug view mode
- Fixed sphere shaped influence handles clamping in reflection probes
- Fixed reflection probes data migration for project created before using hdrp
- Fixed ambient occlusion for Lit Master Node when slot is connected

### Changed
- Use samplerunity_ShadowMask instead of samplerunity_samplerLightmap for shadow mask
- Allow to resize reflection probe gizmo's size
- Improve quality of screen space shadow
- Remove support of projection model for ScreenSpaceLighting (SSR always use HiZ and refraction always Proxy)
- Remove all the debug mode from SSR that are obsolete now
- Expose frameSettings and Capture settings for reflection and planar probe
- Update UI for reflection probe, planar probe, camera and HDRP Asset
- Implement proper linear blending for volumetric lighting via deep compositing as described in the paper "Deep Compositing Using Lie Algebras"
- Changed  planar mapping to match terrain convention (XZ instead of ZX)
- XRGraphicsConfig is no longer Read/Write. Instead, it's read-only. This improves consistency of XR behavior between the legacy render pipeline and SRP
- Change reflection probe data migration code (to update old reflection probe to new one)
- Updated gizmo for ReflectionProbes
- Updated UI and Gizmo of DensityVolume

## [4.0.0-preview] - 2018-09-28

### Added
- Added a new TerrainLit shader that supports rendering of Unity terrains.
- Added controls for linear fade at the boundary of density volumes
- Added new API to control decals without monobehaviour object
- Improve Decal Gizmo
- Implement Screen Space Reflections (SSR) (alpha version, highly experimental)
- Add an option to invert the fade parameter on a Density Volume
- Added a Fabric shader (experimental) handling cotton and silk
- Added support for MSAA in forward only for opaque only
- Implement smoothness fade for SSR
- Added support for AxF shader (X-rite format - require special AxF importer from Unity not part of HDRP)
- Added control for sundisc on directional light (hack)
- Added a new HD Lit Master node that implements Lit shader support for Shader Graph
- Added Micro shadowing support (hack)
- Added an event on HDAdditionalCameraData for custom rendering
- HDRP Shader Graph shaders now support 4-channel UVs.

### Fixed
- Fixed an issue where sometimes the deferred shadow texture would not be valid, causing wrong rendering.
- Stencil test during decals normal buffer update is now properly applied
- Decals corectly update normal buffer in forward
- Fixed a normalization problem in reflection probe face fading causing artefacts in some cases
- Fix multi-selection behavior of Density Volumes overwriting the albedo value
- Fixed support of depth texture for RenderTexture. HDRP now correctly output depth to user depth buffer if RenderTexture request it.
- Fixed multi-selection behavior of Density Volumes overwriting the albedo value
- Fixed support of depth for RenderTexture. HDRP now correctly output depth to user depth buffer if RenderTexture request it.
- Fixed support of Gizmo in game view in the editor
- Fixed gizmo for spot light type
- Fixed issue with TileViewDebug mode being inversed in gameview
- Fixed an issue with SAMPLE_TEXTURECUBE_SHADOW macro
- Fixed issue with color picker not display correctly when game and scene view are visible at the same time
- Fixed an issue with reflection probe face fading
- Fixed camera motion vectors shader and associated matrices to update correctly for single-pass double-wide stereo rendering
- Fixed light attenuation functions when range attenuation is disabled
- Fixed shadow component algorithm fixup not dirtying the scene, so changes can be saved to disk.
- Fixed some GC leaks for HDRP
- Fixed contact shadow not affected by shadow dimmer
- Fixed GGX that works correctly for the roughness value of 0 (mean specular highlgiht will disappeard for perfect mirror, we rely on maxSmoothness instead to always have a highlight even on mirror surface)
- Add stereo support to ShaderPassForward.hlsl. Forward rendering now seems passable in limited test scenes with camera-relative rendering disabled.
- Add stereo support to ProceduralSky.shader and OpaqueAtmosphericScattering.shader.
- Added CullingGroupManager to fix more GC.Alloc's in HDRP
- Fixed rendering when multiple cameras render into the same render texture

### Changed
- Changed the way depth & color pyramids are built to be faster and better quality, thus improving the look of distortion and refraction.
- Stabilize the dithered LOD transition mask with respect to the camera rotation.
- Avoid multiple depth buffer copies when decals are present
- Refactor code related to the RT handle system (No more normal buffer manager)
- Remove deferred directional shadow and move evaluation before lightloop
- Add a function GetNormalForShadowBias() that material need to implement to return the normal used for normal shadow biasing
- Remove Jimenez Subsurface scattering code (This code was disabled by default, now remove to ease maintenance)
- Change Decal API, decal contribution is now done in Material. Require update of material using decal
- Move a lot of files from CoreRP to HDRP/CoreRP. All moved files weren't used by Ligthweight pipeline. Long term they could move back to CoreRP after CoreRP become out of preview
- Updated camera inspector UI
- Updated decal gizmo
- Optimization: The objects that are rendered in the Motion Vector Pass are not rendered in the prepass anymore
- Removed setting shader inclue path via old API, use package shader include paths
- The default value of 'maxSmoothness' for punctual lights has been changed to 0.99
- Modified deferred compute and vert/frag shaders for first steps towards stereo support
- Moved material specific Shader Graph files into corresponding material folders.
- Hide environment lighting settings when enabling HDRP (Settings are control from sceneSettings)
- Update all shader includes to use absolute path (allow users to create material in their Asset folder)
- Done a reorganization of the files (Move ShaderPass to RenderPipeline folder, Move all shadow related files to Lighting/Shadow and others)
- Improved performance and quality of Screen Space Shadows

## [3.3.0-preview]

### Added
- Added an error message to say to use Metal or Vulkan when trying to use OpenGL API
- Added a new Fabric shader model that supports Silk and Cotton/Wool
- Added a new HDRP Lighting Debug mode to visualize Light Volumes for Point, Spot, Line, Rectangular and Reflection Probes
- Add support for reflection probe light layers
- Improve quality of anisotropic on IBL

### Fixed
- Fix an issue where the screen where darken when rendering camera preview
- Fix display correct target platform when showing message to inform user that a platform is not supported
- Remove workaround for metal and vulkan in normal buffer encoding/decoding
- Fixed an issue with color picker not working in forward
- Fixed an issue where reseting HDLight do not reset all of its parameters
- Fixed shader compile warning in DebugLightVolumes.shader

### Changed
- Changed default reflection probe to be 256x256x6 and array size to be 64
- Removed dependence on the NdotL for thickness evaluation for translucency (based on artist's input)
- Increased the precision when comparing Planar or HD reflection probe volumes
- Remove various GC alloc in C#. Slightly better performance

## [3.2.0-preview]

### Added
- Added a luminance meter in the debug menu
- Added support of Light, reflection probe, emissive material, volume settings related to lighting to Lighting explorer
- Added support for 16bit shadows

### Fixed
- Fix issue with package upgrading (HDRP resources asset is now versionned to worarkound package manager limitation)
- Fix HDReflectionProbe offset displayed in gizmo different than what is affected.
- Fix decals getting into a state where they could not be removed or disabled.
- Fix lux meter mode - The lux meter isn't affected by the sky anymore
- Fix area light size reset when multi-selected
- Fix filter pass number in HDUtils.BlitQuad
- Fix Lux meter mode that was applying SSS
- Fix planar reflections that were not working with tile/cluster (olbique matrix)
- Fix debug menu at runtime not working after nested prefab PR come to trunk
- Fix scrolling issue in density volume

### Changed
- Shader code refactor: Split MaterialUtilities file in two parts BuiltinUtilities (independent of FragInputs) and MaterialUtilities (Dependent of FragInputs)
- Change screen space shadow rendertarget format from ARGB32 to RG16

## [3.1.0-preview]

### Added
- Decal now support per channel selection mask. There is now two mode. One with BaseColor, Normal and Smoothness and another one more expensive with BaseColor, Normal, Smoothness, Metal and AO. Control is on HDRP Asset. This may require to launch an update script for old scene: 'Edit/Render Pipeline/Single step upgrade script/Upgrade all DecalMaterial MaskBlendMode'.
- Decal now supports depth bias for decal mesh, to prevent z-fighting
- Decal material now supports draw order for decal projectors
- Added LightLayers support (Base on mask from renderers name RenderingLayers and mask from light name LightLayers - if they match, the light apply) - cost an extra GBuffer in deferred (more bandwidth)
- When LightLayers is enabled, the AmbientOclusion is store in the GBuffer in deferred path allowing to avoid double occlusion with SSAO. In forward the double occlusion is now always avoided.
- Added the possibility to add an override transform on the camera for volume interpolation
- Added desired lux intensity and auto multiplier for HDRI sky
- Added an option to disable light by type in the debug menu
- Added gradient sky
- Split EmissiveColor and bakeDiffuseLighting in forward avoiding the emissiveColor to be affect by SSAO
- Added a volume to control indirect light intensity
- Added EV 100 intensity unit for area lights
- Added support for RendererPriority on Renderer. This allow to control order of transparent rendering manually. HDRP have now two stage of sorting for transparent in addition to bact to front. Material have a priority then Renderer have a priority.
- Add Coupling of (HD)Camera and HDAdditionalCameraData for reset and remove in inspector contextual menu of Camera
- Add Coupling of (HD)ReflectionProbe and HDAdditionalReflectionData for reset and remove in inspector contextual menu of ReflectoinProbe
- Add macro to forbid unity_ObjectToWorld/unity_WorldToObject to be use as it doesn't handle camera relative rendering
- Add opacity control on contact shadow

### Fixed
- Fixed an issue with PreIntegratedFGD texture being sometimes destroyed and not regenerated causing rendering to break
- PostProcess input buffers are not copied anymore on PC if the viewport size matches the final render target size
- Fixed an issue when manipulating a lot of decals, it was displaying a lot of errors in the inspector
- Fixed capture material with reflection probe
- Refactored Constant Buffers to avoid hitting the maximum number of bound CBs in some cases.
- Fixed the light range affecting the transform scale when changed.
- Snap to grid now works for Decal projector resizing.
- Added a warning for 128x128 cookie texture without mipmaps
- Replace the sampler used for density volumes for correct wrap mode handling

### Changed
- Move Render Pipeline Debug "Windows from Windows->General-> Render Pipeline debug windows" to "Windows from Windows->Analysis-> Render Pipeline debug windows"
- Update detail map formula for smoothness and albedo, goal it to bright and dark perceptually and scale factor is use to control gradient speed
- Refactor the Upgrade material system. Now a material can be update from older version at any time. Call Edit/Render Pipeline/Upgrade all Materials to newer version
- Change name EnableDBuffer to EnableDecals at several place (shader, hdrp asset...), this require a call to Edit/Render Pipeline/Upgrade all Materials to newer version to have up to date material.
- Refactor shader code: BakeLightingData structure have been replace by BuiltinData. Lot of shader code have been remove/change.
- Refactor shader code: All GBuffer are now handled by the deferred material. Mean ShadowMask and LightLayers are control by lit material in lit.hlsl and not outside anymore. Lot of shader code have been remove/change.
- Refactor shader code: Rename GetBakedDiffuseLighting to ModifyBakedDiffuseLighting. This function now handle lighting model for transmission too. Lux meter debug mode is factor outisde.
- Refactor shader code: GetBakedDiffuseLighting is not call anymore in GBuffer or forward pass, including the ConvertSurfaceDataToBSDFData and GetPreLightData, this is done in ModifyBakedDiffuseLighting now
- Refactor shader code: Added a backBakeDiffuseLighting to BuiltinData to handle lighting for transmission
- Refactor shader code: Material must now call InitBuiltinData (Init all to zero + init bakeDiffuseLighting and backBakeDiffuseLighting ) and PostInitBuiltinData

## [3.0.0-preview]

### Fixed
- Fixed an issue with distortion that was using previous frame instead of current frame
- Fixed an issue where disabled light where not upgrade correctly to the new physical light unit system introduce in 2.0.5-preview

### Changed
- Update assembly definitions to output assemblies that match Unity naming convention (Unity.*).

## [2.0.5-preview]

### Added
- Add option supportDitheringCrossFade on HDRP Asset to allow to remove shader variant during player build if needed
- Add contact shadows for punctual lights (in additional shadow settings), only one light is allowed to cast contact shadows at the same time and so at each frame a dominant light is choosed among all light with contact shadows enabled.
- Add PCSS shadow filter support (from SRP Core)
- Exposed shadow budget parameters in HDRP asset
- Add an option to generate an emissive mesh for area lights (currently rectangle light only). The mesh fits the size, intensity and color of the light.
- Add an option to the HDRP asset to increase the resolution of volumetric lighting.
- Add additional ligth unit support for punctual light (Lumens, Candela) and area lights (Lumens, Luminance)
- Add dedicated Gizmo for the box Influence volume of HDReflectionProbe / PlanarReflectionProbe

### Changed
- Re-enable shadow mask mode in debug view
- SSS and Transmission code have been refactored to be able to share it between various material. Guidelines are in SubsurfaceScattering.hlsl
- Change code in area light with LTC for Lit shader. Magnitude is now take from FGD texture instead of a separate texture
- Improve camera relative rendering: We now apply camera translation on the model matrix, so before the TransformObjectToWorld(). Note: unity_WorldToObject and unity_ObjectToWorld must never be used directly.
- Rename positionWS to positionRWS (Camera relative world position) at a lot of places (mainly in interpolator and FragInputs). In case of custom shader user will be required to update their code.
- Rename positionWS, capturePositionWS, proxyPositionWS, influencePositionWS to positionRWS, capturePositionRWS, proxyPositionRWS, influencePositionRWS (Camera relative world position) in LightDefinition struct.
- Improve the quality of trilinear filtering of density volume textures.
- Improve UI for HDReflectionProbe / PlanarReflectionProbe

### Fixed
- Fixed a shader preprocessor issue when compiling DebugViewMaterialGBuffer.shader against Metal target
- Added a temporary workaround to Lit.hlsl to avoid broken lighting code with Metal/AMD
- Fixed issue when using more than one volume texture mask with density volumes.
- Fixed an error which prevented volumetric lighting from working if no density volumes with 3D textures were present.
- Fix contact shadows applied on transmission
- Fix issue with forward opaque lit shader variant being removed by the shader preprocessor
- Fixed compilation errors on Nintendo Switch (limited XRSetting support).
- Fixed apply range attenuation option on punctual light
- Fixed issue with color temperature not take correctly into account with static lighting
- Don't display fog when diffuse lighting, specular lighting, or lux meter debug mode are enabled.

## [2.0.4-preview]

### Fixed
- Fix issue when disabling rough refraction and building a player. Was causing a crash.

## [2.0.3-preview]

### Added
- Increased debug color picker limit up to 260k lux

## [2.0.2-preview]

### Added
- Add Light -> Planar Reflection Probe command
- Added a false color mode in rendering debug
- Add support for mesh decals
- Add flag to disable projector decals on transparent geometry to save performance and decal texture atlas space
- Add ability to use decal diffuse map as mask only
- Add visualize all shadow masks in lighting debug
- Add export of normal and roughness buffer for forwardOnly and when in supportOnlyForward mode for forward
- Provide a define in lit.hlsl (FORWARD_MATERIAL_READ_FROM_WRITTEN_NORMAL_BUFFER) when output buffer normal is used to read the normal and roughness instead of caclulating it (can save performance, but lower quality due to compression)
- Add color swatch to decal material

### Changed
- Change Render -> Planar Reflection creation to 3D Object -> Mirror
- Change "Enable Reflector" name on SpotLight to "Angle Affect Intensity"
- Change prototype of BSDFData ConvertSurfaceDataToBSDFData(SurfaceData surfaceData) to BSDFData ConvertSurfaceDataToBSDFData(uint2 positionSS, SurfaceData surfaceData)

### Fixed
- Fix issue with StackLit in deferred mode with deferredDirectionalShadow due to GBuffer not being cleared. Gbuffer is still not clear and issue was fix with the new Output of normal buffer.
- Fixed an issue where interpolation volumes were not updated correctly for reflection captures.
- Fixed an exception in Light Loop settings UI

## [2.0.1-preview]

### Added
- Add stripper of shader variant when building a player. Save shader compile time.
- Disable per-object culling that was executed in C++ in HD whereas it was not used (Optimization)
- Enable texture streaming debugging (was not working before 2018.2)
- Added Screen Space Reflection with Proxy Projection Model
- Support correctly scene selection for alpha tested object
- Add per light shadow mask mode control (i.e shadow mask distance and shadow mask). It use the option NonLightmappedOnly
- Add geometric filtering to Lit shader (allow to reduce specular aliasing)
- Add shortcut to create DensityVolume and PlanarReflection in hierarchy
- Add a DefaultHDMirrorMaterial material for PlanarReflection
- Added a script to be able to upgrade material to newer version of HDRP
- Removed useless duplication of ForwardError passes.
- Add option to not compile any DEBUG_DISPLAY shader in the player (Faster build) call Support Runtime Debug display

### Changed
- Changed SupportForwardOnly to SupportOnlyForward in render pipeline settings
- Changed versioning variable name in HDAdditionalXXXData from m_version to version
- Create unique name when creating a game object in the rendering menu (i.e Density Volume(2))
- Re-organize various files and folder location to clean the repository
- Change Debug windows name and location. Now located at:  Windows -> General -> Render Pipeline Debug

### Removed
- Removed GlobalLightLoopSettings.maxPlanarReflectionProbes and instead use value of GlobalLightLoopSettings.planarReflectionProbeCacheSize
- Remove EmissiveIntensity parameter and change EmissiveColor to be HDR (Matching Builtin Unity behavior) - Data need to be updated - Launch Edit -> Single Step Upgrade Script -> Upgrade all Materials emissionColor

### Fixed
- Fix issue with LOD transition and instancing
- Fix discrepency between object motion vector and camera motion vector
- Fix issue with spot and dir light gizmo axis not highlighted correctly
- Fix potential crash while register debug windows inputs at startup
- Fix warning when creating Planar reflection
- Fix specular lighting debug mode (was rendering black)
- Allow projector decal with null material to allow to configure decal when HDRP is not set
- Decal atlas texture offset/scale is updated after allocations (used to be before so it was using date from previous frame)

## [2018.1 experimental]

### Added
- Configure the VolumetricLightingSystem code path to be on by default
- Trigger a build exception when trying to build an unsupported platform
- Introduce the VolumetricLightingController component, which can (and should) be placed on the camera, and allows one to control the near and the far plane of the V-Buffer (volumetric "froxel" buffer) along with the depth distribution (from logarithmic to linear)
- Add 3D texture support for DensityVolumes
- Add a better mapping of roughness to mipmap for planar reflection
- The VolumetricLightingSystem now uses RTHandles, which allows to save memory by sharing buffers between different cameras (history buffers are not shared), and reduce reallocation frequency by reallocating buffers only if the rendering resolution increases (and suballocating within existing buffers if the rendering resolution decreases)
- Add a Volumetric Dimmer slider to lights to control the intensity of the scattered volumetric lighting
- Add UV tiling and offset support for decals.
- Add mipmapping support for volume 3D mask textures

### Changed
- Default number of planar reflection change from 4 to 2
- Rename _MainDepthTexture to _CameraDepthTexture
- The VolumetricLightingController has been moved to the Interpolation Volume framework and now functions similarly to the VolumetricFog settings
- Update of UI of cookie, CubeCookie, Reflection probe and planar reflection probe to combo box
- Allow enabling/disabling shadows for area lights when they are set to baked.
- Hide applyRangeAttenuation and FadeDistance for directional shadow as they are not used

### Removed
- Remove Resource folder of PreIntegratedFGD and add the resource to RenderPipeline Asset

### Fixed
- Fix ConvertPhysicalLightIntensityToLightIntensity() function used when creating light from script to match HDLightEditor behavior
- Fix numerical issues with the default value of mean free path of volumetric fog
- Fix the bug preventing decals from coexisting with density volumes
- Fix issue with alpha tested geometry using planar/triplanar mapping not render correctly or flickering (due to being wrongly alpha tested in depth prepass)
- Fix meta pass with triplanar (was not handling correctly the normal)
- Fix preview when a planar reflection is present
- Fix Camera preview, it is now a Preview cameraType (was a SceneView)
- Fix handling unknown GPUShadowTypes in the shadow manager.
- Fix area light shapes sent as point lights to the baking backends when they are set to baked.
- Fix unnecessary division by PI for baked area lights.
- Fix line lights sent to the lightmappers. The backends don't support this light type.
- Fix issue with shadow mask framesettings not correctly taken into account when shadow mask is enabled for lighting.
- Fix directional light and shadow mask transition, they are now matching making smooth transition
- Fix banding issues caused by high intensity volumetric lighting
- Fix the debug window being emptied on SRP asset reload
- Fix issue with debug mode not correctly clearing the GBuffer in editor after a resize
- Fix issue with ResetMaterialKeyword not resetting correctly ToggleOff/Roggle Keyword
- Fix issue with motion vector not render correctly if there is no depth prepass in deferred

## [2018.1.0f2]

### Added
- Screen Space Refraction projection model (Proxy raycasting, HiZ raymarching)
- Screen Space Refraction settings as volume component
- Added buffered frame history per camera
- Port Global Density Volumes to the Interpolation Volume System.
- Optimize ImportanceSampleLambert() to not require the tangent frame.
- Generalize SampleVBuffer() to handle different sampling and reconstruction methods.
- Improve the quality of volumetric lighting reprojection.
- Optimize Morton Order code in the Subsurface Scattering pass.
- Planar Reflection Probe support roughness (gaussian convolution of captured probe)
- Use an atlas instead of a texture array for cluster transparent decals
- Add a debug view to visualize the decal atlas
- Only store decal textures to atlas if decal is visible, debounce out of memory decal atlas warning.
- Add manipulator gizmo on decal to improve authoring workflow
- Add a minimal StackLit material (work in progress, this version can be used as template to add new material)

### Changed
- EnableShadowMask in FrameSettings (But shadowMaskSupport still disable by default)
- Forced Planar Probe update modes to (Realtime, Every Update, Mirror Camera)
- Screen Space Refraction proxy model uses the proxy of the first environment light (Reflection probe/Planar probe) or the sky
- Moved RTHandle static methods to RTHandles
- Renamed RTHandle to RTHandleSystem.RTHandle
- Move code for PreIntegratedFDG (Lit.shader) into its dedicated folder to be share with other material
- Move code for LTCArea (Lit.shader) into its dedicated folder to be share with other material

### Removed
- Removed Planar Probe mirror plane position and normal fields in inspector, always display mirror plane and normal gizmos

### Fixed
- Fix fog flags in scene view is now taken into account
- Fix sky in preview windows that were disappearing after a load of a new level
- Fix numerical issues in IntersectRayAABB().
- Fix alpha blending of volumetric lighting with transparent objects.
- Fix the near plane of the V-Buffer causing out-of-bounds look-ups in the clustered data structure.
- Depth and color pyramid are properly computed and sampled when the camera renders inside a viewport of a RTHandle.
- Fix decal atlas debug view to work correctly when shadow atlas view is also enabled

## [2018.1.0b13]

...<|MERGE_RESOLUTION|>--- conflicted
+++ resolved
@@ -141,9 +141,6 @@
 - Fixed Light units not matching light type
 - Fixed QualitySettings panel not displaying HDRP Asset
 - Fixed black reflection probes the first time loading a project
-<<<<<<< HEAD
-- VFX: Preserve specular option for lit outputs (matches HDRP lit shader)
-=======
 - Fixed y-flip in scene view with XR SDK
 - Fixed Decal projectors do not immediately respond when parent object layer mask is changed in editor.
 - Fixed y-flip in scene view with XR SDK
@@ -170,7 +167,7 @@
 - Fixed an issue with Metal Shader Compiler and GTAO shader for metal
 - Fixed resources load issue while upgrading HDRP package.
 - Fix LOD fade mask by accounting for field of view
->>>>>>> 88747305
+- VFX: Preserve specular option for lit outputs (matches HDRP lit shader)
 
 ### Changed
 - Color buffer pyramid is not allocated anymore if neither refraction nor distortion are enabled
