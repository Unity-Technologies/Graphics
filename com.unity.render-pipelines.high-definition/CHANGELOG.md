--- conflicted
+++ resolved
@@ -30,14 +30,11 @@
 
 ### Changed
 - Combined occlusion meshes into one to reduce draw calls and state changes with XR single-pass.
-<<<<<<< HEAD
-- Removed _BLENDMODE_PRESERVE_SPECULAR_LIGHTING keyword from shaders.
-=======
 - Claryfied doc for the LayeredLit material.
 - Various improvements for the Volumetric Fog.
 - Use draggable fields for float scalable settings
 - Migrated the fabric & hair shadergraph samples directly into the renderpipeline resources.
->>>>>>> 3e97cac8
+- Removed _BLENDMODE_PRESERVE_SPECULAR_LIGHTING keyword from shaders.
 
 ## [10.1.0] - 2020-10-12
 
