# Changelog
All notable changes to this package will be documented in this file.

The format is based on [Keep a Changelog](http://keepachangelog.com/en/1.0.0/)
and this project adheres to [Semantic Versioning](http://semver.org/spec/v2.0.0.html).

## [11.0.0] - 2020-10-21

Version Updated
The version number for this package has increased due to a version update of a related graphics package.

## [10.2.0] - 2020-10-19

### Added
- Added a rough distortion frame setting and and info box on distortion materials.
- Adding support of 4 channel tex coords for ray tracing (case 1265309).
- Added a help button on the volume component toolbar for documentation.
- Added range remapping to metallic property for Lit and Decal shaders.
- Exposed the API to access HDRP shader pass names.
- Added the status check of default camera frame settings in the DXR wizard.
- Added frame setting for Virtual Texturing. 
- Added a fade distance for light influencing volumetric lighting.
- Adding an "Include For Ray Tracing" toggle on lights to allow the user to exclude them when ray tracing is enabled in the frame settings of a camera.
- Added fog volumetric scattering support for path tracing.
- Added new algorithm for SSR with temporal accumulation
- Added quality preset of the new volumetric fog parameters.
- Added missing documentation for unsupported SG RT nodes and light's include for raytracing attrbute.

### Fixed
- Fixed an issue where the Exposure Shader Graph node had clipped text. (case 1265057)
- Fixed an issue when rendering into texture where alpha would not default to 1.0 when using 11_11_10 color buffer in non-dev builds.
- Fixed issues with reordering and hiding graphics compositor layers (cases 1283903, 1285282, 1283886).
- Fixed the possibility to have a shader with a pre-refraction render queue and refraction enabled at the same time.
- Fixed a migration issue with the rendering queue in ShaderGraph when upgrading to 10.x;
- Fixed the object space matrices in shader graph for ray tracing.
- Changed the cornea refraction function to take a view dir in object space.
- Fixed upside down XR occlusion mesh.
- Fixed precision issue with the atmospheric fog.
- Fixed issue with TAA and no motion vectors.
- Fixed the stripping not working the terrain alphatest feature required for terrain holes (case 1205902).
- Fixed bounding box generation that resulted in incorrect light culling (case 3875925).
- VFX : Fix Emissive writing in Opaque Lit Output with PSSL platforms (case 273378).
- Fixed issue where pivot of DecalProjector was not aligned anymore on Transform position when manipulating the size of the projector from the Inspector.
- Fixed a null reference exception when creating a diffusion profile asset.
- Fixed the diffusion profile not being registered as a dependency of the ShaderGraph.
- Fixing exceptions in the console when putting the SSGI in low quality mode (render graph).
- Fixed NullRef Exception when decals are in the scene, no asset is set and HDRP wizard is run.
- Fixed issue with TAA causing bleeding of a view into another when multiple views are visible.
- Fix an issue that caused issues of usability of editor if a very high resolution is set by mistake and then reverted back to a smaller resolution.
- Fixed issue where Default Volume Profile Asset change in project settings was not added to the undo stack (case 1285268).
- Fixed undo after enabling compositor.
- Fixed the ray tracing shadow UI being displayed while it shouldn't (case 1286391).
- Fixed issues with physically-based DoF, improved speed and robustness 
- Fixed a warning happening when putting the range of lights to 0.
- Fixed issue when null parameters in a volume component would spam null reference errors. Produce a warning instead.
- Fix volument component creation via script.
- Fixed GC allocs in render graph.
- Fixed scene picking passes.
- Fixed broken ray tracing light cluster full screen debug.
- Fixed dead code causing error.
- Fixed issue when dragging slider in inspector for ProjectionDepth.
- Fixed issue when resizing Inspector window that make the DecalProjector editor flickers.
- Fixed issue in DecalProjector editor when the Inspector window have a too small width: the size appears on 2 lines but the editor not let place for the second one.
- Fixed issue (null reference in console) when selecting a DensityVolume with rectangle selection.
- Fixed issue when linking the field of view with the focal length in physical camera
- Fixed supported platform build and error message.
- Fixed exceptions occuring when selecting mulitple decal projectors without materials assigned (case 1283659).
- Fixed LookDev error message when pipeline is not loaded.
- Properly reject history when enabling seond denoiser for RTGI.
- Fixed an issue that could cause objects to not be rendered when using Vulkan API.
- Fixed issue with lookdev shadows looking wrong upon exiting playmode. 
- Fixed temporary Editor freeze when selecting AOV output in graphics compositor (case 1288744).
- Fixed normal flip with double sided materials.
<<<<<<< HEAD
- Fixed the adjust weight operation not being done for the non-rendergraph pipeline.
=======
- Fixed shadow resolution settings level in the light explorer.
- Fixed the ShaderGraph being dirty after the first save.
- Fixed XR shadows culling
- Fixed stylesheet reloading for LookDev window and Wizard window.
- Fixed Nans happening when upscaling the RTGI.
>>>>>>> bc6b4975

### Changed
- Combined occlusion meshes into one to reduce draw calls and state changes with XR single-pass.
- Claryfied doc for the LayeredLit material.
- Various improvements for the Volumetric Fog.
- Use draggable fields for float scalable settings
- Migrated the fabric & hair shadergraph samples directly into the renderpipeline resources.
- Removed green coloration of the UV on the DecalProjector gizmo.
- Removed _BLENDMODE_PRESERVE_SPECULAR_LIGHTING keyword from shaders.
- Now the DXR wizard displays the name of the target asset that needs to be changed.
- Standardized naming for the option regarding Transparent objects being able to receive Screen Space Reflections.
- Making the reflection and refractions of cubemaps distance based.
- Changed Receive SSR to also controls Receive SSGI on opaque objects.
- Improved the punctual light shadow rescale algorithm.
- Changed the names of some of the parameters for the Eye Utils SG Nodes.
- Restored frame setting for async compute of contact shadows.
- Removed the possibility to have MSAA (through the frame settings) when ray tracing is active.
- Range handles for decal projector angle fading.
- Smoother angle fading for decal projector.

## [10.1.0] - 2020-10-12

### Added
- Added an option to have only the metering mask displayed in the debug mode.
- Added a new mode to cluster visualization debug where users can see a slice instead of the cluster on opaque objects.
- Added ray traced reflection support for the render graph version of the pipeline.
- Added render graph support of RTAO and required denoisers.
- Added render graph support of RTGI.
- Added support of RTSSS and Recursive Rendering in the render graph mode.
- Added support of RT and screen space shadow for render graph.
- Added tooltips with the full name of the (graphics) compositor properties to properly show large names that otherwise are clipped by the UI (case 1263590)
- Added error message if a callback AOV allocation fail
- Added marker for all AOV request operation on GPU
- Added remapping options for Depth Pyramid debug view mode
- Added an option to support AOV shader at runtime in HDRP settings (case 1265070)
- Added support of SSGI in the render graph mode.
- Added option for 11-11-10 format for cube reflection probes.
- Added an optional check in the HDRP DXR Wizard to verify 64 bits target architecture
- Added option to display timing stats in the debug menu as an average over 1 second. 
- Added a light unit slider to provide users more context when authoring physically based values.
- Added a way to check the normals through the material views.
- Added Simple mode to Earth Preset for PBR Sky
- Added the export of normals during the prepass for shadow matte for proper SSAO calculation.
- Added the usage of SSAO for shadow matte unlit shader graph.
- Added the support of input system V2
- Added a new volume component parameter to control the max ray length of directional lights(case 1279849).
- Added support for 'Pyramid' and 'Box' spot light shapes in path tracing.
- Added high quality prefiltering option for Bloom.
- Added support for camera relative ray tracing (and keeping non-camera relative ray tracing working)
- Added a rough refraction option on planar reflections.
- Added scalability settings for the planar reflection resolution.
- Added tests for AOV stacking and UI rendering in the graphics compositor.
- Added a new ray tracing only function that samples the specular part of the materials.
- Adding missing marker for ray tracing profiling (RaytracingDeferredLighting)
- Added the support of eye shader for ray tracing.
- Exposed Refraction Model to the material UI when using a Lit ShaderGraph.
- Added bounding sphere support to screen-space axis-aligned bounding box generation pass.

### Fixed
- Fixed several issues with physically-based DoF (TAA ghosting of the CoC buffer, smooth layer transitions, etc)
- Fixed GPU hang on D3D12 on xbox. 
- Fixed game view artifacts on resizing when hardware dynamic resolution was enabled
- Fixed black line artifacts occurring when Lanczos upsampling was set for dynamic resolution
- Fixed Amplitude -> Min/Max parametrization conversion
- Fixed CoatMask block appearing when creating lit master node (case 1264632)
- Fixed issue with SceneEV100 debug mode indicator when rescaling the window.
- Fixed issue with PCSS filter being wrong on first frame. 
- Fixed issue with emissive mesh for area light not appearing in playmode if Reload Scene option is disabled in Enter Playmode Settings.
- Fixed issue when Reflection Probes are set to OnEnable and are never rendered if the probe is enabled when the camera is farther than the probe fade distance. 
- Fixed issue with sun icon being clipped in the look dev window. 
- Fixed error about layers when disabling emissive mesh for area lights.
- Fixed issue when the user deletes the composition graph or .asset in runtime (case 1263319)
- Fixed assertion failure when changing resolution to compositor layers after using AOVs (case 1265023) 
- Fixed flickering layers in graphics compositor (case 1264552)
- Fixed issue causing the editor field not updating the disc area light radius.
- Fixed issues that lead to cookie atlas to be updated every frame even if cached data was valid.
- Fixed an issue where world space UI was not emitted for reflection cameras in HDRP
- Fixed an issue with cookie texture atlas that would cause realtime textures to always update in the atlas even when the content did not change.
- Fixed an issue where only one of the two lookdev views would update when changing the default lookdev volume profile.
- Fixed a bug related to light cluster invalidation.
- Fixed shader warning in DofGather (case 1272931)
- Fixed AOV export of depth buffer which now correctly export linear depth (case 1265001)
- Fixed issue that caused the decal atlas to not be updated upon changing of the decal textures content.
- Fixed "Screen position out of view frustum" error when camera is at exactly the planar reflection probe location.
- Fixed Amplitude -> Min/Max parametrization conversion
- Fixed issue that allocated a small cookie for normal spot lights.
- Fixed issue when undoing a change in diffuse profile list after deleting the volume profile.
- Fixed custom pass re-ordering and removing.
- Fixed TAA issue and hardware dynamic resolution.
- Fixed a static lighting flickering issue caused by having an active planar probe in the scene while rendering inspector preview.
- Fixed an issue where even when set to OnDemand, the sky lighting would still be updated when changing sky parameters.
- Fixed an error message trigerred when a mesh has more than 32 sub-meshes (case 1274508).
- Fixed RTGI getting noisy for grazying angle geometry (case 1266462).
- Fixed an issue with TAA history management on pssl.
- Fixed the global illumination volume override having an unwanted advanced mode (case 1270459).
- Fixed screen space shadow option displayed on directional shadows while they shouldn't (case 1270537).
- Fixed the handling of undo and redo actions in the graphics compositor (cases 1268149, 1266212, 1265028)
- Fixed issue with composition graphs that include virtual textures, cubemaps and other non-2D textures (cases 1263347, 1265638).
- Fixed issues when selecting a new composition graph or setting it to None (cases 1263350, 1266202)
- Fixed ArgumentNullException when saving shader graphs after removing the compositor from the scene (case 1268658)
- Fixed issue with updating the compositor output when not in play mode (case 1266216)
- Fixed warning with area mesh (case 1268379)
- Fixed issue with diffusion profile not being updated upon reset of the editor. 
- Fixed an issue that lead to corrupted refraction in some scenarios on xbox.
- Fixed for light loop scalarization not happening. 
- Fixed issue with stencil not being set in rendergraph mode.
- Fixed for post process being overridable in reflection probes even though it is not supported.
- Fixed RTGI in performance mode when light layers are enabled on the asset.
- Fixed SSS materials appearing black in matcap mode.
- Fixed a collision in the interaction of RTR and RTGI.
- Fix for lookdev toggling renderers that are set to non editable or are hidden in the inspector.
- Fixed issue with mipmap debug mode not properly resetting full screen mode (and viceversa). 
- Added unsupported message when using tile debug mode with MSAA.
- Fixed SSGI compilation issues on PS4.
- Fixed "Screen position out of view frustum" error when camera is on exactly the planar reflection probe plane.
- Workaround issue that caused objects using eye shader to not be rendered on xbox.
- Fixed GC allocation when using XR single-pass test mode.
- Fixed text in cascades shadow split being truncated.
- Fixed rendering of custom passes in the Custom Pass Volume inspector
- Force probe to render again if first time was during async shader compilation to avoid having cyan objects.
- Fixed for lookdev library field not being refreshed upon opening a library from the environment library inspector.
- Fixed serialization issue with matcap scale intensity.
- Close Add Override popup of Volume Inspector when the popup looses focus (case 1258571)
- Light quality setting for contact shadow set to on for High quality by default.
- Fixed an exception thrown when closing the look dev because there is no active SRP anymore.
- Fixed alignment of framesettings in HDRP Default Settings
- Fixed an exception thrown when closing the look dev because there is no active SRP anymore.
- Fixed an issue where entering playmode would close the LookDev window.
- Fixed issue with rendergraph on console failing on SSS pass.
- Fixed Cutoff not working properly with ray tracing shaders default and SG (case 1261292).
- Fixed shader compilation issue with Hair shader and debug display mode
- Fixed cubemap static preview not updated when the asset is imported.
- Fixed wizard DXR setup on non-DXR compatible devices.
- Fixed Custom Post Processes affecting preview cameras.
- Fixed issue with lens distortion breaking rendering.
- Fixed save popup appearing twice due to HDRP wizard.
- Fixed error when changing planar probe resolution.
- Fixed the dependecy of FrameSettings (MSAA, ClearGBuffer, DepthPrepassWithDeferred) (case 1277620).
- Fixed the usage of GUIEnable for volume components (case 1280018).
- Fixed the diffusion profile becoming invalid when hitting the reset (case 1269462).
- Fixed issue with MSAA resolve killing the alpha channel.
- Fixed a warning in materialevalulation
- Fixed an error when building the player.
- Fixed issue with box light not visible if range is below one and range attenuation is off.
- Fixed an issue that caused a null reference when deleting camera component in a prefab. (case 1244430)
- Fixed issue with bloom showing a thin black line after rescaling window. 
- Fixed rendergraph motion vector resolve.
- Fixed the Ray-Tracing related Debug Display not working in render graph mode.
- Fix nan in pbr sky
- Fixed Light skin not properly applied on the LookDev when switching from Dark Skin (case 1278802)
- Fixed accumulation on DX11
- Fixed issue with screen space UI not drawing on the graphics compositor (case 1279272).
- Fixed error Maximum allowed thread group count is 65535 when resolution is very high. 
- LOD meshes are now properly stripped based on the maximum lod value parameters contained in the HDRP asset.
- Fixed an inconsistency in the LOD group UI where LOD bias was not the right one.
- Fixed outlines in transitions between post-processed and plain regions in the graphics compositor (case 1278775).
- Fix decal being applied twice with LOD Crossfade.
- Fixed camera stacking for AOVs in the graphics compositor (case 1273223).
- Fixed backface selection on some shader not ignore correctly.
- Disable quad overdraw on ps4.
- Fixed error when resizing the graphics compositor's output and when re-adding a compositor in the scene
- Fixed issues with bloom, alpha and HDR layers in the compositor (case 1272621).
- Fixed alpha not having TAA applied to it.
- Fix issue with alpha output in forward.
- Fix compilation issue on Vulkan for shaders using high quality shadows in XR mode.
- Fixed wrong error message when fixing DXR resources from Wizard.
- Fixed compilation error of quad overdraw with double sided materials
- Fixed screen corruption on xbox when using TAA and Motion Blur with rendergraph. 
- Fixed UX issue in the graphics compositor related to clear depth and the defaults for new layers, add better tooltips and fix minor bugs (case 1283904)
- Fixed scene visibility not working for custom pass volumes.
- Fixed issue with several override entries in the runtime debug menu. 
- Fixed issue with rendergraph failing to execute every 30 minutes. 
- Fixed Lit ShaderGraph surface option property block to only display transmission and energy conserving specular color options for their proper material mode (case 1257050)
- Fixed nan in reflection probe when volumetric fog filtering is enabled, causing the whole probe to be invalid.
- Fixed Debug Color pixel became grey
- Fixed TAA flickering on the very edge of screen. 
- Fixed profiling scope for quality RTGI.
- Fixed the denoising and multi-sample not being used for smooth multibounce RTReflections.
- Fixed issue where multiple cameras would cause GC each frame.
- Fixed after post process rendering pass options not showing for unlit ShaderGraphs.
- Fixed null reference in the Undo callback of the graphics compositor 
- Fixed cullmode for SceneSelectionPass.
- Fixed issue that caused non-static object to not render at times in OnEnable reflection probes.
- Baked reflection probes now correctly use static sky for ambient lighting.

### Changed
- Preparation pass for RTSSShadows to be supported by render graph.
- Add tooltips with the full name of the (graphics) compositor properties to properly show large names that otherwise are clipped by the UI (case 1263590)
- Composition profile .asset files cannot be manually edited/reset by users (to avoid breaking things - case 1265631)
- Preparation pass for RTSSShadows to be supported by render graph.
- Changed the way the ray tracing property is displayed on the material (QOL 1265297).
- Exposed lens attenuation mode in default settings and remove it as a debug mode.
- Composition layers without any sub layers are now cleared to black to avoid confusion (case 1265061).
- Slight reduction of VGPR used by area light code.
- Changed thread group size for contact shadows (save 1.1ms on PS4)
- Make sure distortion stencil test happens before pixel shader is run.
- Small optimization that allows to skip motion vector prepping when the whole wave as velocity of 0.
- Improved performance to avoid generating coarse stencil buffer when not needed.
- Remove HTile generation for decals (faster without).
- Improving SSGI Filtering and fixing a blend issue with RTGI.
- Changed the Trackball UI so that it allows explicit numeric values.
- Reduce the G-buffer footprint of anisotropic materials
- Moved SSGI out of preview.
- Skip an unneeded depth buffer copy on consoles. 
- Replaced the Density Volume Texture Tool with the new 3D Texture Importer.
- Rename Raytracing Node to Raytracing Quality Keyword and rename high and low inputs as default and raytraced. All raytracing effects now use the raytraced mode but path tracing.
- Moved diffusion profile list to the HDRP default settings panel.
- Skip biquadratic resampling of vbuffer when volumetric fog filtering is enabled.
- Optimized Grain and sRGB Dithering.
- On platforms that allow it skip the first mip of the depth pyramid and compute it alongside the depth buffer used for low res transparents.
- When trying to install the local configuration package, if another one is already present the user is now asked whether they want to keep it or not.
- Improved MSAA color resolve to fix issues when very bright and very dark samples are resolved together.
- Improve performance of GPU light AABB generation
- Removed the max clamp value for the RTR, RTAO and RTGI's ray length (case 1279849).
- Meshes assigned with a decal material are not visible anymore in ray-tracing or path-tracing.
- Removed BLEND shader keywords.
- Remove a rendergraph debug option to clear resources on release from UI.
- added SV_PrimitiveID in the VaryingMesh structure for fulldebugscreenpass as well as primitiveID in FragInputs
- Changed which local frame is used for multi-bounce RTReflections.
- Move System Generated Values semantics out of VaryingsMesh structure.
- Other forms of FSAA are silently deactivated, when path tracing is on.
- Removed XRSystemTests. The GC verification is now done during playmode tests (case 1285012).
- SSR now uses the pre-refraction color pyramid.
- Various improvements for the Volumetric Fog.
- Optimizations for volumetric fog.

## [10.0.0] - 2019-06-10

### Added
- Ray tracing support for VR single-pass
- Added sharpen filter shader parameter and UI for TemporalAA to control image quality instead of hardcoded value
- Added frame settings option for custom post process and custom passes as well as custom color buffer format option.
- Add check in wizard on SRP Batcher enabled.
- Added default implementations of OnPreprocessMaterialDescription for FBX, Obj, Sketchup and 3DS file formats.
- Added custom pass fade radius
- Added after post process injection point for custom passes
- Added basic alpha compositing support - Alpha is available afterpostprocess when using FP16 buffer format.
- Added falloff distance on Reflection Probe and Planar Reflection Probe
- Added Backplate projection from the HDRISky
- Added Shadow Matte in UnlitMasterNode, which only received shadow without lighting
- Added hability to name LightLayers in HDRenderPipelineAsset
- Added a range compression factor for Reflection Probe and Planar Reflection Probe to avoid saturation of colors.
- Added path tracing support for directional, point and spot lights, as well as emission from Lit and Unlit.
- Added non temporal version of SSAO.
- Added more detailed ray tracing stats in the debug window
- Added Disc area light (bake only)
- Added a warning in the material UI to prevent transparent + subsurface-scattering combination.
- Added XR single-pass setting into HDRP asset
- Added a penumbra tint option for lights
- Added support for depth copy with XR SDK
- Added debug setting to Render Pipeline Debug Window to list the active XR views
- Added an option to filter the result of the volumetric lighting (off by default).
- Added a transmission multiplier for directional lights
- Added XR single-pass test mode to Render Pipeline Debug Window
- Added debug setting to Render Pipeline Window to list the active XR views
- Added a new refraction mode for the Lit shader (thin). Which is a box refraction with small thickness values
- Added the code to support Barn Doors for Area Lights based on a shaderconfig option.
- Added HDRPCameraBinder property binder for Visual Effect Graph
- Added "Celestial Body" controls to the Directional Light
- Added new parameters to the Physically Based Sky
- Added Reflections to the DXR Wizard
- Added the possibility to have ray traced colored and semi-transparent shadows on directional lights.
- Added a check in the custom post process template to throw an error if the default shader is not found.
- Exposed the debug overlay ratio in the debug menu.
- Added a separate frame settings for tonemapping alongside color grading.
- Added the receive fog option in the material UI for ShaderGraphs.
- Added a public virtual bool in the custom post processes API to specify if a post processes should be executed in the scene view.
- Added a menu option that checks scene issues with ray tracing. Also removed the previously existing warning at runtime.
- Added Contrast Adaptive Sharpen (CAS) Upscaling effect.
- Added APIs to update probe settings at runtime.
- Added documentation for the rayTracingSupported method in HDRP
- Added user-selectable format for the post processing passes.
- Added support for alpha channel in some post-processing passes (DoF, TAA, Uber).
- Added warnings in FrameSettings inspector when using DXR and atempting to use Asynchronous Execution.
- Exposed Stencil bits that can be used by the user.
- Added history rejection based on velocity of intersected objects for directional, point and spot lights.
- Added a affectsVolumetric field to the HDAdditionalLightData API to know if light affects volumetric fog.
- Add OS and Hardware check in the Wizard fixes for DXR.
- Added option to exclude camera motion from motion blur.
- Added semi-transparent shadows for point and spot lights.
- Added support for semi-transparent shadow for unlit shader and unlit shader graph.
- Added the alpha clip enabled toggle to the material UI for all HDRP shader graphs.
- Added Material Samples to explain how to use the lit shader features
- Added an initial implementation of ray traced sub surface scattering
- Added AssetPostprocessors and Shadergraphs to handle Arnold Standard Surface and 3DsMax Physical material import from FBX.
- Added support for Smoothness Fade start work when enabling ray traced reflections.
- Added Contact shadow, Micro shadows and Screen space refraction API documentation.
- Added script documentation for SSR, SSAO (ray tracing), GI, Light Cluster, RayTracingSettings, Ray Counters, etc.
- Added path tracing support for refraction and internal reflections.
- Added support for Thin Refraction Model and Lit's Clear Coat in Path Tracing.
- Added the Tint parameter to Sky Colored Fog.
- Added of Screen Space Reflections for Transparent materials
- Added a fallback for ray traced area light shadows in case the material is forward or the lit mode is forward.
- Added a new debug mode for light layers.
- Added an "enable" toggle to the SSR volume component.
- Added support for anisotropic specular lobes in path tracing.
- Added support for alpha clipping in path tracing.
- Added support for light cookies in path tracing.
- Added support for transparent shadows in path tracing.
- Added support for iridescence in path tracing.
- Added support for background color in path tracing.
- Added a path tracing test to the test suite.
- Added a warning and workaround instructions that appear when you enable XR single-pass after the first frame with the XR SDK.
- Added the exposure sliders to the planar reflection probe preview
- Added support for subsurface scattering in path tracing.
- Added a new mode that improves the filtering of ray traced shadows (directional, point and spot) based on the distance to the occluder.
- Added support of cookie baking and add support on Disc light.
- Added support for fog attenuation in path tracing.
- Added a new debug panel for volumes
- Added XR setting to control camera jitter for temporal effects
- Added an error message in the DrawRenderers custom pass when rendering opaque objects with an HDRP asset in DeferredOnly mode.
- Added API to enable proper recording of path traced scenes (with the Unity recorder or other tools).
- Added support for fog in Recursive rendering, ray traced reflections and ray traced indirect diffuse.
- Added an alpha blend option for recursive rendering
- Added support for stack lit for ray tracing effects.
- Added support for hair for ray tracing effects.
- Added support for alpha to coverage for HDRP shaders and shader graph
- Added support for Quality Levels to Subsurface Scattering.
- Added option to disable XR rendering on the camera settings.
- Added support for specular AA from geometric curvature in AxF
- Added support for baked AO (no input for now) in AxF
- Added an info box to warn about depth test artifacts when rendering object twice in custom passes with MSAA.
- Added a frame setting for alpha to mask.
- Added support for custom passes in the AOV API
- Added Light decomposition lighting debugging modes and support in AOV
- Added exposure compensation to Fixed exposure mode
- Added support for rasterized area light shadows in StackLit
- Added support for texture-weighted automatic exposure
- Added support for POM for emissive map
- Added alpha channel support in motion blur pass.
- Added the HDRP Compositor Tool (in Preview).
- Added a ray tracing mode option in the HDRP asset that allows to override and shader stripping.
- Added support for arbitrary resolution scaling of Volumetric Lighting to the Fog volume component.
- Added range attenuation for box-shaped spotlights.
- Added scenes for hair and fabric and decals with material samples
- Added fabric materials and textures
- Added information for fabric materials in fabric scene
- Added a DisplayInfo attribute to specify a name override and a display order for Volume Component fields (used only in default inspector for now).
- Added Min distance to contact shadows.
- Added support for Depth of Field in path tracing (by sampling the lens aperture).
- Added an API in HDRP to override the camera within the rendering of a frame (mainly for custom pass).
- Added a function (HDRenderPipeline.ResetRTHandleReferenceSize) to reset the reference size of RTHandle systems.
- Added support for AxF measurements importing into texture resources tilings.
- Added Layer parameter on Area Light to modify Layer of generated Emissive Mesh
- Added a flow map parameter to HDRI Sky
- Implemented ray traced reflections for transparent objects.
- Add a new parameter to control reflections in recursive rendering.
- Added an initial version of SSGI.
- Added Virtual Texturing cache settings to control the size of the Streaming Virtual Texturing caches.
- Added back-compatibility with builtin stereo matrices.
- Added CustomPassUtils API to simplify Blur, Copy and DrawRenderers custom passes.
- Added Histogram guided automatic exposure.
- Added few exposure debug modes.
- Added support for multiple path-traced views at once (e.g., scene and game views).
- Added support for 3DsMax's 2021 Simplified Physical Material from FBX files in the Model Importer.
- Added custom target mid grey for auto exposure.
- Added CustomPassUtils API to simplify Blur, Copy and DrawRenderers custom passes.
- Added an API in HDRP to override the camera within the rendering of a frame (mainly for custom pass).
- Added more custom pass API functions, mainly to render objects from another camera.
- Added support for transparent Unlit in path tracing.
- Added a minimal lit used for RTGI in peformance mode.
- Added procedural metering mask that can follow an object
- Added presets quality settings for RTAO and RTGI.
- Added an override for the shadow culling that allows better directional shadow maps in ray tracing effects (RTR, RTGI, RTSSS and RR).
- Added a Cloud Layer volume override.
- Added Fast Memory support for platform that support it.
- Added CPU and GPU timings for ray tracing effects.
- Added support to combine RTSSS and RTGI (1248733).
- Added IES Profile support for Point, Spot and Rectangular-Area lights
- Added support for multiple mapping modes in AxF.
- Add support of lightlayers on indirect lighting controller
- Added compute shader stripping.
- Added Cull Mode option for opaque materials and ShaderGraphs. 
- Added scene view exposure override.
- Added support for exposure curve remapping for min/max limits.
- Added presets for ray traced reflections.
- Added final image histogram debug view (both luminance and RGB).
- Added an example texture and rotation to the Cloud Layer volume override.
- Added an option to extend the camera culling for skinned mesh animation in ray tracing effects (1258547).
- Added decal layer system similar to light layer. Mesh will receive a decal when both decal layer mask matches.
- Added shader graph nodes for rendering a complex eye shader.
- Added more controls to contact shadows and increased quality in some parts. 
- Added a physically based option in DoF volume.
- Added API to check if a Camera, Light or ReflectionProbe is compatible with HDRP.
- Added path tracing test scene for normal mapping.
- Added missing API documentation.
- Remove CloudLayer
- Added quad overdraw and vertex density debug modes.

### Fixed
- fix when saved HDWizard window tab index out of range (1260273)
- Fix when rescale probe all direction below zero (1219246)
- Update documentation of HDRISky-Backplate, precise how to have Ambient Occlusion on the Backplate
- Sorting, undo, labels, layout in the Lighting Explorer.
- Fixed sky settings and materials in Shader Graph Samples package
- Fix/workaround a probable graphics driver bug in the GTAO shader.
- Fixed Hair and PBR shader graphs double sided modes
- Fixed an issue where updating an HDRP asset in the Quality setting panel would not recreate the pipeline.
- Fixed issue with point lights being considered even when occupying less than a pixel on screen (case 1183196)
- Fix a potential NaN source with iridescence (case 1183216)
- Fixed issue of spotlight breaking when minimizing the cone angle via the gizmo (case 1178279)
- Fixed issue that caused decals not to modify the roughness in the normal buffer, causing SSR to not behave correctly (case 1178336)
- Fixed lit transparent refraction with XR single-pass rendering
- Removed extra jitter for TemporalAA in VR
- Fixed ShaderGraph time in main preview
- Fixed issue on some UI elements in HDRP asset not expanding when clicking the arrow (case 1178369)
- Fixed alpha blending in custom post process
- Fixed the modification of the _AlphaCutoff property in the material UI when exposed with a ShaderGraph parameter.
- Fixed HDRP test `1218_Lit_DiffusionProfiles` on Vulkan.
- Fixed an issue where building a player in non-dev mode would generate render target error logs every frame
- Fixed crash when upgrading version of HDRP
- Fixed rendering issues with material previews
- Fixed NPE when using light module in Shuriken particle systems (1173348).
- Refresh cached shadow on editor changes
- Fixed light supported units caching (1182266)
- Fixed an issue where SSAO (that needs temporal reprojection) was still being rendered when Motion Vectors were not available (case 1184998)
- Fixed a nullref when modifying the height parameters inside the layered lit shader UI.
- Fixed Decal gizmo that become white after exiting play mode
- Fixed Decal pivot position to behave like a spotlight
- Fixed an issue where using the LightingOverrideMask would break sky reflection for regular cameras
- Fix DebugMenu FrameSettingsHistory persistency on close
- Fix DensityVolume, ReflectionProbe aned PlanarReflectionProbe advancedControl display
- Fix DXR scene serialization in wizard
- Fixed an issue where Previews would reallocate History Buffers every frame
- Fixed the SetLightLayer function in HDAdditionalLightData setting the wrong light layer
- Fix error first time a preview is created for planar
- Fixed an issue where SSR would use an incorrect roughness value on ForwardOnly (StackLit, AxF, Fabric, etc.) materials when the pipeline is configured to also allow deferred Lit.
- Fixed issues with light explorer (cases 1183468, 1183269)
- Fix dot colors in LayeredLit material inspector
- Fix undo not resetting all value when undoing the material affectation in LayerLit material
- Fix for issue that caused gizmos to render in render textures (case 1174395)
- Fixed the light emissive mesh not updated when the light was disabled/enabled
- Fixed light and shadow layer sync when setting the HDAdditionalLightData.lightlayersMask property
- Fixed a nullref when a custom post process component that was in the HDRP PP list is removed from the project
- Fixed issue that prevented decals from modifying specular occlusion (case 1178272).
- Fixed exposure of volumetric reprojection
- Fixed multi selection support for Scalable Settings in lights
- Fixed font shaders in test projects for VR by using a Shader Graph version
- Fixed refresh of baked cubemap by incrementing updateCount at the end of the bake (case 1158677).
- Fixed issue with rectangular area light when seen from the back
- Fixed decals not affecting lightmap/lightprobe
- Fixed zBufferParams with XR single-pass rendering
- Fixed moving objects not rendered in custom passes
- Fixed abstract classes listed in the + menu of the custom pass list
- Fixed custom pass that was rendered in previews
- Fixed precision error in zero value normals when applying decals (case 1181639)
- Fixed issue that triggered No Scene Lighting view in game view as well (case 1156102)
- Assign default volume profile when creating a new HDRP Asset
- Fixed fov to 0 in planar probe breaking the projection matrix (case 1182014)
- Fixed bugs with shadow caching
- Reassign the same camera for a realtime probe face render request to have appropriate history buffer during realtime probe rendering.
- Fixed issue causing wrong shading when normal map mode is Object space, no normal map is set, but a detail map is present (case 1143352)
- Fixed issue with decal and htile optimization
- Fixed TerrainLit shader compilation error regarding `_Control0_TexelSize` redefinition (case 1178480).
- Fixed warning about duplicate HDRuntimeReflectionSystem when configuring play mode without domain reload.
- Fixed an editor crash when multiple decal projectors were selected and some had null material
- Added all relevant fix actions to FixAll button in Wizard
- Moved FixAll button on top of the Wizard
- Fixed an issue where fog color was not pre-exposed correctly
- Fix priority order when custom passes are overlapping
- Fix cleanup not called when the custom pass GameObject is destroyed
- Replaced most instances of GraphicsSettings.renderPipelineAsset by GraphicsSettings.currentRenderPipeline. This should fix some parameters not working on Quality Settings overrides.
- Fixed an issue with Realtime GI not working on upgraded projects.
- Fixed issue with screen space shadows fallback texture was not set as a texture array.
- Fixed Pyramid Lights bounding box
- Fixed terrain heightmap default/null values and epsilons
- Fixed custom post-processing effects breaking when an abstract class inherited from `CustomPostProcessVolumeComponent`
- Fixed XR single-pass rendering in Editor by using ShaderConfig.s_XrMaxViews to allocate matrix array
- Multiple different skies rendered at the same time by different cameras are now handled correctly without flickering
- Fixed flickering issue happening when different volumes have shadow settings and multiple cameras are present.
- Fixed issue causing planar probes to disappear if there is no light in the scene.
- Fixed a number of issues with the prefab isolation mode (Volumes leaking from the main scene and reflection not working properly)
- Fixed an issue with fog volume component upgrade not working properly
- Fixed Spot light Pyramid Shape has shadow artifacts on aspect ratio values lower than 1
- Fixed issue with AO upsampling in XR
- Fixed camera without HDAdditionalCameraData component not rendering
- Removed the macro ENABLE_RAYTRACING for most of the ray tracing code
- Fixed prefab containing camera reloading in loop while selected in the Project view
- Fixed issue causing NaN wheh the Z scale of an object is set to 0.
- Fixed DXR shader passes attempting to render before pipeline loaded
- Fixed black ambient sky issue when importing a project after deleting Library.
- Fixed issue when upgrading a Standard transparent material (case 1186874)
- Fixed area light cookies not working properly with stack lit
- Fixed material render queue not updated when the shader is changed in the material inspector.
- Fixed a number of issues with full screen debug modes not reseting correctly when setting another mutually exclusive mode
- Fixed compile errors for platforms with no VR support
- Fixed an issue with volumetrics and RTHandle scaling (case 1155236)
- Fixed an issue where sky lighting might be updated uselessly
- Fixed issue preventing to allow setting decal material to none (case 1196129)
- Fixed XR multi-pass decals rendering
- Fixed several fields on Light Inspector that not supported Prefab overrides
- Fixed EOL for some files
- Fixed scene view rendering with volumetrics and XR enabled
- Fixed decals to work with multiple cameras
- Fixed optional clear of GBuffer (Was always on)
- Fixed render target clears with XR single-pass rendering
- Fixed HDRP samples file hierarchy
- Fixed Light units not matching light type
- Fixed QualitySettings panel not displaying HDRP Asset
- Fixed black reflection probes the first time loading a project
- Fixed y-flip in scene view with XR SDK
- Fixed Decal projectors do not immediately respond when parent object layer mask is changed in editor.
- Fixed y-flip in scene view with XR SDK
- Fixed a number of issues with Material Quality setting
- Fixed the transparent Cull Mode option in HD unlit master node settings only visible if double sided is ticked.
- Fixed an issue causing shadowed areas by contact shadows at the edge of far clip plane if contact shadow length is very close to far clip plane.
- Fixed editing a scalable settings will edit all loaded asset in memory instead of targetted asset.
- Fixed Planar reflection default viewer FOV
- Fixed flickering issues when moving the mouse in the editor with ray tracing on.
- Fixed the ShaderGraph main preview being black after switching to SSS in the master node settings
- Fixed custom fullscreen passes in VR
- Fixed camera culling masks not taken in account in custom pass volumes
- Fixed object not drawn in custom pass when using a DrawRenderers with an HDRP shader in a build.
- Fixed injection points for Custom Passes (AfterDepthAndNormal and BeforePreRefraction were missing)
- Fixed a enum to choose shader tags used for drawing objects (DepthPrepass or Forward) when there is no override material.
- Fixed lit objects in the BeforePreRefraction, BeforeTransparent and BeforePostProcess.
- Fixed the None option when binding custom pass render targets to allow binding only depth or color.
- Fixed custom pass buffers allocation so they are not allocated if they're not used.
- Fixed the Custom Pass entry in the volume create asset menu items.
- Fixed Prefab Overrides workflow on Camera.
- Fixed alignment issue in Preset for Camera.
- Fixed alignment issue in Physical part for Camera.
- Fixed FrameSettings multi-edition.
- Fixed a bug happening when denoising multiple ray traced light shadows
- Fixed minor naming issues in ShaderGraph settings
- VFX: Removed z-fight glitches that could appear when using deferred depth prepass and lit quad primitives
- VFX: Preserve specular option for lit outputs (matches HDRP lit shader)
- Fixed an issue with Metal Shader Compiler and GTAO shader for metal
- Fixed resources load issue while upgrading HDRP package.
- Fix LOD fade mask by accounting for field of view
- Fixed spot light missing from ray tracing indirect effects.
- Fixed a UI bug in the diffusion profile list after fixing them from the wizard.
- Fixed the hash collision when creating new diffusion profile assets.
- Fixed a light leaking issue with box light casting shadows (case 1184475)
- Fixed Cookie texture type in the cookie slot of lights (Now displays a warning because it is not supported).
- Fixed a nullref that happens when using the Shuriken particle light module
- Fixed alignment in Wizard
- Fixed text overflow in Wizard's helpbox
- Fixed Wizard button fix all that was not automatically grab all required fixes
- Fixed VR tab for MacOS in Wizard
- Fixed local config package workflow in Wizard
- Fixed issue with contact shadows shifting when MSAA is enabled.
- Fixed EV100 in the PBR sky
- Fixed an issue In URP where sometime the camera is not passed to the volume system and causes a null ref exception (case 1199388)
- Fixed nullref when releasing HDRP with custom pass disabled
- Fixed performance issue derived from copying stencil buffer.
- Fixed an editor freeze when importing a diffusion profile asset from a unity package.
- Fixed an exception when trying to reload a builtin resource.
- Fixed the light type intensity unit reset when switching the light type.
- Fixed compilation error related to define guards and CreateLayoutFromXrSdk()
- Fixed documentation link on CustomPassVolume.
- Fixed player build when HDRP is in the project but not assigned in the graphic settings.
- Fixed an issue where ambient probe would be black for the first face of a baked reflection probe
- VFX: Fixed Missing Reference to Visual Effect Graph Runtime Assembly
- Fixed an issue where rendering done by users in EndCameraRendering would be executed before the main render loop.
- Fixed Prefab Override in main scope of Volume.
- Fixed alignment issue in Presset of main scope of Volume.
- Fixed persistence of ShowChromeGizmo and moved it to toolbar for coherency in ReflectionProbe and PlanarReflectionProbe.
- Fixed Alignement issue in ReflectionProbe and PlanarReflectionProbe.
- Fixed Prefab override workflow issue in ReflectionProbe and PlanarReflectionProbe.
- Fixed empty MoreOptions and moved AdvancedManipulation in a dedicated location for coherency in ReflectionProbe and PlanarReflectionProbe.
- Fixed Prefab override workflow issue in DensityVolume.
- Fixed empty MoreOptions and moved AdvancedManipulation in a dedicated location for coherency in DensityVolume.
- Fix light limit counts specified on the HDRP asset
- Fixed Quality Settings for SSR, Contact Shadows and Ambient Occlusion volume components
- Fixed decalui deriving from hdshaderui instead of just shaderui
- Use DelayedIntField instead of IntField for scalable settings
- Fixed init of debug for FrameSettingsHistory on SceneView camera
- Added a fix script to handle the warning 'referenced script in (GameObject 'SceneIDMap') is missing'
- Fix Wizard load when none selected for RenderPipelineAsset
- Fixed TerrainLitGUI when per-pixel normal property is not present.
- Fixed rendering errors when enabling debug modes with custom passes
- Fix an issue that made PCSS dependent on Atlas resolution (not shadow map res)
- Fixing a bug whith histories when n>4 for ray traced shadows
- Fixing wrong behavior in ray traced shadows for mesh renderers if their cast shadow is shadow only or double sided
- Only tracing rays for shadow if the point is inside the code for spotlight shadows
- Only tracing rays if the point is inside the range for point lights
- Fixing ghosting issues when the screen space shadow  indexes change for a light with ray traced shadows
- Fixed an issue with stencil management and Xbox One build that caused corrupted output in deferred mode.
- Fixed a mismatch in behavior between the culling of shadow maps and ray traced point and spot light shadows
- Fixed recursive ray tracing not working anymore after intermediate buffer refactor.
- Fixed ray traced shadow denoising not working (history rejected all the time).
- Fixed shader warning on xbox one
- Fixed cookies not working for spot lights in ray traced reflections, ray traced GI and recursive rendering
- Fixed an inverted handling of CoatSmoothness for SSR in StackLit.
- Fixed missing distortion inputs in Lit and Unlit material UI.
- Fixed issue that propagated NaNs across multiple frames through the exposure texture.
- Fixed issue with Exclude from TAA stencil ignored.
- Fixed ray traced reflection exposure issue.
- Fixed issue with TAA history not initialising corretly scale factor for first frame
- Fixed issue with stencil test of material classification not using the correct Mask (causing false positive and bad performance with forward material in deferred)
- Fixed issue with History not reset when chaning antialiasing mode on camera
- Fixed issue with volumetric data not being initialized if default settings have volumetric and reprojection off.
- Fixed ray tracing reflection denoiser not applied in tier 1
- Fixed the vibility of ray tracing related methods.
- Fixed the diffusion profile list not saved when clicking the fix button in the material UI.
- Fixed crash when pushing bounce count higher than 1 for ray traced GI or reflections
- Fixed PCSS softness scale so that it better match ray traced reference for punctual lights.
- Fixed exposure management for the path tracer
- Fixed AxF material UI containing two advanced options settings.
- Fixed an issue where cached sky contexts were being destroyed wrongly, breaking lighting in the LookDev
- Fixed issue that clamped PCSS softness too early and not after distance scale.
- Fixed fog affect transparent on HD unlit master node
- Fixed custom post processes re-ordering not saved.
- Fixed NPE when using scalable settings
- Fixed an issue where PBR sky precomputation was reset incorrectly in some cases causing bad performance.
- Fixed a bug due to depth history begin overriden too soon
- Fixed CustomPassSampleCameraColor scale issue when called from Before Transparent injection point.
- Fixed corruption of AO in baked probes.
- Fixed issue with upgrade of projects that still had Very High as shadow filtering quality.
- Fixed issue that caused Distortion UI to appear in Lit.
- Fixed several issues with decal duplicating when editing them.
- Fixed initialization of volumetric buffer params (1204159)
- Fixed an issue where frame count was incorrectly reset for the game view, causing temporal processes to fail.
- Fixed Culling group was not disposed error.
- Fixed issues on some GPU that do not support gathers on integer textures.
- Fixed an issue with ambient probe not being initialized for the first frame after a domain reload for volumetric fog.
- Fixed the scene visibility of decal projectors and density volumes
- Fixed a leak in sky manager.
- Fixed an issue where entering playmode while the light editor is opened would produce null reference exceptions.
- Fixed the debug overlay overlapping the debug menu at runtime.
- Fixed an issue with the framecount when changing scene.
- Fixed errors that occurred when using invalid near and far clip plane values for planar reflections.
- Fixed issue with motion blur sample weighting function.
- Fixed motion vectors in MSAA.
- Fixed sun flare blending (case 1205862).
- Fixed a lot of issues related to ray traced screen space shadows.
- Fixed memory leak caused by apply distortion material not being disposed.
- Fixed Reflection probe incorrectly culled when moving its parent (case 1207660)
- Fixed a nullref when upgrading the Fog volume components while the volume is opened in the inspector.
- Fix issues where decals on PS4 would not correctly write out the tile mask causing bits of the decal to go missing.
- Use appropriate label width and text content so the label is completely visible
- Fixed an issue where final post process pass would not output the default alpha value of 1.0 when using 11_11_10 color buffer format.
- Fixed SSR issue after the MSAA Motion Vector fix.
- Fixed an issue with PCSS on directional light if punctual shadow atlas was not allocated.
- Fixed an issue where shadow resolution would be wrong on the first face of a baked reflection probe.
- Fixed issue with PCSS softness being incorrect for cascades different than the first one.
- Fixed custom post process not rendering when using multiple HDRP asset in quality settings
- Fixed probe gizmo missing id (case 1208975)
- Fixed a warning in raytracingshadowfilter.compute
- Fixed issue with AO breaking with small near plane values.
- Fixed custom post process Cleanup function not called in some cases.
- Fixed shader warning in AO code.
- Fixed a warning in simpledenoiser.compute
- Fixed tube and rectangle light culling to use their shape instead of their range as a bounding box.
- Fixed caused by using gather on a UINT texture in motion blur.
- Fix issue with ambient occlusion breaking when dynamic resolution is active.
- Fixed some possible NaN causes in Depth of Field.
- Fixed Custom Pass nullref due to the new Profiling Sample API changes
- Fixed the black/grey screen issue on after post process Custom Passes in non dev builds.
- Fixed particle lights.
- Improved behavior of lights and probe going over the HDRP asset limits.
- Fixed issue triggered when last punctual light is disabled and more than one camera is used.
- Fixed Custom Pass nullref due to the new Profiling Sample API changes
- Fixed the black/grey screen issue on after post process Custom Passes in non dev builds.
- Fixed XR rendering locked to vsync of main display with Standalone Player.
- Fixed custom pass cleanup not called at the right time when using multiple volumes.
- Fixed an issue on metal with edge of decal having artifact by delaying discard of fragments during decal projection
- Fixed various shader warning
- Fixing unnecessary memory allocations in the ray tracing cluster build
- Fixed duplicate column labels in LightEditor's light tab
- Fixed white and dark flashes on scenes with very high or very low exposure when Automatic Exposure is being used.
- Fixed an issue where passing a null ProfilingSampler would cause a null ref exception.
- Fixed memory leak in Sky when in matcap mode.
- Fixed compilation issues on platform that don't support VR.
- Fixed migration code called when we create a new HDRP asset.
- Fixed RemoveComponent on Camera contextual menu to not remove Camera while a component depend on it.
- Fixed an issue where ambient occlusion and screen space reflections editors would generate null ref exceptions when HDRP was not set as the current pipeline.
- Fixed a null reference exception in the probe UI when no HDRP asset is present.
- Fixed the outline example in the doc (sampling range was dependent on screen resolution)
- Fixed a null reference exception in the HDRI Sky editor when no HDRP asset is present.
- Fixed an issue where Decal Projectors created from script where rotated around the X axis by 90°.
- Fixed frustum used to compute Density Volumes visibility when projection matrix is oblique.
- Fixed a null reference exception in Path Tracing, Recursive Rendering and raytraced Global Illumination editors when no HDRP asset is present.
- Fix for NaNs on certain geometry with Lit shader -- [case 1210058](https://fogbugz.unity3d.com/f/cases/1210058/)
- Fixed an issue where ambient occlusion and screen space reflections editors would generate null ref exceptions when HDRP was not set as the current pipeline.
- Fixed a null reference exception in the probe UI when no HDRP asset is present.
- Fixed the outline example in the doc (sampling range was dependent on screen resolution)
- Fixed a null reference exception in the HDRI Sky editor when no HDRP asset is present.
- Fixed an issue where materials newly created from the contextual menu would have an invalid state, causing various problems until it was edited.
- Fixed transparent material created with ZWrite enabled (now it is disabled by default for new transparent materials)
- Fixed mouseover on Move and Rotate tool while DecalProjector is selected.
- Fixed wrong stencil state on some of the pixel shader versions of deferred shader.
- Fixed an issue where creating decals at runtime could cause a null reference exception.
- Fixed issue that displayed material migration dialog on the creation of new project.
- Fixed various issues with time and animated materials (cases 1210068, 1210064).
- Updated light explorer with latest changes to the Fog and fixed issues when no visual environment was present.
- Fixed not handleling properly the recieve SSR feature with ray traced reflections
- Shadow Atlas is no longer allocated for area lights when they are disabled in the shader config file.
- Avoid MRT Clear on PS4 as it is not implemented yet.
- Fixed runtime debug menu BitField control.
- Fixed the radius value used for ray traced directional light.
- Fixed compilation issues with the layered lit in ray tracing shaders.
- Fixed XR autotests viewport size rounding
- Fixed mip map slider knob displayed when cubemap have no mipmap
- Remove unnecessary skip of material upgrade dialog box.
- Fixed the profiling sample mismatch errors when enabling the profiler in play mode
- Fixed issue that caused NaNs in reflection probes on consoles.
- Fixed adjusting positive axis of Blend Distance slides the negative axis in the density volume component.
- Fixed the blend of reflections based on the weight.
- Fixed fallback for ray traced reflections when denoising is enabled.
- Fixed error spam issue with terrain detail terrainDetailUnsupported (cases 1211848)
- Fixed hardware dynamic resolution causing cropping/scaling issues in scene view (case 1158661)
- Fixed Wizard check order for `Hardware and OS` and `Direct3D12`
- Fix AO issue turning black when Far/Near plane distance is big.
- Fixed issue when opening lookdev and the lookdev volume have not been assigned yet.
- Improved memory usage of the sky system.
- Updated label in HDRP quality preference settings (case 1215100)
- Fixed Decal Projector gizmo not undoing properly (case 1216629)
- Fix a leak in the denoising of ray traced reflections.
- Fixed Alignment issue in Light Preset
- Fixed Environment Header in LightingWindow
- Fixed an issue where hair shader could write garbage in the diffuse lighting buffer, causing NaNs.
- Fixed an exposure issue with ray traced sub-surface scattering.
- Fixed runtime debug menu light hierarchy None not doing anything.
- Fixed the broken ShaderGraph preview when creating a new Lit graph.
- Fix indentation issue in preset of LayeredLit material.
- Fixed minor issues with cubemap preview in the inspector.
- Fixed wrong build error message when building for android on mac.
- Fixed an issue related to denoising ray trace area shadows.
- Fixed wrong build error message when building for android on mac.
- Fixed Wizard persistency of Direct3D12 change on domain reload.
- Fixed Wizard persistency of FixAll on domain reload.
- Fixed Wizard behaviour on domain reload.
- Fixed a potential source of NaN in planar reflection probe atlas.
- Fixed an issue with MipRatio debug mode showing _DebugMatCapTexture not being set.
- Fixed missing initialization of input params in Blit for VR.
- Fix Inf source in LTC for area lights.
- Fix issue with AO being misaligned when multiple view are visible.
- Fix issue that caused the clamp of camera rotation motion for motion blur to be ineffective.
- Fixed issue with AssetPostprocessors dependencies causing models to be imported twice when upgrading the package version.
- Fixed culling of lights with XR SDK
- Fixed memory stomp in shadow caching code, leading to overflow of Shadow request array and runtime errors.
- Fixed an issue related to transparent objects reading the ray traced indirect diffuse buffer
- Fixed an issue with filtering ray traced area lights when the intensity is high or there is an exposure.
- Fixed ill-formed include path in Depth Of Field shader.
- Fixed shader graph and ray tracing after the shader target PR.
- Fixed a bug in semi-transparent shadows (object further than the light casting shadows)
- Fix state enabled of default volume profile when in package.
- Fixed removal of MeshRenderer and MeshFilter on adding Light component.
- Fixed Ray Traced SubSurface Scattering not working with ray traced area lights
- Fixed Ray Traced SubSurface Scattering not working in forward mode.
- Fixed a bug in debug light volumes.
- Fixed a bug related to ray traced area light shadow history.
- Fixed an issue where fog sky color mode could sample NaNs in the sky cubemap.
- Fixed a leak in the PBR sky renderer.
- Added a tooltip to the Ambient Mode parameter in the Visual Envionment volume component.
- Static lighting sky now takes the default volume into account (this fixes discrepancies between baked and realtime lighting).
- Fixed a leak in the sky system.
- Removed MSAA Buffers allocation when lit shader mode is set to "deferred only".
- Fixed invalid cast for realtime reflection probes (case 1220504)
- Fixed invalid game view rendering when disabling all cameras in the scene (case 1105163)
- Hide reflection probes in the renderer components.
- Fixed infinite reload loop while displaying Light's Shadow's Link Light Layer in Inspector of Prefab Asset.
- Fixed the culling was not disposed error in build log.
- Fixed the cookie atlas size and planar atlas size being too big after an upgrade of the HDRP asset.
- Fixed transparent SSR for shader graph.
- Fixed an issue with emissive light meshes not being in the RAS.
- Fixed DXR player build
- Fixed the HDRP asset migration code not being called after an upgrade of the package
- Fixed draw renderers custom pass out of bound exception
- Fixed the PBR shader rendering in deferred
- Fixed some typos in debug menu (case 1224594)
- Fixed ray traced point and spot lights shadows not rejecting istory when semi-transparent or colored.
- Fixed a warning due to StaticLightingSky when reloading domain in some cases.
- Fixed the MaxLightCount being displayed when the light volume debug menu is on ColorAndEdge.
- Fixed issue with unclear naming of debug menu for decals.
- Fixed z-fighting in scene view when scene lighting is off (case 1203927)
- Fixed issue that prevented cubemap thumbnails from rendering (only on D3D11 and Metal).
- Fixed ray tracing with VR single-pass
- Fix an exception in ray tracing that happens if two LOD levels are using the same mesh renderer.
- Fixed error in the console when switching shader to decal in the material UI.
- Fixed an issue with refraction model and ray traced recursive rendering (case 1198578).
- Fixed an issue where a dynamic sky changing any frame may not update the ambient probe.
- Fixed cubemap thumbnail generation at project load time.
- Fixed cubemap thumbnail generation at project load time. 
- Fixed XR culling with multiple cameras
- Fixed XR single-pass with Mock HMD plugin
- Fixed sRGB mismatch with XR SDK
- Fixed an issue where default volume would not update when switching profile.
- Fixed issue with uncached reflection probe cameras reseting the debug mode (case 1224601) 
- Fixed an issue where AO override would not override specular occlusion.
- Fixed an issue where Volume inspector might not refresh correctly in some cases.
- Fixed render texture with XR
- Fixed issue with resources being accessed before initialization process has been performed completely. 
- Half fixed shuriken particle light that cast shadows (only the first one will be correct)
- Fixed issue with atmospheric fog turning black if a planar reflection probe is placed below ground level. (case 1226588)
- Fixed custom pass GC alloc issue in CustomPassVolume.GetActiveVolumes().
- Fixed a bug where instanced shadergraph shaders wouldn't compile on PS4.
- Fixed an issue related to the envlightdatasrt not being bound in recursive rendering.
- Fixed shadow cascade tooltip when using the metric mode (case 1229232)
- Fixed how the area light influence volume is computed to match rasterization.
- Focus on Decal uses the extends of the projectors
- Fixed usage of light size data that are not available at runtime.
- Fixed the depth buffer copy made before custom pass after opaque and normal injection point.
- Fix for issue that prevented scene from being completely saved when baked reflection probes are present and lighting is set to auto generate.
- Fixed drag area width at left of Light's intensity field in Inspector.
- Fixed light type resolution when performing a reset on HDAdditionalLightData (case 1220931)
- Fixed reliance on atan2 undefined behavior in motion vector debug shader.
- Fixed an usage of a a compute buffer not bound (1229964)
- Fixed an issue where changing the default volume profile from another inspector would not update the default volume editor.
- Fix issues in the post process system with RenderTexture being invalid in some cases, causing rendering problems.
- Fixed an issue where unncessarily serialized members in StaticLightingSky component would change each time the scene is changed.
- Fixed a weird behavior in the scalable settings drawing when the space becomes tiny (1212045).
- Fixed a regression in the ray traced indirect diffuse due to the new probe system.
- Fix for range compression factor for probes going negative (now clamped to positive values).
- Fixed path validation when creating new volume profile (case 1229933)
- Fixed a bug where Decal Shader Graphs would not recieve reprojected Position, Normal, or Bitangent data. (1239921)
- Fix reflection hierarchy for CARPAINT in AxF.
- Fix precise fresnel for delta lights for SVBRDF in AxF.
- Fixed the debug exposure mode for display sky reflection and debug view baked lighting
- Fixed MSAA depth resolve when there is no motion vectors
- Fixed various object leaks in HDRP.
- Fixed compile error with XR SubsystemManager.
- Fix for assertion triggering sometimes when saving a newly created lit shader graph (case 1230996)
- Fixed culling of planar reflection probes that change position (case 1218651)
- Fixed null reference when processing lightprobe (case 1235285)
- Fix issue causing wrong planar reflection rendering when more than one camera is present.
- Fix black screen in XR when HDRP package is present but not used.
- Fixed an issue with the specularFGD term being used when the material has a clear coat (lit shader).
- Fixed white flash happening with auto-exposure in some cases (case 1223774)
- Fixed NaN which can appear with real time reflection and inf value
- Fixed an issue that was collapsing the volume components in the HDRP default settings
- Fixed warning about missing bound decal buffer
- Fixed shader warning on Xbox for ResolveStencilBuffer.compute. 
- Fixed PBR shader ZTest rendering in deferred.
- Replaced commands incompatible with async compute in light list build process.
- Diffusion Profile and Material references in HDRP materials are now correctly exported to unity packages. Note that the diffusion profile or the material references need to be edited once before this can work properly.
- Fix MaterialBalls having same guid issue
- Fix spelling and grammatical errors in material samples
- Fixed unneeded cookie texture allocation for cone stop lights.
- Fixed scalarization code for contact shadows.
- Fixed volume debug in playmode
- Fixed issue when toggling anything in HDRP asset that will produce an error (case 1238155)
- Fixed shader warning in PCSS code when using Vulkan.
- Fixed decal that aren't working without Metal and Ambient Occlusion option enabled.
- Fixed an error about procedural sky being logged by mistake.
- Fixed shadowmask UI now correctly showing shadowmask disable
- Made more explicit the warning about raytracing and asynchronous compute. Also fixed the condition in which it appears.
- Fixed a null ref exception in static sky when the default volume profile is invalid.
- DXR: Fixed shader compilation error with shader graph and pathtracer
- Fixed SceneView Draw Modes not being properly updated after opening new scene view panels or changing the editor layout.
- VFX: Removed irrelevant queues in render queue selection from HDRP outputs
- VFX: Motion Vector are correctly renderered with MSAA [Case 1240754](https://issuetracker.unity3d.com/product/unity/issues/guid/1240754/)
- Fixed a cause of NaN when a normal of 0-length is generated (usually via shadergraph). 
- Fixed issue with screen-space shadows not enabled properly when RT is disabled (case 1235821)
- Fixed a performance issue with stochastic ray traced area shadows.
- Fixed cookie texture not updated when changing an import settings (srgb for example).
- Fixed flickering of the game/scene view when lookdev is running.
- Fixed issue with reflection probes in realtime time mode with OnEnable baking having wrong lighting with sky set to dynamic (case 1238047).
- Fixed transparent motion vectors not working when in MSAA.
- Fix error when removing DecalProjector from component contextual menu (case 1243960)
- Fixed issue with post process when running in RGBA16 and an object with additive blending is in the scene.
- Fixed corrupted values on LayeredLit when using Vertex Color multiply mode to multiply and MSAA is activated. 
- Fix conflicts with Handles manipulation when performing a Reset in DecalComponent (case 1238833)
- Fixed depth prepass and postpass being disabled after changing the shader in the material UI.
- Fixed issue with sceneview camera settings not being saved after Editor restart.
- Fixed issue when switching back to custom sensor type in physical camera settings (case 1244350).
- Fixed a null ref exception when running playmode tests with the render pipeline debug window opened.
- Fixed some GCAlloc in the debug window.
- Fixed shader graphs not casting semi-transparent and color shadows (case 1242617)
- Fixed thin refraction mode not working properly.
- Fixed assert on tests caused by probe culling results being requested when culling did not happen. (case 1246169) 
- Fixed over consumption of GPU memory by the Physically Based Sky.
- Fixed an invalid rotation in Planar Reflection Probe editor display, that was causing an error message (case 1182022)
- Put more information in Camera background type tooltip and fixed inconsistent exposure behavior when changing bg type.
- Fixed issue that caused not all baked reflection to be deleted upon clicking "Clear Baked Data" in the lighting menu (case 1136080)
- Fixed an issue where asset preview could be rendered white because of static lighting sky.
- Fixed an issue where static lighting was not updated when removing the static lighting sky profile.
- Fixed the show cookie atlas debug mode not displaying correctly when enabling the clear cookie atlas option.
- Fixed various multi-editing issues when changing Emission parameters.
- Fixed error when undo a Reflection Probe removal in a prefab instance. (case 1244047)
- Fixed Microshadow not working correctly in deferred with LightLayers
- Tentative fix for missing include in depth of field shaders.
- Fixed the light overlap scene view draw mode (wasn't working at all).
- Fixed taaFrameIndex and XR tests 4052 and 4053
- Fixed the prefab integration of custom passes (Prefab Override Highlight not working as expected).
- Cloned volume profile from read only assets are created in the root of the project. (case 1154961)
- Fixed Wizard check on default volume profile to also check it is not the default one in package.
- Fix erroneous central depth sampling in TAA.
- Fixed light layers not correctly disabled when the lightlayers is set to Nothing and Lightlayers isn't enabled in HDRP Asset
- Fixed issue with Model Importer materials falling back to the Legacy default material instead of HDRP's default material when import happens at Editor startup.
- Fixed a wrong condition in CameraSwitcher, potentially causing out of bound exceptions.
- Fixed an issue where editing the Look Dev default profile would not reflect directly in the Look Dev window.
- Fixed a bug where the light list is not cleared but still used when resizing the RT.
- Fixed exposure debug shader with XR single-pass rendering.
- Fixed issues with scene view and transparent motion vectors.
- Fixed black screens for linux/HDRP (1246407)
- Fixed a vulkan and metal warning in the SSGI compute shader.
- Fixed an exception due to the color pyramid not allocated when SSGI is enabled.
- Fixed an issue with the first Depth history was incorrectly copied.
- Fixed path traced DoF focusing issue
- Fix an issue with the half resolution Mode (performance)
- Fix an issue with the color intensity of emissive for performance rtgi
- Fixed issue with rendering being mostly broken when target platform disables VR. 
- Workaround an issue caused by GetKernelThreadGroupSizes  failing to retrieve correct group size. 
- Fix issue with fast memory and rendergraph. 
- Fixed transparent motion vector framesetting not sanitized.
- Fixed wrong order of post process frame settings.
- Fixed white flash when enabling SSR or SSGI.
- The ray traced indrect diffuse and RTGI were combined wrongly with the rest of the lighting (1254318).
- Fixed an exception happening when using RTSSS without using RTShadows.
- Fix inconsistencies with transparent motion vectors and opaque by allowing camera only transparent motion vectors.
- Fix reflection probe frame settings override
- Fixed certain shadow bias artifacts present in volumetric lighting (case 1231885).
- Fixed area light cookie not updated when switch the light type from a spot that had a cookie.
- Fixed issue with dynamic resolution updating when not in play mode.
- Fixed issue with Contrast Adaptive Sharpening upsample mode and preview camera.
- Fix issue causing blocky artifacts when decals affect metallic and are applied on material with specular color workflow.
- Fixed issue with depth pyramid generation and dynamic resolution.
- Fixed an issue where decals were duplicated in prefab isolation mode.
- Fixed an issue where rendering preview with MSAA might generate render graph errors.
- Fixed compile error in PS4 for planar reflection filtering.
- Fixed issue with blue line in prefabs for volume mode.
- Fixing the internsity being applied to RTAO too early leading to unexpected results (1254626).
- Fix issue that caused sky to incorrectly render when using a custom projection matrix.
- Fixed null reference exception when using depth pre/post pass in shadergraph with alpha clip in the material.
- Appropriately constraint blend distance of reflection probe while editing with the inspector (case 1248931)
- Fixed AxF handling of roughness for Blinn-Phong type materials
- Fixed AxF UI errors when surface type is switched to transparent
- Fixed a serialization issue, preventing quality level parameters to undo/redo and update scene view on change.
- Fixed an exception occuring when a camera doesn't have an HDAdditionalCameraData (1254383).
- Fixed ray tracing with XR single-pass.
- Fixed warning in HDAdditionalLightData OnValidate (cases 1250864, 1244578)
- Fixed a bug related to denoising ray traced reflections.
- Fixed nullref in the layered lit material inspector.
- Fixed an issue where manipulating the color wheels in a volume component would reset the cursor every time.
- Fixed an issue where static sky lighting would not be updated for a new scene until it's reloaded at least once.
- Fixed culling for decals when used in prefabs and edited in context.
- Force to rebake probe with missing baked texture. (1253367)
- Fix supported Mac platform detection to handle new major version (11.0) properly
- Fixed typo in the Render Pipeline Wizard under HDRP+VR
- Change transparent SSR name in frame settings to avoid clipping. 
- Fixed missing include guards in shadow hlsl files.
- Repaint the scene view whenever the scene exposure override is changed.
- Fixed an error when clearing the SSGI history texture at creation time (1259930).
- Fixed alpha to mask reset when toggling alpha test in the material UI.
- Fixed an issue where opening the look dev window with the light theme would make the window blink and eventually crash unity.
- Fixed fallback for ray tracing and light layers (1258837).
- Fixed Sorting Priority not displayed correctly in the DrawRenderers custom pass UI.
- Fixed glitch in Project settings window when selecting diffusion profiles in material section (case 1253090)
- Fixed issue with light layers bigger than 8 (and above the supported range). 
- Fixed issue with culling layer mask of area light's emissive mesh 
- Fixed overused the atlas for Animated/Render Target Cookies (1259930).
- Fixed errors when switching area light to disk shape while an area emissive mesh was displayed.
- Fixed default frame settings MSAA toggle for reflection probes (case 1247631)
- Fixed the transparent SSR dependency not being properly disabled according to the asset dependencies (1260271).
- Fixed issue with completely black AO on double sided materials when normal mode is set to None.
- Fixed UI drawing of the quaternion (1251235)
- Fix an issue with the quality mode and perf mode on RTR and RTGI and getting rid of unwanted nans (1256923).
- Fixed unitialized ray tracing resources when using non-default HDRP asset (case 1259467).
- Fixed overused the atlas for Animated/Render Target Cookies (1259930).
- Fixed sky asserts with XR multipass
- Fixed for area light not updating baked light result when modifying with gizmo.
- Fixed robustness issue with GetOddNegativeScale() in ray tracing, which was impacting normal mapping (1261160).
- Fixed regression where moving face of the probe gizmo was not moving its position anymore.
- Fixed XR single-pass macros in tessellation shaders.
- Fixed path-traced subsurface scattering mixing with diffuse and specular BRDFs (1250601).
- Fixed custom pass re-ordering issues.
- Improved robustness of normal mapping when scale is 0, and mapping is extreme (normals in or below the tangent plane).
- Fixed XR Display providers not getting zNear and zFar plane distances passed to them when in HDRP.
- Fixed rendering breaking when disabling tonemapping in the frame settings.
- Fixed issue with serialization of exposure modes in volume profiles not being consistent between HDRP versions (case 1261385).
- Fixed issue with duplicate names in newly created sub-layers in the graphics compositor (case 1263093).
- Remove MSAA debug mode when renderpipeline asset has no MSAA
- Fixed some post processing using motion vectors when they are disabled
- Fixed the multiplier of the environement lights being overriden with a wrong value for ray tracing (1260311).
- Fixed a series of exceptions happening when trying to load an asset during wizard execution (1262171).
- Fixed an issue with Stacklit shader not compiling correctly in player with debug display on (1260579)
- Fixed couple issues in the dependence of building the ray tracing acceleration structure.
- Fix sun disk intensity
- Fixed unwanted ghosting for smooth surfaces.
- Fixing an issue in the recursive rendering flag texture usage.
- Fixed a missing dependecy for choosing to evaluate transparent SSR.
- Fixed issue that failed compilation when XR is disabled.
- Fixed a compilation error in the IES code.
- Fixed issue with dynamic resolution handler when no OnResolutionChange callback is specified. 
- Fixed multiple volumes, planar reflection, and decal projector position when creating them from the menu.
- Reduced the number of global keyword used in deferredTile.shader
- Fixed incorrect processing of Ambient occlusion probe (9% error was introduced)
- Fixed multiedition of framesettings drop down (case 1270044)
- Fixed planar probe gizmo

### Changed
- Improve MIP selection for decals on Transparents
- Color buffer pyramid is not allocated anymore if neither refraction nor distortion are enabled
- Rename Emission Radius to Radius in UI in Point, Spot
- Angular Diameter parameter for directional light is no longuer an advanced property
- DXR: Remove Light Radius and Angular Diamater of Raytrace shadow. Angular Diameter and Radius are used instead.
- Remove MaxSmoothness parameters from UI for point, spot and directional light. The MaxSmoothness is now deduce from Radius Parameters
- DXR: Remove the Ray Tracing Environement Component. Add a Layer Mask to the ray Tracing volume components to define which objects are taken into account for each effect.
- Removed second cubemaps used for shadowing in lookdev
- Disable Physically Based Sky below ground
- Increase max limit of area light and reflection probe to 128
- Change default texture for detailmap to grey
- Optimize Shadow RT load on Tile based architecture platforms.
- Improved quality of SSAO.
- Moved RequestShadowMapRendering() back to public API.
- Update HDRP DXR Wizard with an option to automatically clone the hdrp config package and setup raytracing to 1 in shaders file.
- Added SceneSelection pass for TerrainLit shader.
- Simplified Light's type API regrouping the logic in one place (Check type in HDAdditionalLightData)
- The support of LOD CrossFade (Dithering transition) in master nodes now required to enable it in the master node settings (Save variant)
- Improved shadow bias, by removing constant depth bias and substituting it with slope-scale bias.
- Fix the default stencil values when a material is created from a SSS ShaderGraph.
- Tweak test asset to be compatible with XR: unlit SG material for canvas and double-side font material
- Slightly tweaked the behaviour of bloom when resolution is low to reduce artifacts.
- Hidden fields in Light Inspector that is not relevant while in BakingOnly mode.
- Changed parametrization of PCSS, now softness is derived from angular diameter (for directional lights) or shape radius (for point/spot lights) and min filter size is now in the [0..1] range.
- Moved the copy of the geometry history buffers to right after the depth mip chain generation.
- Rename "Luminance" to "Nits" in UX for physical light unit
- Rename FrameSettings "SkyLighting" to "SkyReflection"
- Reworked XR automated tests
- The ray traced screen space shadow history for directional, spot and point lights is discarded if the light transform has changed.
- Changed the behavior for ray tracing in case a mesh renderer has both transparent and opaque submeshes.
- Improve history buffer management
- Replaced PlayerSettings.virtualRealitySupported with XRGraphics.tryEnable.
- Remove redundant FrameSettings RealTimePlanarReflection
- Improved a bit the GC calls generated during the rendering.
- Material update is now only triggered when the relevant settings are touched in the shader graph master nodes
- Changed the way Sky Intensity (on Sky volume components) is handled. It's now a combo box where users can choose between Exposure, Multiplier or Lux (for HDRI sky only) instead of both multiplier and exposure being applied all the time. Added a new menu item to convert old profiles.
- Change how method for specular occlusions is decided on inspector shader (Lit, LitTesselation, LayeredLit, LayeredLitTessellation)
- Unlocked SSS, SSR, Motion Vectors and Distortion frame settings for reflections probes.
- Hide unused LOD settings in Quality Settings legacy window.
- Reduced the constrained distance for temporal reprojection of ray tracing denoising
- Removed shadow near plane from the Directional Light Shadow UI.
- Improved the performances of custom pass culling.
- The scene view camera now replicates the physical parameters from the camera tagged as "MainCamera".
- Reduced the number of GC.Alloc calls, one simple scene without plarnar / probes, it should be 0B.
- Renamed ProfilingSample to ProfilingScope and unified API. Added GPU Timings.
- Updated macros to be compatible with the new shader preprocessor.
- Ray tracing reflection temporal filtering is now done in pre-exposed space
- Search field selects the appropriate fields in both project settings panels 'HDRP Default Settings' and 'Quality/HDRP'
- Disabled the refraction and transmission map keywords if the material is opaque.
- Keep celestial bodies outside the atmosphere.
- Updated the MSAA documentation to specify what features HDRP supports MSAA for and what features it does not.
- Shader use for Runtime Debug Display are now correctly stripper when doing a release build
- Now each camera has its own Volume Stack. This allows Volume Parameters to be updated as early as possible and be ready for the whole frame without conflicts between cameras.
- Disable Async for SSR, SSAO and Contact shadow when aggregated ray tracing frame setting is on.
- Improved performance when entering play mode without domain reload by a factor of ~25
- Renamed the camera profiling sample to include the camera name
- Discarding the ray tracing history for AO, reflection, diffuse shadows and GI when the viewport size changes.
- Renamed the camera profiling sample to include the camera name
- Renamed the post processing graphic formats to match the new convention.
- The restart in Wizard for DXR will always be last fix from now on
- Refactoring pre-existing materials to share more shader code between rasterization and ray tracing.
- Setting a material's Refraction Model to Thin does not overwrite the Thickness and Transmission Absorption Distance anymore.
- Removed Wind textures from runtime as wind is no longer built into the pipeline
- Changed Shader Graph titles of master nodes to be more easily searchable ("HDRP/x" -> "x (HDRP)")
- Expose StartSinglePass() and StopSinglePass() as public interface for XRPass
- Replaced the Texture array for 2D cookies (spot, area and directional lights) and for planar reflections by an atlas.
- Moved the tier defining from the asset to the concerned volume components.
- Changing from a tier management to a "mode" management for reflection and GI and removing the ability to enable/disable deferred and ray bining (they are now implied by performance mode)
- The default FrameSettings for ScreenSpaceShadows is set to true for Camera in order to give a better workflow for DXR.
- Refactor internal usage of Stencil bits.
- Changed how the material upgrader works and added documentation for it.
- Custom passes now disable the stencil when overwriting the depth and not writing into it.
- Renamed the camera profiling sample to include the camera name
- Changed the way the shadow casting property of transparent and tranmissive materials is handeled for ray tracing.
- Changed inspector materials stencil setting code to have more sharing.
- Updated the default scene and default DXR scene and DefaultVolumeProfile.
- Changed the way the length parameter is used for ray traced contact shadows.
- Improved the coherency of PCSS blur between cascades.
- Updated VR checks in Wizard to reflect new XR System.
- Removing unused alpha threshold depth prepass and post pass for fabric shader graph.
- Transform result from CIE XYZ to sRGB color space in EvalSensitivity for iridescence.
- Moved BeginCameraRendering callback right before culling.
- Changed the visibility of the Indirect Lighting Controller component to public.
- Renamed the cubemap used for diffuse convolution to a more explicit name for the memory profiler.
- Improved behaviour of transmission color on transparent surfaces in path tracing.
- Light dimmer can now get values higher than one and was renamed to multiplier in the UI.
- Removed info box requesting volume component for Visual Environment and updated the documentation with the relevant information.
- Improved light selection oracle for light sampling in path tracing.
- Stripped ray tracing subsurface passes with ray tracing is not enabled.
- Remove LOD cross fade code for ray tracing shaders
- Removed legacy VR code
- Add range-based clipping to box lights (case 1178780)
- Improve area light culling (case 1085873)
- Light Hierarchy debug mode can now adjust Debug Exposure for visualizing high exposure scenes.
- Rejecting history for ray traced reflections based on a threshold evaluated on the neighborhood of the sampled history.
- Renamed "Environment" to "Reflection Probes" in tile/cluster debug menu.
- Utilities namespace is obsolete, moved its content to UnityEngine.Rendering (case 1204677)
- Obsolete Utilities namespace was removed, instead use UnityEngine.Rendering (case 1204677)
- Moved most of the compute shaders to the multi_compile API instead of multiple kernels.
- Use multi_compile API for deferred compute shader with shadow mask.
- Remove the raytracing rendering queue system to make recursive raytraced material work when raytracing is disabled
- Changed a few resources used by ray tracing shaders to be global resources (using register space1) for improved CPU performance.
- All custom pass volumes are now executed for one injection point instead of the first one.
- Hidden unsupported choice in emission in Materials
- Temporal Anti aliasing improvements.
- Optimized PrepareLightsForGPU (cost reduced by over 25%) and PrepareGPULightData (around twice as fast now).
- Moved scene view camera settings for HDRP from the preferences window to the scene view camera settings window.
- Updated shaders to be compatible with Microsoft's DXC.
- Debug exposure in debug menu have been replace to debug exposure compensation in EV100 space and is always visible.
- Further optimized PrepareLightsForGPU (3x faster with few shadows, 1.4x faster with a lot of shadows or equivalently cost reduced by 68% to 37%).
- Raytracing: Replaced the DIFFUSE_LIGHTING_ONLY multicompile by a uniform.
- Raytracing: Removed the dynamic lightmap multicompile.
- Raytracing: Remove the LOD cross fade multi compile for ray tracing.
- Cookie are now supported in lightmaper. All lights casting cookie and baked will now include cookie influence.
- Avoid building the mip chain a second time for SSR for transparent objects.
- Replaced "High Quality" Subsurface Scattering with a set of Quality Levels.
- Replaced "High Quality" Volumetric Lighting with "Screen Resolution Percentage" and "Volume Slice Count" on the Fog volume component.
- Merged material samples and shader samples
- Update material samples scene visuals
- Use multi_compile API for deferred compute shader with shadow mask.
- Made the StaticLightingSky class public so that users can change it by script for baking purpose.
- Shadowmask and realtime reflectoin probe property are hide in Quality settings
- Improved performance of reflection probe management when using a lot of probes.
- Ignoring the disable SSR flags for recursive rendering.
- Removed logic in the UI to disable parameters for contact shadows and fog volume components as it was going against the concept of the volume system.
- Fixed the sub surface mask not being taken into account when computing ray traced sub surface scattering.
- MSAA Within Forward Frame Setting is now enabled by default on Cameras when new Render Pipeline Asset is created
- Slightly changed the TAA anti-flicker mechanism so that it is more aggressive on almost static images (only on High preset for now).
- Changed default exposure compensation to 0.
- Refactored shadow caching system.
- Removed experimental namespace for ray tracing code.
- Increase limit for max numbers of lights in UX
- Removed direct use of BSDFData in the path tracing pass, delegated to the material instead.
- Pre-warm the RTHandle system to reduce the amount of memory allocations and the total memory needed at all points. 
- DXR: Only read the geometric attributes that are required using the share pass info and shader graph defines.
- DXR: Dispatch binned rays in 1D instead of 2D.
- Lit and LayeredLit tessellation cross lod fade don't used dithering anymore between LOD but fade the tessellation height instead. Allow a smoother transition
- Changed the way planar reflections are filtered in order to be a bit more "physically based".
- Increased path tracing BSDFs roughness range from [0.001, 0.999] to [0.00001, 0.99999].
- Changing the default SSGI radius for the all configurations.
- Changed the default parameters for quality RTGI to match expected behavior.
- Add color clear pass while rendering XR occlusion mesh to avoid leaks.
- Only use one texture for ray traced reflection upscaling.
- Adjust the upscale radius based on the roughness value.
- DXR: Changed the way the filter size is decided for directional, point and spot shadows.
- Changed the default exposure mode to "Automatic (Histogram)", along with "Limit Min" to -4 and "Limit Max" to 16.
- Replaced the default scene system with the builtin Scene Template feature.
- Changed extensions of shader CAS include files.
- Making the planar probe atlas's format match the color buffer's format.
- Removing the planarReflectionCacheCompressed setting from asset.
- SHADERPASS for TransparentDepthPrepass and TransparentDepthPostpass identification is using respectively SHADERPASS_TRANSPARENT_DEPTH_PREPASS and SHADERPASS_TRANSPARENT_DEPTH_POSTPASS
- Moved the Parallax Occlusion Mapping node into Shader Graph.
- Renamed the debug name from SSAO to ScreenSpaceAmbientOcclusion (1254974).
- Added missing tooltips and improved the UI of the aperture control (case 1254916).
- Fixed wrong tooltips in the Dof Volume (case 1256641).
- The `CustomPassLoadCameraColor` and `CustomPassSampleCameraColor` functions now returns the correct color buffer when used in after post process instead of the color pyramid (which didn't had post processes).
- PBR Sky now doesn't go black when going below sea level, but it instead freezes calculation as if on the horizon. 
- Fixed an issue with quality setting foldouts not opening when clicking on them (1253088).
- Shutter speed can now be changed by dragging the mouse over the UI label (case 1245007).
- Remove the 'Point Cube Size' for cookie, use the Cubemap size directly.
- VFXTarget with Unlit now allows EmissiveColor output to be consistent with HDRP unlit.
- Only building the RTAS if there is an effect that will require it (1262217).
- Fixed the first ray tracing frame not having the light cluster being set up properly (1260311).
- Render graph pre-setup for ray traced ambient occlusion.
- Avoid casting multiple rays and denoising for hard directional, point and spot ray traced shadows (1261040).
- Making sure the preview cameras do not use ray tracing effects due to a by design issue to build ray tracing acceleration structures (1262166).
- Preparing ray traced reflections for the render graph support (performance and quality).
- Preparing recursive rendering for the render graph port.
- Preparation pass for RTGI, temporal filter and diffuse denoiser for render graph.
- Updated the documentation for the DXR implementation.
- Changed the DXR wizard to support optional checks.
- Changed the DXR wizard steps.
- Preparation pass for RTSSS to be supported by render graph.
- Changed the color space of EmissiveColorLDR property on all shader. Was linear but should have been sRGB. Auto upgrade script handle the conversion.

## [7.1.1] - 2019-09-05

### Added
- Transparency Overdraw debug mode. Allows to visualize transparent objects draw calls as an "heat map".
- Enabled single-pass instancing support for XR SDK with new API cmd.SetInstanceMultiplier()
- XR settings are now available in the HDRP asset
- Support for Material Quality in Shader Graph
- Material Quality support selection in HDRP Asset
- Renamed XR shader macro from UNITY_STEREO_ASSIGN_COMPUTE_EYE_INDEX to UNITY_XR_ASSIGN_VIEW_INDEX
- Raytracing ShaderGraph node for HDRP shaders
- Custom passes volume component with 3 injection points: Before Rendering, Before Transparent and Before Post Process
- Alpha channel is now properly exported to camera render textures when using FP16 color buffer format
- Support for XR SDK mirror view modes
- HD Master nodes in Shader Graph now support Normal and Tangent modification in vertex stage.
- DepthOfFieldCoC option in the fullscreen debug modes.
- Added override Ambient Occlusion option on debug windows
- Added Custom Post Processes with 3 injection points: Before Transparent, Before Post Process and After Post Process
- Added draft of minimal interactive path tracing (experimental) based on DXR API - Support only 4 area light, lit and unlit shader (non-shadergraph)
- Small adjustments to TAA anti flicker (more aggressive on high values).

### Fixed
- Fixed wizard infinite loop on cancellation
- Fixed with compute shader error about too many threads in threadgroup on low GPU
- Fixed invalid contact shadow shaders being created on metal
- Fixed a bug where if Assembly.GetTypes throws an exception due to mis-versioned dlls, then no preprocessors are used in the shader stripper
- Fixed typo in AXF decal property preventing to compile
- Fixed reflection probe with XR single-pass and FPTL
- Fixed force gizmo shown when selecting camera in hierarchy
- Fixed issue with XR occlusion mesh and dynamic resolution
- Fixed an issue where lighting compute buffers were re-created with the wrong size when resizing the window, causing tile artefacts at the top of the screen.
- Fix FrameSettings names and tooltips
- Fixed error with XR SDK when the Editor is not in focus
- Fixed errors with RenderGraph, XR SDK and occlusion mesh
- Fixed shadow routines compilation errors when "real" type is a typedef on "half".
- Fixed toggle volumetric lighting in the light UI
- Fixed post-processing history reset handling rt-scale incorrectly
- Fixed crash with terrain and XR multi-pass
- Fixed ShaderGraph material synchronization issues
- Fixed a null reference exception when using an Emissive texture with Unlit shader (case 1181335)
- Fixed an issue where area lights and point lights where not counted separately with regards to max lights on screen (case 1183196)
- Fixed an SSR and Subsurface Scattering issue (appearing black) when using XR.

### Changed
- Update Wizard layout.
- Remove almost all Garbage collection call within a frame.
- Rename property AdditionalVeclocityChange to AddPrecomputeVelocity
- Call the End/Begin camera rendering callbacks for camera with customRender enabled
- Changeg framesettings migration order of postprocess flags as a pr for reflection settings flags have been backported to 2019.2
- Replaced usage of ENABLE_VR in XRSystem.cs by version defines based on the presence of the built-in VR and XR modules
- Added an update virtual function to the SkyRenderer class. This is called once per frame. This allows a given renderer to amortize heavy computation at the rate it chooses. Currently only the physically based sky implements this.
- Removed mandatory XRPass argument in HDCamera.GetOrCreate()
- Restored the HDCamera parameter to the sky rendering builtin parameters.
- Removed usage of StructuredBuffer for XR View Constants
- Expose Direct Specular Lighting control in FrameSettings
- Deprecated ExponentialFog and VolumetricFog volume components. Now there is only one exponential fog component (Fog) which can add Volumetric Fog as an option. Added a script in Edit -> Render Pipeline -> Upgrade Fog Volume Components.

## [7.0.1] - 2019-07-25

### Added
- Added option in the config package to disable globally Area Lights and to select shadow quality settings for the deferred pipeline.
- When shader log stripping is enabled, shader stripper statistics will be written at `Temp/shader-strip.json`
- Occlusion mesh support from XR SDK

### Fixed
- Fixed XR SDK mirror view blit, cleanup some XRTODO and removed XRDebug.cs
- Fixed culling for volumetrics with XR single-pass rendering
- Fix shadergraph material pass setup not called
- Fixed documentation links in component's Inspector header bar
- Cookies using the render texture output from a camera are now properly updated
- Allow in ShaderGraph to enable pre/post pass when the alpha clip is disabled

### Changed
- RenderQueue for Opaque now start at Background instead of Geometry.
- Clamp the area light size for scripting API when we change the light type
- Added a warning in the material UI when the diffusion profile assigned is not in the HDRP asset


## [7.0.0] - 2019-07-17

### Added
- `Fixed`, `Viewer`, and `Automatic` modes to compute the FOV used when rendering a `PlanarReflectionProbe`
- A checkbox to toggle the chrome gizmo of `ReflectionProbe`and `PlanarReflectionProbe`
- Added a Light layer in shadows that allow for objects to cast shadows without being affected by light (and vice versa).
- You can now access ShaderGraph blend states from the Material UI (for example, **Surface Type**, **Sorting Priority**, and **Blending Mode**). This change may break Materials that use a ShaderGraph, to fix them, select **Edit > Render Pipeline > Reset all ShaderGraph Scene Materials BlendStates**. This syncs the blendstates of you ShaderGraph master nodes with the Material properties.
- You can now control ZTest, ZWrite, and CullMode for transparent Materials.
- Materials that use Unlit Shaders or Unlit Master Node Shaders now cast shadows.
- Added an option to enable the ztest on **After Post Process** materials when TAA is disabled.
- Added a new SSAO (based on Ground Truth Ambient Occlusion algorithm) to replace the previous one.
- Added support for shadow tint on light
- BeginCameraRendering and EndCameraRendering callbacks are now called with probes
- Adding option to update shadow maps only On Enable and On Demand.
- Shader Graphs that use time-dependent vertex modification now generate correct motion vectors.
- Added option to allow a custom spot angle for spot light shadow maps.
- Added frame settings for individual post-processing effects
- Added dither transition between cascades for Low and Medium quality settings
- Added single-pass instancing support with XR SDK
- Added occlusion mesh support with XR SDK
- Added support of Alembic velocity to various shaders
- Added support for more than 2 views for single-pass instancing
- Added support for per punctual/directional light min roughness in StackLit
- Added mirror view support with XR SDK
- Added VR verification in HDRPWizard
- Added DXR verification in HDRPWizard
- Added feedbacks in UI of Volume regarding skies
- Cube LUT support in Tonemapping. Cube LUT helpers for external grading are available in the Post-processing Sample package.

### Fixed
- Fixed an issue with history buffers causing effects like TAA or auto exposure to flicker when more than one camera was visible in the editor
- The correct preview is displayed when selecting multiple `PlanarReflectionProbe`s
- Fixed volumetric rendering with camera-relative code and XR stereo instancing
- Fixed issue with flashing cyan due to async compilation of shader when selecting a mesh
- Fix texture type mismatch when the contact shadow are disabled (causing errors on IOS devices)
- Fixed Generate Shader Includes while in package
- Fixed issue when texture where deleted in ShadowCascadeGUI
- Fixed issue in FrameSettingsHistory when disabling a camera several time without enabling it in between.
- Fixed volumetric reprojection with camera-relative code and XR stereo instancing
- Added custom BaseShaderPreprocessor in HDEditorUtils.GetBaseShaderPreprocessorList()
- Fixed compile issue when USE_XR_SDK is not defined
- Fixed procedural sky sun disk intensity for high directional light intensities
- Fixed Decal mip level when using texture mip map streaming to avoid dropping to lowest permitted mip (now loading all mips)
- Fixed deferred shading for XR single-pass instancing after lightloop refactor
- Fixed cluster and material classification debug (material classification now works with compute as pixel shader lighting)
- Fixed IOS Nan by adding a maximun epsilon definition REAL_EPS that uses HALF_EPS when fp16 are used
- Removed unnecessary GC allocation in motion blur code
- Fixed locked UI with advanded influence volume inspector for probes
- Fixed invalid capture direction when rendering planar reflection probes
- Fixed Decal HTILE optimization with platform not supporting texture atomatic (Disable it)
- Fixed a crash in the build when the contact shadows are disabled
- Fixed camera rendering callbacks order (endCameraRendering was being called before the actual rendering)
- Fixed issue with wrong opaque blending settings for After Postprocess
- Fixed issue with Low resolution transparency on PS4
- Fixed a memory leak on volume profiles
- Fixed The Parallax Occlusion Mappping node in shader graph and it's UV input slot
- Fixed lighting with XR single-pass instancing by disabling deferred tiles
- Fixed the Bloom prefiltering pass
- Fixed post-processing effect relying on Unity's random number generator
- Fixed camera flickering when using TAA and selecting the camera in the editor
- Fixed issue with single shadow debug view and volumetrics
- Fixed most of the problems with light animation and timeline
- Fixed indirect deferred compute with XR single-pass instancing
- Fixed a slight omission in anisotropy calculations derived from HazeMapping in StackLit
- Improved stack computation numerical stability in StackLit
- Fix PBR master node always opaque (wrong blend modes for forward pass)
- Fixed TAA with XR single-pass instancing (missing macros)
- Fixed an issue causing Scene View selection wire gizmo to not appear when using HDRP Shader Graphs.
- Fixed wireframe rendering mode (case 1083989)
- Fixed the renderqueue not updated when the alpha clip is modified in the material UI.
- Fixed the PBR master node preview
- Remove the ReadOnly flag on Reflection Probe's cubemap assets during bake when there are no VCS active.
- Fixed an issue where setting a material debug view would not reset the other exclusive modes
- Spot light shapes are now correctly taken into account when baking
- Now the static lighting sky will correctly take the default values for non-overridden properties
- Fixed material albedo affecting the lux meter
- Extra test in deferred compute shading to avoid shading pixels that were not rendered by the current camera (for camera stacking)

### Changed
- Optimization: Reduce the group size of the deferred lighting pass from 16x16 to 8x8
- Replaced HDCamera.computePassCount by viewCount
- Removed xrInstancing flag in RTHandles (replaced by TextureXR.slices and TextureXR.dimensions)
- Refactor the HDRenderPipeline and lightloop code to preprare for high level rendergraph
- Removed the **Back Then Front Rendering** option in the fabric Master Node settings. Enabling this option previously did nothing.
- Shader type Real translates to FP16 precision on Nintendo Switch.
- Shader framework refactor: Introduce CBSDF, EvaluateBSDF, IsNonZeroBSDF to replace BSDF functions
- Shader framework refactor:  GetBSDFAngles, LightEvaluation and SurfaceShading functions
- Replace ComputeMicroShadowing by GetAmbientOcclusionForMicroShadowing
- Rename WorldToTangent to TangentToWorld as it was incorrectly named
- Remove SunDisk and Sun Halo size from directional light
- Remove all obsolete wind code from shader
- Renamed DecalProjectorComponent into DecalProjector for API alignment.
- Improved the Volume UI and made them Global by default
- Remove very high quality shadow option
- Change default for shadow quality in Deferred to Medium
- Enlighten now use inverse squared falloff (before was using builtin falloff)
- Enlighten is now deprecated. Please use CPU or GPU lightmaper instead.
- Remove the name in the diffusion profile UI
- Changed how shadow map resolution scaling with distance is computed. Now it uses screen space area rather than light range.
- Updated MoreOptions display in UI
- Moved Display Area Light Emissive Mesh script API functions in the editor namespace
- direct strenght properties in ambient occlusion now affect direct specular as well
- Removed advanced Specular Occlusion control in StackLit: SSAO based SO control is hidden and fixed to behave like Lit, SPTD is the only HQ technique shown for baked SO.
- Shader framework refactor: Changed ClampRoughness signature to include PreLightData access.
- HDRPWizard window is now in Window > General > HD Render Pipeline Wizard
- Moved StaticLightingSky to LightingWindow
- Removes the current "Scene Settings" and replace them with "Sky & Fog Settings" (with Physically Based Sky and Volumetric Fog).
- Changed how cached shadow maps are placed inside the atlas to minimize re-rendering of them.

## [6.7.0-preview] - 2019-05-16

### Added
- Added ViewConstants StructuredBuffer to simplify XR rendering
- Added API to render specific settings during a frame
- Added stadia to the supported platforms (2019.3)
- Enabled cascade blends settings in the HD Shadow component
- Added Hardware Dynamic Resolution support.
- Added MatCap debug view to replace the no scene lighting debug view.
- Added clear GBuffer option in FrameSettings (default to false)
- Added preview for decal shader graph (Only albedo, normal and emission)
- Added exposure weight control for decal
- Screen Space Directional Shadow under a define option. Activated for ray tracing
- Added a new abstraction for RendererList that will help transition to Render Graph and future RendererList API
- Added multipass support for VR
- Added XR SDK integration (multipass only)
- Added Shader Graph samples for Hair, Fabric and Decal master nodes.
- Add fade distance, shadow fade distance and light layers to light explorer
- Add method to draw light layer drawer in a rect to HDEditorUtils

### Fixed
- Fixed deserialization crash at runtime
- Fixed for ShaderGraph Unlit masternode not writing velocity
- Fixed a crash when assiging a new HDRP asset with the 'Verify Saving Assets' option enabled
- Fixed exposure to properly support TEXTURE2D_X
- Fixed TerrainLit basemap texture generation
- Fixed a bug that caused nans when material classification was enabled and a tile contained one standard material + a material with transmission.
- Fixed gradient sky hash that was not using the exposure hash
- Fixed displayed default FrameSettings in HDRenderPipelineAsset wrongly updated on scripts reload.
- Fixed gradient sky hash that was not using the exposure hash.
- Fixed visualize cascade mode with exposure.
- Fixed (enabled) exposure on override lighting debug modes.
- Fixed issue with LightExplorer when volume have no profile
- Fixed issue with SSR for negative, infinite and NaN history values
- Fixed LightLayer in HDReflectionProbe and PlanarReflectionProbe inspector that was not displayed as a mask.
- Fixed NaN in transmission when the thickness and a color component of the scattering distance was to 0
- Fixed Light's ShadowMask multi-edition.
- Fixed motion blur and SMAA with VR single-pass instancing
- Fixed NaNs generated by phase functionsin volumetric lighting
- Fixed NaN issue with refraction effect and IOR of 1 at extreme grazing angle
- Fixed nan tracker not using the exposure
- Fixed sorting priority on lit and unlit materials
- Fixed null pointer exception when there are no AOVRequests defined on a camera
- Fixed dirty state of prefab using disabled ReflectionProbes
- Fixed an issue where gizmos and editor grid were not correctly depth tested
- Fixed created default scene prefab non editable due to wrong file extension.
- Fixed an issue where sky convolution was recomputed for nothing when a preview was visible (causing extreme slowness when fabric convolution is enabled)
- Fixed issue with decal that wheren't working currently in player
- Fixed missing stereo rendering macros in some fragment shaders
- Fixed exposure for ReflectionProbe and PlanarReflectionProbe gizmos
- Fixed single-pass instancing on PSVR
- Fixed Vulkan shader issue with Texture2DArray in ScreenSpaceShadow.compute by re-arranging code (workaround)
- Fixed camera-relative issue with lights and XR single-pass instancing
- Fixed single-pass instancing on Vulkan
- Fixed htile synchronization issue with shader graph decal
- Fixed Gizmos are not drawn in Camera preview
- Fixed pre-exposure for emissive decal
- Fixed wrong values computed in PreIntegrateFGD and in the generation of volumetric lighting data by forcing the use of fp32.
- Fixed NaNs arising during the hair lighting pass
- Fixed synchronization issue in decal HTile that occasionally caused rendering artifacts around decal borders
- Fixed QualitySettings getting marked as modified by HDRP (and thus checked out in Perforce)
- Fixed a bug with uninitialized values in light explorer
- Fixed issue with LOD transition
- Fixed shader warnings related to raytracing and TEXTURE2D_X

### Changed
- Refactor PixelCoordToViewDirWS to be VR compatible and to compute it only once per frame
- Modified the variants stripper to take in account multiple HDRP assets used in the build.
- Improve the ray biasing code to avoid self-intersections during the SSR traversal
- Update Pyramid Spot Light to better match emitted light volume.
- Moved _XRViewConstants out of UnityPerPassStereo constant buffer to fix issues with PSSL
- Removed GetPositionInput_Stereo() and single-pass (double-wide) rendering mode
- Changed label width of the frame settings to accommodate better existing options.
- SSR's Default FrameSettings for camera is now enable.
- Re-enabled the sharpening filter on Temporal Anti-aliasing
- Exposed HDEditorUtils.LightLayerMaskDrawer for integration in other packages and user scripting.
- Rename atmospheric scattering in FrameSettings to Fog
- The size modifier in the override for the culling sphere in Shadow Cascades now defaults to 0.6, which is the same as the formerly hardcoded value.
- Moved LOD Bias and Maximum LOD Level from Frame Setting section `Other` to `Rendering`
- ShaderGraph Decal that affect only emissive, only draw in emissive pass (was drawing in dbuffer pass too)
- Apply decal projector fade factor correctly on all attribut and for shader graph decal
- Move RenderTransparentDepthPostpass after all transparent
- Update exposure prepass to interleave XR single-pass instancing views in a checkerboard pattern
- Removed ScriptRuntimeVersion check in wizard.

## [6.6.0-preview] - 2019-04-01

### Added
- Added preliminary changes for XR deferred shading
- Added support of 111110 color buffer
- Added proper support for Recorder in HDRP
- Added depth offset input in shader graph master nodes
- Added a Parallax Occlusion Mapping node
- Added SMAA support
- Added Homothety and Symetry quick edition modifier on volume used in ReflectionProbe, PlanarReflectionProbe and DensityVolume
- Added multi-edition support for DecalProjectorComponent
- Improve hair shader
- Added the _ScreenToTargetScaleHistory uniform variable to be used when sampling HDRP RTHandle history buffers.
- Added settings in `FrameSettings` to change `QualitySettings.lodBias` and `QualitySettings.maximumLODLevel` during a rendering
- Added an exposure node to retrieve the current, inverse and previous frame exposure value.
- Added an HD scene color node which allow to sample the scene color with mips and a toggle to remove the exposure.
- Added safeguard on HD scene creation if default scene not set in the wizard
- Added Low res transparency rendering pass.

### Fixed
- Fixed HDRI sky intensity lux mode
- Fixed dynamic resolution for XR
- Fixed instance identifier semantic string used by Shader Graph
- Fixed null culling result occuring when changing scene that was causing crashes
- Fixed multi-edition light handles and inspector shapes
- Fixed light's LightLayer field when multi-editing
- Fixed normal blend edition handles on DensityVolume
- Fixed an issue with layered lit shader and height based blend where inactive layers would still have influence over the result
- Fixed multi-selection handles color for DensityVolume
- Fixed multi-edition inspector's blend distances for HDReflectionProbe, PlanarReflectionProbe and DensityVolume
- Fixed metric distance that changed along size in DensityVolume
- Fixed DensityVolume shape handles that have not same behaviour in advance and normal edition mode
- Fixed normal map blending in TerrainLit by only blending the derivatives
- Fixed Xbox One rendering just a grey screen instead of the scene
- Fixed probe handles for multiselection
- Fixed baked cubemap import settings for convolution
- Fixed regression causing crash when attempting to open HDRenderPipelineWizard without an HDRenderPipelineAsset setted
- Fixed FullScreenDebug modes: SSAO, SSR, Contact shadow, Prerefraction Color Pyramid, Final Color Pyramid
- Fixed volumetric rendering with stereo instancing
- Fixed shader warning
- Fixed missing resources in existing asset when updating package
- Fixed PBR master node preview in forward rendering or transparent surface
- Fixed deferred shading with stereo instancing
- Fixed "look at" edition mode of Rotation tool for DecalProjectorComponent
- Fixed issue when switching mode in ReflectionProbe and PlanarReflectionProbe
- Fixed issue where migratable component version where not always serialized when part of prefab's instance
- Fixed an issue where shadow would not be rendered properly when light layer are not enabled
- Fixed exposure weight on unlit materials
- Fixed Light intensity not played in the player when recorded with animation/timeline
- Fixed some issues when multi editing HDRenderPipelineAsset
- Fixed emission node breaking the main shader graph preview in certain conditions.
- Fixed checkout of baked probe asset when baking probes.
- Fixed invalid gizmo position for rotated ReflectionProbe
- Fixed multi-edition of material's SurfaceType and RenderingPath
- Fixed whole pipeline reconstruction on selecting for the first time or modifying other than the currently used HDRenderPipelineAsset
- Fixed single shadow debug mode
- Fixed global scale factor debug mode when scale > 1
- Fixed debug menu material overrides not getting applied to the Terrain Lit shader
- Fixed typo in computeLightVariants
- Fixed deferred pass with XR instancing by disabling ComputeLightEvaluation
- Fixed bloom resolution independence
- Fixed lens dirt intensity not behaving properly
- Fixed the Stop NaN feature
- Fixed some resources to handle more than 2 instanced views for XR
- Fixed issue with black screen (NaN) produced on old GPU hardware or intel GPU hardware with gaussian pyramid
- Fixed issue with disabled punctual light would still render when only directional light is present

### Changed
- DensityVolume scripting API will no longuer allow to change between advance and normal edition mode
- Disabled depth of field, lens distortion and panini projection in the scene view
- TerrainLit shaders and includes are reorganized and made simpler.
- TerrainLit shader GUI now allows custom properties to be displayed in the Terrain fold-out section.
- Optimize distortion pass with stencil
- Disable SceneSelectionPass in shader graph preview
- Control punctual light and area light shadow atlas separately
- Move SMAA anti-aliasing option to after Temporal Anti Aliasing one, to avoid problem with previously serialized project settings
- Optimize rendering with static only lighting and when no cullable lights/decals/density volumes are present.
- Updated handles for DecalProjectorComponent for enhanced spacial position readability and have edition mode for better SceneView management
- DecalProjectorComponent are now scale independent in order to have reliable metric unit (see new Size field for changing the size of the volume)
- Restructure code from HDCamera.Update() by adding UpdateAntialiasing() and UpdateViewConstants()
- Renamed velocity to motion vectors
- Objects rendered during the After Post Process pass while TAA is enabled will not benefit from existing depth buffer anymore. This is done to fix an issue where those object would wobble otherwise
- Removed usage of builtin unity matrix for shadow, shadow now use same constant than other view
- The default volume layer mask for cameras & probes is now `Default` instead of `Everything`

## [6.5.0-preview] - 2019-03-07

### Added
- Added depth-of-field support with stereo instancing
- Adding real time area light shadow support
- Added a new FrameSettings: Specular Lighting to toggle the specular during the rendering

### Fixed
- Fixed diffusion profile upgrade breaking package when upgrading to a new version
- Fixed decals cropped by gizmo not updating correctly if prefab
- Fixed an issue when enabling SSR on multiple view
- Fixed edition of the intensity's unit field while selecting multiple lights
- Fixed wrong calculation in soft voxelization for density volume
- Fixed gizmo not working correctly with pre-exposure
- Fixed issue with setting a not available RT when disabling motion vectors
- Fixed planar reflection when looking at mirror normal
- Fixed mutiselection issue with HDLight Inspector
- Fixed HDAdditionalCameraData data migration
- Fixed failing builds when light explorer window is open
- Fixed cascade shadows border sometime causing artefacts between cascades
- Restored shadows in the Cascade Shadow debug visualization
- `camera.RenderToCubemap` use proper face culling

### Changed
- When rendering reflection probe disable all specular lighting and for metals use fresnelF0 as diffuse color for bake lighting.

## [6.4.0-preview] - 2019-02-21

### Added
- VR: Added TextureXR system to selectively expand TEXTURE2D macros to texture array for single-pass stereo instancing + Convert textures call to these macros
- Added an unit selection dropdown next to shutter speed (camera)
- Added error helpbox when trying to use a sub volume component that require the current HDRenderPipelineAsset to support a feature that it is not supporting.
- Add mesh for tube light when display emissive mesh is enabled

### Fixed
- Fixed Light explorer. The volume explorer used `profile` instead of `sharedProfile` which instantiate a custom volume profile instead of editing the asset itself.
- Fixed UI issue where all is displayed using metric unit in shadow cascade and Percent is set in the unit field (happening when opening the inspector).
- Fixed inspector event error when double clicking on an asset (diffusion profile/material).
- Fixed nullref on layered material UI when the material is not an asset.
- Fixed nullref exception when undo/redo a light property.
- Fixed visual bug when area light handle size is 0.

### Changed
- Update UI for 32bit/16bit shadow precision settings in HDRP asset
- Object motion vectors have been disabled in all but the game view. Camera motion vectors are still enabled everywhere, allowing TAA and Motion Blur to work on static objects.
- Enable texture array by default for most rendering code on DX11 and unlock stereo instancing (DX11 only for now)

## [6.3.0-preview] - 2019-02-18

### Added
- Added emissive property for shader graph decals
- Added a diffusion profile override volume so the list of diffusion profile assets to use can be chanaged without affecting the HDRP asset
- Added a "Stop NaNs" option on cameras and in the Scene View preferences.
- Added metric display option in HDShadowSettings and improve clamping
- Added shader parameter mapping in DebugMenu
- Added scripting API to configure DebugData for DebugMenu

### Fixed
- Fixed decals in forward
- Fixed issue with stencil not correctly setup for various master node and shader for the depth pass, motion vector pass and GBuffer/Forward pass
- Fixed SRP batcher and metal
- Fixed culling and shadows for Pyramid, Box, Rectangle and Tube lights
- Fixed an issue where scissor render state leaking from the editor code caused partially black rendering

### Changed
- When a lit material has a clear coat mask that is not null, we now use the clear coat roughness to compute the screen space reflection.
- Diffusion profiles are now limited to one per asset and can be referenced in materials, shader graphs and vfx graphs. Materials will be upgraded automatically except if they are using a shader graph, in this case it will display an error message.

## [6.2.0-preview] - 2019-02-15

### Added
- Added help box listing feature supported in a given HDRenderPipelineAsset alongs with the drawbacks implied.
- Added cascade visualizer, supporting disabled handles when not overriding.

### Fixed
- Fixed post processing with stereo double-wide
- Fixed issue with Metal: Use sign bit to find the cache type instead of lowest bit.
- Fixed invalid state when creating a planar reflection for the first time
- Fix FrameSettings's LitShaderMode not restrained by supported LitShaderMode regression.

### Changed
- The default value roughness value for the clearcoat has been changed from 0.03 to 0.01
- Update default value of based color for master node
- Update Fabric Charlie Sheen lighting model - Remove Fresnel component that wasn't part of initial model + Remap smoothness to [0.0 - 0.6] range for more artist friendly parameter

### Changed
- Code refactor: all macros with ARGS have been swapped with macros with PARAM. This is because the ARGS macros were incorrectly named.

## [6.1.0-preview] - 2019-02-13

### Added
- Added support for post-processing anti-aliasing in the Scene View (FXAA and TAA). These can be set in Preferences.
- Added emissive property for decal material (non-shader graph)

### Fixed
- Fixed a few UI bugs with the color grading curves.
- Fixed "Post Processing" in the scene view not toggling post-processing effects
- Fixed bake only object with flag `ReflectionProbeStaticFlag` when baking a `ReflectionProbe`

### Changed
- Removed unsupported Clear Depth checkbox in Camera inspector
- Updated the toggle for advanced mode in inspectors.

## [6.0.0-preview] - 2019-02-23

### Added
- Added new API to perform a camera rendering
- Added support for hair master node (Double kajiya kay - Lambert)
- Added Reset behaviour in DebugMenu (ingame mapping is right joystick + B)
- Added Default HD scene at new scene creation while in HDRP
- Added Wizard helping to configure HDRP project
- Added new UI for decal material to allow remapping and scaling of some properties
- Added cascade shadow visualisation toggle in HD shadow settings
- Added icons for assets
- Added replace blending mode for distortion
- Added basic distance fade for density volumes
- Added decal master node for shader graph
- Added HD unlit master node (Cross Pipeline version is name Unlit)
- Added new Rendering Queue in materials
- Added post-processing V3 framework embed in HDRP, remove postprocess V2 framework
- Post-processing now uses the generic volume framework
-   New depth-of-field, bloom, panini projection effects, motion blur
-   Exposure is now done as a pre-exposition pass, the whole system has been revamped
-   Exposure now use EV100 everywhere in the UI (Sky, Emissive Light)
- Added emissive intensity (Luminance and EV100 control) control for Emissive
- Added pre-exposure weigth for Emissive
- Added an emissive color node and a slider to control the pre-exposure percentage of emission color
- Added physical camera support where applicable
- Added more color grading tools
- Added changelog level for Shader Variant stripping
- Added Debug mode for validation of material albedo and metalness/specularColor values
- Added a new dynamic mode for ambient probe and renamed BakingSky to StaticLightingSky
- Added command buffer parameter to all Bind() method of material
- Added Material validator in Render Pipeline Debug
- Added code to future support of DXR (not enabled)
- Added support of multiviewport
- Added HDRenderPipeline.RequestSkyEnvironmentUpdate function to force an update from script when sky is set to OnDemand
- Added a Lighting and BackLighting slots in Lit, StackLit, Fabric and Hair master nodes
- Added support for overriding terrain detail rendering shaders, via the render pipeline editor resources asset
- Added xrInstancing flag support to RTHandle
- Added support for cullmask for decal projectors
- Added software dynamic resolution support
- Added support for "After Post-Process" render pass for unlit shader
- Added support for textured rectangular area lights
- Added stereo instancing macros to MSAA shaders
- Added support for Quarter Res Raytraced Reflections (not enabled)
- Added fade factor for decal projectors.
- Added stereo instancing macros to most shaders used in VR
- Added multi edition support for HDRenderPipelineAsset

### Fixed
- Fixed logic to disable FPTL with stereo rendering
- Fixed stacklit transmission and sun highlight
- Fixed decals with stereo rendering
- Fixed sky with stereo rendering
- Fixed flip logic for postprocessing + VR
- Fixed copyStencilBuffer pass for Switch
- Fixed point light shadow map culling that wasn't taking into account far plane
- Fixed usage of SSR with transparent on all master node
- Fixed SSR and microshadowing on fabric material
- Fixed blit pass for stereo rendering
- Fixed lightlist bounds for stereo rendering
- Fixed windows and in-game DebugMenu sync.
- Fixed FrameSettings' LitShaderMode sync when opening DebugMenu.
- Fixed Metal specific issues with decals, hitting a sampler limit and compiling AxF shader
- Fixed an issue with flipped depth buffer during postprocessing
- Fixed normal map use for shadow bias with forward lit - now use geometric normal
- Fixed transparent depth prepass and postpass access so they can be use without alpha clipping for lit shader
- Fixed support of alpha clip shadow for lit master node
- Fixed unlit master node not compiling
- Fixed issue with debug display of reflection probe
- Fixed issue with phong tessellations not working with lit shader
- Fixed issue with vertex displacement being affected by heightmap setting even if not heightmap where assign
- Fixed issue with density mode on Lit terrain producing NaN
- Fixed issue when going back and forth from Lit to LitTesselation for displacement mode
- Fixed issue with ambient occlusion incorrectly applied to emissiveColor with light layers in deferred
- Fixed issue with fabric convolution not using the correct convolved texture when fabric convolution is enabled
- Fixed issue with Thick mode for Transmission that was disabling transmission with directional light
- Fixed shutdown edge cases with HDRP tests
- Fixed slowdow when enabling Fabric convolution in HDRP asset
- Fixed specularAA not compiling in StackLit Master node
- Fixed material debug view with stereo rendering
- Fixed material's RenderQueue edition in default view.
- Fixed banding issues within volumetric density buffer
- Fixed missing multicompile for MSAA for AxF
- Fixed camera-relative support for stereo rendering
- Fixed remove sync with render thread when updating decal texture atlas.
- Fixed max number of keyword reach [256] issue. Several shader feature are now local
- Fixed Scene Color and Depth nodes
- Fixed SSR in forward
- Fixed custom editor of Unlit, HD Unlit and PBR shader graph master node
- Fixed issue with NewFrame not correctly calculated in Editor when switching scene
- Fixed issue with TerrainLit not compiling with depth only pass and normal buffer
- Fixed geometric normal use for shadow bias with PBR master node in forward
- Fixed instancing macro usage for decals
- Fixed error message when having more than one directional light casting shadow
- Fixed error when trying to display preview of Camera or PlanarReflectionProbe
- Fixed LOAD_TEXTURE2D_ARRAY_MSAA macro
- Fixed min-max and amplitude clamping value in inspector of vertex displacement materials
- Fixed issue with alpha shadow clip (was incorrectly clipping object shadow)
- Fixed an issue where sky cubemap would not be cleared correctly when setting the current sky to None
- Fixed a typo in Static Lighting Sky component UI
- Fixed issue with incorrect reset of RenderQueue when switching shader in inspector GUI
- Fixed issue with variant stripper stripping incorrectly some variants
- Fixed a case of ambient lighting flickering because of previews
- Fixed Decals when rendering multiple camera in a single frame
- Fixed cascade shadow count in shader
- Fixed issue with Stacklit shader with Haze effect
- Fixed an issue with the max sample count for the TAA
- Fixed post-process guard band for XR
- Fixed exposure of emissive of Unlit
- Fixed depth only and motion vector pass for Unlit not working correctly with MSAA
- Fixed an issue with stencil buffer copy causing unnecessary compute dispatches for lighting
- Fixed multi edition issue in FrameSettings
- Fixed issue with SRP batcher and DebugDisplay variant of lit shader
- Fixed issue with debug material mode not doing alpha test
- Fixed "Attempting to draw with missing UAV bindings" errors on Vulkan
- Fixed pre-exposure incorrectly apply to preview
- Fixed issue with duplicate 3D texture in 3D texture altas of volumetric?
- Fixed Camera rendering order (base on the depth parameter)
- Fixed shader graph decals not being cropped by gizmo
- Fixed "Attempting to draw with missing UAV bindings" errors on Vulkan.


### Changed
- ColorPyramid compute shader passes is swapped to pixel shader passes on platforms where the later is faster (Nintendo Switch).
- Removing the simple lightloop used by the simple lit shader
- Whole refactor of reflection system: Planar and reflection probe
- Separated Passthrough from other RenderingPath
- Update several properties naming and caption based on feedback from documentation team
- Remove tile shader variant for transparent backface pass of lit shader
- Rename all HDRenderPipeline to HDRP folder for shaders
- Rename decal property label (based on doc team feedback)
- Lit shader mode now default to Deferred to reduce build time
- Update UI of Emission parameters in shaders
- Improve shader variant stripping including shader graph variant
- Refactored render loop to render realtime probes visible per camera
- Enable SRP batcher by default
- Shader code refactor: Rename LIGHTLOOP_SINGLE_PASS => LIGHTLOOP_DISABLE_TILE_AND_CLUSTER and clean all usage of LIGHTLOOP_TILE_PASS
- Shader code refactor: Move pragma definition of vertex and pixel shader inside pass + Move SURFACE_GRADIENT definition in XXXData.hlsl
- Micro-shadowing in Lit forward now use ambientOcclusion instead of SpecularOcclusion
- Upgraded FrameSettings workflow, DebugMenu and Inspector part relative to it
- Update build light list shader code to support 32 threads in wavefronts on Switch
- LayeredLit layers' foldout are now grouped in one main foldout per layer
- Shadow alpha clip can now be enabled on lit shader and haor shader enven for opaque
- Temporal Antialiasing optimization for Xbox One X
- Parameter depthSlice on SetRenderTarget functions now defaults to -1 to bind the entire resource
- Rename SampleCameraDepth() functions to LoadCameraDepth() and SampleCameraDepth(), same for SampleCameraColor() functions
- Improved Motion Blur quality.
- Update stereo frame settings values for single-pass instancing and double-wide
- Rearrange FetchDepth functions to prepare for stereo-instancing
- Remove unused _ComputeEyeIndex
- Updated HDRenderPipelineAsset inspector
- Re-enable SRP batcher for metal

## [5.2.0-preview] - 2018-11-27

### Added
- Added option to run Contact Shadows and Volumetrics Voxelization stage in Async Compute
- Added camera freeze debug mode - Allow to visually see culling result for a camera
- Added support of Gizmo rendering before and after postprocess in Editor
- Added support of LuxAtDistance for punctual lights

### Fixed
- Fixed Debug.DrawLine and Debug.Ray call to work in game view
- Fixed DebugMenu's enum resetted on change
- Fixed divide by 0 in refraction causing NaN
- Fixed disable rough refraction support
- Fixed refraction, SSS and atmospheric scattering for VR
- Fixed forward clustered lighting for VR (double-wide).
- Fixed Light's UX to not allow negative intensity
- Fixed HDRenderPipelineAsset inspector broken when displaying its FrameSettings from project windows.
- Fixed forward clustered lighting for VR (double-wide).
- Fixed HDRenderPipelineAsset inspector broken when displaying its FrameSettings from project windows.
- Fixed Decals and SSR diable flags for all shader graph master node (Lit, Fabric, StackLit, PBR)
- Fixed Distortion blend mode for shader graph master node (Lit, StackLit)
- Fixed bent Normal for Fabric master node in shader graph
- Fixed PBR master node lightlayers
- Fixed shader stripping for built-in lit shaders.

### Changed
- Rename "Regular" in Diffusion profile UI "Thick Object"
- Changed VBuffer depth parametrization for volumetric from distanceRange to depthExtent - Require update of volumetric settings - Fog start at near plan
- SpotLight with box shape use Lux unit only

## [5.1.0-preview] - 2018-11-19

### Added

- Added a separate Editor resources file for resources Unity does not take when it builds a Player.
- You can now disable SSR on Materials in Shader Graph.
- Added support for MSAA when the Supported Lit Shader Mode is set to Both. Previously HDRP only supported MSAA for Forward mode.
- You can now override the emissive color of a Material when in debug mode.
- Exposed max light for Light Loop Settings in HDRP asset UI.
- HDRP no longer performs a NormalDBuffer pass update if there are no decals in the Scene.
- Added distant (fall-back) volumetric fog and improved the fog evaluation precision.
- Added an option to reflect sky in SSR.
- Added a y-axis offset for the PlanarReflectionProbe and offset tool.
- Exposed the option to run SSR and SSAO on async compute.
- Added support for the _GlossMapScale parameter in the Legacy to HDRP Material converter.
- Added wave intrinsic instructions for use in Shaders (for AMD GCN).


### Fixed
- Fixed sphere shaped influence handles clamping in Reflection Probes.
- Fixed Reflection Probe data migration for projects created before using HDRP.
- Fixed UI of Layered Material where Unity previously rendered the scrollbar above the Copy button.
- Fixed Material tessellations parameters Start fade distance and End fade distance. Originally, Unity clamped these values when you modified them.
- Fixed various distortion and refraction issues - handle a better fall-back.
- Fixed SSR for multiple views.
- Fixed SSR issues related to self-intersections.
- Fixed shape density volume handle speed.
- Fixed density volume shape handle moving too fast.
- Fixed the Camera velocity pass that we removed by mistake.
- Fixed some null pointer exceptions when disabling motion vectors support.
- Fixed viewports for both the Subsurface Scattering combine pass and the transparent depth prepass.
- Fixed the blend mode pop-up in the UI. It previously did not appear when you enabled pre-refraction.
- Fixed some null pointer exceptions that previously occurred when you disabled motion vectors support.
- Fixed Layered Lit UI issue with scrollbar.
- Fixed cubemap assignation on custom ReflectionProbe.
- Fixed Reflection Probes’ capture settings' shadow distance.
- Fixed an issue with the SRP batcher and Shader variables declaration.
- Fixed thickness and subsurface slots for fabric Shader master node that wasn't appearing with the right combination of flags.
- Fixed d3d debug layer warning.
- Fixed PCSS sampling quality.
- Fixed the Subsurface and transmission Material feature enabling for fabric Shader.
- Fixed the Shader Graph UV node’s dimensions when using it in a vertex Shader.
- Fixed the planar reflection mirror gizmo's rotation.
- Fixed HDRenderPipelineAsset's FrameSettings not showing the selected enum in the Inspector drop-down.
- Fixed an error with async compute.
- MSAA now supports transparency.
- The HDRP Material upgrader tool now converts metallic values correctly.
- Volumetrics now render in Reflection Probes.
- Fixed a crash that occurred whenever you set a viewport size to 0.
- Fixed the Camera physic parameter that the UI previously did not display.
- Fixed issue in pyramid shaped spotlight handles manipulation

### Changed

- Renamed Line shaped Lights to Tube Lights.
- HDRP now uses mean height fog parametrization.
- Shadow quality settings are set to All when you use HDRP (This setting is not visible in the UI when using SRP). This avoids Legacy Graphics Quality Settings disabling the shadows and give SRP full control over the Shadows instead.
- HDRP now internally uses premultiplied alpha for all fog.
- Updated default FrameSettings used for realtime Reflection Probes when you create a new HDRenderPipelineAsset.
- Remove multi-camera support. LWRP and HDRP will not support multi-camera layered rendering.
- Updated Shader Graph subshaders to use the new instancing define.
- Changed fog distance calculation from distance to plane to distance to sphere.
- Optimized forward rendering using AMD GCN by scalarizing the light loop.
- Changed the UI of the Light Editor.
- Change ordering of includes in HDRP Materials in order to reduce iteration time for faster compilation.
- Added a StackLit master node replacing the InspectorUI version. IMPORTANT: All previously authored StackLit Materials will be lost. You need to recreate them with the master node.

## [5.0.0-preview] - 2018-09-28

### Added
- Added occlusion mesh to depth prepass for VR (VR still disabled for now)
- Added a debug mode to display only one shadow at once
- Added controls for the highlight created by directional lights
- Added a light radius setting to punctual lights to soften light attenuation and simulate fill lighting
- Added a 'minRoughness' parameter to all non-area lights (was previously only available for certain light types)
- Added separate volumetric light/shadow dimmers
- Added per-pixel jitter to volumetrics to reduce aliasing artifacts
- Added a SurfaceShading.hlsl file, which implements material-agnostic shading functionality in an efficient manner
- Added support for shadow bias for thin object transmission
- Added FrameSettings to control realtime planar reflection
- Added control for SRPBatcher on HDRP Asset
- Added an option to clear the shadow atlases in the debug menu
- Added a color visualization of the shadow atlas rescale in debug mode
- Added support for disabling SSR on materials
- Added intrinsic for XBone
- Added new light volume debugging tool
- Added a new SSR debug view mode
- Added translaction's scale invariance on DensityVolume
- Added multiple supported LitShadermode and per renderer choice in case of both Forward and Deferred supported
- Added custom specular occlusion mode to Lit Shader Graph Master node

### Fixed
- Fixed a normal bias issue with Stacklit (Was causing light leaking)
- Fixed camera preview outputing an error when both scene and game view where display and play and exit was call
- Fixed override debug mode not apply correctly on static GI
- Fixed issue where XRGraphicsConfig values set in the asset inspector GUI weren't propagating correctly (VR still disabled for now)
- Fixed issue with tangent that was using SurfaceGradient instead of regular normal decoding
- Fixed wrong error message display when switching to unsupported target like IOS
- Fixed an issue with ambient occlusion texture sometimes not being created properly causing broken rendering
- Shadow near plane is no longer limited at 0.1
- Fixed decal draw order on transparent material
- Fixed an issue where sometime the lookup texture used for GGX convolution was broken, causing broken rendering
- Fixed an issue where you wouldn't see any fog for certain pipeline/scene configurations
- Fixed an issue with volumetric lighting where the anisotropy value of 0 would not result in perfectly isotropic lighting
- Fixed shadow bias when the atlas is rescaled
- Fixed shadow cascade sampling outside of the atlas when cascade count is inferior to 4
- Fixed shadow filter width in deferred rendering not matching shader config
- Fixed stereo sampling of depth texture in MSAA DepthValues.shader
- Fixed box light UI which allowed negative and zero sizes, thus causing NaNs
- Fixed stereo rendering in HDRISky.shader (VR)
- Fixed normal blend and blend sphere influence for reflection probe
- Fixed distortion filtering (was point filtering, now trilinear)
- Fixed contact shadow for large distance
- Fixed depth pyramid debug view mode
- Fixed sphere shaped influence handles clamping in reflection probes
- Fixed reflection probes data migration for project created before using hdrp
- Fixed ambient occlusion for Lit Master Node when slot is connected

### Changed
- Use samplerunity_ShadowMask instead of samplerunity_samplerLightmap for shadow mask
- Allow to resize reflection probe gizmo's size
- Improve quality of screen space shadow
- Remove support of projection model for ScreenSpaceLighting (SSR always use HiZ and refraction always Proxy)
- Remove all the debug mode from SSR that are obsolete now
- Expose frameSettings and Capture settings for reflection and planar probe
- Update UI for reflection probe, planar probe, camera and HDRP Asset
- Implement proper linear blending for volumetric lighting via deep compositing as described in the paper "Deep Compositing Using Lie Algebras"
- Changed  planar mapping to match terrain convention (XZ instead of ZX)
- XRGraphicsConfig is no longer Read/Write. Instead, it's read-only. This improves consistency of XR behavior between the legacy render pipeline and SRP
- Change reflection probe data migration code (to update old reflection probe to new one)
- Updated gizmo for ReflectionProbes
- Updated UI and Gizmo of DensityVolume

## [4.0.0-preview] - 2018-09-28

### Added
- Added a new TerrainLit shader that supports rendering of Unity terrains.
- Added controls for linear fade at the boundary of density volumes
- Added new API to control decals without monobehaviour object
- Improve Decal Gizmo
- Implement Screen Space Reflections (SSR) (alpha version, highly experimental)
- Add an option to invert the fade parameter on a Density Volume
- Added a Fabric shader (experimental) handling cotton and silk
- Added support for MSAA in forward only for opaque only
- Implement smoothness fade for SSR
- Added support for AxF shader (X-rite format - require special AxF importer from Unity not part of HDRP)
- Added control for sundisc on directional light (hack)
- Added a new HD Lit Master node that implements Lit shader support for Shader Graph
- Added Micro shadowing support (hack)
- Added an event on HDAdditionalCameraData for custom rendering
- HDRP Shader Graph shaders now support 4-channel UVs.

### Fixed
- Fixed an issue where sometimes the deferred shadow texture would not be valid, causing wrong rendering.
- Stencil test during decals normal buffer update is now properly applied
- Decals corectly update normal buffer in forward
- Fixed a normalization problem in reflection probe face fading causing artefacts in some cases
- Fix multi-selection behavior of Density Volumes overwriting the albedo value
- Fixed support of depth texture for RenderTexture. HDRP now correctly output depth to user depth buffer if RenderTexture request it.
- Fixed multi-selection behavior of Density Volumes overwriting the albedo value
- Fixed support of depth for RenderTexture. HDRP now correctly output depth to user depth buffer if RenderTexture request it.
- Fixed support of Gizmo in game view in the editor
- Fixed gizmo for spot light type
- Fixed issue with TileViewDebug mode being inversed in gameview
- Fixed an issue with SAMPLE_TEXTURECUBE_SHADOW macro
- Fixed issue with color picker not display correctly when game and scene view are visible at the same time
- Fixed an issue with reflection probe face fading
- Fixed camera motion vectors shader and associated matrices to update correctly for single-pass double-wide stereo rendering
- Fixed light attenuation functions when range attenuation is disabled
- Fixed shadow component algorithm fixup not dirtying the scene, so changes can be saved to disk.
- Fixed some GC leaks for HDRP
- Fixed contact shadow not affected by shadow dimmer
- Fixed GGX that works correctly for the roughness value of 0 (mean specular highlgiht will disappeard for perfect mirror, we rely on maxSmoothness instead to always have a highlight even on mirror surface)
- Add stereo support to ShaderPassForward.hlsl. Forward rendering now seems passable in limited test scenes with camera-relative rendering disabled.
- Add stereo support to ProceduralSky.shader and OpaqueAtmosphericScattering.shader.
- Added CullingGroupManager to fix more GC.Alloc's in HDRP
- Fixed rendering when multiple cameras render into the same render texture

### Changed
- Changed the way depth & color pyramids are built to be faster and better quality, thus improving the look of distortion and refraction.
- Stabilize the dithered LOD transition mask with respect to the camera rotation.
- Avoid multiple depth buffer copies when decals are present
- Refactor code related to the RT handle system (No more normal buffer manager)
- Remove deferred directional shadow and move evaluation before lightloop
- Add a function GetNormalForShadowBias() that material need to implement to return the normal used for normal shadow biasing
- Remove Jimenez Subsurface scattering code (This code was disabled by default, now remove to ease maintenance)
- Change Decal API, decal contribution is now done in Material. Require update of material using decal
- Move a lot of files from CoreRP to HDRP/CoreRP. All moved files weren't used by Ligthweight pipeline. Long term they could move back to CoreRP after CoreRP become out of preview
- Updated camera inspector UI
- Updated decal gizmo
- Optimization: The objects that are rendered in the Motion Vector Pass are not rendered in the prepass anymore
- Removed setting shader inclue path via old API, use package shader include paths
- The default value of 'maxSmoothness' for punctual lights has been changed to 0.99
- Modified deferred compute and vert/frag shaders for first steps towards stereo support
- Moved material specific Shader Graph files into corresponding material folders.
- Hide environment lighting settings when enabling HDRP (Settings are control from sceneSettings)
- Update all shader includes to use absolute path (allow users to create material in their Asset folder)
- Done a reorganization of the files (Move ShaderPass to RenderPipeline folder, Move all shadow related files to Lighting/Shadow and others)
- Improved performance and quality of Screen Space Shadows

## [3.3.0-preview] - 2018-01-01

### Added
- Added an error message to say to use Metal or Vulkan when trying to use OpenGL API
- Added a new Fabric shader model that supports Silk and Cotton/Wool
- Added a new HDRP Lighting Debug mode to visualize Light Volumes for Point, Spot, Line, Rectangular and Reflection Probes
- Add support for reflection probe light layers
- Improve quality of anisotropic on IBL

### Fixed
- Fix an issue where the screen where darken when rendering camera preview
- Fix display correct target platform when showing message to inform user that a platform is not supported
- Remove workaround for metal and vulkan in normal buffer encoding/decoding
- Fixed an issue with color picker not working in forward
- Fixed an issue where reseting HDLight do not reset all of its parameters
- Fixed shader compile warning in DebugLightVolumes.shader

### Changed
- Changed default reflection probe to be 256x256x6 and array size to be 64
- Removed dependence on the NdotL for thickness evaluation for translucency (based on artist's input)
- Increased the precision when comparing Planar or HD reflection probe volumes
- Remove various GC alloc in C#. Slightly better performance

## [3.2.0-preview] - 2018-01-01

### Added
- Added a luminance meter in the debug menu
- Added support of Light, reflection probe, emissive material, volume settings related to lighting to Lighting explorer
- Added support for 16bit shadows

### Fixed
- Fix issue with package upgrading (HDRP resources asset is now versionned to worarkound package manager limitation)
- Fix HDReflectionProbe offset displayed in gizmo different than what is affected.
- Fix decals getting into a state where they could not be removed or disabled.
- Fix lux meter mode - The lux meter isn't affected by the sky anymore
- Fix area light size reset when multi-selected
- Fix filter pass number in HDUtils.BlitQuad
- Fix Lux meter mode that was applying SSS
- Fix planar reflections that were not working with tile/cluster (olbique matrix)
- Fix debug menu at runtime not working after nested prefab PR come to trunk
- Fix scrolling issue in density volume

### Changed
- Shader code refactor: Split MaterialUtilities file in two parts BuiltinUtilities (independent of FragInputs) and MaterialUtilities (Dependent of FragInputs)
- Change screen space shadow rendertarget format from ARGB32 to RG16

## [3.1.0-preview] - 2018-01-01

### Added
- Decal now support per channel selection mask. There is now two mode. One with BaseColor, Normal and Smoothness and another one more expensive with BaseColor, Normal, Smoothness, Metal and AO. Control is on HDRP Asset. This may require to launch an update script for old scene: 'Edit/Render Pipeline/Single step upgrade script/Upgrade all DecalMaterial MaskBlendMode'.
- Decal now supports depth bias for decal mesh, to prevent z-fighting
- Decal material now supports draw order for decal projectors
- Added LightLayers support (Base on mask from renderers name RenderingLayers and mask from light name LightLayers - if they match, the light apply) - cost an extra GBuffer in deferred (more bandwidth)
- When LightLayers is enabled, the AmbientOclusion is store in the GBuffer in deferred path allowing to avoid double occlusion with SSAO. In forward the double occlusion is now always avoided.
- Added the possibility to add an override transform on the camera for volume interpolation
- Added desired lux intensity and auto multiplier for HDRI sky
- Added an option to disable light by type in the debug menu
- Added gradient sky
- Split EmissiveColor and bakeDiffuseLighting in forward avoiding the emissiveColor to be affect by SSAO
- Added a volume to control indirect light intensity
- Added EV 100 intensity unit for area lights
- Added support for RendererPriority on Renderer. This allow to control order of transparent rendering manually. HDRP have now two stage of sorting for transparent in addition to bact to front. Material have a priority then Renderer have a priority.
- Add Coupling of (HD)Camera and HDAdditionalCameraData for reset and remove in inspector contextual menu of Camera
- Add Coupling of (HD)ReflectionProbe and HDAdditionalReflectionData for reset and remove in inspector contextual menu of ReflectoinProbe
- Add macro to forbid unity_ObjectToWorld/unity_WorldToObject to be use as it doesn't handle camera relative rendering
- Add opacity control on contact shadow

### Fixed
- Fixed an issue with PreIntegratedFGD texture being sometimes destroyed and not regenerated causing rendering to break
- PostProcess input buffers are not copied anymore on PC if the viewport size matches the final render target size
- Fixed an issue when manipulating a lot of decals, it was displaying a lot of errors in the inspector
- Fixed capture material with reflection probe
- Refactored Constant Buffers to avoid hitting the maximum number of bound CBs in some cases.
- Fixed the light range affecting the transform scale when changed.
- Snap to grid now works for Decal projector resizing.
- Added a warning for 128x128 cookie texture without mipmaps
- Replace the sampler used for density volumes for correct wrap mode handling

### Changed
- Move Render Pipeline Debug "Windows from Windows->General-> Render Pipeline debug windows" to "Windows from Windows->Analysis-> Render Pipeline debug windows"
- Update detail map formula for smoothness and albedo, goal it to bright and dark perceptually and scale factor is use to control gradient speed
- Refactor the Upgrade material system. Now a material can be update from older version at any time. Call Edit/Render Pipeline/Upgrade all Materials to newer version
- Change name EnableDBuffer to EnableDecals at several place (shader, hdrp asset...), this require a call to Edit/Render Pipeline/Upgrade all Materials to newer version to have up to date material.
- Refactor shader code: BakeLightingData structure have been replace by BuiltinData. Lot of shader code have been remove/change.
- Refactor shader code: All GBuffer are now handled by the deferred material. Mean ShadowMask and LightLayers are control by lit material in lit.hlsl and not outside anymore. Lot of shader code have been remove/change.
- Refactor shader code: Rename GetBakedDiffuseLighting to ModifyBakedDiffuseLighting. This function now handle lighting model for transmission too. Lux meter debug mode is factor outisde.
- Refactor shader code: GetBakedDiffuseLighting is not call anymore in GBuffer or forward pass, including the ConvertSurfaceDataToBSDFData and GetPreLightData, this is done in ModifyBakedDiffuseLighting now
- Refactor shader code: Added a backBakeDiffuseLighting to BuiltinData to handle lighting for transmission
- Refactor shader code: Material must now call InitBuiltinData (Init all to zero + init bakeDiffuseLighting and backBakeDiffuseLighting ) and PostInitBuiltinData

## [3.0.0-preview] - 2018-01-01

### Fixed
- Fixed an issue with distortion that was using previous frame instead of current frame
- Fixed an issue where disabled light where not upgrade correctly to the new physical light unit system introduce in 2.0.5-preview

### Changed
- Update assembly definitions to output assemblies that match Unity naming convention (Unity.*).

## [2.0.5-preview] - 2018-01-01

### Added
- Add option supportDitheringCrossFade on HDRP Asset to allow to remove shader variant during player build if needed
- Add contact shadows for punctual lights (in additional shadow settings), only one light is allowed to cast contact shadows at the same time and so at each frame a dominant light is choosed among all light with contact shadows enabled.
- Add PCSS shadow filter support (from SRP Core)
- Exposed shadow budget parameters in HDRP asset
- Add an option to generate an emissive mesh for area lights (currently rectangle light only). The mesh fits the size, intensity and color of the light.
- Add an option to the HDRP asset to increase the resolution of volumetric lighting.
- Add additional ligth unit support for punctual light (Lumens, Candela) and area lights (Lumens, Luminance)
- Add dedicated Gizmo for the box Influence volume of HDReflectionProbe / PlanarReflectionProbe

### Changed
- Re-enable shadow mask mode in debug view
- SSS and Transmission code have been refactored to be able to share it between various material. Guidelines are in SubsurfaceScattering.hlsl
- Change code in area light with LTC for Lit shader. Magnitude is now take from FGD texture instead of a separate texture
- Improve camera relative rendering: We now apply camera translation on the model matrix, so before the TransformObjectToWorld(). Note: unity_WorldToObject and unity_ObjectToWorld must never be used directly.
- Rename positionWS to positionRWS (Camera relative world position) at a lot of places (mainly in interpolator and FragInputs). In case of custom shader user will be required to update their code.
- Rename positionWS, capturePositionWS, proxyPositionWS, influencePositionWS to positionRWS, capturePositionRWS, proxyPositionRWS, influencePositionRWS (Camera relative world position) in LightDefinition struct.
- Improve the quality of trilinear filtering of density volume textures.
- Improve UI for HDReflectionProbe / PlanarReflectionProbe

### Fixed
- Fixed a shader preprocessor issue when compiling DebugViewMaterialGBuffer.shader against Metal target
- Added a temporary workaround to Lit.hlsl to avoid broken lighting code with Metal/AMD
- Fixed issue when using more than one volume texture mask with density volumes.
- Fixed an error which prevented volumetric lighting from working if no density volumes with 3D textures were present.
- Fix contact shadows applied on transmission
- Fix issue with forward opaque lit shader variant being removed by the shader preprocessor
- Fixed compilation errors on Nintendo Switch (limited XRSetting support).
- Fixed apply range attenuation option on punctual light
- Fixed issue with color temperature not take correctly into account with static lighting
- Don't display fog when diffuse lighting, specular lighting, or lux meter debug mode are enabled.

## [2.0.4-preview] - 2018-01-01

### Fixed
- Fix issue when disabling rough refraction and building a player. Was causing a crash.

## [2.0.3-preview] - 2018-01-01

### Added
- Increased debug color picker limit up to 260k lux

## [2.0.2-preview] - 2018-01-01

### Added
- Add Light -> Planar Reflection Probe command
- Added a false color mode in rendering debug
- Add support for mesh decals
- Add flag to disable projector decals on transparent geometry to save performance and decal texture atlas space
- Add ability to use decal diffuse map as mask only
- Add visualize all shadow masks in lighting debug
- Add export of normal and roughness buffer for forwardOnly and when in supportOnlyForward mode for forward
- Provide a define in lit.hlsl (FORWARD_MATERIAL_READ_FROM_WRITTEN_NORMAL_BUFFER) when output buffer normal is used to read the normal and roughness instead of caclulating it (can save performance, but lower quality due to compression)
- Add color swatch to decal material

### Changed
- Change Render -> Planar Reflection creation to 3D Object -> Mirror
- Change "Enable Reflector" name on SpotLight to "Angle Affect Intensity"
- Change prototype of BSDFData ConvertSurfaceDataToBSDFData(SurfaceData surfaceData) to BSDFData ConvertSurfaceDataToBSDFData(uint2 positionSS, SurfaceData surfaceData)

### Fixed
- Fix issue with StackLit in deferred mode with deferredDirectionalShadow due to GBuffer not being cleared. Gbuffer is still not clear and issue was fix with the new Output of normal buffer.
- Fixed an issue where interpolation volumes were not updated correctly for reflection captures.
- Fixed an exception in Light Loop settings UI

## [2.0.1-preview] - 2018-01-01

### Added
- Add stripper of shader variant when building a player. Save shader compile time.
- Disable per-object culling that was executed in C++ in HD whereas it was not used (Optimization)
- Enable texture streaming debugging (was not working before 2018.2)
- Added Screen Space Reflection with Proxy Projection Model
- Support correctly scene selection for alpha tested object
- Add per light shadow mask mode control (i.e shadow mask distance and shadow mask). It use the option NonLightmappedOnly
- Add geometric filtering to Lit shader (allow to reduce specular aliasing)
- Add shortcut to create DensityVolume and PlanarReflection in hierarchy
- Add a DefaultHDMirrorMaterial material for PlanarReflection
- Added a script to be able to upgrade material to newer version of HDRP
- Removed useless duplication of ForwardError passes.
- Add option to not compile any DEBUG_DISPLAY shader in the player (Faster build) call Support Runtime Debug display

### Changed
- Changed SupportForwardOnly to SupportOnlyForward in render pipeline settings
- Changed versioning variable name in HDAdditionalXXXData from m_version to version
- Create unique name when creating a game object in the rendering menu (i.e Density Volume(2))
- Re-organize various files and folder location to clean the repository
- Change Debug windows name and location. Now located at:  Windows -> General -> Render Pipeline Debug

### Removed
- Removed GlobalLightLoopSettings.maxPlanarReflectionProbes and instead use value of GlobalLightLoopSettings.planarReflectionProbeCacheSize
- Remove EmissiveIntensity parameter and change EmissiveColor to be HDR (Matching Builtin Unity behavior) - Data need to be updated - Launch Edit -> Single Step Upgrade Script -> Upgrade all Materials emissionColor

### Fixed
- Fix issue with LOD transition and instancing
- Fix discrepency between object motion vector and camera motion vector
- Fix issue with spot and dir light gizmo axis not highlighted correctly
- Fix potential crash while register debug windows inputs at startup
- Fix warning when creating Planar reflection
- Fix specular lighting debug mode (was rendering black)
- Allow projector decal with null material to allow to configure decal when HDRP is not set
- Decal atlas texture offset/scale is updated after allocations (used to be before so it was using date from previous frame)

## [0.0.0-preview] - 2018-01-01

### Added
- Configure the VolumetricLightingSystem code path to be on by default
- Trigger a build exception when trying to build an unsupported platform
- Introduce the VolumetricLightingController component, which can (and should) be placed on the camera, and allows one to control the near and the far plane of the V-Buffer (volumetric "froxel" buffer) along with the depth distribution (from logarithmic to linear)
- Add 3D texture support for DensityVolumes
- Add a better mapping of roughness to mipmap for planar reflection
- The VolumetricLightingSystem now uses RTHandles, which allows to save memory by sharing buffers between different cameras (history buffers are not shared), and reduce reallocation frequency by reallocating buffers only if the rendering resolution increases (and suballocating within existing buffers if the rendering resolution decreases)
- Add a Volumetric Dimmer slider to lights to control the intensity of the scattered volumetric lighting
- Add UV tiling and offset support for decals.
- Add mipmapping support for volume 3D mask textures

### Changed
- Default number of planar reflection change from 4 to 2
- Rename _MainDepthTexture to _CameraDepthTexture
- The VolumetricLightingController has been moved to the Interpolation Volume framework and now functions similarly to the VolumetricFog settings
- Update of UI of cookie, CubeCookie, Reflection probe and planar reflection probe to combo box
- Allow enabling/disabling shadows for area lights when they are set to baked.
- Hide applyRangeAttenuation and FadeDistance for directional shadow as they are not used

### Removed
- Remove Resource folder of PreIntegratedFGD and add the resource to RenderPipeline Asset

### Fixed
- Fix ConvertPhysicalLightIntensityToLightIntensity() function used when creating light from script to match HDLightEditor behavior
- Fix numerical issues with the default value of mean free path of volumetric fog
- Fix the bug preventing decals from coexisting with density volumes
- Fix issue with alpha tested geometry using planar/triplanar mapping not render correctly or flickering (due to being wrongly alpha tested in depth prepass)
- Fix meta pass with triplanar (was not handling correctly the normal)
- Fix preview when a planar reflection is present
- Fix Camera preview, it is now a Preview cameraType (was a SceneView)
- Fix handling unknown GPUShadowTypes in the shadow manager.
- Fix area light shapes sent as point lights to the baking backends when they are set to baked.
- Fix unnecessary division by PI for baked area lights.
- Fix line lights sent to the lightmappers. The backends don't support this light type.
- Fix issue with shadow mask framesettings not correctly taken into account when shadow mask is enabled for lighting.
- Fix directional light and shadow mask transition, they are now matching making smooth transition
- Fix banding issues caused by high intensity volumetric lighting
- Fix the debug window being emptied on SRP asset reload
- Fix issue with debug mode not correctly clearing the GBuffer in editor after a resize
- Fix issue with ResetMaterialKeyword not resetting correctly ToggleOff/Roggle Keyword
- Fix issue with motion vector not render correctly if there is no depth prepass in deferred

## [0.0.0-preview] - 2018-01-01

### Added
- Screen Space Refraction projection model (Proxy raycasting, HiZ raymarching)
- Screen Space Refraction settings as volume component
- Added buffered frame history per camera
- Port Global Density Volumes to the Interpolation Volume System.
- Optimize ImportanceSampleLambert() to not require the tangent frame.
- Generalize SampleVBuffer() to handle different sampling and reconstruction methods.
- Improve the quality of volumetric lighting reprojection.
- Optimize Morton Order code in the Subsurface Scattering pass.
- Planar Reflection Probe support roughness (gaussian convolution of captured probe)
- Use an atlas instead of a texture array for cluster transparent decals
- Add a debug view to visualize the decal atlas
- Only store decal textures to atlas if decal is visible, debounce out of memory decal atlas warning.
- Add manipulator gizmo on decal to improve authoring workflow
- Add a minimal StackLit material (work in progress, this version can be used as template to add new material)

### Changed
- EnableShadowMask in FrameSettings (But shadowMaskSupport still disable by default)
- Forced Planar Probe update modes to (Realtime, Every Update, Mirror Camera)
- Screen Space Refraction proxy model uses the proxy of the first environment light (Reflection probe/Planar probe) or the sky
- Moved RTHandle static methods to RTHandles
- Renamed RTHandle to RTHandleSystem.RTHandle
- Move code for PreIntegratedFDG (Lit.shader) into its dedicated folder to be share with other material
- Move code for LTCArea (Lit.shader) into its dedicated folder to be share with other material

### Removed
- Removed Planar Probe mirror plane position and normal fields in inspector, always display mirror plane and normal gizmos

### Fixed
- Fix fog flags in scene view is now taken into account
- Fix sky in preview windows that were disappearing after a load of a new level
- Fix numerical issues in IntersectRayAABB().
- Fix alpha blending of volumetric lighting with transparent objects.
- Fix the near plane of the V-Buffer causing out-of-bounds look-ups in the clustered data structure.
- Depth and color pyramid are properly computed and sampled when the camera renders inside a viewport of a RTHandle.
- Fix decal atlas debug view to work correctly when shadow atlas view is also enabled
- Fix TransparentSSR with non-rendergraph.
- Fix shader compilation warning on SSR compute shader.<|MERGE_RESOLUTION|>--- conflicted
+++ resolved
@@ -71,15 +71,12 @@
 - Fixed issue with lookdev shadows looking wrong upon exiting playmode. 
 - Fixed temporary Editor freeze when selecting AOV output in graphics compositor (case 1288744).
 - Fixed normal flip with double sided materials.
-<<<<<<< HEAD
-- Fixed the adjust weight operation not being done for the non-rendergraph pipeline.
-=======
 - Fixed shadow resolution settings level in the light explorer.
 - Fixed the ShaderGraph being dirty after the first save.
 - Fixed XR shadows culling
 - Fixed stylesheet reloading for LookDev window and Wizard window.
 - Fixed Nans happening when upscaling the RTGI.
->>>>>>> bc6b4975
+- Fixed the adjust weight operation not being done for the non-rendergraph pipeline.
 
 ### Changed
 - Combined occlusion meshes into one to reduce draw calls and state changes with XR single-pass.
