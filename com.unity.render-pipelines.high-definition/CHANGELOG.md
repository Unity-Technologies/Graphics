# Changelog
All notable changes to this package will be documented in this file.

The format is based on [Keep a Changelog](http://keepachangelog.com/en/1.0.0/)
and this project adheres to [Semantic Versioning](http://semver.org/spec/v2.0.0.html).

## [12.0.0] - 2021-01-11

### Added
- Added pivot point manipulation for Decals (inspector and edit mode).
- Added UV manipulation for Decals (edit mode).
- Added color and intensity customization for Decals.
- Added a history rejection criterion based on if the pixel was moving in world space (case 1302392).
- Added the default quality settings to the HDRP asset for RTAO, RTR and RTGI (case 1304370).

### Fixed
- Fixed an exception when opening the color picker in the material UI (case 1307143).
<<<<<<< HEAD
- Fixed error when increasing the maximum planar reflection limit (case 1306530).
=======
- Fixed lights shadow frustum near and far planes.
- Fixed various issues with non-temporal SSAO and rendergraph.
- Fixed white flashes on camera cuts on volumetric fog.
- Fixed light layer issue when performing editing on multiple lights.
- Fixed an issue where selection in a debug panel would reset when cycling through enum items.
- Fixed material keywords with fbx importer.
- Fixed lightmaps not working properly with shader graphs in ray traced reflections (case 1305335).
- Fixed skybox for ortho cameras.
- Fixed model import by adding additional data if needed.
- Fix screen being over-exposed when changing very different skies.
- VFX: Debug material view were rendering pink for albedo. (case 1290752)
- VFX: Debug material view incorrect depth test. (case 1293291)
- VFX: Fixed LPPV with lit particles in deferred (case 1293608)
- Fixed incorrect debug wireframe overlay on tessellated geometry (using littessellation), caused by the picking pass using an incorrect camera matrix.
- Fixed nullref in layered lit shader editor.
- Fix issue with Depth of Field CoC debug view.
- Fixed an issue where first frame of SSAO could exhibit ghosting artefacts.
- Fixed an issue with the mipmap generation internal format after rendering format change.
- Fixed performance issue with ShaderGraph and Alpha Test

### Added
- Added new AOV APIs for overriding the internal rendering format, and for outputing the world space position.
>>>>>>> b0aaf419

### Changed
- Changed Window/Render Pipeline/HD Render Pipeline Wizard to Window/Rendering/HDRP Wizard
- Removed the material pass probe volumes evaluation mode.
- Move the Decal Gizmo Color initialization to preferences
- Unifying the history validation pass so that it is only done once for the whole frame and not per effect.
- Updated the tooltip for the Decal Angle Fade property (requires to enable Decal Layers in both HDRP asset and Frame settings) (case 1308048).
- The RTAO's history is now discarded if the occlusion caster was moving (case 1303418).
- Change Asset/Create/Shader/HD Render Pipeline/Decal Shader Graph to Asset/Create/Shader Graph/HDRP/Decal Shader Graph
- Change Asset/Create/Shader/HD Render Pipeline/Eye Shader Graph to Asset/Create/Shader Graph/HDRP/Eye Shader Graph
- Change Asset/Create/Shader/HD Render Pipeline/Fabric Shader Graph to Asset/Create/Shader Graph/HDRP/Decal Fabric Shader Graph
- Change Asset/Create/Shader/HD Render Pipeline/Eye Shader Graph to Asset/Create/Shader Graph/HDRP/Hair Shader Graph
- Change Asset/Create/Shader/HD Render Pipeline/Lit Shader Graph to Asset/Create/Shader Graph/HDRP/Lit
- Change Asset/Create/Shader/HD Render Pipeline/StackLit Shader Graph to Asset/Create/Shader Graph/HDRP/StackLit Shader GraphShader Graph
- Change Asset/Create/Shader/HD Render Pipeline/Unlit Shader Graph to Asset/Create/Shader Graph/HDRP/Unlit Shader Graph
- Change Asset/Create/Shader/HD Render Pipeline/Custom FullScreen Pass to Asset/Create/Shader/HDRP Custom FullScreen Pass
- Change Asset/Create/Shader/HD Render Pipeline/Custom Renderers Pass to Asset/Create/Shader/HDRP Custom Renderers Pass
- Change Asset/Create/Shader/HD Render Pipeline/Post Process Pass to Asset/Create/Shader/HDRP Post Process
- Change Assets/Create/Rendering/High Definition Render Pipeline Asset to Assets/Create/Rendering/HDRP Asset
- Change Assets/Create/Rendering/Diffusion Profile to Assets/Create/Rendering/HDRP Diffusion Profile
- Change Assets/Create/Rendering/C# Custom Pass to Assets/Create/Rendering/HDRP C# Custom Pass
- Change Assets/Create/Rendering/C# Post Process Volume to Assets/Create/Rendering/HDRP C# Post Process Volume
- Change labels about scroll direction and cloud type.

### Changed
- Improved shadow cascade GUI drawing with pixel perfect, hover and focus functionalities.

## [11.0.0] - 2020-10-21

### Added
- Added a new API to bake HDRP probes from C# (case 1276360)
- Added support for pre-exposure for planar reflections.
- Added support for nested volume components to volume system.
- Added a cameraCullingResult field in Custom Pass Context to give access to both custom pass and camera culling result.
- Added a toggle to allow to include or exclude smooth surfaces from ray traced reflection denoising.
- Added support for raytracing for AxF material
- Added rasterized area light shadows for AxF material
- Added a cloud system and the CloudLayer volume override.
- Added a setting in the HDRP asset to change the Density Volume mask resolution of being locked at 32x32x32 (HDRP Asset > Lighting > Volumetrics > Max Density Volume Size).
- Added a Falloff Mode (Linear or Exponential) in the Density Volume for volume blending with Blend Distance.
- Added per-stage shader keywords.

### Fixed
- Fixed probe volumes debug views.
- Fixed ShaderGraph Decal material not showing exposed properties.
- Fixed couple samplers that had the wrong name in raytracing code
- VFX: Fixed LPPV with lit particles in deferred (case 1293608)
- Fixed the default background color for previews to use the original color.
- Fixed compilation issues on platforms that don't support XR.
- Fixed issue with compute shader stripping for probe volumes variants.
- Fixed issue with an empty index buffer not being released.
- Fixed issue when debug full screen 'Transparent Screen Space Reflection' do not take in consideration debug exposure

### Changed
- Removed the material pass probe volumes evaluation mode.
- Volume parameter of type Cubemap can now accept Cubemap render textures and custom render textures.
- Removed the superior clamping value for the recursive rendering max ray length.
- Removed the superior clamping value for the ray tracing light cluster size.
- Removed the readonly keyword on the cullingResults of the CustomPassContext to allow users to overwrite.
- The DrawRenderers function of CustomPassUtils class now takes a sortingCriteria in parameter.
- When in half res, RTR denoising is executed at half resolution and the upscale happens at the end.
- Removed the upscale radius from the RTR.
- Density Volumes can now take a 3D RenderTexture as mask, the mask can use RGBA format for RGB fog.
- Decreased the minimal Fog Distance value in the Density Volume to 0.05.

## [10.3.0] - 2020-12-01

### Added
- Added a slider to control the fallback value of the directional shadow when the cascade have no coverage.
- Added light unit slider for automatic and automatic histrogram exposure limits.
- Added View Bias for mesh decals.
- Added support for the PlayStation 5 platform.

### Fixed
- Fixed computation of geometric normal in path tracing (case 1293029).
- Fixed issues with path-traced volumetric scattering (cases 1295222, 1295234).
- Fixed issue with faulty shadow transition when view is close to an object under some aspect ratio conditions
- Fixed issue where some ShaderGraph generated shaders were not SRP compatible because of UnityPerMaterial cbuffer layout mismatches [1292501] (https://issuetracker.unity3d.com/issues/a2-some-translucent-plus-alphaclipping-shadergraphs-are-not-srp-batcher-compatible)
- Fixed issues with path-traced volumetric scattering (cases 1295222, 1295234)
- Fixed Rendergraph issue with virtual texturing and debug mode while in forward.
- Fixed wrong coat normal space in shader graph
- Fixed NullPointerException when baking probes from the lighting window (case 1289680)
- Fixed volumetric fog with XR single-pass rendering.
- Fixed issues with first frame rendering when RenderGraph is used (auto exposure, AO)
- Fixed AOV api in render graph (case 1296605)
- Fixed a small discrepancy in the marker placement in light intensity sliders (case 1299750)
- Fixed issue with VT resolve pass rendergraph errors when opaque and transparent are disabled in frame settings.
- Fixed a bug in the sphere-aabb light cluster (case 1294767).
- Fixed issue when submitting SRPContext during EndCameraRendering.
- Fixed baked light being included into the ray tracing light cluster (case 1296203).
- Fixed enums UI for the shadergraph nodes.
- Fixed ShaderGraph stack blocks appearing when opening the settings in Hair and Eye ShaderGraphs.
- Fixed white screen when undoing in the editor.
- Fixed display of LOD Bias and maximum level in frame settings when using Quality Levels
- Fixed an issue when trying to open a look dev env library when Look Dev is not supported.
- Fixed shader graph not supporting indirectdxr multibounce (case 1294694).
- Fixed the planar depth texture not being properly created and rendered to (case 1299617).
- Fixed C# 8 compilation issue with turning on nullable checks (case 1300167)
- Fixed affects AO for deacl materials.
- Fixed case where material keywords would not get setup before usage.
- Fixed an issue with material using distortion from ShaderGraph init after Material creation (case 1294026)
- Fixed Clearcoat on Stacklit or Lit breaks when URP is imported into the project (case 1297806)
- VFX : Debug material view were rendering pink for albedo. (case 1290752)
- Fixed XR depth copy when using MSAA.
- Fixed GC allocations from XR occlusion mesh when using multipass.
- Fixed an issue with the frame count management for the volumetric fog (case 1299251).
- Fixed an issue with half res ssgi upscale.
- Fixed timing issues with accumulation motion blur
- Fixed register spilling on  FXC in light list shaders.
- Fixed issue with shadow mask and area lights.
- Fixed an issue with the capture callback (now includes post processing results).
- Fixed decal draw order for ShaderGraph decal materials.
- Fixed StackLit ShaderGraph surface option property block to only display energy conserving specular color option for the specular parametrization (case 1257050)
- Fixed missing BeginCameraRendering call for custom render mode of a Camera.
- Fixed LayerMask editor for volume parameters.
- Fixed the condition on temporal accumulation in the reflection denoiser (case 1303504).
- Fixed box light attenuation.
- Fixed after post process custom pass scale issue when dynamic resolution is enabled (case 1299194).
- Fixed an issue with light intensity prefab override application not visible in the inspector (case 1299563).
- Fixed Undo/Redo instability of light temperature.
- Fixed label style in pbr sky editor.
- Fixed side effect on styles during compositor rendering.
- Fixed size and spacing of compositor info boxes (case 1305652).
- Fixed spacing of UI widgets in the Graphics Compositor (case 1305638).
- Fixed undo-redo on layered lit editor.
- Fixed tesselation culling, big triangles using lit tesselation shader would dissapear when camera is too close to them (case 1299116)
- Fixed issue with compositor related custom passes still active after disabling the compositor (case 1305330)
- Fixed regression in Wizard that not fix runtime ressource anymore (case 1287627)
- Fixed error in Depth Of Field near radius blur calculation (case 1306228).
- Fixed a reload bug when using objects from the scene in the lookdev (case 1300916).
- Fixed some render texture leaks.
- Fixed light gizmo showing shadow near plane when shadows are disabled.
- Fixed path tracing alpha channel support (case 1304187).
- Fixed shadow matte not working with ambient occlusion when MSAA is enabled
- Fixed issues with compositor's undo (cases 1305633, 1307170).
- VFX : Debug material view incorrect depth test. (case 1293291)
- Fixed wrong shader / properties assignement to materials created from 3DsMax 2021 Physical Material. (case 1293576)
- Fixed Emissive color property from Autodesk Interactive materials not editable in Inspector. (case 1307234)
- Fixed exception when changing the current render pipeline to from HDRP to universal (case 1306291).
- Fixed an issue in shadergraph when switch from a RenderingPass (case 1307653)
- Fixed LookDev environment library assignement after leaving playmode.
- Fixed a locale issue with the diffusion profile property values in ShaderGraph on PC where comma is the decimal separator.
- Fixed error in the RTHandle scale of Depth Of Field when TAA is enabled.
- Fixed Quality Level set to the last one of the list after a Build (case 1307450)
- Fixed XR depth copy (case 1286908).
- Fixed Warnings about "SceneIdMap" missing script in eye material sample scene

### Changed
- Now reflection probes cannot have SSAO, SSGI, SSR, ray tracing effects or volumetric reprojection.
- Rename HDRP sub menu in Assets/Create/Shader to HD Render Pipeline for consistency.
- Improved robustness of volumetric sampling in path tracing (case 1295187).
- Changed the message when the graphics device doesn't support ray tracing (case 1287355).
- When a Custom Pass Volume is disabled, the custom pass Cleanup() function is called, it allows to release resources when the volume isn't used anymore.
- Enable Reflector for Spotlight by default
- Changed the convergence time of ssgi to 16 frames and the preset value
- Changed the clamping approach for RTR and RTGI (in both perf and quality) to improve visual quality.
- Changed the warning message for ray traced area shadows (case 1303410).
- Disabled specular occlusion for what we consider medium and larger scale ao > 1.25 with a 25cm falloff interval.
- Change the source value for the ray tracing frame index iterator from m_FrameCount to the camera frame count (case 1301356).
- Removed backplate from rendering of lighting cubemap as it did not really work conceptually and caused artefacts.
- Transparent materials created by the Model Importer are set to not cast shadows. ( case 1295747)
- Change some light unit slider value ranges to better reflect the lighting scenario.
- Change the tooltip for color shadows and semi-transparent shadows (case 1307704).

## [10.2.1] - 2020-11-30

### Added
- Added a warning when trying to bake with static lighting being in an invalid state.

### Fixed
- Fixed stylesheet reloading for LookDev window and Wizard window.
- Fixed XR single-pass rendering with legacy shaders using unity_StereoWorldSpaceCameraPos.
- Fixed issue displaying wrong debug mode in runtime debug menu UI.
- Fixed useless editor repaint when using lod bias.
- Fixed multi-editing with new light intensity slider.
- Fixed issue with density volumes flickering when editing shape box.
- Fixed issue with image layers in the graphics compositor (case 1289936).
- Fixed issue with angle fading when rotating decal projector.
- Fixed issue with gameview repaint in the graphics compositor (case 1290622).
- Fixed some labels being clipped in the Render Graph Viewer
- Fixed issue when decal projector material is none.
- Fixed the sampling of the normal buffer in the the forward transparent pass.
- Fixed bloom prefiltering tooltip.
- Fixed NullReferenceException when loading multipel scene async
- Fixed missing alpha blend state properties in Axf shader and update default stencil properties
- Fixed normal buffer not bound to custom pass anymore.
- Fixed issues with camera management in the graphics compositor (cases 1292548, 1292549).
- Fixed an issue where a warning about the static sky not being ready was wrongly displayed.
- Fixed the clear coat not being handled properly for SSR and RTR (case 1291654).
- Fixed ghosting in RTGI and RTAO when denoising is enabled and the RTHandle size is not equal to the Viewport size (case 1291654).
- Fixed alpha output when atmospheric scattering is enabled.
- Fixed issue with TAA history sharpening when view is downsampled.
- Fixed lookdev movement.
- Fixed volume component tooltips using the same parameter name.
- Fixed issue with saving some quality settings in volume overrides  (case 1293747)
- Fixed NullReferenceException in HDRenderPipeline.UpgradeResourcesIfNeeded (case 1292524)
- Fixed SSGI texture allocation when not using the RenderGraph.
- Fixed NullReference Exception when setting Max Shadows On Screen to 0 in the HDRP asset.
- Fixed path tracing accumulation not being reset when changing to a different frame of an animation.
- Fixed issue with saving some quality settings in volume overrides  (case 1293747)

### Changed
- Volume Manager now always tests scene culling masks. This was required to fix hybrid workflow.
- Now the screen space shadow is only used if the analytic value is valid.
- Distance based roughness is disabled by default and have a control
- Changed the name from the Depth Buffer Thickness to Depth Tolerance for SSGI (case 1301352).

## [10.2.0] - 2020-10-19

### Added
- Added a rough distortion frame setting and and info box on distortion materials.
- Adding support of 4 channel tex coords for ray tracing (case 1265309).
- Added a help button on the volume component toolbar for documentation.
- Added range remapping to metallic property for Lit and Decal shaders.
- Exposed the API to access HDRP shader pass names.
- Added the status check of default camera frame settings in the DXR wizard.
- Added frame setting for Virtual Texturing.
- Added a fade distance for light influencing volumetric lighting.
- Adding an "Include For Ray Tracing" toggle on lights to allow the user to exclude them when ray tracing is enabled in the frame settings of a camera.
- Added fog volumetric scattering support for path tracing.
- Added new algorithm for SSR with temporal accumulation
- Added quality preset of the new volumetric fog parameters.
- Added missing documentation for unsupported SG RT nodes and light's include for raytracing attrbute.
- Added documentation for LODs not being supported by ray tracing.
- Added more options to control how the component of motion vectors coming from the camera transform will affect the motion blur with new clamping modes.
- Added anamorphism support for phsyical DoF, switched to blue noise sampling and fixed tiling artifacts.

### Fixed
- Fixed an issue where the Exposure Shader Graph node had clipped text. (case 1265057)
- Fixed an issue when rendering into texture where alpha would not default to 1.0 when using 11_11_10 color buffer in non-dev builds.
- Fixed issues with reordering and hiding graphics compositor layers (cases 1283903, 1285282, 1283886).
- Fixed the possibility to have a shader with a pre-refraction render queue and refraction enabled at the same time.
- Fixed a migration issue with the rendering queue in ShaderGraph when upgrading to 10.x;
- Fixed the object space matrices in shader graph for ray tracing.
- Changed the cornea refraction function to take a view dir in object space.
- Fixed upside down XR occlusion mesh.
- Fixed precision issue with the atmospheric fog.
- Fixed issue with TAA and no motion vectors.
- Fixed the stripping not working the terrain alphatest feature required for terrain holes (case 1205902).
- Fixed bounding box generation that resulted in incorrect light culling (case 3875925).
- VFX : Fix Emissive writing in Opaque Lit Output with PSSL platforms (case 273378).
- Fixed issue where pivot of DecalProjector was not aligned anymore on Transform position when manipulating the size of the projector from the Inspector.
- Fixed a null reference exception when creating a diffusion profile asset.
- Fixed the diffusion profile not being registered as a dependency of the ShaderGraph.
- Fixing exceptions in the console when putting the SSGI in low quality mode (render graph).
- Fixed NullRef Exception when decals are in the scene, no asset is set and HDRP wizard is run.
- Fixed issue with TAA causing bleeding of a view into another when multiple views are visible.
- Fix an issue that caused issues of usability of editor if a very high resolution is set by mistake and then reverted back to a smaller resolution.
- Fixed issue where Default Volume Profile Asset change in project settings was not added to the undo stack (case 1285268).
- Fixed undo after enabling compositor.
- Fixed the ray tracing shadow UI being displayed while it shouldn't (case 1286391).
- Fixed issues with physically-based DoF, improved speed and robustness
- Fixed a warning happening when putting the range of lights to 0.
- Fixed issue when null parameters in a volume component would spam null reference errors. Produce a warning instead.
- Fixed volument component creation via script.
- Fixed GC allocs in render graph.
- Fixed scene picking passes.
- Fixed broken ray tracing light cluster full screen debug.
- Fixed dead code causing error.
- Fixed issue when dragging slider in inspector for ProjectionDepth.
- Fixed issue when resizing Inspector window that make the DecalProjector editor flickers.
- Fixed issue in DecalProjector editor when the Inspector window have a too small width: the size appears on 2 lines but the editor not let place for the second one.
- Fixed issue (null reference in console) when selecting a DensityVolume with rectangle selection.
- Fixed issue when linking the field of view with the focal length in physical camera
- Fixed supported platform build and error message.
- Fixed exceptions occuring when selecting mulitple decal projectors without materials assigned (case 1283659).
- Fixed LookDev error message when pipeline is not loaded.
- Properly reject history when enabling seond denoiser for RTGI.
- Fixed an issue that could cause objects to not be rendered when using Vulkan API.
- Fixed issue with lookdev shadows looking wrong upon exiting playmode.
- Fixed temporary Editor freeze when selecting AOV output in graphics compositor (case 1288744).
- Fixed normal flip with double sided materials.
- Fixed shadow resolution settings level in the light explorer.
- Fixed the ShaderGraph being dirty after the first save.
- Fixed XR shadows culling
- Fixed Nans happening when upscaling the RTGI.
- Fixed the adjust weight operation not being done for the non-rendergraph pipeline.
- Fixed overlap with SSR Transparent default frame settings message on DXR Wizard.
- Fixed alpha channel in the stop NaNs and motion blur shaders.
- Fixed undo of duplicate environments in the look dev environment library.
- Fixed a ghosting issue with RTShadows (Sun, Point and Spot), RTAO and RTGI when the camera is moving fast.
- Fixed a SSGI denoiser bug for large scenes.
- Fixed a Nan issue with SSGI.
- Fixed an issue with IsFrontFace node in Shader Graph not working properly
- Fixed CustomPassUtils.RenderFrom* functions and CustomPassUtils.DisableSinglePassRendering struct in VR.
- Fixed custom pass markers not recorded when render graph was enabled.
- Fixed exceptions when unchecking "Big Tile Prepass" on the frame settings with render-graph.
- Fixed an issue causing errors in GenerateMaxZ when opaque objects or decals are disabled.
- Fixed an issue with Bake button of Reflection Probe when in custom mode
- Fixed exceptions related to the debug display settings when changing the default frame settings.
- Fixed picking for materials with depth offset.
- Fixed issue with exposure history being uninitialized on second frame.
- Fixed issue when changing FoV with the physical camera fold-out closed.
- Fixed some labels being clipped in the Render Graph Viewer

### Changed
- Combined occlusion meshes into one to reduce draw calls and state changes with XR single-pass.
- Claryfied doc for the LayeredLit material.
- Various improvements for the Volumetric Fog.
- Use draggable fields for float scalable settings
- Migrated the fabric & hair shadergraph samples directly into the renderpipeline resources.
- Removed green coloration of the UV on the DecalProjector gizmo.
- Removed _BLENDMODE_PRESERVE_SPECULAR_LIGHTING keyword from shaders.
- Now the DXR wizard displays the name of the target asset that needs to be changed.
- Standardized naming for the option regarding Transparent objects being able to receive Screen Space Reflections.
- Making the reflection and refractions of cubemaps distance based.
- Changed Receive SSR to also controls Receive SSGI on opaque objects.
- Improved the punctual light shadow rescale algorithm.
- Changed the names of some of the parameters for the Eye Utils SG Nodes.
- Restored frame setting for async compute of contact shadows.
- Removed the possibility to have MSAA (through the frame settings) when ray tracing is active.
- Range handles for decal projector angle fading.
- Smoother angle fading for decal projector.

## [10.1.0] - 2020-10-12

### Added
- Added an option to have only the metering mask displayed in the debug mode.
- Added a new mode to cluster visualization debug where users can see a slice instead of the cluster on opaque objects.
- Added ray traced reflection support for the render graph version of the pipeline.
- Added render graph support of RTAO and required denoisers.
- Added render graph support of RTGI.
- Added support of RTSSS and Recursive Rendering in the render graph mode.
- Added support of RT and screen space shadow for render graph.
- Added tooltips with the full name of the (graphics) compositor properties to properly show large names that otherwise are clipped by the UI (case 1263590)
- Added error message if a callback AOV allocation fail
- Added marker for all AOV request operation on GPU
- Added remapping options for Depth Pyramid debug view mode
- Added an option to support AOV shader at runtime in HDRP settings (case 1265070)
- Added support of SSGI in the render graph mode.
- Added option for 11-11-10 format for cube reflection probes.
- Added an optional check in the HDRP DXR Wizard to verify 64 bits target architecture
- Added option to display timing stats in the debug menu as an average over 1 second.
- Added a light unit slider to provide users more context when authoring physically based values.
- Added a way to check the normals through the material views.
- Added Simple mode to Earth Preset for PBR Sky
- Added the export of normals during the prepass for shadow matte for proper SSAO calculation.
- Added the usage of SSAO for shadow matte unlit shader graph.
- Added the support of input system V2
- Added a new volume component parameter to control the max ray length of directional lights(case 1279849).
- Added support for 'Pyramid' and 'Box' spot light shapes in path tracing.
- Added high quality prefiltering option for Bloom.
- Added support for camera relative ray tracing (and keeping non-camera relative ray tracing working)
- Added a rough refraction option on planar reflections.
- Added scalability settings for the planar reflection resolution.
- Added tests for AOV stacking and UI rendering in the graphics compositor.
- Added a new ray tracing only function that samples the specular part of the materials.
- Adding missing marker for ray tracing profiling (RaytracingDeferredLighting)
- Added the support of eye shader for ray tracing.
- Exposed Refraction Model to the material UI when using a Lit ShaderGraph.
- Added bounding sphere support to screen-space axis-aligned bounding box generation pass.

### Fixed
- Fixed several issues with physically-based DoF (TAA ghosting of the CoC buffer, smooth layer transitions, etc)
- Fixed GPU hang on D3D12 on xbox.
- Fixed game view artifacts on resizing when hardware dynamic resolution was enabled
- Fixed black line artifacts occurring when Lanczos upsampling was set for dynamic resolution
- Fixed Amplitude -> Min/Max parametrization conversion
- Fixed CoatMask block appearing when creating lit master node (case 1264632)
- Fixed issue with SceneEV100 debug mode indicator when rescaling the window.
- Fixed issue with PCSS filter being wrong on first frame.
- Fixed issue with emissive mesh for area light not appearing in playmode if Reload Scene option is disabled in Enter Playmode Settings.
- Fixed issue when Reflection Probes are set to OnEnable and are never rendered if the probe is enabled when the camera is farther than the probe fade distance.
- Fixed issue with sun icon being clipped in the look dev window.
- Fixed error about layers when disabling emissive mesh for area lights.
- Fixed issue when the user deletes the composition graph or .asset in runtime (case 1263319)
- Fixed assertion failure when changing resolution to compositor layers after using AOVs (case 1265023)
- Fixed flickering layers in graphics compositor (case 1264552)
- Fixed issue causing the editor field not updating the disc area light radius.
- Fixed issues that lead to cookie atlas to be updated every frame even if cached data was valid.
- Fixed an issue where world space UI was not emitted for reflection cameras in HDRP
- Fixed an issue with cookie texture atlas that would cause realtime textures to always update in the atlas even when the content did not change.
- Fixed an issue where only one of the two lookdev views would update when changing the default lookdev volume profile.
- Fixed a bug related to light cluster invalidation.
- Fixed shader warning in DofGather (case 1272931)
- Fixed AOV export of depth buffer which now correctly export linear depth (case 1265001)
- Fixed issue that caused the decal atlas to not be updated upon changing of the decal textures content.
- Fixed "Screen position out of view frustum" error when camera is at exactly the planar reflection probe location.
- Fixed Amplitude -> Min/Max parametrization conversion
- Fixed issue that allocated a small cookie for normal spot lights.
- Fixed issue when undoing a change in diffuse profile list after deleting the volume profile.
- Fixed custom pass re-ordering and removing.
- Fixed TAA issue and hardware dynamic resolution.
- Fixed a static lighting flickering issue caused by having an active planar probe in the scene while rendering inspector preview.
- Fixed an issue where even when set to OnDemand, the sky lighting would still be updated when changing sky parameters.
- Fixed an error message trigerred when a mesh has more than 32 sub-meshes (case 1274508).
- Fixed RTGI getting noisy for grazying angle geometry (case 1266462).
- Fixed an issue with TAA history management on pssl.
- Fixed the global illumination volume override having an unwanted advanced mode (case 1270459).
- Fixed screen space shadow option displayed on directional shadows while they shouldn't (case 1270537).
- Fixed the handling of undo and redo actions in the graphics compositor (cases 1268149, 1266212, 1265028)
- Fixed issue with composition graphs that include virtual textures, cubemaps and other non-2D textures (cases 1263347, 1265638).
- Fixed issues when selecting a new composition graph or setting it to None (cases 1263350, 1266202)
- Fixed ArgumentNullException when saving shader graphs after removing the compositor from the scene (case 1268658)
- Fixed issue with updating the compositor output when not in play mode (case 1266216)
- Fixed warning with area mesh (case 1268379)
- Fixed issue with diffusion profile not being updated upon reset of the editor.
- Fixed an issue that lead to corrupted refraction in some scenarios on xbox.
- Fixed for light loop scalarization not happening.
- Fixed issue with stencil not being set in rendergraph mode.
- Fixed for post process being overridable in reflection probes even though it is not supported.
- Fixed RTGI in performance mode when light layers are enabled on the asset.
- Fixed SSS materials appearing black in matcap mode.
- Fixed a collision in the interaction of RTR and RTGI.
- Fix for lookdev toggling renderers that are set to non editable or are hidden in the inspector.
- Fixed issue with mipmap debug mode not properly resetting full screen mode (and viceversa).
- Added unsupported message when using tile debug mode with MSAA.
- Fixed SSGI compilation issues on PS4.
- Fixed "Screen position out of view frustum" error when camera is on exactly the planar reflection probe plane.
- Workaround issue that caused objects using eye shader to not be rendered on xbox.
- Fixed GC allocation when using XR single-pass test mode.
- Fixed text in cascades shadow split being truncated.
- Fixed rendering of custom passes in the Custom Pass Volume inspector
- Force probe to render again if first time was during async shader compilation to avoid having cyan objects.
- Fixed for lookdev library field not being refreshed upon opening a library from the environment library inspector.
- Fixed serialization issue with matcap scale intensity.
- Close Add Override popup of Volume Inspector when the popup looses focus (case 1258571)
- Light quality setting for contact shadow set to on for High quality by default.
- Fixed an exception thrown when closing the look dev because there is no active SRP anymore.
- Fixed alignment of framesettings in HDRP Default Settings
- Fixed an exception thrown when closing the look dev because there is no active SRP anymore.
- Fixed an issue where entering playmode would close the LookDev window.
- Fixed issue with rendergraph on console failing on SSS pass.
- Fixed Cutoff not working properly with ray tracing shaders default and SG (case 1261292).
- Fixed shader compilation issue with Hair shader and debug display mode
- Fixed cubemap static preview not updated when the asset is imported.
- Fixed wizard DXR setup on non-DXR compatible devices.
- Fixed Custom Post Processes affecting preview cameras.
- Fixed issue with lens distortion breaking rendering.
- Fixed save popup appearing twice due to HDRP wizard.
- Fixed error when changing planar probe resolution.
- Fixed the dependecy of FrameSettings (MSAA, ClearGBuffer, DepthPrepassWithDeferred) (case 1277620).
- Fixed the usage of GUIEnable for volume components (case 1280018).
- Fixed the diffusion profile becoming invalid when hitting the reset (case 1269462).
- Fixed issue with MSAA resolve killing the alpha channel.
- Fixed a warning in materialevalulation
- Fixed an error when building the player.
- Fixed issue with box light not visible if range is below one and range attenuation is off.
- Fixed an issue that caused a null reference when deleting camera component in a prefab. (case 1244430)
- Fixed issue with bloom showing a thin black line after rescaling window.
- Fixed rendergraph motion vector resolve.
- Fixed the Ray-Tracing related Debug Display not working in render graph mode.
- Fix nan in pbr sky
- Fixed Light skin not properly applied on the LookDev when switching from Dark Skin (case 1278802)
- Fixed accumulation on DX11
- Fixed issue with screen space UI not drawing on the graphics compositor (case 1279272).
- Fixed error Maximum allowed thread group count is 65535 when resolution is very high.
- LOD meshes are now properly stripped based on the maximum lod value parameters contained in the HDRP asset.
- Fixed an inconsistency in the LOD group UI where LOD bias was not the right one.
- Fixed outlines in transitions between post-processed and plain regions in the graphics compositor (case 1278775).
- Fix decal being applied twice with LOD Crossfade.
- Fixed camera stacking for AOVs in the graphics compositor (case 1273223).
- Fixed backface selection on some shader not ignore correctly.
- Disable quad overdraw on ps4.
- Fixed error when resizing the graphics compositor's output and when re-adding a compositor in the scene
- Fixed issues with bloom, alpha and HDR layers in the compositor (case 1272621).
- Fixed alpha not having TAA applied to it.
- Fix issue with alpha output in forward.
- Fix compilation issue on Vulkan for shaders using high quality shadows in XR mode.
- Fixed wrong error message when fixing DXR resources from Wizard.
- Fixed compilation error of quad overdraw with double sided materials
- Fixed screen corruption on xbox when using TAA and Motion Blur with rendergraph.
- Fixed UX issue in the graphics compositor related to clear depth and the defaults for new layers, add better tooltips and fix minor bugs (case 1283904)
- Fixed scene visibility not working for custom pass volumes.
- Fixed issue with several override entries in the runtime debug menu.
- Fixed issue with rendergraph failing to execute every 30 minutes.
- Fixed Lit ShaderGraph surface option property block to only display transmission and energy conserving specular color options for their proper material mode (case 1257050)
- Fixed nan in reflection probe when volumetric fog filtering is enabled, causing the whole probe to be invalid.
- Fixed Debug Color pixel became grey
- Fixed TAA flickering on the very edge of screen.
- Fixed profiling scope for quality RTGI.
- Fixed the denoising and multi-sample not being used for smooth multibounce RTReflections.
- Fixed issue where multiple cameras would cause GC each frame.
- Fixed after post process rendering pass options not showing for unlit ShaderGraphs.
- Fixed null reference in the Undo callback of the graphics compositor
- Fixed cullmode for SceneSelectionPass.
- Fixed issue that caused non-static object to not render at times in OnEnable reflection probes.
- Baked reflection probes now correctly use static sky for ambient lighting.

### Changed
- Preparation pass for RTSSShadows to be supported by render graph.
- Add tooltips with the full name of the (graphics) compositor properties to properly show large names that otherwise are clipped by the UI (case 1263590)
- Composition profile .asset files cannot be manually edited/reset by users (to avoid breaking things - case 1265631)
- Preparation pass for RTSSShadows to be supported by render graph.
- Changed the way the ray tracing property is displayed on the material (QOL 1265297).
- Exposed lens attenuation mode in default settings and remove it as a debug mode.
- Composition layers without any sub layers are now cleared to black to avoid confusion (case 1265061).
- Slight reduction of VGPR used by area light code.
- Changed thread group size for contact shadows (save 1.1ms on PS4)
- Make sure distortion stencil test happens before pixel shader is run.
- Small optimization that allows to skip motion vector prepping when the whole wave as velocity of 0.
- Improved performance to avoid generating coarse stencil buffer when not needed.
- Remove HTile generation for decals (faster without).
- Improving SSGI Filtering and fixing a blend issue with RTGI.
- Changed the Trackball UI so that it allows explicit numeric values.
- Reduce the G-buffer footprint of anisotropic materials
- Moved SSGI out of preview.
- Skip an unneeded depth buffer copy on consoles.
- Replaced the Density Volume Texture Tool with the new 3D Texture Importer.
- Rename Raytracing Node to Raytracing Quality Keyword and rename high and low inputs as default and raytraced. All raytracing effects now use the raytraced mode but path tracing.
- Moved diffusion profile list to the HDRP default settings panel.
- Skip biquadratic resampling of vbuffer when volumetric fog filtering is enabled.
- Optimized Grain and sRGB Dithering.
- On platforms that allow it skip the first mip of the depth pyramid and compute it alongside the depth buffer used for low res transparents.
- When trying to install the local configuration package, if another one is already present the user is now asked whether they want to keep it or not.
- Improved MSAA color resolve to fix issues when very bright and very dark samples are resolved together.
- Improve performance of GPU light AABB generation
- Removed the max clamp value for the RTR, RTAO and RTGI's ray length (case 1279849).
- Meshes assigned with a decal material are not visible anymore in ray-tracing or path-tracing.
- Removed BLEND shader keywords.
- Remove a rendergraph debug option to clear resources on release from UI.
- added SV_PrimitiveID in the VaryingMesh structure for fulldebugscreenpass as well as primitiveID in FragInputs
- Changed which local frame is used for multi-bounce RTReflections.
- Move System Generated Values semantics out of VaryingsMesh structure.
- Other forms of FSAA are silently deactivated, when path tracing is on.
- Removed XRSystemTests. The GC verification is now done during playmode tests (case 1285012).
- SSR now uses the pre-refraction color pyramid.
- Various improvements for the Volumetric Fog.
- Optimizations for volumetric fog.

## [10.0.0] - 2019-06-10

### Added
- Ray tracing support for VR single-pass
- Added sharpen filter shader parameter and UI for TemporalAA to control image quality instead of hardcoded value
- Added frame settings option for custom post process and custom passes as well as custom color buffer format option.
- Add check in wizard on SRP Batcher enabled.
- Added default implementations of OnPreprocessMaterialDescription for FBX, Obj, Sketchup and 3DS file formats.
- Added custom pass fade radius
- Added after post process injection point for custom passes
- Added basic alpha compositing support - Alpha is available afterpostprocess when using FP16 buffer format.
- Added falloff distance on Reflection Probe and Planar Reflection Probe
- Added Backplate projection from the HDRISky
- Added Shadow Matte in UnlitMasterNode, which only received shadow without lighting
- Added hability to name LightLayers in HDRenderPipelineAsset
- Added a range compression factor for Reflection Probe and Planar Reflection Probe to avoid saturation of colors.
- Added path tracing support for directional, point and spot lights, as well as emission from Lit and Unlit.
- Added non temporal version of SSAO.
- Added more detailed ray tracing stats in the debug window
- Added Disc area light (bake only)
- Added a warning in the material UI to prevent transparent + subsurface-scattering combination.
- Added XR single-pass setting into HDRP asset
- Added a penumbra tint option for lights
- Added support for depth copy with XR SDK
- Added debug setting to Render Pipeline Debug Window to list the active XR views
- Added an option to filter the result of the volumetric lighting (off by default).
- Added a transmission multiplier for directional lights
- Added XR single-pass test mode to Render Pipeline Debug Window
- Added debug setting to Render Pipeline Window to list the active XR views
- Added a new refraction mode for the Lit shader (thin). Which is a box refraction with small thickness values
- Added the code to support Barn Doors for Area Lights based on a shaderconfig option.
- Added HDRPCameraBinder property binder for Visual Effect Graph
- Added "Celestial Body" controls to the Directional Light
- Added new parameters to the Physically Based Sky
- Added Reflections to the DXR Wizard
- Added the possibility to have ray traced colored and semi-transparent shadows on directional lights.
- Added a check in the custom post process template to throw an error if the default shader is not found.
- Exposed the debug overlay ratio in the debug menu.
- Added a separate frame settings for tonemapping alongside color grading.
- Added the receive fog option in the material UI for ShaderGraphs.
- Added a public virtual bool in the custom post processes API to specify if a post processes should be executed in the scene view.
- Added a menu option that checks scene issues with ray tracing. Also removed the previously existing warning at runtime.
- Added Contrast Adaptive Sharpen (CAS) Upscaling effect.
- Added APIs to update probe settings at runtime.
- Added documentation for the rayTracingSupported method in HDRP
- Added user-selectable format for the post processing passes.
- Added support for alpha channel in some post-processing passes (DoF, TAA, Uber).
- Added warnings in FrameSettings inspector when using DXR and atempting to use Asynchronous Execution.
- Exposed Stencil bits that can be used by the user.
- Added history rejection based on velocity of intersected objects for directional, point and spot lights.
- Added a affectsVolumetric field to the HDAdditionalLightData API to know if light affects volumetric fog.
- Add OS and Hardware check in the Wizard fixes for DXR.
- Added option to exclude camera motion from motion blur.
- Added semi-transparent shadows for point and spot lights.
- Added support for semi-transparent shadow for unlit shader and unlit shader graph.
- Added the alpha clip enabled toggle to the material UI for all HDRP shader graphs.
- Added Material Samples to explain how to use the lit shader features
- Added an initial implementation of ray traced sub surface scattering
- Added AssetPostprocessors and Shadergraphs to handle Arnold Standard Surface and 3DsMax Physical material import from FBX.
- Added support for Smoothness Fade start work when enabling ray traced reflections.
- Added Contact shadow, Micro shadows and Screen space refraction API documentation.
- Added script documentation for SSR, SSAO (ray tracing), GI, Light Cluster, RayTracingSettings, Ray Counters, etc.
- Added path tracing support for refraction and internal reflections.
- Added support for Thin Refraction Model and Lit's Clear Coat in Path Tracing.
- Added the Tint parameter to Sky Colored Fog.
- Added of Screen Space Reflections for Transparent materials
- Added a fallback for ray traced area light shadows in case the material is forward or the lit mode is forward.
- Added a new debug mode for light layers.
- Added an "enable" toggle to the SSR volume component.
- Added support for anisotropic specular lobes in path tracing.
- Added support for alpha clipping in path tracing.
- Added support for light cookies in path tracing.
- Added support for transparent shadows in path tracing.
- Added support for iridescence in path tracing.
- Added support for background color in path tracing.
- Added a path tracing test to the test suite.
- Added a warning and workaround instructions that appear when you enable XR single-pass after the first frame with the XR SDK.
- Added the exposure sliders to the planar reflection probe preview
- Added support for subsurface scattering in path tracing.
- Added a new mode that improves the filtering of ray traced shadows (directional, point and spot) based on the distance to the occluder.
- Added support of cookie baking and add support on Disc light.
- Added support for fog attenuation in path tracing.
- Added a new debug panel for volumes
- Added XR setting to control camera jitter for temporal effects
- Added an error message in the DrawRenderers custom pass when rendering opaque objects with an HDRP asset in DeferredOnly mode.
- Added API to enable proper recording of path traced scenes (with the Unity recorder or other tools).
- Added support for fog in Recursive rendering, ray traced reflections and ray traced indirect diffuse.
- Added an alpha blend option for recursive rendering
- Added support for stack lit for ray tracing effects.
- Added support for hair for ray tracing effects.
- Added support for alpha to coverage for HDRP shaders and shader graph
- Added support for Quality Levels to Subsurface Scattering.
- Added option to disable XR rendering on the camera settings.
- Added support for specular AA from geometric curvature in AxF
- Added support for baked AO (no input for now) in AxF
- Added an info box to warn about depth test artifacts when rendering object twice in custom passes with MSAA.
- Added a frame setting for alpha to mask.
- Added support for custom passes in the AOV API
- Added Light decomposition lighting debugging modes and support in AOV
- Added exposure compensation to Fixed exposure mode
- Added support for rasterized area light shadows in StackLit
- Added support for texture-weighted automatic exposure
- Added support for POM for emissive map
- Added alpha channel support in motion blur pass.
- Added the HDRP Compositor Tool (in Preview).
- Added a ray tracing mode option in the HDRP asset that allows to override and shader stripping.
- Added support for arbitrary resolution scaling of Volumetric Lighting to the Fog volume component.
- Added range attenuation for box-shaped spotlights.
- Added scenes for hair and fabric and decals with material samples
- Added fabric materials and textures
- Added information for fabric materials in fabric scene
- Added a DisplayInfo attribute to specify a name override and a display order for Volume Component fields (used only in default inspector for now).
- Added Min distance to contact shadows.
- Added support for Depth of Field in path tracing (by sampling the lens aperture).
- Added an API in HDRP to override the camera within the rendering of a frame (mainly for custom pass).
- Added a function (HDRenderPipeline.ResetRTHandleReferenceSize) to reset the reference size of RTHandle systems.
- Added support for AxF measurements importing into texture resources tilings.
- Added Layer parameter on Area Light to modify Layer of generated Emissive Mesh
- Added a flow map parameter to HDRI Sky
- Implemented ray traced reflections for transparent objects.
- Add a new parameter to control reflections in recursive rendering.
- Added an initial version of SSGI.
- Added Virtual Texturing cache settings to control the size of the Streaming Virtual Texturing caches.
- Added back-compatibility with builtin stereo matrices.
- Added CustomPassUtils API to simplify Blur, Copy and DrawRenderers custom passes.
- Added Histogram guided automatic exposure.
- Added few exposure debug modes.
- Added support for multiple path-traced views at once (e.g., scene and game views).
- Added support for 3DsMax's 2021 Simplified Physical Material from FBX files in the Model Importer.
- Added custom target mid grey for auto exposure.
- Added CustomPassUtils API to simplify Blur, Copy and DrawRenderers custom passes.
- Added an API in HDRP to override the camera within the rendering of a frame (mainly for custom pass).
- Added more custom pass API functions, mainly to render objects from another camera.
- Added support for transparent Unlit in path tracing.
- Added a minimal lit used for RTGI in peformance mode.
- Added procedural metering mask that can follow an object
- Added presets quality settings for RTAO and RTGI.
- Added an override for the shadow culling that allows better directional shadow maps in ray tracing effects (RTR, RTGI, RTSSS and RR).
- Added a Cloud Layer volume override.
- Added Fast Memory support for platform that support it.
- Added CPU and GPU timings for ray tracing effects.
- Added support to combine RTSSS and RTGI (1248733).
- Added IES Profile support for Point, Spot and Rectangular-Area lights
- Added support for multiple mapping modes in AxF.
- Add support of lightlayers on indirect lighting controller
- Added compute shader stripping.
- Added Cull Mode option for opaque materials and ShaderGraphs.
- Added scene view exposure override.
- Added support for exposure curve remapping for min/max limits.
- Added presets for ray traced reflections.
- Added final image histogram debug view (both luminance and RGB).
- Added an example texture and rotation to the Cloud Layer volume override.
- Added an option to extend the camera culling for skinned mesh animation in ray tracing effects (1258547).
- Added decal layer system similar to light layer. Mesh will receive a decal when both decal layer mask matches.
- Added shader graph nodes for rendering a complex eye shader.
- Added more controls to contact shadows and increased quality in some parts.
- Added a physically based option in DoF volume.
- Added API to check if a Camera, Light or ReflectionProbe is compatible with HDRP.
- Added path tracing test scene for normal mapping.
- Added missing API documentation.
- Remove CloudLayer
- Added quad overdraw and vertex density debug modes.

### Fixed
- fix when saved HDWizard window tab index out of range (1260273)
- Fix when rescale probe all direction below zero (1219246)
- Update documentation of HDRISky-Backplate, precise how to have Ambient Occlusion on the Backplate
- Sorting, undo, labels, layout in the Lighting Explorer.
- Fixed sky settings and materials in Shader Graph Samples package
- Fix/workaround a probable graphics driver bug in the GTAO shader.
- Fixed Hair and PBR shader graphs double sided modes
- Fixed an issue where updating an HDRP asset in the Quality setting panel would not recreate the pipeline.
- Fixed issue with point lights being considered even when occupying less than a pixel on screen (case 1183196)
- Fix a potential NaN source with iridescence (case 1183216)
- Fixed issue of spotlight breaking when minimizing the cone angle via the gizmo (case 1178279)
- Fixed issue that caused decals not to modify the roughness in the normal buffer, causing SSR to not behave correctly (case 1178336)
- Fixed lit transparent refraction with XR single-pass rendering
- Removed extra jitter for TemporalAA in VR
- Fixed ShaderGraph time in main preview
- Fixed issue on some UI elements in HDRP asset not expanding when clicking the arrow (case 1178369)
- Fixed alpha blending in custom post process
- Fixed the modification of the _AlphaCutoff property in the material UI when exposed with a ShaderGraph parameter.
- Fixed HDRP test `1218_Lit_DiffusionProfiles` on Vulkan.
- Fixed an issue where building a player in non-dev mode would generate render target error logs every frame
- Fixed crash when upgrading version of HDRP
- Fixed rendering issues with material previews
- Fixed NPE when using light module in Shuriken particle systems (1173348).
- Refresh cached shadow on editor changes
- Fixed light supported units caching (1182266)
- Fixed an issue where SSAO (that needs temporal reprojection) was still being rendered when Motion Vectors were not available (case 1184998)
- Fixed a nullref when modifying the height parameters inside the layered lit shader UI.
- Fixed Decal gizmo that become white after exiting play mode
- Fixed Decal pivot position to behave like a spotlight
- Fixed an issue where using the LightingOverrideMask would break sky reflection for regular cameras
- Fix DebugMenu FrameSettingsHistory persistency on close
- Fix DensityVolume, ReflectionProbe aned PlanarReflectionProbe advancedControl display
- Fix DXR scene serialization in wizard
- Fixed an issue where Previews would reallocate History Buffers every frame
- Fixed the SetLightLayer function in HDAdditionalLightData setting the wrong light layer
- Fix error first time a preview is created for planar
- Fixed an issue where SSR would use an incorrect roughness value on ForwardOnly (StackLit, AxF, Fabric, etc.) materials when the pipeline is configured to also allow deferred Lit.
- Fixed issues with light explorer (cases 1183468, 1183269)
- Fix dot colors in LayeredLit material inspector
- Fix undo not resetting all value when undoing the material affectation in LayerLit material
- Fix for issue that caused gizmos to render in render textures (case 1174395)
- Fixed the light emissive mesh not updated when the light was disabled/enabled
- Fixed light and shadow layer sync when setting the HDAdditionalLightData.lightlayersMask property
- Fixed a nullref when a custom post process component that was in the HDRP PP list is removed from the project
- Fixed issue that prevented decals from modifying specular occlusion (case 1178272).
- Fixed exposure of volumetric reprojection
- Fixed multi selection support for Scalable Settings in lights
- Fixed font shaders in test projects for VR by using a Shader Graph version
- Fixed refresh of baked cubemap by incrementing updateCount at the end of the bake (case 1158677).
- Fixed issue with rectangular area light when seen from the back
- Fixed decals not affecting lightmap/lightprobe
- Fixed zBufferParams with XR single-pass rendering
- Fixed moving objects not rendered in custom passes
- Fixed abstract classes listed in the + menu of the custom pass list
- Fixed custom pass that was rendered in previews
- Fixed precision error in zero value normals when applying decals (case 1181639)
- Fixed issue that triggered No Scene Lighting view in game view as well (case 1156102)
- Assign default volume profile when creating a new HDRP Asset
- Fixed fov to 0 in planar probe breaking the projection matrix (case 1182014)
- Fixed bugs with shadow caching
- Reassign the same camera for a realtime probe face render request to have appropriate history buffer during realtime probe rendering.
- Fixed issue causing wrong shading when normal map mode is Object space, no normal map is set, but a detail map is present (case 1143352)
- Fixed issue with decal and htile optimization
- Fixed TerrainLit shader compilation error regarding `_Control0_TexelSize` redefinition (case 1178480).
- Fixed warning about duplicate HDRuntimeReflectionSystem when configuring play mode without domain reload.
- Fixed an editor crash when multiple decal projectors were selected and some had null material
- Added all relevant fix actions to FixAll button in Wizard
- Moved FixAll button on top of the Wizard
- Fixed an issue where fog color was not pre-exposed correctly
- Fix priority order when custom passes are overlapping
- Fix cleanup not called when the custom pass GameObject is destroyed
- Replaced most instances of GraphicsSettings.renderPipelineAsset by GraphicsSettings.currentRenderPipeline. This should fix some parameters not working on Quality Settings overrides.
- Fixed an issue with Realtime GI not working on upgraded projects.
- Fixed issue with screen space shadows fallback texture was not set as a texture array.
- Fixed Pyramid Lights bounding box
- Fixed terrain heightmap default/null values and epsilons
- Fixed custom post-processing effects breaking when an abstract class inherited from `CustomPostProcessVolumeComponent`
- Fixed XR single-pass rendering in Editor by using ShaderConfig.s_XrMaxViews to allocate matrix array
- Multiple different skies rendered at the same time by different cameras are now handled correctly without flickering
- Fixed flickering issue happening when different volumes have shadow settings and multiple cameras are present.
- Fixed issue causing planar probes to disappear if there is no light in the scene.
- Fixed a number of issues with the prefab isolation mode (Volumes leaking from the main scene and reflection not working properly)
- Fixed an issue with fog volume component upgrade not working properly
- Fixed Spot light Pyramid Shape has shadow artifacts on aspect ratio values lower than 1
- Fixed issue with AO upsampling in XR
- Fixed camera without HDAdditionalCameraData component not rendering
- Removed the macro ENABLE_RAYTRACING for most of the ray tracing code
- Fixed prefab containing camera reloading in loop while selected in the Project view
- Fixed issue causing NaN wheh the Z scale of an object is set to 0.
- Fixed DXR shader passes attempting to render before pipeline loaded
- Fixed black ambient sky issue when importing a project after deleting Library.
- Fixed issue when upgrading a Standard transparent material (case 1186874)
- Fixed area light cookies not working properly with stack lit
- Fixed material render queue not updated when the shader is changed in the material inspector.
- Fixed a number of issues with full screen debug modes not reseting correctly when setting another mutually exclusive mode
- Fixed compile errors for platforms with no VR support
- Fixed an issue with volumetrics and RTHandle scaling (case 1155236)
- Fixed an issue where sky lighting might be updated uselessly
- Fixed issue preventing to allow setting decal material to none (case 1196129)
- Fixed XR multi-pass decals rendering
- Fixed several fields on Light Inspector that not supported Prefab overrides
- Fixed EOL for some files
- Fixed scene view rendering with volumetrics and XR enabled
- Fixed decals to work with multiple cameras
- Fixed optional clear of GBuffer (Was always on)
- Fixed render target clears with XR single-pass rendering
- Fixed HDRP samples file hierarchy
- Fixed Light units not matching light type
- Fixed QualitySettings panel not displaying HDRP Asset
- Fixed black reflection probes the first time loading a project
- Fixed y-flip in scene view with XR SDK
- Fixed Decal projectors do not immediately respond when parent object layer mask is changed in editor.
- Fixed y-flip in scene view with XR SDK
- Fixed a number of issues with Material Quality setting
- Fixed the transparent Cull Mode option in HD unlit master node settings only visible if double sided is ticked.
- Fixed an issue causing shadowed areas by contact shadows at the edge of far clip plane if contact shadow length is very close to far clip plane.
- Fixed editing a scalable settings will edit all loaded asset in memory instead of targetted asset.
- Fixed Planar reflection default viewer FOV
- Fixed flickering issues when moving the mouse in the editor with ray tracing on.
- Fixed the ShaderGraph main preview being black after switching to SSS in the master node settings
- Fixed custom fullscreen passes in VR
- Fixed camera culling masks not taken in account in custom pass volumes
- Fixed object not drawn in custom pass when using a DrawRenderers with an HDRP shader in a build.
- Fixed injection points for Custom Passes (AfterDepthAndNormal and BeforePreRefraction were missing)
- Fixed a enum to choose shader tags used for drawing objects (DepthPrepass or Forward) when there is no override material.
- Fixed lit objects in the BeforePreRefraction, BeforeTransparent and BeforePostProcess.
- Fixed the None option when binding custom pass render targets to allow binding only depth or color.
- Fixed custom pass buffers allocation so they are not allocated if they're not used.
- Fixed the Custom Pass entry in the volume create asset menu items.
- Fixed Prefab Overrides workflow on Camera.
- Fixed alignment issue in Preset for Camera.
- Fixed alignment issue in Physical part for Camera.
- Fixed FrameSettings multi-edition.
- Fixed a bug happening when denoising multiple ray traced light shadows
- Fixed minor naming issues in ShaderGraph settings
- VFX: Removed z-fight glitches that could appear when using deferred depth prepass and lit quad primitives
- VFX: Preserve specular option for lit outputs (matches HDRP lit shader)
- Fixed an issue with Metal Shader Compiler and GTAO shader for metal
- Fixed resources load issue while upgrading HDRP package.
- Fix LOD fade mask by accounting for field of view
- Fixed spot light missing from ray tracing indirect effects.
- Fixed a UI bug in the diffusion profile list after fixing them from the wizard.
- Fixed the hash collision when creating new diffusion profile assets.
- Fixed a light leaking issue with box light casting shadows (case 1184475)
- Fixed Cookie texture type in the cookie slot of lights (Now displays a warning because it is not supported).
- Fixed a nullref that happens when using the Shuriken particle light module
- Fixed alignment in Wizard
- Fixed text overflow in Wizard's helpbox
- Fixed Wizard button fix all that was not automatically grab all required fixes
- Fixed VR tab for MacOS in Wizard
- Fixed local config package workflow in Wizard
- Fixed issue with contact shadows shifting when MSAA is enabled.
- Fixed EV100 in the PBR sky
- Fixed an issue In URP where sometime the camera is not passed to the volume system and causes a null ref exception (case 1199388)
- Fixed nullref when releasing HDRP with custom pass disabled
- Fixed performance issue derived from copying stencil buffer.
- Fixed an editor freeze when importing a diffusion profile asset from a unity package.
- Fixed an exception when trying to reload a builtin resource.
- Fixed the light type intensity unit reset when switching the light type.
- Fixed compilation error related to define guards and CreateLayoutFromXrSdk()
- Fixed documentation link on CustomPassVolume.
- Fixed player build when HDRP is in the project but not assigned in the graphic settings.
- Fixed an issue where ambient probe would be black for the first face of a baked reflection probe
- VFX: Fixed Missing Reference to Visual Effect Graph Runtime Assembly
- Fixed an issue where rendering done by users in EndCameraRendering would be executed before the main render loop.
- Fixed Prefab Override in main scope of Volume.
- Fixed alignment issue in Presset of main scope of Volume.
- Fixed persistence of ShowChromeGizmo and moved it to toolbar for coherency in ReflectionProbe and PlanarReflectionProbe.
- Fixed Alignement issue in ReflectionProbe and PlanarReflectionProbe.
- Fixed Prefab override workflow issue in ReflectionProbe and PlanarReflectionProbe.
- Fixed empty MoreOptions and moved AdvancedManipulation in a dedicated location for coherency in ReflectionProbe and PlanarReflectionProbe.
- Fixed Prefab override workflow issue in DensityVolume.
- Fixed empty MoreOptions and moved AdvancedManipulation in a dedicated location for coherency in DensityVolume.
- Fix light limit counts specified on the HDRP asset
- Fixed Quality Settings for SSR, Contact Shadows and Ambient Occlusion volume components
- Fixed decalui deriving from hdshaderui instead of just shaderui
- Use DelayedIntField instead of IntField for scalable settings
- Fixed init of debug for FrameSettingsHistory on SceneView camera
- Added a fix script to handle the warning 'referenced script in (GameObject 'SceneIDMap') is missing'
- Fix Wizard load when none selected for RenderPipelineAsset
- Fixed TerrainLitGUI when per-pixel normal property is not present.
- Fixed rendering errors when enabling debug modes with custom passes
- Fix an issue that made PCSS dependent on Atlas resolution (not shadow map res)
- Fixing a bug whith histories when n>4 for ray traced shadows
- Fixing wrong behavior in ray traced shadows for mesh renderers if their cast shadow is shadow only or double sided
- Only tracing rays for shadow if the point is inside the code for spotlight shadows
- Only tracing rays if the point is inside the range for point lights
- Fixing ghosting issues when the screen space shadow  indexes change for a light with ray traced shadows
- Fixed an issue with stencil management and Xbox One build that caused corrupted output in deferred mode.
- Fixed a mismatch in behavior between the culling of shadow maps and ray traced point and spot light shadows
- Fixed recursive ray tracing not working anymore after intermediate buffer refactor.
- Fixed ray traced shadow denoising not working (history rejected all the time).
- Fixed shader warning on xbox one
- Fixed cookies not working for spot lights in ray traced reflections, ray traced GI and recursive rendering
- Fixed an inverted handling of CoatSmoothness for SSR in StackLit.
- Fixed missing distortion inputs in Lit and Unlit material UI.
- Fixed issue that propagated NaNs across multiple frames through the exposure texture.
- Fixed issue with Exclude from TAA stencil ignored.
- Fixed ray traced reflection exposure issue.
- Fixed issue with TAA history not initialising corretly scale factor for first frame
- Fixed issue with stencil test of material classification not using the correct Mask (causing false positive and bad performance with forward material in deferred)
- Fixed issue with History not reset when chaning antialiasing mode on camera
- Fixed issue with volumetric data not being initialized if default settings have volumetric and reprojection off.
- Fixed ray tracing reflection denoiser not applied in tier 1
- Fixed the vibility of ray tracing related methods.
- Fixed the diffusion profile list not saved when clicking the fix button in the material UI.
- Fixed crash when pushing bounce count higher than 1 for ray traced GI or reflections
- Fixed PCSS softness scale so that it better match ray traced reference for punctual lights.
- Fixed exposure management for the path tracer
- Fixed AxF material UI containing two advanced options settings.
- Fixed an issue where cached sky contexts were being destroyed wrongly, breaking lighting in the LookDev
- Fixed issue that clamped PCSS softness too early and not after distance scale.
- Fixed fog affect transparent on HD unlit master node
- Fixed custom post processes re-ordering not saved.
- Fixed NPE when using scalable settings
- Fixed an issue where PBR sky precomputation was reset incorrectly in some cases causing bad performance.
- Fixed a bug due to depth history begin overriden too soon
- Fixed CustomPassSampleCameraColor scale issue when called from Before Transparent injection point.
- Fixed corruption of AO in baked probes.
- Fixed issue with upgrade of projects that still had Very High as shadow filtering quality.
- Fixed issue that caused Distortion UI to appear in Lit.
- Fixed several issues with decal duplicating when editing them.
- Fixed initialization of volumetric buffer params (1204159)
- Fixed an issue where frame count was incorrectly reset for the game view, causing temporal processes to fail.
- Fixed Culling group was not disposed error.
- Fixed issues on some GPU that do not support gathers on integer textures.
- Fixed an issue with ambient probe not being initialized for the first frame after a domain reload for volumetric fog.
- Fixed the scene visibility of decal projectors and density volumes
- Fixed a leak in sky manager.
- Fixed an issue where entering playmode while the light editor is opened would produce null reference exceptions.
- Fixed the debug overlay overlapping the debug menu at runtime.
- Fixed an issue with the framecount when changing scene.
- Fixed errors that occurred when using invalid near and far clip plane values for planar reflections.
- Fixed issue with motion blur sample weighting function.
- Fixed motion vectors in MSAA.
- Fixed sun flare blending (case 1205862).
- Fixed a lot of issues related to ray traced screen space shadows.
- Fixed memory leak caused by apply distortion material not being disposed.
- Fixed Reflection probe incorrectly culled when moving its parent (case 1207660)
- Fixed a nullref when upgrading the Fog volume components while the volume is opened in the inspector.
- Fix issues where decals on PS4 would not correctly write out the tile mask causing bits of the decal to go missing.
- Use appropriate label width and text content so the label is completely visible
- Fixed an issue where final post process pass would not output the default alpha value of 1.0 when using 11_11_10 color buffer format.
- Fixed SSR issue after the MSAA Motion Vector fix.
- Fixed an issue with PCSS on directional light if punctual shadow atlas was not allocated.
- Fixed an issue where shadow resolution would be wrong on the first face of a baked reflection probe.
- Fixed issue with PCSS softness being incorrect for cascades different than the first one.
- Fixed custom post process not rendering when using multiple HDRP asset in quality settings
- Fixed probe gizmo missing id (case 1208975)
- Fixed a warning in raytracingshadowfilter.compute
- Fixed issue with AO breaking with small near plane values.
- Fixed custom post process Cleanup function not called in some cases.
- Fixed shader warning in AO code.
- Fixed a warning in simpledenoiser.compute
- Fixed tube and rectangle light culling to use their shape instead of their range as a bounding box.
- Fixed caused by using gather on a UINT texture in motion blur.
- Fix issue with ambient occlusion breaking when dynamic resolution is active.
- Fixed some possible NaN causes in Depth of Field.
- Fixed Custom Pass nullref due to the new Profiling Sample API changes
- Fixed the black/grey screen issue on after post process Custom Passes in non dev builds.
- Fixed particle lights.
- Improved behavior of lights and probe going over the HDRP asset limits.
- Fixed issue triggered when last punctual light is disabled and more than one camera is used.
- Fixed Custom Pass nullref due to the new Profiling Sample API changes
- Fixed the black/grey screen issue on after post process Custom Passes in non dev builds.
- Fixed XR rendering locked to vsync of main display with Standalone Player.
- Fixed custom pass cleanup not called at the right time when using multiple volumes.
- Fixed an issue on metal with edge of decal having artifact by delaying discard of fragments during decal projection
- Fixed various shader warning
- Fixing unnecessary memory allocations in the ray tracing cluster build
- Fixed duplicate column labels in LightEditor's light tab
- Fixed white and dark flashes on scenes with very high or very low exposure when Automatic Exposure is being used.
- Fixed an issue where passing a null ProfilingSampler would cause a null ref exception.
- Fixed memory leak in Sky when in matcap mode.
- Fixed compilation issues on platform that don't support VR.
- Fixed migration code called when we create a new HDRP asset.
- Fixed RemoveComponent on Camera contextual menu to not remove Camera while a component depend on it.
- Fixed an issue where ambient occlusion and screen space reflections editors would generate null ref exceptions when HDRP was not set as the current pipeline.
- Fixed a null reference exception in the probe UI when no HDRP asset is present.
- Fixed the outline example in the doc (sampling range was dependent on screen resolution)
- Fixed a null reference exception in the HDRI Sky editor when no HDRP asset is present.
- Fixed an issue where Decal Projectors created from script where rotated around the X axis by 90°.
- Fixed frustum used to compute Density Volumes visibility when projection matrix is oblique.
- Fixed a null reference exception in Path Tracing, Recursive Rendering and raytraced Global Illumination editors when no HDRP asset is present.
- Fix for NaNs on certain geometry with Lit shader -- [case 1210058](https://fogbugz.unity3d.com/f/cases/1210058/)
- Fixed an issue where ambient occlusion and screen space reflections editors would generate null ref exceptions when HDRP was not set as the current pipeline.
- Fixed a null reference exception in the probe UI when no HDRP asset is present.
- Fixed the outline example in the doc (sampling range was dependent on screen resolution)
- Fixed a null reference exception in the HDRI Sky editor when no HDRP asset is present.
- Fixed an issue where materials newly created from the contextual menu would have an invalid state, causing various problems until it was edited.
- Fixed transparent material created with ZWrite enabled (now it is disabled by default for new transparent materials)
- Fixed mouseover on Move and Rotate tool while DecalProjector is selected.
- Fixed wrong stencil state on some of the pixel shader versions of deferred shader.
- Fixed an issue where creating decals at runtime could cause a null reference exception.
- Fixed issue that displayed material migration dialog on the creation of new project.
- Fixed various issues with time and animated materials (cases 1210068, 1210064).
- Updated light explorer with latest changes to the Fog and fixed issues when no visual environment was present.
- Fixed not handleling properly the recieve SSR feature with ray traced reflections
- Shadow Atlas is no longer allocated for area lights when they are disabled in the shader config file.
- Avoid MRT Clear on PS4 as it is not implemented yet.
- Fixed runtime debug menu BitField control.
- Fixed the radius value used for ray traced directional light.
- Fixed compilation issues with the layered lit in ray tracing shaders.
- Fixed XR autotests viewport size rounding
- Fixed mip map slider knob displayed when cubemap have no mipmap
- Remove unnecessary skip of material upgrade dialog box.
- Fixed the profiling sample mismatch errors when enabling the profiler in play mode
- Fixed issue that caused NaNs in reflection probes on consoles.
- Fixed adjusting positive axis of Blend Distance slides the negative axis in the density volume component.
- Fixed the blend of reflections based on the weight.
- Fixed fallback for ray traced reflections when denoising is enabled.
- Fixed error spam issue with terrain detail terrainDetailUnsupported (cases 1211848)
- Fixed hardware dynamic resolution causing cropping/scaling issues in scene view (case 1158661)
- Fixed Wizard check order for `Hardware and OS` and `Direct3D12`
- Fix AO issue turning black when Far/Near plane distance is big.
- Fixed issue when opening lookdev and the lookdev volume have not been assigned yet.
- Improved memory usage of the sky system.
- Updated label in HDRP quality preference settings (case 1215100)
- Fixed Decal Projector gizmo not undoing properly (case 1216629)
- Fix a leak in the denoising of ray traced reflections.
- Fixed Alignment issue in Light Preset
- Fixed Environment Header in LightingWindow
- Fixed an issue where hair shader could write garbage in the diffuse lighting buffer, causing NaNs.
- Fixed an exposure issue with ray traced sub-surface scattering.
- Fixed runtime debug menu light hierarchy None not doing anything.
- Fixed the broken ShaderGraph preview when creating a new Lit graph.
- Fix indentation issue in preset of LayeredLit material.
- Fixed minor issues with cubemap preview in the inspector.
- Fixed wrong build error message when building for android on mac.
- Fixed an issue related to denoising ray trace area shadows.
- Fixed wrong build error message when building for android on mac.
- Fixed Wizard persistency of Direct3D12 change on domain reload.
- Fixed Wizard persistency of FixAll on domain reload.
- Fixed Wizard behaviour on domain reload.
- Fixed a potential source of NaN in planar reflection probe atlas.
- Fixed an issue with MipRatio debug mode showing _DebugMatCapTexture not being set.
- Fixed missing initialization of input params in Blit for VR.
- Fix Inf source in LTC for area lights.
- Fix issue with AO being misaligned when multiple view are visible.
- Fix issue that caused the clamp of camera rotation motion for motion blur to be ineffective.
- Fixed issue with AssetPostprocessors dependencies causing models to be imported twice when upgrading the package version.
- Fixed culling of lights with XR SDK
- Fixed memory stomp in shadow caching code, leading to overflow of Shadow request array and runtime errors.
- Fixed an issue related to transparent objects reading the ray traced indirect diffuse buffer
- Fixed an issue with filtering ray traced area lights when the intensity is high or there is an exposure.
- Fixed ill-formed include path in Depth Of Field shader.
- Fixed shader graph and ray tracing after the shader target PR.
- Fixed a bug in semi-transparent shadows (object further than the light casting shadows)
- Fix state enabled of default volume profile when in package.
- Fixed removal of MeshRenderer and MeshFilter on adding Light component.
- Fixed Ray Traced SubSurface Scattering not working with ray traced area lights
- Fixed Ray Traced SubSurface Scattering not working in forward mode.
- Fixed a bug in debug light volumes.
- Fixed a bug related to ray traced area light shadow history.
- Fixed an issue where fog sky color mode could sample NaNs in the sky cubemap.
- Fixed a leak in the PBR sky renderer.
- Added a tooltip to the Ambient Mode parameter in the Visual Envionment volume component.
- Static lighting sky now takes the default volume into account (this fixes discrepancies between baked and realtime lighting).
- Fixed a leak in the sky system.
- Removed MSAA Buffers allocation when lit shader mode is set to "deferred only".
- Fixed invalid cast for realtime reflection probes (case 1220504)
- Fixed invalid game view rendering when disabling all cameras in the scene (case 1105163)
- Hide reflection probes in the renderer components.
- Fixed infinite reload loop while displaying Light's Shadow's Link Light Layer in Inspector of Prefab Asset.
- Fixed the culling was not disposed error in build log.
- Fixed the cookie atlas size and planar atlas size being too big after an upgrade of the HDRP asset.
- Fixed transparent SSR for shader graph.
- Fixed an issue with emissive light meshes not being in the RAS.
- Fixed DXR player build
- Fixed the HDRP asset migration code not being called after an upgrade of the package
- Fixed draw renderers custom pass out of bound exception
- Fixed the PBR shader rendering in deferred
- Fixed some typos in debug menu (case 1224594)
- Fixed ray traced point and spot lights shadows not rejecting istory when semi-transparent or colored.
- Fixed a warning due to StaticLightingSky when reloading domain in some cases.
- Fixed the MaxLightCount being displayed when the light volume debug menu is on ColorAndEdge.
- Fixed issue with unclear naming of debug menu for decals.
- Fixed z-fighting in scene view when scene lighting is off (case 1203927)
- Fixed issue that prevented cubemap thumbnails from rendering (only on D3D11 and Metal).
- Fixed ray tracing with VR single-pass
- Fix an exception in ray tracing that happens if two LOD levels are using the same mesh renderer.
- Fixed error in the console when switching shader to decal in the material UI.
- Fixed an issue with refraction model and ray traced recursive rendering (case 1198578).
- Fixed an issue where a dynamic sky changing any frame may not update the ambient probe.
- Fixed cubemap thumbnail generation at project load time.
- Fixed cubemap thumbnail generation at project load time.
- Fixed XR culling with multiple cameras
- Fixed XR single-pass with Mock HMD plugin
- Fixed sRGB mismatch with XR SDK
- Fixed an issue where default volume would not update when switching profile.
- Fixed issue with uncached reflection probe cameras reseting the debug mode (case 1224601)
- Fixed an issue where AO override would not override specular occlusion.
- Fixed an issue where Volume inspector might not refresh correctly in some cases.
- Fixed render texture with XR
- Fixed issue with resources being accessed before initialization process has been performed completely.
- Half fixed shuriken particle light that cast shadows (only the first one will be correct)
- Fixed issue with atmospheric fog turning black if a planar reflection probe is placed below ground level. (case 1226588)
- Fixed custom pass GC alloc issue in CustomPassVolume.GetActiveVolumes().
- Fixed a bug where instanced shadergraph shaders wouldn't compile on PS4.
- Fixed an issue related to the envlightdatasrt not being bound in recursive rendering.
- Fixed shadow cascade tooltip when using the metric mode (case 1229232)
- Fixed how the area light influence volume is computed to match rasterization.
- Focus on Decal uses the extends of the projectors
- Fixed usage of light size data that are not available at runtime.
- Fixed the depth buffer copy made before custom pass after opaque and normal injection point.
- Fix for issue that prevented scene from being completely saved when baked reflection probes are present and lighting is set to auto generate.
- Fixed drag area width at left of Light's intensity field in Inspector.
- Fixed light type resolution when performing a reset on HDAdditionalLightData (case 1220931)
- Fixed reliance on atan2 undefined behavior in motion vector debug shader.
- Fixed an usage of a a compute buffer not bound (1229964)
- Fixed an issue where changing the default volume profile from another inspector would not update the default volume editor.
- Fix issues in the post process system with RenderTexture being invalid in some cases, causing rendering problems.
- Fixed an issue where unncessarily serialized members in StaticLightingSky component would change each time the scene is changed.
- Fixed a weird behavior in the scalable settings drawing when the space becomes tiny (1212045).
- Fixed a regression in the ray traced indirect diffuse due to the new probe system.
- Fix for range compression factor for probes going negative (now clamped to positive values).
- Fixed path validation when creating new volume profile (case 1229933)
- Fixed a bug where Decal Shader Graphs would not recieve reprojected Position, Normal, or Bitangent data. (1239921)
- Fix reflection hierarchy for CARPAINT in AxF.
- Fix precise fresnel for delta lights for SVBRDF in AxF.
- Fixed the debug exposure mode for display sky reflection and debug view baked lighting
- Fixed MSAA depth resolve when there is no motion vectors
- Fixed various object leaks in HDRP.
- Fixed compile error with XR SubsystemManager.
- Fix for assertion triggering sometimes when saving a newly created lit shader graph (case 1230996)
- Fixed culling of planar reflection probes that change position (case 1218651)
- Fixed null reference when processing lightprobe (case 1235285)
- Fix issue causing wrong planar reflection rendering when more than one camera is present.
- Fix black screen in XR when HDRP package is present but not used.
- Fixed an issue with the specularFGD term being used when the material has a clear coat (lit shader).
- Fixed white flash happening with auto-exposure in some cases (case 1223774)
- Fixed NaN which can appear with real time reflection and inf value
- Fixed an issue that was collapsing the volume components in the HDRP default settings
- Fixed warning about missing bound decal buffer
- Fixed shader warning on Xbox for ResolveStencilBuffer.compute.
- Fixed PBR shader ZTest rendering in deferred.
- Replaced commands incompatible with async compute in light list build process.
- Diffusion Profile and Material references in HDRP materials are now correctly exported to unity packages. Note that the diffusion profile or the material references need to be edited once before this can work properly.
- Fix MaterialBalls having same guid issue
- Fix spelling and grammatical errors in material samples
- Fixed unneeded cookie texture allocation for cone stop lights.
- Fixed scalarization code for contact shadows.
- Fixed volume debug in playmode
- Fixed issue when toggling anything in HDRP asset that will produce an error (case 1238155)
- Fixed shader warning in PCSS code when using Vulkan.
- Fixed decal that aren't working without Metal and Ambient Occlusion option enabled.
- Fixed an error about procedural sky being logged by mistake.
- Fixed shadowmask UI now correctly showing shadowmask disable
- Made more explicit the warning about raytracing and asynchronous compute. Also fixed the condition in which it appears.
- Fixed a null ref exception in static sky when the default volume profile is invalid.
- DXR: Fixed shader compilation error with shader graph and pathtracer
- Fixed SceneView Draw Modes not being properly updated after opening new scene view panels or changing the editor layout.
- VFX: Removed irrelevant queues in render queue selection from HDRP outputs
- VFX: Motion Vector are correctly renderered with MSAA [Case 1240754](https://issuetracker.unity3d.com/product/unity/issues/guid/1240754/)
- Fixed a cause of NaN when a normal of 0-length is generated (usually via shadergraph).
- Fixed issue with screen-space shadows not enabled properly when RT is disabled (case 1235821)
- Fixed a performance issue with stochastic ray traced area shadows.
- Fixed cookie texture not updated when changing an import settings (srgb for example).
- Fixed flickering of the game/scene view when lookdev is running.
- Fixed issue with reflection probes in realtime time mode with OnEnable baking having wrong lighting with sky set to dynamic (case 1238047).
- Fixed transparent motion vectors not working when in MSAA.
- Fix error when removing DecalProjector from component contextual menu (case 1243960)
- Fixed issue with post process when running in RGBA16 and an object with additive blending is in the scene.
- Fixed corrupted values on LayeredLit when using Vertex Color multiply mode to multiply and MSAA is activated.
- Fix conflicts with Handles manipulation when performing a Reset in DecalComponent (case 1238833)
- Fixed depth prepass and postpass being disabled after changing the shader in the material UI.
- Fixed issue with sceneview camera settings not being saved after Editor restart.
- Fixed issue when switching back to custom sensor type in physical camera settings (case 1244350).
- Fixed a null ref exception when running playmode tests with the render pipeline debug window opened.
- Fixed some GCAlloc in the debug window.
- Fixed shader graphs not casting semi-transparent and color shadows (case 1242617)
- Fixed thin refraction mode not working properly.
- Fixed assert on tests caused by probe culling results being requested when culling did not happen. (case 1246169)
- Fixed over consumption of GPU memory by the Physically Based Sky.
- Fixed an invalid rotation in Planar Reflection Probe editor display, that was causing an error message (case 1182022)
- Put more information in Camera background type tooltip and fixed inconsistent exposure behavior when changing bg type.
- Fixed issue that caused not all baked reflection to be deleted upon clicking "Clear Baked Data" in the lighting menu (case 1136080)
- Fixed an issue where asset preview could be rendered white because of static lighting sky.
- Fixed an issue where static lighting was not updated when removing the static lighting sky profile.
- Fixed the show cookie atlas debug mode not displaying correctly when enabling the clear cookie atlas option.
- Fixed various multi-editing issues when changing Emission parameters.
- Fixed error when undo a Reflection Probe removal in a prefab instance. (case 1244047)
- Fixed Microshadow not working correctly in deferred with LightLayers
- Tentative fix for missing include in depth of field shaders.
- Fixed the light overlap scene view draw mode (wasn't working at all).
- Fixed taaFrameIndex and XR tests 4052 and 4053
- Fixed the prefab integration of custom passes (Prefab Override Highlight not working as expected).
- Cloned volume profile from read only assets are created in the root of the project. (case 1154961)
- Fixed Wizard check on default volume profile to also check it is not the default one in package.
- Fix erroneous central depth sampling in TAA.
- Fixed light layers not correctly disabled when the lightlayers is set to Nothing and Lightlayers isn't enabled in HDRP Asset
- Fixed issue with Model Importer materials falling back to the Legacy default material instead of HDRP's default material when import happens at Editor startup.
- Fixed a wrong condition in CameraSwitcher, potentially causing out of bound exceptions.
- Fixed an issue where editing the Look Dev default profile would not reflect directly in the Look Dev window.
- Fixed a bug where the light list is not cleared but still used when resizing the RT.
- Fixed exposure debug shader with XR single-pass rendering.
- Fixed issues with scene view and transparent motion vectors.
- Fixed black screens for linux/HDRP (1246407)
- Fixed a vulkan and metal warning in the SSGI compute shader.
- Fixed an exception due to the color pyramid not allocated when SSGI is enabled.
- Fixed an issue with the first Depth history was incorrectly copied.
- Fixed path traced DoF focusing issue
- Fix an issue with the half resolution Mode (performance)
- Fix an issue with the color intensity of emissive for performance rtgi
- Fixed issue with rendering being mostly broken when target platform disables VR.
- Workaround an issue caused by GetKernelThreadGroupSizes  failing to retrieve correct group size.
- Fix issue with fast memory and rendergraph.
- Fixed transparent motion vector framesetting not sanitized.
- Fixed wrong order of post process frame settings.
- Fixed white flash when enabling SSR or SSGI.
- The ray traced indrect diffuse and RTGI were combined wrongly with the rest of the lighting (1254318).
- Fixed an exception happening when using RTSSS without using RTShadows.
- Fix inconsistencies with transparent motion vectors and opaque by allowing camera only transparent motion vectors.
- Fix reflection probe frame settings override
- Fixed certain shadow bias artifacts present in volumetric lighting (case 1231885).
- Fixed area light cookie not updated when switch the light type from a spot that had a cookie.
- Fixed issue with dynamic resolution updating when not in play mode.
- Fixed issue with Contrast Adaptive Sharpening upsample mode and preview camera.
- Fix issue causing blocky artifacts when decals affect metallic and are applied on material with specular color workflow.
- Fixed issue with depth pyramid generation and dynamic resolution.
- Fixed an issue where decals were duplicated in prefab isolation mode.
- Fixed an issue where rendering preview with MSAA might generate render graph errors.
- Fixed compile error in PS4 for planar reflection filtering.
- Fixed issue with blue line in prefabs for volume mode.
- Fixing the internsity being applied to RTAO too early leading to unexpected results (1254626).
- Fix issue that caused sky to incorrectly render when using a custom projection matrix.
- Fixed null reference exception when using depth pre/post pass in shadergraph with alpha clip in the material.
- Appropriately constraint blend distance of reflection probe while editing with the inspector (case 1248931)
- Fixed AxF handling of roughness for Blinn-Phong type materials
- Fixed AxF UI errors when surface type is switched to transparent
- Fixed a serialization issue, preventing quality level parameters to undo/redo and update scene view on change.
- Fixed an exception occuring when a camera doesn't have an HDAdditionalCameraData (1254383).
- Fixed ray tracing with XR single-pass.
- Fixed warning in HDAdditionalLightData OnValidate (cases 1250864, 1244578)
- Fixed a bug related to denoising ray traced reflections.
- Fixed nullref in the layered lit material inspector.
- Fixed an issue where manipulating the color wheels in a volume component would reset the cursor every time.
- Fixed an issue where static sky lighting would not be updated for a new scene until it's reloaded at least once.
- Fixed culling for decals when used in prefabs and edited in context.
- Force to rebake probe with missing baked texture. (1253367)
- Fix supported Mac platform detection to handle new major version (11.0) properly
- Fixed typo in the Render Pipeline Wizard under HDRP+VR
- Change transparent SSR name in frame settings to avoid clipping.
- Fixed missing include guards in shadow hlsl files.
- Repaint the scene view whenever the scene exposure override is changed.
- Fixed an error when clearing the SSGI history texture at creation time (1259930).
- Fixed alpha to mask reset when toggling alpha test in the material UI.
- Fixed an issue where opening the look dev window with the light theme would make the window blink and eventually crash unity.
- Fixed fallback for ray tracing and light layers (1258837).
- Fixed Sorting Priority not displayed correctly in the DrawRenderers custom pass UI.
- Fixed glitch in Project settings window when selecting diffusion profiles in material section (case 1253090)
- Fixed issue with light layers bigger than 8 (and above the supported range).
- Fixed issue with culling layer mask of area light's emissive mesh
- Fixed overused the atlas for Animated/Render Target Cookies (1259930).
- Fixed errors when switching area light to disk shape while an area emissive mesh was displayed.
- Fixed default frame settings MSAA toggle for reflection probes (case 1247631)
- Fixed the transparent SSR dependency not being properly disabled according to the asset dependencies (1260271).
- Fixed issue with completely black AO on double sided materials when normal mode is set to None.
- Fixed UI drawing of the quaternion (1251235)
- Fix an issue with the quality mode and perf mode on RTR and RTGI and getting rid of unwanted nans (1256923).
- Fixed unitialized ray tracing resources when using non-default HDRP asset (case 1259467).
- Fixed overused the atlas for Animated/Render Target Cookies (1259930).
- Fixed sky asserts with XR multipass
- Fixed for area light not updating baked light result when modifying with gizmo.
- Fixed robustness issue with GetOddNegativeScale() in ray tracing, which was impacting normal mapping (1261160).
- Fixed regression where moving face of the probe gizmo was not moving its position anymore.
- Fixed XR single-pass macros in tessellation shaders.
- Fixed path-traced subsurface scattering mixing with diffuse and specular BRDFs (1250601).
- Fixed custom pass re-ordering issues.
- Improved robustness of normal mapping when scale is 0, and mapping is extreme (normals in or below the tangent plane).
- Fixed XR Display providers not getting zNear and zFar plane distances passed to them when in HDRP.
- Fixed rendering breaking when disabling tonemapping in the frame settings.
- Fixed issue with serialization of exposure modes in volume profiles not being consistent between HDRP versions (case 1261385).
- Fixed issue with duplicate names in newly created sub-layers in the graphics compositor (case 1263093).
- Remove MSAA debug mode when renderpipeline asset has no MSAA
- Fixed some post processing using motion vectors when they are disabled
- Fixed the multiplier of the environement lights being overriden with a wrong value for ray tracing (1260311).
- Fixed a series of exceptions happening when trying to load an asset during wizard execution (1262171).
- Fixed an issue with Stacklit shader not compiling correctly in player with debug display on (1260579)
- Fixed couple issues in the dependence of building the ray tracing acceleration structure.
- Fix sun disk intensity
- Fixed unwanted ghosting for smooth surfaces.
- Fixing an issue in the recursive rendering flag texture usage.
- Fixed a missing dependecy for choosing to evaluate transparent SSR.
- Fixed issue that failed compilation when XR is disabled.
- Fixed a compilation error in the IES code.
- Fixed issue with dynamic resolution handler when no OnResolutionChange callback is specified.
- Fixed multiple volumes, planar reflection, and decal projector position when creating them from the menu.
- Reduced the number of global keyword used in deferredTile.shader
- Fixed incorrect processing of Ambient occlusion probe (9% error was introduced)
- Fixed multiedition of framesettings drop down (case 1270044)
- Fixed planar probe gizmo

### Changed
- Improve MIP selection for decals on Transparents
- Color buffer pyramid is not allocated anymore if neither refraction nor distortion are enabled
- Rename Emission Radius to Radius in UI in Point, Spot
- Angular Diameter parameter for directional light is no longuer an advanced property
- DXR: Remove Light Radius and Angular Diamater of Raytrace shadow. Angular Diameter and Radius are used instead.
- Remove MaxSmoothness parameters from UI for point, spot and directional light. The MaxSmoothness is now deduce from Radius Parameters
- DXR: Remove the Ray Tracing Environement Component. Add a Layer Mask to the ray Tracing volume components to define which objects are taken into account for each effect.
- Removed second cubemaps used for shadowing in lookdev
- Disable Physically Based Sky below ground
- Increase max limit of area light and reflection probe to 128
- Change default texture for detailmap to grey
- Optimize Shadow RT load on Tile based architecture platforms.
- Improved quality of SSAO.
- Moved RequestShadowMapRendering() back to public API.
- Update HDRP DXR Wizard with an option to automatically clone the hdrp config package and setup raytracing to 1 in shaders file.
- Added SceneSelection pass for TerrainLit shader.
- Simplified Light's type API regrouping the logic in one place (Check type in HDAdditionalLightData)
- The support of LOD CrossFade (Dithering transition) in master nodes now required to enable it in the master node settings (Save variant)
- Improved shadow bias, by removing constant depth bias and substituting it with slope-scale bias.
- Fix the default stencil values when a material is created from a SSS ShaderGraph.
- Tweak test asset to be compatible with XR: unlit SG material for canvas and double-side font material
- Slightly tweaked the behaviour of bloom when resolution is low to reduce artifacts.
- Hidden fields in Light Inspector that is not relevant while in BakingOnly mode.
- Changed parametrization of PCSS, now softness is derived from angular diameter (for directional lights) or shape radius (for point/spot lights) and min filter size is now in the [0..1] range.
- Moved the copy of the geometry history buffers to right after the depth mip chain generation.
- Rename "Luminance" to "Nits" in UX for physical light unit
- Rename FrameSettings "SkyLighting" to "SkyReflection"
- Reworked XR automated tests
- The ray traced screen space shadow history for directional, spot and point lights is discarded if the light transform has changed.
- Changed the behavior for ray tracing in case a mesh renderer has both transparent and opaque submeshes.
- Improve history buffer management
- Replaced PlayerSettings.virtualRealitySupported with XRGraphics.tryEnable.
- Remove redundant FrameSettings RealTimePlanarReflection
- Improved a bit the GC calls generated during the rendering.
- Material update is now only triggered when the relevant settings are touched in the shader graph master nodes
- Changed the way Sky Intensity (on Sky volume components) is handled. It's now a combo box where users can choose between Exposure, Multiplier or Lux (for HDRI sky only) instead of both multiplier and exposure being applied all the time. Added a new menu item to convert old profiles.
- Change how method for specular occlusions is decided on inspector shader (Lit, LitTesselation, LayeredLit, LayeredLitTessellation)
- Unlocked SSS, SSR, Motion Vectors and Distortion frame settings for reflections probes.
- Hide unused LOD settings in Quality Settings legacy window.
- Reduced the constrained distance for temporal reprojection of ray tracing denoising
- Removed shadow near plane from the Directional Light Shadow UI.
- Improved the performances of custom pass culling.
- The scene view camera now replicates the physical parameters from the camera tagged as "MainCamera".
- Reduced the number of GC.Alloc calls, one simple scene without plarnar / probes, it should be 0B.
- Renamed ProfilingSample to ProfilingScope and unified API. Added GPU Timings.
- Updated macros to be compatible with the new shader preprocessor.
- Ray tracing reflection temporal filtering is now done in pre-exposed space
- Search field selects the appropriate fields in both project settings panels 'HDRP Default Settings' and 'Quality/HDRP'
- Disabled the refraction and transmission map keywords if the material is opaque.
- Keep celestial bodies outside the atmosphere.
- Updated the MSAA documentation to specify what features HDRP supports MSAA for and what features it does not.
- Shader use for Runtime Debug Display are now correctly stripper when doing a release build
- Now each camera has its own Volume Stack. This allows Volume Parameters to be updated as early as possible and be ready for the whole frame without conflicts between cameras.
- Disable Async for SSR, SSAO and Contact shadow when aggregated ray tracing frame setting is on.
- Improved performance when entering play mode without domain reload by a factor of ~25
- Renamed the camera profiling sample to include the camera name
- Discarding the ray tracing history for AO, reflection, diffuse shadows and GI when the viewport size changes.
- Renamed the camera profiling sample to include the camera name
- Renamed the post processing graphic formats to match the new convention.
- The restart in Wizard for DXR will always be last fix from now on
- Refactoring pre-existing materials to share more shader code between rasterization and ray tracing.
- Setting a material's Refraction Model to Thin does not overwrite the Thickness and Transmission Absorption Distance anymore.
- Removed Wind textures from runtime as wind is no longer built into the pipeline
- Changed Shader Graph titles of master nodes to be more easily searchable ("HDRP/x" -> "x (HDRP)")
- Expose StartSinglePass() and StopSinglePass() as public interface for XRPass
- Replaced the Texture array for 2D cookies (spot, area and directional lights) and for planar reflections by an atlas.
- Moved the tier defining from the asset to the concerned volume components.
- Changing from a tier management to a "mode" management for reflection and GI and removing the ability to enable/disable deferred and ray bining (they are now implied by performance mode)
- The default FrameSettings for ScreenSpaceShadows is set to true for Camera in order to give a better workflow for DXR.
- Refactor internal usage of Stencil bits.
- Changed how the material upgrader works and added documentation for it.
- Custom passes now disable the stencil when overwriting the depth and not writing into it.
- Renamed the camera profiling sample to include the camera name
- Changed the way the shadow casting property of transparent and tranmissive materials is handeled for ray tracing.
- Changed inspector materials stencil setting code to have more sharing.
- Updated the default scene and default DXR scene and DefaultVolumeProfile.
- Changed the way the length parameter is used for ray traced contact shadows.
- Improved the coherency of PCSS blur between cascades.
- Updated VR checks in Wizard to reflect new XR System.
- Removing unused alpha threshold depth prepass and post pass for fabric shader graph.
- Transform result from CIE XYZ to sRGB color space in EvalSensitivity for iridescence.
- Moved BeginCameraRendering callback right before culling.
- Changed the visibility of the Indirect Lighting Controller component to public.
- Renamed the cubemap used for diffuse convolution to a more explicit name for the memory profiler.
- Improved behaviour of transmission color on transparent surfaces in path tracing.
- Light dimmer can now get values higher than one and was renamed to multiplier in the UI.
- Removed info box requesting volume component for Visual Environment and updated the documentation with the relevant information.
- Improved light selection oracle for light sampling in path tracing.
- Stripped ray tracing subsurface passes with ray tracing is not enabled.
- Remove LOD cross fade code for ray tracing shaders
- Removed legacy VR code
- Add range-based clipping to box lights (case 1178780)
- Improve area light culling (case 1085873)
- Light Hierarchy debug mode can now adjust Debug Exposure for visualizing high exposure scenes.
- Rejecting history for ray traced reflections based on a threshold evaluated on the neighborhood of the sampled history.
- Renamed "Environment" to "Reflection Probes" in tile/cluster debug menu.
- Utilities namespace is obsolete, moved its content to UnityEngine.Rendering (case 1204677)
- Obsolete Utilities namespace was removed, instead use UnityEngine.Rendering (case 1204677)
- Moved most of the compute shaders to the multi_compile API instead of multiple kernels.
- Use multi_compile API for deferred compute shader with shadow mask.
- Remove the raytracing rendering queue system to make recursive raytraced material work when raytracing is disabled
- Changed a few resources used by ray tracing shaders to be global resources (using register space1) for improved CPU performance.
- All custom pass volumes are now executed for one injection point instead of the first one.
- Hidden unsupported choice in emission in Materials
- Temporal Anti aliasing improvements.
- Optimized PrepareLightsForGPU (cost reduced by over 25%) and PrepareGPULightData (around twice as fast now).
- Moved scene view camera settings for HDRP from the preferences window to the scene view camera settings window.
- Updated shaders to be compatible with Microsoft's DXC.
- Debug exposure in debug menu have been replace to debug exposure compensation in EV100 space and is always visible.
- Further optimized PrepareLightsForGPU (3x faster with few shadows, 1.4x faster with a lot of shadows or equivalently cost reduced by 68% to 37%).
- Raytracing: Replaced the DIFFUSE_LIGHTING_ONLY multicompile by a uniform.
- Raytracing: Removed the dynamic lightmap multicompile.
- Raytracing: Remove the LOD cross fade multi compile for ray tracing.
- Cookie are now supported in lightmaper. All lights casting cookie and baked will now include cookie influence.
- Avoid building the mip chain a second time for SSR for transparent objects.
- Replaced "High Quality" Subsurface Scattering with a set of Quality Levels.
- Replaced "High Quality" Volumetric Lighting with "Screen Resolution Percentage" and "Volume Slice Count" on the Fog volume component.
- Merged material samples and shader samples
- Update material samples scene visuals
- Use multi_compile API for deferred compute shader with shadow mask.
- Made the StaticLightingSky class public so that users can change it by script for baking purpose.
- Shadowmask and realtime reflectoin probe property are hide in Quality settings
- Improved performance of reflection probe management when using a lot of probes.
- Ignoring the disable SSR flags for recursive rendering.
- Removed logic in the UI to disable parameters for contact shadows and fog volume components as it was going against the concept of the volume system.
- Fixed the sub surface mask not being taken into account when computing ray traced sub surface scattering.
- MSAA Within Forward Frame Setting is now enabled by default on Cameras when new Render Pipeline Asset is created
- Slightly changed the TAA anti-flicker mechanism so that it is more aggressive on almost static images (only on High preset for now).
- Changed default exposure compensation to 0.
- Refactored shadow caching system.
- Removed experimental namespace for ray tracing code.
- Increase limit for max numbers of lights in UX
- Removed direct use of BSDFData in the path tracing pass, delegated to the material instead.
- Pre-warm the RTHandle system to reduce the amount of memory allocations and the total memory needed at all points.
- DXR: Only read the geometric attributes that are required using the share pass info and shader graph defines.
- DXR: Dispatch binned rays in 1D instead of 2D.
- Lit and LayeredLit tessellation cross lod fade don't used dithering anymore between LOD but fade the tessellation height instead. Allow a smoother transition
- Changed the way planar reflections are filtered in order to be a bit more "physically based".
- Increased path tracing BSDFs roughness range from [0.001, 0.999] to [0.00001, 0.99999].
- Changing the default SSGI radius for the all configurations.
- Changed the default parameters for quality RTGI to match expected behavior.
- Add color clear pass while rendering XR occlusion mesh to avoid leaks.
- Only use one texture for ray traced reflection upscaling.
- Adjust the upscale radius based on the roughness value.
- DXR: Changed the way the filter size is decided for directional, point and spot shadows.
- Changed the default exposure mode to "Automatic (Histogram)", along with "Limit Min" to -4 and "Limit Max" to 16.
- Replaced the default scene system with the builtin Scene Template feature.
- Changed extensions of shader CAS include files.
- Making the planar probe atlas's format match the color buffer's format.
- Removing the planarReflectionCacheCompressed setting from asset.
- SHADERPASS for TransparentDepthPrepass and TransparentDepthPostpass identification is using respectively SHADERPASS_TRANSPARENT_DEPTH_PREPASS and SHADERPASS_TRANSPARENT_DEPTH_POSTPASS
- Moved the Parallax Occlusion Mapping node into Shader Graph.
- Renamed the debug name from SSAO to ScreenSpaceAmbientOcclusion (1254974).
- Added missing tooltips and improved the UI of the aperture control (case 1254916).
- Fixed wrong tooltips in the Dof Volume (case 1256641).
- The `CustomPassLoadCameraColor` and `CustomPassSampleCameraColor` functions now returns the correct color buffer when used in after post process instead of the color pyramid (which didn't had post processes).
- PBR Sky now doesn't go black when going below sea level, but it instead freezes calculation as if on the horizon.
- Fixed an issue with quality setting foldouts not opening when clicking on them (1253088).
- Shutter speed can now be changed by dragging the mouse over the UI label (case 1245007).
- Remove the 'Point Cube Size' for cookie, use the Cubemap size directly.
- VFXTarget with Unlit now allows EmissiveColor output to be consistent with HDRP unlit.
- Only building the RTAS if there is an effect that will require it (1262217).
- Fixed the first ray tracing frame not having the light cluster being set up properly (1260311).
- Render graph pre-setup for ray traced ambient occlusion.
- Avoid casting multiple rays and denoising for hard directional, point and spot ray traced shadows (1261040).
- Making sure the preview cameras do not use ray tracing effects due to a by design issue to build ray tracing acceleration structures (1262166).
- Preparing ray traced reflections for the render graph support (performance and quality).
- Preparing recursive rendering for the render graph port.
- Preparation pass for RTGI, temporal filter and diffuse denoiser for render graph.
- Updated the documentation for the DXR implementation.
- Changed the DXR wizard to support optional checks.
- Changed the DXR wizard steps.
- Preparation pass for RTSSS to be supported by render graph.
- Changed the color space of EmissiveColorLDR property on all shader. Was linear but should have been sRGB. Auto upgrade script handle the conversion.

## [7.1.1] - 2019-09-05

### Added
- Transparency Overdraw debug mode. Allows to visualize transparent objects draw calls as an "heat map".
- Enabled single-pass instancing support for XR SDK with new API cmd.SetInstanceMultiplier()
- XR settings are now available in the HDRP asset
- Support for Material Quality in Shader Graph
- Material Quality support selection in HDRP Asset
- Renamed XR shader macro from UNITY_STEREO_ASSIGN_COMPUTE_EYE_INDEX to UNITY_XR_ASSIGN_VIEW_INDEX
- Raytracing ShaderGraph node for HDRP shaders
- Custom passes volume component with 3 injection points: Before Rendering, Before Transparent and Before Post Process
- Alpha channel is now properly exported to camera render textures when using FP16 color buffer format
- Support for XR SDK mirror view modes
- HD Master nodes in Shader Graph now support Normal and Tangent modification in vertex stage.
- DepthOfFieldCoC option in the fullscreen debug modes.
- Added override Ambient Occlusion option on debug windows
- Added Custom Post Processes with 3 injection points: Before Transparent, Before Post Process and After Post Process
- Added draft of minimal interactive path tracing (experimental) based on DXR API - Support only 4 area light, lit and unlit shader (non-shadergraph)
- Small adjustments to TAA anti flicker (more aggressive on high values).

### Fixed
- Fixed wizard infinite loop on cancellation
- Fixed with compute shader error about too many threads in threadgroup on low GPU
- Fixed invalid contact shadow shaders being created on metal
- Fixed a bug where if Assembly.GetTypes throws an exception due to mis-versioned dlls, then no preprocessors are used in the shader stripper
- Fixed typo in AXF decal property preventing to compile
- Fixed reflection probe with XR single-pass and FPTL
- Fixed force gizmo shown when selecting camera in hierarchy
- Fixed issue with XR occlusion mesh and dynamic resolution
- Fixed an issue where lighting compute buffers were re-created with the wrong size when resizing the window, causing tile artefacts at the top of the screen.
- Fix FrameSettings names and tooltips
- Fixed error with XR SDK when the Editor is not in focus
- Fixed errors with RenderGraph, XR SDK and occlusion mesh
- Fixed shadow routines compilation errors when "real" type is a typedef on "half".
- Fixed toggle volumetric lighting in the light UI
- Fixed post-processing history reset handling rt-scale incorrectly
- Fixed crash with terrain and XR multi-pass
- Fixed ShaderGraph material synchronization issues
- Fixed a null reference exception when using an Emissive texture with Unlit shader (case 1181335)
- Fixed an issue where area lights and point lights where not counted separately with regards to max lights on screen (case 1183196)
- Fixed an SSR and Subsurface Scattering issue (appearing black) when using XR.

### Changed
- Update Wizard layout.
- Remove almost all Garbage collection call within a frame.
- Rename property AdditionalVeclocityChange to AddPrecomputeVelocity
- Call the End/Begin camera rendering callbacks for camera with customRender enabled
- Changeg framesettings migration order of postprocess flags as a pr for reflection settings flags have been backported to 2019.2
- Replaced usage of ENABLE_VR in XRSystem.cs by version defines based on the presence of the built-in VR and XR modules
- Added an update virtual function to the SkyRenderer class. This is called once per frame. This allows a given renderer to amortize heavy computation at the rate it chooses. Currently only the physically based sky implements this.
- Removed mandatory XRPass argument in HDCamera.GetOrCreate()
- Restored the HDCamera parameter to the sky rendering builtin parameters.
- Removed usage of StructuredBuffer for XR View Constants
- Expose Direct Specular Lighting control in FrameSettings
- Deprecated ExponentialFog and VolumetricFog volume components. Now there is only one exponential fog component (Fog) which can add Volumetric Fog as an option. Added a script in Edit -> Render Pipeline -> Upgrade Fog Volume Components.

## [7.0.1] - 2019-07-25

### Added
- Added option in the config package to disable globally Area Lights and to select shadow quality settings for the deferred pipeline.
- When shader log stripping is enabled, shader stripper statistics will be written at `Temp/shader-strip.json`
- Occlusion mesh support from XR SDK

### Fixed
- Fixed XR SDK mirror view blit, cleanup some XRTODO and removed XRDebug.cs
- Fixed culling for volumetrics with XR single-pass rendering
- Fix shadergraph material pass setup not called
- Fixed documentation links in component's Inspector header bar
- Cookies using the render texture output from a camera are now properly updated
- Allow in ShaderGraph to enable pre/post pass when the alpha clip is disabled

### Changed
- RenderQueue for Opaque now start at Background instead of Geometry.
- Clamp the area light size for scripting API when we change the light type
- Added a warning in the material UI when the diffusion profile assigned is not in the HDRP asset


## [7.0.0] - 2019-07-17

### Added
- `Fixed`, `Viewer`, and `Automatic` modes to compute the FOV used when rendering a `PlanarReflectionProbe`
- A checkbox to toggle the chrome gizmo of `ReflectionProbe`and `PlanarReflectionProbe`
- Added a Light layer in shadows that allow for objects to cast shadows without being affected by light (and vice versa).
- You can now access ShaderGraph blend states from the Material UI (for example, **Surface Type**, **Sorting Priority**, and **Blending Mode**). This change may break Materials that use a ShaderGraph, to fix them, select **Edit > Render Pipeline > Reset all ShaderGraph Scene Materials BlendStates**. This syncs the blendstates of you ShaderGraph master nodes with the Material properties.
- You can now control ZTest, ZWrite, and CullMode for transparent Materials.
- Materials that use Unlit Shaders or Unlit Master Node Shaders now cast shadows.
- Added an option to enable the ztest on **After Post Process** materials when TAA is disabled.
- Added a new SSAO (based on Ground Truth Ambient Occlusion algorithm) to replace the previous one.
- Added support for shadow tint on light
- BeginCameraRendering and EndCameraRendering callbacks are now called with probes
- Adding option to update shadow maps only On Enable and On Demand.
- Shader Graphs that use time-dependent vertex modification now generate correct motion vectors.
- Added option to allow a custom spot angle for spot light shadow maps.
- Added frame settings for individual post-processing effects
- Added dither transition between cascades for Low and Medium quality settings
- Added single-pass instancing support with XR SDK
- Added occlusion mesh support with XR SDK
- Added support of Alembic velocity to various shaders
- Added support for more than 2 views for single-pass instancing
- Added support for per punctual/directional light min roughness in StackLit
- Added mirror view support with XR SDK
- Added VR verification in HDRPWizard
- Added DXR verification in HDRPWizard
- Added feedbacks in UI of Volume regarding skies
- Cube LUT support in Tonemapping. Cube LUT helpers for external grading are available in the Post-processing Sample package.

### Fixed
- Fixed an issue with history buffers causing effects like TAA or auto exposure to flicker when more than one camera was visible in the editor
- The correct preview is displayed when selecting multiple `PlanarReflectionProbe`s
- Fixed volumetric rendering with camera-relative code and XR stereo instancing
- Fixed issue with flashing cyan due to async compilation of shader when selecting a mesh
- Fix texture type mismatch when the contact shadow are disabled (causing errors on IOS devices)
- Fixed Generate Shader Includes while in package
- Fixed issue when texture where deleted in ShadowCascadeGUI
- Fixed issue in FrameSettingsHistory when disabling a camera several time without enabling it in between.
- Fixed volumetric reprojection with camera-relative code and XR stereo instancing
- Added custom BaseShaderPreprocessor in HDEditorUtils.GetBaseShaderPreprocessorList()
- Fixed compile issue when USE_XR_SDK is not defined
- Fixed procedural sky sun disk intensity for high directional light intensities
- Fixed Decal mip level when using texture mip map streaming to avoid dropping to lowest permitted mip (now loading all mips)
- Fixed deferred shading for XR single-pass instancing after lightloop refactor
- Fixed cluster and material classification debug (material classification now works with compute as pixel shader lighting)
- Fixed IOS Nan by adding a maximun epsilon definition REAL_EPS that uses HALF_EPS when fp16 are used
- Removed unnecessary GC allocation in motion blur code
- Fixed locked UI with advanded influence volume inspector for probes
- Fixed invalid capture direction when rendering planar reflection probes
- Fixed Decal HTILE optimization with platform not supporting texture atomatic (Disable it)
- Fixed a crash in the build when the contact shadows are disabled
- Fixed camera rendering callbacks order (endCameraRendering was being called before the actual rendering)
- Fixed issue with wrong opaque blending settings for After Postprocess
- Fixed issue with Low resolution transparency on PS4
- Fixed a memory leak on volume profiles
- Fixed The Parallax Occlusion Mappping node in shader graph and it's UV input slot
- Fixed lighting with XR single-pass instancing by disabling deferred tiles
- Fixed the Bloom prefiltering pass
- Fixed post-processing effect relying on Unity's random number generator
- Fixed camera flickering when using TAA and selecting the camera in the editor
- Fixed issue with single shadow debug view and volumetrics
- Fixed most of the problems with light animation and timeline
- Fixed indirect deferred compute with XR single-pass instancing
- Fixed a slight omission in anisotropy calculations derived from HazeMapping in StackLit
- Improved stack computation numerical stability in StackLit
- Fix PBR master node always opaque (wrong blend modes for forward pass)
- Fixed TAA with XR single-pass instancing (missing macros)
- Fixed an issue causing Scene View selection wire gizmo to not appear when using HDRP Shader Graphs.
- Fixed wireframe rendering mode (case 1083989)
- Fixed the renderqueue not updated when the alpha clip is modified in the material UI.
- Fixed the PBR master node preview
- Remove the ReadOnly flag on Reflection Probe's cubemap assets during bake when there are no VCS active.
- Fixed an issue where setting a material debug view would not reset the other exclusive modes
- Spot light shapes are now correctly taken into account when baking
- Now the static lighting sky will correctly take the default values for non-overridden properties
- Fixed material albedo affecting the lux meter
- Extra test in deferred compute shading to avoid shading pixels that were not rendered by the current camera (for camera stacking)

### Changed
- Optimization: Reduce the group size of the deferred lighting pass from 16x16 to 8x8
- Replaced HDCamera.computePassCount by viewCount
- Removed xrInstancing flag in RTHandles (replaced by TextureXR.slices and TextureXR.dimensions)
- Refactor the HDRenderPipeline and lightloop code to preprare for high level rendergraph
- Removed the **Back Then Front Rendering** option in the fabric Master Node settings. Enabling this option previously did nothing.
- Changed shader type Real to translate to FP16 precision on some platforms.
- Shader framework refactor: Introduce CBSDF, EvaluateBSDF, IsNonZeroBSDF to replace BSDF functions
- Shader framework refactor:  GetBSDFAngles, LightEvaluation and SurfaceShading functions
- Replace ComputeMicroShadowing by GetAmbientOcclusionForMicroShadowing
- Rename WorldToTangent to TangentToWorld as it was incorrectly named
- Remove SunDisk and Sun Halo size from directional light
- Remove all obsolete wind code from shader
- Renamed DecalProjectorComponent into DecalProjector for API alignment.
- Improved the Volume UI and made them Global by default
- Remove very high quality shadow option
- Change default for shadow quality in Deferred to Medium
- Enlighten now use inverse squared falloff (before was using builtin falloff)
- Enlighten is now deprecated. Please use CPU or GPU lightmaper instead.
- Remove the name in the diffusion profile UI
- Changed how shadow map resolution scaling with distance is computed. Now it uses screen space area rather than light range.
- Updated MoreOptions display in UI
- Moved Display Area Light Emissive Mesh script API functions in the editor namespace
- direct strenght properties in ambient occlusion now affect direct specular as well
- Removed advanced Specular Occlusion control in StackLit: SSAO based SO control is hidden and fixed to behave like Lit, SPTD is the only HQ technique shown for baked SO.
- Shader framework refactor: Changed ClampRoughness signature to include PreLightData access.
- HDRPWizard window is now in Window > General > HD Render Pipeline Wizard
- Moved StaticLightingSky to LightingWindow
- Removes the current "Scene Settings" and replace them with "Sky & Fog Settings" (with Physically Based Sky and Volumetric Fog).
- Changed how cached shadow maps are placed inside the atlas to minimize re-rendering of them.

## [6.7.0-preview] - 2019-05-16

### Added
- Added ViewConstants StructuredBuffer to simplify XR rendering
- Added API to render specific settings during a frame
- Added stadia to the supported platforms (2019.3)
- Enabled cascade blends settings in the HD Shadow component
- Added Hardware Dynamic Resolution support.
- Added MatCap debug view to replace the no scene lighting debug view.
- Added clear GBuffer option in FrameSettings (default to false)
- Added preview for decal shader graph (Only albedo, normal and emission)
- Added exposure weight control for decal
- Screen Space Directional Shadow under a define option. Activated for ray tracing
- Added a new abstraction for RendererList that will help transition to Render Graph and future RendererList API
- Added multipass support for VR
- Added XR SDK integration (multipass only)
- Added Shader Graph samples for Hair, Fabric and Decal master nodes.
- Add fade distance, shadow fade distance and light layers to light explorer
- Add method to draw light layer drawer in a rect to HDEditorUtils

### Fixed
- Fixed deserialization crash at runtime
- Fixed for ShaderGraph Unlit masternode not writing velocity
- Fixed a crash when assiging a new HDRP asset with the 'Verify Saving Assets' option enabled
- Fixed exposure to properly support TEXTURE2D_X
- Fixed TerrainLit basemap texture generation
- Fixed a bug that caused nans when material classification was enabled and a tile contained one standard material + a material with transmission.
- Fixed gradient sky hash that was not using the exposure hash
- Fixed displayed default FrameSettings in HDRenderPipelineAsset wrongly updated on scripts reload.
- Fixed gradient sky hash that was not using the exposure hash.
- Fixed visualize cascade mode with exposure.
- Fixed (enabled) exposure on override lighting debug modes.
- Fixed issue with LightExplorer when volume have no profile
- Fixed issue with SSR for negative, infinite and NaN history values
- Fixed LightLayer in HDReflectionProbe and PlanarReflectionProbe inspector that was not displayed as a mask.
- Fixed NaN in transmission when the thickness and a color component of the scattering distance was to 0
- Fixed Light's ShadowMask multi-edition.
- Fixed motion blur and SMAA with VR single-pass instancing
- Fixed NaNs generated by phase functionsin volumetric lighting
- Fixed NaN issue with refraction effect and IOR of 1 at extreme grazing angle
- Fixed nan tracker not using the exposure
- Fixed sorting priority on lit and unlit materials
- Fixed null pointer exception when there are no AOVRequests defined on a camera
- Fixed dirty state of prefab using disabled ReflectionProbes
- Fixed an issue where gizmos and editor grid were not correctly depth tested
- Fixed created default scene prefab non editable due to wrong file extension.
- Fixed an issue where sky convolution was recomputed for nothing when a preview was visible (causing extreme slowness when fabric convolution is enabled)
- Fixed issue with decal that wheren't working currently in player
- Fixed missing stereo rendering macros in some fragment shaders
- Fixed exposure for ReflectionProbe and PlanarReflectionProbe gizmos
- Fixed single-pass instancing on PSVR
- Fixed Vulkan shader issue with Texture2DArray in ScreenSpaceShadow.compute by re-arranging code (workaround)
- Fixed camera-relative issue with lights and XR single-pass instancing
- Fixed single-pass instancing on Vulkan
- Fixed htile synchronization issue with shader graph decal
- Fixed Gizmos are not drawn in Camera preview
- Fixed pre-exposure for emissive decal
- Fixed wrong values computed in PreIntegrateFGD and in the generation of volumetric lighting data by forcing the use of fp32.
- Fixed NaNs arising during the hair lighting pass
- Fixed synchronization issue in decal HTile that occasionally caused rendering artifacts around decal borders
- Fixed QualitySettings getting marked as modified by HDRP (and thus checked out in Perforce)
- Fixed a bug with uninitialized values in light explorer
- Fixed issue with LOD transition
- Fixed shader warnings related to raytracing and TEXTURE2D_X

### Changed
- Refactor PixelCoordToViewDirWS to be VR compatible and to compute it only once per frame
- Modified the variants stripper to take in account multiple HDRP assets used in the build.
- Improve the ray biasing code to avoid self-intersections during the SSR traversal
- Update Pyramid Spot Light to better match emitted light volume.
- Moved _XRViewConstants out of UnityPerPassStereo constant buffer to fix issues with PSSL
- Removed GetPositionInput_Stereo() and single-pass (double-wide) rendering mode
- Changed label width of the frame settings to accommodate better existing options.
- SSR's Default FrameSettings for camera is now enable.
- Re-enabled the sharpening filter on Temporal Anti-aliasing
- Exposed HDEditorUtils.LightLayerMaskDrawer for integration in other packages and user scripting.
- Rename atmospheric scattering in FrameSettings to Fog
- The size modifier in the override for the culling sphere in Shadow Cascades now defaults to 0.6, which is the same as the formerly hardcoded value.
- Moved LOD Bias and Maximum LOD Level from Frame Setting section `Other` to `Rendering`
- ShaderGraph Decal that affect only emissive, only draw in emissive pass (was drawing in dbuffer pass too)
- Apply decal projector fade factor correctly on all attribut and for shader graph decal
- Move RenderTransparentDepthPostpass after all transparent
- Update exposure prepass to interleave XR single-pass instancing views in a checkerboard pattern
- Removed ScriptRuntimeVersion check in wizard.

## [6.6.0-preview] - 2019-04-01

### Added
- Added preliminary changes for XR deferred shading
- Added support of 111110 color buffer
- Added proper support for Recorder in HDRP
- Added depth offset input in shader graph master nodes
- Added a Parallax Occlusion Mapping node
- Added SMAA support
- Added Homothety and Symetry quick edition modifier on volume used in ReflectionProbe, PlanarReflectionProbe and DensityVolume
- Added multi-edition support for DecalProjectorComponent
- Improve hair shader
- Added the _ScreenToTargetScaleHistory uniform variable to be used when sampling HDRP RTHandle history buffers.
- Added settings in `FrameSettings` to change `QualitySettings.lodBias` and `QualitySettings.maximumLODLevel` during a rendering
- Added an exposure node to retrieve the current, inverse and previous frame exposure value.
- Added an HD scene color node which allow to sample the scene color with mips and a toggle to remove the exposure.
- Added safeguard on HD scene creation if default scene not set in the wizard
- Added Low res transparency rendering pass.

### Fixed
- Fixed HDRI sky intensity lux mode
- Fixed dynamic resolution for XR
- Fixed instance identifier semantic string used by Shader Graph
- Fixed null culling result occuring when changing scene that was causing crashes
- Fixed multi-edition light handles and inspector shapes
- Fixed light's LightLayer field when multi-editing
- Fixed normal blend edition handles on DensityVolume
- Fixed an issue with layered lit shader and height based blend where inactive layers would still have influence over the result
- Fixed multi-selection handles color for DensityVolume
- Fixed multi-edition inspector's blend distances for HDReflectionProbe, PlanarReflectionProbe and DensityVolume
- Fixed metric distance that changed along size in DensityVolume
- Fixed DensityVolume shape handles that have not same behaviour in advance and normal edition mode
- Fixed normal map blending in TerrainLit by only blending the derivatives
- Fixed Xbox One rendering just a grey screen instead of the scene
- Fixed probe handles for multiselection
- Fixed baked cubemap import settings for convolution
- Fixed regression causing crash when attempting to open HDRenderPipelineWizard without an HDRenderPipelineAsset setted
- Fixed FullScreenDebug modes: SSAO, SSR, Contact shadow, Prerefraction Color Pyramid, Final Color Pyramid
- Fixed volumetric rendering with stereo instancing
- Fixed shader warning
- Fixed missing resources in existing asset when updating package
- Fixed PBR master node preview in forward rendering or transparent surface
- Fixed deferred shading with stereo instancing
- Fixed "look at" edition mode of Rotation tool for DecalProjectorComponent
- Fixed issue when switching mode in ReflectionProbe and PlanarReflectionProbe
- Fixed issue where migratable component version where not always serialized when part of prefab's instance
- Fixed an issue where shadow would not be rendered properly when light layer are not enabled
- Fixed exposure weight on unlit materials
- Fixed Light intensity not played in the player when recorded with animation/timeline
- Fixed some issues when multi editing HDRenderPipelineAsset
- Fixed emission node breaking the main shader graph preview in certain conditions.
- Fixed checkout of baked probe asset when baking probes.
- Fixed invalid gizmo position for rotated ReflectionProbe
- Fixed multi-edition of material's SurfaceType and RenderingPath
- Fixed whole pipeline reconstruction on selecting for the first time or modifying other than the currently used HDRenderPipelineAsset
- Fixed single shadow debug mode
- Fixed global scale factor debug mode when scale > 1
- Fixed debug menu material overrides not getting applied to the Terrain Lit shader
- Fixed typo in computeLightVariants
- Fixed deferred pass with XR instancing by disabling ComputeLightEvaluation
- Fixed bloom resolution independence
- Fixed lens dirt intensity not behaving properly
- Fixed the Stop NaN feature
- Fixed some resources to handle more than 2 instanced views for XR
- Fixed issue with black screen (NaN) produced on old GPU hardware or intel GPU hardware with gaussian pyramid
- Fixed issue with disabled punctual light would still render when only directional light is present

### Changed
- DensityVolume scripting API will no longuer allow to change between advance and normal edition mode
- Disabled depth of field, lens distortion and panini projection in the scene view
- TerrainLit shaders and includes are reorganized and made simpler.
- TerrainLit shader GUI now allows custom properties to be displayed in the Terrain fold-out section.
- Optimize distortion pass with stencil
- Disable SceneSelectionPass in shader graph preview
- Control punctual light and area light shadow atlas separately
- Move SMAA anti-aliasing option to after Temporal Anti Aliasing one, to avoid problem with previously serialized project settings
- Optimize rendering with static only lighting and when no cullable lights/decals/density volumes are present.
- Updated handles for DecalProjectorComponent for enhanced spacial position readability and have edition mode for better SceneView management
- DecalProjectorComponent are now scale independent in order to have reliable metric unit (see new Size field for changing the size of the volume)
- Restructure code from HDCamera.Update() by adding UpdateAntialiasing() and UpdateViewConstants()
- Renamed velocity to motion vectors
- Objects rendered during the After Post Process pass while TAA is enabled will not benefit from existing depth buffer anymore. This is done to fix an issue where those object would wobble otherwise
- Removed usage of builtin unity matrix for shadow, shadow now use same constant than other view
- The default volume layer mask for cameras & probes is now `Default` instead of `Everything`

## [6.5.0-preview] - 2019-03-07

### Added
- Added depth-of-field support with stereo instancing
- Adding real time area light shadow support
- Added a new FrameSettings: Specular Lighting to toggle the specular during the rendering

### Fixed
- Fixed diffusion profile upgrade breaking package when upgrading to a new version
- Fixed decals cropped by gizmo not updating correctly if prefab
- Fixed an issue when enabling SSR on multiple view
- Fixed edition of the intensity's unit field while selecting multiple lights
- Fixed wrong calculation in soft voxelization for density volume
- Fixed gizmo not working correctly with pre-exposure
- Fixed issue with setting a not available RT when disabling motion vectors
- Fixed planar reflection when looking at mirror normal
- Fixed mutiselection issue with HDLight Inspector
- Fixed HDAdditionalCameraData data migration
- Fixed failing builds when light explorer window is open
- Fixed cascade shadows border sometime causing artefacts between cascades
- Restored shadows in the Cascade Shadow debug visualization
- `camera.RenderToCubemap` use proper face culling

### Changed
- When rendering reflection probe disable all specular lighting and for metals use fresnelF0 as diffuse color for bake lighting.

## [6.4.0-preview] - 2019-02-21

### Added
- VR: Added TextureXR system to selectively expand TEXTURE2D macros to texture array for single-pass stereo instancing + Convert textures call to these macros
- Added an unit selection dropdown next to shutter speed (camera)
- Added error helpbox when trying to use a sub volume component that require the current HDRenderPipelineAsset to support a feature that it is not supporting.
- Add mesh for tube light when display emissive mesh is enabled

### Fixed
- Fixed Light explorer. The volume explorer used `profile` instead of `sharedProfile` which instantiate a custom volume profile instead of editing the asset itself.
- Fixed UI issue where all is displayed using metric unit in shadow cascade and Percent is set in the unit field (happening when opening the inspector).
- Fixed inspector event error when double clicking on an asset (diffusion profile/material).
- Fixed nullref on layered material UI when the material is not an asset.
- Fixed nullref exception when undo/redo a light property.
- Fixed visual bug when area light handle size is 0.

### Changed
- Update UI for 32bit/16bit shadow precision settings in HDRP asset
- Object motion vectors have been disabled in all but the game view. Camera motion vectors are still enabled everywhere, allowing TAA and Motion Blur to work on static objects.
- Enable texture array by default for most rendering code on DX11 and unlock stereo instancing (DX11 only for now)

## [6.3.0-preview] - 2019-02-18

### Added
- Added emissive property for shader graph decals
- Added a diffusion profile override volume so the list of diffusion profile assets to use can be chanaged without affecting the HDRP asset
- Added a "Stop NaNs" option on cameras and in the Scene View preferences.
- Added metric display option in HDShadowSettings and improve clamping
- Added shader parameter mapping in DebugMenu
- Added scripting API to configure DebugData for DebugMenu

### Fixed
- Fixed decals in forward
- Fixed issue with stencil not correctly setup for various master node and shader for the depth pass, motion vector pass and GBuffer/Forward pass
- Fixed SRP batcher and metal
- Fixed culling and shadows for Pyramid, Box, Rectangle and Tube lights
- Fixed an issue where scissor render state leaking from the editor code caused partially black rendering

### Changed
- When a lit material has a clear coat mask that is not null, we now use the clear coat roughness to compute the screen space reflection.
- Diffusion profiles are now limited to one per asset and can be referenced in materials, shader graphs and vfx graphs. Materials will be upgraded automatically except if they are using a shader graph, in this case it will display an error message.

## [6.2.0-preview] - 2019-02-15

### Added
- Added help box listing feature supported in a given HDRenderPipelineAsset alongs with the drawbacks implied.
- Added cascade visualizer, supporting disabled handles when not overriding.

### Fixed
- Fixed post processing with stereo double-wide
- Fixed issue with Metal: Use sign bit to find the cache type instead of lowest bit.
- Fixed invalid state when creating a planar reflection for the first time
- Fix FrameSettings's LitShaderMode not restrained by supported LitShaderMode regression.

### Changed
- The default value roughness value for the clearcoat has been changed from 0.03 to 0.01
- Update default value of based color for master node
- Update Fabric Charlie Sheen lighting model - Remove Fresnel component that wasn't part of initial model + Remap smoothness to [0.0 - 0.6] range for more artist friendly parameter

### Changed
- Code refactor: all macros with ARGS have been swapped with macros with PARAM. This is because the ARGS macros were incorrectly named.

## [6.1.0-preview] - 2019-02-13

### Added
- Added support for post-processing anti-aliasing in the Scene View (FXAA and TAA). These can be set in Preferences.
- Added emissive property for decal material (non-shader graph)

### Fixed
- Fixed a few UI bugs with the color grading curves.
- Fixed "Post Processing" in the scene view not toggling post-processing effects
- Fixed bake only object with flag `ReflectionProbeStaticFlag` when baking a `ReflectionProbe`

### Changed
- Removed unsupported Clear Depth checkbox in Camera inspector
- Updated the toggle for advanced mode in inspectors.

## [6.0.0-preview] - 2019-02-23

### Added
- Added new API to perform a camera rendering
- Added support for hair master node (Double kajiya kay - Lambert)
- Added Reset behaviour in DebugMenu (ingame mapping is right joystick + B)
- Added Default HD scene at new scene creation while in HDRP
- Added Wizard helping to configure HDRP project
- Added new UI for decal material to allow remapping and scaling of some properties
- Added cascade shadow visualisation toggle in HD shadow settings
- Added icons for assets
- Added replace blending mode for distortion
- Added basic distance fade for density volumes
- Added decal master node for shader graph
- Added HD unlit master node (Cross Pipeline version is name Unlit)
- Added new Rendering Queue in materials
- Added post-processing V3 framework embed in HDRP, remove postprocess V2 framework
- Post-processing now uses the generic volume framework
-   New depth-of-field, bloom, panini projection effects, motion blur
-   Exposure is now done as a pre-exposition pass, the whole system has been revamped
-   Exposure now use EV100 everywhere in the UI (Sky, Emissive Light)
- Added emissive intensity (Luminance and EV100 control) control for Emissive
- Added pre-exposure weigth for Emissive
- Added an emissive color node and a slider to control the pre-exposure percentage of emission color
- Added physical camera support where applicable
- Added more color grading tools
- Added changelog level for Shader Variant stripping
- Added Debug mode for validation of material albedo and metalness/specularColor values
- Added a new dynamic mode for ambient probe and renamed BakingSky to StaticLightingSky
- Added command buffer parameter to all Bind() method of material
- Added Material validator in Render Pipeline Debug
- Added code to future support of DXR (not enabled)
- Added support of multiviewport
- Added HDRenderPipeline.RequestSkyEnvironmentUpdate function to force an update from script when sky is set to OnDemand
- Added a Lighting and BackLighting slots in Lit, StackLit, Fabric and Hair master nodes
- Added support for overriding terrain detail rendering shaders, via the render pipeline editor resources asset
- Added xrInstancing flag support to RTHandle
- Added support for cullmask for decal projectors
- Added software dynamic resolution support
- Added support for "After Post-Process" render pass for unlit shader
- Added support for textured rectangular area lights
- Added stereo instancing macros to MSAA shaders
- Added support for Quarter Res Raytraced Reflections (not enabled)
- Added fade factor for decal projectors.
- Added stereo instancing macros to most shaders used in VR
- Added multi edition support for HDRenderPipelineAsset

### Fixed
- Fixed logic to disable FPTL with stereo rendering
- Fixed stacklit transmission and sun highlight
- Fixed decals with stereo rendering
- Fixed sky with stereo rendering
- Fixed flip logic for postprocessing + VR
- Fixed copyStencilBuffer pass for some specific platforms
- Fixed point light shadow map culling that wasn't taking into account far plane
- Fixed usage of SSR with transparent on all master node
- Fixed SSR and microshadowing on fabric material
- Fixed blit pass for stereo rendering
- Fixed lightlist bounds for stereo rendering
- Fixed windows and in-game DebugMenu sync.
- Fixed FrameSettings' LitShaderMode sync when opening DebugMenu.
- Fixed Metal specific issues with decals, hitting a sampler limit and compiling AxF shader
- Fixed an issue with flipped depth buffer during postprocessing
- Fixed normal map use for shadow bias with forward lit - now use geometric normal
- Fixed transparent depth prepass and postpass access so they can be use without alpha clipping for lit shader
- Fixed support of alpha clip shadow for lit master node
- Fixed unlit master node not compiling
- Fixed issue with debug display of reflection probe
- Fixed issue with phong tessellations not working with lit shader
- Fixed issue with vertex displacement being affected by heightmap setting even if not heightmap where assign
- Fixed issue with density mode on Lit terrain producing NaN
- Fixed issue when going back and forth from Lit to LitTesselation for displacement mode
- Fixed issue with ambient occlusion incorrectly applied to emissiveColor with light layers in deferred
- Fixed issue with fabric convolution not using the correct convolved texture when fabric convolution is enabled
- Fixed issue with Thick mode for Transmission that was disabling transmission with directional light
- Fixed shutdown edge cases with HDRP tests
- Fixed slowdow when enabling Fabric convolution in HDRP asset
- Fixed specularAA not compiling in StackLit Master node
- Fixed material debug view with stereo rendering
- Fixed material's RenderQueue edition in default view.
- Fixed banding issues within volumetric density buffer
- Fixed missing multicompile for MSAA for AxF
- Fixed camera-relative support for stereo rendering
- Fixed remove sync with render thread when updating decal texture atlas.
- Fixed max number of keyword reach [256] issue. Several shader feature are now local
- Fixed Scene Color and Depth nodes
- Fixed SSR in forward
- Fixed custom editor of Unlit, HD Unlit and PBR shader graph master node
- Fixed issue with NewFrame not correctly calculated in Editor when switching scene
- Fixed issue with TerrainLit not compiling with depth only pass and normal buffer
- Fixed geometric normal use for shadow bias with PBR master node in forward
- Fixed instancing macro usage for decals
- Fixed error message when having more than one directional light casting shadow
- Fixed error when trying to display preview of Camera or PlanarReflectionProbe
- Fixed LOAD_TEXTURE2D_ARRAY_MSAA macro
- Fixed min-max and amplitude clamping value in inspector of vertex displacement materials
- Fixed issue with alpha shadow clip (was incorrectly clipping object shadow)
- Fixed an issue where sky cubemap would not be cleared correctly when setting the current sky to None
- Fixed a typo in Static Lighting Sky component UI
- Fixed issue with incorrect reset of RenderQueue when switching shader in inspector GUI
- Fixed issue with variant stripper stripping incorrectly some variants
- Fixed a case of ambient lighting flickering because of previews
- Fixed Decals when rendering multiple camera in a single frame
- Fixed cascade shadow count in shader
- Fixed issue with Stacklit shader with Haze effect
- Fixed an issue with the max sample count for the TAA
- Fixed post-process guard band for XR
- Fixed exposure of emissive of Unlit
- Fixed depth only and motion vector pass for Unlit not working correctly with MSAA
- Fixed an issue with stencil buffer copy causing unnecessary compute dispatches for lighting
- Fixed multi edition issue in FrameSettings
- Fixed issue with SRP batcher and DebugDisplay variant of lit shader
- Fixed issue with debug material mode not doing alpha test
- Fixed "Attempting to draw with missing UAV bindings" errors on Vulkan
- Fixed pre-exposure incorrectly apply to preview
- Fixed issue with duplicate 3D texture in 3D texture altas of volumetric?
- Fixed Camera rendering order (base on the depth parameter)
- Fixed shader graph decals not being cropped by gizmo
- Fixed "Attempting to draw with missing UAV bindings" errors on Vulkan.


### Changed
- ColorPyramid compute shader passes is swapped to pixel shader passes on platforms where the later is faster.
- Removing the simple lightloop used by the simple lit shader
- Whole refactor of reflection system: Planar and reflection probe
- Separated Passthrough from other RenderingPath
- Update several properties naming and caption based on feedback from documentation team
- Remove tile shader variant for transparent backface pass of lit shader
- Rename all HDRenderPipeline to HDRP folder for shaders
- Rename decal property label (based on doc team feedback)
- Lit shader mode now default to Deferred to reduce build time
- Update UI of Emission parameters in shaders
- Improve shader variant stripping including shader graph variant
- Refactored render loop to render realtime probes visible per camera
- Enable SRP batcher by default
- Shader code refactor: Rename LIGHTLOOP_SINGLE_PASS => LIGHTLOOP_DISABLE_TILE_AND_CLUSTER and clean all usage of LIGHTLOOP_TILE_PASS
- Shader code refactor: Move pragma definition of vertex and pixel shader inside pass + Move SURFACE_GRADIENT definition in XXXData.hlsl
- Micro-shadowing in Lit forward now use ambientOcclusion instead of SpecularOcclusion
- Upgraded FrameSettings workflow, DebugMenu and Inspector part relative to it
- Update build light list shader code to support 32 threads in wavefronts on some platforms
- LayeredLit layers' foldout are now grouped in one main foldout per layer
- Shadow alpha clip can now be enabled on lit shader and haor shader enven for opaque
- Temporal Antialiasing optimization for Xbox One X
- Parameter depthSlice on SetRenderTarget functions now defaults to -1 to bind the entire resource
- Rename SampleCameraDepth() functions to LoadCameraDepth() and SampleCameraDepth(), same for SampleCameraColor() functions
- Improved Motion Blur quality.
- Update stereo frame settings values for single-pass instancing and double-wide
- Rearrange FetchDepth functions to prepare for stereo-instancing
- Remove unused _ComputeEyeIndex
- Updated HDRenderPipelineAsset inspector
- Re-enable SRP batcher for metal

## [5.2.0-preview] - 2018-11-27

### Added
- Added option to run Contact Shadows and Volumetrics Voxelization stage in Async Compute
- Added camera freeze debug mode - Allow to visually see culling result for a camera
- Added support of Gizmo rendering before and after postprocess in Editor
- Added support of LuxAtDistance for punctual lights

### Fixed
- Fixed Debug.DrawLine and Debug.Ray call to work in game view
- Fixed DebugMenu's enum resetted on change
- Fixed divide by 0 in refraction causing NaN
- Fixed disable rough refraction support
- Fixed refraction, SSS and atmospheric scattering for VR
- Fixed forward clustered lighting for VR (double-wide).
- Fixed Light's UX to not allow negative intensity
- Fixed HDRenderPipelineAsset inspector broken when displaying its FrameSettings from project windows.
- Fixed forward clustered lighting for VR (double-wide).
- Fixed HDRenderPipelineAsset inspector broken when displaying its FrameSettings from project windows.
- Fixed Decals and SSR diable flags for all shader graph master node (Lit, Fabric, StackLit, PBR)
- Fixed Distortion blend mode for shader graph master node (Lit, StackLit)
- Fixed bent Normal for Fabric master node in shader graph
- Fixed PBR master node lightlayers
- Fixed shader stripping for built-in lit shaders.

### Changed
- Rename "Regular" in Diffusion profile UI "Thick Object"
- Changed VBuffer depth parametrization for volumetric from distanceRange to depthExtent - Require update of volumetric settings - Fog start at near plan
- SpotLight with box shape use Lux unit only

## [5.1.0-preview] - 2018-11-19

### Added

- Added a separate Editor resources file for resources Unity does not take when it builds a Player.
- You can now disable SSR on Materials in Shader Graph.
- Added support for MSAA when the Supported Lit Shader Mode is set to Both. Previously HDRP only supported MSAA for Forward mode.
- You can now override the emissive color of a Material when in debug mode.
- Exposed max light for Light Loop Settings in HDRP asset UI.
- HDRP no longer performs a NormalDBuffer pass update if there are no decals in the Scene.
- Added distant (fall-back) volumetric fog and improved the fog evaluation precision.
- Added an option to reflect sky in SSR.
- Added a y-axis offset for the PlanarReflectionProbe and offset tool.
- Exposed the option to run SSR and SSAO on async compute.
- Added support for the _GlossMapScale parameter in the Legacy to HDRP Material converter.
- Added wave intrinsic instructions for use in Shaders (for AMD GCN).


### Fixed
- Fixed sphere shaped influence handles clamping in Reflection Probes.
- Fixed Reflection Probe data migration for projects created before using HDRP.
- Fixed UI of Layered Material where Unity previously rendered the scrollbar above the Copy button.
- Fixed Material tessellations parameters Start fade distance and End fade distance. Originally, Unity clamped these values when you modified them.
- Fixed various distortion and refraction issues - handle a better fall-back.
- Fixed SSR for multiple views.
- Fixed SSR issues related to self-intersections.
- Fixed shape density volume handle speed.
- Fixed density volume shape handle moving too fast.
- Fixed the Camera velocity pass that we removed by mistake.
- Fixed some null pointer exceptions when disabling motion vectors support.
- Fixed viewports for both the Subsurface Scattering combine pass and the transparent depth prepass.
- Fixed the blend mode pop-up in the UI. It previously did not appear when you enabled pre-refraction.
- Fixed some null pointer exceptions that previously occurred when you disabled motion vectors support.
- Fixed Layered Lit UI issue with scrollbar.
- Fixed cubemap assignation on custom ReflectionProbe.
- Fixed Reflection Probes’ capture settings' shadow distance.
- Fixed an issue with the SRP batcher and Shader variables declaration.
- Fixed thickness and subsurface slots for fabric Shader master node that wasn't appearing with the right combination of flags.
- Fixed d3d debug layer warning.
- Fixed PCSS sampling quality.
- Fixed the Subsurface and transmission Material feature enabling for fabric Shader.
- Fixed the Shader Graph UV node’s dimensions when using it in a vertex Shader.
- Fixed the planar reflection mirror gizmo's rotation.
- Fixed HDRenderPipelineAsset's FrameSettings not showing the selected enum in the Inspector drop-down.
- Fixed an error with async compute.
- MSAA now supports transparency.
- The HDRP Material upgrader tool now converts metallic values correctly.
- Volumetrics now render in Reflection Probes.
- Fixed a crash that occurred whenever you set a viewport size to 0.
- Fixed the Camera physic parameter that the UI previously did not display.
- Fixed issue in pyramid shaped spotlight handles manipulation

### Changed

- Renamed Line shaped Lights to Tube Lights.
- HDRP now uses mean height fog parametrization.
- Shadow quality settings are set to All when you use HDRP (This setting is not visible in the UI when using SRP). This avoids Legacy Graphics Quality Settings disabling the shadows and give SRP full control over the Shadows instead.
- HDRP now internally uses premultiplied alpha for all fog.
- Updated default FrameSettings used for realtime Reflection Probes when you create a new HDRenderPipelineAsset.
- Remove multi-camera support. LWRP and HDRP will not support multi-camera layered rendering.
- Updated Shader Graph subshaders to use the new instancing define.
- Changed fog distance calculation from distance to plane to distance to sphere.
- Optimized forward rendering using AMD GCN by scalarizing the light loop.
- Changed the UI of the Light Editor.
- Change ordering of includes in HDRP Materials in order to reduce iteration time for faster compilation.
- Added a StackLit master node replacing the InspectorUI version. IMPORTANT: All previously authored StackLit Materials will be lost. You need to recreate them with the master node.

## [5.0.0-preview] - 2018-09-28

### Added
- Added occlusion mesh to depth prepass for VR (VR still disabled for now)
- Added a debug mode to display only one shadow at once
- Added controls for the highlight created by directional lights
- Added a light radius setting to punctual lights to soften light attenuation and simulate fill lighting
- Added a 'minRoughness' parameter to all non-area lights (was previously only available for certain light types)
- Added separate volumetric light/shadow dimmers
- Added per-pixel jitter to volumetrics to reduce aliasing artifacts
- Added a SurfaceShading.hlsl file, which implements material-agnostic shading functionality in an efficient manner
- Added support for shadow bias for thin object transmission
- Added FrameSettings to control realtime planar reflection
- Added control for SRPBatcher on HDRP Asset
- Added an option to clear the shadow atlases in the debug menu
- Added a color visualization of the shadow atlas rescale in debug mode
- Added support for disabling SSR on materials
- Added intrinsic for XBone
- Added new light volume debugging tool
- Added a new SSR debug view mode
- Added translaction's scale invariance on DensityVolume
- Added multiple supported LitShadermode and per renderer choice in case of both Forward and Deferred supported
- Added custom specular occlusion mode to Lit Shader Graph Master node

### Fixed
- Fixed a normal bias issue with Stacklit (Was causing light leaking)
- Fixed camera preview outputing an error when both scene and game view where display and play and exit was call
- Fixed override debug mode not apply correctly on static GI
- Fixed issue where XRGraphicsConfig values set in the asset inspector GUI weren't propagating correctly (VR still disabled for now)
- Fixed issue with tangent that was using SurfaceGradient instead of regular normal decoding
- Fixed wrong error message display when switching to unsupported target like IOS
- Fixed an issue with ambient occlusion texture sometimes not being created properly causing broken rendering
- Shadow near plane is no longer limited at 0.1
- Fixed decal draw order on transparent material
- Fixed an issue where sometime the lookup texture used for GGX convolution was broken, causing broken rendering
- Fixed an issue where you wouldn't see any fog for certain pipeline/scene configurations
- Fixed an issue with volumetric lighting where the anisotropy value of 0 would not result in perfectly isotropic lighting
- Fixed shadow bias when the atlas is rescaled
- Fixed shadow cascade sampling outside of the atlas when cascade count is inferior to 4
- Fixed shadow filter width in deferred rendering not matching shader config
- Fixed stereo sampling of depth texture in MSAA DepthValues.shader
- Fixed box light UI which allowed negative and zero sizes, thus causing NaNs
- Fixed stereo rendering in HDRISky.shader (VR)
- Fixed normal blend and blend sphere influence for reflection probe
- Fixed distortion filtering (was point filtering, now trilinear)
- Fixed contact shadow for large distance
- Fixed depth pyramid debug view mode
- Fixed sphere shaped influence handles clamping in reflection probes
- Fixed reflection probes data migration for project created before using hdrp
- Fixed ambient occlusion for Lit Master Node when slot is connected

### Changed
- Use samplerunity_ShadowMask instead of samplerunity_samplerLightmap for shadow mask
- Allow to resize reflection probe gizmo's size
- Improve quality of screen space shadow
- Remove support of projection model for ScreenSpaceLighting (SSR always use HiZ and refraction always Proxy)
- Remove all the debug mode from SSR that are obsolete now
- Expose frameSettings and Capture settings for reflection and planar probe
- Update UI for reflection probe, planar probe, camera and HDRP Asset
- Implement proper linear blending for volumetric lighting via deep compositing as described in the paper "Deep Compositing Using Lie Algebras"
- Changed  planar mapping to match terrain convention (XZ instead of ZX)
- XRGraphicsConfig is no longer Read/Write. Instead, it's read-only. This improves consistency of XR behavior between the legacy render pipeline and SRP
- Change reflection probe data migration code (to update old reflection probe to new one)
- Updated gizmo for ReflectionProbes
- Updated UI and Gizmo of DensityVolume

## [4.0.0-preview] - 2018-09-28

### Added
- Added a new TerrainLit shader that supports rendering of Unity terrains.
- Added controls for linear fade at the boundary of density volumes
- Added new API to control decals without monobehaviour object
- Improve Decal Gizmo
- Implement Screen Space Reflections (SSR) (alpha version, highly experimental)
- Add an option to invert the fade parameter on a Density Volume
- Added a Fabric shader (experimental) handling cotton and silk
- Added support for MSAA in forward only for opaque only
- Implement smoothness fade for SSR
- Added support for AxF shader (X-rite format - require special AxF importer from Unity not part of HDRP)
- Added control for sundisc on directional light (hack)
- Added a new HD Lit Master node that implements Lit shader support for Shader Graph
- Added Micro shadowing support (hack)
- Added an event on HDAdditionalCameraData for custom rendering
- HDRP Shader Graph shaders now support 4-channel UVs.

### Fixed
- Fixed an issue where sometimes the deferred shadow texture would not be valid, causing wrong rendering.
- Stencil test during decals normal buffer update is now properly applied
- Decals corectly update normal buffer in forward
- Fixed a normalization problem in reflection probe face fading causing artefacts in some cases
- Fix multi-selection behavior of Density Volumes overwriting the albedo value
- Fixed support of depth texture for RenderTexture. HDRP now correctly output depth to user depth buffer if RenderTexture request it.
- Fixed multi-selection behavior of Density Volumes overwriting the albedo value
- Fixed support of depth for RenderTexture. HDRP now correctly output depth to user depth buffer if RenderTexture request it.
- Fixed support of Gizmo in game view in the editor
- Fixed gizmo for spot light type
- Fixed issue with TileViewDebug mode being inversed in gameview
- Fixed an issue with SAMPLE_TEXTURECUBE_SHADOW macro
- Fixed issue with color picker not display correctly when game and scene view are visible at the same time
- Fixed an issue with reflection probe face fading
- Fixed camera motion vectors shader and associated matrices to update correctly for single-pass double-wide stereo rendering
- Fixed light attenuation functions when range attenuation is disabled
- Fixed shadow component algorithm fixup not dirtying the scene, so changes can be saved to disk.
- Fixed some GC leaks for HDRP
- Fixed contact shadow not affected by shadow dimmer
- Fixed GGX that works correctly for the roughness value of 0 (mean specular highlgiht will disappeard for perfect mirror, we rely on maxSmoothness instead to always have a highlight even on mirror surface)
- Add stereo support to ShaderPassForward.hlsl. Forward rendering now seems passable in limited test scenes with camera-relative rendering disabled.
- Add stereo support to ProceduralSky.shader and OpaqueAtmosphericScattering.shader.
- Added CullingGroupManager to fix more GC.Alloc's in HDRP
- Fixed rendering when multiple cameras render into the same render texture

### Changed
- Changed the way depth & color pyramids are built to be faster and better quality, thus improving the look of distortion and refraction.
- Stabilize the dithered LOD transition mask with respect to the camera rotation.
- Avoid multiple depth buffer copies when decals are present
- Refactor code related to the RT handle system (No more normal buffer manager)
- Remove deferred directional shadow and move evaluation before lightloop
- Add a function GetNormalForShadowBias() that material need to implement to return the normal used for normal shadow biasing
- Remove Jimenez Subsurface scattering code (This code was disabled by default, now remove to ease maintenance)
- Change Decal API, decal contribution is now done in Material. Require update of material using decal
- Move a lot of files from CoreRP to HDRP/CoreRP. All moved files weren't used by Ligthweight pipeline. Long term they could move back to CoreRP after CoreRP become out of preview
- Updated camera inspector UI
- Updated decal gizmo
- Optimization: The objects that are rendered in the Motion Vector Pass are not rendered in the prepass anymore
- Removed setting shader inclue path via old API, use package shader include paths
- The default value of 'maxSmoothness' for punctual lights has been changed to 0.99
- Modified deferred compute and vert/frag shaders for first steps towards stereo support
- Moved material specific Shader Graph files into corresponding material folders.
- Hide environment lighting settings when enabling HDRP (Settings are control from sceneSettings)
- Update all shader includes to use absolute path (allow users to create material in their Asset folder)
- Done a reorganization of the files (Move ShaderPass to RenderPipeline folder, Move all shadow related files to Lighting/Shadow and others)
- Improved performance and quality of Screen Space Shadows

## [3.3.0-preview] - 2018-01-01

### Added
- Added an error message to say to use Metal or Vulkan when trying to use OpenGL API
- Added a new Fabric shader model that supports Silk and Cotton/Wool
- Added a new HDRP Lighting Debug mode to visualize Light Volumes for Point, Spot, Line, Rectangular and Reflection Probes
- Add support for reflection probe light layers
- Improve quality of anisotropic on IBL

### Fixed
- Fix an issue where the screen where darken when rendering camera preview
- Fix display correct target platform when showing message to inform user that a platform is not supported
- Remove workaround for metal and vulkan in normal buffer encoding/decoding
- Fixed an issue with color picker not working in forward
- Fixed an issue where reseting HDLight do not reset all of its parameters
- Fixed shader compile warning in DebugLightVolumes.shader

### Changed
- Changed default reflection probe to be 256x256x6 and array size to be 64
- Removed dependence on the NdotL for thickness evaluation for translucency (based on artist's input)
- Increased the precision when comparing Planar or HD reflection probe volumes
- Remove various GC alloc in C#. Slightly better performance

## [3.2.0-preview] - 2018-01-01

### Added
- Added a luminance meter in the debug menu
- Added support of Light, reflection probe, emissive material, volume settings related to lighting to Lighting explorer
- Added support for 16bit shadows

### Fixed
- Fix issue with package upgrading (HDRP resources asset is now versionned to worarkound package manager limitation)
- Fix HDReflectionProbe offset displayed in gizmo different than what is affected.
- Fix decals getting into a state where they could not be removed or disabled.
- Fix lux meter mode - The lux meter isn't affected by the sky anymore
- Fix area light size reset when multi-selected
- Fix filter pass number in HDUtils.BlitQuad
- Fix Lux meter mode that was applying SSS
- Fix planar reflections that were not working with tile/cluster (olbique matrix)
- Fix debug menu at runtime not working after nested prefab PR come to trunk
- Fix scrolling issue in density volume

### Changed
- Shader code refactor: Split MaterialUtilities file in two parts BuiltinUtilities (independent of FragInputs) and MaterialUtilities (Dependent of FragInputs)
- Change screen space shadow rendertarget format from ARGB32 to RG16

## [3.1.0-preview] - 2018-01-01

### Added
- Decal now support per channel selection mask. There is now two mode. One with BaseColor, Normal and Smoothness and another one more expensive with BaseColor, Normal, Smoothness, Metal and AO. Control is on HDRP Asset. This may require to launch an update script for old scene: 'Edit/Render Pipeline/Single step upgrade script/Upgrade all DecalMaterial MaskBlendMode'.
- Decal now supports depth bias for decal mesh, to prevent z-fighting
- Decal material now supports draw order for decal projectors
- Added LightLayers support (Base on mask from renderers name RenderingLayers and mask from light name LightLayers - if they match, the light apply) - cost an extra GBuffer in deferred (more bandwidth)
- When LightLayers is enabled, the AmbientOclusion is store in the GBuffer in deferred path allowing to avoid double occlusion with SSAO. In forward the double occlusion is now always avoided.
- Added the possibility to add an override transform on the camera for volume interpolation
- Added desired lux intensity and auto multiplier for HDRI sky
- Added an option to disable light by type in the debug menu
- Added gradient sky
- Split EmissiveColor and bakeDiffuseLighting in forward avoiding the emissiveColor to be affect by SSAO
- Added a volume to control indirect light intensity
- Added EV 100 intensity unit for area lights
- Added support for RendererPriority on Renderer. This allow to control order of transparent rendering manually. HDRP have now two stage of sorting for transparent in addition to bact to front. Material have a priority then Renderer have a priority.
- Add Coupling of (HD)Camera and HDAdditionalCameraData for reset and remove in inspector contextual menu of Camera
- Add Coupling of (HD)ReflectionProbe and HDAdditionalReflectionData for reset and remove in inspector contextual menu of ReflectoinProbe
- Add macro to forbid unity_ObjectToWorld/unity_WorldToObject to be use as it doesn't handle camera relative rendering
- Add opacity control on contact shadow

### Fixed
- Fixed an issue with PreIntegratedFGD texture being sometimes destroyed and not regenerated causing rendering to break
- PostProcess input buffers are not copied anymore on PC if the viewport size matches the final render target size
- Fixed an issue when manipulating a lot of decals, it was displaying a lot of errors in the inspector
- Fixed capture material with reflection probe
- Refactored Constant Buffers to avoid hitting the maximum number of bound CBs in some cases.
- Fixed the light range affecting the transform scale when changed.
- Snap to grid now works for Decal projector resizing.
- Added a warning for 128x128 cookie texture without mipmaps
- Replace the sampler used for density volumes for correct wrap mode handling

### Changed
- Move Render Pipeline Debug "Windows from Windows->General-> Render Pipeline debug windows" to "Windows from Windows->Analysis-> Render Pipeline debug windows"
- Update detail map formula for smoothness and albedo, goal it to bright and dark perceptually and scale factor is use to control gradient speed
- Refactor the Upgrade material system. Now a material can be update from older version at any time. Call Edit/Render Pipeline/Upgrade all Materials to newer version
- Change name EnableDBuffer to EnableDecals at several place (shader, hdrp asset...), this require a call to Edit/Render Pipeline/Upgrade all Materials to newer version to have up to date material.
- Refactor shader code: BakeLightingData structure have been replace by BuiltinData. Lot of shader code have been remove/change.
- Refactor shader code: All GBuffer are now handled by the deferred material. Mean ShadowMask and LightLayers are control by lit material in lit.hlsl and not outside anymore. Lot of shader code have been remove/change.
- Refactor shader code: Rename GetBakedDiffuseLighting to ModifyBakedDiffuseLighting. This function now handle lighting model for transmission too. Lux meter debug mode is factor outisde.
- Refactor shader code: GetBakedDiffuseLighting is not call anymore in GBuffer or forward pass, including the ConvertSurfaceDataToBSDFData and GetPreLightData, this is done in ModifyBakedDiffuseLighting now
- Refactor shader code: Added a backBakeDiffuseLighting to BuiltinData to handle lighting for transmission
- Refactor shader code: Material must now call InitBuiltinData (Init all to zero + init bakeDiffuseLighting and backBakeDiffuseLighting ) and PostInitBuiltinData

## [3.0.0-preview] - 2018-01-01

### Fixed
- Fixed an issue with distortion that was using previous frame instead of current frame
- Fixed an issue where disabled light where not upgrade correctly to the new physical light unit system introduce in 2.0.5-preview

### Changed
- Update assembly definitions to output assemblies that match Unity naming convention (Unity.*).

## [2.0.5-preview] - 2018-01-01

### Added
- Add option supportDitheringCrossFade on HDRP Asset to allow to remove shader variant during player build if needed
- Add contact shadows for punctual lights (in additional shadow settings), only one light is allowed to cast contact shadows at the same time and so at each frame a dominant light is choosed among all light with contact shadows enabled.
- Add PCSS shadow filter support (from SRP Core)
- Exposed shadow budget parameters in HDRP asset
- Add an option to generate an emissive mesh for area lights (currently rectangle light only). The mesh fits the size, intensity and color of the light.
- Add an option to the HDRP asset to increase the resolution of volumetric lighting.
- Add additional ligth unit support for punctual light (Lumens, Candela) and area lights (Lumens, Luminance)
- Add dedicated Gizmo for the box Influence volume of HDReflectionProbe / PlanarReflectionProbe

### Changed
- Re-enable shadow mask mode in debug view
- SSS and Transmission code have been refactored to be able to share it between various material. Guidelines are in SubsurfaceScattering.hlsl
- Change code in area light with LTC for Lit shader. Magnitude is now take from FGD texture instead of a separate texture
- Improve camera relative rendering: We now apply camera translation on the model matrix, so before the TransformObjectToWorld(). Note: unity_WorldToObject and unity_ObjectToWorld must never be used directly.
- Rename positionWS to positionRWS (Camera relative world position) at a lot of places (mainly in interpolator and FragInputs). In case of custom shader user will be required to update their code.
- Rename positionWS, capturePositionWS, proxyPositionWS, influencePositionWS to positionRWS, capturePositionRWS, proxyPositionRWS, influencePositionRWS (Camera relative world position) in LightDefinition struct.
- Improve the quality of trilinear filtering of density volume textures.
- Improve UI for HDReflectionProbe / PlanarReflectionProbe

### Fixed
- Fixed a shader preprocessor issue when compiling DebugViewMaterialGBuffer.shader against Metal target
- Added a temporary workaround to Lit.hlsl to avoid broken lighting code with Metal/AMD
- Fixed issue when using more than one volume texture mask with density volumes.
- Fixed an error which prevented volumetric lighting from working if no density volumes with 3D textures were present.
- Fix contact shadows applied on transmission
- Fix issue with forward opaque lit shader variant being removed by the shader preprocessor
- Fixed compilation errors on platforms with limited XRSetting support.
- Fixed apply range attenuation option on punctual light
- Fixed issue with color temperature not take correctly into account with static lighting
- Don't display fog when diffuse lighting, specular lighting, or lux meter debug mode are enabled.

## [2.0.4-preview] - 2018-01-01

### Fixed
- Fix issue when disabling rough refraction and building a player. Was causing a crash.

## [2.0.3-preview] - 2018-01-01

### Added
- Increased debug color picker limit up to 260k lux

## [2.0.2-preview] - 2018-01-01

### Added
- Add Light -> Planar Reflection Probe command
- Added a false color mode in rendering debug
- Add support for mesh decals
- Add flag to disable projector decals on transparent geometry to save performance and decal texture atlas space
- Add ability to use decal diffuse map as mask only
- Add visualize all shadow masks in lighting debug
- Add export of normal and roughness buffer for forwardOnly and when in supportOnlyForward mode for forward
- Provide a define in lit.hlsl (FORWARD_MATERIAL_READ_FROM_WRITTEN_NORMAL_BUFFER) when output buffer normal is used to read the normal and roughness instead of caclulating it (can save performance, but lower quality due to compression)
- Add color swatch to decal material

### Changed
- Change Render -> Planar Reflection creation to 3D Object -> Mirror
- Change "Enable Reflector" name on SpotLight to "Angle Affect Intensity"
- Change prototype of BSDFData ConvertSurfaceDataToBSDFData(SurfaceData surfaceData) to BSDFData ConvertSurfaceDataToBSDFData(uint2 positionSS, SurfaceData surfaceData)

### Fixed
- Fix issue with StackLit in deferred mode with deferredDirectionalShadow due to GBuffer not being cleared. Gbuffer is still not clear and issue was fix with the new Output of normal buffer.
- Fixed an issue where interpolation volumes were not updated correctly for reflection captures.
- Fixed an exception in Light Loop settings UI

## [2.0.1-preview] - 2018-01-01

### Added
- Add stripper of shader variant when building a player. Save shader compile time.
- Disable per-object culling that was executed in C++ in HD whereas it was not used (Optimization)
- Enable texture streaming debugging (was not working before 2018.2)
- Added Screen Space Reflection with Proxy Projection Model
- Support correctly scene selection for alpha tested object
- Add per light shadow mask mode control (i.e shadow mask distance and shadow mask). It use the option NonLightmappedOnly
- Add geometric filtering to Lit shader (allow to reduce specular aliasing)
- Add shortcut to create DensityVolume and PlanarReflection in hierarchy
- Add a DefaultHDMirrorMaterial material for PlanarReflection
- Added a script to be able to upgrade material to newer version of HDRP
- Removed useless duplication of ForwardError passes.
- Add option to not compile any DEBUG_DISPLAY shader in the player (Faster build) call Support Runtime Debug display

### Changed
- Changed SupportForwardOnly to SupportOnlyForward in render pipeline settings
- Changed versioning variable name in HDAdditionalXXXData from m_version to version
- Create unique name when creating a game object in the rendering menu (i.e Density Volume(2))
- Re-organize various files and folder location to clean the repository
- Change Debug windows name and location. Now located at:  Windows -> General -> Render Pipeline Debug

### Removed
- Removed GlobalLightLoopSettings.maxPlanarReflectionProbes and instead use value of GlobalLightLoopSettings.planarReflectionProbeCacheSize
- Remove EmissiveIntensity parameter and change EmissiveColor to be HDR (Matching Builtin Unity behavior) - Data need to be updated - Launch Edit -> Single Step Upgrade Script -> Upgrade all Materials emissionColor

### Fixed
- Fix issue with LOD transition and instancing
- Fix discrepency between object motion vector and camera motion vector
- Fix issue with spot and dir light gizmo axis not highlighted correctly
- Fix potential crash while register debug windows inputs at startup
- Fix warning when creating Planar reflection
- Fix specular lighting debug mode (was rendering black)
- Allow projector decal with null material to allow to configure decal when HDRP is not set
- Decal atlas texture offset/scale is updated after allocations (used to be before so it was using date from previous frame)

## [0.0.0-preview] - 2018-01-01

### Added
- Configure the VolumetricLightingSystem code path to be on by default
- Trigger a build exception when trying to build an unsupported platform
- Introduce the VolumetricLightingController component, which can (and should) be placed on the camera, and allows one to control the near and the far plane of the V-Buffer (volumetric "froxel" buffer) along with the depth distribution (from logarithmic to linear)
- Add 3D texture support for DensityVolumes
- Add a better mapping of roughness to mipmap for planar reflection
- The VolumetricLightingSystem now uses RTHandles, which allows to save memory by sharing buffers between different cameras (history buffers are not shared), and reduce reallocation frequency by reallocating buffers only if the rendering resolution increases (and suballocating within existing buffers if the rendering resolution decreases)
- Add a Volumetric Dimmer slider to lights to control the intensity of the scattered volumetric lighting
- Add UV tiling and offset support for decals.
- Add mipmapping support for volume 3D mask textures

### Changed
- Default number of planar reflection change from 4 to 2
- Rename _MainDepthTexture to _CameraDepthTexture
- The VolumetricLightingController has been moved to the Interpolation Volume framework and now functions similarly to the VolumetricFog settings
- Update of UI of cookie, CubeCookie, Reflection probe and planar reflection probe to combo box
- Allow enabling/disabling shadows for area lights when they are set to baked.
- Hide applyRangeAttenuation and FadeDistance for directional shadow as they are not used

### Removed
- Remove Resource folder of PreIntegratedFGD and add the resource to RenderPipeline Asset

### Fixed
- Fix ConvertPhysicalLightIntensityToLightIntensity() function used when creating light from script to match HDLightEditor behavior
- Fix numerical issues with the default value of mean free path of volumetric fog
- Fix the bug preventing decals from coexisting with density volumes
- Fix issue with alpha tested geometry using planar/triplanar mapping not render correctly or flickering (due to being wrongly alpha tested in depth prepass)
- Fix meta pass with triplanar (was not handling correctly the normal)
- Fix preview when a planar reflection is present
- Fix Camera preview, it is now a Preview cameraType (was a SceneView)
- Fix handling unknown GPUShadowTypes in the shadow manager.
- Fix area light shapes sent as point lights to the baking backends when they are set to baked.
- Fix unnecessary division by PI for baked area lights.
- Fix line lights sent to the lightmappers. The backends don't support this light type.
- Fix issue with shadow mask framesettings not correctly taken into account when shadow mask is enabled for lighting.
- Fix directional light and shadow mask transition, they are now matching making smooth transition
- Fix banding issues caused by high intensity volumetric lighting
- Fix the debug window being emptied on SRP asset reload
- Fix issue with debug mode not correctly clearing the GBuffer in editor after a resize
- Fix issue with ResetMaterialKeyword not resetting correctly ToggleOff/Roggle Keyword
- Fix issue with motion vector not render correctly if there is no depth prepass in deferred

## [0.0.0-preview] - 2018-01-01

### Added
- Screen Space Refraction projection model (Proxy raycasting, HiZ raymarching)
- Screen Space Refraction settings as volume component
- Added buffered frame history per camera
- Port Global Density Volumes to the Interpolation Volume System.
- Optimize ImportanceSampleLambert() to not require the tangent frame.
- Generalize SampleVBuffer() to handle different sampling and reconstruction methods.
- Improve the quality of volumetric lighting reprojection.
- Optimize Morton Order code in the Subsurface Scattering pass.
- Planar Reflection Probe support roughness (gaussian convolution of captured probe)
- Use an atlas instead of a texture array for cluster transparent decals
- Add a debug view to visualize the decal atlas
- Only store decal textures to atlas if decal is visible, debounce out of memory decal atlas warning.
- Add manipulator gizmo on decal to improve authoring workflow
- Add a minimal StackLit material (work in progress, this version can be used as template to add new material)

### Changed
- EnableShadowMask in FrameSettings (But shadowMaskSupport still disable by default)
- Forced Planar Probe update modes to (Realtime, Every Update, Mirror Camera)
- Screen Space Refraction proxy model uses the proxy of the first environment light (Reflection probe/Planar probe) or the sky
- Moved RTHandle static methods to RTHandles
- Renamed RTHandle to RTHandleSystem.RTHandle
- Move code for PreIntegratedFDG (Lit.shader) into its dedicated folder to be share with other material
- Move code for LTCArea (Lit.shader) into its dedicated folder to be share with other material

### Removed
- Removed Planar Probe mirror plane position and normal fields in inspector, always display mirror plane and normal gizmos

### Fixed
- Fix fog flags in scene view is now taken into account
- Fix sky in preview windows that were disappearing after a load of a new level
- Fix numerical issues in IntersectRayAABB().
- Fix alpha blending of volumetric lighting with transparent objects.
- Fix the near plane of the V-Buffer causing out-of-bounds look-ups in the clustered data structure.
- Depth and color pyramid are properly computed and sampled when the camera renders inside a viewport of a RTHandle.
- Fix decal atlas debug view to work correctly when shadow atlas view is also enabled
- Fix TransparentSSR with non-rendergraph.
- Fix shader compilation warning on SSR compute shader.<|MERGE_RESOLUTION|>--- conflicted
+++ resolved
@@ -15,9 +15,6 @@
 
 ### Fixed
 - Fixed an exception when opening the color picker in the material UI (case 1307143).
-<<<<<<< HEAD
-- Fixed error when increasing the maximum planar reflection limit (case 1306530).
-=======
 - Fixed lights shadow frustum near and far planes.
 - Fixed various issues with non-temporal SSAO and rendergraph.
 - Fixed white flashes on camera cuts on volumetric fog.
@@ -37,10 +34,7 @@
 - Fixed an issue where first frame of SSAO could exhibit ghosting artefacts.
 - Fixed an issue with the mipmap generation internal format after rendering format change.
 - Fixed performance issue with ShaderGraph and Alpha Test
-
-### Added
-- Added new AOV APIs for overriding the internal rendering format, and for outputing the world space position.
->>>>>>> b0aaf419
+- Fixed error when increasing the maximum planar reflection limit (case 1306530).
 
 ### Changed
 - Changed Window/Render Pipeline/HD Render Pipeline Wizard to Window/Rendering/HDRP Wizard
@@ -64,8 +58,6 @@
 - Change Assets/Create/Rendering/C# Custom Pass to Assets/Create/Rendering/HDRP C# Custom Pass
 - Change Assets/Create/Rendering/C# Post Process Volume to Assets/Create/Rendering/HDRP C# Post Process Volume
 - Change labels about scroll direction and cloud type.
-
-### Changed
 - Improved shadow cascade GUI drawing with pixel perfect, hover and focus functionalities.
 
 ## [11.0.0] - 2020-10-21
