# Changelog
All notable changes to this package will be documented in this file.

The format is based on [Keep a Changelog](http://keepachangelog.com/en/1.0.0/)
and this project adheres to [Semantic Versioning](http://semver.org/spec/v2.0.0.html).

## [12.0.0] - 2021-01-11

### Added
- Added support for XboxSeries platform.
- Added pivot point manipulation for Decals (inspector and edit mode).
- Added UV manipulation for Decals (edit mode).
- Added color and intensity customization for Decals.
- Added a history rejection criterion based on if the pixel was moving in world space (case 1302392).
- Added the default quality settings to the HDRP asset for RTAO, RTR and RTGI (case 1304370).
- Added TargetMidGrayParameterDrawer
- Added an option to have double sided GI be controlled separately from material double-sided option.
- Added new AOV APIs for overriding the internal rendering format, and for outputing the world space position.
- Added browsing of the documentation of Compositor Window
- Added a complete solution for volumetric clouds for HDRP including a cloud map generation tool.
- Added a Force Forward Emissive option for Lit Material that forces the Emissive contribution to render in a separate forward pass when the Lit Material is in Deferred Lit shader Mode.
- Added new API in CachedShadowManager
- Added an additional check in the "check scene for ray tracing" (case 1314963).
- Added shader graph unit test for IsFrontFace node
- API to allow OnDemand shadows to not render upon placement in the Cached Shadow Atlas.
- Exposed update upon light movement for directional light shadows in UI.
- Added a setting in the HDRP asset to change the Density Volume mask resolution of being locked at 32x32x32 (HDRP Asset > Lighting > Volumetrics > Max Density Volume Size).
- Added a Falloff Mode (Linear or Exponential) in the Density Volume for volume blending with Blend Distance.
- Added support for screen space shadows (directional and point, no area) for shadow matte unlit shader graph.
- Added support for volumetric clouds in planar reflections.

### Fixed
- Fixed Intensity Multiplier not affecting realtime global illumination.
- Fixed an exception when opening the color picker in the material UI (case 1307143).
- Fixed lights shadow frustum near and far planes.
- Fixed various issues with non-temporal SSAO and rendergraph.
- Fixed white flashes on camera cuts on volumetric fog.
- Fixed light layer issue when performing editing on multiple lights.
- Fixed an issue where selection in a debug panel would reset when cycling through enum items.
- Fixed material keywords with fbx importer.
- Fixed lightmaps not working properly with shader graphs in ray traced reflections (case 1305335).
- Fixed skybox for ortho cameras.
- Fixed model import by adding additional data if needed.
- Fix screen being over-exposed when changing very different skies.
- Fixed pixelated appearance of Contrast Adaptive Sharpen upscaler and several other issues when Hardware DRS is on
- VFX: Debug material view were rendering pink for albedo. (case 1290752)
- VFX: Debug material view incorrect depth test. (case 1293291)
- VFX: Fixed LPPV with lit particles in deferred (case 1293608)
- Fixed incorrect debug wireframe overlay on tessellated geometry (using littessellation), caused by the picking pass using an incorrect camera matrix.
- Fixed nullref in layered lit shader editor.
- Fix issue with Depth of Field CoC debug view.
- Fixed an issue where first frame of SSAO could exhibit ghosting artefacts.
- Fixed an issue with the mipmap generation internal format after rendering format change.
- Fixed multiple any hit occuring on transparent objects (case 1294927).
- Cleanup Shader UI.
- Spacing on LayerListMaterialUIBlock
- Generating a GUIContent with an Icon instead of making MaterialHeaderScopes drawing a Rect every time
- Fixed sub-shadow rendering for cached shadow maps.
- Fixed PCSS filtering issues with cached shadow maps.
- Fixed performance issue with ShaderGraph and Alpha Test
- Fixed error when increasing the maximum planar reflection limit (case 1306530).
- Fixed alpha output in debug view and AOVs when using shadow matte (case 1311830).
- Fixed an issue with transparent meshes writing their depths and recursive rendering (case 1314409).
- Fixed issue with compositor custom pass hooks added/removed repeatedly (case 1315971).
- Fixed: SSR with transparent (case 1311088)
- Fixed decals in material debug display.
- Fix crash on VolumeComponentWithQualityEditor when the current Pipeline is not HDRP
- Fixed WouldFitInAtlas that would previously return wrong results if any one face of a point light would fit (it used to return true even though the light in entirety wouldn't fit).
- Fixed issue with NaNs in Volumetric Clouds on some platforms.
- Fixed update upon light movement for directional light rotation.
- Fixed issue that caused a rebake of Probe Volume Data to see effect of changed normal bias.
- Fixed loss of persistency of ratio between pivot position and size when sliding by 0 in DecalProjector inspector (case 1308338)
- Fixed nullref when adding a volume component in a Volume profile asset (case 1317156).
- Fixed decal normal for double sided materials (case 1312065).
- Fixed multiple HDRP Frame Settings panel issues: missing "Refraction" Frame Setting. Fixing ordering of Rough Distortion, it should now be under the Distortion setting.
- Fixed Rough Distortion frame setting not greyed out when Distortion is disabled in HDRP Asset
- Fixed issue with automatic exposure settings not updating scene view.
- Fixed issue with velocity rejection in post-DoF TAA. Fixing this reduces ghosting (case 1304381).
- Fixed missing option to use POM on emissive for tessellated shaders.
- Fixed an issue in the planar reflection probe convolution.
- Fixed an issue with debug overriding emissive material color for deferred path (case 1313123).
- Fixed a limit case when the camera is exactly at the lower cloud level (case 1316988).
- Fixed the various history buffers being discarded when the fog was enabled/disabled (case 1316072).
- Fixed resize IES when already baked in the Atlas 1299233
- Fixed ability to override AlphaToMask FrameSetting while camera in deferred lit shader mode
- Fixed issue with physically-based DoF computation and transparent materials with depth-writes ON.
- Fixed issue of accessing default frame setting stored in current HDRPAsset instead fo the default HDRPAsset
- Fixed SSGI frame setting not greyed out while SSGI is disabled in HDRP Asset
- Fixed ability to override AlphaToMask FrameSetting while camera in deferred lit shader mode
- Fixed Missing lighting quality settings for SSGI (case 1312067).
- Fixed HDRP material being constantly dirty.
- Fixed wizard checking FrameSettings not in HDRP Default Settings
- Fixed error when opening the default composition graph in the Graphics Compositor (case 1318933).
- Fixed gizmo rendering when wireframe mode is selected.
- Fixed issue in path tracing, where objects would cast shadows even if not present in the path traced layers (case 1318857).
- Fixed SRP batcher not compatible with Decal (case 1311586)

### Changed
- Changed Window/Render Pipeline/HD Render Pipeline Wizard to Window/Rendering/HDRP Wizard
- Removed the material pass probe volumes evaluation mode.
- Changed GameObject/Rendering/Density Volume to GameObject/Volume/Density Volume
- Changed GameObject/Rendering/Decal Projector to GameObject/Decal Projector
- Changed GameObject/Volume/Sky and Fog Volume to GameObject/Volume/Sky and Fog Global Volume
- Move the Decal Gizmo Color initialization to preferences
- Unifying the history validation pass so that it is only done once for the whole frame and not per effect.
- Moved Edit/Render Pipeline/HD Render Pipeline/Render Selected Camera to log Exr to Edit/Rendering/Render Selected HDRP Camera to log Exr
- Moved Edit/Render Pipeline/HD Render Pipeline/Export Sky to Image to Edit/Rendering/Export HDRP Sky to Image
- Moved Edit/Render Pipeline/HD Render Pipeline/Check Scene Content for Ray Tracing to Edit/Rendering/Check Scene Content for HDRP Ray Tracing
- Moved Edit/Render Pipeline/HD Render Pipeline/Upgrade from Builtin pipeline/Upgrade Project Materials to High Definition Materials to Edit/Rendering/Materials/Convert All Built-in Materials to HDRP"
- Moved Edit/Render Pipeline/HD Render Pipeline/Upgrade from Builtin pipeline/Upgrade Selected Materials to High Definition Materials to Edit/Rendering/Materials/Convert Selected Built-in Materials to HDRP
- Moved Edit/Render Pipeline/HD Render Pipeline/Upgrade from Builtin pipeline/Upgrade Scene Terrains to High Definition Terrains to Edit/Rendering/Materials/Convert Scene Terrains to HDRP Terrains
- Updated the tooltip for the Decal Angle Fade property (requires to enable Decal Layers in both HDRP asset and Frame settings) (case 1308048).
- The RTAO's history is now discarded if the occlusion caster was moving (case 1303418).
- Change Asset/Create/Shader/HD Render Pipeline/Decal Shader Graph to Asset/Create/Shader Graph/HDRP/Decal Shader Graph
- Change Asset/Create/Shader/HD Render Pipeline/Eye Shader Graph to Asset/Create/Shader Graph/HDRP/Eye Shader Graph
- Change Asset/Create/Shader/HD Render Pipeline/Fabric Shader Graph to Asset/Create/Shader Graph/HDRP/Decal Fabric Shader Graph
- Change Asset/Create/Shader/HD Render Pipeline/Eye Shader Graph to Asset/Create/Shader Graph/HDRP/Hair Shader Graph
- Change Asset/Create/Shader/HD Render Pipeline/Lit Shader Graph to Asset/Create/Shader Graph/HDRP/Lit
- Change Asset/Create/Shader/HD Render Pipeline/StackLit Shader Graph to Asset/Create/Shader Graph/HDRP/StackLit Shader GraphShader Graph
- Change Asset/Create/Shader/HD Render Pipeline/Unlit Shader Graph to Asset/Create/Shader Graph/HDRP/Unlit Shader Graph
- Change Asset/Create/Shader/HD Render Pipeline/Custom FullScreen Pass to Asset/Create/Shader/HDRP Custom FullScreen Pass
- Change Asset/Create/Shader/HD Render Pipeline/Custom Renderers Pass to Asset/Create/Shader/HDRP Custom Renderers Pass
- Change Asset/Create/Shader/HD Render Pipeline/Post Process Pass to Asset/Create/Shader/HDRP Post Process
- Change Assets/Create/Rendering/High Definition Render Pipeline Asset to Assets/Create/Rendering/HDRP Asset
- Change Assets/Create/Rendering/Diffusion Profile to Assets/Create/Rendering/HDRP Diffusion Profile
- Change Assets/Create/Rendering/C# Custom Pass to Assets/Create/Rendering/HDRP C# Custom Pass
- Change Assets/Create/Rendering/C# Post Process Volume to Assets/Create/Rendering/HDRP C# Post Process Volume
- Change labels about scroll direction and cloud type.
- Change the handling of additional properties to base class
- Improved shadow cascade GUI drawing with pixel perfect, hover and focus functionalities.
- Improving the screen space global illumination.
- ClearFlag.Depth does not implicitely clear stencil anymore. ClearFlag.Stencil added.
- Improved the Camera Inspector, new sections and better grouping of fields
- Moving MaterialHeaderScopes to Core
- Changed resolution (to match the render buffer) of the sky used for camera misses in Path Tracing. (case 1304114).
- Tidy up of platform abstraction code for shader optimization.
- Display a warning help box when decal atlas is out of size.
- Moved the HDRP render graph debug panel content to the Rendering debug panel.
- Changed Path Tracing's maximum intensity from clamped (0 to 100) to positive value (case 1310514).
- Avoid unnecessary RenderGraphBuilder.ReadTexture in the "Set Final Target" pass
<<<<<<< HEAD
- Change Allow dynamic resolution from Rendering to Output on the Camera Inspector
- Change Link FOV to Physical Camera to Physical Camera, and show and hide everything on the Projection Section
- Change FOV Axis to Field of View Axis
=======
- Density Volumes can now take a 3D RenderTexture as mask, the mask can use RGBA format for RGB fog.
- Decreased the minimal Fog Distance value in the Density Volume to 0.05.
- Virtual Texturing Resolver now performs RTHandle resize logic in HDRP instead of in core Unity
- Cached the base types of Volume Manager to improve memory and cpu usage.
>>>>>>> be684bd3

## [11.0.0] - 2020-10-21

### Added
- Added a new API to bake HDRP probes from C# (case 1276360)
- Added support for pre-exposure for planar reflections.
- Added support for nested volume components to volume system.
- Added a cameraCullingResult field in Custom Pass Context to give access to both custom pass and camera culling result.
- Added a toggle to allow to include or exclude smooth surfaces from ray traced reflection denoising.
- Added support for raytracing for AxF material
- Added rasterized area light shadows for AxF material
- Added a cloud system and the CloudLayer volume override.
- Added per-stage shader keywords.

### Fixed
- Fixed probe volumes debug views.
- Fixed ShaderGraph Decal material not showing exposed properties.
- Fixed couple samplers that had the wrong name in raytracing code
- VFX: Fixed LPPV with lit particles in deferred (case 1293608)
- Fixed the default background color for previews to use the original color.
- Fixed compilation issues on platforms that don't support XR.
- Fixed issue with compute shader stripping for probe volumes variants.
- Fixed issue with an empty index buffer not being released.
- Fixed issue when debug full screen 'Transparent Screen Space Reflection' do not take in consideration debug exposure

### Changed
- Removed the material pass probe volumes evaluation mode.
- Volume parameter of type Cubemap can now accept Cubemap render textures and custom render textures.
- Removed the superior clamping value for the recursive rendering max ray length.
- Removed the superior clamping value for the ray tracing light cluster size.
- Removed the readonly keyword on the cullingResults of the CustomPassContext to allow users to overwrite.
- The DrawRenderers function of CustomPassUtils class now takes a sortingCriteria in parameter.
- When in half res, RTR denoising is executed at half resolution and the upscale happens at the end.
- Removed the upscale radius from the RTR.

## [10.3.0] - 2020-12-01

### Added
- Added a slider to control the fallback value of the directional shadow when the cascade have no coverage.
- Added light unit slider for automatic and automatic histrogram exposure limits.
- Added View Bias for mesh decals.
- Added support for the PlayStation 5 platform.

### Fixed
- Fixed computation of geometric normal in path tracing (case 1293029).
- Fixed issues with path-traced volumetric scattering (cases 1295222, 1295234).
- Fixed issue with faulty shadow transition when view is close to an object under some aspect ratio conditions
- Fixed issue where some ShaderGraph generated shaders were not SRP compatible because of UnityPerMaterial cbuffer layout mismatches [1292501] (https://issuetracker.unity3d.com/issues/a2-some-translucent-plus-alphaclipping-shadergraphs-are-not-srp-batcher-compatible)
- Fixed issues with path-traced volumetric scattering (cases 1295222, 1295234)
- Fixed Rendergraph issue with virtual texturing and debug mode while in forward.
- Fixed wrong coat normal space in shader graph
- Fixed NullPointerException when baking probes from the lighting window (case 1289680)
- Fixed volumetric fog with XR single-pass rendering.
- Fixed issues with first frame rendering when RenderGraph is used (auto exposure, AO)
- Fixed AOV api in render graph (case 1296605)
- Fixed a small discrepancy in the marker placement in light intensity sliders (case 1299750)
- Fixed issue with VT resolve pass rendergraph errors when opaque and transparent are disabled in frame settings.
- Fixed a bug in the sphere-aabb light cluster (case 1294767).
- Fixed issue when submitting SRPContext during EndCameraRendering.
- Fixed baked light being included into the ray tracing light cluster (case 1296203).
- Fixed enums UI for the shadergraph nodes.
- Fixed ShaderGraph stack blocks appearing when opening the settings in Hair and Eye ShaderGraphs.
- Fixed white screen when undoing in the editor.
- Fixed display of LOD Bias and maximum level in frame settings when using Quality Levels
- Fixed an issue when trying to open a look dev env library when Look Dev is not supported.
- Fixed shader graph not supporting indirectdxr multibounce (case 1294694).
- Fixed the planar depth texture not being properly created and rendered to (case 1299617).
- Fixed C# 8 compilation issue with turning on nullable checks (case 1300167)
- Fixed affects AO for deacl materials.
- Fixed case where material keywords would not get setup before usage.
- Fixed an issue with material using distortion from ShaderGraph init after Material creation (case 1294026)
- Fixed Clearcoat on Stacklit or Lit breaks when URP is imported into the project (case 1297806)
- VFX : Debug material view were rendering pink for albedo. (case 1290752)
- Fixed XR depth copy when using MSAA.
- Fixed GC allocations from XR occlusion mesh when using multipass.
- Fixed an issue with the frame count management for the volumetric fog (case 1299251).
- Fixed an issue with half res ssgi upscale.
- Fixed timing issues with accumulation motion blur
- Fixed register spilling on  FXC in light list shaders.
- Fixed issue with shadow mask and area lights.
- Fixed an issue with the capture callback (now includes post processing results).
- Fixed decal draw order for ShaderGraph decal materials.
- Fixed StackLit ShaderGraph surface option property block to only display energy conserving specular color option for the specular parametrization (case 1257050)
- Fixed missing BeginCameraRendering call for custom render mode of a Camera.
- Fixed LayerMask editor for volume parameters.
- Fixed the condition on temporal accumulation in the reflection denoiser (case 1303504).
- Fixed box light attenuation.
- Fixed after post process custom pass scale issue when dynamic resolution is enabled (case 1299194).
- Fixed an issue with light intensity prefab override application not visible in the inspector (case 1299563).
- Fixed Undo/Redo instability of light temperature.
- Fixed label style in pbr sky editor.
- Fixed side effect on styles during compositor rendering.
- Fixed size and spacing of compositor info boxes (case 1305652).
- Fixed spacing of UI widgets in the Graphics Compositor (case 1305638).
- Fixed undo-redo on layered lit editor.
- Fixed tesselation culling, big triangles using lit tesselation shader would dissapear when camera is too close to them (case 1299116)
- Fixed issue with compositor related custom passes still active after disabling the compositor (case 1305330)
- Fixed regression in Wizard that not fix runtime ressource anymore (case 1287627)
- Fixed error in Depth Of Field near radius blur calculation (case 1306228).
- Fixed a reload bug when using objects from the scene in the lookdev (case 1300916).
- Fixed some render texture leaks.
- Fixed light gizmo showing shadow near plane when shadows are disabled.
- Fixed path tracing alpha channel support (case 1304187).
- Fixed shadow matte not working with ambient occlusion when MSAA is enabled
- Fixed issues with compositor's undo (cases 1305633, 1307170).
- VFX : Debug material view incorrect depth test. (case 1293291)
- Fixed wrong shader / properties assignement to materials created from 3DsMax 2021 Physical Material. (case 1293576)
- Fixed Emissive color property from Autodesk Interactive materials not editable in Inspector. (case 1307234)
- Fixed exception when changing the current render pipeline to from HDRP to universal (case 1306291).
- Fixed an issue in shadergraph when switch from a RenderingPass (case 1307653)
- Fixed LookDev environment library assignement after leaving playmode.
- Fixed a locale issue with the diffusion profile property values in ShaderGraph on PC where comma is the decimal separator.
- Fixed error in the RTHandle scale of Depth Of Field when TAA is enabled.
- Fixed Quality Level set to the last one of the list after a Build (case 1307450)
- Fixed XR depth copy (case 1286908).
- Fixed Warnings about "SceneIdMap" missing script in eye material sample scene

### Changed
- Now reflection probes cannot have SSAO, SSGI, SSR, ray tracing effects or volumetric reprojection.
- Rename HDRP sub menu in Assets/Create/Shader to HD Render Pipeline for consistency.
- Improved robustness of volumetric sampling in path tracing (case 1295187).
- Changed the message when the graphics device doesn't support ray tracing (case 1287355).
- When a Custom Pass Volume is disabled, the custom pass Cleanup() function is called, it allows to release resources when the volume isn't used anymore.
- Enable Reflector for Spotlight by default
- Changed the convergence time of ssgi to 16 frames and the preset value
- Changed the clamping approach for RTR and RTGI (in both perf and quality) to improve visual quality.
- Changed the warning message for ray traced area shadows (case 1303410).
- Disabled specular occlusion for what we consider medium and larger scale ao > 1.25 with a 25cm falloff interval.
- Change the source value for the ray tracing frame index iterator from m_FrameCount to the camera frame count (case 1301356).
- Removed backplate from rendering of lighting cubemap as it did not really work conceptually and caused artefacts.
- Transparent materials created by the Model Importer are set to not cast shadows. ( case 1295747)
- Change some light unit slider value ranges to better reflect the lighting scenario.
- Change the tooltip for color shadows and semi-transparent shadows (case 1307704).

## [10.2.1] - 2020-11-30

### Added
- Added a warning when trying to bake with static lighting being in an invalid state.

### Fixed
- Fixed stylesheet reloading for LookDev window and Wizard window.
- Fixed XR single-pass rendering with legacy shaders using unity_StereoWorldSpaceCameraPos.
- Fixed issue displaying wrong debug mode in runtime debug menu UI.
- Fixed useless editor repaint when using lod bias.
- Fixed multi-editing with new light intensity slider.
- Fixed issue with density volumes flickering when editing shape box.
- Fixed issue with image layers in the graphics compositor (case 1289936).
- Fixed issue with angle fading when rotating decal projector.
- Fixed issue with gameview repaint in the graphics compositor (case 1290622).
- Fixed some labels being clipped in the Render Graph Viewer
- Fixed issue when decal projector material is none.
- Fixed the sampling of the normal buffer in the the forward transparent pass.
- Fixed bloom prefiltering tooltip.
- Fixed NullReferenceException when loading multipel scene async
- Fixed missing alpha blend state properties in Axf shader and update default stencil properties
- Fixed normal buffer not bound to custom pass anymore.
- Fixed issues with camera management in the graphics compositor (cases 1292548, 1292549).
- Fixed an issue where a warning about the static sky not being ready was wrongly displayed.
- Fixed the clear coat not being handled properly for SSR and RTR (case 1291654).
- Fixed ghosting in RTGI and RTAO when denoising is enabled and the RTHandle size is not equal to the Viewport size (case 1291654).
- Fixed alpha output when atmospheric scattering is enabled.
- Fixed issue with TAA history sharpening when view is downsampled.
- Fixed lookdev movement.
- Fixed volume component tooltips using the same parameter name.
- Fixed issue with saving some quality settings in volume overrides  (case 1293747)
- Fixed NullReferenceException in HDRenderPipeline.UpgradeResourcesIfNeeded (case 1292524)
- Fixed SSGI texture allocation when not using the RenderGraph.
- Fixed NullReference Exception when setting Max Shadows On Screen to 0 in the HDRP asset.
- Fixed path tracing accumulation not being reset when changing to a different frame of an animation.
- Fixed issue with saving some quality settings in volume overrides  (case 1293747)

### Changed
- Volume Manager now always tests scene culling masks. This was required to fix hybrid workflow.
- Now the screen space shadow is only used if the analytic value is valid.
- Distance based roughness is disabled by default and have a control
- Changed the name from the Depth Buffer Thickness to Depth Tolerance for SSGI (case 1301352).

## [10.2.0] - 2020-10-19

### Added
- Added a rough distortion frame setting and and info box on distortion materials.
- Adding support of 4 channel tex coords for ray tracing (case 1265309).
- Added a help button on the volume component toolbar for documentation.
- Added range remapping to metallic property for Lit and Decal shaders.
- Exposed the API to access HDRP shader pass names.
- Added the status check of default camera frame settings in the DXR wizard.
- Added frame setting for Virtual Texturing.
- Added a fade distance for light influencing volumetric lighting.
- Adding an "Include For Ray Tracing" toggle on lights to allow the user to exclude them when ray tracing is enabled in the frame settings of a camera.
- Added fog volumetric scattering support for path tracing.
- Added new algorithm for SSR with temporal accumulation
- Added quality preset of the new volumetric fog parameters.
- Added missing documentation for unsupported SG RT nodes and light's include for raytracing attrbute.
- Added documentation for LODs not being supported by ray tracing.
- Added more options to control how the component of motion vectors coming from the camera transform will affect the motion blur with new clamping modes.
- Added anamorphism support for phsyical DoF, switched to blue noise sampling and fixed tiling artifacts.

### Fixed
- Fixed an issue where the Exposure Shader Graph node had clipped text. (case 1265057)
- Fixed an issue when rendering into texture where alpha would not default to 1.0 when using 11_11_10 color buffer in non-dev builds.
- Fixed issues with reordering and hiding graphics compositor layers (cases 1283903, 1285282, 1283886).
- Fixed the possibility to have a shader with a pre-refraction render queue and refraction enabled at the same time.
- Fixed a migration issue with the rendering queue in ShaderGraph when upgrading to 10.x;
- Fixed the object space matrices in shader graph for ray tracing.
- Changed the cornea refraction function to take a view dir in object space.
- Fixed upside down XR occlusion mesh.
- Fixed precision issue with the atmospheric fog.
- Fixed issue with TAA and no motion vectors.
- Fixed the stripping not working the terrain alphatest feature required for terrain holes (case 1205902).
- Fixed bounding box generation that resulted in incorrect light culling (case 3875925).
- VFX : Fix Emissive writing in Opaque Lit Output with PSSL platforms (case 273378).
- Fixed issue where pivot of DecalProjector was not aligned anymore on Transform position when manipulating the size of the projector from the Inspector.
- Fixed a null reference exception when creating a diffusion profile asset.
- Fixed the diffusion profile not being registered as a dependency of the ShaderGraph.
- Fixing exceptions in the console when putting the SSGI in low quality mode (render graph).
- Fixed NullRef Exception when decals are in the scene, no asset is set and HDRP wizard is run.
- Fixed issue with TAA causing bleeding of a view into another when multiple views are visible.
- Fix an issue that caused issues of usability of editor if a very high resolution is set by mistake and then reverted back to a smaller resolution.
- Fixed issue where Default Volume Profile Asset change in project settings was not added to the undo stack (case 1285268).
- Fixed undo after enabling compositor.
- Fixed the ray tracing shadow UI being displayed while it shouldn't (case 1286391).
- Fixed issues with physically-based DoF, improved speed and robustness
- Fixed a warning happening when putting the range of lights to 0.
- Fixed issue when null parameters in a volume component would spam null reference errors. Produce a warning instead.
- Fixed volument component creation via script.
- Fixed GC allocs in render graph.
- Fixed scene picking passes.
- Fixed broken ray tracing light cluster full screen debug.
- Fixed dead code causing error.
- Fixed issue when dragging slider in inspector for ProjectionDepth.
- Fixed issue when resizing Inspector window that make the DecalProjector editor flickers.
- Fixed issue in DecalProjector editor when the Inspector window have a too small width: the size appears on 2 lines but the editor not let place for the second one.
- Fixed issue (null reference in console) when selecting a DensityVolume with rectangle selection.
- Fixed issue when linking the field of view with the focal length in physical camera
- Fixed supported platform build and error message.
- Fixed exceptions occuring when selecting mulitple decal projectors without materials assigned (case 1283659).
- Fixed LookDev error message when pipeline is not loaded.
- Properly reject history when enabling seond denoiser for RTGI.
- Fixed an issue that could cause objects to not be rendered when using Vulkan API.
- Fixed issue with lookdev shadows looking wrong upon exiting playmode.
- Fixed temporary Editor freeze when selecting AOV output in graphics compositor (case 1288744).
- Fixed normal flip with double sided materials.
- Fixed shadow resolution settings level in the light explorer.
- Fixed the ShaderGraph being dirty after the first save.
- Fixed XR shadows culling
- Fixed Nans happening when upscaling the RTGI.
- Fixed the adjust weight operation not being done for the non-rendergraph pipeline.
- Fixed overlap with SSR Transparent default frame settings message on DXR Wizard.
- Fixed alpha channel in the stop NaNs and motion blur shaders.
- Fixed undo of duplicate environments in the look dev environment library.
- Fixed a ghosting issue with RTShadows (Sun, Point and Spot), RTAO and RTGI when the camera is moving fast.
- Fixed a SSGI denoiser bug for large scenes.
- Fixed a Nan issue with SSGI.
- Fixed an issue with IsFrontFace node in Shader Graph not working properly
- Fixed CustomPassUtils.RenderFrom* functions and CustomPassUtils.DisableSinglePassRendering struct in VR.
- Fixed custom pass markers not recorded when render graph was enabled.
- Fixed exceptions when unchecking "Big Tile Prepass" on the frame settings with render-graph.
- Fixed an issue causing errors in GenerateMaxZ when opaque objects or decals are disabled.
- Fixed an issue with Bake button of Reflection Probe when in custom mode
- Fixed exceptions related to the debug display settings when changing the default frame settings.
- Fixed picking for materials with depth offset.
- Fixed issue with exposure history being uninitialized on second frame.
- Fixed issue when changing FoV with the physical camera fold-out closed.
- Fixed some labels being clipped in the Render Graph Viewer

### Changed
- Combined occlusion meshes into one to reduce draw calls and state changes with XR single-pass.
- Claryfied doc for the LayeredLit material.
- Various improvements for the Volumetric Fog.
- Use draggable fields for float scalable settings
- Migrated the fabric & hair shadergraph samples directly into the renderpipeline resources.
- Removed green coloration of the UV on the DecalProjector gizmo.
- Removed _BLENDMODE_PRESERVE_SPECULAR_LIGHTING keyword from shaders.
- Now the DXR wizard displays the name of the target asset that needs to be changed.
- Standardized naming for the option regarding Transparent objects being able to receive Screen Space Reflections.
- Making the reflection and refractions of cubemaps distance based.
- Changed Receive SSR to also controls Receive SSGI on opaque objects.
- Improved the punctual light shadow rescale algorithm.
- Changed the names of some of the parameters for the Eye Utils SG Nodes.
- Restored frame setting for async compute of contact shadows.
- Removed the possibility to have MSAA (through the frame settings) when ray tracing is active.
- Range handles for decal projector angle fading.
- Smoother angle fading for decal projector.

## [10.1.0] - 2020-10-12

### Added
- Added an option to have only the metering mask displayed in the debug mode.
- Added a new mode to cluster visualization debug where users can see a slice instead of the cluster on opaque objects.
- Added ray traced reflection support for the render graph version of the pipeline.
- Added render graph support of RTAO and required denoisers.
- Added render graph support of RTGI.
- Added support of RTSSS and Recursive Rendering in the render graph mode.
- Added support of RT and screen space shadow for render graph.
- Added tooltips with the full name of the (graphics) compositor properties to properly show large names that otherwise are clipped by the UI (case 1263590)
- Added error message if a callback AOV allocation fail
- Added marker for all AOV request operation on GPU
- Added remapping options for Depth Pyramid debug view mode
- Added an option to support AOV shader at runtime in HDRP settings (case 1265070)
- Added support of SSGI in the render graph mode.
- Added option for 11-11-10 format for cube reflection probes.
- Added an optional check in the HDRP DXR Wizard to verify 64 bits target architecture
- Added option to display timing stats in the debug menu as an average over 1 second.
- Added a light unit slider to provide users more context when authoring physically based values.
- Added a way to check the normals through the material views.
- Added Simple mode to Earth Preset for PBR Sky
- Added the export of normals during the prepass for shadow matte for proper SSAO calculation.
- Added the usage of SSAO for shadow matte unlit shader graph.
- Added the support of input system V2
- Added a new volume component parameter to control the max ray length of directional lights(case 1279849).
- Added support for 'Pyramid' and 'Box' spot light shapes in path tracing.
- Added high quality prefiltering option for Bloom.
- Added support for camera relative ray tracing (and keeping non-camera relative ray tracing working)
- Added a rough refraction option on planar reflections.
- Added scalability settings for the planar reflection resolution.
- Added tests for AOV stacking and UI rendering in the graphics compositor.
- Added a new ray tracing only function that samples the specular part of the materials.
- Adding missing marker for ray tracing profiling (RaytracingDeferredLighting)
- Added the support of eye shader for ray tracing.
- Exposed Refraction Model to the material UI when using a Lit ShaderGraph.
- Added bounding sphere support to screen-space axis-aligned bounding box generation pass.

### Fixed
- Fixed several issues with physically-based DoF (TAA ghosting of the CoC buffer, smooth layer transitions, etc)
- Fixed GPU hang on D3D12 on xbox.
- Fixed game view artifacts on resizing when hardware dynamic resolution was enabled
- Fixed black line artifacts occurring when Lanczos upsampling was set for dynamic resolution
- Fixed Amplitude -> Min/Max parametrization conversion
- Fixed CoatMask block appearing when creating lit master node (case 1264632)
- Fixed issue with SceneEV100 debug mode indicator when rescaling the window.
- Fixed issue with PCSS filter being wrong on first frame.
- Fixed issue with emissive mesh for area light not appearing in playmode if Reload Scene option is disabled in Enter Playmode Settings.
- Fixed issue when Reflection Probes are set to OnEnable and are never rendered if the probe is enabled when the camera is farther than the probe fade distance.
- Fixed issue with sun icon being clipped in the look dev window.
- Fixed error about layers when disabling emissive mesh for area lights.
- Fixed issue when the user deletes the composition graph or .asset in runtime (case 1263319)
- Fixed assertion failure when changing resolution to compositor layers after using AOVs (case 1265023)
- Fixed flickering layers in graphics compositor (case 1264552)
- Fixed issue causing the editor field not updating the disc area light radius.
- Fixed issues that lead to cookie atlas to be updated every frame even if cached data was valid.
- Fixed an issue where world space UI was not emitted for reflection cameras in HDRP
- Fixed an issue with cookie texture atlas that would cause realtime textures to always update in the atlas even when the content did not change.
- Fixed an issue where only one of the two lookdev views would update when changing the default lookdev volume profile.
- Fixed a bug related to light cluster invalidation.
- Fixed shader warning in DofGather (case 1272931)
- Fixed AOV export of depth buffer which now correctly export linear depth (case 1265001)
- Fixed issue that caused the decal atlas to not be updated upon changing of the decal textures content.
- Fixed "Screen position out of view frustum" error when camera is at exactly the planar reflection probe location.
- Fixed Amplitude -> Min/Max parametrization conversion
- Fixed issue that allocated a small cookie for normal spot lights.
- Fixed issue when undoing a change in diffuse profile list after deleting the volume profile.
- Fixed custom pass re-ordering and removing.
- Fixed TAA issue and hardware dynamic resolution.
- Fixed a static lighting flickering issue caused by having an active planar probe in the scene while rendering inspector preview.
- Fixed an issue where even when set to OnDemand, the sky lighting would still be updated when changing sky parameters.
- Fixed an error message trigerred when a mesh has more than 32 sub-meshes (case 1274508).
- Fixed RTGI getting noisy for grazying angle geometry (case 1266462).
- Fixed an issue with TAA history management on pssl.
- Fixed the global illumination volume override having an unwanted advanced mode (case 1270459).
- Fixed screen space shadow option displayed on directional shadows while they shouldn't (case 1270537).
- Fixed the handling of undo and redo actions in the graphics compositor (cases 1268149, 1266212, 1265028)
- Fixed issue with composition graphs that include virtual textures, cubemaps and other non-2D textures (cases 1263347, 1265638).
- Fixed issues when selecting a new composition graph or setting it to None (cases 1263350, 1266202)
- Fixed ArgumentNullException when saving shader graphs after removing the compositor from the scene (case 1268658)
- Fixed issue with updating the compositor output when not in play mode (case 1266216)
- Fixed warning with area mesh (case 1268379)
- Fixed issue with diffusion profile not being updated upon reset of the editor.
- Fixed an issue that lead to corrupted refraction in some scenarios on xbox.
- Fixed for light loop scalarization not happening.
- Fixed issue with stencil not being set in rendergraph mode.
- Fixed for post process being overridable in reflection probes even though it is not supported.
- Fixed RTGI in performance mode when light layers are enabled on the asset.
- Fixed SSS materials appearing black in matcap mode.
- Fixed a collision in the interaction of RTR and RTGI.
- Fix for lookdev toggling renderers that are set to non editable or are hidden in the inspector.
- Fixed issue with mipmap debug mode not properly resetting full screen mode (and viceversa).
- Added unsupported message when using tile debug mode with MSAA.
- Fixed SSGI compilation issues on PS4.
- Fixed "Screen position out of view frustum" error when camera is on exactly the planar reflection probe plane.
- Workaround issue that caused objects using eye shader to not be rendered on xbox.
- Fixed GC allocation when using XR single-pass test mode.
- Fixed text in cascades shadow split being truncated.
- Fixed rendering of custom passes in the Custom Pass Volume inspector
- Force probe to render again if first time was during async shader compilation to avoid having cyan objects.
- Fixed for lookdev library field not being refreshed upon opening a library from the environment library inspector.
- Fixed serialization issue with matcap scale intensity.
- Close Add Override popup of Volume Inspector when the popup looses focus (case 1258571)
- Light quality setting for contact shadow set to on for High quality by default.
- Fixed an exception thrown when closing the look dev because there is no active SRP anymore.
- Fixed alignment of framesettings in HDRP Default Settings
- Fixed an exception thrown when closing the look dev because there is no active SRP anymore.
- Fixed an issue where entering playmode would close the LookDev window.
- Fixed issue with rendergraph on console failing on SSS pass.
- Fixed Cutoff not working properly with ray tracing shaders default and SG (case 1261292).
- Fixed shader compilation issue with Hair shader and debug display mode
- Fixed cubemap static preview not updated when the asset is imported.
- Fixed wizard DXR setup on non-DXR compatible devices.
- Fixed Custom Post Processes affecting preview cameras.
- Fixed issue with lens distortion breaking rendering.
- Fixed save popup appearing twice due to HDRP wizard.
- Fixed error when changing planar probe resolution.
- Fixed the dependecy of FrameSettings (MSAA, ClearGBuffer, DepthPrepassWithDeferred) (case 1277620).
- Fixed the usage of GUIEnable for volume components (case 1280018).
- Fixed the diffusion profile becoming invalid when hitting the reset (case 1269462).
- Fixed issue with MSAA resolve killing the alpha channel.
- Fixed a warning in materialevalulation
- Fixed an error when building the player.
- Fixed issue with box light not visible if range is below one and range attenuation is off.
- Fixed an issue that caused a null reference when deleting camera component in a prefab. (case 1244430)
- Fixed issue with bloom showing a thin black line after rescaling window.
- Fixed rendergraph motion vector resolve.
- Fixed the Ray-Tracing related Debug Display not working in render graph mode.
- Fix nan in pbr sky
- Fixed Light skin not properly applied on the LookDev when switching from Dark Skin (case 1278802)
- Fixed accumulation on DX11
- Fixed issue with screen space UI not drawing on the graphics compositor (case 1279272).
- Fixed error Maximum allowed thread group count is 65535 when resolution is very high.
- LOD meshes are now properly stripped based on the maximum lod value parameters contained in the HDRP asset.
- Fixed an inconsistency in the LOD group UI where LOD bias was not the right one.
- Fixed outlines in transitions between post-processed and plain regions in the graphics compositor (case 1278775).
- Fix decal being applied twice with LOD Crossfade.
- Fixed camera stacking for AOVs in the graphics compositor (case 1273223).
- Fixed backface selection on some shader not ignore correctly.
- Disable quad overdraw on ps4.
- Fixed error when resizing the graphics compositor's output and when re-adding a compositor in the scene
- Fixed issues with bloom, alpha and HDR layers in the compositor (case 1272621).
- Fixed alpha not having TAA applied to it.
- Fix issue with alpha output in forward.
- Fix compilation issue on Vulkan for shaders using high quality shadows in XR mode.
- Fixed wrong error message when fixing DXR resources from Wizard.
- Fixed compilation error of quad overdraw with double sided materials
- Fixed screen corruption on xbox when using TAA and Motion Blur with rendergraph.
- Fixed UX issue in the graphics compositor related to clear depth and the defaults for new layers, add better tooltips and fix minor bugs (case 1283904)
- Fixed scene visibility not working for custom pass volumes.
- Fixed issue with several override entries in the runtime debug menu.
- Fixed issue with rendergraph failing to execute every 30 minutes.
- Fixed Lit ShaderGraph surface option property block to only display transmission and energy conserving specular color options for their proper material mode (case 1257050)
- Fixed nan in reflection probe when volumetric fog filtering is enabled, causing the whole probe to be invalid.
- Fixed Debug Color pixel became grey
- Fixed TAA flickering on the very edge of screen.
- Fixed profiling scope for quality RTGI.
- Fixed the denoising and multi-sample not being used for smooth multibounce RTReflections.
- Fixed issue where multiple cameras would cause GC each frame.
- Fixed after post process rendering pass options not showing for unlit ShaderGraphs.
- Fixed null reference in the Undo callback of the graphics compositor
- Fixed cullmode for SceneSelectionPass.
- Fixed issue that caused non-static object to not render at times in OnEnable reflection probes.
- Baked reflection probes now correctly use static sky for ambient lighting.

### Changed
- Preparation pass for RTSSShadows to be supported by render graph.
- Add tooltips with the full name of the (graphics) compositor properties to properly show large names that otherwise are clipped by the UI (case 1263590)
- Composition profile .asset files cannot be manually edited/reset by users (to avoid breaking things - case 1265631)
- Preparation pass for RTSSShadows to be supported by render graph.
- Changed the way the ray tracing property is displayed on the material (QOL 1265297).
- Exposed lens attenuation mode in default settings and remove it as a debug mode.
- Composition layers without any sub layers are now cleared to black to avoid confusion (case 1265061).
- Slight reduction of VGPR used by area light code.
- Changed thread group size for contact shadows (save 1.1ms on PS4)
- Make sure distortion stencil test happens before pixel shader is run.
- Small optimization that allows to skip motion vector prepping when the whole wave as velocity of 0.
- Improved performance to avoid generating coarse stencil buffer when not needed.
- Remove HTile generation for decals (faster without).
- Improving SSGI Filtering and fixing a blend issue with RTGI.
- Changed the Trackball UI so that it allows explicit numeric values.
- Reduce the G-buffer footprint of anisotropic materials
- Moved SSGI out of preview.
- Skip an unneeded depth buffer copy on consoles.
- Replaced the Density Volume Texture Tool with the new 3D Texture Importer.
- Rename Raytracing Node to Raytracing Quality Keyword and rename high and low inputs as default and raytraced. All raytracing effects now use the raytraced mode but path tracing.
- Moved diffusion profile list to the HDRP default settings panel.
- Skip biquadratic resampling of vbuffer when volumetric fog filtering is enabled.
- Optimized Grain and sRGB Dithering.
- On platforms that allow it skip the first mip of the depth pyramid and compute it alongside the depth buffer used for low res transparents.
- When trying to install the local configuration package, if another one is already present the user is now asked whether they want to keep it or not.
- Improved MSAA color resolve to fix issues when very bright and very dark samples are resolved together.
- Improve performance of GPU light AABB generation
- Removed the max clamp value for the RTR, RTAO and RTGI's ray length (case 1279849).
- Meshes assigned with a decal material are not visible anymore in ray-tracing or path-tracing.
- Removed BLEND shader keywords.
- Remove a rendergraph debug option to clear resources on release from UI.
- added SV_PrimitiveID in the VaryingMesh structure for fulldebugscreenpass as well as primitiveID in FragInputs
- Changed which local frame is used for multi-bounce RTReflections.
- Move System Generated Values semantics out of VaryingsMesh structure.
- Other forms of FSAA are silently deactivated, when path tracing is on.
- Removed XRSystemTests. The GC verification is now done during playmode tests (case 1285012).
- SSR now uses the pre-refraction color pyramid.
- Various improvements for the Volumetric Fog.
- Optimizations for volumetric fog.

## [10.0.0] - 2019-06-10

### Added
- Ray tracing support for VR single-pass
- Added sharpen filter shader parameter and UI for TemporalAA to control image quality instead of hardcoded value
- Added frame settings option for custom post process and custom passes as well as custom color buffer format option.
- Add check in wizard on SRP Batcher enabled.
- Added default implementations of OnPreprocessMaterialDescription for FBX, Obj, Sketchup and 3DS file formats.
- Added custom pass fade radius
- Added after post process injection point for custom passes
- Added basic alpha compositing support - Alpha is available afterpostprocess when using FP16 buffer format.
- Added falloff distance on Reflection Probe and Planar Reflection Probe
- Added Backplate projection from the HDRISky
- Added Shadow Matte in UnlitMasterNode, which only received shadow without lighting
- Added hability to name LightLayers in HDRenderPipelineAsset
- Added a range compression factor for Reflection Probe and Planar Reflection Probe to avoid saturation of colors.
- Added path tracing support for directional, point and spot lights, as well as emission from Lit and Unlit.
- Added non temporal version of SSAO.
- Added more detailed ray tracing stats in the debug window
- Added Disc area light (bake only)
- Added a warning in the material UI to prevent transparent + subsurface-scattering combination.
- Added XR single-pass setting into HDRP asset
- Added a penumbra tint option for lights
- Added support for depth copy with XR SDK
- Added debug setting to Render Pipeline Debug Window to list the active XR views
- Added an option to filter the result of the volumetric lighting (off by default).
- Added a transmission multiplier for directional lights
- Added XR single-pass test mode to Render Pipeline Debug Window
- Added debug setting to Render Pipeline Window to list the active XR views
- Added a new refraction mode for the Lit shader (thin). Which is a box refraction with small thickness values
- Added the code to support Barn Doors for Area Lights based on a shaderconfig option.
- Added HDRPCameraBinder property binder for Visual Effect Graph
- Added "Celestial Body" controls to the Directional Light
- Added new parameters to the Physically Based Sky
- Added Reflections to the DXR Wizard
- Added the possibility to have ray traced colored and semi-transparent shadows on directional lights.
- Added a check in the custom post process template to throw an error if the default shader is not found.
- Exposed the debug overlay ratio in the debug menu.
- Added a separate frame settings for tonemapping alongside color grading.
- Added the receive fog option in the material UI for ShaderGraphs.
- Added a public virtual bool in the custom post processes API to specify if a post processes should be executed in the scene view.
- Added a menu option that checks scene issues with ray tracing. Also removed the previously existing warning at runtime.
- Added Contrast Adaptive Sharpen (CAS) Upscaling effect.
- Added APIs to update probe settings at runtime.
- Added documentation for the rayTracingSupported method in HDRP
- Added user-selectable format for the post processing passes.
- Added support for alpha channel in some post-processing passes (DoF, TAA, Uber).
- Added warnings in FrameSettings inspector when using DXR and atempting to use Asynchronous Execution.
- Exposed Stencil bits that can be used by the user.
- Added history rejection based on velocity of intersected objects for directional, point and spot lights.
- Added a affectsVolumetric field to the HDAdditionalLightData API to know if light affects volumetric fog.
- Add OS and Hardware check in the Wizard fixes for DXR.
- Added option to exclude camera motion from motion blur.
- Added semi-transparent shadows for point and spot lights.
- Added support for semi-transparent shadow for unlit shader and unlit shader graph.
- Added the alpha clip enabled toggle to the material UI for all HDRP shader graphs.
- Added Material Samples to explain how to use the lit shader features
- Added an initial implementation of ray traced sub surface scattering
- Added AssetPostprocessors and Shadergraphs to handle Arnold Standard Surface and 3DsMax Physical material import from FBX.
- Added support for Smoothness Fade start work when enabling ray traced reflections.
- Added Contact shadow, Micro shadows and Screen space refraction API documentation.
- Added script documentation for SSR, SSAO (ray tracing), GI, Light Cluster, RayTracingSettings, Ray Counters, etc.
- Added path tracing support for refraction and internal reflections.
- Added support for Thin Refraction Model and Lit's Clear Coat in Path Tracing.
- Added the Tint parameter to Sky Colored Fog.
- Added of Screen Space Reflections for Transparent materials
- Added a fallback for ray traced area light shadows in case the material is forward or the lit mode is forward.
- Added a new debug mode for light layers.
- Added an "enable" toggle to the SSR volume component.
- Added support for anisotropic specular lobes in path tracing.
- Added support for alpha clipping in path tracing.
- Added support for light cookies in path tracing.
- Added support for transparent shadows in path tracing.
- Added support for iridescence in path tracing.
- Added support for background color in path tracing.
- Added a path tracing test to the test suite.
- Added a warning and workaround instructions that appear when you enable XR single-pass after the first frame with the XR SDK.
- Added the exposure sliders to the planar reflection probe preview
- Added support for subsurface scattering in path tracing.
- Added a new mode that improves the filtering of ray traced shadows (directional, point and spot) based on the distance to the occluder.
- Added support of cookie baking and add support on Disc light.
- Added support for fog attenuation in path tracing.
- Added a new debug panel for volumes
- Added XR setting to control camera jitter for temporal effects
- Added an error message in the DrawRenderers custom pass when rendering opaque objects with an HDRP asset in DeferredOnly mode.
- Added API to enable proper recording of path traced scenes (with the Unity recorder or other tools).
- Added support for fog in Recursive rendering, ray traced reflections and ray traced indirect diffuse.
- Added an alpha blend option for recursive rendering
- Added support for stack lit for ray tracing effects.
- Added support for hair for ray tracing effects.
- Added support for alpha to coverage for HDRP shaders and shader graph
- Added support for Quality Levels to Subsurface Scattering.
- Added option to disable XR rendering on the camera settings.
- Added support for specular AA from geometric curvature in AxF
- Added support for baked AO (no input for now) in AxF
- Added an info box to warn about depth test artifacts when rendering object twice in custom passes with MSAA.
- Added a frame setting for alpha to mask.
- Added support for custom passes in the AOV API
- Added Light decomposition lighting debugging modes and support in AOV
- Added exposure compensation to Fixed exposure mode
- Added support for rasterized area light shadows in StackLit
- Added support for texture-weighted automatic exposure
- Added support for POM for emissive map
- Added alpha channel support in motion blur pass.
- Added the HDRP Compositor Tool (in Preview).
- Added a ray tracing mode option in the HDRP asset that allows to override and shader stripping.
- Added support for arbitrary resolution scaling of Volumetric Lighting to the Fog volume component.
- Added range attenuation for box-shaped spotlights.
- Added scenes for hair and fabric and decals with material samples
- Added fabric materials and textures
- Added information for fabric materials in fabric scene
- Added a DisplayInfo attribute to specify a name override and a display order for Volume Component fields (used only in default inspector for now).
- Added Min distance to contact shadows.
- Added support for Depth of Field in path tracing (by sampling the lens aperture).
- Added an API in HDRP to override the camera within the rendering of a frame (mainly for custom pass).
- Added a function (HDRenderPipeline.ResetRTHandleReferenceSize) to reset the reference size of RTHandle systems.
- Added support for AxF measurements importing into texture resources tilings.
- Added Layer parameter on Area Light to modify Layer of generated Emissive Mesh
- Added a flow map parameter to HDRI Sky
- Implemented ray traced reflections for transparent objects.
- Add a new parameter to control reflections in recursive rendering.
- Added an initial version of SSGI.
- Added Virtual Texturing cache settings to control the size of the Streaming Virtual Texturing caches.
- Added back-compatibility with builtin stereo matrices.
- Added CustomPassUtils API to simplify Blur, Copy and DrawRenderers custom passes.
- Added Histogram guided automatic exposure.
- Added few exposure debug modes.
- Added support for multiple path-traced views at once (e.g., scene and game views).
- Added support for 3DsMax's 2021 Simplified Physical Material from FBX files in the Model Importer.
- Added custom target mid grey for auto exposure.
- Added CustomPassUtils API to simplify Blur, Copy and DrawRenderers custom passes.
- Added an API in HDRP to override the camera within the rendering of a frame (mainly for custom pass).
- Added more custom pass API functions, mainly to render objects from another camera.
- Added support for transparent Unlit in path tracing.
- Added a minimal lit used for RTGI in peformance mode.
- Added procedural metering mask that can follow an object
- Added presets quality settings for RTAO and RTGI.
- Added an override for the shadow culling that allows better directional shadow maps in ray tracing effects (RTR, RTGI, RTSSS and RR).
- Added a Cloud Layer volume override.
- Added Fast Memory support for platform that support it.
- Added CPU and GPU timings for ray tracing effects.
- Added support to combine RTSSS and RTGI (1248733).
- Added IES Profile support for Point, Spot and Rectangular-Area lights
- Added support for multiple mapping modes in AxF.
- Add support of lightlayers on indirect lighting controller
- Added compute shader stripping.
- Added Cull Mode option for opaque materials and ShaderGraphs.
- Added scene view exposure override.
- Added support for exposure curve remapping for min/max limits.
- Added presets for ray traced reflections.
- Added final image histogram debug view (both luminance and RGB).
- Added an example texture and rotation to the Cloud Layer volume override.
- Added an option to extend the camera culling for skinned mesh animation in ray tracing effects (1258547).
- Added decal layer system similar to light layer. Mesh will receive a decal when both decal layer mask matches.
- Added shader graph nodes for rendering a complex eye shader.
- Added more controls to contact shadows and increased quality in some parts.
- Added a physically based option in DoF volume.
- Added API to check if a Camera, Light or ReflectionProbe is compatible with HDRP.
- Added path tracing test scene for normal mapping.
- Added missing API documentation.
- Remove CloudLayer
- Added quad overdraw and vertex density debug modes.

### Fixed
- fix when saved HDWizard window tab index out of range (1260273)
- Fix when rescale probe all direction below zero (1219246)
- Update documentation of HDRISky-Backplate, precise how to have Ambient Occlusion on the Backplate
- Sorting, undo, labels, layout in the Lighting Explorer.
- Fixed sky settings and materials in Shader Graph Samples package
- Fix/workaround a probable graphics driver bug in the GTAO shader.
- Fixed Hair and PBR shader graphs double sided modes
- Fixed an issue where updating an HDRP asset in the Quality setting panel would not recreate the pipeline.
- Fixed issue with point lights being considered even when occupying less than a pixel on screen (case 1183196)
- Fix a potential NaN source with iridescence (case 1183216)
- Fixed issue of spotlight breaking when minimizing the cone angle via the gizmo (case 1178279)
- Fixed issue that caused decals not to modify the roughness in the normal buffer, causing SSR to not behave correctly (case 1178336)
- Fixed lit transparent refraction with XR single-pass rendering
- Removed extra jitter for TemporalAA in VR
- Fixed ShaderGraph time in main preview
- Fixed issue on some UI elements in HDRP asset not expanding when clicking the arrow (case 1178369)
- Fixed alpha blending in custom post process
- Fixed the modification of the _AlphaCutoff property in the material UI when exposed with a ShaderGraph parameter.
- Fixed HDRP test `1218_Lit_DiffusionProfiles` on Vulkan.
- Fixed an issue where building a player in non-dev mode would generate render target error logs every frame
- Fixed crash when upgrading version of HDRP
- Fixed rendering issues with material previews
- Fixed NPE when using light module in Shuriken particle systems (1173348).
- Refresh cached shadow on editor changes
- Fixed light supported units caching (1182266)
- Fixed an issue where SSAO (that needs temporal reprojection) was still being rendered when Motion Vectors were not available (case 1184998)
- Fixed a nullref when modifying the height parameters inside the layered lit shader UI.
- Fixed Decal gizmo that become white after exiting play mode
- Fixed Decal pivot position to behave like a spotlight
- Fixed an issue where using the LightingOverrideMask would break sky reflection for regular cameras
- Fix DebugMenu FrameSettingsHistory persistency on close
- Fix DensityVolume, ReflectionProbe aned PlanarReflectionProbe advancedControl display
- Fix DXR scene serialization in wizard
- Fixed an issue where Previews would reallocate History Buffers every frame
- Fixed the SetLightLayer function in HDAdditionalLightData setting the wrong light layer
- Fix error first time a preview is created for planar
- Fixed an issue where SSR would use an incorrect roughness value on ForwardOnly (StackLit, AxF, Fabric, etc.) materials when the pipeline is configured to also allow deferred Lit.
- Fixed issues with light explorer (cases 1183468, 1183269)
- Fix dot colors in LayeredLit material inspector
- Fix undo not resetting all value when undoing the material affectation in LayerLit material
- Fix for issue that caused gizmos to render in render textures (case 1174395)
- Fixed the light emissive mesh not updated when the light was disabled/enabled
- Fixed light and shadow layer sync when setting the HDAdditionalLightData.lightlayersMask property
- Fixed a nullref when a custom post process component that was in the HDRP PP list is removed from the project
- Fixed issue that prevented decals from modifying specular occlusion (case 1178272).
- Fixed exposure of volumetric reprojection
- Fixed multi selection support for Scalable Settings in lights
- Fixed font shaders in test projects for VR by using a Shader Graph version
- Fixed refresh of baked cubemap by incrementing updateCount at the end of the bake (case 1158677).
- Fixed issue with rectangular area light when seen from the back
- Fixed decals not affecting lightmap/lightprobe
- Fixed zBufferParams with XR single-pass rendering
- Fixed moving objects not rendered in custom passes
- Fixed abstract classes listed in the + menu of the custom pass list
- Fixed custom pass that was rendered in previews
- Fixed precision error in zero value normals when applying decals (case 1181639)
- Fixed issue that triggered No Scene Lighting view in game view as well (case 1156102)
- Assign default volume profile when creating a new HDRP Asset
- Fixed fov to 0 in planar probe breaking the projection matrix (case 1182014)
- Fixed bugs with shadow caching
- Reassign the same camera for a realtime probe face render request to have appropriate history buffer during realtime probe rendering.
- Fixed issue causing wrong shading when normal map mode is Object space, no normal map is set, but a detail map is present (case 1143352)
- Fixed issue with decal and htile optimization
- Fixed TerrainLit shader compilation error regarding `_Control0_TexelSize` redefinition (case 1178480).
- Fixed warning about duplicate HDRuntimeReflectionSystem when configuring play mode without domain reload.
- Fixed an editor crash when multiple decal projectors were selected and some had null material
- Added all relevant fix actions to FixAll button in Wizard
- Moved FixAll button on top of the Wizard
- Fixed an issue where fog color was not pre-exposed correctly
- Fix priority order when custom passes are overlapping
- Fix cleanup not called when the custom pass GameObject is destroyed
- Replaced most instances of GraphicsSettings.renderPipelineAsset by GraphicsSettings.currentRenderPipeline. This should fix some parameters not working on Quality Settings overrides.
- Fixed an issue with Realtime GI not working on upgraded projects.
- Fixed issue with screen space shadows fallback texture was not set as a texture array.
- Fixed Pyramid Lights bounding box
- Fixed terrain heightmap default/null values and epsilons
- Fixed custom post-processing effects breaking when an abstract class inherited from `CustomPostProcessVolumeComponent`
- Fixed XR single-pass rendering in Editor by using ShaderConfig.s_XrMaxViews to allocate matrix array
- Multiple different skies rendered at the same time by different cameras are now handled correctly without flickering
- Fixed flickering issue happening when different volumes have shadow settings and multiple cameras are present.
- Fixed issue causing planar probes to disappear if there is no light in the scene.
- Fixed a number of issues with the prefab isolation mode (Volumes leaking from the main scene and reflection not working properly)
- Fixed an issue with fog volume component upgrade not working properly
- Fixed Spot light Pyramid Shape has shadow artifacts on aspect ratio values lower than 1
- Fixed issue with AO upsampling in XR
- Fixed camera without HDAdditionalCameraData component not rendering
- Removed the macro ENABLE_RAYTRACING for most of the ray tracing code
- Fixed prefab containing camera reloading in loop while selected in the Project view
- Fixed issue causing NaN wheh the Z scale of an object is set to 0.
- Fixed DXR shader passes attempting to render before pipeline loaded
- Fixed black ambient sky issue when importing a project after deleting Library.
- Fixed issue when upgrading a Standard transparent material (case 1186874)
- Fixed area light cookies not working properly with stack lit
- Fixed material render queue not updated when the shader is changed in the material inspector.
- Fixed a number of issues with full screen debug modes not reseting correctly when setting another mutually exclusive mode
- Fixed compile errors for platforms with no VR support
- Fixed an issue with volumetrics and RTHandle scaling (case 1155236)
- Fixed an issue where sky lighting might be updated uselessly
- Fixed issue preventing to allow setting decal material to none (case 1196129)
- Fixed XR multi-pass decals rendering
- Fixed several fields on Light Inspector that not supported Prefab overrides
- Fixed EOL for some files
- Fixed scene view rendering with volumetrics and XR enabled
- Fixed decals to work with multiple cameras
- Fixed optional clear of GBuffer (Was always on)
- Fixed render target clears with XR single-pass rendering
- Fixed HDRP samples file hierarchy
- Fixed Light units not matching light type
- Fixed QualitySettings panel not displaying HDRP Asset
- Fixed black reflection probes the first time loading a project
- Fixed y-flip in scene view with XR SDK
- Fixed Decal projectors do not immediately respond when parent object layer mask is changed in editor.
- Fixed y-flip in scene view with XR SDK
- Fixed a number of issues with Material Quality setting
- Fixed the transparent Cull Mode option in HD unlit master node settings only visible if double sided is ticked.
- Fixed an issue causing shadowed areas by contact shadows at the edge of far clip plane if contact shadow length is very close to far clip plane.
- Fixed editing a scalable settings will edit all loaded asset in memory instead of targetted asset.
- Fixed Planar reflection default viewer FOV
- Fixed flickering issues when moving the mouse in the editor with ray tracing on.
- Fixed the ShaderGraph main preview being black after switching to SSS in the master node settings
- Fixed custom fullscreen passes in VR
- Fixed camera culling masks not taken in account in custom pass volumes
- Fixed object not drawn in custom pass when using a DrawRenderers with an HDRP shader in a build.
- Fixed injection points for Custom Passes (AfterDepthAndNormal and BeforePreRefraction were missing)
- Fixed a enum to choose shader tags used for drawing objects (DepthPrepass or Forward) when there is no override material.
- Fixed lit objects in the BeforePreRefraction, BeforeTransparent and BeforePostProcess.
- Fixed the None option when binding custom pass render targets to allow binding only depth or color.
- Fixed custom pass buffers allocation so they are not allocated if they're not used.
- Fixed the Custom Pass entry in the volume create asset menu items.
- Fixed Prefab Overrides workflow on Camera.
- Fixed alignment issue in Preset for Camera.
- Fixed alignment issue in Physical part for Camera.
- Fixed FrameSettings multi-edition.
- Fixed a bug happening when denoising multiple ray traced light shadows
- Fixed minor naming issues in ShaderGraph settings
- VFX: Removed z-fight glitches that could appear when using deferred depth prepass and lit quad primitives
- VFX: Preserve specular option for lit outputs (matches HDRP lit shader)
- Fixed an issue with Metal Shader Compiler and GTAO shader for metal
- Fixed resources load issue while upgrading HDRP package.
- Fix LOD fade mask by accounting for field of view
- Fixed spot light missing from ray tracing indirect effects.
- Fixed a UI bug in the diffusion profile list after fixing them from the wizard.
- Fixed the hash collision when creating new diffusion profile assets.
- Fixed a light leaking issue with box light casting shadows (case 1184475)
- Fixed Cookie texture type in the cookie slot of lights (Now displays a warning because it is not supported).
- Fixed a nullref that happens when using the Shuriken particle light module
- Fixed alignment in Wizard
- Fixed text overflow in Wizard's helpbox
- Fixed Wizard button fix all that was not automatically grab all required fixes
- Fixed VR tab for MacOS in Wizard
- Fixed local config package workflow in Wizard
- Fixed issue with contact shadows shifting when MSAA is enabled.
- Fixed EV100 in the PBR sky
- Fixed an issue In URP where sometime the camera is not passed to the volume system and causes a null ref exception (case 1199388)
- Fixed nullref when releasing HDRP with custom pass disabled
- Fixed performance issue derived from copying stencil buffer.
- Fixed an editor freeze when importing a diffusion profile asset from a unity package.
- Fixed an exception when trying to reload a builtin resource.
- Fixed the light type intensity unit reset when switching the light type.
- Fixed compilation error related to define guards and CreateLayoutFromXrSdk()
- Fixed documentation link on CustomPassVolume.
- Fixed player build when HDRP is in the project but not assigned in the graphic settings.
- Fixed an issue where ambient probe would be black for the first face of a baked reflection probe
- VFX: Fixed Missing Reference to Visual Effect Graph Runtime Assembly
- Fixed an issue where rendering done by users in EndCameraRendering would be executed before the main render loop.
- Fixed Prefab Override in main scope of Volume.
- Fixed alignment issue in Presset of main scope of Volume.
- Fixed persistence of ShowChromeGizmo and moved it to toolbar for coherency in ReflectionProbe and PlanarReflectionProbe.
- Fixed Alignement issue in ReflectionProbe and PlanarReflectionProbe.
- Fixed Prefab override workflow issue in ReflectionProbe and PlanarReflectionProbe.
- Fixed empty MoreOptions and moved AdvancedManipulation in a dedicated location for coherency in ReflectionProbe and PlanarReflectionProbe.
- Fixed Prefab override workflow issue in DensityVolume.
- Fixed empty MoreOptions and moved AdvancedManipulation in a dedicated location for coherency in DensityVolume.
- Fix light limit counts specified on the HDRP asset
- Fixed Quality Settings for SSR, Contact Shadows and Ambient Occlusion volume components
- Fixed decalui deriving from hdshaderui instead of just shaderui
- Use DelayedIntField instead of IntField for scalable settings
- Fixed init of debug for FrameSettingsHistory on SceneView camera
- Added a fix script to handle the warning 'referenced script in (GameObject 'SceneIDMap') is missing'
- Fix Wizard load when none selected for RenderPipelineAsset
- Fixed TerrainLitGUI when per-pixel normal property is not present.
- Fixed rendering errors when enabling debug modes with custom passes
- Fix an issue that made PCSS dependent on Atlas resolution (not shadow map res)
- Fixing a bug whith histories when n>4 for ray traced shadows
- Fixing wrong behavior in ray traced shadows for mesh renderers if their cast shadow is shadow only or double sided
- Only tracing rays for shadow if the point is inside the code for spotlight shadows
- Only tracing rays if the point is inside the range for point lights
- Fixing ghosting issues when the screen space shadow  indexes change for a light with ray traced shadows
- Fixed an issue with stencil management and Xbox One build that caused corrupted output in deferred mode.
- Fixed a mismatch in behavior between the culling of shadow maps and ray traced point and spot light shadows
- Fixed recursive ray tracing not working anymore after intermediate buffer refactor.
- Fixed ray traced shadow denoising not working (history rejected all the time).
- Fixed shader warning on xbox one
- Fixed cookies not working for spot lights in ray traced reflections, ray traced GI and recursive rendering
- Fixed an inverted handling of CoatSmoothness for SSR in StackLit.
- Fixed missing distortion inputs in Lit and Unlit material UI.
- Fixed issue that propagated NaNs across multiple frames through the exposure texture.
- Fixed issue with Exclude from TAA stencil ignored.
- Fixed ray traced reflection exposure issue.
- Fixed issue with TAA history not initialising corretly scale factor for first frame
- Fixed issue with stencil test of material classification not using the correct Mask (causing false positive and bad performance with forward material in deferred)
- Fixed issue with History not reset when chaning antialiasing mode on camera
- Fixed issue with volumetric data not being initialized if default settings have volumetric and reprojection off.
- Fixed ray tracing reflection denoiser not applied in tier 1
- Fixed the vibility of ray tracing related methods.
- Fixed the diffusion profile list not saved when clicking the fix button in the material UI.
- Fixed crash when pushing bounce count higher than 1 for ray traced GI or reflections
- Fixed PCSS softness scale so that it better match ray traced reference for punctual lights.
- Fixed exposure management for the path tracer
- Fixed AxF material UI containing two advanced options settings.
- Fixed an issue where cached sky contexts were being destroyed wrongly, breaking lighting in the LookDev
- Fixed issue that clamped PCSS softness too early and not after distance scale.
- Fixed fog affect transparent on HD unlit master node
- Fixed custom post processes re-ordering not saved.
- Fixed NPE when using scalable settings
- Fixed an issue where PBR sky precomputation was reset incorrectly in some cases causing bad performance.
- Fixed a bug due to depth history begin overriden too soon
- Fixed CustomPassSampleCameraColor scale issue when called from Before Transparent injection point.
- Fixed corruption of AO in baked probes.
- Fixed issue with upgrade of projects that still had Very High as shadow filtering quality.
- Fixed issue that caused Distortion UI to appear in Lit.
- Fixed several issues with decal duplicating when editing them.
- Fixed initialization of volumetric buffer params (1204159)
- Fixed an issue where frame count was incorrectly reset for the game view, causing temporal processes to fail.
- Fixed Culling group was not disposed error.
- Fixed issues on some GPU that do not support gathers on integer textures.
- Fixed an issue with ambient probe not being initialized for the first frame after a domain reload for volumetric fog.
- Fixed the scene visibility of decal projectors and density volumes
- Fixed a leak in sky manager.
- Fixed an issue where entering playmode while the light editor is opened would produce null reference exceptions.
- Fixed the debug overlay overlapping the debug menu at runtime.
- Fixed an issue with the framecount when changing scene.
- Fixed errors that occurred when using invalid near and far clip plane values for planar reflections.
- Fixed issue with motion blur sample weighting function.
- Fixed motion vectors in MSAA.
- Fixed sun flare blending (case 1205862).
- Fixed a lot of issues related to ray traced screen space shadows.
- Fixed memory leak caused by apply distortion material not being disposed.
- Fixed Reflection probe incorrectly culled when moving its parent (case 1207660)
- Fixed a nullref when upgrading the Fog volume components while the volume is opened in the inspector.
- Fix issues where decals on PS4 would not correctly write out the tile mask causing bits of the decal to go missing.
- Use appropriate label width and text content so the label is completely visible
- Fixed an issue where final post process pass would not output the default alpha value of 1.0 when using 11_11_10 color buffer format.
- Fixed SSR issue after the MSAA Motion Vector fix.
- Fixed an issue with PCSS on directional light if punctual shadow atlas was not allocated.
- Fixed an issue where shadow resolution would be wrong on the first face of a baked reflection probe.
- Fixed issue with PCSS softness being incorrect for cascades different than the first one.
- Fixed custom post process not rendering when using multiple HDRP asset in quality settings
- Fixed probe gizmo missing id (case 1208975)
- Fixed a warning in raytracingshadowfilter.compute
- Fixed issue with AO breaking with small near plane values.
- Fixed custom post process Cleanup function not called in some cases.
- Fixed shader warning in AO code.
- Fixed a warning in simpledenoiser.compute
- Fixed tube and rectangle light culling to use their shape instead of their range as a bounding box.
- Fixed caused by using gather on a UINT texture in motion blur.
- Fix issue with ambient occlusion breaking when dynamic resolution is active.
- Fixed some possible NaN causes in Depth of Field.
- Fixed Custom Pass nullref due to the new Profiling Sample API changes
- Fixed the black/grey screen issue on after post process Custom Passes in non dev builds.
- Fixed particle lights.
- Improved behavior of lights and probe going over the HDRP asset limits.
- Fixed issue triggered when last punctual light is disabled and more than one camera is used.
- Fixed Custom Pass nullref due to the new Profiling Sample API changes
- Fixed the black/grey screen issue on after post process Custom Passes in non dev builds.
- Fixed XR rendering locked to vsync of main display with Standalone Player.
- Fixed custom pass cleanup not called at the right time when using multiple volumes.
- Fixed an issue on metal with edge of decal having artifact by delaying discard of fragments during decal projection
- Fixed various shader warning
- Fixing unnecessary memory allocations in the ray tracing cluster build
- Fixed duplicate column labels in LightEditor's light tab
- Fixed white and dark flashes on scenes with very high or very low exposure when Automatic Exposure is being used.
- Fixed an issue where passing a null ProfilingSampler would cause a null ref exception.
- Fixed memory leak in Sky when in matcap mode.
- Fixed compilation issues on platform that don't support VR.
- Fixed migration code called when we create a new HDRP asset.
- Fixed RemoveComponent on Camera contextual menu to not remove Camera while a component depend on it.
- Fixed an issue where ambient occlusion and screen space reflections editors would generate null ref exceptions when HDRP was not set as the current pipeline.
- Fixed a null reference exception in the probe UI when no HDRP asset is present.
- Fixed the outline example in the doc (sampling range was dependent on screen resolution)
- Fixed a null reference exception in the HDRI Sky editor when no HDRP asset is present.
- Fixed an issue where Decal Projectors created from script where rotated around the X axis by 90°.
- Fixed frustum used to compute Density Volumes visibility when projection matrix is oblique.
- Fixed a null reference exception in Path Tracing, Recursive Rendering and raytraced Global Illumination editors when no HDRP asset is present.
- Fix for NaNs on certain geometry with Lit shader -- [case 1210058](https://fogbugz.unity3d.com/f/cases/1210058/)
- Fixed an issue where ambient occlusion and screen space reflections editors would generate null ref exceptions when HDRP was not set as the current pipeline.
- Fixed a null reference exception in the probe UI when no HDRP asset is present.
- Fixed the outline example in the doc (sampling range was dependent on screen resolution)
- Fixed a null reference exception in the HDRI Sky editor when no HDRP asset is present.
- Fixed an issue where materials newly created from the contextual menu would have an invalid state, causing various problems until it was edited.
- Fixed transparent material created with ZWrite enabled (now it is disabled by default for new transparent materials)
- Fixed mouseover on Move and Rotate tool while DecalProjector is selected.
- Fixed wrong stencil state on some of the pixel shader versions of deferred shader.
- Fixed an issue where creating decals at runtime could cause a null reference exception.
- Fixed issue that displayed material migration dialog on the creation of new project.
- Fixed various issues with time and animated materials (cases 1210068, 1210064).
- Updated light explorer with latest changes to the Fog and fixed issues when no visual environment was present.
- Fixed not handleling properly the recieve SSR feature with ray traced reflections
- Shadow Atlas is no longer allocated for area lights when they are disabled in the shader config file.
- Avoid MRT Clear on PS4 as it is not implemented yet.
- Fixed runtime debug menu BitField control.
- Fixed the radius value used for ray traced directional light.
- Fixed compilation issues with the layered lit in ray tracing shaders.
- Fixed XR autotests viewport size rounding
- Fixed mip map slider knob displayed when cubemap have no mipmap
- Remove unnecessary skip of material upgrade dialog box.
- Fixed the profiling sample mismatch errors when enabling the profiler in play mode
- Fixed issue that caused NaNs in reflection probes on consoles.
- Fixed adjusting positive axis of Blend Distance slides the negative axis in the density volume component.
- Fixed the blend of reflections based on the weight.
- Fixed fallback for ray traced reflections when denoising is enabled.
- Fixed error spam issue with terrain detail terrainDetailUnsupported (cases 1211848)
- Fixed hardware dynamic resolution causing cropping/scaling issues in scene view (case 1158661)
- Fixed Wizard check order for `Hardware and OS` and `Direct3D12`
- Fix AO issue turning black when Far/Near plane distance is big.
- Fixed issue when opening lookdev and the lookdev volume have not been assigned yet.
- Improved memory usage of the sky system.
- Updated label in HDRP quality preference settings (case 1215100)
- Fixed Decal Projector gizmo not undoing properly (case 1216629)
- Fix a leak in the denoising of ray traced reflections.
- Fixed Alignment issue in Light Preset
- Fixed Environment Header in LightingWindow
- Fixed an issue where hair shader could write garbage in the diffuse lighting buffer, causing NaNs.
- Fixed an exposure issue with ray traced sub-surface scattering.
- Fixed runtime debug menu light hierarchy None not doing anything.
- Fixed the broken ShaderGraph preview when creating a new Lit graph.
- Fix indentation issue in preset of LayeredLit material.
- Fixed minor issues with cubemap preview in the inspector.
- Fixed wrong build error message when building for android on mac.
- Fixed an issue related to denoising ray trace area shadows.
- Fixed wrong build error message when building for android on mac.
- Fixed Wizard persistency of Direct3D12 change on domain reload.
- Fixed Wizard persistency of FixAll on domain reload.
- Fixed Wizard behaviour on domain reload.
- Fixed a potential source of NaN in planar reflection probe atlas.
- Fixed an issue with MipRatio debug mode showing _DebugMatCapTexture not being set.
- Fixed missing initialization of input params in Blit for VR.
- Fix Inf source in LTC for area lights.
- Fix issue with AO being misaligned when multiple view are visible.
- Fix issue that caused the clamp of camera rotation motion for motion blur to be ineffective.
- Fixed issue with AssetPostprocessors dependencies causing models to be imported twice when upgrading the package version.
- Fixed culling of lights with XR SDK
- Fixed memory stomp in shadow caching code, leading to overflow of Shadow request array and runtime errors.
- Fixed an issue related to transparent objects reading the ray traced indirect diffuse buffer
- Fixed an issue with filtering ray traced area lights when the intensity is high or there is an exposure.
- Fixed ill-formed include path in Depth Of Field shader.
- Fixed shader graph and ray tracing after the shader target PR.
- Fixed a bug in semi-transparent shadows (object further than the light casting shadows)
- Fix state enabled of default volume profile when in package.
- Fixed removal of MeshRenderer and MeshFilter on adding Light component.
- Fixed Ray Traced SubSurface Scattering not working with ray traced area lights
- Fixed Ray Traced SubSurface Scattering not working in forward mode.
- Fixed a bug in debug light volumes.
- Fixed a bug related to ray traced area light shadow history.
- Fixed an issue where fog sky color mode could sample NaNs in the sky cubemap.
- Fixed a leak in the PBR sky renderer.
- Added a tooltip to the Ambient Mode parameter in the Visual Envionment volume component.
- Static lighting sky now takes the default volume into account (this fixes discrepancies between baked and realtime lighting).
- Fixed a leak in the sky system.
- Removed MSAA Buffers allocation when lit shader mode is set to "deferred only".
- Fixed invalid cast for realtime reflection probes (case 1220504)
- Fixed invalid game view rendering when disabling all cameras in the scene (case 1105163)
- Hide reflection probes in the renderer components.
- Fixed infinite reload loop while displaying Light's Shadow's Link Light Layer in Inspector of Prefab Asset.
- Fixed the culling was not disposed error in build log.
- Fixed the cookie atlas size and planar atlas size being too big after an upgrade of the HDRP asset.
- Fixed transparent SSR for shader graph.
- Fixed an issue with emissive light meshes not being in the RAS.
- Fixed DXR player build
- Fixed the HDRP asset migration code not being called after an upgrade of the package
- Fixed draw renderers custom pass out of bound exception
- Fixed the PBR shader rendering in deferred
- Fixed some typos in debug menu (case 1224594)
- Fixed ray traced point and spot lights shadows not rejecting istory when semi-transparent or colored.
- Fixed a warning due to StaticLightingSky when reloading domain in some cases.
- Fixed the MaxLightCount being displayed when the light volume debug menu is on ColorAndEdge.
- Fixed issue with unclear naming of debug menu for decals.
- Fixed z-fighting in scene view when scene lighting is off (case 1203927)
- Fixed issue that prevented cubemap thumbnails from rendering (only on D3D11 and Metal).
- Fixed ray tracing with VR single-pass
- Fix an exception in ray tracing that happens if two LOD levels are using the same mesh renderer.
- Fixed error in the console when switching shader to decal in the material UI.
- Fixed an issue with refraction model and ray traced recursive rendering (case 1198578).
- Fixed an issue where a dynamic sky changing any frame may not update the ambient probe.
- Fixed cubemap thumbnail generation at project load time.
- Fixed cubemap thumbnail generation at project load time.
- Fixed XR culling with multiple cameras
- Fixed XR single-pass with Mock HMD plugin
- Fixed sRGB mismatch with XR SDK
- Fixed an issue where default volume would not update when switching profile.
- Fixed issue with uncached reflection probe cameras reseting the debug mode (case 1224601)
- Fixed an issue where AO override would not override specular occlusion.
- Fixed an issue where Volume inspector might not refresh correctly in some cases.
- Fixed render texture with XR
- Fixed issue with resources being accessed before initialization process has been performed completely.
- Half fixed shuriken particle light that cast shadows (only the first one will be correct)
- Fixed issue with atmospheric fog turning black if a planar reflection probe is placed below ground level. (case 1226588)
- Fixed custom pass GC alloc issue in CustomPassVolume.GetActiveVolumes().
- Fixed a bug where instanced shadergraph shaders wouldn't compile on PS4.
- Fixed an issue related to the envlightdatasrt not being bound in recursive rendering.
- Fixed shadow cascade tooltip when using the metric mode (case 1229232)
- Fixed how the area light influence volume is computed to match rasterization.
- Focus on Decal uses the extends of the projectors
- Fixed usage of light size data that are not available at runtime.
- Fixed the depth buffer copy made before custom pass after opaque and normal injection point.
- Fix for issue that prevented scene from being completely saved when baked reflection probes are present and lighting is set to auto generate.
- Fixed drag area width at left of Light's intensity field in Inspector.
- Fixed light type resolution when performing a reset on HDAdditionalLightData (case 1220931)
- Fixed reliance on atan2 undefined behavior in motion vector debug shader.
- Fixed an usage of a a compute buffer not bound (1229964)
- Fixed an issue where changing the default volume profile from another inspector would not update the default volume editor.
- Fix issues in the post process system with RenderTexture being invalid in some cases, causing rendering problems.
- Fixed an issue where unncessarily serialized members in StaticLightingSky component would change each time the scene is changed.
- Fixed a weird behavior in the scalable settings drawing when the space becomes tiny (1212045).
- Fixed a regression in the ray traced indirect diffuse due to the new probe system.
- Fix for range compression factor for probes going negative (now clamped to positive values).
- Fixed path validation when creating new volume profile (case 1229933)
- Fixed a bug where Decal Shader Graphs would not recieve reprojected Position, Normal, or Bitangent data. (1239921)
- Fix reflection hierarchy for CARPAINT in AxF.
- Fix precise fresnel for delta lights for SVBRDF in AxF.
- Fixed the debug exposure mode for display sky reflection and debug view baked lighting
- Fixed MSAA depth resolve when there is no motion vectors
- Fixed various object leaks in HDRP.
- Fixed compile error with XR SubsystemManager.
- Fix for assertion triggering sometimes when saving a newly created lit shader graph (case 1230996)
- Fixed culling of planar reflection probes that change position (case 1218651)
- Fixed null reference when processing lightprobe (case 1235285)
- Fix issue causing wrong planar reflection rendering when more than one camera is present.
- Fix black screen in XR when HDRP package is present but not used.
- Fixed an issue with the specularFGD term being used when the material has a clear coat (lit shader).
- Fixed white flash happening with auto-exposure in some cases (case 1223774)
- Fixed NaN which can appear with real time reflection and inf value
- Fixed an issue that was collapsing the volume components in the HDRP default settings
- Fixed warning about missing bound decal buffer
- Fixed shader warning on Xbox for ResolveStencilBuffer.compute.
- Fixed PBR shader ZTest rendering in deferred.
- Replaced commands incompatible with async compute in light list build process.
- Diffusion Profile and Material references in HDRP materials are now correctly exported to unity packages. Note that the diffusion profile or the material references need to be edited once before this can work properly.
- Fix MaterialBalls having same guid issue
- Fix spelling and grammatical errors in material samples
- Fixed unneeded cookie texture allocation for cone stop lights.
- Fixed scalarization code for contact shadows.
- Fixed volume debug in playmode
- Fixed issue when toggling anything in HDRP asset that will produce an error (case 1238155)
- Fixed shader warning in PCSS code when using Vulkan.
- Fixed decal that aren't working without Metal and Ambient Occlusion option enabled.
- Fixed an error about procedural sky being logged by mistake.
- Fixed shadowmask UI now correctly showing shadowmask disable
- Made more explicit the warning about raytracing and asynchronous compute. Also fixed the condition in which it appears.
- Fixed a null ref exception in static sky when the default volume profile is invalid.
- DXR: Fixed shader compilation error with shader graph and pathtracer
- Fixed SceneView Draw Modes not being properly updated after opening new scene view panels or changing the editor layout.
- VFX: Removed irrelevant queues in render queue selection from HDRP outputs
- VFX: Motion Vector are correctly renderered with MSAA [Case 1240754](https://issuetracker.unity3d.com/product/unity/issues/guid/1240754/)
- Fixed a cause of NaN when a normal of 0-length is generated (usually via shadergraph).
- Fixed issue with screen-space shadows not enabled properly when RT is disabled (case 1235821)
- Fixed a performance issue with stochastic ray traced area shadows.
- Fixed cookie texture not updated when changing an import settings (srgb for example).
- Fixed flickering of the game/scene view when lookdev is running.
- Fixed issue with reflection probes in realtime time mode with OnEnable baking having wrong lighting with sky set to dynamic (case 1238047).
- Fixed transparent motion vectors not working when in MSAA.
- Fix error when removing DecalProjector from component contextual menu (case 1243960)
- Fixed issue with post process when running in RGBA16 and an object with additive blending is in the scene.
- Fixed corrupted values on LayeredLit when using Vertex Color multiply mode to multiply and MSAA is activated.
- Fix conflicts with Handles manipulation when performing a Reset in DecalComponent (case 1238833)
- Fixed depth prepass and postpass being disabled after changing the shader in the material UI.
- Fixed issue with sceneview camera settings not being saved after Editor restart.
- Fixed issue when switching back to custom sensor type in physical camera settings (case 1244350).
- Fixed a null ref exception when running playmode tests with the render pipeline debug window opened.
- Fixed some GCAlloc in the debug window.
- Fixed shader graphs not casting semi-transparent and color shadows (case 1242617)
- Fixed thin refraction mode not working properly.
- Fixed assert on tests caused by probe culling results being requested when culling did not happen. (case 1246169)
- Fixed over consumption of GPU memory by the Physically Based Sky.
- Fixed an invalid rotation in Planar Reflection Probe editor display, that was causing an error message (case 1182022)
- Put more information in Camera background type tooltip and fixed inconsistent exposure behavior when changing bg type.
- Fixed issue that caused not all baked reflection to be deleted upon clicking "Clear Baked Data" in the lighting menu (case 1136080)
- Fixed an issue where asset preview could be rendered white because of static lighting sky.
- Fixed an issue where static lighting was not updated when removing the static lighting sky profile.
- Fixed the show cookie atlas debug mode not displaying correctly when enabling the clear cookie atlas option.
- Fixed various multi-editing issues when changing Emission parameters.
- Fixed error when undo a Reflection Probe removal in a prefab instance. (case 1244047)
- Fixed Microshadow not working correctly in deferred with LightLayers
- Tentative fix for missing include in depth of field shaders.
- Fixed the light overlap scene view draw mode (wasn't working at all).
- Fixed taaFrameIndex and XR tests 4052 and 4053
- Fixed the prefab integration of custom passes (Prefab Override Highlight not working as expected).
- Cloned volume profile from read only assets are created in the root of the project. (case 1154961)
- Fixed Wizard check on default volume profile to also check it is not the default one in package.
- Fix erroneous central depth sampling in TAA.
- Fixed light layers not correctly disabled when the lightlayers is set to Nothing and Lightlayers isn't enabled in HDRP Asset
- Fixed issue with Model Importer materials falling back to the Legacy default material instead of HDRP's default material when import happens at Editor startup.
- Fixed a wrong condition in CameraSwitcher, potentially causing out of bound exceptions.
- Fixed an issue where editing the Look Dev default profile would not reflect directly in the Look Dev window.
- Fixed a bug where the light list is not cleared but still used when resizing the RT.
- Fixed exposure debug shader with XR single-pass rendering.
- Fixed issues with scene view and transparent motion vectors.
- Fixed black screens for linux/HDRP (1246407)
- Fixed a vulkan and metal warning in the SSGI compute shader.
- Fixed an exception due to the color pyramid not allocated when SSGI is enabled.
- Fixed an issue with the first Depth history was incorrectly copied.
- Fixed path traced DoF focusing issue
- Fix an issue with the half resolution Mode (performance)
- Fix an issue with the color intensity of emissive for performance rtgi
- Fixed issue with rendering being mostly broken when target platform disables VR.
- Workaround an issue caused by GetKernelThreadGroupSizes  failing to retrieve correct group size.
- Fix issue with fast memory and rendergraph.
- Fixed transparent motion vector framesetting not sanitized.
- Fixed wrong order of post process frame settings.
- Fixed white flash when enabling SSR or SSGI.
- The ray traced indrect diffuse and RTGI were combined wrongly with the rest of the lighting (1254318).
- Fixed an exception happening when using RTSSS without using RTShadows.
- Fix inconsistencies with transparent motion vectors and opaque by allowing camera only transparent motion vectors.
- Fix reflection probe frame settings override
- Fixed certain shadow bias artifacts present in volumetric lighting (case 1231885).
- Fixed area light cookie not updated when switch the light type from a spot that had a cookie.
- Fixed issue with dynamic resolution updating when not in play mode.
- Fixed issue with Contrast Adaptive Sharpening upsample mode and preview camera.
- Fix issue causing blocky artifacts when decals affect metallic and are applied on material with specular color workflow.
- Fixed issue with depth pyramid generation and dynamic resolution.
- Fixed an issue where decals were duplicated in prefab isolation mode.
- Fixed an issue where rendering preview with MSAA might generate render graph errors.
- Fixed compile error in PS4 for planar reflection filtering.
- Fixed issue with blue line in prefabs for volume mode.
- Fixing the internsity being applied to RTAO too early leading to unexpected results (1254626).
- Fix issue that caused sky to incorrectly render when using a custom projection matrix.
- Fixed null reference exception when using depth pre/post pass in shadergraph with alpha clip in the material.
- Appropriately constraint blend distance of reflection probe while editing with the inspector (case 1248931)
- Fixed AxF handling of roughness for Blinn-Phong type materials
- Fixed AxF UI errors when surface type is switched to transparent
- Fixed a serialization issue, preventing quality level parameters to undo/redo and update scene view on change.
- Fixed an exception occuring when a camera doesn't have an HDAdditionalCameraData (1254383).
- Fixed ray tracing with XR single-pass.
- Fixed warning in HDAdditionalLightData OnValidate (cases 1250864, 1244578)
- Fixed a bug related to denoising ray traced reflections.
- Fixed nullref in the layered lit material inspector.
- Fixed an issue where manipulating the color wheels in a volume component would reset the cursor every time.
- Fixed an issue where static sky lighting would not be updated for a new scene until it's reloaded at least once.
- Fixed culling for decals when used in prefabs and edited in context.
- Force to rebake probe with missing baked texture. (1253367)
- Fix supported Mac platform detection to handle new major version (11.0) properly
- Fixed typo in the Render Pipeline Wizard under HDRP+VR
- Change transparent SSR name in frame settings to avoid clipping.
- Fixed missing include guards in shadow hlsl files.
- Repaint the scene view whenever the scene exposure override is changed.
- Fixed an error when clearing the SSGI history texture at creation time (1259930).
- Fixed alpha to mask reset when toggling alpha test in the material UI.
- Fixed an issue where opening the look dev window with the light theme would make the window blink and eventually crash unity.
- Fixed fallback for ray tracing and light layers (1258837).
- Fixed Sorting Priority not displayed correctly in the DrawRenderers custom pass UI.
- Fixed glitch in Project settings window when selecting diffusion profiles in material section (case 1253090)
- Fixed issue with light layers bigger than 8 (and above the supported range).
- Fixed issue with culling layer mask of area light's emissive mesh
- Fixed overused the atlas for Animated/Render Target Cookies (1259930).
- Fixed errors when switching area light to disk shape while an area emissive mesh was displayed.
- Fixed default frame settings MSAA toggle for reflection probes (case 1247631)
- Fixed the transparent SSR dependency not being properly disabled according to the asset dependencies (1260271).
- Fixed issue with completely black AO on double sided materials when normal mode is set to None.
- Fixed UI drawing of the quaternion (1251235)
- Fix an issue with the quality mode and perf mode on RTR and RTGI and getting rid of unwanted nans (1256923).
- Fixed unitialized ray tracing resources when using non-default HDRP asset (case 1259467).
- Fixed overused the atlas for Animated/Render Target Cookies (1259930).
- Fixed sky asserts with XR multipass
- Fixed for area light not updating baked light result when modifying with gizmo.
- Fixed robustness issue with GetOddNegativeScale() in ray tracing, which was impacting normal mapping (1261160).
- Fixed regression where moving face of the probe gizmo was not moving its position anymore.
- Fixed XR single-pass macros in tessellation shaders.
- Fixed path-traced subsurface scattering mixing with diffuse and specular BRDFs (1250601).
- Fixed custom pass re-ordering issues.
- Improved robustness of normal mapping when scale is 0, and mapping is extreme (normals in or below the tangent plane).
- Fixed XR Display providers not getting zNear and zFar plane distances passed to them when in HDRP.
- Fixed rendering breaking when disabling tonemapping in the frame settings.
- Fixed issue with serialization of exposure modes in volume profiles not being consistent between HDRP versions (case 1261385).
- Fixed issue with duplicate names in newly created sub-layers in the graphics compositor (case 1263093).
- Remove MSAA debug mode when renderpipeline asset has no MSAA
- Fixed some post processing using motion vectors when they are disabled
- Fixed the multiplier of the environement lights being overriden with a wrong value for ray tracing (1260311).
- Fixed a series of exceptions happening when trying to load an asset during wizard execution (1262171).
- Fixed an issue with Stacklit shader not compiling correctly in player with debug display on (1260579)
- Fixed couple issues in the dependence of building the ray tracing acceleration structure.
- Fix sun disk intensity
- Fixed unwanted ghosting for smooth surfaces.
- Fixing an issue in the recursive rendering flag texture usage.
- Fixed a missing dependecy for choosing to evaluate transparent SSR.
- Fixed issue that failed compilation when XR is disabled.
- Fixed a compilation error in the IES code.
- Fixed issue with dynamic resolution handler when no OnResolutionChange callback is specified.
- Fixed multiple volumes, planar reflection, and decal projector position when creating them from the menu.
- Reduced the number of global keyword used in deferredTile.shader
- Fixed incorrect processing of Ambient occlusion probe (9% error was introduced)
- Fixed multiedition of framesettings drop down (case 1270044)
- Fixed planar probe gizmo

### Changed
- Improve MIP selection for decals on Transparents
- Color buffer pyramid is not allocated anymore if neither refraction nor distortion are enabled
- Rename Emission Radius to Radius in UI in Point, Spot
- Angular Diameter parameter for directional light is no longuer an advanced property
- DXR: Remove Light Radius and Angular Diamater of Raytrace shadow. Angular Diameter and Radius are used instead.
- Remove MaxSmoothness parameters from UI for point, spot and directional light. The MaxSmoothness is now deduce from Radius Parameters
- DXR: Remove the Ray Tracing Environement Component. Add a Layer Mask to the ray Tracing volume components to define which objects are taken into account for each effect.
- Removed second cubemaps used for shadowing in lookdev
- Disable Physically Based Sky below ground
- Increase max limit of area light and reflection probe to 128
- Change default texture for detailmap to grey
- Optimize Shadow RT load on Tile based architecture platforms.
- Improved quality of SSAO.
- Moved RequestShadowMapRendering() back to public API.
- Update HDRP DXR Wizard with an option to automatically clone the hdrp config package and setup raytracing to 1 in shaders file.
- Added SceneSelection pass for TerrainLit shader.
- Simplified Light's type API regrouping the logic in one place (Check type in HDAdditionalLightData)
- The support of LOD CrossFade (Dithering transition) in master nodes now required to enable it in the master node settings (Save variant)
- Improved shadow bias, by removing constant depth bias and substituting it with slope-scale bias.
- Fix the default stencil values when a material is created from a SSS ShaderGraph.
- Tweak test asset to be compatible with XR: unlit SG material for canvas and double-side font material
- Slightly tweaked the behaviour of bloom when resolution is low to reduce artifacts.
- Hidden fields in Light Inspector that is not relevant while in BakingOnly mode.
- Changed parametrization of PCSS, now softness is derived from angular diameter (for directional lights) or shape radius (for point/spot lights) and min filter size is now in the [0..1] range.
- Moved the copy of the geometry history buffers to right after the depth mip chain generation.
- Rename "Luminance" to "Nits" in UX for physical light unit
- Rename FrameSettings "SkyLighting" to "SkyReflection"
- Reworked XR automated tests
- The ray traced screen space shadow history for directional, spot and point lights is discarded if the light transform has changed.
- Changed the behavior for ray tracing in case a mesh renderer has both transparent and opaque submeshes.
- Improve history buffer management
- Replaced PlayerSettings.virtualRealitySupported with XRGraphics.tryEnable.
- Remove redundant FrameSettings RealTimePlanarReflection
- Improved a bit the GC calls generated during the rendering.
- Material update is now only triggered when the relevant settings are touched in the shader graph master nodes
- Changed the way Sky Intensity (on Sky volume components) is handled. It's now a combo box where users can choose between Exposure, Multiplier or Lux (for HDRI sky only) instead of both multiplier and exposure being applied all the time. Added a new menu item to convert old profiles.
- Change how method for specular occlusions is decided on inspector shader (Lit, LitTesselation, LayeredLit, LayeredLitTessellation)
- Unlocked SSS, SSR, Motion Vectors and Distortion frame settings for reflections probes.
- Hide unused LOD settings in Quality Settings legacy window.
- Reduced the constrained distance for temporal reprojection of ray tracing denoising
- Removed shadow near plane from the Directional Light Shadow UI.
- Improved the performances of custom pass culling.
- The scene view camera now replicates the physical parameters from the camera tagged as "MainCamera".
- Reduced the number of GC.Alloc calls, one simple scene without plarnar / probes, it should be 0B.
- Renamed ProfilingSample to ProfilingScope and unified API. Added GPU Timings.
- Updated macros to be compatible with the new shader preprocessor.
- Ray tracing reflection temporal filtering is now done in pre-exposed space
- Search field selects the appropriate fields in both project settings panels 'HDRP Default Settings' and 'Quality/HDRP'
- Disabled the refraction and transmission map keywords if the material is opaque.
- Keep celestial bodies outside the atmosphere.
- Updated the MSAA documentation to specify what features HDRP supports MSAA for and what features it does not.
- Shader use for Runtime Debug Display are now correctly stripper when doing a release build
- Now each camera has its own Volume Stack. This allows Volume Parameters to be updated as early as possible and be ready for the whole frame without conflicts between cameras.
- Disable Async for SSR, SSAO and Contact shadow when aggregated ray tracing frame setting is on.
- Improved performance when entering play mode without domain reload by a factor of ~25
- Renamed the camera profiling sample to include the camera name
- Discarding the ray tracing history for AO, reflection, diffuse shadows and GI when the viewport size changes.
- Renamed the camera profiling sample to include the camera name
- Renamed the post processing graphic formats to match the new convention.
- The restart in Wizard for DXR will always be last fix from now on
- Refactoring pre-existing materials to share more shader code between rasterization and ray tracing.
- Setting a material's Refraction Model to Thin does not overwrite the Thickness and Transmission Absorption Distance anymore.
- Removed Wind textures from runtime as wind is no longer built into the pipeline
- Changed Shader Graph titles of master nodes to be more easily searchable ("HDRP/x" -> "x (HDRP)")
- Expose StartSinglePass() and StopSinglePass() as public interface for XRPass
- Replaced the Texture array for 2D cookies (spot, area and directional lights) and for planar reflections by an atlas.
- Moved the tier defining from the asset to the concerned volume components.
- Changing from a tier management to a "mode" management for reflection and GI and removing the ability to enable/disable deferred and ray bining (they are now implied by performance mode)
- The default FrameSettings for ScreenSpaceShadows is set to true for Camera in order to give a better workflow for DXR.
- Refactor internal usage of Stencil bits.
- Changed how the material upgrader works and added documentation for it.
- Custom passes now disable the stencil when overwriting the depth and not writing into it.
- Renamed the camera profiling sample to include the camera name
- Changed the way the shadow casting property of transparent and tranmissive materials is handeled for ray tracing.
- Changed inspector materials stencil setting code to have more sharing.
- Updated the default scene and default DXR scene and DefaultVolumeProfile.
- Changed the way the length parameter is used for ray traced contact shadows.
- Improved the coherency of PCSS blur between cascades.
- Updated VR checks in Wizard to reflect new XR System.
- Removing unused alpha threshold depth prepass and post pass for fabric shader graph.
- Transform result from CIE XYZ to sRGB color space in EvalSensitivity for iridescence.
- Moved BeginCameraRendering callback right before culling.
- Changed the visibility of the Indirect Lighting Controller component to public.
- Renamed the cubemap used for diffuse convolution to a more explicit name for the memory profiler.
- Improved behaviour of transmission color on transparent surfaces in path tracing.
- Light dimmer can now get values higher than one and was renamed to multiplier in the UI.
- Removed info box requesting volume component for Visual Environment and updated the documentation with the relevant information.
- Improved light selection oracle for light sampling in path tracing.
- Stripped ray tracing subsurface passes with ray tracing is not enabled.
- Remove LOD cross fade code for ray tracing shaders
- Removed legacy VR code
- Add range-based clipping to box lights (case 1178780)
- Improve area light culling (case 1085873)
- Light Hierarchy debug mode can now adjust Debug Exposure for visualizing high exposure scenes.
- Rejecting history for ray traced reflections based on a threshold evaluated on the neighborhood of the sampled history.
- Renamed "Environment" to "Reflection Probes" in tile/cluster debug menu.
- Utilities namespace is obsolete, moved its content to UnityEngine.Rendering (case 1204677)
- Obsolete Utilities namespace was removed, instead use UnityEngine.Rendering (case 1204677)
- Moved most of the compute shaders to the multi_compile API instead of multiple kernels.
- Use multi_compile API for deferred compute shader with shadow mask.
- Remove the raytracing rendering queue system to make recursive raytraced material work when raytracing is disabled
- Changed a few resources used by ray tracing shaders to be global resources (using register space1) for improved CPU performance.
- All custom pass volumes are now executed for one injection point instead of the first one.
- Hidden unsupported choice in emission in Materials
- Temporal Anti aliasing improvements.
- Optimized PrepareLightsForGPU (cost reduced by over 25%) and PrepareGPULightData (around twice as fast now).
- Moved scene view camera settings for HDRP from the preferences window to the scene view camera settings window.
- Updated shaders to be compatible with Microsoft's DXC.
- Debug exposure in debug menu have been replace to debug exposure compensation in EV100 space and is always visible.
- Further optimized PrepareLightsForGPU (3x faster with few shadows, 1.4x faster with a lot of shadows or equivalently cost reduced by 68% to 37%).
- Raytracing: Replaced the DIFFUSE_LIGHTING_ONLY multicompile by a uniform.
- Raytracing: Removed the dynamic lightmap multicompile.
- Raytracing: Remove the LOD cross fade multi compile for ray tracing.
- Cookie are now supported in lightmaper. All lights casting cookie and baked will now include cookie influence.
- Avoid building the mip chain a second time for SSR for transparent objects.
- Replaced "High Quality" Subsurface Scattering with a set of Quality Levels.
- Replaced "High Quality" Volumetric Lighting with "Screen Resolution Percentage" and "Volume Slice Count" on the Fog volume component.
- Merged material samples and shader samples
- Update material samples scene visuals
- Use multi_compile API for deferred compute shader with shadow mask.
- Made the StaticLightingSky class public so that users can change it by script for baking purpose.
- Shadowmask and realtime reflectoin probe property are hide in Quality settings
- Improved performance of reflection probe management when using a lot of probes.
- Ignoring the disable SSR flags for recursive rendering.
- Removed logic in the UI to disable parameters for contact shadows and fog volume components as it was going against the concept of the volume system.
- Fixed the sub surface mask not being taken into account when computing ray traced sub surface scattering.
- MSAA Within Forward Frame Setting is now enabled by default on Cameras when new Render Pipeline Asset is created
- Slightly changed the TAA anti-flicker mechanism so that it is more aggressive on almost static images (only on High preset for now).
- Changed default exposure compensation to 0.
- Refactored shadow caching system.
- Removed experimental namespace for ray tracing code.
- Increase limit for max numbers of lights in UX
- Removed direct use of BSDFData in the path tracing pass, delegated to the material instead.
- Pre-warm the RTHandle system to reduce the amount of memory allocations and the total memory needed at all points.
- DXR: Only read the geometric attributes that are required using the share pass info and shader graph defines.
- DXR: Dispatch binned rays in 1D instead of 2D.
- Lit and LayeredLit tessellation cross lod fade don't used dithering anymore between LOD but fade the tessellation height instead. Allow a smoother transition
- Changed the way planar reflections are filtered in order to be a bit more "physically based".
- Increased path tracing BSDFs roughness range from [0.001, 0.999] to [0.00001, 0.99999].
- Changing the default SSGI radius for the all configurations.
- Changed the default parameters for quality RTGI to match expected behavior.
- Add color clear pass while rendering XR occlusion mesh to avoid leaks.
- Only use one texture for ray traced reflection upscaling.
- Adjust the upscale radius based on the roughness value.
- DXR: Changed the way the filter size is decided for directional, point and spot shadows.
- Changed the default exposure mode to "Automatic (Histogram)", along with "Limit Min" to -4 and "Limit Max" to 16.
- Replaced the default scene system with the builtin Scene Template feature.
- Changed extensions of shader CAS include files.
- Making the planar probe atlas's format match the color buffer's format.
- Removing the planarReflectionCacheCompressed setting from asset.
- SHADERPASS for TransparentDepthPrepass and TransparentDepthPostpass identification is using respectively SHADERPASS_TRANSPARENT_DEPTH_PREPASS and SHADERPASS_TRANSPARENT_DEPTH_POSTPASS
- Moved the Parallax Occlusion Mapping node into Shader Graph.
- Renamed the debug name from SSAO to ScreenSpaceAmbientOcclusion (1254974).
- Added missing tooltips and improved the UI of the aperture control (case 1254916).
- Fixed wrong tooltips in the Dof Volume (case 1256641).
- The `CustomPassLoadCameraColor` and `CustomPassSampleCameraColor` functions now returns the correct color buffer when used in after post process instead of the color pyramid (which didn't had post processes).
- PBR Sky now doesn't go black when going below sea level, but it instead freezes calculation as if on the horizon.
- Fixed an issue with quality setting foldouts not opening when clicking on them (1253088).
- Shutter speed can now be changed by dragging the mouse over the UI label (case 1245007).
- Remove the 'Point Cube Size' for cookie, use the Cubemap size directly.
- VFXTarget with Unlit now allows EmissiveColor output to be consistent with HDRP unlit.
- Only building the RTAS if there is an effect that will require it (1262217).
- Fixed the first ray tracing frame not having the light cluster being set up properly (1260311).
- Render graph pre-setup for ray traced ambient occlusion.
- Avoid casting multiple rays and denoising for hard directional, point and spot ray traced shadows (1261040).
- Making sure the preview cameras do not use ray tracing effects due to a by design issue to build ray tracing acceleration structures (1262166).
- Preparing ray traced reflections for the render graph support (performance and quality).
- Preparing recursive rendering for the render graph port.
- Preparation pass for RTGI, temporal filter and diffuse denoiser for render graph.
- Updated the documentation for the DXR implementation.
- Changed the DXR wizard to support optional checks.
- Changed the DXR wizard steps.
- Preparation pass for RTSSS to be supported by render graph.
- Changed the color space of EmissiveColorLDR property on all shader. Was linear but should have been sRGB. Auto upgrade script handle the conversion.

## [7.1.1] - 2019-09-05

### Added
- Transparency Overdraw debug mode. Allows to visualize transparent objects draw calls as an "heat map".
- Enabled single-pass instancing support for XR SDK with new API cmd.SetInstanceMultiplier()
- XR settings are now available in the HDRP asset
- Support for Material Quality in Shader Graph
- Material Quality support selection in HDRP Asset
- Renamed XR shader macro from UNITY_STEREO_ASSIGN_COMPUTE_EYE_INDEX to UNITY_XR_ASSIGN_VIEW_INDEX
- Raytracing ShaderGraph node for HDRP shaders
- Custom passes volume component with 3 injection points: Before Rendering, Before Transparent and Before Post Process
- Alpha channel is now properly exported to camera render textures when using FP16 color buffer format
- Support for XR SDK mirror view modes
- HD Master nodes in Shader Graph now support Normal and Tangent modification in vertex stage.
- DepthOfFieldCoC option in the fullscreen debug modes.
- Added override Ambient Occlusion option on debug windows
- Added Custom Post Processes with 3 injection points: Before Transparent, Before Post Process and After Post Process
- Added draft of minimal interactive path tracing (experimental) based on DXR API - Support only 4 area light, lit and unlit shader (non-shadergraph)
- Small adjustments to TAA anti flicker (more aggressive on high values).

### Fixed
- Fixed wizard infinite loop on cancellation
- Fixed with compute shader error about too many threads in threadgroup on low GPU
- Fixed invalid contact shadow shaders being created on metal
- Fixed a bug where if Assembly.GetTypes throws an exception due to mis-versioned dlls, then no preprocessors are used in the shader stripper
- Fixed typo in AXF decal property preventing to compile
- Fixed reflection probe with XR single-pass and FPTL
- Fixed force gizmo shown when selecting camera in hierarchy
- Fixed issue with XR occlusion mesh and dynamic resolution
- Fixed an issue where lighting compute buffers were re-created with the wrong size when resizing the window, causing tile artefacts at the top of the screen.
- Fix FrameSettings names and tooltips
- Fixed error with XR SDK when the Editor is not in focus
- Fixed errors with RenderGraph, XR SDK and occlusion mesh
- Fixed shadow routines compilation errors when "real" type is a typedef on "half".
- Fixed toggle volumetric lighting in the light UI
- Fixed post-processing history reset handling rt-scale incorrectly
- Fixed crash with terrain and XR multi-pass
- Fixed ShaderGraph material synchronization issues
- Fixed a null reference exception when using an Emissive texture with Unlit shader (case 1181335)
- Fixed an issue where area lights and point lights where not counted separately with regards to max lights on screen (case 1183196)
- Fixed an SSR and Subsurface Scattering issue (appearing black) when using XR.

### Changed
- Update Wizard layout.
- Remove almost all Garbage collection call within a frame.
- Rename property AdditionalVeclocityChange to AddPrecomputeVelocity
- Call the End/Begin camera rendering callbacks for camera with customRender enabled
- Changeg framesettings migration order of postprocess flags as a pr for reflection settings flags have been backported to 2019.2
- Replaced usage of ENABLE_VR in XRSystem.cs by version defines based on the presence of the built-in VR and XR modules
- Added an update virtual function to the SkyRenderer class. This is called once per frame. This allows a given renderer to amortize heavy computation at the rate it chooses. Currently only the physically based sky implements this.
- Removed mandatory XRPass argument in HDCamera.GetOrCreate()
- Restored the HDCamera parameter to the sky rendering builtin parameters.
- Removed usage of StructuredBuffer for XR View Constants
- Expose Direct Specular Lighting control in FrameSettings
- Deprecated ExponentialFog and VolumetricFog volume components. Now there is only one exponential fog component (Fog) which can add Volumetric Fog as an option. Added a script in Edit -> Render Pipeline -> Upgrade Fog Volume Components.

## [7.0.1] - 2019-07-25

### Added
- Added option in the config package to disable globally Area Lights and to select shadow quality settings for the deferred pipeline.
- When shader log stripping is enabled, shader stripper statistics will be written at `Temp/shader-strip.json`
- Occlusion mesh support from XR SDK

### Fixed
- Fixed XR SDK mirror view blit, cleanup some XRTODO and removed XRDebug.cs
- Fixed culling for volumetrics with XR single-pass rendering
- Fix shadergraph material pass setup not called
- Fixed documentation links in component's Inspector header bar
- Cookies using the render texture output from a camera are now properly updated
- Allow in ShaderGraph to enable pre/post pass when the alpha clip is disabled

### Changed
- RenderQueue for Opaque now start at Background instead of Geometry.
- Clamp the area light size for scripting API when we change the light type
- Added a warning in the material UI when the diffusion profile assigned is not in the HDRP asset


## [7.0.0] - 2019-07-17

### Added
- `Fixed`, `Viewer`, and `Automatic` modes to compute the FOV used when rendering a `PlanarReflectionProbe`
- A checkbox to toggle the chrome gizmo of `ReflectionProbe`and `PlanarReflectionProbe`
- Added a Light layer in shadows that allow for objects to cast shadows without being affected by light (and vice versa).
- You can now access ShaderGraph blend states from the Material UI (for example, **Surface Type**, **Sorting Priority**, and **Blending Mode**). This change may break Materials that use a ShaderGraph, to fix them, select **Edit > Render Pipeline > Reset all ShaderGraph Scene Materials BlendStates**. This syncs the blendstates of you ShaderGraph master nodes with the Material properties.
- You can now control ZTest, ZWrite, and CullMode for transparent Materials.
- Materials that use Unlit Shaders or Unlit Master Node Shaders now cast shadows.
- Added an option to enable the ztest on **After Post Process** materials when TAA is disabled.
- Added a new SSAO (based on Ground Truth Ambient Occlusion algorithm) to replace the previous one.
- Added support for shadow tint on light
- BeginCameraRendering and EndCameraRendering callbacks are now called with probes
- Adding option to update shadow maps only On Enable and On Demand.
- Shader Graphs that use time-dependent vertex modification now generate correct motion vectors.
- Added option to allow a custom spot angle for spot light shadow maps.
- Added frame settings for individual post-processing effects
- Added dither transition between cascades for Low and Medium quality settings
- Added single-pass instancing support with XR SDK
- Added occlusion mesh support with XR SDK
- Added support of Alembic velocity to various shaders
- Added support for more than 2 views for single-pass instancing
- Added support for per punctual/directional light min roughness in StackLit
- Added mirror view support with XR SDK
- Added VR verification in HDRPWizard
- Added DXR verification in HDRPWizard
- Added feedbacks in UI of Volume regarding skies
- Cube LUT support in Tonemapping. Cube LUT helpers for external grading are available in the Post-processing Sample package.

### Fixed
- Fixed an issue with history buffers causing effects like TAA or auto exposure to flicker when more than one camera was visible in the editor
- The correct preview is displayed when selecting multiple `PlanarReflectionProbe`s
- Fixed volumetric rendering with camera-relative code and XR stereo instancing
- Fixed issue with flashing cyan due to async compilation of shader when selecting a mesh
- Fix texture type mismatch when the contact shadow are disabled (causing errors on IOS devices)
- Fixed Generate Shader Includes while in package
- Fixed issue when texture where deleted in ShadowCascadeGUI
- Fixed issue in FrameSettingsHistory when disabling a camera several time without enabling it in between.
- Fixed volumetric reprojection with camera-relative code and XR stereo instancing
- Added custom BaseShaderPreprocessor in HDEditorUtils.GetBaseShaderPreprocessorList()
- Fixed compile issue when USE_XR_SDK is not defined
- Fixed procedural sky sun disk intensity for high directional light intensities
- Fixed Decal mip level when using texture mip map streaming to avoid dropping to lowest permitted mip (now loading all mips)
- Fixed deferred shading for XR single-pass instancing after lightloop refactor
- Fixed cluster and material classification debug (material classification now works with compute as pixel shader lighting)
- Fixed IOS Nan by adding a maximun epsilon definition REAL_EPS that uses HALF_EPS when fp16 are used
- Removed unnecessary GC allocation in motion blur code
- Fixed locked UI with advanded influence volume inspector for probes
- Fixed invalid capture direction when rendering planar reflection probes
- Fixed Decal HTILE optimization with platform not supporting texture atomatic (Disable it)
- Fixed a crash in the build when the contact shadows are disabled
- Fixed camera rendering callbacks order (endCameraRendering was being called before the actual rendering)
- Fixed issue with wrong opaque blending settings for After Postprocess
- Fixed issue with Low resolution transparency on PS4
- Fixed a memory leak on volume profiles
- Fixed The Parallax Occlusion Mappping node in shader graph and it's UV input slot
- Fixed lighting with XR single-pass instancing by disabling deferred tiles
- Fixed the Bloom prefiltering pass
- Fixed post-processing effect relying on Unity's random number generator
- Fixed camera flickering when using TAA and selecting the camera in the editor
- Fixed issue with single shadow debug view and volumetrics
- Fixed most of the problems with light animation and timeline
- Fixed indirect deferred compute with XR single-pass instancing
- Fixed a slight omission in anisotropy calculations derived from HazeMapping in StackLit
- Improved stack computation numerical stability in StackLit
- Fix PBR master node always opaque (wrong blend modes for forward pass)
- Fixed TAA with XR single-pass instancing (missing macros)
- Fixed an issue causing Scene View selection wire gizmo to not appear when using HDRP Shader Graphs.
- Fixed wireframe rendering mode (case 1083989)
- Fixed the renderqueue not updated when the alpha clip is modified in the material UI.
- Fixed the PBR master node preview
- Remove the ReadOnly flag on Reflection Probe's cubemap assets during bake when there are no VCS active.
- Fixed an issue where setting a material debug view would not reset the other exclusive modes
- Spot light shapes are now correctly taken into account when baking
- Now the static lighting sky will correctly take the default values for non-overridden properties
- Fixed material albedo affecting the lux meter
- Extra test in deferred compute shading to avoid shading pixels that were not rendered by the current camera (for camera stacking)

### Changed
- Optimization: Reduce the group size of the deferred lighting pass from 16x16 to 8x8
- Replaced HDCamera.computePassCount by viewCount
- Removed xrInstancing flag in RTHandles (replaced by TextureXR.slices and TextureXR.dimensions)
- Refactor the HDRenderPipeline and lightloop code to preprare for high level rendergraph
- Removed the **Back Then Front Rendering** option in the fabric Master Node settings. Enabling this option previously did nothing.
- Changed shader type Real to translate to FP16 precision on some platforms.
- Shader framework refactor: Introduce CBSDF, EvaluateBSDF, IsNonZeroBSDF to replace BSDF functions
- Shader framework refactor:  GetBSDFAngles, LightEvaluation and SurfaceShading functions
- Replace ComputeMicroShadowing by GetAmbientOcclusionForMicroShadowing
- Rename WorldToTangent to TangentToWorld as it was incorrectly named
- Remove SunDisk and Sun Halo size from directional light
- Remove all obsolete wind code from shader
- Renamed DecalProjectorComponent into DecalProjector for API alignment.
- Improved the Volume UI and made them Global by default
- Remove very high quality shadow option
- Change default for shadow quality in Deferred to Medium
- Enlighten now use inverse squared falloff (before was using builtin falloff)
- Enlighten is now deprecated. Please use CPU or GPU lightmaper instead.
- Remove the name in the diffusion profile UI
- Changed how shadow map resolution scaling with distance is computed. Now it uses screen space area rather than light range.
- Updated MoreOptions display in UI
- Moved Display Area Light Emissive Mesh script API functions in the editor namespace
- direct strenght properties in ambient occlusion now affect direct specular as well
- Removed advanced Specular Occlusion control in StackLit: SSAO based SO control is hidden and fixed to behave like Lit, SPTD is the only HQ technique shown for baked SO.
- Shader framework refactor: Changed ClampRoughness signature to include PreLightData access.
- HDRPWizard window is now in Window > General > HD Render Pipeline Wizard
- Moved StaticLightingSky to LightingWindow
- Removes the current "Scene Settings" and replace them with "Sky & Fog Settings" (with Physically Based Sky and Volumetric Fog).
- Changed how cached shadow maps are placed inside the atlas to minimize re-rendering of them.

## [6.7.0-preview] - 2019-05-16

### Added
- Added ViewConstants StructuredBuffer to simplify XR rendering
- Added API to render specific settings during a frame
- Added stadia to the supported platforms (2019.3)
- Enabled cascade blends settings in the HD Shadow component
- Added Hardware Dynamic Resolution support.
- Added MatCap debug view to replace the no scene lighting debug view.
- Added clear GBuffer option in FrameSettings (default to false)
- Added preview for decal shader graph (Only albedo, normal and emission)
- Added exposure weight control for decal
- Screen Space Directional Shadow under a define option. Activated for ray tracing
- Added a new abstraction for RendererList that will help transition to Render Graph and future RendererList API
- Added multipass support for VR
- Added XR SDK integration (multipass only)
- Added Shader Graph samples for Hair, Fabric and Decal master nodes.
- Add fade distance, shadow fade distance and light layers to light explorer
- Add method to draw light layer drawer in a rect to HDEditorUtils

### Fixed
- Fixed deserialization crash at runtime
- Fixed for ShaderGraph Unlit masternode not writing velocity
- Fixed a crash when assiging a new HDRP asset with the 'Verify Saving Assets' option enabled
- Fixed exposure to properly support TEXTURE2D_X
- Fixed TerrainLit basemap texture generation
- Fixed a bug that caused nans when material classification was enabled and a tile contained one standard material + a material with transmission.
- Fixed gradient sky hash that was not using the exposure hash
- Fixed displayed default FrameSettings in HDRenderPipelineAsset wrongly updated on scripts reload.
- Fixed gradient sky hash that was not using the exposure hash.
- Fixed visualize cascade mode with exposure.
- Fixed (enabled) exposure on override lighting debug modes.
- Fixed issue with LightExplorer when volume have no profile
- Fixed issue with SSR for negative, infinite and NaN history values
- Fixed LightLayer in HDReflectionProbe and PlanarReflectionProbe inspector that was not displayed as a mask.
- Fixed NaN in transmission when the thickness and a color component of the scattering distance was to 0
- Fixed Light's ShadowMask multi-edition.
- Fixed motion blur and SMAA with VR single-pass instancing
- Fixed NaNs generated by phase functionsin volumetric lighting
- Fixed NaN issue with refraction effect and IOR of 1 at extreme grazing angle
- Fixed nan tracker not using the exposure
- Fixed sorting priority on lit and unlit materials
- Fixed null pointer exception when there are no AOVRequests defined on a camera
- Fixed dirty state of prefab using disabled ReflectionProbes
- Fixed an issue where gizmos and editor grid were not correctly depth tested
- Fixed created default scene prefab non editable due to wrong file extension.
- Fixed an issue where sky convolution was recomputed for nothing when a preview was visible (causing extreme slowness when fabric convolution is enabled)
- Fixed issue with decal that wheren't working currently in player
- Fixed missing stereo rendering macros in some fragment shaders
- Fixed exposure for ReflectionProbe and PlanarReflectionProbe gizmos
- Fixed single-pass instancing on PSVR
- Fixed Vulkan shader issue with Texture2DArray in ScreenSpaceShadow.compute by re-arranging code (workaround)
- Fixed camera-relative issue with lights and XR single-pass instancing
- Fixed single-pass instancing on Vulkan
- Fixed htile synchronization issue with shader graph decal
- Fixed Gizmos are not drawn in Camera preview
- Fixed pre-exposure for emissive decal
- Fixed wrong values computed in PreIntegrateFGD and in the generation of volumetric lighting data by forcing the use of fp32.
- Fixed NaNs arising during the hair lighting pass
- Fixed synchronization issue in decal HTile that occasionally caused rendering artifacts around decal borders
- Fixed QualitySettings getting marked as modified by HDRP (and thus checked out in Perforce)
- Fixed a bug with uninitialized values in light explorer
- Fixed issue with LOD transition
- Fixed shader warnings related to raytracing and TEXTURE2D_X

### Changed
- Refactor PixelCoordToViewDirWS to be VR compatible and to compute it only once per frame
- Modified the variants stripper to take in account multiple HDRP assets used in the build.
- Improve the ray biasing code to avoid self-intersections during the SSR traversal
- Update Pyramid Spot Light to better match emitted light volume.
- Moved _XRViewConstants out of UnityPerPassStereo constant buffer to fix issues with PSSL
- Removed GetPositionInput_Stereo() and single-pass (double-wide) rendering mode
- Changed label width of the frame settings to accommodate better existing options.
- SSR's Default FrameSettings for camera is now enable.
- Re-enabled the sharpening filter on Temporal Anti-aliasing
- Exposed HDEditorUtils.LightLayerMaskDrawer for integration in other packages and user scripting.
- Rename atmospheric scattering in FrameSettings to Fog
- The size modifier in the override for the culling sphere in Shadow Cascades now defaults to 0.6, which is the same as the formerly hardcoded value.
- Moved LOD Bias and Maximum LOD Level from Frame Setting section `Other` to `Rendering`
- ShaderGraph Decal that affect only emissive, only draw in emissive pass (was drawing in dbuffer pass too)
- Apply decal projector fade factor correctly on all attribut and for shader graph decal
- Move RenderTransparentDepthPostpass after all transparent
- Update exposure prepass to interleave XR single-pass instancing views in a checkerboard pattern
- Removed ScriptRuntimeVersion check in wizard.

## [6.6.0-preview] - 2019-04-01

### Added
- Added preliminary changes for XR deferred shading
- Added support of 111110 color buffer
- Added proper support for Recorder in HDRP
- Added depth offset input in shader graph master nodes
- Added a Parallax Occlusion Mapping node
- Added SMAA support
- Added Homothety and Symetry quick edition modifier on volume used in ReflectionProbe, PlanarReflectionProbe and DensityVolume
- Added multi-edition support for DecalProjectorComponent
- Improve hair shader
- Added the _ScreenToTargetScaleHistory uniform variable to be used when sampling HDRP RTHandle history buffers.
- Added settings in `FrameSettings` to change `QualitySettings.lodBias` and `QualitySettings.maximumLODLevel` during a rendering
- Added an exposure node to retrieve the current, inverse and previous frame exposure value.
- Added an HD scene color node which allow to sample the scene color with mips and a toggle to remove the exposure.
- Added safeguard on HD scene creation if default scene not set in the wizard
- Added Low res transparency rendering pass.

### Fixed
- Fixed HDRI sky intensity lux mode
- Fixed dynamic resolution for XR
- Fixed instance identifier semantic string used by Shader Graph
- Fixed null culling result occuring when changing scene that was causing crashes
- Fixed multi-edition light handles and inspector shapes
- Fixed light's LightLayer field when multi-editing
- Fixed normal blend edition handles on DensityVolume
- Fixed an issue with layered lit shader and height based blend where inactive layers would still have influence over the result
- Fixed multi-selection handles color for DensityVolume
- Fixed multi-edition inspector's blend distances for HDReflectionProbe, PlanarReflectionProbe and DensityVolume
- Fixed metric distance that changed along size in DensityVolume
- Fixed DensityVolume shape handles that have not same behaviour in advance and normal edition mode
- Fixed normal map blending in TerrainLit by only blending the derivatives
- Fixed Xbox One rendering just a grey screen instead of the scene
- Fixed probe handles for multiselection
- Fixed baked cubemap import settings for convolution
- Fixed regression causing crash when attempting to open HDRenderPipelineWizard without an HDRenderPipelineAsset setted
- Fixed FullScreenDebug modes: SSAO, SSR, Contact shadow, Prerefraction Color Pyramid, Final Color Pyramid
- Fixed volumetric rendering with stereo instancing
- Fixed shader warning
- Fixed missing resources in existing asset when updating package
- Fixed PBR master node preview in forward rendering or transparent surface
- Fixed deferred shading with stereo instancing
- Fixed "look at" edition mode of Rotation tool for DecalProjectorComponent
- Fixed issue when switching mode in ReflectionProbe and PlanarReflectionProbe
- Fixed issue where migratable component version where not always serialized when part of prefab's instance
- Fixed an issue where shadow would not be rendered properly when light layer are not enabled
- Fixed exposure weight on unlit materials
- Fixed Light intensity not played in the player when recorded with animation/timeline
- Fixed some issues when multi editing HDRenderPipelineAsset
- Fixed emission node breaking the main shader graph preview in certain conditions.
- Fixed checkout of baked probe asset when baking probes.
- Fixed invalid gizmo position for rotated ReflectionProbe
- Fixed multi-edition of material's SurfaceType and RenderingPath
- Fixed whole pipeline reconstruction on selecting for the first time or modifying other than the currently used HDRenderPipelineAsset
- Fixed single shadow debug mode
- Fixed global scale factor debug mode when scale > 1
- Fixed debug menu material overrides not getting applied to the Terrain Lit shader
- Fixed typo in computeLightVariants
- Fixed deferred pass with XR instancing by disabling ComputeLightEvaluation
- Fixed bloom resolution independence
- Fixed lens dirt intensity not behaving properly
- Fixed the Stop NaN feature
- Fixed some resources to handle more than 2 instanced views for XR
- Fixed issue with black screen (NaN) produced on old GPU hardware or intel GPU hardware with gaussian pyramid
- Fixed issue with disabled punctual light would still render when only directional light is present

### Changed
- DensityVolume scripting API will no longuer allow to change between advance and normal edition mode
- Disabled depth of field, lens distortion and panini projection in the scene view
- TerrainLit shaders and includes are reorganized and made simpler.
- TerrainLit shader GUI now allows custom properties to be displayed in the Terrain fold-out section.
- Optimize distortion pass with stencil
- Disable SceneSelectionPass in shader graph preview
- Control punctual light and area light shadow atlas separately
- Move SMAA anti-aliasing option to after Temporal Anti Aliasing one, to avoid problem with previously serialized project settings
- Optimize rendering with static only lighting and when no cullable lights/decals/density volumes are present.
- Updated handles for DecalProjectorComponent for enhanced spacial position readability and have edition mode for better SceneView management
- DecalProjectorComponent are now scale independent in order to have reliable metric unit (see new Size field for changing the size of the volume)
- Restructure code from HDCamera.Update() by adding UpdateAntialiasing() and UpdateViewConstants()
- Renamed velocity to motion vectors
- Objects rendered during the After Post Process pass while TAA is enabled will not benefit from existing depth buffer anymore. This is done to fix an issue where those object would wobble otherwise
- Removed usage of builtin unity matrix for shadow, shadow now use same constant than other view
- The default volume layer mask for cameras & probes is now `Default` instead of `Everything`

## [6.5.0-preview] - 2019-03-07

### Added
- Added depth-of-field support with stereo instancing
- Adding real time area light shadow support
- Added a new FrameSettings: Specular Lighting to toggle the specular during the rendering

### Fixed
- Fixed diffusion profile upgrade breaking package when upgrading to a new version
- Fixed decals cropped by gizmo not updating correctly if prefab
- Fixed an issue when enabling SSR on multiple view
- Fixed edition of the intensity's unit field while selecting multiple lights
- Fixed wrong calculation in soft voxelization for density volume
- Fixed gizmo not working correctly with pre-exposure
- Fixed issue with setting a not available RT when disabling motion vectors
- Fixed planar reflection when looking at mirror normal
- Fixed mutiselection issue with HDLight Inspector
- Fixed HDAdditionalCameraData data migration
- Fixed failing builds when light explorer window is open
- Fixed cascade shadows border sometime causing artefacts between cascades
- Restored shadows in the Cascade Shadow debug visualization
- `camera.RenderToCubemap` use proper face culling

### Changed
- When rendering reflection probe disable all specular lighting and for metals use fresnelF0 as diffuse color for bake lighting.

## [6.4.0-preview] - 2019-02-21

### Added
- VR: Added TextureXR system to selectively expand TEXTURE2D macros to texture array for single-pass stereo instancing + Convert textures call to these macros
- Added an unit selection dropdown next to shutter speed (camera)
- Added error helpbox when trying to use a sub volume component that require the current HDRenderPipelineAsset to support a feature that it is not supporting.
- Add mesh for tube light when display emissive mesh is enabled

### Fixed
- Fixed Light explorer. The volume explorer used `profile` instead of `sharedProfile` which instantiate a custom volume profile instead of editing the asset itself.
- Fixed UI issue where all is displayed using metric unit in shadow cascade and Percent is set in the unit field (happening when opening the inspector).
- Fixed inspector event error when double clicking on an asset (diffusion profile/material).
- Fixed nullref on layered material UI when the material is not an asset.
- Fixed nullref exception when undo/redo a light property.
- Fixed visual bug when area light handle size is 0.

### Changed
- Update UI for 32bit/16bit shadow precision settings in HDRP asset
- Object motion vectors have been disabled in all but the game view. Camera motion vectors are still enabled everywhere, allowing TAA and Motion Blur to work on static objects.
- Enable texture array by default for most rendering code on DX11 and unlock stereo instancing (DX11 only for now)

## [6.3.0-preview] - 2019-02-18

### Added
- Added emissive property for shader graph decals
- Added a diffusion profile override volume so the list of diffusion profile assets to use can be chanaged without affecting the HDRP asset
- Added a "Stop NaNs" option on cameras and in the Scene View preferences.
- Added metric display option in HDShadowSettings and improve clamping
- Added shader parameter mapping in DebugMenu
- Added scripting API to configure DebugData for DebugMenu

### Fixed
- Fixed decals in forward
- Fixed issue with stencil not correctly setup for various master node and shader for the depth pass, motion vector pass and GBuffer/Forward pass
- Fixed SRP batcher and metal
- Fixed culling and shadows for Pyramid, Box, Rectangle and Tube lights
- Fixed an issue where scissor render state leaking from the editor code caused partially black rendering

### Changed
- When a lit material has a clear coat mask that is not null, we now use the clear coat roughness to compute the screen space reflection.
- Diffusion profiles are now limited to one per asset and can be referenced in materials, shader graphs and vfx graphs. Materials will be upgraded automatically except if they are using a shader graph, in this case it will display an error message.

## [6.2.0-preview] - 2019-02-15

### Added
- Added help box listing feature supported in a given HDRenderPipelineAsset alongs with the drawbacks implied.
- Added cascade visualizer, supporting disabled handles when not overriding.

### Fixed
- Fixed post processing with stereo double-wide
- Fixed issue with Metal: Use sign bit to find the cache type instead of lowest bit.
- Fixed invalid state when creating a planar reflection for the first time
- Fix FrameSettings's LitShaderMode not restrained by supported LitShaderMode regression.

### Changed
- The default value roughness value for the clearcoat has been changed from 0.03 to 0.01
- Update default value of based color for master node
- Update Fabric Charlie Sheen lighting model - Remove Fresnel component that wasn't part of initial model + Remap smoothness to [0.0 - 0.6] range for more artist friendly parameter

### Changed
- Code refactor: all macros with ARGS have been swapped with macros with PARAM. This is because the ARGS macros were incorrectly named.

## [6.1.0-preview] - 2019-02-13

### Added
- Added support for post-processing anti-aliasing in the Scene View (FXAA and TAA). These can be set in Preferences.
- Added emissive property for decal material (non-shader graph)

### Fixed
- Fixed a few UI bugs with the color grading curves.
- Fixed "Post Processing" in the scene view not toggling post-processing effects
- Fixed bake only object with flag `ReflectionProbeStaticFlag` when baking a `ReflectionProbe`

### Changed
- Removed unsupported Clear Depth checkbox in Camera inspector
- Updated the toggle for advanced mode in inspectors.

## [6.0.0-preview] - 2019-02-23

### Added
- Added new API to perform a camera rendering
- Added support for hair master node (Double kajiya kay - Lambert)
- Added Reset behaviour in DebugMenu (ingame mapping is right joystick + B)
- Added Default HD scene at new scene creation while in HDRP
- Added Wizard helping to configure HDRP project
- Added new UI for decal material to allow remapping and scaling of some properties
- Added cascade shadow visualisation toggle in HD shadow settings
- Added icons for assets
- Added replace blending mode for distortion
- Added basic distance fade for density volumes
- Added decal master node for shader graph
- Added HD unlit master node (Cross Pipeline version is name Unlit)
- Added new Rendering Queue in materials
- Added post-processing V3 framework embed in HDRP, remove postprocess V2 framework
- Post-processing now uses the generic volume framework
-   New depth-of-field, bloom, panini projection effects, motion blur
-   Exposure is now done as a pre-exposition pass, the whole system has been revamped
-   Exposure now use EV100 everywhere in the UI (Sky, Emissive Light)
- Added emissive intensity (Luminance and EV100 control) control for Emissive
- Added pre-exposure weigth for Emissive
- Added an emissive color node and a slider to control the pre-exposure percentage of emission color
- Added physical camera support where applicable
- Added more color grading tools
- Added changelog level for Shader Variant stripping
- Added Debug mode for validation of material albedo and metalness/specularColor values
- Added a new dynamic mode for ambient probe and renamed BakingSky to StaticLightingSky
- Added command buffer parameter to all Bind() method of material
- Added Material validator in Render Pipeline Debug
- Added code to future support of DXR (not enabled)
- Added support of multiviewport
- Added HDRenderPipeline.RequestSkyEnvironmentUpdate function to force an update from script when sky is set to OnDemand
- Added a Lighting and BackLighting slots in Lit, StackLit, Fabric and Hair master nodes
- Added support for overriding terrain detail rendering shaders, via the render pipeline editor resources asset
- Added xrInstancing flag support to RTHandle
- Added support for cullmask for decal projectors
- Added software dynamic resolution support
- Added support for "After Post-Process" render pass for unlit shader
- Added support for textured rectangular area lights
- Added stereo instancing macros to MSAA shaders
- Added support for Quarter Res Raytraced Reflections (not enabled)
- Added fade factor for decal projectors.
- Added stereo instancing macros to most shaders used in VR
- Added multi edition support for HDRenderPipelineAsset

### Fixed
- Fixed logic to disable FPTL with stereo rendering
- Fixed stacklit transmission and sun highlight
- Fixed decals with stereo rendering
- Fixed sky with stereo rendering
- Fixed flip logic for postprocessing + VR
- Fixed copyStencilBuffer pass for some specific platforms
- Fixed point light shadow map culling that wasn't taking into account far plane
- Fixed usage of SSR with transparent on all master node
- Fixed SSR and microshadowing on fabric material
- Fixed blit pass for stereo rendering
- Fixed lightlist bounds for stereo rendering
- Fixed windows and in-game DebugMenu sync.
- Fixed FrameSettings' LitShaderMode sync when opening DebugMenu.
- Fixed Metal specific issues with decals, hitting a sampler limit and compiling AxF shader
- Fixed an issue with flipped depth buffer during postprocessing
- Fixed normal map use for shadow bias with forward lit - now use geometric normal
- Fixed transparent depth prepass and postpass access so they can be use without alpha clipping for lit shader
- Fixed support of alpha clip shadow for lit master node
- Fixed unlit master node not compiling
- Fixed issue with debug display of reflection probe
- Fixed issue with phong tessellations not working with lit shader
- Fixed issue with vertex displacement being affected by heightmap setting even if not heightmap where assign
- Fixed issue with density mode on Lit terrain producing NaN
- Fixed issue when going back and forth from Lit to LitTesselation for displacement mode
- Fixed issue with ambient occlusion incorrectly applied to emissiveColor with light layers in deferred
- Fixed issue with fabric convolution not using the correct convolved texture when fabric convolution is enabled
- Fixed issue with Thick mode for Transmission that was disabling transmission with directional light
- Fixed shutdown edge cases with HDRP tests
- Fixed slowdow when enabling Fabric convolution in HDRP asset
- Fixed specularAA not compiling in StackLit Master node
- Fixed material debug view with stereo rendering
- Fixed material's RenderQueue edition in default view.
- Fixed banding issues within volumetric density buffer
- Fixed missing multicompile for MSAA for AxF
- Fixed camera-relative support for stereo rendering
- Fixed remove sync with render thread when updating decal texture atlas.
- Fixed max number of keyword reach [256] issue. Several shader feature are now local
- Fixed Scene Color and Depth nodes
- Fixed SSR in forward
- Fixed custom editor of Unlit, HD Unlit and PBR shader graph master node
- Fixed issue with NewFrame not correctly calculated in Editor when switching scene
- Fixed issue with TerrainLit not compiling with depth only pass and normal buffer
- Fixed geometric normal use for shadow bias with PBR master node in forward
- Fixed instancing macro usage for decals
- Fixed error message when having more than one directional light casting shadow
- Fixed error when trying to display preview of Camera or PlanarReflectionProbe
- Fixed LOAD_TEXTURE2D_ARRAY_MSAA macro
- Fixed min-max and amplitude clamping value in inspector of vertex displacement materials
- Fixed issue with alpha shadow clip (was incorrectly clipping object shadow)
- Fixed an issue where sky cubemap would not be cleared correctly when setting the current sky to None
- Fixed a typo in Static Lighting Sky component UI
- Fixed issue with incorrect reset of RenderQueue when switching shader in inspector GUI
- Fixed issue with variant stripper stripping incorrectly some variants
- Fixed a case of ambient lighting flickering because of previews
- Fixed Decals when rendering multiple camera in a single frame
- Fixed cascade shadow count in shader
- Fixed issue with Stacklit shader with Haze effect
- Fixed an issue with the max sample count for the TAA
- Fixed post-process guard band for XR
- Fixed exposure of emissive of Unlit
- Fixed depth only and motion vector pass for Unlit not working correctly with MSAA
- Fixed an issue with stencil buffer copy causing unnecessary compute dispatches for lighting
- Fixed multi edition issue in FrameSettings
- Fixed issue with SRP batcher and DebugDisplay variant of lit shader
- Fixed issue with debug material mode not doing alpha test
- Fixed "Attempting to draw with missing UAV bindings" errors on Vulkan
- Fixed pre-exposure incorrectly apply to preview
- Fixed issue with duplicate 3D texture in 3D texture altas of volumetric?
- Fixed Camera rendering order (base on the depth parameter)
- Fixed shader graph decals not being cropped by gizmo
- Fixed "Attempting to draw with missing UAV bindings" errors on Vulkan.


### Changed
- ColorPyramid compute shader passes is swapped to pixel shader passes on platforms where the later is faster.
- Removing the simple lightloop used by the simple lit shader
- Whole refactor of reflection system: Planar and reflection probe
- Separated Passthrough from other RenderingPath
- Update several properties naming and caption based on feedback from documentation team
- Remove tile shader variant for transparent backface pass of lit shader
- Rename all HDRenderPipeline to HDRP folder for shaders
- Rename decal property label (based on doc team feedback)
- Lit shader mode now default to Deferred to reduce build time
- Update UI of Emission parameters in shaders
- Improve shader variant stripping including shader graph variant
- Refactored render loop to render realtime probes visible per camera
- Enable SRP batcher by default
- Shader code refactor: Rename LIGHTLOOP_SINGLE_PASS => LIGHTLOOP_DISABLE_TILE_AND_CLUSTER and clean all usage of LIGHTLOOP_TILE_PASS
- Shader code refactor: Move pragma definition of vertex and pixel shader inside pass + Move SURFACE_GRADIENT definition in XXXData.hlsl
- Micro-shadowing in Lit forward now use ambientOcclusion instead of SpecularOcclusion
- Upgraded FrameSettings workflow, DebugMenu and Inspector part relative to it
- Update build light list shader code to support 32 threads in wavefronts on some platforms
- LayeredLit layers' foldout are now grouped in one main foldout per layer
- Shadow alpha clip can now be enabled on lit shader and haor shader enven for opaque
- Temporal Antialiasing optimization for Xbox One X
- Parameter depthSlice on SetRenderTarget functions now defaults to -1 to bind the entire resource
- Rename SampleCameraDepth() functions to LoadCameraDepth() and SampleCameraDepth(), same for SampleCameraColor() functions
- Improved Motion Blur quality.
- Update stereo frame settings values for single-pass instancing and double-wide
- Rearrange FetchDepth functions to prepare for stereo-instancing
- Remove unused _ComputeEyeIndex
- Updated HDRenderPipelineAsset inspector
- Re-enable SRP batcher for metal

## [5.2.0-preview] - 2018-11-27

### Added
- Added option to run Contact Shadows and Volumetrics Voxelization stage in Async Compute
- Added camera freeze debug mode - Allow to visually see culling result for a camera
- Added support of Gizmo rendering before and after postprocess in Editor
- Added support of LuxAtDistance for punctual lights

### Fixed
- Fixed Debug.DrawLine and Debug.Ray call to work in game view
- Fixed DebugMenu's enum resetted on change
- Fixed divide by 0 in refraction causing NaN
- Fixed disable rough refraction support
- Fixed refraction, SSS and atmospheric scattering for VR
- Fixed forward clustered lighting for VR (double-wide).
- Fixed Light's UX to not allow negative intensity
- Fixed HDRenderPipelineAsset inspector broken when displaying its FrameSettings from project windows.
- Fixed forward clustered lighting for VR (double-wide).
- Fixed HDRenderPipelineAsset inspector broken when displaying its FrameSettings from project windows.
- Fixed Decals and SSR diable flags for all shader graph master node (Lit, Fabric, StackLit, PBR)
- Fixed Distortion blend mode for shader graph master node (Lit, StackLit)
- Fixed bent Normal for Fabric master node in shader graph
- Fixed PBR master node lightlayers
- Fixed shader stripping for built-in lit shaders.

### Changed
- Rename "Regular" in Diffusion profile UI "Thick Object"
- Changed VBuffer depth parametrization for volumetric from distanceRange to depthExtent - Require update of volumetric settings - Fog start at near plan
- SpotLight with box shape use Lux unit only

## [5.1.0-preview] - 2018-11-19

### Added

- Added a separate Editor resources file for resources Unity does not take when it builds a Player.
- You can now disable SSR on Materials in Shader Graph.
- Added support for MSAA when the Supported Lit Shader Mode is set to Both. Previously HDRP only supported MSAA for Forward mode.
- You can now override the emissive color of a Material when in debug mode.
- Exposed max light for Light Loop Settings in HDRP asset UI.
- HDRP no longer performs a NormalDBuffer pass update if there are no decals in the Scene.
- Added distant (fall-back) volumetric fog and improved the fog evaluation precision.
- Added an option to reflect sky in SSR.
- Added a y-axis offset for the PlanarReflectionProbe and offset tool.
- Exposed the option to run SSR and SSAO on async compute.
- Added support for the _GlossMapScale parameter in the Legacy to HDRP Material converter.
- Added wave intrinsic instructions for use in Shaders (for AMD GCN).


### Fixed
- Fixed sphere shaped influence handles clamping in Reflection Probes.
- Fixed Reflection Probe data migration for projects created before using HDRP.
- Fixed UI of Layered Material where Unity previously rendered the scrollbar above the Copy button.
- Fixed Material tessellations parameters Start fade distance and End fade distance. Originally, Unity clamped these values when you modified them.
- Fixed various distortion and refraction issues - handle a better fall-back.
- Fixed SSR for multiple views.
- Fixed SSR issues related to self-intersections.
- Fixed shape density volume handle speed.
- Fixed density volume shape handle moving too fast.
- Fixed the Camera velocity pass that we removed by mistake.
- Fixed some null pointer exceptions when disabling motion vectors support.
- Fixed viewports for both the Subsurface Scattering combine pass and the transparent depth prepass.
- Fixed the blend mode pop-up in the UI. It previously did not appear when you enabled pre-refraction.
- Fixed some null pointer exceptions that previously occurred when you disabled motion vectors support.
- Fixed Layered Lit UI issue with scrollbar.
- Fixed cubemap assignation on custom ReflectionProbe.
- Fixed Reflection Probes’ capture settings' shadow distance.
- Fixed an issue with the SRP batcher and Shader variables declaration.
- Fixed thickness and subsurface slots for fabric Shader master node that wasn't appearing with the right combination of flags.
- Fixed d3d debug layer warning.
- Fixed PCSS sampling quality.
- Fixed the Subsurface and transmission Material feature enabling for fabric Shader.
- Fixed the Shader Graph UV node’s dimensions when using it in a vertex Shader.
- Fixed the planar reflection mirror gizmo's rotation.
- Fixed HDRenderPipelineAsset's FrameSettings not showing the selected enum in the Inspector drop-down.
- Fixed an error with async compute.
- MSAA now supports transparency.
- The HDRP Material upgrader tool now converts metallic values correctly.
- Volumetrics now render in Reflection Probes.
- Fixed a crash that occurred whenever you set a viewport size to 0.
- Fixed the Camera physic parameter that the UI previously did not display.
- Fixed issue in pyramid shaped spotlight handles manipulation

### Changed

- Renamed Line shaped Lights to Tube Lights.
- HDRP now uses mean height fog parametrization.
- Shadow quality settings are set to All when you use HDRP (This setting is not visible in the UI when using SRP). This avoids Legacy Graphics Quality Settings disabling the shadows and give SRP full control over the Shadows instead.
- HDRP now internally uses premultiplied alpha for all fog.
- Updated default FrameSettings used for realtime Reflection Probes when you create a new HDRenderPipelineAsset.
- Remove multi-camera support. LWRP and HDRP will not support multi-camera layered rendering.
- Updated Shader Graph subshaders to use the new instancing define.
- Changed fog distance calculation from distance to plane to distance to sphere.
- Optimized forward rendering using AMD GCN by scalarizing the light loop.
- Changed the UI of the Light Editor.
- Change ordering of includes in HDRP Materials in order to reduce iteration time for faster compilation.
- Added a StackLit master node replacing the InspectorUI version. IMPORTANT: All previously authored StackLit Materials will be lost. You need to recreate them with the master node.

## [5.0.0-preview] - 2018-09-28

### Added
- Added occlusion mesh to depth prepass for VR (VR still disabled for now)
- Added a debug mode to display only one shadow at once
- Added controls for the highlight created by directional lights
- Added a light radius setting to punctual lights to soften light attenuation and simulate fill lighting
- Added a 'minRoughness' parameter to all non-area lights (was previously only available for certain light types)
- Added separate volumetric light/shadow dimmers
- Added per-pixel jitter to volumetrics to reduce aliasing artifacts
- Added a SurfaceShading.hlsl file, which implements material-agnostic shading functionality in an efficient manner
- Added support for shadow bias for thin object transmission
- Added FrameSettings to control realtime planar reflection
- Added control for SRPBatcher on HDRP Asset
- Added an option to clear the shadow atlases in the debug menu
- Added a color visualization of the shadow atlas rescale in debug mode
- Added support for disabling SSR on materials
- Added intrinsic for XBone
- Added new light volume debugging tool
- Added a new SSR debug view mode
- Added translaction's scale invariance on DensityVolume
- Added multiple supported LitShadermode and per renderer choice in case of both Forward and Deferred supported
- Added custom specular occlusion mode to Lit Shader Graph Master node

### Fixed
- Fixed a normal bias issue with Stacklit (Was causing light leaking)
- Fixed camera preview outputing an error when both scene and game view where display and play and exit was call
- Fixed override debug mode not apply correctly on static GI
- Fixed issue where XRGraphicsConfig values set in the asset inspector GUI weren't propagating correctly (VR still disabled for now)
- Fixed issue with tangent that was using SurfaceGradient instead of regular normal decoding
- Fixed wrong error message display when switching to unsupported target like IOS
- Fixed an issue with ambient occlusion texture sometimes not being created properly causing broken rendering
- Shadow near plane is no longer limited at 0.1
- Fixed decal draw order on transparent material
- Fixed an issue where sometime the lookup texture used for GGX convolution was broken, causing broken rendering
- Fixed an issue where you wouldn't see any fog for certain pipeline/scene configurations
- Fixed an issue with volumetric lighting where the anisotropy value of 0 would not result in perfectly isotropic lighting
- Fixed shadow bias when the atlas is rescaled
- Fixed shadow cascade sampling outside of the atlas when cascade count is inferior to 4
- Fixed shadow filter width in deferred rendering not matching shader config
- Fixed stereo sampling of depth texture in MSAA DepthValues.shader
- Fixed box light UI which allowed negative and zero sizes, thus causing NaNs
- Fixed stereo rendering in HDRISky.shader (VR)
- Fixed normal blend and blend sphere influence for reflection probe
- Fixed distortion filtering (was point filtering, now trilinear)
- Fixed contact shadow for large distance
- Fixed depth pyramid debug view mode
- Fixed sphere shaped influence handles clamping in reflection probes
- Fixed reflection probes data migration for project created before using hdrp
- Fixed ambient occlusion for Lit Master Node when slot is connected

### Changed
- Use samplerunity_ShadowMask instead of samplerunity_samplerLightmap for shadow mask
- Allow to resize reflection probe gizmo's size
- Improve quality of screen space shadow
- Remove support of projection model for ScreenSpaceLighting (SSR always use HiZ and refraction always Proxy)
- Remove all the debug mode from SSR that are obsolete now
- Expose frameSettings and Capture settings for reflection and planar probe
- Update UI for reflection probe, planar probe, camera and HDRP Asset
- Implement proper linear blending for volumetric lighting via deep compositing as described in the paper "Deep Compositing Using Lie Algebras"
- Changed  planar mapping to match terrain convention (XZ instead of ZX)
- XRGraphicsConfig is no longer Read/Write. Instead, it's read-only. This improves consistency of XR behavior between the legacy render pipeline and SRP
- Change reflection probe data migration code (to update old reflection probe to new one)
- Updated gizmo for ReflectionProbes
- Updated UI and Gizmo of DensityVolume

## [4.0.0-preview] - 2018-09-28

### Added
- Added a new TerrainLit shader that supports rendering of Unity terrains.
- Added controls for linear fade at the boundary of density volumes
- Added new API to control decals without monobehaviour object
- Improve Decal Gizmo
- Implement Screen Space Reflections (SSR) (alpha version, highly experimental)
- Add an option to invert the fade parameter on a Density Volume
- Added a Fabric shader (experimental) handling cotton and silk
- Added support for MSAA in forward only for opaque only
- Implement smoothness fade for SSR
- Added support for AxF shader (X-rite format - require special AxF importer from Unity not part of HDRP)
- Added control for sundisc on directional light (hack)
- Added a new HD Lit Master node that implements Lit shader support for Shader Graph
- Added Micro shadowing support (hack)
- Added an event on HDAdditionalCameraData for custom rendering
- HDRP Shader Graph shaders now support 4-channel UVs.

### Fixed
- Fixed an issue where sometimes the deferred shadow texture would not be valid, causing wrong rendering.
- Stencil test during decals normal buffer update is now properly applied
- Decals corectly update normal buffer in forward
- Fixed a normalization problem in reflection probe face fading causing artefacts in some cases
- Fix multi-selection behavior of Density Volumes overwriting the albedo value
- Fixed support of depth texture for RenderTexture. HDRP now correctly output depth to user depth buffer if RenderTexture request it.
- Fixed multi-selection behavior of Density Volumes overwriting the albedo value
- Fixed support of depth for RenderTexture. HDRP now correctly output depth to user depth buffer if RenderTexture request it.
- Fixed support of Gizmo in game view in the editor
- Fixed gizmo for spot light type
- Fixed issue with TileViewDebug mode being inversed in gameview
- Fixed an issue with SAMPLE_TEXTURECUBE_SHADOW macro
- Fixed issue with color picker not display correctly when game and scene view are visible at the same time
- Fixed an issue with reflection probe face fading
- Fixed camera motion vectors shader and associated matrices to update correctly for single-pass double-wide stereo rendering
- Fixed light attenuation functions when range attenuation is disabled
- Fixed shadow component algorithm fixup not dirtying the scene, so changes can be saved to disk.
- Fixed some GC leaks for HDRP
- Fixed contact shadow not affected by shadow dimmer
- Fixed GGX that works correctly for the roughness value of 0 (mean specular highlgiht will disappeard for perfect mirror, we rely on maxSmoothness instead to always have a highlight even on mirror surface)
- Add stereo support to ShaderPassForward.hlsl. Forward rendering now seems passable in limited test scenes with camera-relative rendering disabled.
- Add stereo support to ProceduralSky.shader and OpaqueAtmosphericScattering.shader.
- Added CullingGroupManager to fix more GC.Alloc's in HDRP
- Fixed rendering when multiple cameras render into the same render texture

### Changed
- Changed the way depth & color pyramids are built to be faster and better quality, thus improving the look of distortion and refraction.
- Stabilize the dithered LOD transition mask with respect to the camera rotation.
- Avoid multiple depth buffer copies when decals are present
- Refactor code related to the RT handle system (No more normal buffer manager)
- Remove deferred directional shadow and move evaluation before lightloop
- Add a function GetNormalForShadowBias() that material need to implement to return the normal used for normal shadow biasing
- Remove Jimenez Subsurface scattering code (This code was disabled by default, now remove to ease maintenance)
- Change Decal API, decal contribution is now done in Material. Require update of material using decal
- Move a lot of files from CoreRP to HDRP/CoreRP. All moved files weren't used by Ligthweight pipeline. Long term they could move back to CoreRP after CoreRP become out of preview
- Updated camera inspector UI
- Updated decal gizmo
- Optimization: The objects that are rendered in the Motion Vector Pass are not rendered in the prepass anymore
- Removed setting shader inclue path via old API, use package shader include paths
- The default value of 'maxSmoothness' for punctual lights has been changed to 0.99
- Modified deferred compute and vert/frag shaders for first steps towards stereo support
- Moved material specific Shader Graph files into corresponding material folders.
- Hide environment lighting settings when enabling HDRP (Settings are control from sceneSettings)
- Update all shader includes to use absolute path (allow users to create material in their Asset folder)
- Done a reorganization of the files (Move ShaderPass to RenderPipeline folder, Move all shadow related files to Lighting/Shadow and others)
- Improved performance and quality of Screen Space Shadows

## [3.3.0-preview] - 2018-01-01

### Added
- Added an error message to say to use Metal or Vulkan when trying to use OpenGL API
- Added a new Fabric shader model that supports Silk and Cotton/Wool
- Added a new HDRP Lighting Debug mode to visualize Light Volumes for Point, Spot, Line, Rectangular and Reflection Probes
- Add support for reflection probe light layers
- Improve quality of anisotropic on IBL

### Fixed
- Fix an issue where the screen where darken when rendering camera preview
- Fix display correct target platform when showing message to inform user that a platform is not supported
- Remove workaround for metal and vulkan in normal buffer encoding/decoding
- Fixed an issue with color picker not working in forward
- Fixed an issue where reseting HDLight do not reset all of its parameters
- Fixed shader compile warning in DebugLightVolumes.shader

### Changed
- Changed default reflection probe to be 256x256x6 and array size to be 64
- Removed dependence on the NdotL for thickness evaluation for translucency (based on artist's input)
- Increased the precision when comparing Planar or HD reflection probe volumes
- Remove various GC alloc in C#. Slightly better performance

## [3.2.0-preview] - 2018-01-01

### Added
- Added a luminance meter in the debug menu
- Added support of Light, reflection probe, emissive material, volume settings related to lighting to Lighting explorer
- Added support for 16bit shadows

### Fixed
- Fix issue with package upgrading (HDRP resources asset is now versionned to worarkound package manager limitation)
- Fix HDReflectionProbe offset displayed in gizmo different than what is affected.
- Fix decals getting into a state where they could not be removed or disabled.
- Fix lux meter mode - The lux meter isn't affected by the sky anymore
- Fix area light size reset when multi-selected
- Fix filter pass number in HDUtils.BlitQuad
- Fix Lux meter mode that was applying SSS
- Fix planar reflections that were not working with tile/cluster (olbique matrix)
- Fix debug menu at runtime not working after nested prefab PR come to trunk
- Fix scrolling issue in density volume

### Changed
- Shader code refactor: Split MaterialUtilities file in two parts BuiltinUtilities (independent of FragInputs) and MaterialUtilities (Dependent of FragInputs)
- Change screen space shadow rendertarget format from ARGB32 to RG16

## [3.1.0-preview] - 2018-01-01

### Added
- Decal now support per channel selection mask. There is now two mode. One with BaseColor, Normal and Smoothness and another one more expensive with BaseColor, Normal, Smoothness, Metal and AO. Control is on HDRP Asset. This may require to launch an update script for old scene: 'Edit/Render Pipeline/Single step upgrade script/Upgrade all DecalMaterial MaskBlendMode'.
- Decal now supports depth bias for decal mesh, to prevent z-fighting
- Decal material now supports draw order for decal projectors
- Added LightLayers support (Base on mask from renderers name RenderingLayers and mask from light name LightLayers - if they match, the light apply) - cost an extra GBuffer in deferred (more bandwidth)
- When LightLayers is enabled, the AmbientOclusion is store in the GBuffer in deferred path allowing to avoid double occlusion with SSAO. In forward the double occlusion is now always avoided.
- Added the possibility to add an override transform on the camera for volume interpolation
- Added desired lux intensity and auto multiplier for HDRI sky
- Added an option to disable light by type in the debug menu
- Added gradient sky
- Split EmissiveColor and bakeDiffuseLighting in forward avoiding the emissiveColor to be affect by SSAO
- Added a volume to control indirect light intensity
- Added EV 100 intensity unit for area lights
- Added support for RendererPriority on Renderer. This allow to control order of transparent rendering manually. HDRP have now two stage of sorting for transparent in addition to bact to front. Material have a priority then Renderer have a priority.
- Add Coupling of (HD)Camera and HDAdditionalCameraData for reset and remove in inspector contextual menu of Camera
- Add Coupling of (HD)ReflectionProbe and HDAdditionalReflectionData for reset and remove in inspector contextual menu of ReflectoinProbe
- Add macro to forbid unity_ObjectToWorld/unity_WorldToObject to be use as it doesn't handle camera relative rendering
- Add opacity control on contact shadow

### Fixed
- Fixed an issue with PreIntegratedFGD texture being sometimes destroyed and not regenerated causing rendering to break
- PostProcess input buffers are not copied anymore on PC if the viewport size matches the final render target size
- Fixed an issue when manipulating a lot of decals, it was displaying a lot of errors in the inspector
- Fixed capture material with reflection probe
- Refactored Constant Buffers to avoid hitting the maximum number of bound CBs in some cases.
- Fixed the light range affecting the transform scale when changed.
- Snap to grid now works for Decal projector resizing.
- Added a warning for 128x128 cookie texture without mipmaps
- Replace the sampler used for density volumes for correct wrap mode handling

### Changed
- Move Render Pipeline Debug "Windows from Windows->General-> Render Pipeline debug windows" to "Windows from Windows->Analysis-> Render Pipeline debug windows"
- Update detail map formula for smoothness and albedo, goal it to bright and dark perceptually and scale factor is use to control gradient speed
- Refactor the Upgrade material system. Now a material can be update from older version at any time. Call Edit/Render Pipeline/Upgrade all Materials to newer version
- Change name EnableDBuffer to EnableDecals at several place (shader, hdrp asset...), this require a call to Edit/Render Pipeline/Upgrade all Materials to newer version to have up to date material.
- Refactor shader code: BakeLightingData structure have been replace by BuiltinData. Lot of shader code have been remove/change.
- Refactor shader code: All GBuffer are now handled by the deferred material. Mean ShadowMask and LightLayers are control by lit material in lit.hlsl and not outside anymore. Lot of shader code have been remove/change.
- Refactor shader code: Rename GetBakedDiffuseLighting to ModifyBakedDiffuseLighting. This function now handle lighting model for transmission too. Lux meter debug mode is factor outisde.
- Refactor shader code: GetBakedDiffuseLighting is not call anymore in GBuffer or forward pass, including the ConvertSurfaceDataToBSDFData and GetPreLightData, this is done in ModifyBakedDiffuseLighting now
- Refactor shader code: Added a backBakeDiffuseLighting to BuiltinData to handle lighting for transmission
- Refactor shader code: Material must now call InitBuiltinData (Init all to zero + init bakeDiffuseLighting and backBakeDiffuseLighting ) and PostInitBuiltinData

## [3.0.0-preview] - 2018-01-01

### Fixed
- Fixed an issue with distortion that was using previous frame instead of current frame
- Fixed an issue where disabled light where not upgrade correctly to the new physical light unit system introduce in 2.0.5-preview

### Changed
- Update assembly definitions to output assemblies that match Unity naming convention (Unity.*).

## [2.0.5-preview] - 2018-01-01

### Added
- Add option supportDitheringCrossFade on HDRP Asset to allow to remove shader variant during player build if needed
- Add contact shadows for punctual lights (in additional shadow settings), only one light is allowed to cast contact shadows at the same time and so at each frame a dominant light is choosed among all light with contact shadows enabled.
- Add PCSS shadow filter support (from SRP Core)
- Exposed shadow budget parameters in HDRP asset
- Add an option to generate an emissive mesh for area lights (currently rectangle light only). The mesh fits the size, intensity and color of the light.
- Add an option to the HDRP asset to increase the resolution of volumetric lighting.
- Add additional ligth unit support for punctual light (Lumens, Candela) and area lights (Lumens, Luminance)
- Add dedicated Gizmo for the box Influence volume of HDReflectionProbe / PlanarReflectionProbe

### Changed
- Re-enable shadow mask mode in debug view
- SSS and Transmission code have been refactored to be able to share it between various material. Guidelines are in SubsurfaceScattering.hlsl
- Change code in area light with LTC for Lit shader. Magnitude is now take from FGD texture instead of a separate texture
- Improve camera relative rendering: We now apply camera translation on the model matrix, so before the TransformObjectToWorld(). Note: unity_WorldToObject and unity_ObjectToWorld must never be used directly.
- Rename positionWS to positionRWS (Camera relative world position) at a lot of places (mainly in interpolator and FragInputs). In case of custom shader user will be required to update their code.
- Rename positionWS, capturePositionWS, proxyPositionWS, influencePositionWS to positionRWS, capturePositionRWS, proxyPositionRWS, influencePositionRWS (Camera relative world position) in LightDefinition struct.
- Improve the quality of trilinear filtering of density volume textures.
- Improve UI for HDReflectionProbe / PlanarReflectionProbe

### Fixed
- Fixed a shader preprocessor issue when compiling DebugViewMaterialGBuffer.shader against Metal target
- Added a temporary workaround to Lit.hlsl to avoid broken lighting code with Metal/AMD
- Fixed issue when using more than one volume texture mask with density volumes.
- Fixed an error which prevented volumetric lighting from working if no density volumes with 3D textures were present.
- Fix contact shadows applied on transmission
- Fix issue with forward opaque lit shader variant being removed by the shader preprocessor
- Fixed compilation errors on platforms with limited XRSetting support.
- Fixed apply range attenuation option on punctual light
- Fixed issue with color temperature not take correctly into account with static lighting
- Don't display fog when diffuse lighting, specular lighting, or lux meter debug mode are enabled.

## [2.0.4-preview] - 2018-01-01

### Fixed
- Fix issue when disabling rough refraction and building a player. Was causing a crash.

## [2.0.3-preview] - 2018-01-01

### Added
- Increased debug color picker limit up to 260k lux

## [2.0.2-preview] - 2018-01-01

### Added
- Add Light -> Planar Reflection Probe command
- Added a false color mode in rendering debug
- Add support for mesh decals
- Add flag to disable projector decals on transparent geometry to save performance and decal texture atlas space
- Add ability to use decal diffuse map as mask only
- Add visualize all shadow masks in lighting debug
- Add export of normal and roughness buffer for forwardOnly and when in supportOnlyForward mode for forward
- Provide a define in lit.hlsl (FORWARD_MATERIAL_READ_FROM_WRITTEN_NORMAL_BUFFER) when output buffer normal is used to read the normal and roughness instead of caclulating it (can save performance, but lower quality due to compression)
- Add color swatch to decal material

### Changed
- Change Render -> Planar Reflection creation to 3D Object -> Mirror
- Change "Enable Reflector" name on SpotLight to "Angle Affect Intensity"
- Change prototype of BSDFData ConvertSurfaceDataToBSDFData(SurfaceData surfaceData) to BSDFData ConvertSurfaceDataToBSDFData(uint2 positionSS, SurfaceData surfaceData)

### Fixed
- Fix issue with StackLit in deferred mode with deferredDirectionalShadow due to GBuffer not being cleared. Gbuffer is still not clear and issue was fix with the new Output of normal buffer.
- Fixed an issue where interpolation volumes were not updated correctly for reflection captures.
- Fixed an exception in Light Loop settings UI

## [2.0.1-preview] - 2018-01-01

### Added
- Add stripper of shader variant when building a player. Save shader compile time.
- Disable per-object culling that was executed in C++ in HD whereas it was not used (Optimization)
- Enable texture streaming debugging (was not working before 2018.2)
- Added Screen Space Reflection with Proxy Projection Model
- Support correctly scene selection for alpha tested object
- Add per light shadow mask mode control (i.e shadow mask distance and shadow mask). It use the option NonLightmappedOnly
- Add geometric filtering to Lit shader (allow to reduce specular aliasing)
- Add shortcut to create DensityVolume and PlanarReflection in hierarchy
- Add a DefaultHDMirrorMaterial material for PlanarReflection
- Added a script to be able to upgrade material to newer version of HDRP
- Removed useless duplication of ForwardError passes.
- Add option to not compile any DEBUG_DISPLAY shader in the player (Faster build) call Support Runtime Debug display

### Changed
- Changed SupportForwardOnly to SupportOnlyForward in render pipeline settings
- Changed versioning variable name in HDAdditionalXXXData from m_version to version
- Create unique name when creating a game object in the rendering menu (i.e Density Volume(2))
- Re-organize various files and folder location to clean the repository
- Change Debug windows name and location. Now located at:  Windows -> General -> Render Pipeline Debug

### Removed
- Removed GlobalLightLoopSettings.maxPlanarReflectionProbes and instead use value of GlobalLightLoopSettings.planarReflectionProbeCacheSize
- Remove EmissiveIntensity parameter and change EmissiveColor to be HDR (Matching Builtin Unity behavior) - Data need to be updated - Launch Edit -> Single Step Upgrade Script -> Upgrade all Materials emissionColor

### Fixed
- Fix issue with LOD transition and instancing
- Fix discrepency between object motion vector and camera motion vector
- Fix issue with spot and dir light gizmo axis not highlighted correctly
- Fix potential crash while register debug windows inputs at startup
- Fix warning when creating Planar reflection
- Fix specular lighting debug mode (was rendering black)
- Allow projector decal with null material to allow to configure decal when HDRP is not set
- Decal atlas texture offset/scale is updated after allocations (used to be before so it was using date from previous frame)

## [0.0.0-preview] - 2018-01-01

### Added
- Configure the VolumetricLightingSystem code path to be on by default
- Trigger a build exception when trying to build an unsupported platform
- Introduce the VolumetricLightingController component, which can (and should) be placed on the camera, and allows one to control the near and the far plane of the V-Buffer (volumetric "froxel" buffer) along with the depth distribution (from logarithmic to linear)
- Add 3D texture support for DensityVolumes
- Add a better mapping of roughness to mipmap for planar reflection
- The VolumetricLightingSystem now uses RTHandles, which allows to save memory by sharing buffers between different cameras (history buffers are not shared), and reduce reallocation frequency by reallocating buffers only if the rendering resolution increases (and suballocating within existing buffers if the rendering resolution decreases)
- Add a Volumetric Dimmer slider to lights to control the intensity of the scattered volumetric lighting
- Add UV tiling and offset support for decals.
- Add mipmapping support for volume 3D mask textures

### Changed
- Default number of planar reflection change from 4 to 2
- Rename _MainDepthTexture to _CameraDepthTexture
- The VolumetricLightingController has been moved to the Interpolation Volume framework and now functions similarly to the VolumetricFog settings
- Update of UI of cookie, CubeCookie, Reflection probe and planar reflection probe to combo box
- Allow enabling/disabling shadows for area lights when they are set to baked.
- Hide applyRangeAttenuation and FadeDistance for directional shadow as they are not used

### Removed
- Remove Resource folder of PreIntegratedFGD and add the resource to RenderPipeline Asset

### Fixed
- Fix ConvertPhysicalLightIntensityToLightIntensity() function used when creating light from script to match HDLightEditor behavior
- Fix numerical issues with the default value of mean free path of volumetric fog
- Fix the bug preventing decals from coexisting with density volumes
- Fix issue with alpha tested geometry using planar/triplanar mapping not render correctly or flickering (due to being wrongly alpha tested in depth prepass)
- Fix meta pass with triplanar (was not handling correctly the normal)
- Fix preview when a planar reflection is present
- Fix Camera preview, it is now a Preview cameraType (was a SceneView)
- Fix handling unknown GPUShadowTypes in the shadow manager.
- Fix area light shapes sent as point lights to the baking backends when they are set to baked.
- Fix unnecessary division by PI for baked area lights.
- Fix line lights sent to the lightmappers. The backends don't support this light type.
- Fix issue with shadow mask framesettings not correctly taken into account when shadow mask is enabled for lighting.
- Fix directional light and shadow mask transition, they are now matching making smooth transition
- Fix banding issues caused by high intensity volumetric lighting
- Fix the debug window being emptied on SRP asset reload
- Fix issue with debug mode not correctly clearing the GBuffer in editor after a resize
- Fix issue with ResetMaterialKeyword not resetting correctly ToggleOff/Roggle Keyword
- Fix issue with motion vector not render correctly if there is no depth prepass in deferred

## [0.0.0-preview] - 2018-01-01

### Added
- Screen Space Refraction projection model (Proxy raycasting, HiZ raymarching)
- Screen Space Refraction settings as volume component
- Added buffered frame history per camera
- Port Global Density Volumes to the Interpolation Volume System.
- Optimize ImportanceSampleLambert() to not require the tangent frame.
- Generalize SampleVBuffer() to handle different sampling and reconstruction methods.
- Improve the quality of volumetric lighting reprojection.
- Optimize Morton Order code in the Subsurface Scattering pass.
- Planar Reflection Probe support roughness (gaussian convolution of captured probe)
- Use an atlas instead of a texture array for cluster transparent decals
- Add a debug view to visualize the decal atlas
- Only store decal textures to atlas if decal is visible, debounce out of memory decal atlas warning.
- Add manipulator gizmo on decal to improve authoring workflow
- Add a minimal StackLit material (work in progress, this version can be used as template to add new material)

### Changed
- EnableShadowMask in FrameSettings (But shadowMaskSupport still disable by default)
- Forced Planar Probe update modes to (Realtime, Every Update, Mirror Camera)
- Screen Space Refraction proxy model uses the proxy of the first environment light (Reflection probe/Planar probe) or the sky
- Moved RTHandle static methods to RTHandles
- Renamed RTHandle to RTHandleSystem.RTHandle
- Move code for PreIntegratedFDG (Lit.shader) into its dedicated folder to be share with other material
- Move code for LTCArea (Lit.shader) into its dedicated folder to be share with other material

### Removed
- Removed Planar Probe mirror plane position and normal fields in inspector, always display mirror plane and normal gizmos

### Fixed
- Fix fog flags in scene view is now taken into account
- Fix sky in preview windows that were disappearing after a load of a new level
- Fix numerical issues in IntersectRayAABB().
- Fix alpha blending of volumetric lighting with transparent objects.
- Fix the near plane of the V-Buffer causing out-of-bounds look-ups in the clustered data structure.
- Depth and color pyramid are properly computed and sampled when the camera renders inside a viewport of a RTHandle.
- Fix decal atlas debug view to work correctly when shadow atlas view is also enabled
- Fix TransparentSSR with non-rendergraph.
- Fix shader compilation warning on SSR compute shader.<|MERGE_RESOLUTION|>--- conflicted
+++ resolved
@@ -138,16 +138,13 @@
 - Moved the HDRP render graph debug panel content to the Rendering debug panel.
 - Changed Path Tracing's maximum intensity from clamped (0 to 100) to positive value (case 1310514).
 - Avoid unnecessary RenderGraphBuilder.ReadTexture in the "Set Final Target" pass
-<<<<<<< HEAD
 - Change Allow dynamic resolution from Rendering to Output on the Camera Inspector
 - Change Link FOV to Physical Camera to Physical Camera, and show and hide everything on the Projection Section
 - Change FOV Axis to Field of View Axis
-=======
 - Density Volumes can now take a 3D RenderTexture as mask, the mask can use RGBA format for RGB fog.
 - Decreased the minimal Fog Distance value in the Density Volume to 0.05.
 - Virtual Texturing Resolver now performs RTHandle resize logic in HDRP instead of in core Unity
 - Cached the base types of Volume Manager to improve memory and cpu usage.
->>>>>>> be684bd3
 
 ## [11.0.0] - 2020-10-21
 
