--- conflicted
+++ resolved
@@ -106,9 +106,6 @@
 - Fixed wizard DXR setup on non-DXR compatible devices.
 - Fixed Custom Post Processes affecting preview cameras.
 - Fixed issue with lens distortion breaking rendering.
-<<<<<<< HEAD
-- Fixed issue with bloom showing a thin black line after rescaling window. 
-=======
 - Fixed save popup appearing twice due to HDRP wizard.
 - Fixed error when changing planar probe resolution.
 - Fixed the dependecy of FrameSettings (MSAA, ClearGBuffer, DepthPrepassWithDeferred) (case 1277620).
@@ -119,7 +116,7 @@
 - Fixed an error when building the player.
 - Fixed issue with box light not visible if range is below one and range attenuation is off.
 - Fixed alpha not having TAA applied to it.
->>>>>>> 04293b08
+- Fixed issue with bloom showing a thin black line after rescaling window. 
 
 ### Changed
 - Preparation pass for RTSSShadows to be supported by render graph.
